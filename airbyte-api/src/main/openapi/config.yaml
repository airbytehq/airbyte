openapi: 3.0.0
info:
  description: |
    Airbyte Configuration API
    [https://airbyte.io](https://airbyte.io).

    This API is a collection of HTTP RPC-style methods. While it is not a REST API, those familiar with REST should find the conventions of this API recognizable.

    Here are some conventions that this API follows:
    * All endpoints are http POST methods.
    * All endpoints accept data via `application/json` request bodies. The API does not accept any data via query params.
    * The naming convention for endpoints is: localhost:8000/{VERSION}/{METHOD_FAMILY}/{METHOD_NAME} e.g. `localhost:8000/v1/connections/create`.
    * For all `update` methods, the whole object must be passed in, even the fields that did not change.

    Change Management:
    * The major version of the API endpoint can be determined / specified in the URL `localhost:8080/v1/connections/create`
    * Minor version bumps will be invisible to the end user. The user cannot specify minor versions in requests.
    * All backwards incompatible changes will happen in major version bumps. We will not make backwards incompatible changes in minor version bumps. Examples of non-breaking changes (includes but not limited to...):
      * Adding fields to request or response bodies.
      * Adding new HTTP endpoints.

  version: "1.0.0"
  title: Airbyte Configuration API
  contact:
    email: contact@airbyte.io
  license:
    name: MIT
    url: "https://opensource.org/licenses/MIT"
externalDocs:
  description: Find out more about Airbyte
  url: "https://airbyte.io"
servers:
  - url: "http://localhost:8000/api"
tags:
  - name: workspace
    description: Workspace related resources.
  - name: source_definition
    description: SourceDefinition related resources.
  - name: source_definition_specification
    description: SourceDefinition specification related resources.
  - name: source
    description: Source related resources.
  - name: destination_definition
    description: DestinationDefinition related resources.
  - name: destination_definition_specification
    description: DestinationDefinitionSpecification related resources.
  - name: destination
    description: Destination related resources.
  - name: connection
    description: Connection between sources and destinations.
  - name: oauth
    description: OAuth related resources to delegate access from user.
  - name: db_migration
    description: Database migration related resources.
  - name: web_backend
    description: Connection between sources and destinations.
  - name: health
    description: Healthchecks
  - name: deployment
    description: Export/Import Airbyte Configuration and Database resources.

paths:
  /v1/workspaces/create:
    post:
      tags:
        - workspace
      summary: Creates a workspace
      operationId: createWorkspace
      requestBody:
        content:
          application/json:
            schema:
              $ref: "#/components/schemas/WorkspaceCreate"
        required: true
      responses:
        "200":
          description: Successful operation
          content:
            application/json:
              schema:
                $ref: "#/components/schemas/WorkspaceRead"
        "422":
          $ref: "#/components/responses/InvalidInputResponse"
  /v1/workspaces/delete:
    post:
      tags:
        - workspace
      summary: Deletes a workspace
      operationId: deleteWorkspace
      requestBody:
        content:
          application/json:
            schema:
              $ref: "#/components/schemas/WorkspaceIdRequestBody"
        required: true
      responses:
        "204":
          description: The resource was deleted successfully.
        "404":
          $ref: "#/components/responses/NotFoundResponse"
        "422":
          $ref: "#/components/responses/InvalidInputResponse"
  /v1/workspaces/list:
    post:
      tags:
        - workspace
      summary: List all workspaces registered in the current Airbyte deployment
      operationId: listWorkspaces
      responses:
        "200":
          description: Successful operation
          content:
            application/json:
              schema:
                $ref: "#/components/schemas/WorkspaceReadList"
  /v1/workspaces/get:
    post:
      tags:
        - workspace
      summary: Find workspace by ID
      operationId: getWorkspace
      requestBody:
        content:
          application/json:
            schema:
              $ref: "#/components/schemas/WorkspaceIdRequestBody"
        required: true
      responses:
        "200":
          description: Successful operation
          content:
            application/json:
              schema:
                $ref: "#/components/schemas/WorkspaceRead"
        "404":
          $ref: "#/components/responses/NotFoundResponse"
        "422":
          $ref: "#/components/responses/InvalidInputResponse"
  /v1/workspaces/get_by_slug:
    post:
      tags:
        - workspace
      summary: Find workspace by slug
      operationId: getWorkspaceBySlug
      requestBody:
        content:
          application/json:
            schema:
              $ref: "#/components/schemas/SlugRequestBody"
        required: true
      responses:
        "200":
          description: Successful operation
          content:
            application/json:
              schema:
                $ref: "#/components/schemas/WorkspaceRead"
        "404":
          $ref: "#/components/responses/NotFoundResponse"
        "422":
          $ref: "#/components/responses/InvalidInputResponse"
  /v1/workspaces/update:
    post:
      tags:
        - workspace
      summary: Update workspace state
      operationId: updateWorkspace
      requestBody:
        content:
          application/json:
            schema:
              $ref: "#/components/schemas/WorkspaceUpdate"
        required: true
      responses:
        "200":
          description: Successful operation
          content:
            application/json:
              schema:
                $ref: "#/components/schemas/WorkspaceRead"
        "404":
          $ref: "#/components/responses/NotFoundResponse"
        "422":
          $ref: "#/components/responses/InvalidInputResponse"
  /v1/notifications/try:
    post:
      tags:
        - notifications
      summary: Try sending a notifications
      operationId: tryNotificationConfig
      requestBody:
        content:
          application/json:
            schema:
              $ref: "#/components/schemas/Notification"
        required: true
      responses:
        "200":
          description: Successful operation
          content:
            application/json:
              schema:
                $ref: "#/components/schemas/NotificationRead"
        "404":
          $ref: "#/components/responses/NotFoundResponse"
        "422":
          $ref: "#/components/responses/InvalidInputResponse"
  /v1/source_definitions/create:
    post:
      tags:
        - source_definition
      summary: Creates a sourceDefinition
      operationId: createSourceDefinition
      requestBody:
        content:
          application/json:
            schema:
              $ref: "#/components/schemas/SourceDefinitionCreate"
      responses:
        "200":
          description: Successful operation
          content:
            application/json:
              schema:
                $ref: "#/components/schemas/SourceDefinitionRead"
        "422":
          $ref: "#/components/responses/InvalidInputResponse"
  /v1/source_definitions/update:
    post:
      tags:
        - source_definition
      summary: Update a sourceDefinition
      operationId: updateSourceDefinition
      requestBody:
        content:
          application/json:
            schema:
              $ref: "#/components/schemas/SourceDefinitionUpdate"
      responses:
        "200":
          description: Successful operation
          content:
            application/json:
              schema:
                $ref: "#/components/schemas/SourceDefinitionRead"
        "404":
          $ref: "#/components/responses/NotFoundResponse"
        "422":
          $ref: "#/components/responses/InvalidInputResponse"
  /v1/source_definitions/list:
    post:
      tags:
        - source_definition
      summary: List all the sourceDefinitions the current Airbyte deployment is configured to use
      operationId: listSourceDefinitions
      responses:
        "200":
          description: Successful operation
          content:
            application/json:
              schema:
                $ref: "#/components/schemas/SourceDefinitionReadList"
  /v1/source_definitions/list_latest:
    post:
      tags:
        - source_definition
      summary: List the latest sourceDefinitions Airbyte supports
      description: Guaranteed to retrieve the latest information on supported sources.
      operationId: listLatestSourceDefinitions
      responses:
        "200":
          description: Successful operation
          content:
            application/json:
              schema:
                $ref: "#/components/schemas/SourceDefinitionReadList"
  /v1/source_definitions/get:
    post:
      tags:
        - source_definition
      summary: Get source
      operationId: getSourceDefinition
      requestBody:
        content:
          application/json:
            schema:
              $ref: "#/components/schemas/SourceDefinitionIdRequestBody"
        required: true
      responses:
        "200":
          description: Successful operation
          content:
            application/json:
              schema:
                $ref: "#/components/schemas/SourceDefinitionRead"
        "404":
          $ref: "#/components/responses/NotFoundResponse"
        "422":
          $ref: "#/components/responses/InvalidInputResponse"
  /v1/source_definition_specifications/get:
    post:
      tags:
        - source_definition_specification
      summary: Get specification for a SourceDefinition.
      operationId: getSourceDefinitionSpecification
      requestBody:
        content:
          application/json:
            schema:
              $ref: "#/components/schemas/SourceDefinitionIdRequestBody"
        required: true
      responses:
        "200":
          description: Successful operation
          content:
            application/json:
              schema:
                $ref: "#/components/schemas/SourceDefinitionSpecificationRead"
        "404":
          $ref: "#/components/responses/NotFoundResponse"
        "422":
          $ref: "#/components/responses/InvalidInputResponse"
  /v1/sources/create:
    post:
      tags:
        - source
      summary: Create a source
      operationId: createSource
      requestBody:
        content:
          application/json:
            schema:
              $ref: "#/components/schemas/SourceCreate"
        required: true
      responses:
        "200":
          description: Successful operation
          content:
            application/json:
              schema:
                $ref: "#/components/schemas/SourceRead"
        "422":
          $ref: "#/components/responses/InvalidInputResponse"
  /v1/sources/update:
    post:
      tags:
        - source
      summary: Update a source
      operationId: updateSource
      requestBody:
        content:
          application/json:
            schema:
              $ref: "#/components/schemas/SourceUpdate"
        required: true
      responses:
        "200":
          description: Successful operation
          content:
            application/json:
              schema:
                $ref: "#/components/schemas/SourceRead"
        "404":
          $ref: "#/components/responses/NotFoundResponse"
        "422":
          $ref: "#/components/responses/InvalidInputResponse"
  /v1/sources/list:
    post:
      tags:
        - source
      summary: List sources for workspace
      description: List sources for workspace. Does not return deleted sources.
      operationId: listSourcesForWorkspace
      requestBody:
        content:
          application/json:
            schema:
              $ref: "#/components/schemas/WorkspaceIdRequestBody"
        required: true
      responses:
        "200":
          description: Successful operation
          content:
            application/json:
              schema:
                $ref: "#/components/schemas/SourceReadList"
        "404":
          $ref: "#/components/responses/NotFoundResponse"
        "422":
          $ref: "#/components/responses/InvalidInputResponse"
  /v1/sources/get:
    post:
      tags:
        - source
      summary: Get source
      operationId: getSource
      requestBody:
        content:
          application/json:
            schema:
              $ref: "#/components/schemas/SourceIdRequestBody"
        required: true
      responses:
        "200":
          description: Successful operation
          content:
            application/json:
              schema:
                $ref: "#/components/schemas/SourceRead"
        "404":
          $ref: "#/components/responses/NotFoundResponse"
        "422":
          $ref: "#/components/responses/InvalidInputResponse"
  /v1/sources/delete:
    post:
      tags:
        - source
      summary: Delete a source
      operationId: deleteSource
      requestBody:
        content:
          application/json:
            schema:
              $ref: "#/components/schemas/SourceIdRequestBody"
        required: true
      responses:
        "204":
          description: The resource was deleted successfully.
        "404":
          $ref: "#/components/responses/NotFoundResponse"
        "422":
          $ref: "#/components/responses/InvalidInputResponse"
  /v1/sources/check_connection:
    post:
      tags:
        - source
      summary: Check connection to the source
      operationId: checkConnectionToSource
      requestBody:
        content:
          application/json:
            schema:
              $ref: "#/components/schemas/SourceIdRequestBody"
        required: true
      responses:
        "200":
          description: Successful operation
          content:
            application/json:
              schema:
                $ref: "#/components/schemas/CheckConnectionRead"
        "404":
          $ref: "#/components/responses/NotFoundResponse"
        "422":
          $ref: "#/components/responses/InvalidInputResponse"
  /v1/sources/check_connection_for_update:
    post:
      tags:
        - source
      summary: Check connection for a proposed update to a source
      operationId: checkConnectionToSourceForUpdate
      requestBody:
        content:
          application/json:
            schema:
              $ref: "#/components/schemas/SourceUpdate"
        required: true
      responses:
        "200":
          description: Successful operation
          content:
            application/json:
              schema:
                $ref: "#/components/schemas/CheckConnectionRead"
        "404":
          $ref: "#/components/responses/NotFoundResponse"
        "422":
          $ref: "#/components/responses/InvalidInputResponse"
  /v1/sources/discover_schema:
    post:
      tags:
        - source
      summary: Discover the schema catalog of the source
      operationId: discoverSchemaForSource
      requestBody:
        content:
          application/json:
            schema:
              $ref: "#/components/schemas/SourceIdRequestBody"
        required: true
      responses:
        "200":
          description: Successful operation
          content:
            application/json:
              schema:
                $ref: "#/components/schemas/SourceDiscoverSchemaRead"
        "404":
          $ref: "#/components/responses/NotFoundResponse"
        "422":
          $ref: "#/components/responses/InvalidInputResponse"
  /v1/destination_definitions/create:
    post:
      tags:
        - destination_definition
      summary: Creates a destinationsDefinition
      operationId: createDestinationDefinition
      requestBody:
        content:
          application/json:
            schema:
              $ref: "#/components/schemas/DestinationDefinitionCreate"
      responses:
        "200":
          description: Successful operation
          content:
            application/json:
              schema:
                $ref: "#/components/schemas/DestinationDefinitionRead"
        "422":
          $ref: "#/components/responses/InvalidInputResponse"
  /v1/destination_definitions/update:
    post:
      tags:
        - destination_definition
      summary: Update destinationDefinition
      operationId: updateDestinationDefinition
      requestBody:
        content:
          application/json:
            schema:
              $ref: "#/components/schemas/DestinationDefinitionUpdate"
        required: true
      responses:
        "200":
          description: Successful operation
          content:
            application/json:
              schema:
                $ref: "#/components/schemas/DestinationDefinitionRead"
        "404":
          $ref: "#/components/responses/NotFoundResponse"
        "422":
          $ref: "#/components/responses/InvalidInputResponse"
  /v1/destination_definitions/list:
    post:
      tags:
        - destination_definition
      summary: List all the destinationDefinitions the current Airbyte deployment is configured to use
      operationId: listDestinationDefinitions
      responses:
        "200":
          description: Successful operation
          content:
            application/json:
              schema:
                $ref: "#/components/schemas/DestinationDefinitionReadList"
  /v1/destination_definitions/list_latest:
    post:
      tags:
        - destination_definition
      summary: List the latest destinationDefinitions Airbyte supports
      description: Guaranteed to retrieve the latest information on supported destinations.
      operationId: listLatestDestinationDefinitions
      responses:
        "200":
          description: Successful operation
          content:
            application/json:
              schema:
                $ref: "#/components/schemas/DestinationDefinitionReadList"
  /v1/destination_definitions/get:
    post:
      tags:
        - destination_definition
      summary: Get destinationDefinition
      operationId: getDestinationDefinition
      requestBody:
        content:
          application/json:
            schema:
              $ref: "#/components/schemas/DestinationDefinitionIdRequestBody"
        required: true
      responses:
        "200":
          description: Successful operation
          content:
            application/json:
              schema:
                $ref: "#/components/schemas/DestinationDefinitionRead"
        "404":
          $ref: "#/components/responses/NotFoundResponse"
        "422":
          $ref: "#/components/responses/InvalidInputResponse"
  /v1/destination_definition_specifications/get:
    post:
      tags:
        - destination_definition_specification
      summary: Get specification for a destinationDefinition
      operationId: getDestinationDefinitionSpecification
      requestBody:
        content:
          application/json:
            schema:
              $ref: "#/components/schemas/DestinationDefinitionIdRequestBody"
        required: true
      responses:
        "200":
          description: Successful operation
          content:
            application/json:
              schema:
                $ref: "#/components/schemas/DestinationDefinitionSpecificationRead"
        "404":
          $ref: "#/components/responses/NotFoundResponse"
        "422":
          $ref: "#/components/responses/InvalidInputResponse"
  # DESTINATIONS
  /v1/destinations/create:
    post:
      tags:
        - destination
      summary: Create a destination
      operationId: createDestination
      requestBody:
        content:
          application/json:
            schema:
              $ref: "#/components/schemas/DestinationCreate"
        required: true
      responses:
        "200":
          description: Successful operation
          content:
            application/json:
              schema:
                $ref: "#/components/schemas/DestinationRead"
        "422":
          $ref: "#/components/responses/InvalidInputResponse"
  /v1/destinations/update:
    post:
      tags:
        - destination
      summary: Update a destination
      operationId: updateDestination
      requestBody:
        content:
          application/json:
            schema:
              $ref: "#/components/schemas/DestinationUpdate"
        required: true
      responses:
        "200":
          description: Successful operation
          content:
            application/json:
              schema:
                $ref: "#/components/schemas/DestinationRead"
        "422":
          $ref: "#/components/responses/InvalidInputResponse"
  /v1/destinations/list:
    post:
      tags:
        - destination
      summary: List configured destinations for a workspace
      operationId: listDestinationsForWorkspace
      requestBody:
        content:
          application/json:
            schema:
              $ref: "#/components/schemas/WorkspaceIdRequestBody"
        required: true
      responses:
        "200":
          description: Successful operation
          content:
            application/json:
              schema:
                $ref: "#/components/schemas/DestinationReadList"
        "404":
          $ref: "#/components/responses/NotFoundResponse"
        "422":
          $ref: "#/components/responses/InvalidInputResponse"
  /v1/destinations/get:
    post:
      tags:
        - destination
      summary: Get configured destination
      operationId: getDestination
      requestBody:
        content:
          application/json:
            schema:
              $ref: "#/components/schemas/DestinationIdRequestBody"
        required: true
      responses:
        "200":
          description: Successful operation
          content:
            application/json:
              schema:
                $ref: "#/components/schemas/DestinationRead"
        "404":
          $ref: "#/components/responses/NotFoundResponse"
        "422":
          $ref: "#/components/responses/InvalidInputResponse"
  /v1/destinations/check_connection:
    post:
      tags:
        - destination
      summary: Check connection to the destination
      operationId: checkConnectionToDestination
      requestBody:
        content:
          application/json:
            schema:
              $ref: "#/components/schemas/DestinationIdRequestBody"
        required: true
      responses:
        "200":
          description: Successful operation
          content:
            application/json:
              schema:
                $ref: "#/components/schemas/CheckConnectionRead"
        "404":
          $ref: "#/components/responses/NotFoundResponse"
        "422":
          $ref: "#/components/responses/InvalidInputResponse"
  /v1/destinations/check_connection_for_update:
    post:
      tags:
        - destination
      summary: Check connection for a proposed update to a destination
      operationId: checkConnectionToDestinationForUpdate
      requestBody:
        content:
          application/json:
            schema:
              $ref: "#/components/schemas/DestinationUpdate"
        required: true
      responses:
        "200":
          description: Successful operation
          content:
            application/json:
              schema:
                $ref: "#/components/schemas/CheckConnectionRead"
        "404":
          $ref: "#/components/responses/NotFoundResponse"
        "422":
          $ref: "#/components/responses/InvalidInputResponse"
  /v1/destinations/delete:
    post:
      tags:
        - destination
      summary: Delete the destination
      operationId: deleteDestination
      requestBody:
        content:
          application/json:
            schema:
              $ref: "#/components/schemas/DestinationIdRequestBody"
        required: true
      responses:
        "204":
          description: The resource was deleted successfully.
        "404":
          $ref: "#/components/responses/NotFoundResponse"
        "422":
          $ref: "#/components/responses/InvalidInputResponse"
  /v1/connections/create:
    post:
      tags:
        - connection
      summary: Create a connection between a source and a destination
      operationId: createConnection
      requestBody:
        content:
          application/json:
            schema:
              $ref: "#/components/schemas/ConnectionCreate"
        required: true
      responses:
        "200":
          description: Successful operation
          content:
            application/json:
              schema:
                $ref: "#/components/schemas/ConnectionRead"
        "422":
          $ref: "#/components/responses/InvalidInputResponse"
  /v1/connections/update:
    post:
      tags:
        - connection
      summary: Update a connection
      operationId: updateConnection
      requestBody:
        content:
          application/json:
            schema:
              $ref: "#/components/schemas/ConnectionUpdate"
        required: true
      responses:
        "200":
          description: Successful operation
          content:
            application/json:
              schema:
                $ref: "#/components/schemas/ConnectionRead"
        "422":
          $ref: "#/components/responses/InvalidInputResponse"
  /v1/connections/list:
    post:
      tags:
        - connection
      summary: Returns all connections for a workspace.
      description: List connections for workspace. Does not return deleted connections.
      operationId: listConnectionsForWorkspace
      requestBody:
        content:
          application/json:
            schema:
              $ref: "#/components/schemas/WorkspaceIdRequestBody"
        required: true
      responses:
        "200":
          description: Successful operation
          content:
            application/json:
              schema:
                $ref: "#/components/schemas/ConnectionReadList"
        "404":
          $ref: "#/components/responses/NotFoundResponse"
        "422":
          $ref: "#/components/responses/InvalidInputResponse"
  /v1/connections/get:
    post:
      tags:
        - connection
      summary: Get a connection
      operationId: getConnection
      requestBody:
        content:
          application/json:
            schema:
              $ref: "#/components/schemas/ConnectionIdRequestBody"
        required: true
      responses:
        "200":
          description: Successful operation
          content:
            application/json:
              schema:
                $ref: "#/components/schemas/ConnectionRead"
        "404":
          $ref: "#/components/responses/NotFoundResponse"
        "422":
          $ref: "#/components/responses/InvalidInputResponse"
  /v1/state/get:
    post:
      tags:
        - connection
      summary: Fetch the current state for a connection.
      operationId: getState
      requestBody:
        content:
          application/json:
            schema:
              $ref: "#/components/schemas/ConnectionIdRequestBody"
        required: true
      responses:
        "200":
          description: Successful operation
          content:
            application/json:
              schema:
                $ref: "#/components/schemas/ConnectionState"
        "404":
          $ref: "#/components/responses/NotFoundResponse"
        "422":
          $ref: "#/components/responses/InvalidInputResponse"
  /v1/connections/delete:
    post:
      tags:
        - connection
      summary: Delete a connection
      operationId: deleteConnection
      requestBody:
        content:
          application/json:
            schema:
              $ref: "#/components/schemas/ConnectionIdRequestBody"
        required: true
      responses:
        "204":
          description: The resource was deleted successfully.
        "404":
          $ref: "#/components/responses/NotFoundResponse"
        "422":
          $ref: "#/components/responses/InvalidInputResponse"
  /v1/connections/sync:
    post:
      tags:
        - connection
      summary: Trigger a manual sync of the connection
      operationId: syncConnection
      requestBody:
        content:
          application/json:
            schema:
              $ref: "#/components/schemas/ConnectionIdRequestBody"
        required: true
      responses:
        "200":
          description: Successful operation
          content:
            application/json:
              schema:
                $ref: "#/components/schemas/JobInfoRead"
        "404":
          $ref: "#/components/responses/NotFoundResponse"
        "422":
          $ref: "#/components/responses/InvalidInputResponse"
  /v1/connections/reset:
    post:
      tags:
        - connection
      summary: Reset the data for the connection. Deletes data generated by the connection in the destination. Resets any cursors back to initial state.
      operationId: resetConnection
      requestBody:
        content:
          application/json:
            schema:
              $ref: "#/components/schemas/ConnectionIdRequestBody"
        required: true
      responses:
        "200":
          description: Successful operation
          content:
            application/json:
              schema:
                $ref: "#/components/schemas/JobInfoRead"
        "404":
          $ref: "#/components/responses/NotFoundResponse"
        "422":
          $ref: "#/components/responses/InvalidInputResponse"
  /v1/operations/check:
    post:
      tags:
        - operation
      summary: Check if an operation to be created is valid
      operationId: checkOperation
      requestBody:
        content:
          application/json:
            schema:
              $ref: "#/components/schemas/OperatorConfiguration"
        required: true
      responses:
        "200":
          description: Successful operation
          content:
            application/json:
              schema:
                $ref: "#/components/schemas/CheckOperationRead"
        "422":
          $ref: "#/components/responses/InvalidInputResponse"
  /v1/operations/create:
    post:
      tags:
        - operation
      summary: Create an operation to be applied as part of a connection pipeline
      operationId: createOperation
      requestBody:
        content:
          application/json:
            schema:
              $ref: "#/components/schemas/OperationCreate"
        required: true
      responses:
        "200":
          description: Successful operation
          content:
            application/json:
              schema:
                $ref: "#/components/schemas/OperationRead"
        "422":
          $ref: "#/components/responses/InvalidInputResponse"
  /v1/operations/update:
    post:
      tags:
        - operation
      summary: Update an operation
      operationId: updateOperation
      requestBody:
        content:
          application/json:
            schema:
              $ref: "#/components/schemas/OperationUpdate"
        required: true
      responses:
        "200":
          description: Successful operation
          content:
            application/json:
              schema:
                $ref: "#/components/schemas/OperationRead"
        "422":
          $ref: "#/components/responses/InvalidInputResponse"
  /v1/operations/list:
    post:
      tags:
        - operation
      summary: Returns all operations for a connection.
      description: List operations for connection.
      operationId: listOperationsForConnection
      requestBody:
        content:
          application/json:
            schema:
              $ref: "#/components/schemas/ConnectionIdRequestBody"
        required: true
      responses:
        "200":
          description: Successful operation
          content:
            application/json:
              schema:
                $ref: "#/components/schemas/OperationReadList"
        "404":
          $ref: "#/components/responses/NotFoundResponse"
        "422":
          $ref: "#/components/responses/InvalidInputResponse"
  /v1/operations/get:
    post:
      tags:
        - operation
      summary: Returns an operation
      operationId: getOperation
      requestBody:
        content:
          application/json:
            schema:
              $ref: "#/components/schemas/OperationIdRequestBody"
        required: true
      responses:
        "200":
          description: Successful operation
          content:
            application/json:
              schema:
                $ref: "#/components/schemas/OperationRead"
        "404":
          $ref: "#/components/responses/NotFoundResponse"
        "422":
          $ref: "#/components/responses/InvalidInputResponse"
  /v1/operations/delete:
    post:
      tags:
        - operation
      summary: Delete an operation
      operationId: deleteOperation
      requestBody:
        content:
          application/json:
            schema:
              $ref: "#/components/schemas/OperationIdRequestBody"
        required: true
      responses:
        "204":
          description: The resource was deleted successfully.
        "404":
          $ref: "#/components/responses/NotFoundResponse"
        "422":
          $ref: "#/components/responses/InvalidInputResponse"
  /v1/scheduler/sources/check_connection:
    post:
      tags:
        - scheduler
      summary: Run check connection for a given source configuration
      operationId: executeSourceCheckConnection
      requestBody:
        content:
          application/json:
            schema:
              $ref: "#/components/schemas/SourceCoreConfig"
        required: true
      responses:
        "200":
          description: Successful operation
          content:
            application/json:
              schema:
                $ref: "#/components/schemas/CheckConnectionRead"
        "422":
          $ref: "#/components/responses/InvalidInputResponse"
  /v1/scheduler/sources/discover_schema:
    post:
      tags:
        - scheduler
      summary: Run discover schema for a given source a source configuration
      operationId: executeSourceDiscoverSchema
      requestBody:
        content:
          application/json:
            schema:
              $ref: "#/components/schemas/SourceCoreConfig"
        required: true
      responses:
        "200":
          description: Successful operation
          content:
            application/json:
              schema:
                $ref: "#/components/schemas/SourceDiscoverSchemaRead"
        "422":
          $ref: "#/components/responses/InvalidInputResponse"
  /v1/scheduler/destinations/check_connection:
    post:
      tags:
        - scheduler
      summary: Run check connection for a given destination configuration
      operationId: executeDestinationCheckConnection
      requestBody:
        content:
          application/json:
            schema:
              $ref: "#/components/schemas/DestinationCoreConfig"
        required: true
      responses:
        "200":
          description: Successful operation
          content:
            application/json:
              schema:
                $ref: "#/components/schemas/CheckConnectionRead"
        "422":
          $ref: "#/components/responses/InvalidInputResponse"
  /v1/db_migrations/list:
    post:
      tags:
        - db_migration
      summary: List all database migrations
      operationId: listMigrations
      requestBody:
        content:
          application/json:
            schema:
              $ref: "#/components/schemas/DbMigrationRequestBody"
        required: true
      responses:
        "200":
          description: Successful operation
          content:
            application/json:
              schema:
                $ref: "#/components/schemas/DbMigrationReadList"
        "404":
          $ref: "#/components/responses/NotFoundResponse"
        "422":
          $ref: "#/components/responses/InvalidInputResponse"
  /v1/db_migrations/migrate:
    post:
      tags:
        - db_migration
      summary: Migrate the database to the latest version
      operationId: executeMigrations
      requestBody:
        content:
          application/json:
            schema:
              $ref: "#/components/schemas/DbMigrationRequestBody"
        required: true
      responses:
        "200":
          description: Successful operation
          content:
            application/json:
              schema:
                $ref: "#/components/schemas/DbMigrationExecutionRead"
        "404":
          $ref: "#/components/responses/NotFoundResponse"
        "422":
          $ref: "#/components/responses/InvalidInputResponse"
  /v1/source_oauths/get_consent_url:
    post:
      tags:
        - oauth
      summary: Given a source connector definition ID, return the URL to the consent screen where to redirect the user to.
      operationId: getSourceOAuthConsent
      requestBody:
        content:
          application/json:
            schema:
              $ref: "#/components/schemas/SourceOauthConsentRequest"
        required: true
      responses:
        "200":
          description: Successful operation
          content:
            application/json:
              schema:
                $ref: "#/components/schemas/OAuthConsentRead"
        "404":
          $ref: "#/components/responses/NotFoundResponse"
        "422":
          $ref: "#/components/responses/InvalidInputResponse"
  /v1/source_oauths/complete_oauth:
    post:
      tags:
        - oauth
      summary: Given a source def ID and optional workspaceID generate an access/refresh token etc.
      operationId: completeSourceOAuth
      requestBody:
        content:
          application/json:
            schema:
              $ref: "#/components/schemas/CompleteSourceOauthRequest"
        required: true
      responses:
        "200":
          description: Successful operation
          content:
            application/json:
              schema:
                $ref: "#/components/schemas/CompleteOauthResponse"
        "404":
          $ref: "#/components/responses/NotFoundResponse"
        "422":
          $ref: "#/components/responses/InvalidInputResponse"
  /v1/destination_oauths/get_consent_url:
    post:
      tags:
        - oauth
      summary: Given a destination connector definition ID, return the URL to the consent screen where to redirect the user to.
      operationId: getDestinationOAuthConsent
      requestBody:
        content:
          application/json:
            schema:
              $ref: "#/components/schemas/DestinationOauthConsentRequest"
        required: true
      responses:
        "200":
          description: Successful operation
          content:
            application/json:
              schema:
                $ref: "#/components/schemas/OAuthConsentRead"
        "404":
          $ref: "#/components/responses/NotFoundResponse"
        "422":
          $ref: "#/components/responses/InvalidInputResponse"
  /v1/destination_oauths/complete_oauth:
    post:
      tags:
        - oauth
      summary:
      operationId: completeDestinationOAuth
      requestBody:
        content:
          application/json:
            schema:
              $ref: "#/components/schemas/CompleteDestinationOAuthRequest"
        required: true
      responses:
        "200":
          description: Successful operation
          content:
            application/json:
              schema:
                $ref: "#/components/schemas/CompleteOauthResponse"
        "404":
          $ref: "#/components/responses/NotFoundResponse"
        "422":
          $ref: "#/components/responses/InvalidInputResponse"
  /v1/web_backend/connections/list:
    post:
      tags:
        - web_backend
      summary: Returns all connections for a workspace.
      operationId: webBackendListConnectionsForWorkspace
      requestBody:
        content:
          application/json:
            schema:
              $ref: "#/components/schemas/WorkspaceIdRequestBody"
        required: true
      responses:
        "200":
          description: Successful operation
          content:
            application/json:
              schema:
                $ref: "#/components/schemas/WebBackendConnectionReadList"
        "404":
          $ref: "#/components/responses/NotFoundResponse"
        "422":
          $ref: "#/components/responses/InvalidInputResponse"
  /v1/web_backend/connections/get:
    post:
      tags:
        - web_backend
      summary: Get a connection
      operationId: webBackendGetConnection
      requestBody:
        content:
          application/json:
            schema:
              $ref: "#/components/schemas/WebBackendConnectionRequestBody"
        required: true
      responses:
        "200":
          description: Successful operation
          content:
            application/json:
              schema:
                $ref: "#/components/schemas/WebBackendConnectionRead"
        "404":
          $ref: "#/components/responses/NotFoundResponse"
        "422":
          $ref: "#/components/responses/InvalidInputResponse"
  /v1/web_backend/connections/create:
    post:
      tags:
        - web_backend
      summary: Create a connection
      operationId: webBackendCreateConnection
      requestBody:
        content:
          application/json:
            schema:
              $ref: "#/components/schemas/WebBackendConnectionCreate"
        required: true
      responses:
        "200":
          description: Successful operation
          content:
            application/json:
              schema:
                $ref: "#/components/schemas/WebBackendConnectionRead"
        "422":
          $ref: "#/components/responses/InvalidInputResponse"
  /v1/web_backend/connections/update:
    post:
      tags:
        - web_backend
      summary: Update a connection
      operationId: webBackendUpdateConnection
      requestBody:
        content:
          application/json:
            schema:
              $ref: "#/components/schemas/WebBackendConnectionUpdate"
        required: true
      responses:
        "200":
          description: Successful operation
          content:
            application/json:
              schema:
                $ref: "#/components/schemas/WebBackendConnectionRead"
        "422":
          $ref: "#/components/responses/InvalidInputResponse"
<<<<<<< HEAD
=======
  /v1/web_backend/sources/create:
    post:
      tags:
        - web_backend
      summary: Create a source
      operationId: webBackendCreateSource
      requestBody:
        content:
          application/json:
            schema:
              $ref: "#/components/schemas/SourceCreate"
        required: true
      responses:
        "200":
          description: Successful operation
          content:
            application/json:
              schema:
                $ref: "#/components/schemas/SourceRead"
        "422":
          $ref: "#/components/responses/InvalidInputResponse"
  /v1/web_backend/destinations/create:
    post:
      tags:
        - web_backend
      summary: Create a destination
      operationId: webBackendCreateDestination
      requestBody:
        content:
          application/json:
            schema:
              $ref: "#/components/schemas/DestinationCreate"
        required: true
      responses:
        "200":
          description: Successful operation
          content:
            application/json:
              schema:
                $ref: "#/components/schemas/DestinationRead"
        "422":
          $ref: "#/components/responses/InvalidInputResponse"
>>>>>>> 2ecc7a6a
  /v1/jobs/list:
    post:
      tags:
        - jobs
      summary: Returns recent jobs for a connection. Jobs are returned in descending order by createdAt.
      operationId: listJobsFor
      requestBody:
        content:
          application/json:
            schema:
              $ref: "#/components/schemas/JobListRequestBody"
        required: true
      responses:
        "200":
          description: Successful operation
          content:
            application/json:
              schema:
                $ref: "#/components/schemas/JobReadList"
        "404":
          $ref: "#/components/responses/NotFoundResponse"
        "422":
          $ref: "#/components/responses/InvalidInputResponse"
  /v1/jobs/get:
    post:
      tags:
        - jobs
      summary: Get information about a job
      operationId: getJobInfo
      requestBody:
        content:
          application/json:
            schema:
              $ref: "#/components/schemas/JobIdRequestBody"
        required: true
      responses:
        "200":
          description: Successful operation
          content:
            application/json:
              schema:
                $ref: "#/components/schemas/JobInfoRead"
        "404":
          $ref: "#/components/responses/NotFoundResponse"
        "422":
          $ref: "#/components/responses/InvalidInputResponse"
  /v1/jobs/cancel:
    post:
      tags:
        - jobs
      summary: Cancels a job
      operationId: cancelJob
      requestBody:
        content:
          application/json:
            schema:
              $ref: "#/components/schemas/JobIdRequestBody"
        required: true
      responses:
        "200":
          description: Successful operation
          content:
            application/json:
              schema:
                $ref: "#/components/schemas/JobInfoRead"
        "404":
          $ref: "#/components/responses/NotFoundResponse"
        "422":
          $ref: "#/components/responses/InvalidInputResponse"
  /v1/health:
    get:
      tags:
        - health
      summary: Health Check
      operationId: getHealthCheck
      responses:
        "200":
          description: Successful operation
          content:
            application/json:
              schema:
                $ref: "#/components/schemas/HealthCheckRead"
  /v1/logs/get:
    post:
      tags:
        - logs
      summary: Get logs
      operationId: getLogs
      requestBody:
        content:
          application/json:
            schema:
              $ref: "#/components/schemas/LogsRequestBody"
        required: true
      responses:
        "200":
          description: Returns the log file
          content:
            text/plain:
              schema:
                type: string
                format: binary
        "404":
          $ref: "#/components/responses/NotFoundResponse"
        "422":
          $ref: "#/components/responses/InvalidInputResponse"
  /v1/openapi:
    get:
      tags:
        - openapi
      summary: Returns the openapi specification
      operationId: getOpenApiSpec
      responses:
        "200":
          description: Returns the openapi specification file
          content:
            text/plain:
              schema:
                type: string
                format: binary
  /v1/deployment/export:
    post:
      tags:
        - deployment
      summary: Export Airbyte Configuration and Data Archive
      operationId: exportArchive
      responses:
        "200":
          description: Successful operation
          content:
            application/x-gzip:
              schema:
                $ref: "#/components/schemas/AirbyteArchive"
  /v1/deployment/import:
    post:
      tags:
        - deployment
      summary: Import Airbyte Configuration and Data Archive
      operationId: importArchive
      requestBody:
        content:
          application/x-gzip:
            schema:
              $ref: "#/components/schemas/AirbyteArchive"
        required: true
      responses:
        "200":
          description: Successful operation
          content:
            application/json:
              schema:
                $ref: "#/components/schemas/ImportRead"
  /v1/deployment/export_workspace:
    post:
      tags:
        - deployment
      summary: Export Airbyte Workspace Configuration
      operationId: exportWorkspace
      requestBody:
        content:
          application/json:
            schema:
              $ref: "#/components/schemas/WorkspaceIdRequestBody"
        required: true
      responses:
        "200":
          description: Successful operation
          content:
            application/x-gzip:
              schema:
                $ref: "#/components/schemas/AirbyteArchive"
  /v1/deployment/upload_archive_resource:
    post:
      tags:
        - deployment
      summary: Upload a GZIP archive tarball and stage it in the server's cache as a temporary resource
      operationId: uploadArchiveResource
      requestBody:
        content:
          application/x-gzip:
            schema:
              $ref: "#/components/schemas/AirbyteArchive"
        required: true
      responses:
        "200":
          description: Successful operation
          content:
            application/json:
              schema:
                $ref: "#/components/schemas/UploadRead"
  /v1/deployment/import_into_workspace:
    post:
      tags:
        - deployment
      summary: >
        Import Airbyte Configuration into Workspace (this operation might change ids of imported
        configurations). Note, in order to use this api endpoint, you might need to upload a
        temporary archive resource with 'deployment/upload_archive_resource' first
      operationId: importIntoWorkspace
      requestBody:
        content:
          application/json:
            schema:
              $ref: "#/components/schemas/ImportRequestBody"
        required: true
      responses:
        "200":
          description: Successful operation
          content:
            application/json:
              schema:
                $ref: "#/components/schemas/ImportRead"
        "404":
          $ref: "#/components/responses/NotFoundResponse"
  /v1/source_oauths/oauth_params/create:
    post:
      tags:
        - oauth
      summary: >
        Sets instancewide variables to be used for the oauth flow when creating this source. When set, these variables will be injected
        into a connector's configuration before any interaction with the connector image itself. This enables running oauth flows with
        consistent variables e.g: the company's Google Ads developer_token, client_id, and client_secret without the user having to know
        about these variables.
      operationId: setInstancewideSourceOauthParams
      requestBody:
        content:
          application/json:
            schema:
              $ref: "#/components/schemas/SetInstancewideSourceOauthParamsRequestBody"
        required: true
      responses:
        "200":
          description: Successful
        "400":
          $ref: "#/components/responses/ExceptionResponse"
        "404":
          $ref: "#/components/responses/NotFoundResponse"
  /v1/destination_oauths/oauth_params/create:
    post:
      tags:
        - oauth
      summary: >
        Sets instancewide variables to be used for the oauth flow when creating this destination. When set, these variables will be injected
        into a connector's configuration before any interaction with the connector image itself. This enables running oauth flows with
        consistent variables e.g: the company's Google Ads developer_token, client_id, and client_secret without the user having to know
        about these variables.
      operationId: setInstancewideDestinationOauthParams
      requestBody:
        content:
          application/json:
            schema:
              $ref: "#/components/schemas/SetInstancewideDestinationOauthParamsRequestBody"
        required: true
      responses:
        "200":
          description: Successful
        "400":
          $ref: "#/components/responses/ExceptionResponse"
        "404":
          $ref: "#/components/responses/NotFoundResponse"
components:
  securitySchemes:
    bearerAuth:
      type: http
      scheme: bearer
      bearerFormat: JWT
  schemas:
    # WORKSPACE
    WorkspaceId:
      type: string
      format: uuid
    CustomerId:
      type: string
      format: uuid
    WorkspaceCreate:
      type: object
      required:
        - name
      properties:
        email:
          type: string
          format: email
        anonymousDataCollection:
          type: boolean
        name:
          type: string
        news:
          type: boolean
        securityUpdates:
          type: boolean
        notifications:
          type: array
          items:
            $ref: "#/components/schemas/Notification"
    Notification:
      type: object
      required:
        - notificationType
        - sendOnSuccess
        - sendOnFailure
      properties:
        # Instead of this type field, we would prefer a json schema "oneOf" but unfortunately,
        # the jsonschema2pojo does not seem to support it yet: https://github.com/joelittlejohn/jsonschema2pojo/issues/392
        notificationType:
          $ref: "#/components/schemas/NotificationType"
        sendOnSuccess:
          type: boolean
          default: false
        sendOnFailure:
          type: boolean
          default: true
        slackConfiguration:
          $ref: "#/components/schemas/SlackNotificationConfiguration"
    SlackNotificationConfiguration:
      type: object
      required:
        - webhook
      properties:
        webhook:
          type: string
    NotificationType:
      type: string
      enum:
        - slack
        # - email
        # - webhook
    NotificationRead:
      type: object
      required:
        - status
      properties:
        status:
          type: string
          enum:
            - succeeded
            - failed
        message:
          type: string
    WorkspaceIdRequestBody:
      type: object
      required:
        - workspaceId
      properties:
        workspaceId:
          $ref: "#/components/schemas/WorkspaceId"
    WorkspaceReadList:
      type: object
      required:
        - workspaces
      properties:
        workspaces:
          type: array
          items:
            $ref: "#/components/schemas/WorkspaceRead"
    WorkspaceRead:
      type: object
      required:
        - workspaceId
        - customerId
        - name
        - slug
        - initialSetupComplete
      properties:
        workspaceId:
          $ref: "#/components/schemas/WorkspaceId"
        customerId:
          $ref: "#/components/schemas/CustomerId"
        email:
          type: string
          format: email
        name:
          type: string
        slug:
          type: string
        initialSetupComplete:
          type: boolean
        displaySetupWizard:
          type: boolean
        anonymousDataCollection:
          type: boolean
        news:
          type: boolean
        securityUpdates:
          type: boolean
        notifications:
          type: array
          items:
            $ref: "#/components/schemas/Notification"
    WorkspaceUpdate:
      type: object
      required:
        - workspaceId
        - initialSetupComplete
        - anonymousDataCollection
        - news
        - securityUpdates
      properties:
        workspaceId:
          $ref: "#/components/schemas/WorkspaceId"
        email:
          type: string
          format: email
        initialSetupComplete:
          type: boolean
        displaySetupWizard:
          type: boolean
        anonymousDataCollection:
          type: boolean
        news:
          type: boolean
        securityUpdates:
          type: boolean
        notifications:
          type: array
          items:
            $ref: "#/components/schemas/Notification"
    # SLUG
    SlugRequestBody:
      type: object
      required:
        - slug
      properties:
        slug:
          type: string
    # SourceDefinition
    SourceDefinitionId:
      type: string
      format: uuid
    SourceDefinitionIdRequestBody:
      type: object
      required:
        - sourceDefinitionId
      properties:
        sourceDefinitionId:
          $ref: "#/components/schemas/SourceDefinitionId"
    SourceDefinitionCreate:
      type: object
      required:
        - name
        - dockerRepository
        - dockerImageTag
        - documentationUrl
      properties:
        name:
          type: string
        dockerRepository:
          type: string
        dockerImageTag:
          type: string
        documentationUrl:
          type: string
          format: uri
        icon:
          type: string
    SourceDefinitionUpdate:
      type: object
      description: Update the SourceDefinition. Currently, the only allowed attribute to update is the default docker image version.
      required:
        - sourceDefinitionId
        - dockerImageTag
      properties:
        sourceDefinitionId:
          $ref: "#/components/schemas/SourceDefinitionId"
        dockerImageTag:
          type: string
    SourceDefinitionRead:
      type: object
      required:
        - sourceDefinitionId
        - name
        - dockerRepository
        - dockerImageTag
      properties:
        sourceDefinitionId:
          $ref: "#/components/schemas/SourceDefinitionId"
        name:
          type: string
        dockerRepository:
          type: string
        dockerImageTag:
          type: string
        documentationUrl:
          type: string
          format: uri
        icon:
          type: string
    SourceDefinitionReadList:
      type: object
      required:
        - sourceDefinitions
      properties:
        sourceDefinitions:
          type: array
          items:
            $ref: "#/components/schemas/SourceDefinitionRead"
    # SOURCE SPECIFICATION
    SourceDefinitionSpecification:
      description: The specification for what values are required to configure the sourceDefinition.
      type: object
      example: { user: { type: string } }
    SourceDefinitionSpecificationRead:
      type: object
      required:
        - sourceDefinitionId
        - jobInfo
      properties:
        sourceDefinitionId:
          $ref: "#/components/schemas/SourceDefinitionId"
        documentationUrl:
          type: string
        connectionSpecification:
          $ref: "#/components/schemas/SourceDefinitionSpecification"
        jobInfo:
          $ref: "#/components/schemas/SynchronousJobRead"
    # SOURCE
    SourceId:
      type: string
      format: uuid
    SourceIdRequestBody:
      type: object
      required:
        - sourceId
      properties:
        sourceId:
          $ref: "#/components/schemas/SourceId"
    SourceConfiguration:
      description: The values required to configure the source. The schema for this must match the schema return by source_definition_specifications/get for the source.
      example: { user: "charles" }
    SourceCoreConfig:
      type: object
      required:
        - sourceDefinitionId
        - connectionConfiguration
      properties:
        sourceDefinitionId:
          $ref: "#/components/schemas/SourceDefinitionId"
        connectionConfiguration:
          $ref: "#/components/schemas/SourceConfiguration"
    SourceCreate:
      type: object
      required:
        - workspaceId
        - name
        - sourceDefinitionId
        - connectionConfiguration
      properties:
        sourceDefinitionId:
          $ref: "#/components/schemas/SourceDefinitionId"
        connectionConfiguration:
          $ref: "#/components/schemas/SourceConfiguration"
        workspaceId:
          $ref: "#/components/schemas/WorkspaceId"
        name:
          type: string
    SourceUpdate:
      type: object
      required:
        - sourceId
        - connectionConfiguration
        - name
      properties:
        sourceId:
          $ref: "#/components/schemas/SourceId"
        connectionConfiguration:
          $ref: "#/components/schemas/SourceConfiguration"
        name:
          type: string
    SourceRead:
      type: object
      required:
        - sourceDefinitionId
        - sourceId
        - workspaceId
        - connectionConfiguration
        - name
        - sourceName
      properties:
        sourceDefinitionId:
          $ref: "#/components/schemas/SourceDefinitionId"
        sourceId:
          $ref: "#/components/schemas/SourceId"
        workspaceId:
          $ref: "#/components/schemas/WorkspaceId"
        connectionConfiguration:
          $ref: "#/components/schemas/SourceConfiguration"
        name:
          type: string
        sourceName:
          type: string
    SourceReadList:
      type: object
      required:
        - sources
      properties:
        sources:
          type: array
          items:
            $ref: "#/components/schemas/SourceRead"
    SourceDiscoverSchemaRead:
      description: Returns the results of a discover catalog job. If the job was not successful, the catalog field will not be present. jobInfo will aways be present and its status be used to determine if the job was successful or not.
      type: object
      required:
        - jobInfo
      properties:
        catalog:
          $ref: "#/components/schemas/AirbyteCatalog"
        jobInfo:
          $ref: "#/components/schemas/SynchronousJobRead"
    # DESTINATION DEFINITION
    DestinationDefinitionId:
      type: string
      format: uuid
    DestinationDefinitionIdRequestBody:
      type: object
      required:
        - destinationDefinitionId
      properties:
        destinationDefinitionId:
          $ref: "#/components/schemas/DestinationDefinitionId"
    DestinationDefinitionCreate:
      type: object
      required:
        - name
        - dockerRepository
        - dockerImageTag
        - documentationUrl
      properties:
        name:
          type: string
        dockerRepository:
          type: string
        dockerImageTag:
          type: string
        documentationUrl:
          type: string
          format: uri
        icon:
          type: string
    DestinationDefinitionUpdate:
      type: object
      required:
        - destinationDefinitionId
        - dockerImageag
      properties:
        destinationDefinitionId:
          $ref: "#/components/schemas/DestinationDefinitionId"
        dockerImageTag:
          type: string
    DestinationDefinitionRead:
      type: object
      required:
        - destinationDefinitionId
        - name
        - dockerRepository
        - dockerImageTag
        - documentationUrl
      properties:
        destinationDefinitionId:
          $ref: "#/components/schemas/DestinationDefinitionId"
        name:
          type: string
        dockerRepository:
          type: string
        dockerImageTag:
          type: string
        documentationUrl:
          type: string
          format: uri
        icon:
          type: string
    DestinationDefinitionReadList:
      type: object
      required:
        - destinationDefinitions
      properties:
        destinationDefinitions:
          type: array
          items:
            $ref: "#/components/schemas/DestinationDefinitionRead"
    # DESTINATION DEFINITION SPECIFICATION
    DestinationDefinitionSpecification:
      description: The specification for what values are required to configure the destinationDefinition.
      example: { user: { type: string } }
    DestinationDefinitionSpecificationRead:
      type: object
      required:
        - destinationDefinitionId
        - jobInfo
      properties:
        destinationDefinitionId:
          $ref: "#/components/schemas/DestinationDefinitionId"
        documentationUrl:
          type: string
        connectionSpecification:
          $ref: "#/components/schemas/DestinationDefinitionSpecification"
        jobInfo:
          $ref: "#/components/schemas/SynchronousJobRead"
        supportedDestinationSyncModes:
          type: array
          items:
            $ref: "#/components/schemas/DestinationSyncMode"
        supportsDbt:
          type: boolean
        supportsNormalization:
          type: boolean
    # DESTINATION
    DestinationId:
      type: string
      format: uuid
    DestinationIdRequestBody:
      type: object
      required:
        - destinationId
      properties:
        destinationId:
          $ref: "#/components/schemas/DestinationId"
    DestinationConfiguration:
      description: The values required to configure the destination. The schema for this must match the schema return by destination_definition_specifications/get for the destinationDefinition.
      example: { user: "charles" }
    DestinationCoreConfig:
      type: object
      required:
        - workspaceId
        - destinationDefinitionId
        - connectionConfiguration
      properties:
        destinationDefinitionId:
          $ref: "#/components/schemas/DestinationDefinitionId"
        connectionConfiguration:
          $ref: "#/components/schemas/DestinationConfiguration"
    DestinationCreate:
      type: object
      required:
        - name
        - workspaceId
        - destinationDefinitionId
        - connectionConfiguration
      properties:
        workspaceId:
          $ref: "#/components/schemas/WorkspaceId"
        name:
          type: string
        destinationDefinitionId:
          $ref: "#/components/schemas/DestinationDefinitionId"
        connectionConfiguration:
          $ref: "#/components/schemas/DestinationConfiguration"
    DestinationUpdate:
      type: object
      required:
        - destinationId
        - connectionConfiguration
        - name
      properties:
        destinationId:
          $ref: "#/components/schemas/DestinationId"
        connectionConfiguration:
          $ref: "#/components/schemas/DestinationConfiguration"
        name:
          type: string
    DestinationRead:
      type: object
      required:
        - destinationDefinitionId
        - destinationId
        - workspaceId
        - connectionConfiguration
        - name
        - destinationName
      properties:
        destinationDefinitionId:
          $ref: "#/components/schemas/DestinationDefinitionId"
        destinationId:
          $ref: "#/components/schemas/DestinationId"
        workspaceId:
          $ref: "#/components/schemas/WorkspaceId"
        connectionConfiguration:
          $ref: "#/components/schemas/DestinationConfiguration"
        name:
          type: string
        destinationName:
          type: string
    DestinationReadList:
      type: object
      required:
        - destinations
      properties:
        destinations:
          type: array
          items:
            $ref: "#/components/schemas/DestinationRead"
    # CONNECTION
    ConnectionId:
      type: string
      format: uuid
    ConnectionIdRequestBody:
      type: object
      required:
        - connectionId
      properties:
        connectionId:
          $ref: "#/components/schemas/ConnectionId"
    DbMigrationRequestBody:
      type: object
      required:
        - database
      properties:
        database:
          type: string
    WebBackendConnectionRequestBody:
      type: object
      required:
        - connectionId
      properties:
        withRefreshedCatalog:
          type: boolean
        connectionId:
          $ref: "#/components/schemas/ConnectionId"
    ConnectionCreate:
      type: object
      required:
        - sourceId
        - destinationId
        - status
      properties:
        name:
          type: string
          description: Optional name of the connection
        namespaceDefinition:
          $ref: "#/components/schemas/NamespaceDefinitionType"
        namespaceFormat:
          type: string
          description: Used when namespaceDefinition is 'customformat'. If blank then behaves like namespaceDefinition = 'destination'. If "${SOURCE_NAMESPACE}" then behaves like namespaceDefinition = 'source'.
          default: null
          example: "${SOURCE_NAMESPACE}"
        prefix:
          type: string
          description: Prefix that will be prepended to the name of each stream when it is written to the destination.
        sourceId:
          $ref: "#/components/schemas/SourceId"
        destinationId:
          $ref: "#/components/schemas/DestinationId"
        operationIds:
          type: array
          items:
            $ref: "#/components/schemas/OperationId"
        syncCatalog:
          $ref: "#/components/schemas/AirbyteCatalog"
        schedule:
          $ref: "#/components/schemas/ConnectionSchedule"
        status:
          $ref: "#/components/schemas/ConnectionStatus"
        resourceRequirements:
          $ref: "#/components/schemas/ResourceRequirements"
    WebBackendConnectionCreate:
      type: object
      required:
        - connection
        - sourceId
        - destinationId
        - status
      properties:
        name:
          type: string
          description: Optional name of the connection
        namespaceDefinition:
          $ref: "#/components/schemas/NamespaceDefinitionType"
        namespaceFormat:
          type: string
          description: Used when namespaceDefinition is 'customformat'. If blank then behaves like namespaceDefinition = 'destination'. If "${SOURCE_NAMESPACE}" then behaves like namespaceDefinition = 'source'.
          default: null
          example: "${SOURCE_NAMESPACE}"
        prefix:
          type: string
          description: Prefix that will be prepended to the name of each stream when it is written to the destination.
        sourceId:
          $ref: "#/components/schemas/SourceId"
        destinationId:
          $ref: "#/components/schemas/DestinationId"
        operationIds:
          type: array
          items:
            $ref: "#/components/schemas/OperationId"
        syncCatalog:
          $ref: "#/components/schemas/AirbyteCatalog"
        schedule:
          $ref: "#/components/schemas/ConnectionSchedule"
        status:
          $ref: "#/components/schemas/ConnectionStatus"
        resourceRequirements:
          $ref: "#/components/schemas/ResourceRequirements"
        operations:
          type: array
          items:
            $ref: "#/components/schemas/OperationCreate"
    ConnectionUpdate:
      type: object
      required:
        - connectionId
        - syncCatalog
        - status
      properties:
        connectionId:
          $ref: "#/components/schemas/ConnectionId"
        namespaceDefinition:
          $ref: "#/components/schemas/NamespaceDefinitionType"
        namespaceFormat:
          type: string
          description: Used when namespaceDefinition is 'customformat'. If blank then behaves like namespaceDefinition = 'destination'. If "${SOURCE_NAMESPACE}" then behaves like namespaceDefinition = 'source'.
          default: null
          example: "${SOURCE_NAMESPACE}"
        prefix:
          type: string
          description: Prefix that will be prepended to the name of each stream when it is written to the destination.
        operationIds:
          type: array
          items:
            $ref: "#/components/schemas/OperationId"
        syncCatalog:
          $ref: "#/components/schemas/AirbyteCatalog"
        schedule:
          $ref: "#/components/schemas/ConnectionSchedule"
        status:
          $ref: "#/components/schemas/ConnectionStatus"
        resourceRequirements:
          $ref: "#/components/schemas/ResourceRequirements"
    WebBackendConnectionUpdate:
      type: object
      required:
        - connectionId
        - syncCatalog
        - status
      properties:
        connectionId:
          $ref: "#/components/schemas/ConnectionId"
        namespaceDefinition:
          $ref: "#/components/schemas/NamespaceDefinitionType"
        namespaceFormat:
          type: string
          description: Used when namespaceDefinition is 'customformat'. If blank then behaves like namespaceDefinition = 'destination'. If "${SOURCE_NAMESPACE}" then behaves like namespaceDefinition = 'source'.
          default: null
          example: "${SOURCE_NAMESPACE}"
        prefix:
          type: string
          description: Prefix that will be prepended to the name of each stream when it is written to the destination.
        operationIds:
          type: array
          items:
            $ref: "#/components/schemas/OperationId"
        syncCatalog:
          $ref: "#/components/schemas/AirbyteCatalog"
        schedule:
          $ref: "#/components/schemas/ConnectionSchedule"
        status:
          $ref: "#/components/schemas/ConnectionStatus"
        resourceRequirements:
          $ref: "#/components/schemas/ResourceRequirements"
        withRefreshedCatalog:
          type: boolean
        operations:
          type: array
          items:
            $ref: "#/components/schemas/WebBackendOperationCreateOrUpdate"
    ConnectionRead:
      type: object
      required:
        - connectionId
        - name
        - sourceId
        - destinationId
        - syncCatalog
        - status
      properties:
        connectionId:
          $ref: "#/components/schemas/ConnectionId"
        name:
          type: string
        namespaceDefinition:
          $ref: "#/components/schemas/NamespaceDefinitionType"
        namespaceFormat:
          type: string
          description: Used when namespaceDefinition is 'customformat'. If blank then behaves like namespaceDefinition = 'destination'. If "${SOURCE_NAMESPACE}" then behaves like namespaceDefinition = 'source'.
          default: null
          example: "${SOURCE_NAMESPACE}"
        prefix:
          type: string
          description: Prefix that will be prepended to the name of each stream when it is written to the destination.
        sourceId:
          $ref: "#/components/schemas/SourceId"
        destinationId:
          $ref: "#/components/schemas/DestinationId"
        operationIds:
          type: array
          items:
            $ref: "#/components/schemas/OperationId"
        syncCatalog:
          $ref: "#/components/schemas/AirbyteCatalog"
        schedule:
          $ref: "#/components/schemas/ConnectionSchedule"
        status:
          $ref: "#/components/schemas/ConnectionStatus"
        resourceRequirements:
          $ref: "#/components/schemas/ResourceRequirements"
    ConnectionReadList:
      type: object
      required:
        - connections
      properties:
        connections:
          type: array
          items:
            $ref: "#/components/schemas/ConnectionRead"
    ConnectionStatus:
      type: string
      description: Active means that data is flowing through the connection. Inactive means it is not. Deprecated means the connection is off and cannot be re-activated. the schema field describes the elements of the schema that will be synced.
      enum:
        - active
        - inactive
        - deprecated
    ConnectionSchedule:
      description: if null, then no schedule is set.
      type: object
      required:
        - units
        - timeUnit
      properties:
        units:
          type: integer
          format: int64
        timeUnit:
          type: string
          enum:
            - minutes
            - hours
            - days
            - weeks
            - months
    NamespaceDefinitionType:
      type: string
      description: Method used for computing final namespace in destination
      default: source
      enum:
        - source
        - destination
        - customformat
    # Operations
    OperationId:
      type: string
      format: uuid
    OperationIdRequestBody:
      type: object
      required:
        - OperationId
      properties:
        OperationId:
          $ref: "#/components/schemas/OperationId"
    OperationCreate:
      type: object
      required:
        - name
        - operatorConfiguration
        - workspaceId
      properties:
        workspaceId:
          $ref: "#/components/schemas/WorkspaceId"
        name:
          type: string
        operatorConfiguration:
          $ref: "#/components/schemas/OperatorConfiguration"
    OperationUpdate:
      type: object
      required:
        - operationId
        - name
        - operatorConfiguration
      properties:
        operationId:
          $ref: "#/components/schemas/OperationId"
        name:
          type: string
        operatorConfiguration:
          $ref: "#/components/schemas/OperatorConfiguration"
    WebBackendOperationCreateOrUpdate:
      type: object
      required:
        - name
        - operatorConfiguration
        - workspaceId
      properties:
        operationId:
          $ref: "#/components/schemas/OperationId"
        workspaceId:
          $ref: "#/components/schemas/WorkspaceId"
        name:
          type: string
        operatorConfiguration:
          $ref: "#/components/schemas/OperatorConfiguration"
    OperationRead:
      type: object
      required:
        - operationId
        - name
        - operatorConfiguration
        - workspaceId
      properties:
        workspaceId:
          $ref: "#/components/schemas/WorkspaceId"
        operationId:
          $ref: "#/components/schemas/OperationId"
        name:
          type: string
        operatorConfiguration:
          $ref: "#/components/schemas/OperatorConfiguration"
    OperationReadList:
      type: object
      required:
        - operations
      properties:
        operations:
          type: array
          items:
            $ref: "#/components/schemas/OperationRead"
    OperatorConfiguration:
      type: object
      required:
        - operatorType
      properties:
        # Instead of this type field, we would prefer a json schema "oneOf" but unfortunately,
        # the jsonschema2pojo does not seem to support it yet: https://github.com/joelittlejohn/jsonschema2pojo/issues/392
        operatorType:
          $ref: "#/components/schemas/OperatorType"
        normalization:
          $ref: "#/components/schemas/OperatorNormalization"
        dbt:
          $ref: "#/components/schemas/OperatorDbt"
    OperatorType:
      type: string
      enum:
        # - destination
        - normalization
        - dbt
      # - docker
      # - webhook
    OperatorNormalization:
      type: object
      properties:
        option:
          type: string
          enum:
            - basic
            #- unnesting
    OperatorDbt:
      type: object
      required:
        - gitRepoUrl
      properties:
        gitRepoUrl:
          type: string
        gitRepoBranch:
          type: string
        dockerImage:
          type: string
        dbtArguments:
          type: string
    CheckOperationRead:
      type: object
      required:
        - status
      properties:
        status:
          type: string
          enum:
            - succeeded
            - failed
        message:
          type: string
    # LOGS
    LogType:
      type: string
      description: type/source of logs produced
      enum:
        - server
        - scheduler
    LogsRequestBody:
      type: object
      required:
        - logType
      properties:
        logType:
          $ref: "#/components/schemas/LogType"
    # SCHEMA CATALOG
    AirbyteCatalog:
      description: describes the available schema (catalog).
      type: object
      required:
        - streams
      properties:
        streams:
          type: array
          items:
            $ref: "#/components/schemas/AirbyteStreamAndConfiguration"
    AirbyteStreamAndConfiguration:
      description: each stream is split in two parts; the immutable schema from source and mutable configuration for destination
      type: object
      additionalProperties: false
      properties:
        stream:
          $ref: "#/components/schemas/AirbyteStream"
        config:
          $ref: "#/components/schemas/AirbyteStreamConfiguration"
    AirbyteStream:
      description: the immutable schema defined by the source
      type: object
      additionalProperties: false
      required:
        - name
        - json_schema
        # todo (cgardens) - make required once sources are migrated
        # - supported_sync_modes
      properties:
        name:
          type: string
          description: Stream's name.
        jsonSchema:
          description: Stream schema using Json Schema specs.
          $ref: "#/components/schemas/StreamJsonSchema"
        supportedSyncModes:
          type: array
          items:
            $ref: "#/components/schemas/SyncMode"
        sourceDefinedCursor:
          description: If the source defines the cursor field, then any other cursor field inputs will be ignored. If it does not, either the user_provided one is used, or the default one is used as a backup.
          type: boolean
        defaultCursorField:
          description: Path to the field that will be used to determine if a record is new or modified since the last sync. If not provided by the source, the end user will have to specify the comparable themselves.
          type: array
          items:
            type: string
        sourceDefinedPrimaryKey:
          description: If the source defines the primary key, paths to the fields that will be used as a primary key. If not provided by the source, the end user will have to specify the primary key themselves.
          type: array
          items:
            type: array
            items:
              type: string
        namespace:
          type: string
          description: Optional Source-defined namespace. Airbyte streams from the same sources should have the same namespace. Currently only used by JDBC destinations to determine what schema to write to.
    StreamJsonSchema:
      type: object
    AirbyteStreamConfiguration:
      description: the mutable part of the stream to configure the destination
      type: object
      additionalProperties: false
      required:
        - syncMode
        - destinationSyncMode
      properties:
        syncMode:
          $ref: "#/components/schemas/SyncMode"
        cursorField:
          description: Path to the field that will be used to determine if a record is new or modified since the last sync. This field is REQUIRED if `sync_mode` is `incremental`. Otherwise it is ignored.
          type: array
          items:
            type: string
        destinationSyncMode:
          $ref: "#/components/schemas/DestinationSyncMode"
        primaryKey:
          description: Paths to the fields that will be used as primary key. This field is REQUIRED if `destination_sync_mode` is `*_dedup`. Otherwise it is ignored.
          type: array
          items:
            type: array
            items:
              type: string
        aliasName:
          description: Alias name to the stream to be used in the destination
          type: string
        selected:
          type: boolean
    DataType:
      type: string
      enum:
        - string
        - number
        - boolean
        - object
        - array
    # SCHEDULER
    JobId:
      type: integer
      format: int64
    JobConfigType:
      type: string
      enum:
        - check_connection_source
        - check_connection_destination
        - discover_schema
        - get_spec
        - sync
        - reset_connection
    JobListRequestBody:
      type: object
      required:
        - configTypes
        - configId
      properties:
        configTypes:
          type: array
          items:
            $ref: "#/components/schemas/JobConfigType"
        configId:
          type: string
        pagination:
          type: object
          $ref: "#/components/schemas/Pagination"
    JobIdRequestBody:
      type: object
      required:
        - id
      properties:
        id:
          $ref: "#/components/schemas/JobId"
    JobRead:
      type: object
      required:
        - id
        - configType
        - configId
        - createdAt
        - updatedAt
        - status
      properties:
        id:
          $ref: "#/components/schemas/JobId"
        configType:
          $ref: "#/components/schemas/JobConfigType"
        configId:
          type: string
        createdAt:
          type: integer
          format: int64
        updatedAt:
          type: integer
          format: int64
        status:
          $ref: "#/components/schemas/JobStatus"
    JobWithAttemptsRead:
      type: object
      properties:
        job:
          $ref: "#/components/schemas/JobRead"
        attempts:
          type: array
          items:
            $ref: "#/components/schemas/AttemptRead"
    JobStatus:
      type: string
      enum:
        - pending
        - running
        - incomplete
        - failed
        - succeeded
        - cancelled
    AttemptRead:
      type: object
      required:
        - id
        - status
        - createdAt
        - updatedAt
      properties:
        id:
          type: integer
          format: int64
        status:
          $ref: "#/components/schemas/AttemptStatus"
        createdAt:
          type: integer
          format: int64
        updatedAt:
          type: integer
          format: int64
        endedAt:
          type: integer
          format: int64
        bytesSynced:
          type: integer
          format: int64
        recordsSynced:
          type: integer
          format: int64
    AttemptStatus:
      type: string
      enum:
        - running
        - failed
        - succeeded
    JobReadList:
      type: object
      required:
        - jobs
      properties:
        jobs:
          type: array
          items:
            $ref: "#/components/schemas/JobWithAttemptsRead"
    JobInfoRead:
      type: object
      required:
        - job
        - attempts
      properties:
        job:
          $ref: "#/components/schemas/JobRead"
        attempts:
          type: array
          items:
            $ref: "#/components/schemas/AttemptInfoRead"
    AttemptInfoRead:
      type: object
      required:
        - attempt
        - logs
      properties:
        attempt:
          $ref: "#/components/schemas/AttemptRead"
        logs:
          $ref: "#/components/schemas/LogRead"
    LogRead:
      type: object
      required:
        - logLines
      properties:
        logLines:
          type: array
          items:
            type: string
    SynchronousJobRead:
      type: object
      required:
        - id
        - configType
        - createdAt
        - endedAt
        - succeeded
      properties:
        id:
          type: string
          format: uuid
        configType:
          $ref: "#/components/schemas/JobConfigType"
        configId:
          description: only present if a config id was provided.
          type: string
        createdAt:
          type: integer
          format: int64
        endedAt:
          type: integer
          format: int64
        succeeded:
          type: boolean
        logs:
          $ref: "#/components/schemas/LogRead"
    Pagination:
      type: object
      properties:
        pageSize:
          type: integer
        rowOffset:
          type: integer
    # Health
    HealthCheckRead:
      type: object
      required:
        - db
      properties:
        db:
          type: boolean
    # General
    CheckConnectionRead:
      type: object
      required:
        - status
        - jobInfo
      properties:
        status:
          type: string
          enum:
            - succeeded
            - failed
        message:
          type: string
        jobInfo:
          $ref: "#/components/schemas/SynchronousJobRead"
    ConnectionState:
      type: object
      required:
        - connectionId
      properties:
        connectionId:
          $ref: "#/components/schemas/ConnectionId"
        state:
          $ref: "#/components/schemas/ConnectionStateObject"
    ConnectionStateObject:
      type: object
    ResourceRequirements:
      description: optional resource requirements to run workers (blank for unbounded allocations)
      type: object
      properties:
        cpu_request:
          type: string
        cpu_limit:
          type: string
        memory_request:
          type: string
        memory_limit:
          type: string
    # DB Migration
    DbMigrationState:
      type: string
      # https://github.com/flyway/flyway/blob/master/flyway-core/src/main/java/org/flywaydb/core/api/MigrationState.java
      enum:
        - pending
        - above_target
        - below_baseline
        - baseline
        - ignored
        - missing_success
        - missing_failed
        - success
        - undone
        - available
        - failed
        - out_of_order
        - future_success
        - future_failed
        - outdated
        - superseded
        - deleted
    DbMigrationRead:
      type: object
      required:
        - migrationType
        - migrationVersion
        - migrationDescription
      properties:
        migrationType:
          type: string
        migrationVersion:
          type: string
        migrationDescription:
          type: string
        migrationState:
          $ref: "#/components/schemas/DbMigrationState"
        migratedBy:
          type: string
        migratedAt:
          type: integer
          format: int64
        migrationScript:
          type: string
    DbMigrationReadList:
      type: object
      properties:
        migrations:
          type: array
          items:
            $ref: "#/components/schemas/DbMigrationRead"
    DbMigrationExecutionRead:
      type: object
      properties:
        initialVersion:
          type: string
        targetVersion:
          type: string
        executedMigrations:
          type: array
          items:
            $ref: "#/components/schemas/DbMigrationRead"
    # OAuth
    SourceOauthConsentRequest:
      type: object
      required:
        - sourceDefinitionId
      properties:
        sourceDefinitionId:
          $ref: "#/components/schemas/SourceDefinitionId"
        workspaceId:
          $ref: "#/components/schemas/WorkspaceId"
    DestinationOauthConsentRequest:
      type: object
      required:
        - destinationDefinitionId
      properties:
        destinationDefinitionId:
          $ref: "#/components/schemas/DestinationDefinitionId"
        workspaceId:
          $ref: "#/components/schemas/WorkspaceId"
    OAuthConsentRead:
      type: object
      required:
        - consentUrl
      properties:
        consentUrl:
          type: string
    CompleteSourceOauthRequest:
      type: object
      required:
        - sourceDefinitionId
      properties:
        sourceDefinitionId:
          $ref: "#/components/schemas/SourceDefinitionId"
        workspaceId:
          $ref: "#/components/schemas/WorkspaceId"
        queryParams:
          description: The query parameters present in the redirect URL after a user granted consent e.g auth code
          type: object
          additionalProperties: true # Oauth parameters like code, state, etc.. will be different per API so we don't specify them in advance
    CompleteDestinationOAuthRequest:
      type: object
      required:
        - destinationDefinitionId
      properties:
        destinationDefinitionId:
          $ref: "#/components/schemas/DestinationDefinitionId"
        workspaceId:
          $ref: "#/components/schemas/WorkspaceId"
        queryParams:
          description: The query parameters present in the redirect URL after a user granted consent e.g auth code
          type: object
          additionalProperties: true # Oauth parameters like code, state, etc.. will be different per API so we don't specify them in advance
    CompleteOauthResponse:
      type: object
      additionalProperties: true # Oauth parameters like refresh/access token etc.. will be different per API so we don't specify them in advance
    SetInstancewideSourceOauthParamsRequestBody:
      type: object
      required:
        - sourceConnectorDefinitionId
        - params
      properties:
        sourceDefinitionId:
          $ref: "#/components/schemas/SourceDefinitionId"
        params:
          type: object
          additionalProperties: true
    SetInstancewideDestinationOauthParamsRequestBody:
      type: object
      required:
        - destinationDefinitionId
        - params
      properties:
        destinationDefinitionId:
          $ref: "#/components/schemas/DestinationDefinitionId"
        params:
          type: object
          additionalProperties: true
    # Web Backend
    WebBackendConnectionRead:
      type: object
      required:
        - connectionId
        - name
        - sourceId
        - destinationId
        - syncCatalog
        - status
        - source
        - destination
        - isSyncing
      properties:
        connectionId:
          $ref: "#/components/schemas/ConnectionId"
        name:
          type: string
        namespaceDefinition:
          $ref: "#/components/schemas/NamespaceDefinitionType"
        namespaceFormat:
          type: string
          description: Used when namespaceDefinition is 'customformat'. If blank then behaves like namespaceDefinition = 'destination'. If "${SOURCE_NAMESPACE}" then behaves like namespaceDefinition = 'source'.
          default: null
          example: "${SOURCE_NAMESPACE}"
        prefix:
          type: string
          description: Prefix that will be prepended to the name of each stream when it is written to the destination.
        sourceId:
          $ref: "#/components/schemas/SourceId"
        destinationId:
          $ref: "#/components/schemas/DestinationId"
        syncCatalog:
          $ref: "#/components/schemas/AirbyteCatalog"
        schedule:
          $ref: "#/components/schemas/ConnectionSchedule"
        status:
          $ref: "#/components/schemas/ConnectionStatus"
        operationIds:
          type: array
          items:
            $ref: "#/components/schemas/OperationId"
        source:
          $ref: "#/components/schemas/SourceRead"
        destination:
          $ref: "#/components/schemas/DestinationRead"
        operations:
          type: array
          items:
            $ref: "#/components/schemas/OperationRead"
        latestSyncJobCreatedAt:
          description: epoch time of the latest sync job. null if no sync job has taken place.
          type: integer
          format: int64
        latestSyncJobStatus:
          $ref: "#/components/schemas/JobStatus"
        isSyncing:
          type: boolean
        resourceRequirements:
          $ref: "#/components/schemas/ResourceRequirements"
    WebBackendConnectionReadList:
      type: object
      required:
        - connections
      properties:
        connections:
          type: array
          items:
            $ref: "#/components/schemas/WebBackendConnectionRead"
    SyncMode:
      type: string
      enum:
        - full_refresh
        - incremental
    DestinationSyncMode:
      type: string
      enum:
        - append
        - overwrite
        #- upsert_dedup # TODO chris: SCD Type 1 can be implemented later
        - append_dedup # SCD Type 1 & 2
    AirbyteArchive:
      type: string
      format: binary
      description: Tarball Archive (.tar.gz) of Airbyte Configuration and Database
    ImportRead:
      type: object
      required:
        - status
      properties:
        status:
          type: string
          enum:
            - succeeded
            - failed
        reason:
          type: string
    ResourceId:
      type: string
      format: uuid
    UploadRead:
      type: object
      required:
        - status
      properties:
        status:
          type: string
          enum:
            - succeeded
            - failed
        resourceId:
          $ref: "#/components/schemas/ResourceId"
    ImportRequestBody:
      type: object
      required:
        - resourceId
        - workspaceId
      properties:
        resourceId:
          $ref: "#/components/schemas/ResourceId"
        workspaceId:
          $ref: "#/components/schemas/WorkspaceId"
    InvalidInputProperty:
      type: object
      required:
        - propertyPath
      properties:
        propertyPath:
          type: string
        invalidValue:
          type: string
        message:
          type: string
    NotFoundKnownExceptionInfo:
      type: object
      required:
        - message
      properties:
        id:
          type: string
        message:
          type: string
        exceptionClassName:
          type: string
        exceptionStack:
          type: array
          items:
            type: string
        rootCauseExceptionClassName:
          type: string
        rootCauseExceptionStack:
          type: array
          items:
            type: string
    KnownExceptionInfo:
      type: object
      required:
        - message
      properties:
        message:
          type: string
        exceptionClassName:
          type: string
        exceptionStack:
          type: array
          items:
            type: string
        rootCauseExceptionClassName:
          type: string
        rootCauseExceptionStack:
          type: array
          items:
            type: string
    InvalidInputExceptionInfo:
      type: object
      required:
        - message
        - validationErrors
      properties:
        message:
          type: string
        exceptionClassName:
          type: string
        exceptionStack:
          type: array
          items:
            type: string
        validationErrors:
          type: array
          items:
            $ref: "#/components/schemas/InvalidInputProperty"

  responses:
    NotFoundResponse:
      description: Object with given id was not found.
      content:
        application/json:
          schema:
            $ref: "#/components/schemas/NotFoundKnownExceptionInfo"
    InvalidInputResponse:
      description: Input failed validation
      content:
        application/json:
          schema:
            $ref: "#/components/schemas/InvalidInputExceptionInfo"
    ExceptionResponse:
      description: Exception occurred; see message for details.
      content:
        application/json:
          schema:
            $ref: "#/components/schemas/KnownExceptionInfo"
security:
  - {}<|MERGE_RESOLUTION|>--- conflicted
+++ resolved
@@ -1364,8 +1364,6 @@
                 $ref: "#/components/schemas/WebBackendConnectionRead"
         "422":
           $ref: "#/components/responses/InvalidInputResponse"
-<<<<<<< HEAD
-=======
   /v1/web_backend/sources/create:
     post:
       tags:
@@ -1408,7 +1406,6 @@
                 $ref: "#/components/schemas/DestinationRead"
         "422":
           $ref: "#/components/responses/InvalidInputResponse"
->>>>>>> 2ecc7a6a
   /v1/jobs/list:
     post:
       tags:
