--- conflicted
+++ resolved
@@ -62,19 +62,14 @@
 
   public AirbyteApiClient(final ApiClient apiClient, final ApiClient micronautApiClient) {
     connectionApi = new ConnectionApi(micronautApiClient);
-<<<<<<< HEAD
-    destinationDefinitionApi = new DestinationDefinitionApi(apiClient);
-    destinationApi = new DestinationApi(apiClient);
-=======
     destinationDefinitionApi = new DestinationDefinitionApi(micronautApiClient);
     destinationApi = new DestinationApi(micronautApiClient);
->>>>>>> db063389
     destinationSpecificationApi = new DestinationDefinitionSpecificationApi(apiClient);
     jobsApi = new JobsApi(apiClient);
     logsApi = new PatchedLogsApi(apiClient);
     operationApi = new OperationApi(micronautApiClient);
     sourceDefinitionApi = new SourceDefinitionApi(apiClient);
-    sourceApi = new SourceApi(apiClient);
+    sourceApi = new SourceApi(micronautApiClient);
     sourceDefinitionSpecificationApi = new SourceDefinitionSpecificationApi(apiClient);
     workspaceApi = new WorkspaceApi(apiClient);
     healthApi = new HealthApi(micronautApiClient);
