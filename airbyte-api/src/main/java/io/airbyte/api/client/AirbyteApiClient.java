--- conflicted
+++ resolved
@@ -62,13 +62,8 @@
 
   public AirbyteApiClient(final ApiClient apiClient, final ApiClient micronautApiClient) {
     connectionApi = new ConnectionApi(micronautApiClient);
-<<<<<<< HEAD
-    destinationDefinitionApi = new DestinationDefinitionApi(apiClient);
-    destinationApi = new DestinationApi(apiClient);
-=======
     destinationDefinitionApi = new DestinationDefinitionApi(micronautApiClient);
     destinationApi = new DestinationApi(micronautApiClient);
->>>>>>> cb5d151b
     destinationSpecificationApi = new DestinationDefinitionSpecificationApi(apiClient);
     jobsApi = new JobsApi(apiClient);
     logsApi = new PatchedLogsApi(apiClient);
