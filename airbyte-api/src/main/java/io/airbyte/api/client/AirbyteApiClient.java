--- conflicted
+++ resolved
@@ -65,13 +65,8 @@
     destinationDefinitionApi = new DestinationDefinitionApi(micronautApiClient);
     destinationApi = new DestinationApi(micronautApiClient);
     destinationSpecificationApi = new DestinationDefinitionSpecificationApi(micronautApiClient);
-<<<<<<< HEAD
-    jobsApi = new JobsApi(apiClient);
+    jobsApi = new JobsApi(micronautApiClient);
     logsApi = new PatchedLogsApi(micronautApiClient);
-=======
-    jobsApi = new JobsApi(micronautApiClient);
-    logsApi = new PatchedLogsApi(apiClient);
->>>>>>> ae2e0340
     operationApi = new OperationApi(micronautApiClient);
     sourceDefinitionApi = new SourceDefinitionApi(micronautApiClient);
     sourceApi = new SourceApi(micronautApiClient);
