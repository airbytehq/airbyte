--- conflicted
+++ resolved
@@ -70,13 +70,8 @@
     operationApi = new OperationApi(micronautApiClient);
     sourceDefinitionApi = new SourceDefinitionApi(micronautApiClient);
     sourceApi = new SourceApi(micronautApiClient);
-<<<<<<< HEAD
     sourceDefinitionSpecificationApi = new SourceDefinitionSpecificationApi(micronautApiClient);
-    workspaceApi = new WorkspaceApi(apiClient);
-=======
-    sourceDefinitionSpecificationApi = new SourceDefinitionSpecificationApi(apiClient);
     workspaceApi = new WorkspaceApi(micronautApiClient);
->>>>>>> 1f257ed5
     healthApi = new HealthApi(micronautApiClient);
     attemptApi = new AttemptApi(micronautApiClient);
     stateApi = new StateApi(micronautApiClient);
