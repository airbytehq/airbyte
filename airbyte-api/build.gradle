import org.openapitools.generator.gradle.plugin.tasks.GenerateTask

plugins {
    id "org.openapi.generator" version "5.2.0"
    id "java-library"
}

def specFile = "$projectDir/src/main/openapi/config.yaml"

task generateApiServer(type: GenerateTask) {
    def serverOutputDir = "$buildDir/generated/api/server"

    inputs.file specFile
    outputs.dir serverOutputDir

    generatorName = "jaxrs-spec"
    inputSpec = specFile
    outputDir = serverOutputDir

    apiPackage = "io.airbyte.api.generated"
    invokerPackage = "io.airbyte.api.invoker.generated"
    modelPackage = "io.airbyte.api.model.generated"

    importMappings = [
            'OAuthConfiguration'                : 'com.fasterxml.jackson.databind.JsonNode',
            'SourceDefinitionSpecification'     : 'com.fasterxml.jackson.databind.JsonNode',
            'SourceConfiguration'               : 'com.fasterxml.jackson.databind.JsonNode',
            'DestinationDefinitionSpecification': 'com.fasterxml.jackson.databind.JsonNode',
            'DestinationConfiguration'          : 'com.fasterxml.jackson.databind.JsonNode',
            'StreamJsonSchema'                  : 'com.fasterxml.jackson.databind.JsonNode',
            'ConnectionStateObject'             : 'com.fasterxml.jackson.databind.JsonNode',
    ]

    generateApiDocumentation = false

    configOptions = [
            dateLibrary  : "java8",
            generatePom  : "false",
            interfaceOnly: "true",
            /*
            JAX-RS generator does not respect nullable properties defined in the OpenApi Spec.
            It means that if a field is not nullable but not set it is still returning a null value for this field in the serialized json.
            The below Jackson annotation is made to only keep non null values in serialized json.
            We are not yet using nullable=true properties in our OpenApi so this is a valid workaround at the moment to circumvent the default JAX-RS behavior described above.
            Feel free to read the conversation on https://github.com/airbytehq/airbyte/pull/13370 for more details.
            */
            additionalModelTypeAnnotations: "\n@com.fasterxml.jackson.annotation.JsonInclude(com.fasterxml.jackson.annotation.JsonInclude.Include.NON_NULL)"
    ]
}
compileJava.dependsOn tasks.generateApiServer

task generateApiClient(type: GenerateTask) {
    def clientOutputDir = "$buildDir/generated/api/client"

    inputs.file specFile
    outputs.dir clientOutputDir

    generatorName = "java"
    inputSpec = specFile
    outputDir = clientOutputDir

    apiPackage = "io.airbyte.api.client.generated"
    invokerPackage = "io.airbyte.api.client.invoker.generated"
    modelPackage = "io.airbyte.api.client.model.generated"

    importMappings = [
            'OAuthConfiguration'                : 'com.fasterxml.jackson.databind.JsonNode',
            'SourceDefinitionSpecification'     : 'com.fasterxml.jackson.databind.JsonNode',
            'SourceConfiguration'               : 'com.fasterxml.jackson.databind.JsonNode',
            'DestinationDefinitionSpecification': 'com.fasterxml.jackson.databind.JsonNode',
            'DestinationConfiguration'          : 'com.fasterxml.jackson.databind.JsonNode',
            'StreamJsonSchema'                  : 'com.fasterxml.jackson.databind.JsonNode',
            'ConnectionStateObject'             : 'com.fasterxml.jackson.databind.JsonNode',
    ]

    library = "native"

    generateApiDocumentation = false

    configOptions = [
            dateLibrary  : "java8",
            generatePom  : "false",
            interfaceOnly: "true"
    ]
}
compileJava.dependsOn tasks.generateApiClient

task generateApiDocs(type: GenerateTask) {
    def docsOutputDir = "$buildDir/generated/api/docs"

    generatorName = "html"
    inputSpec = specFile
    outputDir = docsOutputDir

    apiPackage = "io.airbyte.api.client.generated"
    invokerPackage = "io.airbyte.api.client.invoker.generated"
    modelPackage = "io.airbyte.api.client.model.generated"

    importMappings = [
            'OAuthConfiguration'                : 'com.fasterxml.jackson.databind.JsonNode',
            'SourceDefinitionSpecification'     : 'com.fasterxml.jackson.databind.JsonNode',
            'SourceConfiguration'               : 'com.fasterxml.jackson.databind.JsonNode',
            'DestinationDefinitionSpecification': 'com.fasterxml.jackson.databind.JsonNode',
            'DestinationConfiguration'          : 'com.fasterxml.jackson.databind.JsonNode',
            'StreamJsonSchema'                  : 'com.fasterxml.jackson.databind.JsonNode',
            'ConnectionStateObject'             : 'com.fasterxml.jackson.databind.JsonNode',
    ]

    generateApiDocumentation = false

    configOptions = [
            dateLibrary  : "java8",
            generatePom  : "false",
            interfaceOnly: "true"
    ]

    doLast {
        def target = file(rootProject.file("docs/reference/api/generated-api-html"))
        delete target
        mkdir target
        copy {
            from outputDir
            include "**/*.html"
            includeEmptyDirs = false
            into target
        }
    }
}
compileJava.dependsOn tasks.generateApiDocs

dependencies {
    implementation group: 'com.fasterxml.jackson.datatype', name: 'jackson-datatype-jsr310'

    implementation group: 'io.swagger', name: 'swagger-annotations', version: '1.6.2'

    implementation group: 'javax.annotation', name: 'javax.annotation-api', version: '1.3.2'
    implementation group: 'javax.ws.rs', name: 'javax.ws.rs-api', version: '2.1.1'
    implementation group: 'javax.validation', name: 'validation-api', version: '2.0.1.Final'

    implementation group: 'org.openapitools', name: 'jackson-databind-nullable', version: '0.2.1'
}

sourceSets {
    main {
        java {
            srcDirs "$buildDir/generated/api/server/src/gen/java", "$buildDir/generated/api/client/src/main/java", "$projectDir/src/main/java"
        }
        resources {
            srcDir "$projectDir/src/main/openapi/"
        }
    }
<<<<<<< HEAD
}
=======
}

Task publishArtifactsTask = getPublishArtifactsTask("$rootProject.ext.version", project)
>>>>>>> d6b50c1c
<|MERGE_RESOLUTION|>--- conflicted
+++ resolved
@@ -149,10 +149,6 @@
             srcDir "$projectDir/src/main/openapi/"
         }
     }
-<<<<<<< HEAD
-}
-=======
 }
 
-Task publishArtifactsTask = getPublishArtifactsTask("$rootProject.ext.version", project)
->>>>>>> d6b50c1c
+Task publishArtifactsTask = getPublishArtifactsTask("$rootProject.ext.version", project)