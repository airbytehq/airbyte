/*
 * Copyright (c) 2021 Airbyte, Inc., all rights reserved.
 */

package io.airbyte.db.instance.jobs;

import io.airbyte.db.Database;
import io.airbyte.db.instance.AbstractDatabaseTest;
import io.airbyte.db.instance.test.TestDatabaseProviders;
import java.io.IOException;

public abstract class AbstractJobsDatabaseTest extends AbstractDatabaseTest {

  @Override
<<<<<<< HEAD
  public Database getAndInitializeDatabase(final String username, final String password, final String connectionString) throws IOException {
    return new JobsDatabaseInstance(username, password, connectionString).getAndInitialize();
=======
  public Database getDatabase() throws IOException {
    return new TestDatabaseProviders(container).turnOffMigration().createNewJobsDatabase();
>>>>>>> 1dcd525e
  }

}<|MERGE_RESOLUTION|>--- conflicted
+++ resolved
@@ -12,13 +12,8 @@
 public abstract class AbstractJobsDatabaseTest extends AbstractDatabaseTest {
 
   @Override
-<<<<<<< HEAD
-  public Database getAndInitializeDatabase(final String username, final String password, final String connectionString) throws IOException {
-    return new JobsDatabaseInstance(username, password, connectionString).getAndInitialize();
-=======
   public Database getDatabase() throws IOException {
     return new TestDatabaseProviders(container).turnOffMigration().createNewJobsDatabase();
->>>>>>> 1dcd525e
   }
 
 }