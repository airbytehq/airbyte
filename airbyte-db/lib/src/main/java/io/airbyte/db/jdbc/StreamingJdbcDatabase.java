--- conflicted
+++ resolved
@@ -70,21 +70,4 @@
       throw new RuntimeException(e);
     }
   }
-
-<<<<<<< HEAD
-  // TODO (liren): closing the data source is not enough because
-  // the allocation connection may still be open (issue #1128).
-  @Override
-  public void close() throws Exception {
-    database.close();
-    if (dataSource instanceof AutoCloseable) {
-      ((AutoCloseable) dataSource).close();
-    }
-    if (dataSource instanceof Closeable) {
-      ((Closeable) dataSource).close();
-    }
-  }
-
-=======
->>>>>>> 1e0ac30e
 }