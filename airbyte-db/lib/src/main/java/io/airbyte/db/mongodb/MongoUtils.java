/*
 * Copyright (c) 2021 Airbyte, Inc., all rights reserved.
 */

package io.airbyte.db.mongodb;

import static org.bson.BsonType.ARRAY;
import static org.bson.BsonType.DOCUMENT;

import com.fasterxml.jackson.databind.JsonNode;
import com.fasterxml.jackson.databind.node.ObjectNode;
import com.google.api.client.util.DateTime;
import com.google.common.collect.ImmutableMap;
import com.google.common.collect.Lists;
import com.mongodb.client.AggregateIterable;
import com.mongodb.client.MongoCollection;
import io.airbyte.commons.json.Jsons;
import io.airbyte.commons.util.MoreIterators;
import io.airbyte.db.DataTypeUtils;
import io.airbyte.protocol.models.JsonSchemaPrimitive;
<<<<<<< HEAD
=======
import java.util.ArrayList;
>>>>>>> 0beda4f2
import java.util.Arrays;
import java.util.Collections;
import java.util.HashMap;
import java.util.HashSet;
import java.util.List;
import java.util.Map;
import java.util.Set;
import org.bson.BsonBinary;
import org.bson.BsonDateTime;
import org.bson.BsonDocument;
import org.bson.BsonDocumentReader;
import org.bson.BsonDouble;
import org.bson.BsonInt32;
import org.bson.BsonInt64;
import org.bson.BsonReader;
import org.bson.BsonString;
import org.bson.BsonTimestamp;
import org.bson.BsonType;
import org.bson.Document;
import org.bson.types.Decimal128;
import org.bson.types.ObjectId;
import org.bson.types.Symbol;
import org.slf4j.Logger;
import org.slf4j.LoggerFactory;

public class MongoUtils {

  private static final Logger LOGGER = LoggerFactory.getLogger(MongoUtils.class);

  private static final String MISSING_TYPE = "missing";
  private static final String NULL_TYPE = "null";
<<<<<<< HEAD
  private static final String TYPE = "type";
=======
>>>>>>> 0beda4f2
  private static final String AIRBYTE_SUFFIX = "_aibyte_transform";
  private static final int DISCOVER_LIMIT = 10000;

  public static JsonSchemaPrimitive getType(final BsonType dataType) {
    return switch (dataType) {
      case BOOLEAN -> JsonSchemaPrimitive.BOOLEAN;
      case INT32, INT64, DOUBLE, DECIMAL128 -> JsonSchemaPrimitive.NUMBER;
      case STRING, SYMBOL, BINARY, DATE_TIME, TIMESTAMP, OBJECT_ID, REGULAR_EXPRESSION, JAVASCRIPT -> JsonSchemaPrimitive.STRING;
      case ARRAY -> JsonSchemaPrimitive.ARRAY;
      case DOCUMENT, JAVASCRIPT_WITH_SCOPE -> JsonSchemaPrimitive.OBJECT;
      default -> JsonSchemaPrimitive.STRING;
    };
  }

  public static JsonNode toJsonNode(final Document document, final List<String> columnNames) {
    final ObjectNode objectNode = (ObjectNode) Jsons.jsonNode(Collections.emptyMap());
    formatDocument(document, objectNode, columnNames);
    return objectNode;
  }

  public static Object getBsonValue(final BsonType type, final String value) {
    try {
      return switch (type) {
        case INT32 -> new BsonInt32(Integer.parseInt(value));
        case INT64 -> new BsonInt64(Long.parseLong(value));
        case DOUBLE -> new BsonDouble(Double.parseDouble(value));
        case DECIMAL128 -> Decimal128.parse(value);
        case TIMESTAMP -> new BsonTimestamp(new DateTime(value).getValue());
        case DATE_TIME -> new BsonDateTime(new DateTime(value).getValue());
        case OBJECT_ID -> new ObjectId(value);
        case SYMBOL -> new Symbol(value);
        case STRING -> new BsonString(value);
        default -> value;
      };
    } catch (final Exception e) {
      LOGGER.error(String.format("Failed to get BsonValue for field type %s", type), e.getMessage());
      return value;
    }
  }

  private static void formatDocument(final Document document, final ObjectNode objectNode, final List<String> columnNames) {
    final BsonDocument bsonDocument = toBsonDocument(document);
    try (final BsonReader reader = new BsonDocumentReader(bsonDocument)) {
      readDocument(reader, objectNode, columnNames);
    } catch (final Exception e) {
      LOGGER.error("Exception while parsing BsonDocument: {}", e.getMessage());
      throw new RuntimeException(e);
    }
  }

  private static ObjectNode readDocument(final BsonReader reader, final ObjectNode jsonNodes, final List<String> columnNames) {
    reader.readStartDocument();
    while (reader.readBsonType() != BsonType.END_OF_DOCUMENT) {
      final var fieldName = reader.readName();
      final var fieldType = reader.getCurrentBsonType();
      if (DOCUMENT.equals(fieldType)) {
        // recursion in used to parse inner documents
        jsonNodes.set(fieldName, readDocument(reader, (ObjectNode) Jsons.jsonNode(Collections.emptyMap()), columnNames));
      } else if (ARRAY.equals(fieldType)) {
        jsonNodes.set(fieldName, readArray(reader, columnNames, fieldName));
      } else {
        readField(reader, jsonNodes, columnNames, fieldName, fieldType);
      }
      transformToStringIfMarked(jsonNodes, columnNames, fieldName);
    }
    reader.readEndDocument();

    return jsonNodes;
  }

  private static void transformToStringIfMarked(final ObjectNode jsonNodes, final List<String> columnNames, final String fieldName) {
    if (columnNames.contains(fieldName + AIRBYTE_SUFFIX)) {
      JsonNode data = jsonNodes.get(fieldName);
      if (data != null) {
        jsonNodes.put(fieldName, data.asText());
      } else {
        LOGGER.debug("WARNING Field list out of sync, Document doesn't contain field: {}", fieldName);
      }
    }
  }

  private static JsonNode readArray(final BsonReader reader, final List<String> columnNames, final String fieldName) {
    reader.readStartArray();
    final var elements = Lists.newArrayList();

    while (reader.readBsonType() != BsonType.END_OF_DOCUMENT) {
      final var arrayFieldType = reader.getCurrentBsonType();
      if (DOCUMENT.equals(arrayFieldType)) {
        // recursion is used to read inner doc
        elements.add(readDocument(reader, (ObjectNode) Jsons.jsonNode(Collections.emptyMap()), columnNames));
      } else if (ARRAY.equals(arrayFieldType)) {
        // recursion is used to read inner array
        elements.add(readArray(reader, columnNames, fieldName));
      } else {
        final var element = readField(reader, (ObjectNode) Jsons.jsonNode(Collections.emptyMap()), columnNames, fieldName, arrayFieldType);
        elements.add(element.get(fieldName));
      }
    }
    reader.readEndArray();
    return Jsons.jsonNode(MoreIterators.toList(elements.iterator()));
  }

  private static ObjectNode readField(final BsonReader reader,
                                      final ObjectNode o,
                                      final List<String> columnNames,
                                      final String fieldName,
                                      final BsonType fieldType) {
    switch (fieldType) {
      case BOOLEAN -> o.put(fieldName, reader.readBoolean());
      case INT32 -> o.put(fieldName, reader.readInt32());
      case INT64 -> o.put(fieldName, reader.readInt64());
      case DOUBLE -> o.put(fieldName, reader.readDouble());
      case DECIMAL128 -> o.put(fieldName, toDouble(reader.readDecimal128()));
      case TIMESTAMP -> o.put(fieldName, DataTypeUtils.toISO8601StringWithMilliseconds(reader.readTimestamp().getValue()));
<<<<<<< HEAD
      case DATE_TIME -> o.put(fieldName, DataTypeUtils.toISO8601String(reader.readDateTime()));
=======
      case DATE_TIME -> o.put(fieldName, DataTypeUtils.toISO8601StringWithMilliseconds(reader.readDateTime()));
>>>>>>> 0beda4f2
      case BINARY -> o.put(fieldName, toByteArray(reader.readBinaryData()));
      case SYMBOL -> o.put(fieldName, reader.readSymbol());
      case STRING -> o.put(fieldName, reader.readString());
      case OBJECT_ID -> o.put(fieldName, toString(reader.readObjectId()));
      case JAVASCRIPT -> o.put(fieldName, reader.readJavaScript());
      case JAVASCRIPT_WITH_SCOPE -> readJavaScriptWithScope(o, reader, fieldName, columnNames);
      case REGULAR_EXPRESSION -> toString(reader.readRegularExpression());
      default -> reader.skipValue();
    }
    return o;
  }

  /**
   * Gets 10.000 documents from collection, gathers all unique fields and its type. In case when one
   * field has different types in 2 and more documents, the type is set to String.
   *
   * @param collection mongo collection
   * @return map of unique fields and its type
   */
  public static Map<String, BsonType> getUniqueFields(final MongoCollection<Document> collection) {

    Map<String, BsonType> result = new HashMap<>();
    var allkeys = getFieldsName(collection);
    allkeys.forEach(key -> {
      var types = getTypes(collection, key);
<<<<<<< HEAD
      addUniqueType(result, collection, key, types);
    });

=======
      addUniqueType(result, key, types);
    });
>>>>>>> 0beda4f2
    return result;
  }

  private static List<String> getFieldsName(MongoCollection<Document> collection) {
    AggregateIterable<Document> output = collection.aggregate(Arrays.asList(
<<<<<<< HEAD
=======
        new Document("$limit", DISCOVER_LIMIT),
>>>>>>> 0beda4f2
        new Document("$project", new Document("arrayofkeyvalue", new Document("$objectToArray", "$$ROOT"))),
        new Document("$unwind", "$arrayofkeyvalue"),
        new Document("$group", new Document("_id", null).append("allkeys", new Document("$addToSet", "$arrayofkeyvalue.k")))));
    if (output.cursor().hasNext()) {
      return (List) output.cursor().next().get("allkeys");
    } else {
      return Collections.emptyList();
    }
  }

<<<<<<< HEAD
  private static void addUniqueType(Map<String, BsonType> map,
                                    MongoCollection<Document> collection,
                                    String fieldName,
                                    Set<String> types) {
    if (types.size() != 1) {
      map.put(fieldName + AIRBYTE_SUFFIX, BsonType.STRING);
    } else {
      var document = collection.find(new Document(fieldName,
          new Document("$type", types.stream().findFirst().get()))).first();
      var bsonDoc = toBsonDocument(document);
      try (final BsonReader reader = new BsonDocumentReader(bsonDoc)) {
        reader.readStartDocument();
        while (reader.readBsonType() != BsonType.END_OF_DOCUMENT) {
          if (reader.readName().equals(fieldName)) {
            final var fieldType = reader.getCurrentBsonType();
            map.put(fieldName, fieldType);
          }
          reader.skipValue();
        }
        reader.readEndDocument();
      }
    }
  }

  private static Set<String> getTypes(MongoCollection<Document> collection, String fieldName) {
    var searchField = "$" + fieldName;
    var docTypes = collection.aggregate(List.of(
        new Document("$project", new Document(TYPE, new Document("$type", searchField))))).cursor();
    Set<String> types = new HashSet<>();
    while (docTypes.hasNext()) {
      var type = String.valueOf(docTypes.next().get(TYPE));
      if (!MISSING_TYPE.equals(type) && !NULL_TYPE.equals(type)) {
        types.add(type);
      }
    }
    return types.isEmpty() ? Set.of(NULL_TYPE) : types;
=======
  private static ArrayList<String> getTypes(MongoCollection<Document> collection, String name) {
    var fieldName = "$" + name;
    AggregateIterable<Document> output = collection.aggregate(Arrays.asList(
        new Document("$limit", DISCOVER_LIMIT),
        new Document("$project", new Document("_id", 0).append("fieldType", new Document("$type", fieldName))),
        new Document("$group", new Document("_id", new Document("fieldType", "$fieldType"))
            .append("count", new Document("$sum", 1)))));
    var listOfTypes = new ArrayList<String>();
    var cursor = output.cursor();
    while (cursor.hasNext()) {
      var type = ((Document) cursor.next().get("_id")).get("fieldType").toString();
      if (!type.equals(MISSING_TYPE) && !type.equals(NULL_TYPE)) {
        listOfTypes.add(type);
      }
    }
    if (listOfTypes.isEmpty()) {
      listOfTypes.add(NULL_TYPE);
    }
    return listOfTypes;
  }

  private static void addUniqueType(Map<String, BsonType> map,
                                    String fieldName,
                                    List<String> types) {
    if (types.size() != 1) {
      map.put(fieldName + AIRBYTE_SUFFIX, BsonType.STRING);
    } else {
      var type = types.get(0);
      map.put(fieldName, getBsonTypeByTypeAlias(type));
    }
  }

  private static BsonType getBsonTypeByTypeAlias(String typeAlias) {
    return switch (typeAlias) {
      case "double" -> BsonType.DOUBLE;
      case "string" -> BsonType.STRING;
      case "objectId" -> BsonType.OBJECT_ID;
      case "array" -> BsonType.ARRAY;
      case "binData" -> BsonType.BINARY;
      case "bool" -> BsonType.BOOLEAN;
      case "date" -> BsonType.DATE_TIME;
      case "null" -> BsonType.NULL;
      case "regex" -> BsonType.REGULAR_EXPRESSION;
      case "dbPointer" -> BsonType.DB_POINTER;
      case "javascript" -> BsonType.JAVASCRIPT;
      case "symbol" -> BsonType.SYMBOL;
      case "javascriptWithScope" -> BsonType.JAVASCRIPT_WITH_SCOPE;
      case "int" -> BsonType.INT32;
      case "timestamp" -> BsonType.TIMESTAMP;
      case "long" -> BsonType.INT64;
      case "decimal" -> BsonType.DECIMAL128;
      default -> BsonType.STRING;
    };
>>>>>>> 0beda4f2
  }

  private static BsonDocument toBsonDocument(final Document document) {
    try {
      return document.toBsonDocument();
    } catch (final Exception e) {
      LOGGER.error("Exception while converting Document to BsonDocument: {}", e.getMessage());
      throw new RuntimeException(e);
    }
  }

  private static String toString(final Object value) {
    return value == null ? null : value.toString();
  }

  private static Double toDouble(final Decimal128 value) {
    return value == null ? null : value.doubleValue();
  }

  private static byte[] toByteArray(final BsonBinary value) {
    return value == null ? null : value.getData();
  }

  private static void readJavaScriptWithScope(ObjectNode o, BsonReader reader, String fieldName, List<String> columnNames) {
    var code = reader.readJavaScriptWithScope();
    var scope = readDocument(reader, (ObjectNode) Jsons.jsonNode(Collections.emptyMap()), columnNames);
    o.set(fieldName, Jsons.jsonNode(ImmutableMap.of("code", code, "scope", scope)));
  }

  public enum MongoInstanceType {

    STANDALONE("standalone"),
    REPLICA("replica"),
    ATLAS("atlas");

    private final String type;

    public String getType() {
      return this.type;
    }

    MongoInstanceType(final String type) {
      this.type = type;
    }

    public static MongoInstanceType fromValue(final String value) {
      for (final MongoInstanceType instance : values()) {
        if (value.equalsIgnoreCase(instance.type)) {
          return instance;
        }
      }
      throw new IllegalArgumentException("Unknown instance type value: " + value);
    }

  }

}<|MERGE_RESOLUTION|>--- conflicted
+++ resolved
@@ -18,17 +18,12 @@
 import io.airbyte.commons.util.MoreIterators;
 import io.airbyte.db.DataTypeUtils;
 import io.airbyte.protocol.models.JsonSchemaPrimitive;
-<<<<<<< HEAD
-=======
 import java.util.ArrayList;
->>>>>>> 0beda4f2
 import java.util.Arrays;
 import java.util.Collections;
 import java.util.HashMap;
-import java.util.HashSet;
 import java.util.List;
 import java.util.Map;
-import java.util.Set;
 import org.bson.BsonBinary;
 import org.bson.BsonDateTime;
 import org.bson.BsonDocument;
@@ -53,10 +48,6 @@
 
   private static final String MISSING_TYPE = "missing";
   private static final String NULL_TYPE = "null";
-<<<<<<< HEAD
-  private static final String TYPE = "type";
-=======
->>>>>>> 0beda4f2
   private static final String AIRBYTE_SUFFIX = "_aibyte_transform";
   private static final int DISCOVER_LIMIT = 10000;
 
@@ -171,11 +162,7 @@
       case DOUBLE -> o.put(fieldName, reader.readDouble());
       case DECIMAL128 -> o.put(fieldName, toDouble(reader.readDecimal128()));
       case TIMESTAMP -> o.put(fieldName, DataTypeUtils.toISO8601StringWithMilliseconds(reader.readTimestamp().getValue()));
-<<<<<<< HEAD
-      case DATE_TIME -> o.put(fieldName, DataTypeUtils.toISO8601String(reader.readDateTime()));
-=======
       case DATE_TIME -> o.put(fieldName, DataTypeUtils.toISO8601StringWithMilliseconds(reader.readDateTime()));
->>>>>>> 0beda4f2
       case BINARY -> o.put(fieldName, toByteArray(reader.readBinaryData()));
       case SYMBOL -> o.put(fieldName, reader.readSymbol());
       case STRING -> o.put(fieldName, reader.readString());
@@ -201,23 +188,14 @@
     var allkeys = getFieldsName(collection);
     allkeys.forEach(key -> {
       var types = getTypes(collection, key);
-<<<<<<< HEAD
-      addUniqueType(result, collection, key, types);
-    });
-
-=======
       addUniqueType(result, key, types);
     });
->>>>>>> 0beda4f2
     return result;
   }
 
   private static List<String> getFieldsName(MongoCollection<Document> collection) {
     AggregateIterable<Document> output = collection.aggregate(Arrays.asList(
-<<<<<<< HEAD
-=======
         new Document("$limit", DISCOVER_LIMIT),
->>>>>>> 0beda4f2
         new Document("$project", new Document("arrayofkeyvalue", new Document("$objectToArray", "$$ROOT"))),
         new Document("$unwind", "$arrayofkeyvalue"),
         new Document("$group", new Document("_id", null).append("allkeys", new Document("$addToSet", "$arrayofkeyvalue.k")))));
@@ -228,44 +206,6 @@
     }
   }
 
-<<<<<<< HEAD
-  private static void addUniqueType(Map<String, BsonType> map,
-                                    MongoCollection<Document> collection,
-                                    String fieldName,
-                                    Set<String> types) {
-    if (types.size() != 1) {
-      map.put(fieldName + AIRBYTE_SUFFIX, BsonType.STRING);
-    } else {
-      var document = collection.find(new Document(fieldName,
-          new Document("$type", types.stream().findFirst().get()))).first();
-      var bsonDoc = toBsonDocument(document);
-      try (final BsonReader reader = new BsonDocumentReader(bsonDoc)) {
-        reader.readStartDocument();
-        while (reader.readBsonType() != BsonType.END_OF_DOCUMENT) {
-          if (reader.readName().equals(fieldName)) {
-            final var fieldType = reader.getCurrentBsonType();
-            map.put(fieldName, fieldType);
-          }
-          reader.skipValue();
-        }
-        reader.readEndDocument();
-      }
-    }
-  }
-
-  private static Set<String> getTypes(MongoCollection<Document> collection, String fieldName) {
-    var searchField = "$" + fieldName;
-    var docTypes = collection.aggregate(List.of(
-        new Document("$project", new Document(TYPE, new Document("$type", searchField))))).cursor();
-    Set<String> types = new HashSet<>();
-    while (docTypes.hasNext()) {
-      var type = String.valueOf(docTypes.next().get(TYPE));
-      if (!MISSING_TYPE.equals(type) && !NULL_TYPE.equals(type)) {
-        types.add(type);
-      }
-    }
-    return types.isEmpty() ? Set.of(NULL_TYPE) : types;
-=======
   private static ArrayList<String> getTypes(MongoCollection<Document> collection, String name) {
     var fieldName = "$" + name;
     AggregateIterable<Document> output = collection.aggregate(Arrays.asList(
@@ -319,7 +259,6 @@
       case "decimal" -> BsonType.DECIMAL128;
       default -> BsonType.STRING;
     };
->>>>>>> 0beda4f2
   }
 
   private static BsonDocument toBsonDocument(final Document document) {
