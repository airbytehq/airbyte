--- conflicted
+++ resolved
@@ -79,11 +79,7 @@
         default -> value;
       };
     } catch (final Exception e) {
-<<<<<<< HEAD
-      LOGGER.error("Failed to get BsonValue for field type " + type, e.getMessage());
-=======
       LOGGER.error(String.format("Failed to get BsonValue for field type %s", type), e.getMessage());
->>>>>>> 1dcd525e
       return value;
     }
   }
@@ -91,40 +87,7 @@
   private static void formatDocument(final Document document, final ObjectNode objectNode, final List<String> columnNames) {
     final BsonDocument bsonDocument = toBsonDocument(document);
     try (final BsonReader reader = new BsonDocumentReader(bsonDocument)) {
-<<<<<<< HEAD
-      reader.readStartDocument();
-      while (reader.readBsonType() != BsonType.END_OF_DOCUMENT) {
-        final var fieldName = reader.readName();
-        final var fieldType = reader.getCurrentBsonType();
-
-        switch (fieldType) {
-          case BOOLEAN -> o.put(fieldName, reader.readBoolean());
-          case INT32 -> o.put(fieldName, reader.readInt32());
-          case INT64 -> o.put(fieldName, reader.readInt64());
-          case DOUBLE -> o.put(fieldName, reader.readDouble());
-          case DECIMAL128 -> o.put(fieldName, toDouble(reader.readDecimal128()));
-          case TIMESTAMP -> o.put(fieldName, toString(reader.readTimestamp()));
-          case DATE_TIME -> o.put(fieldName, DataTypeUtils.toISO8601String(reader.readDateTime()));
-          case BINARY -> o.put(fieldName, toByteArray(reader.readBinaryData()));
-          case SYMBOL -> o.put(fieldName, reader.readSymbol());
-          case STRING -> o.put(fieldName, reader.readString());
-          case OBJECT_ID -> o.put(fieldName, toString(reader.readObjectId()));
-          case JAVASCRIPT -> o.put(fieldName, reader.readJavaScript());
-          case JAVASCRIPT_WITH_SCOPE -> o.put(fieldName, reader.readJavaScriptWithScope());
-          case REGULAR_EXPRESSION -> o.put(fieldName, toString(reader.readRegularExpression()));
-          case DOCUMENT -> o.put(fieldName, documentToString(document.get(fieldName), reader));
-          case ARRAY -> o.put(fieldName, arrayToString(document.get(fieldName), reader));
-          default -> reader.skipValue();
-        }
-
-        if (columnNames.contains(fieldName + AIRBYTE_SUFFIX)) {
-          o.put(fieldName, o.get(fieldName).asText());
-        }
-      }
-      reader.readEndDocument();
-=======
       readDocument(reader, objectNode, columnNames);
->>>>>>> 1dcd525e
     } catch (final Exception e) {
       LOGGER.error("Exception while parsing BsonDocument: ", e.getMessage());
       throw new RuntimeException(e);
@@ -236,11 +199,7 @@
 
   private static BsonDocument toBsonDocument(final Document document) {
     try {
-<<<<<<< HEAD
-      return document.toBsonDocument(BsonDocument.class, Bson.DEFAULT_CODEC_REGISTRY);
-=======
       return document.toBsonDocument();
->>>>>>> 1dcd525e
     } catch (final Exception e) {
       LOGGER.error("Exception while converting Document to BsonDocument: ", e.getMessage());
       throw new RuntimeException(e);
@@ -259,34 +218,10 @@
     return value == null ? null : value.getData();
   }
 
-<<<<<<< HEAD
-  // temporary method for MVP
-  private static String documentToString(final Object obj, final BsonReader reader) {
-    try {
-      reader.skipValue();
-      final Document document = (Document) obj;
-      return document.toJson();
-    } catch (final Exception e) {
-      LOGGER.error("Failed to convert document to a String: ", e.getMessage());
-      return null;
-    }
-  }
-
-  // temporary method for MVP
-  private static String arrayToString(final Object obj, final BsonReader reader) {
-    try {
-      reader.skipValue();
-      return obj.toString();
-    } catch (final Exception e) {
-      LOGGER.error("Failed to convert array to a String: ", e.getMessage());
-      return null;
-    }
-=======
   private static void readJavaScriptWithScope(ObjectNode o, BsonReader reader, String fieldName, List<String> columnNames) {
     var code = reader.readJavaScriptWithScope();
     var scope = readDocument(reader, (ObjectNode) Jsons.jsonNode(Collections.emptyMap()), columnNames);
     o.set(fieldName, Jsons.jsonNode(ImmutableMap.of("code", code, "scope", scope)));
->>>>>>> 1dcd525e
   }
 
   public enum MongoInstanceType {
