/*
 * Copyright (c) 2021 Airbyte, Inc., all rights reserved.
 */

package io.airbyte.db.jdbc;

import com.google.errorprone.annotations.MustBeClosed;
import io.airbyte.commons.functional.CheckedConsumer;
import io.airbyte.commons.functional.CheckedFunction;
import io.airbyte.db.JdbcCompatibleSourceOperations;
import java.io.Closeable;
import java.sql.Connection;
import java.sql.DatabaseMetaData;
import java.sql.PreparedStatement;
import java.sql.ResultSet;
import java.sql.SQLException;
import java.util.List;
import java.util.stream.Collectors;
import java.util.stream.Stream;
import javax.sql.DataSource;
import org.slf4j.Logger;
import org.slf4j.LoggerFactory;

/**
 * Database object for interacting with a JDBC connection. Can be used for any JDBC compliant db.
 */
public class DefaultJdbcDatabase extends JdbcDatabase {

  private static final Logger LOGGER = LoggerFactory.getLogger(DefaultJdbcDatabase.class);

  protected final DataSource dataSource;

  public DefaultJdbcDatabase(final DataSource dataSource) {
    this(dataSource, JdbcUtils.getDefaultSourceOperations());
  }

  public DefaultJdbcDatabase(final DataSource dataSource, final JdbcCompatibleSourceOperations<?> sourceOperations) {
    super(sourceOperations);
    this.dataSource = dataSource;
  }

  @Override
  public void execute(final CheckedConsumer<Connection, SQLException> query) throws SQLException {
    try (final Connection connection = dataSource.getConnection()) {
      query.accept(connection);
    }
  }

  @Override
  public <T> List<T> bufferedResultSetQuery(final CheckedFunction<Connection, ResultSet, SQLException> query,
                                            final CheckedFunction<ResultSet, T, SQLException> recordTransform)
      throws SQLException {
    try (final Connection connection = dataSource.getConnection();
        final Stream<T> results = toStream(query.apply(connection), recordTransform)) {
      return results.collect(Collectors.toList());
    }
  }

  @Override
  @MustBeClosed
  public <T> Stream<T> resultSetQuery(final CheckedFunction<Connection, ResultSet, SQLException> query,
                                      final CheckedFunction<ResultSet, T, SQLException> recordTransform)
      throws SQLException {
    final Connection connection = dataSource.getConnection();
    return toStream(query.apply(connection), recordTransform)
        .onClose(() -> {
          try {
            connection.close();
          } catch (final SQLException e) {
            throw new RuntimeException(e);
          }
        });
  }

  @Override
  public DatabaseMetaData getMetaData() throws SQLException {
    final Connection conn = dataSource.getConnection();
    final DatabaseMetaData metaData = conn.getMetaData();
    conn.close();
    return metaData;
  }

  /**
   * You CANNOT assume that data will be returned from this method before the entire {@link ResultSet}
   * is buffered in memory. Review the implementation of the database's JDBC driver or use the
   * StreamingJdbcDriver if you need this guarantee. The caller should close the returned stream to
   * release the database connection.
   *
   * @param statementCreator create a {@link PreparedStatement} from a {@link Connection}.
   * @param recordTransform transform each record of that result set into the desired type. do NOT
   *        just pass the {@link ResultSet} through. it is a stateful object will not be accessible if
   *        returned from recordTransform.
   * @param <T> type that each record will be mapped to.
   * @return Result of the query mapped to a stream.
   * @throws SQLException SQL related exceptions.
   */
  @Override
  @MustBeClosed
  public <T> Stream<T> query(final CheckedFunction<Connection, PreparedStatement, SQLException> statementCreator,
                             final CheckedFunction<ResultSet, T, SQLException> recordTransform)
      throws SQLException {
    final Connection connection = dataSource.getConnection();
    return toStream(statementCreator.apply(connection).executeQuery(), recordTransform)
        .onClose(() -> {
          try {
            LOGGER.info("closing connection");
            connection.close();
          } catch (final SQLException e) {
            throw new RuntimeException(e);
          }
        });
  }

  @Override
  public void close() throws Exception {
    // Close the source in case we are using a datasource implementation that requires closing.
    // BasicDataSource from apache does since it also provides a pooling mechanism to reuse connections.
    if (dataSource instanceof AutoCloseable autoCloseable) {
      autoCloseable.close();
    }
<<<<<<< HEAD

    // TODO (liren): closing the data source is not enough because
    // the allocation connection may still be open (issue #1128).
    @Override
    public void close() throws Exception {
      // Just a safety in case we are using a datasource implementation that requires closing.
      // BasicDataSource from apache does since it also provides a pooling mechanism to reuse connections.

      if (dataSource instanceof AutoCloseable) {
        ((AutoCloseable) dataSource).close();
      }
      if (dataSource instanceof Closeable) {
        ((Closeable) dataSource).close();
      }
=======
    if (dataSource instanceof Closeable closeable) {
      closeable.close();
>>>>>>> 1e0ac30e
    }
  }

}<|MERGE_RESOLUTION|>--- conflicted
+++ resolved
@@ -118,25 +118,10 @@
     if (dataSource instanceof AutoCloseable autoCloseable) {
       autoCloseable.close();
     }
-<<<<<<< HEAD
-
     // TODO (liren): closing the data source is not enough because
     // the allocation connection may still be open (issue #1128).
-    @Override
-    public void close() throws Exception {
-      // Just a safety in case we are using a datasource implementation that requires closing.
-      // BasicDataSource from apache does since it also provides a pooling mechanism to reuse connections.
-
-      if (dataSource instanceof AutoCloseable) {
-        ((AutoCloseable) dataSource).close();
-      }
-      if (dataSource instanceof Closeable) {
-        ((Closeable) dataSource).close();
-      }
-=======
     if (dataSource instanceof Closeable closeable) {
       closeable.close();
->>>>>>> 1e0ac30e
     }
   }
 
