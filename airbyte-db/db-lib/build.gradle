--- conflicted
+++ resolved
@@ -51,16 +51,13 @@
 
     // MongoDB
     implementation 'org.mongodb:mongodb-driver-sync:4.3.0'
-<<<<<<< HEAD
     
     // Teradata
 	implementation 'com.teradata.jdbc:terajdbc4:17.20.00.12'
-=======
 
     // MySQL
     implementation 'mysql:mysql-connector-java:8.0.30'
 
->>>>>>> e69ecf32
 }
 
 task(newConfigsMigration, dependsOn: 'classes', type: JavaExec) {
