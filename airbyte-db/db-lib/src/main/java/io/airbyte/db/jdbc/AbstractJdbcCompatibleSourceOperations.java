--- conflicted
+++ resolved
@@ -123,13 +123,9 @@
   }
 
   protected void putDate(final ObjectNode node, final String columnName, final ResultSet resultSet, final int index) throws SQLException {
-<<<<<<< HEAD
     node.put(columnName, resultSet.getString(index));
     System.out.println("CHECK DATE >>>>> "+resultSet.getString(index));
 //    node.put(columnName, DateTimeConverter.convertToDate(getObject(resultSet, index, LocalDate.class)));
-=======
-    node.put(columnName, DateTimeConverter.convertToDate(getObject(resultSet, index, LocalDate.class)));
->>>>>>> ceb8a70a
   }
 
   protected void putTime(final ObjectNode node, final String columnName, final ResultSet resultSet, final int index) throws SQLException {
@@ -186,6 +182,14 @@
   }
 
   protected void setDate(final PreparedStatement preparedStatement, final int parameterIndex, final String value) throws SQLException {
+    try {
+      preparedStatement.setObject(parameterIndex, LocalDate.parse(value));
+    } catch (final DateTimeParseException e) {
+      setDateAsTimestamp(preparedStatement, parameterIndex, value);
+    }
+  }
+
+  private void setDateAsTimestamp(PreparedStatement preparedStatement, int parameterIndex, String value) throws SQLException {
     try {
       preparedStatement.setObject(parameterIndex, LocalDate.parse(value));
     } catch (final DateTimeParseException e) {
