/*
 * Copyright (c) 2023 Airbyte, Inc., all rights reserved.
 */

package io.airbyte.db.factory;

import java.sql.Connection;
import java.sql.DriverManager;
import java.sql.SQLException;
import java.util.Map;
import java.util.Properties;

public class ConnectionFactory {

  /**
   * Construct a new {@link Connection} instance using the provided configuration.
   *
   * @param username The username of the database user.
   * @param password The password of the database user.
   * @param connectionProperties The extra properties to add to the connection.
   * @param jdbcConnectionString The JDBC connection string.
   * @return The configured {@link Connection}
   */
  public static Connection create(final String username,
                                  final String password,
                                  final Map<String, String> connectionProperties,
                                  final String jdbcConnectionString) {
    try {
      Properties properties = new Properties();
      properties.put("user", username);
      properties.put("password", password);
      connectionProperties.forEach((k, v) -> properties.put(k, v));

<<<<<<< HEAD
           return DriverManager.getConnection(jdbcConnectionString,
                    properties);
        } catch (final SQLException e) {
            throw new RuntimeException(e);
        }
=======
      return DriverManager.getConnection(jdbcConnectionString,
          properties);
    } catch (SQLException e) {
      throw new RuntimeException(e);
>>>>>>> 98cfdc31
    }
  }

}<|MERGE_RESOLUTION|>--- conflicted
+++ resolved
@@ -31,18 +31,10 @@
       properties.put("password", password);
       connectionProperties.forEach((k, v) -> properties.put(k, v));
 
-<<<<<<< HEAD
-           return DriverManager.getConnection(jdbcConnectionString,
-                    properties);
-        } catch (final SQLException e) {
-            throw new RuntimeException(e);
-        }
-=======
       return DriverManager.getConnection(jdbcConnectionString,
           properties);
-    } catch (SQLException e) {
+    } catch (final SQLException e) {
       throw new RuntimeException(e);
->>>>>>> 98cfdc31
     }
   }
 
