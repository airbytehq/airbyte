--- conflicted
+++ resolved
@@ -92,12 +92,9 @@
     testImplementation libs.platform.testcontainers
     testImplementation libs.platform.testcontainers.postgresql
     testImplementation project(':airbyte-test-utils')
-<<<<<<< HEAD
     testImplementation 'org.bouncycastle:bcprov-jdk15on:1.66'
     testImplementation 'org.bouncycastle:bcpkix-jdk15on:1.66'
-=======
     testImplementation project(':airbyte-api')
->>>>>>> 015174a0
 
     integrationTestJavaImplementation project(':airbyte-workers')
     integrationTestJavaImplementation libs.bundles.micronaut.test
