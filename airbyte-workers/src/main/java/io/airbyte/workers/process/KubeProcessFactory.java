/*
 * MIT License
 *
 * Copyright (c) 2020 Airbyte
 *
 * Permission is hereby granted, free of charge, to any person obtaining a copy
 * of this software and associated documentation files (the "Software"), to deal
 * in the Software without restriction, including without limitation the rights
 * to use, copy, modify, merge, publish, distribute, sublicense, and/or sell
 * copies of the Software, and to permit persons to whom the Software is
 * furnished to do so, subject to the following conditions:
 *
 * The above copyright notice and this permission notice shall be included in all
 * copies or substantial portions of the Software.
 *
 * THE SOFTWARE IS PROVIDED "AS IS", WITHOUT WARRANTY OF ANY KIND, EXPRESS OR
 * IMPLIED, INCLUDING BUT NOT LIMITED TO THE WARRANTIES OF MERCHANTABILITY,
 * FITNESS FOR A PARTICULAR PURPOSE AND NONINFRINGEMENT. IN NO EVENT SHALL THE
 * AUTHORS OR COPYRIGHT HOLDERS BE LIABLE FOR ANY CLAIM, DAMAGES OR OTHER
 * LIABILITY, WHETHER IN AN ACTION OF CONTRACT, TORT OR OTHERWISE, ARISING FROM,
 * OUT OF OR IN CONNECTION WITH THE SOFTWARE OR THE USE OR OTHER DEALINGS IN THE
 * SOFTWARE.
 */

package io.airbyte.workers.process;

import com.google.common.annotations.VisibleForTesting;
import io.airbyte.commons.lang.Exceptions;
import io.airbyte.config.ResourceRequirements;
import io.airbyte.workers.WorkerException;
import io.airbyte.workers.WorkerUtils;
import io.fabric8.kubernetes.client.KubernetesClient;
import io.kubernetes.client.openapi.ApiClient;
import java.net.InetAddress;
import java.nio.file.Path;
import java.util.HashMap;
import java.util.Map;
import java.util.regex.Matcher;
import java.util.regex.Pattern;
import org.apache.commons.lang3.RandomStringUtils;
import org.slf4j.Logger;
import org.slf4j.LoggerFactory;

public class KubeProcessFactory implements ProcessFactory {

  private static final Logger LOGGER = LoggerFactory.getLogger(KubeProcessFactory.class);

  public static final String JOB_TYPE = "job_type";
  public static final String SYNC_JOB = "sync";
  public static final String SPEC_JOB = "spec";
  public static final String CHECK_JOB = "check";
  public static final String DISCOVER_JOB = "discover";
  public static final String NORMALIZATION_JOB = "normalize";

  private static final Pattern ALPHABETIC = Pattern.compile("[a-zA-Z]+");;
  private static final String JOB_LABEL_KEY = "job_id";
  private static final String ATTEMPT_LABEL_KEY = "attempt_id";
  private static final String WORKER_POD_LABEL_KEY = "airbyte";
  private static final String WORKER_POD_LABEL_VALUE = "worker-pod";

  private final String namespace;
  private final ApiClient officialClient;
  private final KubernetesClient fabricClient;
  private final String kubeHeartbeatUrl;
  private final String processRunnerHost;

  /**
   * Sets up a process factory with the default processRunnerHost.
   */
  public KubeProcessFactory(String namespace,
                            ApiClient officialClient,
                            KubernetesClient fabricClient,
                            String kubeHeartbeatUrl) {
    this(namespace, officialClient, fabricClient, kubeHeartbeatUrl, Exceptions.toRuntime(() -> InetAddress.getLocalHost().getHostAddress()));
  }

  /**
   * @param namespace kubernetes namespace where spawned pods will live
   * @param officialClient official kubernetes client
   * @param fabricClient fabric8 kubernetes client
   * @param kubeHeartbeatUrl a url where if the response is not 200 the spawned process will fail
   *        itself
   * @param processRunnerHost is the local host or ip of the machine running the process factory.
   *        injectable for testing.
   */
  @VisibleForTesting
  public KubeProcessFactory(String namespace,
                            ApiClient officialClient,
                            KubernetesClient fabricClient,
                            String kubeHeartbeatUrl,
                            String processRunnerHost) {
    this.namespace = namespace;
    this.officialClient = officialClient;
    this.fabricClient = fabricClient;
    this.kubeHeartbeatUrl = kubeHeartbeatUrl;
    this.processRunnerHost = processRunnerHost;
  }

  @Override
  public Process create(String jobId,
                        int attempt,
                        final Path jobRoot,
                        final String imageName,
                        final boolean usesStdin,
                        final Map<String, String> files,
                        final String entrypoint,
                        final ResourceRequirements resourceRequirements,
                        final Map<String, String> customLabels,
                        final String... args)
      throws WorkerException {
    try {
      // used to differentiate source and destination processes with the same id and attempt
      final String podName = createPodName(imageName, jobId, attempt);

      final int stdoutLocalPort = KubePortManagerSingleton.take();
      LOGGER.info("{} stdoutLocalPort = {}", podName, stdoutLocalPort);

      final int stderrLocalPort = KubePortManagerSingleton.take();
      LOGGER.info("{} stderrLocalPort = {}", podName, stderrLocalPort);

      var allLabels = new HashMap<>(customLabels);
      var generalKubeLabels = Map.of(
          JOB_LABEL_KEY, jobId,
          ATTEMPT_LABEL_KEY, String.valueOf(attempt),
          WORKER_POD_LABEL_KEY, WORKER_POD_LABEL_VALUE);
      allLabels.putAll(generalKubeLabels);

      return new KubePodProcess(
          processRunnerHost,
          officialClient,
          fabricClient,
          podName,
          namespace,
          imageName,
          stdoutLocalPort,
          stderrLocalPort,
          kubeHeartbeatUrl,
          usesStdin,
          files,
          entrypoint,
          resourceRequirements,
          WorkerUtils.DEFAULT_JOBS_IMAGE_PULL_SECRET,
          WorkerUtils.DEFAULT_WORKER_POD_TOLERATIONS,
<<<<<<< HEAD
          allLabels,
=======
          WorkerUtils.DEFAULT_WORKER_POD_NODE_SELECTORS,
          Map.of(JOB_LABEL_KEY, jobId,
              ATTEMPT_LABEL_KEY, String.valueOf(attempt),
              WORKER_POD_LABEL_KEY, WORKER_POD_LABEL_VALUE),
>>>>>>> 8de72d56
          args);
    } catch (Exception e) {
      throw new WorkerException(e.getMessage(), e);
    }
  }

  /**
   * Docker image names are by convention separated by slashes. The last portion is the image's name.
   * This is followed by a colon and a version number. e.g. airbyte/scheduler:v1 or
   * gcr.io/my-project/image-name:v2.
   *
   * Kubernetes has a maximum pod name length of 63 characters, and names must start with an
   * alphabetic character.
   *
   * With these two facts, attempt to construct a unique Pod name with the image name present for
   * easier operations.
   */
  @VisibleForTesting
  protected static String createPodName(String fullImagePath, String jobId, int attempt) {
    var versionDelimiter = ":";
    var noVersion = fullImagePath.split(versionDelimiter)[0];

    var dockerDelimiter = "/";
    var nameParts = noVersion.split(dockerDelimiter);
    var imageName = nameParts[nameParts.length - 1];

    var randSuffix = RandomStringUtils.randomAlphabetic(5).toLowerCase();
    final String suffix = "worker-" + jobId + "-" + attempt + "-" + randSuffix;

    var podName = imageName + "-" + suffix;

    var podNameLenLimit = 63;
    if (podName.length() > podNameLenLimit) {
      var extra = podName.length() - podNameLenLimit;
      imageName = imageName.substring(extra);
      podName = imageName + "-" + suffix;
    }

    final Matcher m = ALPHABETIC.matcher(podName);
    // Since we add worker-UUID as a suffix a couple of lines up, there will always be a substring
    // starting with an alphabetic character.
    // If the image name is a no-op, this function should always return `worker-UUID` at the minimum.
    m.find();
    return podName.substring(m.start());
  }

}<|MERGE_RESOLUTION|>--- conflicted
+++ resolved
@@ -141,14 +141,11 @@
           resourceRequirements,
           WorkerUtils.DEFAULT_JOBS_IMAGE_PULL_SECRET,
           WorkerUtils.DEFAULT_WORKER_POD_TOLERATIONS,
-<<<<<<< HEAD
           allLabels,
-=======
           WorkerUtils.DEFAULT_WORKER_POD_NODE_SELECTORS,
           Map.of(JOB_LABEL_KEY, jobId,
               ATTEMPT_LABEL_KEY, String.valueOf(attempt),
               WORKER_POD_LABEL_KEY, WORKER_POD_LABEL_VALUE),
->>>>>>> 8de72d56
           args);
     } catch (Exception e) {
       throw new WorkerException(e.getMessage(), e);
