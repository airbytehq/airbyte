/*
 * MIT License
 *
 * Copyright (c) 2020 Airbyte
 *
 * Permission is hereby granted, free of charge, to any person obtaining a copy
 * of this software and associated documentation files (the "Software"), to deal
 * in the Software without restriction, including without limitation the rights
 * to use, copy, modify, merge, publish, distribute, sublicense, and/or sell
 * copies of the Software, and to permit persons to whom the Software is
 * furnished to do so, subject to the following conditions:
 *
 * The above copyright notice and this permission notice shall be included in all
 * copies or substantial portions of the Software.
 *
 * THE SOFTWARE IS PROVIDED "AS IS", WITHOUT WARRANTY OF ANY KIND, EXPRESS OR
 * IMPLIED, INCLUDING BUT NOT LIMITED TO THE WARRANTIES OF MERCHANTABILITY,
 * FITNESS FOR A PARTICULAR PURPOSE AND NONINFRINGEMENT. IN NO EVENT SHALL THE
 * AUTHORS OR COPYRIGHT HOLDERS BE LIABLE FOR ANY CLAIM, DAMAGES OR OTHER
 * LIABILITY, WHETHER IN AN ACTION OF CONTRACT, TORT OR OTHERWISE, ARISING FROM,
 * OUT OF OR IN CONNECTION WITH THE SOFTWARE OR THE USE OR OTHER DEALINGS IN THE
 * SOFTWARE.
 */

package io.airbyte.workers.process;

import com.google.common.annotations.VisibleForTesting;
import io.airbyte.config.ResourceRequirements;
import io.airbyte.workers.WorkerException;
import io.fabric8.kubernetes.client.KubernetesClient;
import io.kubernetes.client.openapi.ApiClient;
import java.nio.file.Path;
import java.util.Map;
import org.apache.commons.lang3.RandomStringUtils;
import org.slf4j.Logger;
import org.slf4j.LoggerFactory;

public class KubeProcessFactory implements ProcessFactory {

  private static final Logger LOGGER = LoggerFactory.getLogger(KubeProcessFactory.class);

  private final String namespace;
  private final ApiClient officialClient;
  private final KubernetesClient fabricClient;
  private final String kubeHeartbeatUrl;

  /**
   * @param namespace kubernetes namespace where spawned pods will live
   * @param officialClient official kubernetes client
   * @param fabricClient fabric8 kubernetes client
   * @param kubeHeartbeatUrl a url where if the response is not 200 the spawned process will fail
   *        itself
   * @param workerPorts a set of ports that can be used for IO socket servers
   */
  public KubeProcessFactory(String namespace,
                            ApiClient officialClient,
                            KubernetesClient fabricClient,
                            String kubeHeartbeatUrl) {
    this.namespace = namespace;
    this.officialClient = officialClient;
    this.fabricClient = fabricClient;
    this.kubeHeartbeatUrl = kubeHeartbeatUrl;
  }

  @Override
  public Process create(String jobId,
                        int attempt,
                        final Path jobRoot,
                        final String imageName,
                        final boolean usesStdin,
                        final Map<String, String> files,
                        final String entrypoint,
                        final ResourceRequirements resourceRequirements,
                        final String... args)
      throws WorkerException {
    try {
      // used to differentiate source and destination processes with the same id and attempt
<<<<<<< HEAD
      final String podName = getPodName(imageName, jobId, attempt);

      final int stdoutLocalPort = KubePortManagerSingleton.take();
      LOGGER.info("{} stdoutLocalPort = {}", podName, stdoutLocalPort);

      final int stderrLocalPort = KubePortManagerSingleton.take();
      LOGGER.info("{} stderrLocalPort = {}", podName, stderrLocalPort);
=======
      final String podName = createPodName(imageName, jobId, attempt);

      final int stdoutLocalPort = workerPorts.take();
      LOGGER.info("{} stdoutLocalPort = {}", podName, stdoutLocalPort);

      final int stderrLocalPort = workerPorts.take();
      LOGGER.info("{} stderrLocalPort = {}", podName, stderrLocalPort);

      final Consumer<Integer> portReleaser = port -> {
        if (!workerPorts.contains(port)) {
          workerPorts.add(port);
          LOGGER.info("{} releasing: {}", podName, port);
        } else {
          LOGGER.info("{} skipping releasing: {}", podName, port);
        }
      };
>>>>>>> ffb620ad

      return new KubePodProcess(
          officialClient,
          fabricClient,
          podName,
          namespace,
          imageName,
          stdoutLocalPort,
          stderrLocalPort,
          kubeHeartbeatUrl,
          usesStdin,
          files,
          entrypoint,
          resourceRequirements,
          args);
    } catch (Exception e) {
      throw new WorkerException(e.getMessage(), e);
    }
  }

  /**
   * Docker image names are by convention separated by slashes. The last portion is the image's name.
   * This is followed by a colon and a version number. e.g. airbyte/scheduler:v1 or
   * gcr.io/my-project/image-name:v2.
   *
   * Kubernetes has a maximum pod name length of 63 characters.
   *
   * With these two facts, attempt to construct a unique Pod name with the image name present for
   * easier operations.
   */
  @VisibleForTesting
<<<<<<< HEAD
  protected static String getPodName(String fullImagePath, String jobId, int attempt) {
=======
  protected static String createPodName(String fullImagePath, String jobId, int attempt) {
>>>>>>> ffb620ad
    var versionDelimiter = ":";
    var noVersion = fullImagePath.split(versionDelimiter)[0];

    var dockerDelimiter = "/";
    var nameParts = noVersion.split(dockerDelimiter);
    var imageName = nameParts[nameParts.length - 1];

    var randSuffix = RandomStringUtils.randomAlphabetic(5).toLowerCase();
    final String suffix = "worker-" + jobId + "-" + attempt + "-" + randSuffix;

    var podName = imageName + "-" + suffix;

    var podNameLenLimit = 63;
    if (podName.length() > podNameLenLimit) {
      var extra = podName.length() - podNameLenLimit;
      imageName = imageName.substring(extra);
      podName = imageName + "-" + suffix;
    }

    return podName;
  }

}<|MERGE_RESOLUTION|>--- conflicted
+++ resolved
@@ -75,32 +75,14 @@
       throws WorkerException {
     try {
       // used to differentiate source and destination processes with the same id and attempt
-<<<<<<< HEAD
-      final String podName = getPodName(imageName, jobId, attempt);
+
+      final String podName = createPodName(imageName, jobId, attempt);
 
       final int stdoutLocalPort = KubePortManagerSingleton.take();
       LOGGER.info("{} stdoutLocalPort = {}", podName, stdoutLocalPort);
 
       final int stderrLocalPort = KubePortManagerSingleton.take();
       LOGGER.info("{} stderrLocalPort = {}", podName, stderrLocalPort);
-=======
-      final String podName = createPodName(imageName, jobId, attempt);
-
-      final int stdoutLocalPort = workerPorts.take();
-      LOGGER.info("{} stdoutLocalPort = {}", podName, stdoutLocalPort);
-
-      final int stderrLocalPort = workerPorts.take();
-      LOGGER.info("{} stderrLocalPort = {}", podName, stderrLocalPort);
-
-      final Consumer<Integer> portReleaser = port -> {
-        if (!workerPorts.contains(port)) {
-          workerPorts.add(port);
-          LOGGER.info("{} releasing: {}", podName, port);
-        } else {
-          LOGGER.info("{} skipping releasing: {}", podName, port);
-        }
-      };
->>>>>>> ffb620ad
 
       return new KubePodProcess(
           officialClient,
@@ -132,11 +114,7 @@
    * easier operations.
    */
   @VisibleForTesting
-<<<<<<< HEAD
-  protected static String getPodName(String fullImagePath, String jobId, int attempt) {
-=======
   protected static String createPodName(String fullImagePath, String jobId, int attempt) {
->>>>>>> ffb620ad
     var versionDelimiter = ":";
     var noVersion = fullImagePath.split(versionDelimiter)[0];
 
