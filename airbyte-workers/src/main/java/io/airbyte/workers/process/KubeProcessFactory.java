--- conflicted
+++ resolved
@@ -125,11 +125,7 @@
           podName,
           namespace,
           imageName,
-<<<<<<< HEAD
           workerConfigs.getJobImagePullPolicy(),
-=======
-          WorkerUtils.DEFAULT_JOB_POD_MAIN_CONTAINER_IMAGE_PULL_POLICY,
->>>>>>> 8b5303e9
           stdoutLocalPort,
           stderrLocalPort,
           kubeHeartbeatUrl,
@@ -137,7 +133,6 @@
           files,
           entrypoint,
           resourceRequirements,
-<<<<<<< HEAD
           workerConfigs.getJobImagePullSecret(),
           workerConfigs.getWorkerPodTolerations(),
           workerConfigs.getWorkerPodNodeSelectors(),
@@ -146,15 +141,6 @@
           workerConfigs.getJobBusyboxImage(),
           workerConfigs.getJobCurlImage(),
           internalToExternalPorts,
-=======
-          WorkerUtils.DEFAULT_JOB_POD_MAIN_CONTAINER_IMAGE_PULL_SECRET,
-          WorkerUtils.DEFAULT_JOB_POD_TOLERATIONS,
-          WorkerUtils.DEFAULT_JOB_POD_NODE_SELECTORS,
-          allLabels,
-          WorkerUtils.JOB_POD_SOCAT_IMAGE,
-          WorkerUtils.JOB_POD_BUSYBOX_IMAGE,
-          WorkerUtils.JOB_POD_CURL_IMAGE,
->>>>>>> 8b5303e9
           args);
     } catch (final Exception e) {
       throw new WorkerException(e.getMessage(), e);
