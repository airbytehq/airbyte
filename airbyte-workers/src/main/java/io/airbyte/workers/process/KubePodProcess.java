--- conflicted
+++ resolved
@@ -96,10 +96,6 @@
   private static final Logger LOGGER = LoggerFactory.getLogger(KubePodProcess.class);
 
   private static final String INIT_CONTAINER_NAME = "init";
-<<<<<<< HEAD
-  public static final Duration DEFAULT_STATUS_CHECK_INTERVAL = Duration.ofSeconds(1); // todo: revert
-=======
->>>>>>> a56c4fb1
   private static final String DEFAULT_MEMORY_REQUEST = "25Mi";
   private static final String DEFAULT_MEMORY_LIMIT = "50Mi";
   private static final ResourceRequirements DEFAULT_SIDECAR_RESOURCES = new ResourceRequirements()
