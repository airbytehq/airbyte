/*
 * Copyright (c) 2022 Airbyte, Inc., all rights reserved.
 */

package io.airbyte.workers.process;

import io.airbyte.commons.io.IOs;
import io.airbyte.commons.lang.Exceptions;
import io.airbyte.commons.resources.MoreResources;
import io.airbyte.config.ResourceRequirements;
import io.airbyte.config.TolerationPOJO;
import io.airbyte.metrics.lib.MetricClientFactory;
import io.airbyte.metrics.lib.OssMetricsRegistry;
import io.fabric8.kubernetes.api.model.Container;
import io.fabric8.kubernetes.api.model.ContainerBuilder;
import io.fabric8.kubernetes.api.model.ContainerPort;
import io.fabric8.kubernetes.api.model.ContainerPortBuilder;
import io.fabric8.kubernetes.api.model.DeletionPropagation;
import io.fabric8.kubernetes.api.model.EnvVar;
import io.fabric8.kubernetes.api.model.LocalObjectReference;
import io.fabric8.kubernetes.api.model.Pod;
import io.fabric8.kubernetes.api.model.PodBuilder;
import io.fabric8.kubernetes.api.model.PodFluent;
import io.fabric8.kubernetes.api.model.Quantity;
import io.fabric8.kubernetes.api.model.ResourceRequirementsBuilder;
import io.fabric8.kubernetes.api.model.Toleration;
import io.fabric8.kubernetes.api.model.TolerationBuilder;
import io.fabric8.kubernetes.api.model.Volume;
import io.fabric8.kubernetes.api.model.VolumeBuilder;
import io.fabric8.kubernetes.api.model.VolumeMount;
import io.fabric8.kubernetes.api.model.VolumeMountBuilder;
import io.fabric8.kubernetes.client.KubernetesClient;
import io.fabric8.kubernetes.client.dsl.PodResource;
import io.fabric8.kubernetes.client.informers.SharedIndexInformer;
import io.fabric8.kubernetes.client.internal.readiness.Readiness;
import java.io.IOException;
import java.io.InputStream;
import java.io.OutputStream;
import java.lang.ProcessHandle.Info;
import java.net.ServerSocket;
import java.net.Socket;
import java.nio.file.Path;
import java.time.Duration;
import java.util.AbstractMap;
import java.util.ArrayList;
import java.util.HashMap;
import java.util.List;
import java.util.Map;
import java.util.Objects;
import java.util.Optional;
import java.util.concurrent.CompletableFuture;
import java.util.concurrent.ExecutionException;
import java.util.concurrent.ExecutorService;
import java.util.concurrent.Executors;
import java.util.concurrent.TimeUnit;
import java.util.concurrent.atomic.AtomicBoolean;
import java.util.stream.Collectors;
import lombok.val;
import org.apache.commons.io.output.NullOutputStream;
import org.apache.commons.text.StringEscapeUtils;
import org.slf4j.Logger;
import org.slf4j.LoggerFactory;
import org.slf4j.MDC;

/**
 * A Process abstraction backed by a Kube Pod running in a Kubernetes cluster 'somewhere'. The
 * parent process starting a Kube Pod Process needs to exist within the Kube networking space. This
 * is so the parent process can forward data into the child's stdin and read the child's stdout and
 * stderr streams and copy configuration files over.
 *
 * This is made possible by:
 * <ul>
 * <li>1) An init container that creates 3 named pipes corresponding to stdin, stdout and std err on
 * a shared volume.</li>
 * <li>2) Config files (e.g. config.json, catalog.json etc) are copied from the parent process into
 * a shared volume.</li>
 * <li>3) Redirecting the stdin named pipe to the original image's entrypoint and it's output into
 * the respective named pipes for stdout and stderr.</li>
 * <li>4) Each named pipe has a corresponding side car. Each side car forwards its stream
 * accordingly using socat. e.g. stderr/stdout is forwarded to parent process while input from the
 * parent process is forwarded into stdin.</li>
 * <li>5) The parent process listens on the stdout and stederr sockets for an incoming TCP
 * connection. It also initiates a TCP connection to the child process aka the Kube pod on the
 * specified stdin socket.</li>
 * <li>6) The child process is able to access configuration data via the shared volume. It's inputs
 * and outputs - stdin, stdout and stderr - are forwarded the parent process via the sidecars.</li>
 * <li>7) The main process has its entrypoint wrapped to perform IO redirection and better error
 * handling.</li>
 * <li>8) A heartbeat sidecar checks if the worker that launched the pod is still alive. If not, the
 * pod will fail.</li>
 * </ul>
 * The docker image used for this pod process must expose a AIRBYTE_ENTRYPOINT which contains the
 * entrypoint we will wrap when creating the main container in the pod.
 *
 * See the constructor for more information.
 */

// Suppressing AvoidPrintStackTrace PMD warnings because
// it is required for the connectors
@SuppressWarnings("PMD.AvoidPrintStackTrace")
// TODO(Davin): Better test for this. See https://github.com/airbytehq/airbyte/issues/3700.
public class KubePodProcess extends Process implements KubePod {

  private static final Logger LOGGER = LoggerFactory.getLogger(KubePodProcess.class);

  public static final String MAIN_CONTAINER_NAME = "main";
  private static final String INIT_CONTAINER_NAME = "init";
  private static final String DEFAULT_MEMORY_REQUEST = "25Mi";
  private static final String DEFAULT_MEMORY_LIMIT = "50Mi";
  private static final String DEFAULT_CPU_REQUEST = "0.1";
  private static final String DEFAULT_CPU_LIMIT = "0.2";
  private static final ResourceRequirements DEFAULT_SIDECAR_RESOURCES = new ResourceRequirements()
      .withMemoryLimit(DEFAULT_MEMORY_LIMIT).withMemoryRequest(DEFAULT_MEMORY_REQUEST)
      .withCpuLimit(DEFAULT_CPU_LIMIT).withCpuRequest(DEFAULT_CPU_REQUEST);

  private static final String PIPES_DIR = "/pipes";
  private static final String STDIN_PIPE_FILE = PIPES_DIR + "/stdin";
  private static final String STDOUT_PIPE_FILE = PIPES_DIR + "/stdout";
  private static final String STDERR_PIPE_FILE = PIPES_DIR + "/stderr";
  public static final String CONFIG_DIR = "/config";
  public static final String TMP_DIR = "/tmp";
  private static final String TERMINATION_DIR = "/termination";
  private static final String TERMINATION_FILE_MAIN = TERMINATION_DIR + "/main";
  private static final String TERMINATION_FILE_CHECK = TERMINATION_DIR + "/check";
  public static final String SUCCESS_FILE_NAME = "FINISHED_UPLOADING";

  private static final int STDIN_REMOTE_PORT = 9001;

  // 143 is the typical SIGTERM exit code.
  // Used when the process is destroyed and the exit code can't be retrieved.
  private static final int KILLED_EXIT_CODE = 143;

  // init container should fail if no new data copied into the init container within
  // INIT_RETRY_TIMEOUT_MINUTES
  private static final double INIT_SLEEP_PERIOD_SECONDS = 0.1;
  private static final Duration INIT_RETRY_TIMEOUT_MINUTES = Duration.ofMinutes(1);
  private static final int INIT_RETRY_MAX_ITERATIONS = (int) (INIT_RETRY_TIMEOUT_MINUTES.toSeconds() / INIT_SLEEP_PERIOD_SECONDS);

  private final KubernetesClient fabricClient;
  private final Pod podDefinition;

  private final AtomicBoolean wasClosed = new AtomicBoolean(false);

  private final OutputStream stdin;
  private InputStream stdout;
  private InputStream stderr;

  private final ServerSocket stdoutServerSocket;
  private final int stdoutLocalPort;
  private final ServerSocket stderrServerSocket;
  private final int stderrLocalPort;
  private final ExecutorService executorService;
  private final CompletableFuture<Integer> exitCodeFuture;
  private final SharedIndexInformer<Pod> podInformer;

  public static String getPodIP(final KubernetesClient client, final String podName, final String podNamespace) {
    final var pod = client.pods().inNamespace(podNamespace).withName(podName).get();
    if (pod == null) {
      throw new RuntimeException(prependPodInfo("Error: unable to find pod!", podNamespace, podName));
    }
    return pod.getStatus().getPodIP();
  }

  private static Container getInit(final boolean usesStdin,
                                   final List<VolumeMount> mainVolumeMounts,
                                   final String busyboxImage)
      throws IOException {

    final var initCommand = MoreResources.readResource("entrypoints/sync/init.sh")
        .replaceAll("USES_STDIN_VALUE", String.valueOf(usesStdin))
        .replaceAll("STDOUT_PIPE_FILE_VALUE", STDOUT_PIPE_FILE)
        .replaceAll("STDERR_PIPE_FILE_VALUE", STDERR_PIPE_FILE)
        .replaceAll("STDIN_PIPE_FILE_VALUE", STDIN_PIPE_FILE)
        .replaceAll("MAX_ITERATION_VALUE", String.valueOf(INIT_RETRY_MAX_ITERATIONS))
        .replaceAll("SUCCESS_FILE_NAME_VALUE", SUCCESS_FILE_NAME)
        .replaceAll("SLEEP_PERIOD_VALUE", String.valueOf(INIT_SLEEP_PERIOD_SECONDS));

    return new ContainerBuilder()
        .withName(INIT_CONTAINER_NAME)
        .withImage(busyboxImage)
        .withWorkingDir(CONFIG_DIR)
        .withCommand("sh", "-c", initCommand)
        .withResources(getResourceRequirementsBuilder(DEFAULT_SIDECAR_RESOURCES).build())
        .withVolumeMounts(mainVolumeMounts)
        .build();
  }

  private static Container getMain(final String image,
                                   final String imagePullPolicy,
                                   final boolean usesStdin,
                                   final String entrypointOverride,
                                   final List<VolumeMount> mainVolumeMounts,
                                   final ResourceRequirements resourceRequirements,
                                   final Map<Integer, Integer> internalToExternalPorts,
                                   final Map<String, String> envMap,
                                   final String... args)
      throws IOException {
    final var argsStr = String.join(" ", args);
    final var optionalStdin = usesStdin ? String.format("< %s", STDIN_PIPE_FILE) : "";
    final var entrypointOverrideValue = entrypointOverride == null ? "" : StringEscapeUtils.escapeXSI(entrypointOverride);

    // communicates its completion to the heartbeat check via a file and closes itself if the heartbeat
    // fails
    final var mainCommand = MoreResources.readResource("entrypoints/sync/main.sh")
        .replaceAll("TERMINATION_FILE_CHECK", TERMINATION_FILE_CHECK)
        .replaceAll("TERMINATION_FILE_MAIN", TERMINATION_FILE_MAIN)
        .replaceAll("OPTIONAL_STDIN", optionalStdin)
        .replace("ENTRYPOINT_OVERRIDE_VALUE", entrypointOverrideValue) // use replace and not replaceAll to preserve escaping and quoting
        .replaceAll("ARGS", argsStr)
        .replaceAll("STDERR_PIPE_FILE", STDERR_PIPE_FILE)
        .replaceAll("STDOUT_PIPE_FILE", STDOUT_PIPE_FILE);

    final List<ContainerPort> containerPorts = createContainerPortList(internalToExternalPorts);

    final List<EnvVar> envVars = envMap.entrySet().stream()
        .map(entry -> new EnvVar(entry.getKey(), entry.getValue(), null))
        .collect(Collectors.toList());

    final ContainerBuilder containerBuilder = new ContainerBuilder()
        .withName(MAIN_CONTAINER_NAME)
        .withPorts(containerPorts)
        .withImage(image)
        .withImagePullPolicy(imagePullPolicy)
        .withCommand("sh", "-c", mainCommand)
        .withEnv(envVars)
        .withWorkingDir(CONFIG_DIR)
        .withVolumeMounts(mainVolumeMounts);

    final ResourceRequirementsBuilder resourceRequirementsBuilder = getResourceRequirementsBuilder(resourceRequirements);
    if (resourceRequirementsBuilder != null) {
      containerBuilder.withResources(resourceRequirementsBuilder.build());
    }
    return containerBuilder.build();
  }

  public static List<ContainerPort> createContainerPortList(final Map<Integer, Integer> internalToExternalPorts) {
    return internalToExternalPorts.keySet().stream()
        .map(integer -> new ContainerPortBuilder()
            .withContainerPort(integer)
            .build())
        .collect(Collectors.toList());
  }

  public static void copyFilesToKubeConfigVolume(final KubernetesClient client,
                                                 final Pod podDefinition,
                                                 final Map<String, String> files) {
    final List<Map.Entry<String, String>> fileEntries = new ArrayList<>(files.entrySet());

    // copy this file last to indicate that the copy has completed
    fileEntries.add(new AbstractMap.SimpleEntry<>(SUCCESS_FILE_NAME, ""));

    Path tmpFile = null;
    Process proc = null;
    for (final Map.Entry<String, String> file : fileEntries) {
      try {
        tmpFile = Path.of(IOs.writeFileToRandomTmpDir(file.getKey(), file.getValue()));

        LOGGER.info("Uploading file: " + file.getKey());
        final var containerPath = Path.of(CONFIG_DIR + "/" + file.getKey());

        // using kubectl cp directly here, because both fabric and the official kube client APIs have
        // several issues with copying files. See https://github.com/airbytehq/airbyte/issues/8643 for
        // details.
        final String command = String.format("kubectl cp %s %s/%s:%s -c %s", tmpFile, podDefinition.getMetadata().getNamespace(),
            podDefinition.getMetadata().getName(), containerPath, INIT_CONTAINER_NAME);
        LOGGER.info(command);

        proc = Runtime.getRuntime().exec(command);
        LOGGER.info("Waiting for kubectl cp to complete");
        final int exitCode = proc.waitFor();

        if (exitCode != 0) {
          // Copying the success indicator file to the init container causes the container to immediately
          // exit, causing the `kubectl cp` command to exit with code 137. This check ensures that an error is
          // not thrown in this case if the init container exits successfully.
          if (SUCCESS_FILE_NAME.equals(file.getKey()) && waitForInitPodToTerminate(client, podDefinition, 5, TimeUnit.MINUTES) == 0) {
            LOGGER.info("Init was successful; ignoring non-zero kubectl cp exit code for success indicator file.");
          } else {
            throw new IOException("kubectl cp failed with exit code " + exitCode);
          }
        }

        LOGGER.info("kubectl cp complete, closing process");
      } catch (final IOException | InterruptedException e) {
        throw new RuntimeException(e);
      } finally {
        if (tmpFile != null) {
          try {
            tmpFile.toFile().delete();
          } catch (final Exception e) {
            LOGGER.info("Caught exception when deleting temp file but continuing to allow process deletion.", e);
          }
        }
        if (proc != null) {
          proc.destroy();
        }
      }
    }
  }

  /**
   * The calls in this function aren't straight-forward due to api limitations. There is no proper way
   * to directly look for containers within a pod or query if a container is in a running state beside
   * checking if the getRunning field is set. We could put this behind an interface, but that seems
   * heavy-handed compared to the 10 lines here.
   */
  private static void waitForInitPodToRun(final KubernetesClient client, final Pod podDefinition) throws InterruptedException {
    // todo: this could use the watcher instead of waitUntilConditions
    LOGGER.info("Waiting for init container to be ready before copying files...");
    final PodResource<Pod> pod =
        client.pods().inNamespace(podDefinition.getMetadata().getNamespace()).withName(podDefinition.getMetadata().getName());
    pod.waitUntilCondition(p -> p.getStatus().getInitContainerStatuses().size() != 0, 5, TimeUnit.MINUTES);
    LOGGER.info("Init container present..");
    client.pods().inNamespace(podDefinition.getMetadata().getNamespace()).withName(podDefinition.getMetadata().getName())
        .waitUntilCondition(p -> p.getStatus().getInitContainerStatuses().get(0).getState().getRunning() != null, 5, TimeUnit.MINUTES);
    LOGGER.info("Init container ready..");
  }

  /**
   * Waits for the init container to terminate, and returns its exit code.
   */
  private static int waitForInitPodToTerminate(final KubernetesClient client,
                                               final Pod podDefinition,
                                               final long timeUnitsToWait,
                                               final TimeUnit timeUnit)
      throws InterruptedException {
    LOGGER.info("Waiting for init container to terminate before checking exit value...");
    client.pods().inNamespace(podDefinition.getMetadata().getNamespace()).withName(podDefinition.getMetadata().getName())
        .waitUntilCondition(p -> p.getStatus().getInitContainerStatuses().get(0).getState().getTerminated() != null, timeUnitsToWait, timeUnit);
    final int exitValue = client.pods().inNamespace(podDefinition.getMetadata().getNamespace()).withName(podDefinition.getMetadata().getName()).get()
        .getStatus().getInitContainerStatuses().get(0).getState().getTerminated().getExitCode();
    LOGGER.info("Init container terminated with exit value {}.", exitValue);
    return exitValue;
  }

  private Toleration[] buildPodTolerations(final List<TolerationPOJO> tolerations) {
    if (tolerations == null || tolerations.isEmpty()) {
      return null;
    }
    return tolerations.stream().map(workerPodToleration -> new TolerationBuilder()
        .withKey(workerPodToleration.getKey())
        .withEffect(workerPodToleration.getEffect())
        .withOperator(workerPodToleration.getOperator())
        .withValue(workerPodToleration.getValue())
        .build())
        .toArray(Toleration[]::new);
  }

  public KubePodProcess(final boolean isOrchestrator,
                        final String processRunnerHost,
                        final KubernetesClient fabricClient,
                        final String podName,
                        final String namespace,
                        final String image,
                        final String imagePullPolicy,
                        final String sidecarImagePullPolicy,
                        final int stdoutLocalPort,
                        final int stderrLocalPort,
                        final String kubeHeartbeatUrl,
                        final boolean usesStdin,
                        final Map<String, String> files,
                        final String entrypointOverride,
                        final ResourceRequirements resourceRequirements,
                        final String imagePullSecret,
                        final List<TolerationPOJO> tolerations,
                        final Map<String, String> nodeSelectors,
                        final Map<String, String> labels,
                        final Map<String, String> annotations,
                        final String socatImage,
                        final String busyboxImage,
                        final String curlImage,
                        final Map<String, String> envMap,
                        final Map<Integer, Integer> internalToExternalPorts,
                        final String... args)
      throws IOException, InterruptedException {
    this.fabricClient = fabricClient;
    this.stdoutLocalPort = stdoutLocalPort;
    this.stderrLocalPort = stderrLocalPort;
    this.stdoutServerSocket = new ServerSocket(stdoutLocalPort);
    this.stderrServerSocket = new ServerSocket(stderrLocalPort);
    this.executorService = Executors.newFixedThreadPool(2);
    setupStdOutAndStdErrListeners();

    if (entrypointOverride != null) {
      LOGGER.info("Found entrypoint override: {}", entrypointOverride);
    }

    final Volume pipeVolume = new VolumeBuilder()
        .withName("airbyte-pipes")
        .withNewEmptyDir()
        .endEmptyDir()
        .build();

    final VolumeMount pipeVolumeMount = new VolumeMountBuilder()
        .withName("airbyte-pipes")
        .withMountPath(PIPES_DIR)
        .build();

    final Volume configVolume = new VolumeBuilder()
        .withName("airbyte-config")
        .withNewEmptyDir()
        .withMedium("Memory")
        .endEmptyDir()
        .build();

    final VolumeMount configVolumeMount = new VolumeMountBuilder()
        .withName("airbyte-config")
        .withMountPath(CONFIG_DIR)
        .build();

    final Volume terminationVolume = new VolumeBuilder()
        .withName("airbyte-termination")
        .withNewEmptyDir()
        .endEmptyDir()
        .build();

    final VolumeMount terminationVolumeMount = new VolumeMountBuilder()
        .withName("airbyte-termination")
        .withMountPath(TERMINATION_DIR)
        .build();

    final Volume tmpVolume = new VolumeBuilder()
        .withName("tmp")
        .withNewEmptyDir()
        .endEmptyDir()
        .build();

    final VolumeMount tmpVolumeMount = new VolumeMountBuilder()
        .withName("tmp")
        .withMountPath(TMP_DIR)
        .build();

    final Container init = getInit(usesStdin, List.of(pipeVolumeMount, configVolumeMount), busyboxImage);
    final Container main = getMain(
        image,
        imagePullPolicy,
        usesStdin,
        entrypointOverride,
        List.of(pipeVolumeMount, configVolumeMount, terminationVolumeMount, tmpVolumeMount),
        resourceRequirements,
        internalToExternalPorts,
        envMap,
        args);

    // Printing socat notice logs with socat -d -d
    // To print info logs as well use socat -d -d -d
    // more info: https://linux.die.net/man/1/socat
    final io.fabric8.kubernetes.api.model.ResourceRequirements sidecarResources = getResourceRequirementsBuilder(DEFAULT_SIDECAR_RESOURCES).build();
    final Container remoteStdin = new ContainerBuilder()
        .withName("remote-stdin")
        .withImage(socatImage)
        .withCommand("sh", "-c", "socat -d -d TCP-L:9001 STDOUT > " + STDIN_PIPE_FILE)
        .withVolumeMounts(pipeVolumeMount, terminationVolumeMount)
        .withResources(sidecarResources)
        .withImagePullPolicy(sidecarImagePullPolicy)
        .build();

    final Container relayStdout = new ContainerBuilder()
        .withName("relay-stdout")
        .withImage(socatImage)
        .withCommand("sh", "-c", String.format("cat %s | socat -d -d -t 60 - TCP:%s:%s", STDOUT_PIPE_FILE, processRunnerHost, stdoutLocalPort))
        .withVolumeMounts(pipeVolumeMount, terminationVolumeMount)
        .withResources(sidecarResources)
        .withImagePullPolicy(sidecarImagePullPolicy)
        .build();

    final Container relayStderr = new ContainerBuilder()
        .withName("relay-stderr")
        .withImage(socatImage)
        .withCommand("sh", "-c", String.format("cat %s | socat -d -d -t 60 - TCP:%s:%s", STDERR_PIPE_FILE, processRunnerHost, stderrLocalPort))
        .withVolumeMounts(pipeVolumeMount, terminationVolumeMount)
        .withResources(sidecarResources)
        .withImagePullPolicy(sidecarImagePullPolicy)
        .build();

    // communicates via a file if it isn't able to reach the heartbeating server and succeeds if the
    // main container completes
    final String heartbeatCommand = MoreResources.readResource("entrypoints/sync/check.sh")
        .replaceAll("TERMINATION_FILE_CHECK", TERMINATION_FILE_CHECK)
        .replaceAll("TERMINATION_FILE_MAIN", TERMINATION_FILE_MAIN)
        .replaceAll("HEARTBEAT_URL", kubeHeartbeatUrl);

    final Container callHeartbeatServer = new ContainerBuilder()
        .withName("call-heartbeat-server")
        .withImage(curlImage)
        .withCommand("sh")
        .withArgs("-c", heartbeatCommand)
        .withVolumeMounts(terminationVolumeMount)
        .withResources(sidecarResources)
        .withImagePullPolicy(sidecarImagePullPolicy)
        .build();

    final List<Container> containers = usesStdin ? List.of(main, remoteStdin, relayStdout, relayStderr, callHeartbeatServer)
        : List.of(main, relayStdout, relayStderr, callHeartbeatServer);

    PodFluent.SpecNested<PodBuilder> podBuilder = new PodBuilder()
        .withApiVersion("v1")
        .withNewMetadata()
        .withName(podName)
        .withLabels(labels)
        .withAnnotations(annotations)
        .endMetadata()
        .withNewSpec();

    if (isOrchestrator) {
      podBuilder = podBuilder.withServiceAccount("airbyte-admin").withAutomountServiceAccountToken(true);
    }

    final Pod pod = podBuilder.withTolerations(buildPodTolerations(tolerations))
        .withImagePullSecrets(new LocalObjectReference(imagePullSecret)) // An empty string turns this into a no-op setting.
        .withNodeSelector(nodeSelectors)
        .withRestartPolicy("Never")
        .withInitContainers(init)
        .withContainers(containers)
        .withVolumes(pipeVolume, configVolume, terminationVolume, tmpVolume)
        .endSpec()
        .build();

    LOGGER.info("Creating pod {}...", pod.getMetadata().getName());
    val start = System.currentTimeMillis();

    this.podDefinition = fabricClient.pods().inNamespace(namespace).createOrReplace(pod);

    // We want to create a watch before the init container runs. Then we can guarantee
    // that we're checking for updates across the full lifecycle of the main container.
    // This is safe only because we are blocking the init pod until we copy files onto it.
    // See the ExitCodeWatcher comments for more info.
    exitCodeFuture = new CompletableFuture<>();
    podInformer = fabricClient.pods()
        .inNamespace(namespace)
        .withName(pod.getMetadata().getName())
        .inform();
    podInformer.addEventHandler(new ExitCodeWatcher(
        pod.getMetadata().getName(),
        namespace,
        exitCodeFuture::complete,
        () -> {
          LOGGER.info(prependPodInfo(
              String.format(
                  "Exit code watcher failed to retrieve the exit code. Defaulting to %s. This is expected if the job was cancelled.",
                  KILLED_EXIT_CODE),
              namespace,
              podName));

          exitCodeFuture.complete(KILLED_EXIT_CODE);
        }));

    waitForInitPodToRun(fabricClient, podDefinition);

    LOGGER.info("Copying files...");
    copyFilesToKubeConfigVolume(fabricClient, podDefinition, files);

    LOGGER.info("Waiting until pod is ready...");
    // If a pod gets into a non-terminal error state it should be automatically killed by our
    // heartbeating mechanism.
    // This also handles the case where a very short pod already completes before this check completes
    // the first time.
    // This doesn't manage things like pods that are blocked from running for some cluster reason or if
    // the init
    // container got stuck somehow.
    fabricClient.resource(podDefinition).waitUntilCondition(p -> {
      final boolean isReady = Objects.nonNull(p) && Readiness.getInstance().isReady(p);
      return isReady || KubePodResourceHelper.isTerminal(p);
    }, 20, TimeUnit.MINUTES);
    MetricClientFactory.getMetricClient().distribution(OssMetricsRegistry.KUBE_POD_PROCESS_CREATE_TIME_MILLISECS,
        System.currentTimeMillis() - start);

    // allow writing stdin to pod
    LOGGER.info("Reading pod IP...");
    final var podIp = getPodIP(fabricClient, podName, namespace);
    LOGGER.info("Pod IP: {}", podIp);

    if (usesStdin) {
      LOGGER.info("Creating stdin socket...");
      final var socketToDestStdIo = new Socket(podIp, STDIN_REMOTE_PORT);
      this.stdin = socketToDestStdIo.getOutputStream();
    } else {
      LOGGER.info("Using null stdin output stream...");
      this.stdin = NullOutputStream.NULL_OUTPUT_STREAM;
    }
  }

  private void setupStdOutAndStdErrListeners() {
    final var context = MDC.getCopyOfContextMap();
    executorService.submit(() -> {
      MDC.setContextMap(context);
      try {
        LOGGER.info("Creating stdout socket server...");
        final var socket = stdoutServerSocket.accept(); // blocks until connected
        // cat /proc/sys/net/ipv4/tcp_keepalive_time
        // 300
        // cat /proc/sys/net/ipv4/tcp_keepalive_probes
        // 5
        // cat /proc/sys/net/ipv4/tcp_keepalive_intvl
        // 60
        socket.setKeepAlive(true);
        LOGGER.info("Setting stdout...");
        this.stdout = socket.getInputStream();
      } catch (final IOException e) {
        e.printStackTrace(); // todo: propagate exception / join at the end of constructor
      }
    });
    executorService.submit(() -> {
      MDC.setContextMap(context);
      try {
        LOGGER.info("Creating stderr socket server...");
        final var socket = stderrServerSocket.accept(); // blocks until connected
        socket.setKeepAlive(true);
        LOGGER.info("Setting stderr...");
        this.stderr = socket.getInputStream();
      } catch (final IOException e) {
        e.printStackTrace(); // todo: propagate exception / join at the end of constructor
      }
    });
  }

  @Override
  public OutputStream getOutputStream() {
    return this.stdin;
  }

  @Override
  public InputStream getInputStream() {
    return this.stdout;
  }

  @Override
  public InputStream getErrorStream() {
    return this.stderr;
  }

  /**
   * Waits for the Kube Pod backing this process and returns the exit value after closing resources.
   */
  @Override
  public int waitFor() throws InterruptedException {
    try {
      exitCodeFuture.get();
    } catch (final ExecutionException e) {
      throw new RuntimeException(e);
    }

    return exitValue();
  }

  /**
   * Waits for the Kube Pod backing this process and returns the exit value until a timeout. Closes
   * resources if and only if the timeout is not reached.
   */
  @Override
  public boolean waitFor(final long timeout, final TimeUnit unit) throws InterruptedException {
    return super.waitFor(timeout, unit);
  }

  /**
   * Immediately terminates the Kube Pod backing this process and cleans up IO resources.
   */
  @Override
  public void destroy() {
    final String podName = podDefinition.getMetadata().getName();
    final String podNamespace = podDefinition.getMetadata().getNamespace();

    LOGGER.info(prependPodInfo("Destroying Kube process.", podNamespace, podName));
    try {
      fabricClient.resource(podDefinition).withPropagationPolicy(DeletionPropagation.FOREGROUND).delete();
      exitCodeFuture.complete(KILLED_EXIT_CODE);
    } finally {
      close();
      LOGGER.info(prependPodInfo("Destroyed Kube process.", podNamespace, podName));
    }
  }

  @Override
  public Info info() {
    return new KubePodProcessInfo(podDefinition.getMetadata().getName());
  }

  private Container getMainContainerFromPodDefinition() {
    final Optional<Container> containerOptional = podDefinition.getSpec()
        .getContainers()
        .stream()
<<<<<<< HEAD
        .filter(c -> MAIN_CONTAINER_NAME.contentEquals(c.getName()))
=======
        .filter(c -> MAIN_CONTAINER_NAME.equals(c.getName()))
>>>>>>> f2ee738f
        .findFirst();
    if (containerOptional.isEmpty()) {
      LOGGER.warn(String.format("Could not find main container definition for pod: %s", podDefinition.getMetadata().getName()));
      return null;
    } else {
      return containerOptional.get();
    }
  }

  @Override
  public KubePodInfo getInfo() {
    final Container mainContainer = getMainContainerFromPodDefinition();
    final KubeContainerInfo mainContainerInfo = new KubeContainerInfo(mainContainer.getImage(), mainContainer.getImagePullPolicy());
    return new KubePodInfo(podDefinition.getMetadata().getNamespace(),
        podDefinition.getMetadata().getName(),
        mainContainerInfo);
  }

  /**
   * Close all open resource in the opposite order of resource creation.
   *
   * Null checks exist because certain local Kube clusters (e.g. Docker for Desktop) back this
   * implementation with OS processes and resources, which are automatically reaped by the OS.
   */
  private void close() {
    final boolean previouslyClosed = wasClosed.getAndSet(true);

    // short-circuit if close was already called, so we don't re-offer ports multiple times
    // since the offer call is non-atomic
    if (previouslyClosed) {
      return;
    }

    if (this.stdin != null) {
      Exceptions.swallow(this.stdin::close);
    }

    if (this.stdout != null) {
      Exceptions.swallow(this.stdout::close);
    }

    if (this.stderr != null) {
      Exceptions.swallow(this.stderr::close);
    }

    Exceptions.swallow(this.stdoutServerSocket::close);
    Exceptions.swallow(this.stderrServerSocket::close);
    Exceptions.swallow(this.podInformer::close);
    Exceptions.swallow(this.executorService::shutdownNow);

    KubePortManagerSingleton.getInstance().offer(stdoutLocalPort);
    KubePortManagerSingleton.getInstance().offer(stderrLocalPort);

    LOGGER.info(prependPodInfo("Closed all resources for pod", podDefinition.getMetadata().getNamespace(), podDefinition.getMetadata().getName()));
  }

  private int getReturnCode() {
    if (exitCodeFuture.isDone()) {
      try {
        return exitCodeFuture.get();
      } catch (final InterruptedException | ExecutionException e) {
        throw new RuntimeException(
            prependPodInfo("Cannot find pod %s : %s while trying to retrieve exit code. This probably means the pod was not correctly created.",
                podDefinition.getMetadata().getNamespace(),
                podDefinition.getMetadata().getName()),
            e);
      }
    } else {
      throw new IllegalThreadStateException(prependPodInfo("Main container in kube pod has not terminated yet.",
          podDefinition.getMetadata().getNamespace(),
          podDefinition.getMetadata().getName()));
    }
  }

  @Override
  public int exitValue() {
    // getReturnCode throws IllegalThreadException if the Kube pod has not exited;
    // close() is only called if the Kube pod has terminated.
    final var returnCode = getReturnCode();
    // The OS traditionally handles process resource clean up. Therefore an exit code of 0, also
    // indicates that all kernel resources were shut down.
    // Because this is a custom implementation, manually close all the resources.
    // Further, since the local resources are used to talk to Kubernetes resources, shut local resources
    // down after Kubernetes resources are shut down, regardless of Kube termination status.
    close();

    return returnCode;
  }

  public static ResourceRequirementsBuilder getResourceRequirementsBuilder(final ResourceRequirements resourceRequirements) {
    if (resourceRequirements != null) {
      final Map<String, Quantity> requestMap = new HashMap<>();
      // if null then use unbounded resource allocation
      if (!com.google.common.base.Strings.isNullOrEmpty(resourceRequirements.getCpuRequest())) {
        requestMap.put("cpu", Quantity.parse(resourceRequirements.getCpuRequest()));
      }
      if (!com.google.common.base.Strings.isNullOrEmpty(resourceRequirements.getMemoryRequest())) {
        requestMap.put("memory", Quantity.parse(resourceRequirements.getMemoryRequest()));
      }
      final Map<String, Quantity> limitMap = new HashMap<>();
      if (!com.google.common.base.Strings.isNullOrEmpty(resourceRequirements.getCpuLimit())) {
        limitMap.put("cpu", Quantity.parse(resourceRequirements.getCpuLimit()));
      }
      if (!com.google.common.base.Strings.isNullOrEmpty(resourceRequirements.getMemoryLimit())) {
        limitMap.put("memory", Quantity.parse(resourceRequirements.getMemoryLimit()));
      }
      return new ResourceRequirementsBuilder()
          .withRequests(requestMap)
          .withLimits(limitMap);
    }
    return new ResourceRequirementsBuilder();
  }

  private static String prependPodInfo(final String message, final String podNamespace, final String podName) {
    return String.format("(pod: %s / %s) - %s", podNamespace, podName, message);
  }

}<|MERGE_RESOLUTION|>--- conflicted
+++ resolved
@@ -679,11 +679,7 @@
     final Optional<Container> containerOptional = podDefinition.getSpec()
         .getContainers()
         .stream()
-<<<<<<< HEAD
-        .filter(c -> MAIN_CONTAINER_NAME.contentEquals(c.getName()))
-=======
         .filter(c -> MAIN_CONTAINER_NAME.equals(c.getName()))
->>>>>>> f2ee738f
         .findFirst();
     if (containerOptional.isEmpty()) {
       LOGGER.warn(String.format("Could not find main container definition for pod: %s", podDefinition.getMetadata().getName()));
