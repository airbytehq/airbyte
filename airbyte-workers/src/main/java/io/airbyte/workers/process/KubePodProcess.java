/*
 * MIT License
 *
 * Copyright (c) 2020 Airbyte
 *
 * Permission is hereby granted, free of charge, to any person obtaining a copy
 * of this software and associated documentation files (the "Software"), to deal
 * in the Software without restriction, including without limitation the rights
 * to use, copy, modify, merge, publish, distribute, sublicense, and/or sell
 * copies of the Software, and to permit persons to whom the Software is
 * furnished to do so, subject to the following conditions:
 *
 * The above copyright notice and this permission notice shall be included in all
 * copies or substantial portions of the Software.
 *
 * THE SOFTWARE IS PROVIDED "AS IS", WITHOUT WARRANTY OF ANY KIND, EXPRESS OR
 * IMPLIED, INCLUDING BUT NOT LIMITED TO THE WARRANTIES OF MERCHANTABILITY,
 * FITNESS FOR A PARTICULAR PURPOSE AND NONINFRINGEMENT. IN NO EVENT SHALL THE
 * AUTHORS OR COPYRIGHT HOLDERS BE LIABLE FOR ANY CLAIM, DAMAGES OR OTHER
 * LIABILITY, WHETHER IN AN ACTION OF CONTRACT, TORT OR OTHERWISE, ARISING FROM,
 * OUT OF OR IN CONNECTION WITH THE SOFTWARE OR THE USE OR OTHER DEALINGS IN THE
 * SOFTWARE.
 */

package io.airbyte.workers.process;

import io.airbyte.commons.lang.Exceptions;
import io.airbyte.commons.resources.MoreResources;
import io.airbyte.commons.string.Strings;
import io.airbyte.config.ResourceRequirements;
import io.fabric8.kubernetes.api.model.Container;
import io.fabric8.kubernetes.api.model.ContainerBuilder;
import io.fabric8.kubernetes.api.model.DeletionPropagation;
import io.fabric8.kubernetes.api.model.Pod;
import io.fabric8.kubernetes.api.model.PodBuilder;
import io.fabric8.kubernetes.api.model.Quantity;
import io.fabric8.kubernetes.api.model.ResourceRequirementsBuilder;
import io.fabric8.kubernetes.api.model.Volume;
import io.fabric8.kubernetes.api.model.VolumeBuilder;
import io.fabric8.kubernetes.api.model.VolumeMount;
import io.fabric8.kubernetes.api.model.VolumeMountBuilder;
import io.fabric8.kubernetes.client.KubernetesClient;
import io.fabric8.kubernetes.client.internal.readiness.Readiness;
import io.kubernetes.client.Copy;
import io.kubernetes.client.openapi.ApiClient;
import io.kubernetes.client.openapi.ApiException;
import java.io.IOException;
import java.io.InputStream;
import java.io.OutputStream;
import java.lang.ProcessHandle.Info;
import java.net.InetAddress;
import java.net.ServerSocket;
import java.net.Socket;
import java.nio.charset.StandardCharsets;
import java.nio.file.Path;
import java.util.AbstractMap;
import java.util.ArrayList;
import java.util.HashMap;
import java.util.List;
import java.util.Map;
import java.util.Objects;
import java.util.concurrent.ExecutorService;
import java.util.concurrent.Executors;
import java.util.concurrent.TimeUnit;
import java.util.concurrent.atomic.AtomicBoolean;
import org.apache.commons.io.output.NullOutputStream;
import org.slf4j.Logger;
import org.slf4j.LoggerFactory;
import org.slf4j.MDC;

/**
 * A Process abstraction backed by a Kube Pod running in a Kubernetes cluster 'somewhere'. The
 * parent process starting a Kube Pod Process needs to exist within the Kube networking space. This
 * is so the parent process can forward data into the child's stdin and read the child's stdout and
 * stderr streams and copy configuration files over.
 *
 * This is made possible by:
 * <li>1) An init container that creates 3 named pipes corresponding to stdin, stdout and std err on
 * a shared volume.</li>
 * <li>2) Config files (e.g. config.json, catalog.json etc) are copied from the parent process into
 * a shared volume.</li>
 * <li>3) Redirecting the stdin named pipe to the original image's entrypoint and it's output into
 * the respective named pipes for stdout and stderr.</li>
 * <li>4) Each named pipe has a corresponding side car. Each side car forwards its stream
 * accordingly using socat. e.g. stderr/stdout is forwarded to parent process while input from the
 * parent process is forwarded into stdin.</li>
 * <li>5) The parent process listens on the stdout and stederr sockets for an incoming TCP
 * connection. It also initiates a TCP connection to the child process aka the Kube pod on the
 * specified stdin socket.</li>
 * <li>6) The child process is able to access configuration data via the shared volume. It's inputs
 * and outputs - stdin, stdout and stderr - are forwarded the parent process via the sidecars.</li>
 * <li>7) The main process has its entrypoint wrapped to perform IO redirection and better error
 * handling.</li>
 * <li>8) A heartbeat sidecar checks if the worker that launched the pod is still alive. If not, the
 * pod will fail.</li>
 *
 * See the constructor for more information.
 */

// TODO(Davin): Better test for this. See https://github.com/airbytehq/airbyte/issues/3700.
public class KubePodProcess extends Process {

  private static final Logger LOGGER = LoggerFactory.getLogger(KubePodProcess.class);

  private static final String INIT_CONTAINER_NAME = "init";
  private static final Long STATUS_CHECK_INTERVAL_MS = 30 * 1000L;

  private static final String PIPES_DIR = "/pipes";
  private static final String STDIN_PIPE_FILE = PIPES_DIR + "/stdin";
  private static final String STDOUT_PIPE_FILE = PIPES_DIR + "/stdout";
  private static final String STDERR_PIPE_FILE = PIPES_DIR + "/stderr";
  private static final String CONFIG_DIR = "/config";
  private static final String TERMINATION_DIR = "/termination";
  private static final String TERMINATION_FILE_MAIN = TERMINATION_DIR + "/main";
  private static final String TERMINATION_FILE_CHECK = TERMINATION_DIR + "/check";
  private static final String SUCCESS_FILE_NAME = "FINISHED_UPLOADING";

  // 143 is the typical SIGTERM exit code.
  private static final int KILLED_EXIT_CODE = 143;
  private static final int STDIN_REMOTE_PORT = 9001;
  private static final Map<String, String> AIRBYTE_POD_LABELS = Map.of("airbyte", "worker-pod");

  private final KubernetesClient fabricClient;
  private final Pod podDefinition;
  // Necessary since it is not possible to retrieve the pod's actual exit code upon termination. This
  // is because the Kube API server does not keep
  // terminated pod history like it does for successful pods.
  // This variable should be set in functions where the pod is forcefully terminated. See
  // getReturnCode() for more info.
  private final AtomicBoolean wasKilled = new AtomicBoolean(false);

  private final OutputStream stdin;
  private InputStream stdout;
  private InputStream stderr;
  private Integer returnCode = null;
  private Long lastStatusCheck = null;

  private final ServerSocket stdoutServerSocket;
  private final int stdoutLocalPort;
  private final ServerSocket stderrServerSocket;
  private final int stderrLocalPort;
  private final ExecutorService executorService;

  // TODO(Davin): Cache this result.
  public static String getCommandFromImage(KubernetesClient client, String imageName, String namespace) throws InterruptedException {
    final String podName = Strings.addRandomSuffix("airbyte-command-fetcher", "-", 5);

    Container commandFetcher = new ContainerBuilder()
        .withName("airbyte-command-fetcher")
        .withImage(imageName)
        .withCommand("sh", "-c", "echo \"AIRBYTE_ENTRYPOINT=$AIRBYTE_ENTRYPOINT\"")
        .build();

    Pod pod = new PodBuilder()
        .withApiVersion("v1")
        .withNewMetadata()
        .withName(podName)
        .withLabels(AIRBYTE_POD_LABELS)
        .endMetadata()
        .withNewSpec()
        .withRestartPolicy("Never")
        .withContainers(commandFetcher)
        .endSpec()
        .build();
    LOGGER.info("Creating pod...");
    Pod podDefinition = client.pods().inNamespace(namespace).createOrReplace(pod);
    LOGGER.info("Waiting until command fetcher pod completes...");
    // TODO(Davin): If a pod is missing, this will wait for up to 2 minutes before error-ing out.
    // Figure out a better way.
    client.resource(podDefinition).waitUntilCondition(p -> p.getStatus().getPhase().equals("Succeeded"), 2, TimeUnit.MINUTES);

    var logs = client.pods().inNamespace(namespace).withName(podName).getLog();
    if (!logs.contains("AIRBYTE_ENTRYPOINT")) {
      throw new RuntimeException(
          "Missing AIRBYTE_ENTRYPOINT from command fetcher logs. This should not happen. Check the echo command has not been changed.");
    }

    var envVal = logs.split("=", 2)[1].strip();
    if (envVal.isEmpty()) {
      throw new RuntimeException("No AIRBYTE_ENTRYPOINT environment variable found. Connectors must have this set in order to run on Kubernetes.");
    }

    return envVal;
  }

  public static String getPodIP(KubernetesClient client, String podName, String namespace) {
    var pod = client.pods().inNamespace(namespace).withName(podName).get();
    if (pod == null) {
      throw new RuntimeException("Error: unable to find pod!");
    }
    return pod.getStatus().getPodIP();
  }

  private static Container getInit(boolean usesStdin, List<VolumeMount> mainVolumeMounts) {
    var initEntrypointStr = String.format("mkfifo %s && mkfifo %s", STDOUT_PIPE_FILE, STDERR_PIPE_FILE);

    if (usesStdin) {
      initEntrypointStr = String.format("mkfifo %s && ", STDIN_PIPE_FILE) + initEntrypointStr;
    }

    initEntrypointStr = initEntrypointStr + String.format(" && until [ -f %s ]; do sleep 5; done;", SUCCESS_FILE_NAME);

    return new ContainerBuilder()
        .withName(INIT_CONTAINER_NAME)
        .withImage("busybox:1.28")
        .withWorkingDir(CONFIG_DIR)
        .withCommand("sh", "-c", initEntrypointStr)
        .withVolumeMounts(mainVolumeMounts)
        .build();
  }

  private static Container getMain(String image,
                                   boolean usesStdin,
                                   String entrypoint,
                                   List<VolumeMount> mainVolumeMounts,
                                   ResourceRequirements resourceRequirements,
                                   String[] args)
      throws IOException {
    var argsStr = String.join(" ", args);
    var entrypointWithArgs = entrypoint + " " + argsStr;
    var optionalStdin = usesStdin ? String.format("cat %s | ", STDIN_PIPE_FILE) : "";

    // communicates its completion to the heartbeat check via a file and closes itself if the heartbeat
    // fails
    var mainCommand = MoreResources.readResource("entrypoints/main.sh")
        .replaceAll("TERMINATION_FILE_CHECK", TERMINATION_FILE_CHECK)
        .replaceAll("TERMINATION_FILE_MAIN", TERMINATION_FILE_MAIN)
        .replaceAll("OPTIONAL_STDIN", optionalStdin)
        .replaceAll("ENTRYPOINT", entrypointWithArgs)
        .replaceAll("STDERR_PIPE_FILE", STDERR_PIPE_FILE)
        .replaceAll("STDOUT_PIPE_FILE", STDOUT_PIPE_FILE);

    final ContainerBuilder containerBuilder = new ContainerBuilder()
        .withName("main")
        .withImage(image)
        .withCommand("sh", "-c", mainCommand)
        .withWorkingDir(CONFIG_DIR)
        .withVolumeMounts(mainVolumeMounts);
    final ResourceRequirementsBuilder resourceRequirementsBuilder = getResourceRequirementsBuilder(resourceRequirements);
    if (resourceRequirementsBuilder != null) {
      containerBuilder.withResources(resourceRequirementsBuilder.build());
    }
    return containerBuilder.build();
  }

  private static void copyFilesToKubeConfigVolume(ApiClient officialClient, String podName, String namespace, Map<String, String> files) {
    List<Map.Entry<String, String>> fileEntries = new ArrayList<>(files.entrySet());

    // copy this file last to indicate that the copy has completed
    fileEntries.add(new AbstractMap.SimpleEntry<>(SUCCESS_FILE_NAME, ""));

    for (Map.Entry<String, String> file : fileEntries) {
      try {
        LOGGER.info("Uploading file: " + file.getKey());
        var contents = file.getValue().getBytes(StandardCharsets.UTF_8);
        var containerPath = Path.of(CONFIG_DIR + "/" + file.getKey());

        // fabric8 kube client upload doesn't work on gke:
        // https://github.com/fabric8io/kubernetes-client/issues/2217
        Copy copy = new Copy(officialClient);
        copy.copyFileToPod(namespace, podName, INIT_CONTAINER_NAME, contents, containerPath);

      } catch (IOException | ApiException e) {
        throw new RuntimeException(e);
      }
    }
  }

  /**
   * The calls in this function aren't straight-forward due to api limitations. There is no proper way
   * to directly look for containers within a pod or query if a container is in a running state beside
   * checking if the getRunning field is set. We could put this behind an interface, but that seems
   * heavy-handed compared to the 10 lines here.
   */
  private static void waitForInitPodToRun(KubernetesClient client, Pod podDefinition) throws InterruptedException {
    LOGGER.info("Waiting for init container to be ready before copying files...");
    client.pods().inNamespace(podDefinition.getMetadata().getNamespace()).withName(podDefinition.getMetadata().getName())
        .waitUntilCondition(p -> p.getStatus().getInitContainerStatuses().size() != 0, 5, TimeUnit.MINUTES);
    LOGGER.info("Init container present..");
    client.pods().inNamespace(podDefinition.getMetadata().getNamespace()).withName(podDefinition.getMetadata().getName())
        .waitUntilCondition(p -> p.getStatus().getInitContainerStatuses().get(0).getState().getRunning() != null, 5, TimeUnit.MINUTES);
    LOGGER.info("Init container ready..");
  }

  public KubePodProcess(ApiClient officialClient,
                        KubernetesClient fabricClient,
                        String podName,
                        String namespace,
                        String image,
                        int stdoutLocalPort,
                        int stderrLocalPort,
                        String kubeHeartbeatUrl,
                        boolean usesStdin,
                        final Map<String, String> files,
                        final String entrypointOverride,
                        ResourceRequirements resourceRequirements,
                        final String... args)
      throws IOException, InterruptedException {
    this.fabricClient = fabricClient;
    this.stdoutLocalPort = stdoutLocalPort;
    this.stderrLocalPort = stderrLocalPort;

    stdoutServerSocket = new ServerSocket(stdoutLocalPort);
    stderrServerSocket = new ServerSocket(stderrLocalPort);
    executorService = Executors.newFixedThreadPool(2);
    setupStdOutAndStdErrListeners();

    String entrypoint = entrypointOverride == null ? getCommandFromImage(fabricClient, image, namespace) : entrypointOverride;
    LOGGER.info("Found entrypoint: {}", entrypoint);

    Volume pipeVolume = new VolumeBuilder()
        .withName("airbyte-pipes")
        .withNewEmptyDir()
        .endEmptyDir()
        .build();

    VolumeMount pipeVolumeMount = new VolumeMountBuilder()
        .withName("airbyte-pipes")
        .withMountPath(PIPES_DIR)
        .build();

    Volume configVolume = new VolumeBuilder()
        .withName("airbyte-config")
        .withNewEmptyDir()
        .endEmptyDir()
        .build();

    VolumeMount configVolumeMount = new VolumeMountBuilder()
        .withName("airbyte-config")
        .withMountPath(CONFIG_DIR)
        .build();

    Volume terminationVolume = new VolumeBuilder()
        .withName("airbyte-termination")
        .withNewEmptyDir()
        .endEmptyDir()
        .build();

    VolumeMount terminationVolumeMount = new VolumeMountBuilder()
        .withName("airbyte-termination")
        .withMountPath(TERMINATION_DIR)
        .build();

    Container init = getInit(usesStdin, List.of(pipeVolumeMount, configVolumeMount));
    Container main = getMain(
        image,
        usesStdin,
        entrypoint,
        List.of(pipeVolumeMount, configVolumeMount, terminationVolumeMount),
        resourceRequirements,
        args);

    Container remoteStdin = new ContainerBuilder()
        .withName("remote-stdin")
        .withImage("alpine/socat:1.7.4.1-r1")
        .withCommand("sh", "-c", "socat -d -d -d TCP-L:9001 STDOUT > " + STDIN_PIPE_FILE)
        .withVolumeMounts(pipeVolumeMount, terminationVolumeMount)
        .build();

    var localIp = InetAddress.getLocalHost().getHostAddress();
    Container relayStdout = new ContainerBuilder()
        .withName("relay-stdout")
        .withImage("alpine/socat:1.7.4.1-r1")
        .withCommand("sh", "-c", String.format("cat %s | socat -d -d -d - TCP:%s:%s", STDOUT_PIPE_FILE, localIp, stdoutLocalPort))
        .withVolumeMounts(pipeVolumeMount, terminationVolumeMount)
        .build();

    Container relayStderr = new ContainerBuilder()
        .withName("relay-stderr")
        .withImage("alpine/socat:1.7.4.1-r1")
        .withCommand("sh", "-c", String.format("cat %s | socat -d -d -d - TCP:%s:%s", STDERR_PIPE_FILE, localIp, stderrLocalPort))
        .withVolumeMounts(pipeVolumeMount, terminationVolumeMount)
        .build();

    // communicates via a file if it isn't able to reach the heartbeating server and succeeds if the
    // main container completes
    final String heartbeatCommand = MoreResources.readResource("entrypoints/check.sh")
        .replaceAll("TERMINATION_FILE_CHECK", TERMINATION_FILE_CHECK)
        .replaceAll("TERMINATION_FILE_MAIN", TERMINATION_FILE_MAIN)
        .replaceAll("HEARTBEAT_URL", kubeHeartbeatUrl);

    Container callHeartbeatServer = new ContainerBuilder()
        .withName("call-heartbeat-server")
        .withImage("curlimages/curl:7.77.0")
        .withCommand("sh")
        .withArgs("-c", heartbeatCommand)
        .withVolumeMounts(terminationVolumeMount)
        .build();

    List<Container> containers = usesStdin ? List.of(main, remoteStdin, relayStdout, relayStderr, callHeartbeatServer)
        : List.of(main, relayStdout, relayStderr, callHeartbeatServer);

    final Pod pod = new PodBuilder()
        .withApiVersion("v1")
        .withNewMetadata()
        .withName(podName)
        .withLabels(AIRBYTE_POD_LABELS)
        .endMetadata()
        .withNewSpec()
        .withRestartPolicy("Never")
        .withInitContainers(init)
        .withContainers(containers)
        .withVolumes(pipeVolume, configVolume, terminationVolume)
        .endSpec()
        .build();

    LOGGER.info("Creating pod...");
    this.podDefinition = fabricClient.pods().inNamespace(namespace).createOrReplace(pod);

    waitForInitPodToRun(fabricClient, podDefinition);

    LOGGER.info("Copying files...");
    copyFilesToKubeConfigVolume(officialClient, podName, namespace, files);

    LOGGER.info("Waiting until pod is ready...");
    // If a pod gets into a non-terminal error state it should be automatically killed by our
    // heartbeating mechanism.
    // This also handles the case where a very short pod already completes before this check completes
    // the first time.
    // This doesn't manage things like pods that are blocked from running for some cluster reason or if
    // the init
    // container got stuck somehow.
    fabricClient.resource(podDefinition).waitUntilCondition(p -> {
      boolean isReady = Objects.nonNull(p) && Readiness.getInstance().isReady(p);
      return isReady || isTerminal(p);
    }, 10, TimeUnit.DAYS);

    // allow writing stdin to pod
    LOGGER.info("Reading pod IP...");
    var podIp = getPodIP(fabricClient, podName, namespace);
    LOGGER.info("Pod IP: {}", podIp);

    if (usesStdin) {
      LOGGER.info("Creating stdin socket...");
      var socketToDestStdIo = new Socket(podIp, STDIN_REMOTE_PORT);
      this.stdin = socketToDestStdIo.getOutputStream();
    } else {
      LOGGER.info("Using null stdin output stream...");
      this.stdin = NullOutputStream.NULL_OUTPUT_STREAM;
    }
  }

  private void setupStdOutAndStdErrListeners() {
    var context = MDC.getCopyOfContextMap();
    executorService.submit(() -> {
      MDC.setContextMap(context);
      try {
        LOGGER.info("Creating stdout socket server...");
        var socket = stdoutServerSocket.accept(); // blocks until connected
        LOGGER.info("Setting stdout...");
        this.stdout = socket.getInputStream();
      } catch (IOException e) {
        e.printStackTrace(); // todo: propagate exception / join at the end of constructor
      }
    });
    executorService.submit(() -> {
      MDC.setContextMap(context);
      try {
        LOGGER.info("Creating stderr socket server...");
        var socket = stderrServerSocket.accept(); // blocks until connected
        LOGGER.info("Setting stderr...");
        this.stderr = socket.getInputStream();
      } catch (IOException e) {
        e.printStackTrace(); // todo: propagate exception / join at the end of constructor
      }
    });
  }

  @Override
  public OutputStream getOutputStream() {
    return this.stdin;
  }

  @Override
  public InputStream getInputStream() {
    return this.stdout;
  }

  @Override
  public InputStream getErrorStream() {
    return this.stderr;
  }

  /**
   * Immediately terminates the Kube Pod backing this process and cleans up IO resources.
   */
  @Override
  public int waitFor() throws InterruptedException {
    Pod refreshedPod =
        fabricClient.pods().inNamespace(podDefinition.getMetadata().getNamespace()).withName(podDefinition.getMetadata().getName()).get();
    fabricClient.resource(refreshedPod).waitUntilCondition(this::isTerminal, 10, TimeUnit.DAYS);
    wasKilled.set(true);
    return exitValue();
  }

  /**
   * Intended to gracefully clean up after a completed Kube Pod. This should only be called if the
   * process is successful.
   */
  @Override
  public boolean waitFor(long timeout, TimeUnit unit) throws InterruptedException {
    return super.waitFor(timeout, unit);
  }

  /**
   * Immediately terminates the Kube Pod backing this process and cleans up IO resources.
   */
  @Override
  public void destroy() {
    LOGGER.info("Destroying Kube process: {}", podDefinition.getMetadata().getName());
    try {
      fabricClient.resource(podDefinition).withPropagationPolicy(DeletionPropagation.FOREGROUND).delete();
      wasKilled.set(true);
    } finally {
      close();
      LOGGER.info("Destroyed Kube process: {}", podDefinition.getMetadata().getName());
    }
  }

  @Override
  public Info info() {
    return new KubePodProcessInfo(podDefinition.getMetadata().getName());
  }

  /**
   * Close all open resource in the opposite order of resource creation.
   */
  private void close() {
    Exceptions.swallow(this.stdin::close);
    Exceptions.swallow(this.stdout::close);
    Exceptions.swallow(this.stderr::close);
    Exceptions.swallow(this.stdoutServerSocket::close);
    Exceptions.swallow(this.stderrServerSocket::close);
    Exceptions.swallow(this.executorService::shutdownNow);
<<<<<<< HEAD

    var podName = podDefinition.getMetadata().getName();
    var stdoutPortReleased = KubePortManagerSingleton.offer(stdoutLocalPort);
    if (!stdoutPortReleased) {
      LOGGER.error("{} failed to release port: {}", podName, stdoutLocalPort);
    }

    var stderrPortReleased = KubePortManagerSingleton.offer(stderrLocalPort);
    if (!stderrPortReleased) {
      LOGGER.error("{} failed to release port: {}", podName, stderrLocalPort);
    }

=======
    try {
      portReleaser.accept(stdoutLocalPort);
      portReleaser.accept(stderrLocalPort);
    } catch (Exception e) {
      LOGGER.error("Error releasing ports ", e);
    }
>>>>>>> ffb620ad
    LOGGER.debug("Closed {}", podDefinition.getMetadata().getName());
  }

  private boolean isTerminal(Pod pod) {
    if (pod.getStatus() != null) {
      return pod.getStatus()
          .getContainerStatuses()
          .stream()
          .anyMatch(e -> e.getState() != null && e.getState().getTerminated() != null);
    } else {
      return false;
    }
  }

  /**
   * This method hits the Kube Api server to retrieve statuses. Most of the complexity here is
   * minimising the api calls for performance.
   */
  private int getReturnCode(Pod pod) {
    if (returnCode != null) {
      return returnCode;
    }

    // Reuse the last status check result to prevent overloading the Kube Api server.
    if (lastStatusCheck != null && System.currentTimeMillis() - lastStatusCheck < STATUS_CHECK_INTERVAL_MS) {
      throw new IllegalThreadStateException("Kube pod process has not exited yet.");
    }

    var name = pod.getMetadata().getName();
    Pod refreshedPod = fabricClient.pods().inNamespace(pod.getMetadata().getNamespace()).withName(name).get();
    if (refreshedPod == null) {
      if (wasKilled.get()) {
        LOGGER.info("Unable to find pod {} to retrieve exit value. Defaulting to  value {}. This is expected if the job was cancelled.", name,
            KILLED_EXIT_CODE);
        return KILLED_EXIT_CODE;
      }
      // If the pod cannot be found and was not killed, it either means 1) the pod was not created
      // properly 2) this method is incorrectly called.
      throw new RuntimeException("Cannot find pod while trying to retrieve exit code. This probably means the Pod was not correctly created.");
    }

    if (!isTerminal(refreshedPod)) {
      lastStatusCheck = System.currentTimeMillis();
      throw new IllegalThreadStateException("Kube pod process has not exited yet.");
    }

    returnCode = refreshedPod.getStatus().getContainerStatuses()
        .stream()
        .filter(containerStatus -> containerStatus.getState() != null && containerStatus.getState().getTerminated() != null)
        .map(containerStatus -> {
          return containerStatus.getState().getTerminated().getExitCode();
        })
        .reduce(Integer::sum)
        .orElseThrow();

    LOGGER.info("Exit code for pod {} is {}", name, returnCode);
    // The OS traditionally handles process resource clean up. Therefore an exit code of 0, also
    // indicates that all kernel resources were shut down.
    // Because this is a custom implementation, manually close all the resources.
    // Further, since the local resources are used to talk to Kubernetes resources, shut local resources
    // down after Kubernetes resources are shut down,
    // regardless of termination status.
    close();
    LOGGER.info("Closed all resources for pod {}", name);
    return returnCode;
  }

  @Override
  public int exitValue() {
    // getReturnCode throws IllegalThreadException if the Kube pod has not exited;
    // close() is only called if the Kube pod has terminated.
    var returnCode = getReturnCode(podDefinition);
    // The OS traditionally handles process resource clean up. Therefore an exit code of 0, also
    // indicates that all kernel resources were shut down.
    // Because this is a custom implementation, manually close all the resources.
    // Further, since the local resources are used to talk to Kubernetes resources, shut local resources
    // down after Kubernetes resources are shut down, regardless of Kube termination status.
    close();
    LOGGER.info("Closed all resources for pod {}", podDefinition.getMetadata().getName());
    return returnCode;
  }

  private static ResourceRequirementsBuilder getResourceRequirementsBuilder(ResourceRequirements resourceRequirements) {
    if (resourceRequirements != null) {
      final Map<String, Quantity> requestMap = new HashMap<>();
      // if null then use unbounded resource allocation
      if (!com.google.common.base.Strings.isNullOrEmpty(resourceRequirements.getCpuRequest())) {
        requestMap.put("cpu", Quantity.parse(resourceRequirements.getCpuRequest()));
      }
      if (!com.google.common.base.Strings.isNullOrEmpty(resourceRequirements.getMemoryRequest())) {
        requestMap.put("memory", Quantity.parse(resourceRequirements.getMemoryRequest()));
      }
      final Map<String, Quantity> limitMap = new HashMap<>();
      if (!com.google.common.base.Strings.isNullOrEmpty(resourceRequirements.getCpuLimit())) {
        limitMap.put("cpu", Quantity.parse(resourceRequirements.getCpuLimit()));
      }
      if (!com.google.common.base.Strings.isNullOrEmpty(resourceRequirements.getMemoryLimit())) {
        limitMap.put("memory", Quantity.parse(resourceRequirements.getMemoryLimit()));
      }
      return new ResourceRequirementsBuilder()
          .withRequests(requestMap)
          .withLimits(limitMap);
    }
    return null;
  }

}<|MERGE_RESOLUTION|>--- conflicted
+++ resolved
@@ -532,27 +532,14 @@
     Exceptions.swallow(this.stdoutServerSocket::close);
     Exceptions.swallow(this.stderrServerSocket::close);
     Exceptions.swallow(this.executorService::shutdownNow);
-<<<<<<< HEAD
-
-    var podName = podDefinition.getMetadata().getName();
-    var stdoutPortReleased = KubePortManagerSingleton.offer(stdoutLocalPort);
-    if (!stdoutPortReleased) {
-      LOGGER.error("{} failed to release port: {}", podName, stdoutLocalPort);
-    }
-
-    var stderrPortReleased = KubePortManagerSingleton.offer(stderrLocalPort);
-    if (!stderrPortReleased) {
-      LOGGER.error("{} failed to release port: {}", podName, stderrLocalPort);
-    }
-
-=======
+
     try {
-      portReleaser.accept(stdoutLocalPort);
-      portReleaser.accept(stderrLocalPort);
+      KubePortManagerSingleton.offer(stdoutLocalPort);
+      KubePortManagerSingleton.offer(stderrLocalPort);
     } catch (Exception e) {
       LOGGER.error("Error releasing ports ", e);
     }
->>>>>>> ffb620ad
+
     LOGGER.debug("Closed {}", podDefinition.getMetadata().getName());
   }
 
