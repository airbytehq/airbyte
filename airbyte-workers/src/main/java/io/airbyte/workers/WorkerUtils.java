/*
 * MIT License
 *
 * Copyright (c) 2020 Airbyte
 *
 * Permission is hereby granted, free of charge, to any person obtaining a copy
 * of this software and associated documentation files (the "Software"), to deal
 * in the Software without restriction, including without limitation the rights
 * to use, copy, modify, merge, publish, distribute, sublicense, and/or sell
 * copies of the Software, and to permit persons to whom the Software is
 * furnished to do so, subject to the following conditions:
 *
 * The above copyright notice and this permission notice shall be included in all
 * copies or substantial portions of the Software.
 *
 * THE SOFTWARE IS PROVIDED "AS IS", WITHOUT WARRANTY OF ANY KIND, EXPRESS OR
 * IMPLIED, INCLUDING BUT NOT LIMITED TO THE WARRANTIES OF MERCHANTABILITY,
 * FITNESS FOR A PARTICULAR PURPOSE AND NONINFRINGEMENT. IN NO EVENT SHALL THE
 * AUTHORS OR COPYRIGHT HOLDERS BE LIABLE FOR ANY CLAIM, DAMAGES OR OTHER
 * LIABILITY, WHETHER IN AN ACTION OF CONTRACT, TORT OR OTHERWISE, ARISING FROM,
 * OUT OF OR IN CONNECTION WITH THE SOFTWARE OR THE USE OR OTHER DEALINGS IN THE
 * SOFTWARE.
 */

package io.airbyte.workers;

import com.google.common.annotations.VisibleForTesting;
import io.airbyte.config.Configs.WorkerEnvironment;
import io.airbyte.config.EnvConfigs;
import io.airbyte.config.ResourceRequirements;
import io.airbyte.config.StandardSyncInput;
import io.airbyte.config.WorkerDestinationConfig;
import io.airbyte.config.WorkerSourceConfig;
import io.airbyte.config.helpers.LogClientSingleton;
import io.airbyte.scheduler.models.JobRunConfig;
import io.airbyte.workers.protocols.airbyte.HeartbeatMonitor;
import java.nio.file.Path;
import java.time.Duration;
import java.time.temporal.ChronoUnit;
import java.util.concurrent.TimeUnit;
import java.util.function.BiConsumer;
import org.slf4j.Logger;
import org.slf4j.LoggerFactory;

// TODO:(Issue-4824): Figure out how to log Docker process information.
public class WorkerUtils {

  public static final ResourceRequirements DEFAULT_RESOURCE_REQUIREMENTS = initResourceRequirements();

  private static final Logger LOGGER = LoggerFactory.getLogger(WorkerUtils.class);

  public static void gentleClose(final Process process, final long timeout, final TimeUnit timeUnit) {
    if (process == null) {
      return;
    }

<<<<<<< HEAD
    LOGGER.debug("Gently closing process {}", process.info().command().get());
=======
    if (new EnvConfigs().getWorkerEnvironment().equals(WorkerEnvironment.KUBERNETES)) {
      LOGGER.debug("Gently closing process {}", process.info().commandLine().get());
    }

>>>>>>> ffb620ad
    try {
      if (process.isAlive()) {
        process.waitFor(timeout, timeUnit);
      }
    } catch (InterruptedException e) {
      LOGGER.error("Exception while while waiting for process to finish", e);
    }

    if (process.isAlive()) {
      forceShutdown(process, Duration.of(1, ChronoUnit.MINUTES));
    }
  }

  /**
   * As long as the the heartbeatMonitor detects a heartbeat, the process will be allowed to continue.
   * This method checks the heartbeat once every minute. Once there is no heartbeat detected, if the
   * process has ended, then the method returns. If the process is still running it is given a grace
   * period of the timeout arguments passed into the method. Once those expire the process is killed
   * forcibly. If the process cannot be killed, this method will log that this is the case, but then
   * returns.
   *
   * @param process - process to monitor.
   * @param heartbeatMonitor - tracks if the heart is still beating for the given process.
   * @param checkHeartbeatDuration - grace period to give the process to die after its heart stops
   *        beating.
   * @param checkHeartbeatDuration - frequency with which the heartbeat of the process is checked.
   * @param forcedShutdownDuration - amount of time to wait if a process needs to be destroyed
   *        forcibly.
   */
  public static void gentleCloseWithHeartbeat(final Process process,
                                              final HeartbeatMonitor heartbeatMonitor,
                                              Duration gracefulShutdownDuration,
                                              Duration checkHeartbeatDuration,
                                              Duration forcedShutdownDuration) {
    gentleCloseWithHeartbeat(
        process,
        heartbeatMonitor,
        gracefulShutdownDuration,
        checkHeartbeatDuration,
        forcedShutdownDuration,
        WorkerUtils::forceShutdown);
  }

  @VisibleForTesting
  static void gentleCloseWithHeartbeat(final Process process,
                                       final HeartbeatMonitor heartbeatMonitor,
                                       final Duration gracefulShutdownDuration,
                                       final Duration checkHeartbeatDuration,
                                       final Duration forcedShutdownDuration,
                                       final BiConsumer<Process, Duration> forceShutdown) {
    var processName = process.info().command().get();
    while (process.isAlive() && heartbeatMonitor.isBeating()) {
      try {
<<<<<<< HEAD
        LOGGER.debug("Gently closing process {} with heartbeat..", processName);
=======
        if (new EnvConfigs().getWorkerEnvironment().equals(WorkerEnvironment.KUBERNETES)) {
          LOGGER.debug("Gently closing process {} with heartbeat..", process.info().commandLine().get());
        }
>>>>>>> ffb620ad
        process.waitFor(checkHeartbeatDuration.toMillis(), TimeUnit.MILLISECONDS);
      } catch (InterruptedException e) {
        LOGGER.error("Exception while waiting for process to finish", e);
      }
    }

    if (process.isAlive()) {
      try {
<<<<<<< HEAD
        LOGGER.debug("Gently closing process {} without heartbeat..", processName);
=======
        if (new EnvConfigs().getWorkerEnvironment().equals(WorkerEnvironment.KUBERNETES)) {
          LOGGER.debug("Gently closing process {} without heartbeat..", process.info().commandLine().get());
        }
>>>>>>> ffb620ad
        process.waitFor(gracefulShutdownDuration.toMillis(), TimeUnit.MILLISECONDS);
      } catch (InterruptedException e) {
        LOGGER.error("Exception during grace period for process to finish. This can happen when cancelling jobs.");
      }
    }

    // if we were unable to exist gracefully, force shutdown...
    if (process.isAlive()) {
<<<<<<< HEAD
      LOGGER.debug("Force shutdown process {}..", processName);
=======
      if (new EnvConfigs().getWorkerEnvironment().equals(WorkerEnvironment.KUBERNETES)) {
        LOGGER.debug("Force shutdown process {}..", process.info().commandLine().get());
      }
>>>>>>> ffb620ad
      forceShutdown.accept(process, forcedShutdownDuration);
    }
  }

  @VisibleForTesting
  static void forceShutdown(Process process, Duration lastChanceDuration) {
    LOGGER.warn("Process is taking too long to finish. Killing it");
    process.destroy();
    try {
      process.waitFor(lastChanceDuration.toMillis(), TimeUnit.MILLISECONDS);
    } catch (InterruptedException e) {
      LOGGER.error("Exception while while killing the process", e);
    }
    if (process.isAlive()) {
      LOGGER.error("Couldn't kill the process. You might have a zombie process.");
    }
  }

  public static void closeProcess(Process process, int duration, TimeUnit timeUnit) {
    if (process == null) {
      return;
    }
    try {
      process.destroy();
      process.waitFor(duration, timeUnit);
      if (process.isAlive()) {
        process.destroyForcibly();
      }
    } catch (InterruptedException e) {
      LOGGER.error("Exception when closing process.", e);
    }
  }

  public static void wait(Process process) {
    try {
      process.waitFor();
    } catch (InterruptedException e) {
      LOGGER.error("Exception while while waiting for process to finish", e);
    }
  }

  public static void cancelProcess(Process process) {
    closeProcess(process, 10, TimeUnit.SECONDS);
  }

  /**
   * Translates a StandardSyncInput into a WorkerSourceConfig. WorkerSourceConfig is a subset of
   * StandardSyncInput.
   */
  public static WorkerSourceConfig syncToWorkerSourceConfig(StandardSyncInput sync) {
    return new WorkerSourceConfig()
        .withSourceConnectionConfiguration(sync.getSourceConfiguration())
        .withCatalog(sync.getCatalog())
        .withState(sync.getState());
  }

  /**
   * Translates a StandardSyncInput into a WorkerDestinationConfig. WorkerDestinationConfig is a
   * subset of StandardSyncInput.
   */
  public static WorkerDestinationConfig syncToWorkerDestinationConfig(StandardSyncInput sync) {
    return new WorkerDestinationConfig()
        .withDestinationConnectionConfiguration(sync.getDestinationConfiguration())
        .withCatalog(sync.getCatalog())
        .withState(sync.getState());
  }

  // todo (cgardens) - there are 2 sources of truth for job path. we need to reduce this down to one,
  // once we are fully on temporal.
  public static Path getJobRoot(Path workspaceRoot, JobRunConfig jobRunConfig) {
    return getJobRoot(workspaceRoot, jobRunConfig.getJobId(), jobRunConfig.getAttemptId());
  }

  public static Path getLogPath(Path jobRoot) {
    return jobRoot.resolve(LogClientSingleton.LOG_FILENAME);
  }

  public static Path getJobRoot(Path workspaceRoot, String jobId, long attemptId) {
    return getJobRoot(workspaceRoot, jobId, Math.toIntExact(attemptId));
  }

  public static Path getJobRoot(Path workspaceRoot, String jobId, int attemptId) {
    return workspaceRoot
        .resolve(String.valueOf(jobId))
        .resolve(String.valueOf(attemptId));
  }

  private static ResourceRequirements initResourceRequirements() {
    final EnvConfigs configs = new EnvConfigs();
    return new ResourceRequirements()
        .withCpuRequest(configs.getCpuRequest())
        .withCpuLimit(configs.getCpuLimit())
        .withMemoryRequest(configs.getMemoryRequest())
        .withMemoryLimit(configs.getMemoryLimit());
  }

}<|MERGE_RESOLUTION|>--- conflicted
+++ resolved
@@ -54,14 +54,10 @@
       return;
     }
 
-<<<<<<< HEAD
-    LOGGER.debug("Gently closing process {}", process.info().command().get());
-=======
     if (new EnvConfigs().getWorkerEnvironment().equals(WorkerEnvironment.KUBERNETES)) {
       LOGGER.debug("Gently closing process {}", process.info().commandLine().get());
     }
 
->>>>>>> ffb620ad
     try {
       if (process.isAlive()) {
         process.waitFor(timeout, timeUnit);
@@ -115,13 +111,10 @@
     var processName = process.info().command().get();
     while (process.isAlive() && heartbeatMonitor.isBeating()) {
       try {
-<<<<<<< HEAD
-        LOGGER.debug("Gently closing process {} with heartbeat..", processName);
-=======
         if (new EnvConfigs().getWorkerEnvironment().equals(WorkerEnvironment.KUBERNETES)) {
           LOGGER.debug("Gently closing process {} with heartbeat..", process.info().commandLine().get());
         }
->>>>>>> ffb620ad
+
         process.waitFor(checkHeartbeatDuration.toMillis(), TimeUnit.MILLISECONDS);
       } catch (InterruptedException e) {
         LOGGER.error("Exception while waiting for process to finish", e);
@@ -130,13 +123,10 @@
 
     if (process.isAlive()) {
       try {
-<<<<<<< HEAD
-        LOGGER.debug("Gently closing process {} without heartbeat..", processName);
-=======
         if (new EnvConfigs().getWorkerEnvironment().equals(WorkerEnvironment.KUBERNETES)) {
           LOGGER.debug("Gently closing process {} without heartbeat..", process.info().commandLine().get());
         }
->>>>>>> ffb620ad
+
         process.waitFor(gracefulShutdownDuration.toMillis(), TimeUnit.MILLISECONDS);
       } catch (InterruptedException e) {
         LOGGER.error("Exception during grace period for process to finish. This can happen when cancelling jobs.");
@@ -145,13 +135,10 @@
 
     // if we were unable to exist gracefully, force shutdown...
     if (process.isAlive()) {
-<<<<<<< HEAD
-      LOGGER.debug("Force shutdown process {}..", processName);
-=======
       if (new EnvConfigs().getWorkerEnvironment().equals(WorkerEnvironment.KUBERNETES)) {
         LOGGER.debug("Force shutdown process {}..", process.info().commandLine().get());
       }
->>>>>>> ffb620ad
+
       forceShutdown.accept(process, forcedShutdownDuration);
     }
   }
