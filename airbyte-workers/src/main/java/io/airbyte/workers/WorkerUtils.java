/*
 * Copyright (c) 2021 Airbyte, Inc., all rights reserved.
 */

package io.airbyte.workers;

import io.airbyte.config.Configs.WorkerEnvironment;
import io.airbyte.config.StandardSyncInput;
import io.airbyte.config.WorkerDestinationConfig;
import io.airbyte.config.WorkerSourceConfig;
import io.airbyte.config.helpers.LogClientSingleton;
import io.airbyte.scheduler.models.JobRunConfig;
import java.nio.file.Path;
import java.time.Duration;
import java.time.temporal.ChronoUnit;
import java.util.concurrent.TimeUnit;
import org.slf4j.Logger;
import org.slf4j.LoggerFactory;

// TODO:(Issue-4824): Figure out how to log Docker process information.
public class WorkerUtils {

  private static final Logger LOGGER = LoggerFactory.getLogger(WorkerUtils.class);

  public static void gentleClose(final WorkerConfigs workerConfigs, final Process process, final long timeout, final TimeUnit timeUnit) {

    if (process == null) {
      return;
    }

    if (workerConfigs.getWorkerEnvironment().equals(WorkerEnvironment.KUBERNETES)) {
      LOGGER.debug("Gently closing process {}", process.info().commandLine().get());
    }

    try {
      if (process.isAlive()) {
        process.waitFor(timeout, timeUnit);
      }
    } catch (final InterruptedException e) {
      LOGGER.error("Exception while while waiting for process to finish", e);
    }

    if (process.isAlive()) {
      closeProcess(process, Duration.of(1, ChronoUnit.MINUTES));
<<<<<<< HEAD
    }
  }

  /**
   * As long as the the heartbeatMonitor detects a heartbeat, the process will be allowed to continue.
   * This method checks the heartbeat once every minute. Once there is no heartbeat detected, if the
   * process has ended, then the method returns. If the process is still running it is given a grace
   * period of the timeout arguments passed into the method. Once those expire the process is killed
   * forcibly. If the process cannot be killed, this method will log that this is the case, but then
   * returns.
   *
   * @param process - process to monitor.
   * @param heartbeatMonitor - tracks if the heart is still beating for the given process.
   * @param checkHeartbeatDuration - grace period to give the process to die after its heart stops
   *        beating.
   * @param checkHeartbeatDuration - frequency with which the heartbeat of the process is checked.
   * @param forcedShutdownDuration - amount of time to wait if a process needs to be destroyed
   *        forcibly.
   */
  public static void gentleCloseWithHeartbeat(final Process process,
                                              final HeartbeatMonitor heartbeatMonitor,
                                              final Duration gracefulShutdownDuration,
                                              final Duration checkHeartbeatDuration,
                                              final Duration forcedShutdownDuration) {
    gentleCloseWithHeartbeat(
        process,
        heartbeatMonitor,
        gracefulShutdownDuration,
        checkHeartbeatDuration,
        forcedShutdownDuration,
        WorkerUtils::closeProcess);
  }

  @VisibleForTesting
  static void gentleCloseWithHeartbeat(final Process process,
                                       final HeartbeatMonitor heartbeatMonitor,
                                       final Duration gracefulShutdownDuration,
                                       final Duration checkHeartbeatDuration,
                                       final Duration forcedShutdownDuration,
                                       final BiConsumer<Process, Duration> forceShutdown) {
    while (process.isAlive() && heartbeatMonitor.isBeating()) {
      try {
        if (CONFIGS.getWorkerEnvironment().equals(WorkerEnvironment.KUBERNETES)) {
          LOGGER.debug("Gently closing process {} with heartbeat..", process.info().commandLine().get());
        }

        process.waitFor(checkHeartbeatDuration.toMillis(), TimeUnit.MILLISECONDS);
      } catch (final InterruptedException e) {
        LOGGER.error("Exception while waiting for process to finish", e);
      }
    }

    if (process.isAlive()) {
      try {
        if (CONFIGS.getWorkerEnvironment().equals(WorkerEnvironment.KUBERNETES)) {
          LOGGER.debug("Gently closing process {} without heartbeat..", process.info().commandLine().get());
        }

        process.waitFor(gracefulShutdownDuration.toMillis(), TimeUnit.MILLISECONDS);
      } catch (final InterruptedException e) {
        LOGGER.error("Exception during grace period for process to finish. This can happen when cancelling jobs.");
      }
    }

    // if we were unable to exist gracefully, force shutdown...
    if (process.isAlive()) {
      if (CONFIGS.getWorkerEnvironment().equals(WorkerEnvironment.KUBERNETES)) {
        LOGGER.debug("Force shutdown process {}..", process.info().commandLine().get());
      }

      forceShutdown.accept(process, forcedShutdownDuration);
=======
>>>>>>> 0beda4f2
    }
  }

  public static void closeProcess(final Process process, final Duration lastChanceDuration) {
    if (process == null) {
      return;
    }
    try {
      process.destroy();
      process.waitFor(lastChanceDuration.toMillis(), TimeUnit.MILLISECONDS);
      if (process.isAlive()) {
        LOGGER.warn("Process is still alive after calling destroy. Attempting to destroy forcibly...");
        process.destroyForcibly();
      }
    } catch (final InterruptedException e) {
      LOGGER.error("Exception when closing process.", e);
    }
  }

  public static void wait(final Process process) {
    try {
      process.waitFor();
    } catch (final InterruptedException e) {
      LOGGER.error("Exception while while waiting for process to finish", e);
    }
  }

  public static void cancelProcess(final Process process) {
    closeProcess(process, Duration.of(10, ChronoUnit.SECONDS));
  }

  /**
   * Translates a StandardSyncInput into a WorkerSourceConfig. WorkerSourceConfig is a subset of
   * StandardSyncInput.
   */
  public static WorkerSourceConfig syncToWorkerSourceConfig(final StandardSyncInput sync) {
    return new WorkerSourceConfig()
        .withSourceConnectionConfiguration(sync.getSourceConfiguration())
        .withCatalog(sync.getCatalog())
        .withState(sync.getState());
  }

  /**
   * Translates a StandardSyncInput into a WorkerDestinationConfig. WorkerDestinationConfig is a
   * subset of StandardSyncInput.
   */
  public static WorkerDestinationConfig syncToWorkerDestinationConfig(final StandardSyncInput sync) {
    return new WorkerDestinationConfig()
        .withDestinationConnectionConfiguration(sync.getDestinationConfiguration())
        .withCatalog(sync.getCatalog())
        .withState(sync.getState());
  }

  // todo (cgardens) - there are 2 sources of truth for job path. we need to reduce this down to one,
  // once we are fully on temporal.
  public static Path getJobRoot(final Path workspaceRoot, final JobRunConfig jobRunConfig) {
    return getJobRoot(workspaceRoot, jobRunConfig.getJobId(), jobRunConfig.getAttemptId());
  }

  public static Path getLogPath(final Path jobRoot) {
    return jobRoot.resolve(LogClientSingleton.LOG_FILENAME);
  }

  public static Path getJobRoot(final Path workspaceRoot, final String jobId, final long attemptId) {
    return getJobRoot(workspaceRoot, jobId, Math.toIntExact(attemptId));
  }

  public static Path getJobRoot(final Path workspaceRoot, final String jobId, final int attemptId) {
    return workspaceRoot
        .resolve(String.valueOf(jobId))
        .resolve(String.valueOf(attemptId));
  }

}<|MERGE_RESOLUTION|>--- conflicted
+++ resolved
@@ -42,80 +42,6 @@
 
     if (process.isAlive()) {
       closeProcess(process, Duration.of(1, ChronoUnit.MINUTES));
-<<<<<<< HEAD
-    }
-  }
-
-  /**
-   * As long as the the heartbeatMonitor detects a heartbeat, the process will be allowed to continue.
-   * This method checks the heartbeat once every minute. Once there is no heartbeat detected, if the
-   * process has ended, then the method returns. If the process is still running it is given a grace
-   * period of the timeout arguments passed into the method. Once those expire the process is killed
-   * forcibly. If the process cannot be killed, this method will log that this is the case, but then
-   * returns.
-   *
-   * @param process - process to monitor.
-   * @param heartbeatMonitor - tracks if the heart is still beating for the given process.
-   * @param checkHeartbeatDuration - grace period to give the process to die after its heart stops
-   *        beating.
-   * @param checkHeartbeatDuration - frequency with which the heartbeat of the process is checked.
-   * @param forcedShutdownDuration - amount of time to wait if a process needs to be destroyed
-   *        forcibly.
-   */
-  public static void gentleCloseWithHeartbeat(final Process process,
-                                              final HeartbeatMonitor heartbeatMonitor,
-                                              final Duration gracefulShutdownDuration,
-                                              final Duration checkHeartbeatDuration,
-                                              final Duration forcedShutdownDuration) {
-    gentleCloseWithHeartbeat(
-        process,
-        heartbeatMonitor,
-        gracefulShutdownDuration,
-        checkHeartbeatDuration,
-        forcedShutdownDuration,
-        WorkerUtils::closeProcess);
-  }
-
-  @VisibleForTesting
-  static void gentleCloseWithHeartbeat(final Process process,
-                                       final HeartbeatMonitor heartbeatMonitor,
-                                       final Duration gracefulShutdownDuration,
-                                       final Duration checkHeartbeatDuration,
-                                       final Duration forcedShutdownDuration,
-                                       final BiConsumer<Process, Duration> forceShutdown) {
-    while (process.isAlive() && heartbeatMonitor.isBeating()) {
-      try {
-        if (CONFIGS.getWorkerEnvironment().equals(WorkerEnvironment.KUBERNETES)) {
-          LOGGER.debug("Gently closing process {} with heartbeat..", process.info().commandLine().get());
-        }
-
-        process.waitFor(checkHeartbeatDuration.toMillis(), TimeUnit.MILLISECONDS);
-      } catch (final InterruptedException e) {
-        LOGGER.error("Exception while waiting for process to finish", e);
-      }
-    }
-
-    if (process.isAlive()) {
-      try {
-        if (CONFIGS.getWorkerEnvironment().equals(WorkerEnvironment.KUBERNETES)) {
-          LOGGER.debug("Gently closing process {} without heartbeat..", process.info().commandLine().get());
-        }
-
-        process.waitFor(gracefulShutdownDuration.toMillis(), TimeUnit.MILLISECONDS);
-      } catch (final InterruptedException e) {
-        LOGGER.error("Exception during grace period for process to finish. This can happen when cancelling jobs.");
-      }
-    }
-
-    // if we were unable to exist gracefully, force shutdown...
-    if (process.isAlive()) {
-      if (CONFIGS.getWorkerEnvironment().equals(WorkerEnvironment.KUBERNETES)) {
-        LOGGER.debug("Force shutdown process {}..", process.info().commandLine().get());
-      }
-
-      forceShutdown.accept(process, forcedShutdownDuration);
-=======
->>>>>>> 0beda4f2
     }
   }
 
