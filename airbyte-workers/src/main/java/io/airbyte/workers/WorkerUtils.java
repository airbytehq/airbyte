/*
 * Copyright (c) 2021 Airbyte, Inc., all rights reserved.
 */

package io.airbyte.workers;

import io.airbyte.config.Configs.WorkerEnvironment;
import io.airbyte.config.StandardSyncInput;
import io.airbyte.config.TolerationPOJO;
import io.airbyte.config.WorkerDestinationConfig;
import io.airbyte.config.WorkerSourceConfig;
import io.airbyte.config.helpers.LogClientSingleton;
import io.airbyte.scheduler.models.JobRunConfig;
import java.nio.file.Path;
import java.time.Duration;
import java.time.temporal.ChronoUnit;
import java.util.concurrent.TimeUnit;
import org.slf4j.Logger;
import org.slf4j.LoggerFactory;

// TODO:(Issue-4824): Figure out how to log Docker process information.
public class WorkerUtils {

  private static final Logger LOGGER = LoggerFactory.getLogger(WorkerUtils.class);
<<<<<<< HEAD

  public static void gentleClose(final WorkerConfigs workerConfigs, final Process process, final long timeout, final TimeUnit timeUnit) {
=======
  private static final Configs CONFIGS = new EnvConfigs();

  public static final ResourceRequirements DEFAULT_RESOURCE_REQUIREMENTS = initResourceRequirements();
  public static final List<TolerationPOJO> DEFAULT_JOB_POD_TOLERATIONS = CONFIGS.getJobPodTolerations();
  public static final Map<String, String> DEFAULT_JOB_POD_NODE_SELECTORS = CONFIGS.getJobPodNodeSelectors();
  public static final String DEFAULT_JOB_POD_MAIN_CONTAINER_IMAGE_PULL_SECRET = CONFIGS.getJobPodMainContainerImagePullSecret();
  public static final String DEFAULT_JOB_POD_MAIN_CONTAINER_IMAGE_PULL_POLICY = CONFIGS.getJobPodMainContainerImagePullPolicy();
  public static final String JOB_POD_SOCAT_IMAGE = CONFIGS.getJobPodSocatImage();
  public static final String JOB_POD_BUSYBOX_IMAGE = CONFIGS.getJobPodBusyboxImage();
  public static final String JOB_POD_CURL_IMAGE = CONFIGS.getJobPodCurlImage();

  public static void gentleClose(final Process process, final long timeout, final TimeUnit timeUnit) {
>>>>>>> 8b5303e9
    if (process == null) {
      return;
    }

    if (workerConfigs.getWorkerEnvironment().equals(WorkerEnvironment.KUBERNETES)) {
      LOGGER.debug("Gently closing process {}", process.info().commandLine().get());
    }

    try {
      if (process.isAlive()) {
        process.waitFor(timeout, timeUnit);
      }
    } catch (final InterruptedException e) {
      LOGGER.error("Exception while while waiting for process to finish", e);
    }

    if (process.isAlive()) {
      closeProcess(process, Duration.of(1, ChronoUnit.MINUTES));
    }
  }

  public static void closeProcess(final Process process, final Duration lastChanceDuration) {
    if (process == null) {
      return;
    }
    try {
      process.destroy();
      process.waitFor(lastChanceDuration.toMillis(), TimeUnit.MILLISECONDS);
      if (process.isAlive()) {
        LOGGER.warn("Process is still alive after calling destroy. Attempting to destroy forcibly...");
        process.destroyForcibly();
      }
    } catch (final InterruptedException e) {
      LOGGER.error("Exception when closing process.", e);
    }
  }

  public static void wait(final Process process) {
    try {
      process.waitFor();
    } catch (final InterruptedException e) {
      LOGGER.error("Exception while while waiting for process to finish", e);
    }
  }

  public static void cancelProcess(final Process process) {
    closeProcess(process, Duration.of(10, ChronoUnit.SECONDS));
  }

  /**
   * Translates a StandardSyncInput into a WorkerSourceConfig. WorkerSourceConfig is a subset of
   * StandardSyncInput.
   */
  public static WorkerSourceConfig syncToWorkerSourceConfig(final StandardSyncInput sync) {
    return new WorkerSourceConfig()
        .withSourceConnectionConfiguration(sync.getSourceConfiguration())
        .withCatalog(sync.getCatalog())
        .withState(sync.getState());
  }

  /**
   * Translates a StandardSyncInput into a WorkerDestinationConfig. WorkerDestinationConfig is a
   * subset of StandardSyncInput.
   */
  public static WorkerDestinationConfig syncToWorkerDestinationConfig(final StandardSyncInput sync) {
    return new WorkerDestinationConfig()
        .withDestinationConnectionConfiguration(sync.getDestinationConfiguration())
        .withCatalog(sync.getCatalog())
        .withState(sync.getState());
  }

  // todo (cgardens) - there are 2 sources of truth for job path. we need to reduce this down to one,
  // once we are fully on temporal.
  public static Path getJobRoot(final Path workspaceRoot, final JobRunConfig jobRunConfig) {
    return getJobRoot(workspaceRoot, jobRunConfig.getJobId(), jobRunConfig.getAttemptId());
  }

  public static Path getLogPath(final Path jobRoot) {
    return jobRoot.resolve(LogClientSingleton.LOG_FILENAME);
  }

  public static Path getJobRoot(final Path workspaceRoot, final String jobId, final long attemptId) {
    return getJobRoot(workspaceRoot, jobId, Math.toIntExact(attemptId));
  }

  public static Path getJobRoot(final Path workspaceRoot, final String jobId, final int attemptId) {
    return workspaceRoot
        .resolve(String.valueOf(jobId))
        .resolve(String.valueOf(attemptId));
  }

<<<<<<< HEAD
=======
  private static ResourceRequirements initResourceRequirements() {
    return new ResourceRequirements()
        .withCpuRequest(CONFIGS.getJobPodMainContainerCpuRequest())
        .withCpuLimit(CONFIGS.getJobPodMainContainerCpuLimit())
        .withMemoryRequest(CONFIGS.getJobPodMainContainerMemoryRequest())
        .withMemoryLimit(CONFIGS.getJobPodMainContainerMemoryLimit());
  }

>>>>>>> 8b5303e9
}<|MERGE_RESOLUTION|>--- conflicted
+++ resolved
@@ -6,7 +6,6 @@
 
 import io.airbyte.config.Configs.WorkerEnvironment;
 import io.airbyte.config.StandardSyncInput;
-import io.airbyte.config.TolerationPOJO;
 import io.airbyte.config.WorkerDestinationConfig;
 import io.airbyte.config.WorkerSourceConfig;
 import io.airbyte.config.helpers.LogClientSingleton;
@@ -22,23 +21,9 @@
 public class WorkerUtils {
 
   private static final Logger LOGGER = LoggerFactory.getLogger(WorkerUtils.class);
-<<<<<<< HEAD
 
   public static void gentleClose(final WorkerConfigs workerConfigs, final Process process, final long timeout, final TimeUnit timeUnit) {
-=======
-  private static final Configs CONFIGS = new EnvConfigs();
 
-  public static final ResourceRequirements DEFAULT_RESOURCE_REQUIREMENTS = initResourceRequirements();
-  public static final List<TolerationPOJO> DEFAULT_JOB_POD_TOLERATIONS = CONFIGS.getJobPodTolerations();
-  public static final Map<String, String> DEFAULT_JOB_POD_NODE_SELECTORS = CONFIGS.getJobPodNodeSelectors();
-  public static final String DEFAULT_JOB_POD_MAIN_CONTAINER_IMAGE_PULL_SECRET = CONFIGS.getJobPodMainContainerImagePullSecret();
-  public static final String DEFAULT_JOB_POD_MAIN_CONTAINER_IMAGE_PULL_POLICY = CONFIGS.getJobPodMainContainerImagePullPolicy();
-  public static final String JOB_POD_SOCAT_IMAGE = CONFIGS.getJobPodSocatImage();
-  public static final String JOB_POD_BUSYBOX_IMAGE = CONFIGS.getJobPodBusyboxImage();
-  public static final String JOB_POD_CURL_IMAGE = CONFIGS.getJobPodCurlImage();
-
-  public static void gentleClose(final Process process, final long timeout, final TimeUnit timeUnit) {
->>>>>>> 8b5303e9
     if (process == null) {
       return;
     }
@@ -130,15 +115,4 @@
         .resolve(String.valueOf(attemptId));
   }
 
-<<<<<<< HEAD
-=======
-  private static ResourceRequirements initResourceRequirements() {
-    return new ResourceRequirements()
-        .withCpuRequest(CONFIGS.getJobPodMainContainerCpuRequest())
-        .withCpuLimit(CONFIGS.getJobPodMainContainerCpuLimit())
-        .withMemoryRequest(CONFIGS.getJobPodMainContainerMemoryRequest())
-        .withMemoryLimit(CONFIGS.getJobPodMainContainerMemoryLimit());
-  }
-
->>>>>>> 8b5303e9
 }