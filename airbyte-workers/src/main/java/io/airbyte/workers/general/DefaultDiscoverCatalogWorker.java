--- conflicted
+++ resolved
@@ -43,30 +43,17 @@
 
   private volatile Process process;
 
-<<<<<<< HEAD
   public DefaultDiscoverCatalogWorker(final ConfigRepository configRepository,
-                                      final WorkerConfigs workerConfigs,
                                       final IntegrationLauncher integrationLauncher,
                                       final AirbyteStreamFactory streamFactory) {
     this.configRepository = configRepository;
-    this.workerConfigs = workerConfigs;
-=======
-  public DefaultDiscoverCatalogWorker(final IntegrationLauncher integrationLauncher,
-                                      final AirbyteStreamFactory streamFactory) {
->>>>>>> 515f1e56
     this.integrationLauncher = integrationLauncher;
     this.streamFactory = streamFactory;
   }
 
-<<<<<<< HEAD
   public DefaultDiscoverCatalogWorker(final ConfigRepository configRepository,
-                                      final WorkerConfigs workerConfigs,
                                       final IntegrationLauncher integrationLauncher) {
-    this(configRepository, workerConfigs, integrationLauncher, new DefaultAirbyteStreamFactory());
-=======
-  public DefaultDiscoverCatalogWorker(final IntegrationLauncher integrationLauncher) {
-    this(integrationLauncher, new DefaultAirbyteStreamFactory());
->>>>>>> 515f1e56
+    this(configRepository, integrationLauncher, new DefaultAirbyteStreamFactory());
   }
 
   @Override
