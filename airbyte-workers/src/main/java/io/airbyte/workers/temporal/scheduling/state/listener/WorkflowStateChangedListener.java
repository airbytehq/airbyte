/*
 * Copyright (c) 2021 Airbyte, Inc., all rights reserved.
 */

package io.airbyte.workers.temporal.scheduling.state.listener;

import com.fasterxml.jackson.annotation.JsonSubTypes;
import com.fasterxml.jackson.annotation.JsonSubTypes.Type;
import com.fasterxml.jackson.annotation.JsonTypeInfo;
import java.util.Queue;
import java.util.UUID;
import lombok.Value;

@JsonTypeInfo(use = JsonTypeInfo.Id.NAME,
              include = JsonTypeInfo.As.PROPERTY,
              property = "type")
@JsonSubTypes({
  @Type(value = TestStateListener.class,
        name = "test"),
  @Type(value = NoopStateListener.class,
        name = "noop")
})
public interface WorkflowStateChangedListener {

  enum StateField {
    CANCELLED,
    DELETED,
    RUNNING,
    SKIPPED_SCHEDULING,
    UPDATED,
    FAILED,
    RESET,
    CONTINUE_AS_RESET,
<<<<<<< HEAD
    RETRY_FAILED_ACTIVITY,
    STUCK,
    SUCCESS
=======
    CANCELLED_FOR_RESET
>>>>>>> b742a451
  }

  @Value
  class ChangedStateEvent {

    private final StateField field;
    private final boolean value;

  }

  Queue<ChangedStateEvent> events(UUID testId);

  void addEvent(UUID testId, ChangedStateEvent event);

}<|MERGE_RESOLUTION|>--- conflicted
+++ resolved
@@ -31,13 +31,10 @@
     FAILED,
     RESET,
     CONTINUE_AS_RESET,
-<<<<<<< HEAD
     RETRY_FAILED_ACTIVITY,
     STUCK,
-    SUCCESS
-=======
-    CANCELLED_FOR_RESET
->>>>>>> b742a451
+    SUCCESS,
+    CANCELLED_FOR_RESET,
   }
 
   @Value
