--- conflicted
+++ resolved
@@ -58,13 +58,9 @@
 
   }
 
-<<<<<<< HEAD
-  public static WorkflowOptions getWorkflowOptionsWithName(final TemporalJobType jobType, final String name) {
-=======
-  public static WorkflowOptions getWorkflowOptionsWithWorkflowId(final TemporalJobType jobType, final String name) {
->>>>>>> 4d0c018c
+  public static WorkflowOptions getWorkflowOptionsWithWorkflowId(final TemporalJobType jobType, final String workflowId) {
     return WorkflowOptions.newBuilder()
-        .setWorkflowId(name)
+        .setWorkflowId(workflowId)
         .setRetryOptions(NO_RETRY)
         .setTaskQueue(jobType.name())
         // todo (cgardens) we do not leverage Temporal retries.
@@ -96,21 +92,19 @@
   }
 
   /**
-   * Allows running a given temporal workflow stub asynchronously. This method only works for
-   * workflows that take one argument. Because of the iface that Temporal supplies, in order to handle
-   * other method signatures, if we need to support them, we will need to add another helper with that
-   * number of args. For a reference on how Temporal recommends to do this see their docs:
-   * https://docs.temporal.io/docs/java/workflows#asynchronous-start
+   * Allows running a given temporal workflow stub asynchronously. This method only works for workflows that take one argument. Because of the iface
+   * that Temporal supplies, in order to handle other method signatures, if we need to support them, we will need to add another helper with that
+   * number of args. For a reference on how Temporal recommends to do this see their docs: https://docs.temporal.io/docs/java/workflows#asynchronous-start
    *
    * @param workflowStub - workflow stub to be executed
-   * @param function - function on the workflow stub to be executed
-   * @param arg1 - argument to be supplied to the workflow function
-   * @param outputType - class of the output type of the workflow function
-   * @param <STUB> - type of the workflow stub
-   * @param <A1> - type of the argument of the workflow stub
-   * @param <R> - type of the return of the workflow stub
-   * @return pair of the workflow execution (contains metadata on the asynchronously running job) and
-   *         future that can be used to await the result of the workflow stub's function
+   * @param function     - function on the workflow stub to be executed
+   * @param arg1         - argument to be supplied to the workflow function
+   * @param outputType   - class of the output type of the workflow function
+   * @param <STUB>       - type of the workflow stub
+   * @param <A1>         - type of the argument of the workflow stub
+   * @param <R>          - type of the return of the workflow stub
+   * @return pair of the workflow execution (contains metadata on the asynchronously running job) and future that can be used to await the result of
+   * the workflow stub's function
    */
   public static <STUB, A1, R> ImmutablePair<WorkflowExecution, CompletableFuture<R>> asyncExecute(final STUB workflowStub,
                                                                                                   final Functions.Func1<A1, R> function,
