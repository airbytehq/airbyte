--- conflicted
+++ resolved
@@ -11,10 +11,7 @@
 import io.airbyte.metrics.lib.MetricClientFactory;
 import io.micrometer.core.instrument.MeterRegistry;
 import io.micronaut.context.annotation.Property;
-<<<<<<< HEAD
-=======
 import io.micronaut.context.annotation.Value;
->>>>>>> 9e6e5178
 import io.temporal.activity.ActivityExecutionContext;
 import io.temporal.api.common.v1.WorkflowExecution;
 import io.temporal.api.namespace.v1.NamespaceConfig;
@@ -78,15 +75,6 @@
   @Property(name = "temporal.cloud.enabled",
             defaultValue = "false")
   private Boolean temporalCloudEnabled;
-<<<<<<< HEAD
-  @Property(name = "temporal.cloud.host")
-  private String temporalCloudHost;
-  @Property(name = "temporal.cloud.namespace")
-  private String temporalCloudNamespace;
-  @Property(name = "temporal.host")
-  private String temporalHost;
-  @Property(name = "temporal.retention")
-=======
   @Value("${temporal.cloud.host}")
   private String temporalCloudHost;
   @Value("${temporal.cloud.namespace}")
@@ -94,7 +82,6 @@
   @Value("${temporal.host}")
   private String temporalHost;
   @Value("${temporal.retention}")
->>>>>>> 9e6e5178
   private Integer temporalRetentionInDays;
 
   public TemporalUtils() {}
