/*
 * Copyright (c) 2022 Airbyte, Inc., all rights reserved.
 */

package io.airbyte.workers.temporal.discover.catalog;

import static io.airbyte.metrics.lib.ApmTraceConstants.ACTIVITY_TRACE_OPERATION_NAME;
import static io.airbyte.metrics.lib.ApmTraceConstants.Tags.ATTEMPT_NUMBER_KEY;
import static io.airbyte.metrics.lib.ApmTraceConstants.Tags.DOCKER_IMAGE_KEY;
import static io.airbyte.metrics.lib.ApmTraceConstants.Tags.JOB_ID_KEY;

import com.fasterxml.jackson.databind.JsonNode;
import datadog.trace.api.Trace;
import io.airbyte.api.client.AirbyteApiClient;
import io.airbyte.commons.features.FeatureFlags;
import io.airbyte.commons.functional.CheckedSupplier;
import io.airbyte.commons.protocol.AirbyteMessageSerDeProvider;
import io.airbyte.commons.protocol.AirbyteProtocolVersionedMigratorFactory;
import io.airbyte.commons.temporal.CancellationHandler;
import io.airbyte.commons.temporal.config.WorkerMode;
import io.airbyte.config.Configs.WorkerEnvironment;
import io.airbyte.config.ConnectorJobOutput;
import io.airbyte.config.StandardDiscoverCatalogInput;
import io.airbyte.config.helpers.LogConfigs;
import io.airbyte.config.persistence.ConfigRepository;
import io.airbyte.config.persistence.split_secrets.SecretsHydrator;
import io.airbyte.metrics.lib.ApmTraceUtils;
import io.airbyte.persistence.job.models.IntegrationLauncherConfig;
import io.airbyte.persistence.job.models.JobRunConfig;
import io.airbyte.workers.Worker;
import io.airbyte.workers.WorkerConfigs;
import io.airbyte.workers.general.DefaultDiscoverCatalogWorker;
import io.airbyte.workers.helper.ConnectorConfigUpdater;
import io.airbyte.workers.internal.AirbyteStreamFactory;
import io.airbyte.workers.internal.VersionedAirbyteStreamFactory;
import io.airbyte.workers.process.AirbyteIntegrationLauncher;
import io.airbyte.workers.process.IntegrationLauncher;
import io.airbyte.workers.process.ProcessFactory;
import io.airbyte.workers.temporal.TemporalAttemptExecution;
import io.micronaut.context.annotation.Requires;
import io.micronaut.context.annotation.Value;
import io.temporal.activity.Activity;
import io.temporal.activity.ActivityExecutionContext;
import jakarta.inject.Named;
import jakarta.inject.Singleton;
import java.nio.file.Path;
import java.util.Map;
import java.util.Optional;
import lombok.extern.slf4j.Slf4j;

@Singleton
@Requires(env = WorkerMode.CONTROL_PLANE)
@Slf4j
public class DiscoverCatalogActivityImpl implements DiscoverCatalogActivity {

  private final WorkerConfigs workerConfigs;
  private final ProcessFactory processFactory;
  private final SecretsHydrator secretsHydrator;
  private final Path workspaceRoot;
  private final WorkerEnvironment workerEnvironment;
  private final LogConfigs logConfigs;
  private final AirbyteApiClient airbyteApiClient;
  private final String airbyteVersion;
  private final ConfigRepository configRepository;
  private final AirbyteMessageSerDeProvider serDeProvider;
<<<<<<< HEAD
  private final AirbyteProtocolVersionedMigratorFactory migratorFactory;
=======
  private final AirbyteMessageVersionedMigratorFactory migratorFactory;
  private final FeatureFlags featureFlags;
>>>>>>> 9415eb55

  public DiscoverCatalogActivityImpl(@Named("discoverWorkerConfigs") final WorkerConfigs workerConfigs,
                                     @Named("discoverProcessFactory") final ProcessFactory processFactory,
                                     final ConfigRepository configRepository,
                                     final SecretsHydrator secretsHydrator,
                                     @Named("workspaceRoot") final Path workspaceRoot,
                                     final WorkerEnvironment workerEnvironment,
                                     final LogConfigs logConfigs,
                                     final AirbyteApiClient airbyteApiClient,
                                     @Value("${airbyte.version}") final String airbyteVersion,
                                     final AirbyteMessageSerDeProvider serDeProvider,
<<<<<<< HEAD
                                     final AirbyteProtocolVersionedMigratorFactory migratorFactory) {
=======
                                     final AirbyteMessageVersionedMigratorFactory migratorFactory,
                                     final FeatureFlags featureFlags) {
>>>>>>> 9415eb55
    this.configRepository = configRepository;
    this.workerConfigs = workerConfigs;
    this.processFactory = processFactory;
    this.secretsHydrator = secretsHydrator;
    this.workspaceRoot = workspaceRoot;
    this.workerEnvironment = workerEnvironment;
    this.logConfigs = logConfigs;
    this.airbyteApiClient = airbyteApiClient;
    this.airbyteVersion = airbyteVersion;
    this.serDeProvider = serDeProvider;
    this.migratorFactory = migratorFactory;
    this.featureFlags = featureFlags;
  }

  @Trace(operationName = ACTIVITY_TRACE_OPERATION_NAME)
  @Override
  public ConnectorJobOutput run(final JobRunConfig jobRunConfig,
                                final IntegrationLauncherConfig launcherConfig,
                                final StandardDiscoverCatalogInput config) {
    ApmTraceUtils.addTagsToTrace(Map.of(ATTEMPT_NUMBER_KEY, jobRunConfig.getAttemptId(), JOB_ID_KEY, jobRunConfig.getJobId(), DOCKER_IMAGE_KEY,
        launcherConfig.getDockerImage()));
    final JsonNode fullConfig = secretsHydrator.hydrate(config.getConnectionConfiguration());

    final StandardDiscoverCatalogInput input = new StandardDiscoverCatalogInput()
        .withConnectionConfiguration(fullConfig)
        .withSourceId(config.getSourceId())
        .withConnectorVersion(config.getConnectorVersion())
        .withConfigHash(config.getConfigHash());

    final ActivityExecutionContext context = Activity.getExecutionContext();

    final TemporalAttemptExecution<StandardDiscoverCatalogInput, ConnectorJobOutput> temporalAttemptExecution =
        new TemporalAttemptExecution<>(
            workspaceRoot,
            workerEnvironment,
            logConfigs,
            jobRunConfig,
            getWorkerFactory(launcherConfig),
            () -> input,
            new CancellationHandler.TemporalCancellationHandler(context),
            airbyteApiClient,
            airbyteVersion,
            () -> context);

    return temporalAttemptExecution.get();
  }

  private CheckedSupplier<Worker<StandardDiscoverCatalogInput, ConnectorJobOutput>, Exception> getWorkerFactory(
                                                                                                                final IntegrationLauncherConfig launcherConfig) {
    return () -> {
      final IntegrationLauncher integrationLauncher =
          new AirbyteIntegrationLauncher(launcherConfig.getJobId(), launcherConfig.getAttemptId().intValue(), launcherConfig.getDockerImage(),
              processFactory, workerConfigs.getResourceRequirements(), launcherConfig.getIsCustomConnector(), featureFlags);
      final AirbyteStreamFactory streamFactory =
          new VersionedAirbyteStreamFactory<>(serDeProvider, migratorFactory, launcherConfig.getProtocolVersion(), Optional.empty());
<<<<<<< HEAD
      return new DefaultDiscoverCatalogWorker(configRepository, integrationLauncher, streamFactory);
=======
      final ConnectorConfigUpdater connectorConfigUpdater =
          new ConnectorConfigUpdater(airbyteApiClient.getSourceApi(), airbyteApiClient.getDestinationApi());
      return new DefaultDiscoverCatalogWorker(configRepository, integrationLauncher, connectorConfigUpdater, streamFactory);
>>>>>>> 9415eb55
    };
  }

}<|MERGE_RESOLUTION|>--- conflicted
+++ resolved
@@ -63,12 +63,8 @@
   private final String airbyteVersion;
   private final ConfigRepository configRepository;
   private final AirbyteMessageSerDeProvider serDeProvider;
-<<<<<<< HEAD
   private final AirbyteProtocolVersionedMigratorFactory migratorFactory;
-=======
-  private final AirbyteMessageVersionedMigratorFactory migratorFactory;
   private final FeatureFlags featureFlags;
->>>>>>> 9415eb55
 
   public DiscoverCatalogActivityImpl(@Named("discoverWorkerConfigs") final WorkerConfigs workerConfigs,
                                      @Named("discoverProcessFactory") final ProcessFactory processFactory,
@@ -80,12 +76,8 @@
                                      final AirbyteApiClient airbyteApiClient,
                                      @Value("${airbyte.version}") final String airbyteVersion,
                                      final AirbyteMessageSerDeProvider serDeProvider,
-<<<<<<< HEAD
-                                     final AirbyteProtocolVersionedMigratorFactory migratorFactory) {
-=======
-                                     final AirbyteMessageVersionedMigratorFactory migratorFactory,
+                                     final AirbyteProtocolVersionedMigratorFactory migratorFactory,
                                      final FeatureFlags featureFlags) {
->>>>>>> 9415eb55
     this.configRepository = configRepository;
     this.workerConfigs = workerConfigs;
     this.processFactory = processFactory;
@@ -140,14 +132,11 @@
           new AirbyteIntegrationLauncher(launcherConfig.getJobId(), launcherConfig.getAttemptId().intValue(), launcherConfig.getDockerImage(),
               processFactory, workerConfigs.getResourceRequirements(), launcherConfig.getIsCustomConnector(), featureFlags);
       final AirbyteStreamFactory streamFactory =
-          new VersionedAirbyteStreamFactory<>(serDeProvider, migratorFactory, launcherConfig.getProtocolVersion(), Optional.empty());
-<<<<<<< HEAD
-      return new DefaultDiscoverCatalogWorker(configRepository, integrationLauncher, streamFactory);
-=======
+          new VersionedAirbyteStreamFactory<>(serDeProvider, migratorFactory, launcherConfig.getProtocolVersion(), Optional.empty(),
+              Optional.empty());
       final ConnectorConfigUpdater connectorConfigUpdater =
           new ConnectorConfigUpdater(airbyteApiClient.getSourceApi(), airbyteApiClient.getDestinationApi());
       return new DefaultDiscoverCatalogWorker(configRepository, integrationLauncher, connectorConfigUpdater, streamFactory);
->>>>>>> 9415eb55
     };
   }
 
