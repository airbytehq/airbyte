--- conflicted
+++ resolved
@@ -30,13 +30,10 @@
   private boolean failed = false;
   private boolean resetConnection = false;
   private boolean continueAsReset = false;
-<<<<<<< HEAD
   private boolean retryFailedActivity = false;
   private boolean stuck = false;
   private boolean success = true;
-=======
   private boolean cancelledForReset = false;
->>>>>>> b742a451
 
   public void setRunning(final boolean running) {
     final ChangedStateEvent event = new ChangedStateEvent(
@@ -102,7 +99,6 @@
     this.continueAsReset = continueAsReset;
   }
 
-<<<<<<< HEAD
   public void setRetryFailedActivity(final boolean retryFailedActivity) {
     final ChangedStateEvent event = new ChangedStateEvent(
         StateField.RETRY_FAILED_ACTIVITY,
@@ -125,14 +121,14 @@
         success);
     stateChangedListener.addEvent(id, event);
     this.success = success;
-=======
+  }
+
   public void setCancelledForReset(final boolean cancelledForReset) {
     final ChangedStateEvent event = new ChangedStateEvent(
         StateField.CANCELLED_FOR_RESET,
         cancelledForReset);
     stateChangedListener.addEvent(id, event);
     this.cancelledForReset = cancelledForReset;
->>>>>>> b742a451
   }
 
   public void reset() {
@@ -144,13 +140,10 @@
     this.setFailed(false);
     this.setResetConnection(false);
     this.setContinueAsReset(false);
-<<<<<<< HEAD
     this.setRetryFailedActivity(false);
     this.setSuccess(false);
     this.setStuck(false);
-=======
     this.setCancelledForReset(false);
->>>>>>> b742a451
   }
 
 }