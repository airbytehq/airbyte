--- conflicted
+++ resolved
@@ -10,9 +10,6 @@
   DISCOVER_SCHEMA,
   SYNC,
   RESET_CONNECTION,
-<<<<<<< HEAD
-  CONNECTION_UPDATER
-=======
+  CONNECTION_UPDATER,
   REPLICATE
->>>>>>> ae5b1cfe
 }