/*
 * MIT License
 *
 * Copyright (c) 2020 Airbyte
 *
 * Permission is hereby granted, free of charge, to any person obtaining a copy
 * of this software and associated documentation files (the "Software"), to deal
 * in the Software without restriction, including without limitation the rights
 * to use, copy, modify, merge, publish, distribute, sublicense, and/or sell
 * copies of the Software, and to permit persons to whom the Software is
 * furnished to do so, subject to the following conditions:
 *
 * The above copyright notice and this permission notice shall be included in all
 * copies or substantial portions of the Software.
 *
 * THE SOFTWARE IS PROVIDED "AS IS", WITHOUT WARRANTY OF ANY KIND, EXPRESS OR
 * IMPLIED, INCLUDING BUT NOT LIMITED TO THE WARRANTIES OF MERCHANTABILITY,
 * FITNESS FOR A PARTICULAR PURPOSE AND NONINFRINGEMENT. IN NO EVENT SHALL THE
 * AUTHORS OR COPYRIGHT HOLDERS BE LIABLE FOR ANY CLAIM, DAMAGES OR OTHER
 * LIABILITY, WHETHER IN AN ACTION OF CONTRACT, TORT OR OTHERWISE, ARISING FROM,
 * OUT OF OR IN CONNECTION WITH THE SOFTWARE OR THE USE OR OTHER DEALINGS IN THE
 * SOFTWARE.
 */

package io.airbyte.workers.temporal;

import com.google.common.annotations.VisibleForTesting;
import io.airbyte.commons.functional.CheckedConsumer;
import io.airbyte.commons.functional.CheckedSupplier;
import io.airbyte.config.EnvConfigs;
import io.airbyte.scheduler.models.JobRunConfig;
import io.airbyte.workers.Worker;
import io.airbyte.workers.WorkerConstants;
import io.airbyte.workers.WorkerException;
import io.airbyte.workers.WorkerUtils;
import java.io.IOException;
import java.nio.file.Files;
import java.nio.file.Path;
import java.time.Duration;
import java.util.concurrent.CompletableFuture;
import java.util.concurrent.Executors;
import java.util.concurrent.ScheduledExecutorService;
import java.util.concurrent.TimeUnit;
import java.util.function.BiConsumer;
import java.util.function.Supplier;
import org.slf4j.Logger;
import org.slf4j.LoggerFactory;

/*
 * This class represents a single run of a worker. It handles making sure the correct inputs and
 * outputs are passed to the selected worker. It also makes sures that the outputs of the worker are
 * persisted to the db.
 */
public class TemporalAttemptExecution<INPUT, OUTPUT> implements CheckedSupplier<OUTPUT, TemporalJobException> {

  private static final Logger LOGGER = LoggerFactory.getLogger(TemporalAttemptExecution.class);
  private static final Duration HEARTBEAT_INTERVAL = Duration.ofSeconds(10);

  private final Path jobRoot;
<<<<<<< HEAD
  private final CheckedSupplier<Worker<INPUT, OUTPUT>, Exception> workerSupplier;
  private final Supplier<INPUT> inputSupplier;
  private final long jobId;
  private final BiConsumer<Path, Long> mdcSetter;
=======
  private final CheckedFunction<Path, T, Exception> execution;
  private final String jobId;
  private final BiConsumer<Path, String> mdcSetter;
>>>>>>> af904dba
  private final CheckedConsumer<Path, IOException> jobRootDirCreator;
  private final CancellationHandler cancellationHandler;

  public TemporalAttemptExecution(Path workspaceRoot,
                                  JobRunConfig jobRunConfig,
<<<<<<< HEAD
                                  CheckedSupplier<Worker<INPUT, OUTPUT>, Exception> workerSupplier,
                                  Supplier<INPUT> inputSupplier,
                                  CancellationHandler cancellationHandler) {
    this(workspaceRoot, jobRunConfig, workerSupplier, inputSupplier, WorkerUtils::setJobMdc, Files::createDirectories, cancellationHandler);
  }

  @VisibleForTesting
  TemporalAttemptExecution(Path workspaceRoot,
                           JobRunConfig jobRunConfig,
                           CheckedSupplier<Worker<INPUT, OUTPUT>, Exception> workerSupplier,
                           Supplier<INPUT> inputSupplier,
                           BiConsumer<Path, Long> mdcSetter,
                           CheckedConsumer<Path, IOException> jobRootDirCreator,
                           CancellationHandler cancellationHandler) {
=======
                                  CheckedFunction<Path, T, Exception> execution,
                                  BiConsumer<Path, String> mdcSetter,
                                  CheckedConsumer<Path, IOException> jobRootDirCreator) {
>>>>>>> af904dba
    this.jobRoot = WorkerUtils.getJobRoot(workspaceRoot, jobRunConfig.getJobId(), jobRunConfig.getAttemptId());
    this.workerSupplier = workerSupplier;
    this.inputSupplier = inputSupplier;
    this.jobId = jobRunConfig.getJobId();
    this.mdcSetter = mdcSetter;
    this.jobRootDirCreator = jobRootDirCreator;
    this.cancellationHandler = cancellationHandler;
  }

  @Override
  public OUTPUT get() throws TemporalJobException {
    try {
      mdcSetter.accept(jobRoot, jobId);

      LOGGER.info("Executing worker wrapper. Airbyte version: {}", new EnvConfigs().getAirbyteVersionOrWarning());
      jobRootDirCreator.accept(jobRoot);

      final Worker<INPUT, OUTPUT> worker = workerSupplier.get();
      final CompletableFuture<OUTPUT> outputFuture = new CompletableFuture<>();
      final Thread workerThread = getWorkerThread(worker, outputFuture);
      final ScheduledExecutorService scheduledExecutor = Executors.newSingleThreadScheduledExecutor();
      final Runnable cancellationChecker = getCancellationChecker(worker, workerThread, outputFuture);

      workerThread.start();
      scheduledExecutor.scheduleAtFixedRate(cancellationChecker, 0, HEARTBEAT_INTERVAL.toSeconds(), TimeUnit.SECONDS);

      try {
        // block and wait for the output
        return outputFuture.get();
      } finally {
        LOGGER.info("Stopping cancellation check scheduling...");
        scheduledExecutor.shutdown();
      }
    } catch (TemporalJobException e) {
      throw e;
    } catch (Exception e) {
      throw new TemporalJobException(jobRoot.resolve(WorkerConstants.LOG_FILENAME), e);
    }
  }

  private Thread getWorkerThread(Worker<INPUT, OUTPUT> worker, CompletableFuture<OUTPUT> outputFuture) {
    return new Thread(() -> {
      mdcSetter.accept(jobRoot, jobId);

      try {
        final OUTPUT output = worker.run(inputSupplier.get(), jobRoot);
        outputFuture.complete(output);
      } catch (Throwable e) {
        LOGGER.info("Completing future exceptionally...", e);
        outputFuture.completeExceptionally(e);
      }
    });
  }

  private Runnable getCancellationChecker(Worker<INPUT, OUTPUT> worker, Thread workerThread, CompletableFuture<OUTPUT> outputFuture) {
    return () -> {
      try {
        mdcSetter.accept(jobRoot, jobId);

        final Runnable onCancellationCallback = () -> {
          LOGGER.info("Running sync worker cancellation...");
          worker.cancel();

          LOGGER.info("Interrupting worker thread...");
          workerThread.interrupt();

          LOGGER.info("Cancelling completable future...");
          outputFuture.cancel(false);
        };

        cancellationHandler.checkAndHandleCancellation(onCancellationCallback);
      } catch (WorkerException e) {
        LOGGER.error("Cancellation checker exception", e);
      }
    };
  }

}<|MERGE_RESOLUTION|>--- conflicted
+++ resolved
@@ -57,22 +57,15 @@
   private static final Duration HEARTBEAT_INTERVAL = Duration.ofSeconds(10);
 
   private final Path jobRoot;
-<<<<<<< HEAD
   private final CheckedSupplier<Worker<INPUT, OUTPUT>, Exception> workerSupplier;
   private final Supplier<INPUT> inputSupplier;
-  private final long jobId;
-  private final BiConsumer<Path, Long> mdcSetter;
-=======
-  private final CheckedFunction<Path, T, Exception> execution;
   private final String jobId;
   private final BiConsumer<Path, String> mdcSetter;
->>>>>>> af904dba
   private final CheckedConsumer<Path, IOException> jobRootDirCreator;
   private final CancellationHandler cancellationHandler;
 
   public TemporalAttemptExecution(Path workspaceRoot,
                                   JobRunConfig jobRunConfig,
-<<<<<<< HEAD
                                   CheckedSupplier<Worker<INPUT, OUTPUT>, Exception> workerSupplier,
                                   Supplier<INPUT> inputSupplier,
                                   CancellationHandler cancellationHandler) {
@@ -84,14 +77,9 @@
                            JobRunConfig jobRunConfig,
                            CheckedSupplier<Worker<INPUT, OUTPUT>, Exception> workerSupplier,
                            Supplier<INPUT> inputSupplier,
-                           BiConsumer<Path, Long> mdcSetter,
+                           BiConsumer<Path, String> mdcSetter,
                            CheckedConsumer<Path, IOException> jobRootDirCreator,
                            CancellationHandler cancellationHandler) {
-=======
-                                  CheckedFunction<Path, T, Exception> execution,
-                                  BiConsumer<Path, String> mdcSetter,
-                                  CheckedConsumer<Path, IOException> jobRootDirCreator) {
->>>>>>> af904dba
     this.jobRoot = WorkerUtils.getJobRoot(workspaceRoot, jobRunConfig.getJobId(), jobRunConfig.getAttemptId());
     this.workerSupplier = workerSupplier;
     this.inputSupplier = inputSupplier;
