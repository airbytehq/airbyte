--- conflicted
+++ resolved
@@ -69,20 +69,15 @@
   public TemporalAttemptExecution(Path workspaceRoot,
                                   JobRunConfig jobRunConfig,
                                   CheckedFunction<Path, T, Exception> execution,
-<<<<<<< HEAD
-                                  BiConsumer<Path, Long> mdcSetter,
+                                  BiConsumer<Path, String> mdcSetter,
                                   CheckedConsumer<Path, IOException> jobRootDirCreator,
                                   Supplier<String> workflowIdProvider) {
-    this.workflowIdProvider = workflowIdProvider;
-=======
-                                  BiConsumer<Path, String> mdcSetter,
-                                  CheckedConsumer<Path, IOException> jobRootDirCreator) {
->>>>>>> f25e68d4
-    this.jobRoot = WorkerUtils.getJobRoot(workspaceRoot, jobRunConfig.getJobId(), jobRunConfig.getAttemptId());
+    this.jobRoot = WorkerUtils.getJobRoot(workspaceRoot, String.valueOf(jobRunConfig.getJobId()), jobRunConfig.getAttemptId());
     this.execution = execution;
-    this.jobId = jobRunConfig.getJobId();
+    this.jobId = String.valueOf(jobRunConfig.getJobId());
     this.mdcSetter = mdcSetter;
     this.jobRootDirCreator = jobRootDirCreator;
+    this.workflowIdProvider = workflowIdProvider;
   }
 
   @Override
