/*
 * Copyright (c) 2021 Airbyte, Inc., all rights reserved.
 */

package io.airbyte.workers.temporal.sync;

import io.airbyte.commons.json.Jsons;
<<<<<<< HEAD
import io.airbyte.commons.logging.LoggingHelper.Color;
import io.airbyte.commons.logging.MdcScope;
=======
>>>>>>> 48a1c960
import io.airbyte.config.ReplicationOutput;
import io.airbyte.config.StandardSyncInput;
import io.airbyte.scheduler.models.IntegrationLauncherConfig;
import io.airbyte.scheduler.models.JobRunConfig;
import io.airbyte.workers.WorkerApp;
import io.airbyte.workers.WorkerConfigs;
import java.util.Map;

/**
 * Launches a container-orchestrator container/pod to manage the message passing for the replication
 * step. This step configs onto the container-orchestrator and retrieves logs and the output from
 * the container-orchestrator.
 */
public class ReplicationLauncherWorker extends LauncherWorker<StandardSyncInput, ReplicationOutput> {

<<<<<<< HEAD
  private static final Logger LOGGER = LoggerFactory.getLogger(ReplicationLauncherWorker.class);

  private static final MdcScope.Builder LOG_MDC_BUILDER = new MdcScope.Builder()
      .setLogPrefix("replication-orchestrator")
      .setPrefixColor(Color.CYAN);

  public static final String REPLICATION = "replication";
=======
  public static final String REPLICATION = "replication-orchestrator";
  private static final String POD_NAME_PREFIX = "orchestrator-repl";
>>>>>>> 48a1c960
  public static final String INIT_FILE_SOURCE_LAUNCHER_CONFIG = "sourceLauncherConfig.json";
  public static final String INIT_FILE_DESTINATION_LAUNCHER_CONFIG = "destinationLauncherConfig.json";

  public ReplicationLauncherWorker(
                                   final WorkerApp.ContainerOrchestratorConfig containerOrchestratorConfig,
                                   final IntegrationLauncherConfig sourceLauncherConfig,
                                   final IntegrationLauncherConfig destinationLauncherConfig,
                                   final JobRunConfig jobRunConfig,
                                   final String airbyteVersion,
                                   final WorkerConfigs workerConfigs) {
<<<<<<< HEAD

    this.sourceLauncherConfig = sourceLauncherConfig;
    this.destinationLauncherConfig = destinationLauncherConfig;
    this.jobRunConfig = jobRunConfig;
    this.syncInput = syncInput;
    this.workspaceRoot = workspaceRoot;
    this.processFactory = processFactory;
    this.airbyteVersion = airbyteVersion;
    this.workerConfigs = workerConfigs;
  }

  @Override
  public ReplicationOutput run(final StandardSyncInput standardSyncInput, final Path jobRoot) throws WorkerException {
    try {
      final Path jobPath = WorkerUtils.getJobRoot(workspaceRoot, jobRunConfig.getJobId(), jobRunConfig.getAttemptId());

      // we want to filter down to remove secrets, so we aren't writing over a bunch of unnecessary
      // secrets
      final Map<String, String> envMap = System.getenv().entrySet().stream()
          .filter(entry -> OrchestratorConstants.ENV_VARS_TO_TRANSFER.contains(entry.getKey()))
          .collect(Collectors.toMap(Map.Entry::getKey, Map.Entry::getValue));

      final Map<String, String> fileMap = Map.of(
          OrchestratorConstants.INIT_FILE_APPLICATION, REPLICATION,
          OrchestratorConstants.INIT_FILE_JOB_RUN_CONFIG, Jsons.serialize(jobRunConfig),
          OrchestratorConstants.INIT_FILE_INPUT, Jsons.serialize(syncInput),
          OrchestratorConstants.INIT_FILE_ENV_MAP, Jsons.serialize(envMap),
          INIT_FILE_SOURCE_LAUNCHER_CONFIG, Jsons.serialize(sourceLauncherConfig),
          INIT_FILE_DESTINATION_LAUNCHER_CONFIG, Jsons.serialize(destinationLauncherConfig));

      process = processFactory.create(
          "runner-" + UUID.randomUUID().toString().substring(0, 10),
          0,
          jobPath,
          "airbyte/container-orchestrator:" + airbyteVersion,
          false,
          fileMap,
          null,
          workerConfigs.getResourceRequirements(),
          Map.of(KubeProcessFactory.JOB_TYPE, KubeProcessFactory.SYNC_RUNNER),
          Map.of(
              WorkerApp.KUBE_HEARTBEAT_PORT, WorkerApp.KUBE_HEARTBEAT_PORT,
              OrchestratorConstants.PORT1, OrchestratorConstants.PORT1,
              OrchestratorConstants.PORT2, OrchestratorConstants.PORT2,
              OrchestratorConstants.PORT3, OrchestratorConstants.PORT3,
              OrchestratorConstants.PORT4, OrchestratorConstants.PORT4));

      final AtomicReference<ReplicationOutput> output = new AtomicReference<>();

      LineGobbler.gobble(process.getInputStream(), line -> {
        final Optional<ReplicationOutput> maybeOutput = Jsons.tryDeserialize(line, ReplicationOutput.class);

        if (maybeOutput.isPresent()) {
          LOGGER.info("Found output!");
          output.set(maybeOutput.get());
        } else {
          try (final var mdcScope = LOG_MDC_BUILDER.build()) {
            LOGGER.info(line);
          }
        }
      });

      LineGobbler.gobble(process.getErrorStream(), LOGGER::error, LOG_MDC_BUILDER);

      WorkerUtils.wait(process);

      if (process.exitValue() != 0) {
        throw new WorkerException("Non-zero exit code!");
      }

      if (output.get() != null) {
        return output.get();
      } else {
        throw new WorkerException("Running the sync attempt resulted in no readable output!");
      }
    } catch (final Exception e) {
      if (cancelled.get()) {
        throw new WorkerException("Sync was cancelled.", e);
      } else {
        throw new WorkerException("Running the sync attempt failed", e);
      }
    }
  }

  @Override
  public void cancel() {
    cancelled.set(true);

    if (process == null) {
      return;
    }

    LOGGER.debug("Closing replication launcher process");
    WorkerUtils.gentleClose(workerConfigs, process, 1, TimeUnit.MINUTES);
    if (process.isAlive() || process.exitValue() != 0) {
      LOGGER.error("Replication launcher process wasn't successful");
    }
=======
    super(
        REPLICATION,
        POD_NAME_PREFIX,
        jobRunConfig,
        Map.of(
            INIT_FILE_SOURCE_LAUNCHER_CONFIG, Jsons.serialize(sourceLauncherConfig),
            INIT_FILE_DESTINATION_LAUNCHER_CONFIG, Jsons.serialize(destinationLauncherConfig)),
        containerOrchestratorConfig,
        airbyteVersion,
        workerConfigs.getResourceRequirements(),
        ReplicationOutput.class);
>>>>>>> 48a1c960
  }

}<|MERGE_RESOLUTION|>--- conflicted
+++ resolved
@@ -5,11 +5,6 @@
 package io.airbyte.workers.temporal.sync;
 
 import io.airbyte.commons.json.Jsons;
-<<<<<<< HEAD
-import io.airbyte.commons.logging.LoggingHelper.Color;
-import io.airbyte.commons.logging.MdcScope;
-=======
->>>>>>> 48a1c960
 import io.airbyte.config.ReplicationOutput;
 import io.airbyte.config.StandardSyncInput;
 import io.airbyte.scheduler.models.IntegrationLauncherConfig;
@@ -25,18 +20,8 @@
  */
 public class ReplicationLauncherWorker extends LauncherWorker<StandardSyncInput, ReplicationOutput> {
 
-<<<<<<< HEAD
-  private static final Logger LOGGER = LoggerFactory.getLogger(ReplicationLauncherWorker.class);
-
-  private static final MdcScope.Builder LOG_MDC_BUILDER = new MdcScope.Builder()
-      .setLogPrefix("replication-orchestrator")
-      .setPrefixColor(Color.CYAN);
-
-  public static final String REPLICATION = "replication";
-=======
   public static final String REPLICATION = "replication-orchestrator";
   private static final String POD_NAME_PREFIX = "orchestrator-repl";
->>>>>>> 48a1c960
   public static final String INIT_FILE_SOURCE_LAUNCHER_CONFIG = "sourceLauncherConfig.json";
   public static final String INIT_FILE_DESTINATION_LAUNCHER_CONFIG = "destinationLauncherConfig.json";
 
@@ -47,105 +32,6 @@
                                    final JobRunConfig jobRunConfig,
                                    final String airbyteVersion,
                                    final WorkerConfigs workerConfigs) {
-<<<<<<< HEAD
-
-    this.sourceLauncherConfig = sourceLauncherConfig;
-    this.destinationLauncherConfig = destinationLauncherConfig;
-    this.jobRunConfig = jobRunConfig;
-    this.syncInput = syncInput;
-    this.workspaceRoot = workspaceRoot;
-    this.processFactory = processFactory;
-    this.airbyteVersion = airbyteVersion;
-    this.workerConfigs = workerConfigs;
-  }
-
-  @Override
-  public ReplicationOutput run(final StandardSyncInput standardSyncInput, final Path jobRoot) throws WorkerException {
-    try {
-      final Path jobPath = WorkerUtils.getJobRoot(workspaceRoot, jobRunConfig.getJobId(), jobRunConfig.getAttemptId());
-
-      // we want to filter down to remove secrets, so we aren't writing over a bunch of unnecessary
-      // secrets
-      final Map<String, String> envMap = System.getenv().entrySet().stream()
-          .filter(entry -> OrchestratorConstants.ENV_VARS_TO_TRANSFER.contains(entry.getKey()))
-          .collect(Collectors.toMap(Map.Entry::getKey, Map.Entry::getValue));
-
-      final Map<String, String> fileMap = Map.of(
-          OrchestratorConstants.INIT_FILE_APPLICATION, REPLICATION,
-          OrchestratorConstants.INIT_FILE_JOB_RUN_CONFIG, Jsons.serialize(jobRunConfig),
-          OrchestratorConstants.INIT_FILE_INPUT, Jsons.serialize(syncInput),
-          OrchestratorConstants.INIT_FILE_ENV_MAP, Jsons.serialize(envMap),
-          INIT_FILE_SOURCE_LAUNCHER_CONFIG, Jsons.serialize(sourceLauncherConfig),
-          INIT_FILE_DESTINATION_LAUNCHER_CONFIG, Jsons.serialize(destinationLauncherConfig));
-
-      process = processFactory.create(
-          "runner-" + UUID.randomUUID().toString().substring(0, 10),
-          0,
-          jobPath,
-          "airbyte/container-orchestrator:" + airbyteVersion,
-          false,
-          fileMap,
-          null,
-          workerConfigs.getResourceRequirements(),
-          Map.of(KubeProcessFactory.JOB_TYPE, KubeProcessFactory.SYNC_RUNNER),
-          Map.of(
-              WorkerApp.KUBE_HEARTBEAT_PORT, WorkerApp.KUBE_HEARTBEAT_PORT,
-              OrchestratorConstants.PORT1, OrchestratorConstants.PORT1,
-              OrchestratorConstants.PORT2, OrchestratorConstants.PORT2,
-              OrchestratorConstants.PORT3, OrchestratorConstants.PORT3,
-              OrchestratorConstants.PORT4, OrchestratorConstants.PORT4));
-
-      final AtomicReference<ReplicationOutput> output = new AtomicReference<>();
-
-      LineGobbler.gobble(process.getInputStream(), line -> {
-        final Optional<ReplicationOutput> maybeOutput = Jsons.tryDeserialize(line, ReplicationOutput.class);
-
-        if (maybeOutput.isPresent()) {
-          LOGGER.info("Found output!");
-          output.set(maybeOutput.get());
-        } else {
-          try (final var mdcScope = LOG_MDC_BUILDER.build()) {
-            LOGGER.info(line);
-          }
-        }
-      });
-
-      LineGobbler.gobble(process.getErrorStream(), LOGGER::error, LOG_MDC_BUILDER);
-
-      WorkerUtils.wait(process);
-
-      if (process.exitValue() != 0) {
-        throw new WorkerException("Non-zero exit code!");
-      }
-
-      if (output.get() != null) {
-        return output.get();
-      } else {
-        throw new WorkerException("Running the sync attempt resulted in no readable output!");
-      }
-    } catch (final Exception e) {
-      if (cancelled.get()) {
-        throw new WorkerException("Sync was cancelled.", e);
-      } else {
-        throw new WorkerException("Running the sync attempt failed", e);
-      }
-    }
-  }
-
-  @Override
-  public void cancel() {
-    cancelled.set(true);
-
-    if (process == null) {
-      return;
-    }
-
-    LOGGER.debug("Closing replication launcher process");
-    WorkerUtils.gentleClose(workerConfigs, process, 1, TimeUnit.MINUTES);
-    if (process.isAlive() || process.exitValue() != 0) {
-      LOGGER.error("Replication launcher process wasn't successful");
-    }
-=======
     super(
         REPLICATION,
         POD_NAME_PREFIX,
@@ -157,7 +43,6 @@
         airbyteVersion,
         workerConfigs.getResourceRequirements(),
         ReplicationOutput.class);
->>>>>>> 48a1c960
   }
 
 }