/*
 * Copyright (c) 2021 Airbyte, Inc., all rights reserved.
 */

package io.airbyte.workers.temporal.scheduling;

import io.airbyte.config.StandardSyncInput;
import io.airbyte.scheduler.models.IntegrationLauncherConfig;
import io.airbyte.scheduler.models.JobRunConfig;
import io.airbyte.workers.temporal.sync.SyncWorkflow;
import io.temporal.api.enums.v1.ParentClosePolicy;
import io.temporal.workflow.CancellationScope;
import io.temporal.workflow.ChildWorkflowOptions;
import io.temporal.workflow.Workflow;
import java.time.Duration;
import java.util.UUID;
import lombok.extern.slf4j.Slf4j;

@Slf4j
public class ConnectionUpdaterWorkflowImpl implements ConnectionUpdaterWorkflow {

  private boolean isRunning = false;
  private boolean isDeleted = false;
<<<<<<< HEAD
  private boolean skipScheduling = false;
  CancellationScope syncWorkflowCancellationScope = CancellationScope.current();
=======
  private final boolean skipScheduling = false;
  private CancellationScope syncWorkflowCancellationScope = CancellationScope.current();
>>>>>>> f2d7e170

  public ConnectionUpdaterWorkflowImpl() {}

  @Override
  public SyncResult run(final ConnectionUpdaterInput connectionUpdaterInput) {
    // TODO: bmoric get time to wait through an activity
    final Duration timeToWait = Duration.ofMinutes(5);

    Workflow.await(timeToWait, () -> skipScheduling());

    // TODO: Fetch config (maybe store it in GCS)
    log.info("Starting child WF");

    final SyncWorkflow childSync = Workflow.newChildWorkflowStub(SyncWorkflow.class,
        ChildWorkflowOptions.newBuilder()
            .setWorkflowId("sync_" + connectionUpdaterInput.getJobId())
            // This will cancel the child workflow when the parent is terminated
            .setParentClosePolicy(ParentClosePolicy.PARENT_CLOSE_POLICY_TERMINATE)
            .build());

    final JobRunConfig jobRunConfig = new JobRunConfig();
    final IntegrationLauncherConfig sourceLauncherConfig = new IntegrationLauncherConfig();
    final IntegrationLauncherConfig destinationLauncherConfig = new IntegrationLauncherConfig();
    final StandardSyncInput syncInput = new StandardSyncInput();
    final UUID connectionId = connectionUpdaterInput.getConnectionId();

    log.error("Running for: " + connectionId);
    childSync.run(jobRunConfig, sourceLauncherConfig, destinationLauncherConfig, syncInput, connectionId);

    syncWorkflowCancellationScope = Workflow.newCancellationScope(() -> childSync.run(null, null, null, null, null));

    if (isDeleted) {
      return new SyncResult(true);
    } else {
      Workflow.continueAsNew(connectionUpdaterInput);
    }
    // This should not be reachable
    return null;
  }

  @Override
  public void updateSchedule(final SchedulingInput input) {

  }

  @Override
  public void submitManualSync() {
    if (isRunning) {
      log.info("Can't schedule a manual workflow if a sync is running for this connection");
      return;
    }

    isRunning = true;
  }

  @Override
  public void skipWaitForScheduling() {
    skipScheduling = true;
  }

  @Override
  public void deleteConnection() {
    syncWorkflowCancellationScope.cancel("The parent workflow got deleted");
    isDeleted = true;
  }

  @Override
  public WorkflowState getState() {
    return new WorkflowState(
        isRunning,
        isDeleted,
        skipScheduling);
  }

  private Boolean skipScheduling() {
    return skipScheduling;
  }

}<|MERGE_RESOLUTION|>--- conflicted
+++ resolved
@@ -21,13 +21,8 @@
 
   private boolean isRunning = false;
   private boolean isDeleted = false;
-<<<<<<< HEAD
   private boolean skipScheduling = false;
-  CancellationScope syncWorkflowCancellationScope = CancellationScope.current();
-=======
-  private final boolean skipScheduling = false;
   private CancellationScope syncWorkflowCancellationScope = CancellationScope.current();
->>>>>>> f2d7e170
 
   public ConnectionUpdaterWorkflowImpl() {}
 
