/*
 * Copyright (c) 2021 Airbyte, Inc., all rights reserved.
 */

package io.airbyte.workers.temporal.scheduling;

import io.airbyte.config.FailureReason;
import io.airbyte.config.StandardSyncOutput;
import io.airbyte.config.StandardSyncSummary;
import io.airbyte.config.StandardSyncSummary.ReplicationStatus;
import io.airbyte.workers.helper.FailureHelper;
import io.airbyte.workers.temporal.TemporalJobType;
import io.airbyte.workers.temporal.exception.RetryableException;
import io.airbyte.workers.temporal.scheduling.activities.AutoDisableConnectionActivity;
import io.airbyte.workers.temporal.scheduling.activities.AutoDisableConnectionActivity.AutoDisableConnectionActivityInput;
import io.airbyte.workers.temporal.scheduling.activities.ConfigFetchActivity;
import io.airbyte.workers.temporal.scheduling.activities.ConfigFetchActivity.ScheduleRetrieverInput;
import io.airbyte.workers.temporal.scheduling.activities.ConfigFetchActivity.ScheduleRetrieverOutput;
import io.airbyte.workers.temporal.scheduling.activities.ConnectionDeletionActivity;
import io.airbyte.workers.temporal.scheduling.activities.ConnectionDeletionActivity.ConnectionDeletionInput;
import io.airbyte.workers.temporal.scheduling.activities.GenerateInputActivity;
import io.airbyte.workers.temporal.scheduling.activities.GenerateInputActivity.GeneratedJobInput;
import io.airbyte.workers.temporal.scheduling.activities.GenerateInputActivity.SyncInput;
import io.airbyte.workers.temporal.scheduling.activities.JobCreationAndStatusUpdateActivity;
import io.airbyte.workers.temporal.scheduling.activities.JobCreationAndStatusUpdateActivity.AttemptCreationInput;
import io.airbyte.workers.temporal.scheduling.activities.JobCreationAndStatusUpdateActivity.AttemptCreationOutput;
import io.airbyte.workers.temporal.scheduling.activities.JobCreationAndStatusUpdateActivity.AttemptFailureInput;
import io.airbyte.workers.temporal.scheduling.activities.JobCreationAndStatusUpdateActivity.JobCancelledInput;
import io.airbyte.workers.temporal.scheduling.activities.JobCreationAndStatusUpdateActivity.JobCreationInput;
import io.airbyte.workers.temporal.scheduling.activities.JobCreationAndStatusUpdateActivity.JobCreationOutput;
import io.airbyte.workers.temporal.scheduling.activities.JobCreationAndStatusUpdateActivity.JobFailureInput;
import io.airbyte.workers.temporal.scheduling.activities.JobCreationAndStatusUpdateActivity.JobSuccessInput;
import io.airbyte.workers.temporal.scheduling.activities.JobCreationAndStatusUpdateActivity.ReportJobStartInput;
import io.airbyte.workers.temporal.scheduling.shared.ActivityConfiguration;
import io.airbyte.workers.temporal.scheduling.state.WorkflowInternalState;
import io.airbyte.workers.temporal.scheduling.state.WorkflowState;
import io.airbyte.workers.temporal.scheduling.state.listener.NoopStateListener;
import io.airbyte.workers.temporal.sync.SyncWorkflow;
import io.temporal.api.enums.v1.ParentClosePolicy;
import io.temporal.failure.ActivityFailure;
import io.temporal.failure.CanceledFailure;
import io.temporal.failure.ChildWorkflowFailure;
import io.temporal.workflow.CancellationScope;
import io.temporal.workflow.ChildWorkflowOptions;
import io.temporal.workflow.Workflow;
import java.time.Duration;
import java.time.Instant;
import java.util.Set;
import java.util.UUID;
import java.util.function.Consumer;
import java.util.function.Function;
import lombok.extern.slf4j.Slf4j;

@Slf4j
public class ConnectionManagerWorkflowImpl implements ConnectionManagerWorkflow {

  public static final long NON_RUNNING_JOB_ID = -1;
  public static final int NON_RUNNING_ATTEMPT_ID = -1;

  private static final int TASK_QUEUE_CHANGE_CURRENT_VERSION = 1;
  private static final int DISABLE_FAILING_CONNECTION_CHANGE_CURRENT_VERSION = 1;

  private WorkflowState workflowState = new WorkflowState(UUID.randomUUID(), new NoopStateListener());

  private final WorkflowInternalState workflowInternalState = new WorkflowInternalState();

  private final GenerateInputActivity getSyncInputActivity =
      Workflow.newActivityStub(GenerateInputActivity.class, ActivityConfiguration.SHORT_ACTIVITY_OPTIONS);
  private final JobCreationAndStatusUpdateActivity jobCreationAndStatusUpdateActivity =
      Workflow.newActivityStub(JobCreationAndStatusUpdateActivity.class, ActivityConfiguration.SHORT_ACTIVITY_OPTIONS);
  private final ConfigFetchActivity configFetchActivity =
      Workflow.newActivityStub(ConfigFetchActivity.class, ActivityConfiguration.SHORT_ACTIVITY_OPTIONS);
  private final ConnectionDeletionActivity connectionDeletionActivity =
      Workflow.newActivityStub(ConnectionDeletionActivity.class, ActivityConfiguration.SHORT_ACTIVITY_OPTIONS);
  private final AutoDisableConnectionActivity autoDisableConnectionActivity =
      Workflow.newActivityStub(AutoDisableConnectionActivity.class, ActivityConfiguration.SHORT_ACTIVITY_OPTIONS);

  private CancellationScope cancellableSyncWorkflow;

  private UUID connectionId;

  public ConnectionManagerWorkflowImpl() {}

  @Override
  public void run(final ConnectionUpdaterInput connectionUpdaterInput) throws RetryableException {
    try {
      try {
        cancellableSyncWorkflow = generateSyncWorkflowRunnable(connectionUpdaterInput);
        cancellableSyncWorkflow.run();
      } catch (final CanceledFailure cf) {
        // When a scope is cancelled temporal will throw a CanceledFailure as you can see here:
        // https://github.com/temporalio/sdk-java/blob/master/temporal-sdk/src/main/java/io/temporal/workflow/CancellationScope.java#L72
        // The naming is very misleading, it is not a failure but the expected behavior...
      }

      if (workflowState.isDeleted()) {
        deleteConnectionBeforeTerminatingTheWorkflow();
        return;
      }

      // this means that the current workflow is being cancelled so that a reset can be run instead.
      if (workflowState.isCancelledForReset()) {
        reportCancelledAndContinueWith(true, connectionUpdaterInput);
      }

      if (workflowState.isCancelled()) {
        reportCancelledAndContinueWith(false, connectionUpdaterInput);
      }

    } catch (final Exception e) {
      log.error("The connection update workflow has failed, will create a new attempt.", e);
      reportFailure(connectionUpdaterInput, null);
      prepareForNextRunAndContinueAsNew(connectionUpdaterInput);
    }
  }

  private CancellationScope generateSyncWorkflowRunnable(final ConnectionUpdaterInput connectionUpdaterInput) {
    return Workflow.newCancellationScope(() -> {
      connectionId = connectionUpdaterInput.getConnectionId();

      // workflow state is only ever set in test cases. for production cases, it will always be null.
      if (connectionUpdaterInput.getWorkflowState() != null) {
        workflowState = connectionUpdaterInput.getWorkflowState();
      }

      // when a reset is triggered, the previous attempt, cancels itself (unless it is already a reset, in
      // which case it does nothing). the previous run that cancels itself then passes on the
      // resetConnection flag to the next run so that that run can execute the actual reset
      workflowState.setResetConnection(connectionUpdaterInput.isResetConnection());

<<<<<<< HEAD
=======
      workflowState.setResetWithScheduling(connectionUpdaterInput.isFromJobResetFailure());

>>>>>>> 67ad9028
      final Duration timeToWait = getTimeToWait(connectionUpdaterInput.getConnectionId());

      Workflow.await(timeToWait,
          () -> skipScheduling() || connectionUpdaterInput.isFromFailure());

      if (workflowState.isDeleted()) {
        deleteConnectionBeforeTerminatingTheWorkflow();
        return;
      }

      if (workflowState.isUpdated()) {
        // Act as a return
        prepareForNextRunAndContinueAsNew(connectionUpdaterInput);
      }

      workflowInternalState.setJobId(getOrCreateJobId(connectionUpdaterInput));

      workflowInternalState.setAttemptId(createAttemptId(workflowInternalState.getJobId()));

      final GeneratedJobInput jobInputs = getJobInput();

      reportJobStarting();
      StandardSyncOutput standardSyncOutput = null;
      try {
        standardSyncOutput = runChildWorkflow(jobInputs);

        workflowState.setFailed(getFailStatus(standardSyncOutput));

        if (workflowState.isFailed()) {
          reportFailure(connectionUpdaterInput, standardSyncOutput);
          prepareForNextRunAndContinueAsNew(connectionUpdaterInput);
        }

        // If we don't fail, it's a success.
        reportSuccess(connectionUpdaterInput, standardSyncOutput);
        prepareForNextRunAndContinueAsNew(connectionUpdaterInput);

      } catch (final ChildWorkflowFailure childWorkflowFailure) {
        // when we cancel a method, we call the cancel method of the cancellation scope. This will throw an
        // exception since we expect it, we just
        // silently ignore it.
        if (childWorkflowFailure.getCause() instanceof CanceledFailure) {
          // do nothing, cancellation handled by cancellationScope

        } else if (childWorkflowFailure.getCause()instanceof final ActivityFailure af) {
          // Allows us to classify unhandled failures from the sync workflow. e.g. If the normalization
          // activity throws an exception, for
          // example, this lets us set the failureOrigin to normalization.
          workflowInternalState.getFailures().add(FailureHelper.failureReasonFromWorkflowAndActivity(
              childWorkflowFailure.getWorkflowType(),
              af.getActivityType(),
              af.getCause(),
              workflowInternalState.getJobId(),
              workflowInternalState.getAttemptId()));
          reportFailure(connectionUpdaterInput, standardSyncOutput);
          prepareForNextRunAndContinueAsNew(connectionUpdaterInput);
        } else {
          workflowInternalState.getFailures().add(
              FailureHelper.unknownOriginFailure(childWorkflowFailure.getCause(), workflowInternalState.getJobId(),
                  workflowInternalState.getAttemptId()));
          reportFailure(connectionUpdaterInput, standardSyncOutput);
          prepareForNextRunAndContinueAsNew(connectionUpdaterInput);
        }
      }
    });
  }

  private void reportSuccess(final ConnectionUpdaterInput connectionUpdaterInput, final StandardSyncOutput standardSyncOutput) {
    workflowState.setSuccess(true);
    runMandatoryActivity(jobCreationAndStatusUpdateActivity::jobSuccess, new JobSuccessInput(
        workflowInternalState.getJobId(),
        workflowInternalState.getAttemptId(),
        standardSyncOutput));

    resetNewConnectionInput(connectionUpdaterInput);
  }

  private void reportFailure(final ConnectionUpdaterInput connectionUpdaterInput, final StandardSyncOutput standardSyncOutput) {
    runMandatoryActivity(jobCreationAndStatusUpdateActivity::attemptFailure, new AttemptFailureInput(
        workflowInternalState.getJobId(),
        workflowInternalState.getAttemptId(),
        standardSyncOutput,
        FailureHelper.failureSummary(workflowInternalState.getFailures(), workflowInternalState.getPartialSuccess())));

    final int maxAttempt = configFetchActivity.getMaxAttempt().getMaxAttempt();
    final int attemptNumber = connectionUpdaterInput.getAttemptNumber();

    if (workflowState.isResetConnection()) {
      workflowState.setContinueAsReset(true);
    }

    if (maxAttempt > attemptNumber) {
      // restart from failure
      connectionUpdaterInput.setAttemptNumber(attemptNumber + 1);
      connectionUpdaterInput.setFromFailure(true);
    } else {
      runMandatoryActivity(jobCreationAndStatusUpdateActivity::jobFailure, new JobFailureInput(
          connectionUpdaterInput.getJobId(),
          "Job failed after too many retries for connection " + connectionId));
      final int attemptCreationVersion =
          Workflow.getVersion("disable_failing_connection", Workflow.DEFAULT_VERSION, DISABLE_FAILING_CONNECTION_CHANGE_CURRENT_VERSION);

      if (attemptCreationVersion >= DISABLE_FAILING_CONNECTION_CHANGE_CURRENT_VERSION) {
        final AutoDisableConnectionActivityInput autoDisableConnectionActivityInput =
            new AutoDisableConnectionActivityInput(connectionId, Instant.now());
        runMandatoryActivity(autoDisableConnectionActivity::autoDisableFailingConnection, autoDisableConnectionActivityInput);
      }
      resetNewConnectionInput(connectionUpdaterInput);
      if (workflowState.isResetConnection()) {
        connectionUpdaterInput.setFromJobResetFailure(true);
      }
    }
  }

  private void resetNewConnectionInput(final ConnectionUpdaterInput connectionUpdaterInput) {
    connectionUpdaterInput.setJobId(null);
    connectionUpdaterInput.setAttemptNumber(1);
    connectionUpdaterInput.setFromFailure(false);
  }

  @Override
  public void submitManualSync() {
    if (workflowState.isRunning()) {
      log.info("Can't schedule a manual workflow if a sync is running for connection {}", connectionId);
      return;
    }

    workflowState.setSkipScheduling(true);
  }

  @Override
  public void cancelJob() {
    if (!workflowState.isRunning()) {
      log.info("Can't cancel a non-running sync for connection {}", connectionId);
      return;
    }
    workflowState.setCancelled(true);
    cancellableSyncWorkflow.cancel();
  }

  @Override
  public void deleteConnection() {
    workflowState.setDeleted(true);
    cancelJob();
  }

  @Override
  public void connectionUpdated() {
    workflowState.setUpdated(true);
  }

  @Override
  public void resetConnection() {
    workflowState.setResetConnection(true);
    workflowState.setResetWithScheduling(false);
    if (workflowState.isRunning()) {
      workflowState.setCancelledForReset(true);
      cancellableSyncWorkflow.cancel();
    }
  }

  @Override
  public void retryFailedActivity() {
    workflowState.setRetryFailedActivity(true);
  }

  @Override
  public WorkflowState getState() {
    return workflowState;
  }

  @Override
  public JobInformation getJobInformation() {
    final Long jobId = workflowInternalState.getJobId();
    final Integer attemptId = workflowInternalState.getAttemptId();
    return new JobInformation(
        jobId == null ? NON_RUNNING_JOB_ID : jobId,
        attemptId == null ? NON_RUNNING_ATTEMPT_ID : attemptId);
  }

  @Override
  public QuarantinedInformation getQuarantinedInformation() {
    final Long jobId = workflowInternalState.getJobId();
    final Integer attemptId = workflowInternalState.getAttemptId();
    return new QuarantinedInformation(
        connectionId,
        jobId == null ? NON_RUNNING_JOB_ID : jobId,
        attemptId == null ? NON_RUNNING_ATTEMPT_ID : attemptId,
        workflowState.isQuarantined());
  }

  /**
   * return true if the workflow is in a state that require it to continue. If the state is to process
   * an update or delete the workflow, it won't continue with a run of the {@link SyncWorkflow} but it
   * will: - restart for an update - Update the connection status and terminate the workflow for a
   * delete
   */
  private Boolean skipScheduling() {
    return workflowState.isSkipScheduling() || workflowState.isDeleted() || workflowState.isUpdated() ||
        (!workflowState.isResetWithScheduling() && workflowState.isResetConnection());
  }

  private void prepareForNextRunAndContinueAsNew(final ConnectionUpdaterInput connectionUpdaterInput) {
    // Continue the workflow as new
    connectionUpdaterInput.setResetConnection(workflowState.isContinueAsReset());
    workflowInternalState.getFailures().clear();
    workflowInternalState.setPartialSuccess(null);
    final boolean isDeleted = workflowState.isDeleted();
    workflowState.reset();
    if (!isDeleted) {
      Workflow.continueAsNew(connectionUpdaterInput);
    }
  }

  /**
   * This is running a lambda function that takes {@param input} as an input. If the run of the lambda
   * is thowing an exception, the workflow will be in a quarantined state and can then be manual
   * un-quarantined or a retry of the failed lambda can be trigger through a signal method.
   *
   * We aimed to use this method for call of the temporal activity.
   */
  private <INPUT, OUTPUT> OUTPUT runMandatoryActivityWithOutput(final Function<INPUT, OUTPUT> mapper, final INPUT input) {
    try {
      return mapper.apply(input);
    } catch (final Exception e) {
      log.error("Failed to run an activity for the connection " + connectionId, e);
      workflowState.setQuarantined(true);
      workflowState.setRetryFailedActivity(false);
      Workflow.await(() -> workflowState.isRetryFailedActivity());
      log.error("Retrying an activity for the connection " + connectionId, e);
      workflowState.setQuarantined(false);
      workflowState.setRetryFailedActivity(false);
      return runMandatoryActivityWithOutput(mapper, input);
    }
  }

  /**
   * Similar to runMandatoryActivityWithOutput but for methods that don't return
   */
  private <INPUT> void runMandatoryActivity(final Consumer<INPUT> consumer, final INPUT input) {
    runMandatoryActivityWithOutput((inputInternal) -> {
      consumer.accept(inputInternal);
      return null;
    }, input);
  }

  /**
   * Calculate the duration to wait so the workflow adheres to its schedule. This lets us 'schedule'
   * the next run.
   *
   * This is calculated by {@link ConfigFetchActivity#getTimeToWait(ScheduleRetrieverInput)} and
   * depends on the last successful run and the schedule.
   *
   * Wait time is infinite If the workflow is manual or disabled since we never want to schedule this.
   */
  private Duration getTimeToWait(final UUID connectionId) {
    // Scheduling
    final ScheduleRetrieverInput scheduleRetrieverInput = new ScheduleRetrieverInput(connectionId);

    final ScheduleRetrieverOutput scheduleRetrieverOutput = runMandatoryActivityWithOutput(configFetchActivity::getTimeToWait,
        scheduleRetrieverInput);

    return scheduleRetrieverOutput.getTimeToWait();
  }

  /**
   * Creates a new job if it is not present in the input. If the jobId is specified in the input of
   * the connectionManagerWorkflow, we will return it. Otherwise we will create a job and return its
   * id.
   */
  private Long getOrCreateJobId(final ConnectionUpdaterInput connectionUpdaterInput) {
    if (connectionUpdaterInput.getJobId() != null) {
      return connectionUpdaterInput.getJobId();
    }

    final JobCreationOutput jobCreationOutput =
        runMandatoryActivityWithOutput(
            jobCreationAndStatusUpdateActivity::createNewJob,
            new JobCreationInput(
                connectionUpdaterInput.getConnectionId(), workflowState.isResetConnection()));
    connectionUpdaterInput.setJobId(jobCreationOutput.getJobId());

    return jobCreationOutput.getJobId();
  }

  /**
   * Create a new attempt for a given jobId
   */
  private Integer createAttemptId(final long jobId) {
    final AttemptCreationOutput attemptCreationOutput =
        runMandatoryActivityWithOutput(
            jobCreationAndStatusUpdateActivity::createNewAttempt,
            new AttemptCreationInput(
                jobId));

    return attemptCreationOutput.getAttemptId();
  }

  /**
   * Generate the input that is needed by the job. It will generate the configuration needed by the
   * job and will generate a different output if the job is a sync or a reset.
   */
  private GeneratedJobInput getJobInput() {
    final Long jobId = workflowInternalState.getJobId();
    final Integer attemptId = workflowInternalState.getAttemptId();
    final SyncInput getSyncInputActivitySyncInput = new SyncInput(
        attemptId,
        jobId,
        workflowState.isResetConnection());

    final GeneratedJobInput syncWorkflowInputs = runMandatoryActivityWithOutput(
        getSyncInputActivity::getSyncWorkflowInput,
        getSyncInputActivitySyncInput);

    return syncWorkflowInputs;
  }

  /**
   * Report the job as started in the job tracker and set it as running in the workflow internal
   * state.
   */
  private void reportJobStarting() {
    runMandatoryActivity(
        jobCreationAndStatusUpdateActivity::reportJobStart,
        new ReportJobStartInput(
            workflowInternalState.getJobId()));

    workflowState.setRunning(true);
  }

  /**
   * Start the child {@link SyncWorkflow}. We are using a child workflow here for two main reason:
   * <p>
   * - Originally the Sync workflow was living by himself and was launch by the scheduler. In order to
   * limit the potential migration issues, we kept the {@link SyncWorkflow} as is and launch it as a
   * child workflow.
   * <p>
   * - The {@link SyncWorkflow} has different requirements than the {@link ConnectionManagerWorkflow}
   * since the latter is a long running workflow, in the future, using a different Node pool would
   * make sense.
   */
  private StandardSyncOutput runChildWorkflow(final GeneratedJobInput jobInputs) {
    final int taskQueueChangeVersion =
        Workflow.getVersion("task_queue_change_from_connection_updater_to_sync", Workflow.DEFAULT_VERSION, TASK_QUEUE_CHANGE_CURRENT_VERSION);

    String taskQueue = TemporalJobType.SYNC.name();

    if (taskQueueChangeVersion < TASK_QUEUE_CHANGE_CURRENT_VERSION) {
      taskQueue = TemporalJobType.CONNECTION_UPDATER.name();
    }
    final SyncWorkflow childSync = Workflow.newChildWorkflowStub(SyncWorkflow.class,
        ChildWorkflowOptions.newBuilder()
            .setWorkflowId("sync_" + workflowInternalState.getJobId())
            .setTaskQueue(taskQueue)
            // This will cancel the child workflow when the parent is terminated
            .setParentClosePolicy(ParentClosePolicy.PARENT_CLOSE_POLICY_REQUEST_CANCEL)
            .build());

    return childSync.run(
        jobInputs.getJobRunConfig(),
        jobInputs.getSourceLauncherConfig(),
        jobInputs.getDestinationLauncherConfig(),
        jobInputs.getSyncInput(),
        connectionId);
  }

  /**
   * Set the internal status as failed and save the failures reasons
   *
   * @return True if the job failed, false otherwise
   */
  private boolean getFailStatus(final StandardSyncOutput standardSyncOutput) {
    final StandardSyncSummary standardSyncSummary = standardSyncOutput.getStandardSyncSummary();

    if (standardSyncSummary != null && standardSyncSummary.getStatus() == ReplicationStatus.FAILED) {
      workflowInternalState.getFailures().addAll(standardSyncOutput.getFailures());
      workflowInternalState.setPartialSuccess(standardSyncSummary.getTotalStats().getRecordsCommitted() > 0);
      return true;
    }

    return false;
  }

  /**
   * Delete a connection
   */
  private void deleteConnectionBeforeTerminatingTheWorkflow() {
    final ConnectionDeletionInput connectionDeletionInput = new ConnectionDeletionInput(connectionId);
    runMandatoryActivity(connectionDeletionActivity::deleteConnection, connectionDeletionInput);
  }

  /**
   * Set a job as cancel and continue to the next job if and continue as a reset if needed
   */
  private void reportCancelledAndContinueWith(final boolean isReset, final ConnectionUpdaterInput connectionUpdaterInput) {
    workflowState.setContinueAsReset(isReset);
    final Long jobId = workflowInternalState.getJobId();
    final Integer attemptId = workflowInternalState.getAttemptId();
    final Set<FailureReason> failures = workflowInternalState.getFailures();
    final Boolean partialSuccess = workflowInternalState.getPartialSuccess();
    runMandatoryActivity(jobCreationAndStatusUpdateActivity::jobCancelled,
        new JobCancelledInput(
            jobId,
            attemptId,
            FailureHelper.failureSummaryForCancellation(jobId, attemptId, failures, partialSuccess)));
    resetNewConnectionInput(connectionUpdaterInput);
    prepareForNextRunAndContinueAsNew(connectionUpdaterInput);
  }

}<|MERGE_RESOLUTION|>--- conflicted
+++ resolved
@@ -128,11 +128,8 @@
       // resetConnection flag to the next run so that that run can execute the actual reset
       workflowState.setResetConnection(connectionUpdaterInput.isResetConnection());
 
-<<<<<<< HEAD
-=======
       workflowState.setResetWithScheduling(connectionUpdaterInput.isFromJobResetFailure());
 
->>>>>>> 67ad9028
       final Duration timeToWait = getTimeToWait(connectionUpdaterInput.getConnectionId());
 
       Workflow.await(timeToWait,
