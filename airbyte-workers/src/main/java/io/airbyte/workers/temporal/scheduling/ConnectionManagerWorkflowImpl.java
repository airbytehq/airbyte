/*
 * Copyright (c) 2022 Airbyte, Inc., all rights reserved.
 */

package io.airbyte.workers.temporal.scheduling;

import static io.airbyte.metrics.lib.ApmTraceConstants.Tags.ATTEMPT_NUMBER_KEY;
import static io.airbyte.metrics.lib.ApmTraceConstants.Tags.CONNECTION_ID_KEY;
import static io.airbyte.metrics.lib.ApmTraceConstants.Tags.JOB_ID_KEY;
import static io.airbyte.metrics.lib.ApmTraceConstants.WORKFLOW_TRACE_OPERATION_NAME;

import com.fasterxml.jackson.databind.JsonNode;
import datadog.trace.api.Trace;
import io.airbyte.commons.temporal.TemporalWorkflowUtils;
import io.airbyte.commons.temporal.exception.RetryableException;
import io.airbyte.commons.temporal.scheduling.ConnectionManagerWorkflow;
import io.airbyte.commons.temporal.scheduling.ConnectionUpdaterInput;
import io.airbyte.commons.temporal.scheduling.SyncWorkflow;
import io.airbyte.commons.temporal.scheduling.state.WorkflowInternalState;
import io.airbyte.commons.temporal.scheduling.state.WorkflowState;
import io.airbyte.commons.temporal.scheduling.state.listener.NoopStateListener;
import io.airbyte.config.ActorType;
import io.airbyte.config.ConnectorJobOutput;
import io.airbyte.config.FailureReason;
import io.airbyte.config.FailureReason.FailureType;
import io.airbyte.config.NormalizationSummary;
import io.airbyte.config.StandardCheckConnectionInput;
import io.airbyte.config.StandardSyncInput;
import io.airbyte.config.StandardSyncOutput;
import io.airbyte.config.StandardSyncSummary;
import io.airbyte.config.StandardSyncSummary.ReplicationStatus;
import io.airbyte.metrics.lib.ApmTraceUtils;
import io.airbyte.metrics.lib.OssMetricsRegistry;
import io.airbyte.persistence.job.models.IntegrationLauncherConfig;
import io.airbyte.persistence.job.models.JobRunConfig;
import io.airbyte.workers.WorkerConstants;
import io.airbyte.workers.helper.FailureHelper;
import io.airbyte.workers.temporal.annotations.TemporalActivityStub;
import io.airbyte.workers.temporal.check.connection.CheckConnectionActivity;
import io.airbyte.workers.temporal.check.connection.CheckConnectionActivity.CheckConnectionInput;
import io.airbyte.workers.temporal.scheduling.activities.AutoDisableConnectionActivity;
import io.airbyte.workers.temporal.scheduling.activities.AutoDisableConnectionActivity.AutoDisableConnectionActivityInput;
import io.airbyte.workers.temporal.scheduling.activities.AutoDisableConnectionActivity.AutoDisableConnectionOutput;
import io.airbyte.workers.temporal.scheduling.activities.ConfigFetchActivity;
import io.airbyte.workers.temporal.scheduling.activities.ConfigFetchActivity.ScheduleRetrieverInput;
import io.airbyte.workers.temporal.scheduling.activities.ConfigFetchActivity.ScheduleRetrieverOutput;
import io.airbyte.workers.temporal.scheduling.activities.GenerateInputActivity;
import io.airbyte.workers.temporal.scheduling.activities.GenerateInputActivity.GeneratedJobInput;
import io.airbyte.workers.temporal.scheduling.activities.GenerateInputActivity.SyncInputWithAttemptNumber;
import io.airbyte.workers.temporal.scheduling.activities.JobCreationAndStatusUpdateActivity;
import io.airbyte.workers.temporal.scheduling.activities.JobCreationAndStatusUpdateActivity.AttemptCreationInput;
import io.airbyte.workers.temporal.scheduling.activities.JobCreationAndStatusUpdateActivity.AttemptNumberCreationOutput;
import io.airbyte.workers.temporal.scheduling.activities.JobCreationAndStatusUpdateActivity.AttemptNumberFailureInput;
import io.airbyte.workers.temporal.scheduling.activities.JobCreationAndStatusUpdateActivity.EnsureCleanJobStateInput;
import io.airbyte.workers.temporal.scheduling.activities.JobCreationAndStatusUpdateActivity.JobCancelledInputWithAttemptNumber;
import io.airbyte.workers.temporal.scheduling.activities.JobCreationAndStatusUpdateActivity.JobCheckFailureInput;
import io.airbyte.workers.temporal.scheduling.activities.JobCreationAndStatusUpdateActivity.JobCreationInput;
import io.airbyte.workers.temporal.scheduling.activities.JobCreationAndStatusUpdateActivity.JobCreationOutput;
import io.airbyte.workers.temporal.scheduling.activities.JobCreationAndStatusUpdateActivity.JobFailureInput;
import io.airbyte.workers.temporal.scheduling.activities.JobCreationAndStatusUpdateActivity.JobSuccessInputWithAttemptNumber;
import io.airbyte.workers.temporal.scheduling.activities.JobCreationAndStatusUpdateActivity.ReportJobStartInput;
import io.airbyte.workers.temporal.scheduling.activities.RecordMetricActivity;
import io.airbyte.workers.temporal.scheduling.activities.RecordMetricActivity.FailureCause;
import io.airbyte.workers.temporal.scheduling.activities.RecordMetricActivity.RecordMetricInput;
import io.airbyte.workers.temporal.scheduling.activities.RouteToSyncTaskQueueActivity;
import io.airbyte.workers.temporal.scheduling.activities.RouteToSyncTaskQueueActivity.RouteToSyncTaskQueueInput;
import io.airbyte.workers.temporal.scheduling.activities.RouteToSyncTaskQueueActivity.RouteToSyncTaskQueueOutput;
import io.airbyte.workers.temporal.scheduling.activities.StreamResetActivity;
import io.airbyte.workers.temporal.scheduling.activities.StreamResetActivity.DeleteStreamResetRecordsForJobInput;
import io.airbyte.workers.temporal.scheduling.activities.WorkflowConfigActivity;
import io.temporal.api.enums.v1.ParentClosePolicy;
import io.temporal.failure.ActivityFailure;
import io.temporal.failure.CanceledFailure;
import io.temporal.failure.ChildWorkflowFailure;
import io.temporal.workflow.CancellationScope;
import io.temporal.workflow.ChildWorkflowOptions;
import io.temporal.workflow.Workflow;
import java.time.Duration;
import java.time.Instant;
import java.util.HashSet;
import java.util.Map;
import java.util.Optional;
import java.util.Set;
import java.util.UUID;
import java.util.function.Consumer;
import java.util.function.Function;
import lombok.extern.slf4j.Slf4j;

@Slf4j
@SuppressWarnings("PMD.AvoidDuplicateLiterals")
public class ConnectionManagerWorkflowImpl implements ConnectionManagerWorkflow {

  private WorkflowState workflowState = new WorkflowState(UUID.randomUUID(), new NoopStateListener());

  private final WorkflowInternalState workflowInternalState = new WorkflowInternalState();

  @TemporalActivityStub(activityOptionsBeanName = "shortActivityOptions")
  private GenerateInputActivity getSyncInputActivity;
  @TemporalActivityStub(activityOptionsBeanName = "shortActivityOptions")
  private JobCreationAndStatusUpdateActivity jobCreationAndStatusUpdateActivity;
  @TemporalActivityStub(activityOptionsBeanName = "shortActivityOptions")
  private ConfigFetchActivity configFetchActivity;
  @TemporalActivityStub(activityOptionsBeanName = "shortActivityOptions")
  private AutoDisableConnectionActivity autoDisableConnectionActivity;
  @TemporalActivityStub(activityOptionsBeanName = "shortActivityOptions")
  private CheckConnectionActivity checkActivity;
  @TemporalActivityStub(activityOptionsBeanName = "shortActivityOptions")
  private StreamResetActivity streamResetActivity;
  @TemporalActivityStub(activityOptionsBeanName = "shortActivityOptions")
  private RecordMetricActivity recordMetricActivity;
  @TemporalActivityStub(activityOptionsBeanName = "shortActivityOptions")
  private WorkflowConfigActivity workflowConfigActivity;
  @TemporalActivityStub(activityOptionsBeanName = "shortActivityOptions")
  private RouteToSyncTaskQueueActivity routeToSyncTaskQueueActivity;

  private CancellationScope cancellableSyncWorkflow;

  private UUID connectionId;

  private Duration workflowDelay;

  @Trace(operationName = WORKFLOW_TRACE_OPERATION_NAME)
  @Override
  public void run(final ConnectionUpdaterInput connectionUpdaterInput) throws RetryableException {
    try {
      ApmTraceUtils.addTagsToTrace(Map.of(CONNECTION_ID_KEY, connectionUpdaterInput.getConnectionId()));

      // Fetch workflow delay first so that it is set if any subsequent activities fail and need to be
      // re-attempted.
      workflowDelay = getWorkflowRestartDelaySeconds();

      recordMetric(new RecordMetricInput(connectionUpdaterInput, Optional.empty(), OssMetricsRegistry.TEMPORAL_WORKFLOW_ATTEMPT, null));

      try {
        cancellableSyncWorkflow = generateSyncWorkflowRunnable(connectionUpdaterInput);
        cancellableSyncWorkflow.run();
      } catch (final CanceledFailure cf) {
        // When a scope is cancelled temporal will throw a CanceledFailure as you can see here:
        // https://github.com/temporalio/sdk-java/blob/master/temporal-sdk/src/main/java/io/temporal/workflow/CancellationScope.java#L72
        // The naming is very misleading, it is not a failure but the expected behavior...
        recordMetric(
            new RecordMetricInput(connectionUpdaterInput, Optional.of(FailureCause.CANCELED), OssMetricsRegistry.TEMPORAL_WORKFLOW_FAILURE, null));
      }

      if (workflowState.isDeleted()) {
        if (workflowState.isRunning()) {
          log.info("Cancelling the current running job because a connection deletion was requested");
          // This call is not needed anymore since this will be cancel using the the cancellation state
          reportCancelled(connectionUpdaterInput.getConnectionId());
        }

        return;
      }

      // this means that the current workflow is being cancelled so that a reset can be run instead.
      if (workflowState.isCancelledForReset()) {
        reportCancelledAndContinueWith(true, connectionUpdaterInput);
      }

      // "Cancel" button was pressed on a job
      if (workflowState.isCancelled()) {
        reportCancelledAndContinueWith(false, connectionUpdaterInput);
      }

    } catch (final Exception e) {
      log.error("The connection update workflow has failed, will create a new attempt.", e);
      reportFailure(connectionUpdaterInput, null, FailureCause.UNKNOWN);
      prepareForNextRunAndContinueAsNew(connectionUpdaterInput);
    }
  }

  @SuppressWarnings("PMD.EmptyIfStmt")
  private CancellationScope generateSyncWorkflowRunnable(final ConnectionUpdaterInput connectionUpdaterInput) {
    return Workflow.newCancellationScope(() -> {
      connectionId = connectionUpdaterInput.getConnectionId();

      // workflow state is only ever set in test cases. for production cases, it will always be null.
      if (connectionUpdaterInput.getWorkflowState() != null) {
        workflowState = connectionUpdaterInput.getWorkflowState();
      }

      if (connectionUpdaterInput.isSkipScheduling()) {
        workflowState.setSkipScheduling(true);
      }

      // Clean the job state by failing any jobs for this connection that are currently non-terminal.
      // This catches cases where the temporal workflow was terminated and restarted while a job was
      // actively running, leaving that job in an orphaned and non-terminal state.
      ensureCleanJobState(connectionUpdaterInput);

      final Duration timeToWait = getTimeToWait(connectionUpdaterInput.getConnectionId());

      Workflow.await(timeToWait,
          () -> skipScheduling() || connectionUpdaterInput.isFromFailure());

      workflowState.setDoneWaiting(true);

      if (workflowState.isDeleted()) {
        log.info("Returning from workflow cancellation scope because workflow deletion was requested.");
        return;
      }

      if (workflowState.isUpdated()) {
        // Act as a return
        prepareForNextRunAndContinueAsNew(connectionUpdaterInput);
      }

      workflowInternalState.setJobId(getOrCreateJobId(connectionUpdaterInput));
      workflowInternalState.setAttemptNumber(createAttempt(workflowInternalState.getJobId()));

      final GeneratedJobInput jobInputs = getJobInput();

      reportJobStarting(connectionUpdaterInput.getConnectionId());
      StandardSyncOutput standardSyncOutput = null;

      try {
        final SyncCheckConnectionFailure syncCheckConnectionFailure = checkConnections(jobInputs);
        if (syncCheckConnectionFailure.isFailed()) {
          final StandardSyncOutput checkFailureOutput = syncCheckConnectionFailure.buildFailureOutput();
          workflowState.setFailed(getFailStatus(checkFailureOutput));
          reportFailure(connectionUpdaterInput, checkFailureOutput, FailureCause.CONNECTION);
        } else {
          standardSyncOutput = runChildWorkflow(jobInputs);
          workflowState.setFailed(getFailStatus(standardSyncOutput));

          if (workflowState.isFailed()) {
            reportFailure(connectionUpdaterInput, standardSyncOutput, FailureCause.UNKNOWN);
          } else {
            reportSuccess(connectionUpdaterInput, standardSyncOutput);
          }
        }

        prepareForNextRunAndContinueAsNew(connectionUpdaterInput);
      } catch (final ChildWorkflowFailure childWorkflowFailure) {
        // when we cancel a method, we call the cancel method of the cancellation scope. This will throw an
        // exception since we expect it, we just
        // silently ignore it.
        if (childWorkflowFailure.getCause() instanceof CanceledFailure) {
          log.debug("Ignoring canceled failure as it is handled by the cancellation scope.");
          // do nothing, cancellation handled by cancellationScope
        } else if (childWorkflowFailure.getCause()instanceof final ActivityFailure af) {
          // Allows us to classify unhandled failures from the sync workflow. e.g. If the normalization
          // activity throws an exception, for
          // example, this lets us set the failureOrigin to normalization.
          workflowInternalState.getFailures().add(FailureHelper.failureReasonFromWorkflowAndActivity(
              childWorkflowFailure.getWorkflowType(),
              af.getActivityType(),
              af.getCause(),
              workflowInternalState.getJobId(),
              workflowInternalState.getAttemptNumber()));
          ApmTraceUtils.addExceptionToTrace(af.getCause());
          reportFailure(connectionUpdaterInput, standardSyncOutput, FailureCause.ACTIVITY);
          prepareForNextRunAndContinueAsNew(connectionUpdaterInput);
        } else {
          workflowInternalState.getFailures().add(
              FailureHelper.unknownOriginFailure(childWorkflowFailure.getCause(), workflowInternalState.getJobId(),
                  workflowInternalState.getAttemptNumber()));
          ApmTraceUtils.addExceptionToTrace(childWorkflowFailure.getCause());
          reportFailure(connectionUpdaterInput, standardSyncOutput, FailureCause.WORKFLOW);
          prepareForNextRunAndContinueAsNew(connectionUpdaterInput);
        }
      }
    });
  }

  private void reportSuccess(final ConnectionUpdaterInput connectionUpdaterInput, final StandardSyncOutput standardSyncOutput) {
    workflowState.setSuccess(true);

    runMandatoryActivity(jobCreationAndStatusUpdateActivity::jobSuccessWithAttemptNumber, new JobSuccessInputWithAttemptNumber(
        workflowInternalState.getJobId(),
        workflowInternalState.getAttemptNumber(),
        connectionUpdaterInput.getConnectionId(),
        standardSyncOutput));

    deleteResetJobStreams();

    // Record the success metric
    recordMetric(new RecordMetricInput(connectionUpdaterInput, Optional.empty(), OssMetricsRegistry.TEMPORAL_WORKFLOW_SUCCESS, null));

    resetNewConnectionInput(connectionUpdaterInput);
  }

  private void reportFailure(final ConnectionUpdaterInput connectionUpdaterInput,
                             final StandardSyncOutput standardSyncOutput,
                             final FailureCause failureCause) {
    reportFailure(connectionUpdaterInput, standardSyncOutput, failureCause, new HashSet<>());
  }

  private void reportFailure(final ConnectionUpdaterInput connectionUpdaterInput,
                             final StandardSyncOutput standardSyncOutput,
                             final FailureCause failureCause,
                             final Set<FailureReason> failureReasonsOverride) {

    final Set<FailureReason> failureReasons = failureReasonsOverride.isEmpty() ? workflowInternalState.getFailures() : failureReasonsOverride;

    runMandatoryActivity(jobCreationAndStatusUpdateActivity::attemptFailureWithAttemptNumber, new AttemptNumberFailureInput(
        workflowInternalState.getJobId(),
        workflowInternalState.getAttemptNumber(),
        connectionUpdaterInput.getConnectionId(),
        standardSyncOutput,
        FailureHelper.failureSummary(failureReasons, workflowInternalState.getPartialSuccess())));

    final int maxAttempt = configFetchActivity.getMaxAttempt().getMaxAttempt();
    final int attemptNumber = connectionUpdaterInput.getAttemptNumber();
    ApmTraceUtils.addTagsToTrace(Map.of(ATTEMPT_NUMBER_KEY, attemptNumber));

    final FailureType failureType =
        standardSyncOutput != null ? standardSyncOutput.getFailures().isEmpty() ? null : standardSyncOutput.getFailures().get(0).getFailureType()
            : null;
    if (maxAttempt > attemptNumber && failureType != FailureType.CONFIG_ERROR) {
      // restart from failure
      connectionUpdaterInput.setAttemptNumber(attemptNumber + 1);
      connectionUpdaterInput.setFromFailure(true);
    } else {
      final String failureReason = failureType == FailureType.CONFIG_ERROR ? "Connection Check Failed " + connectionId
          : "Job failed after too many retries for connection " + connectionId;
      runMandatoryActivity(jobCreationAndStatusUpdateActivity::jobFailure, new JobFailureInput(connectionUpdaterInput.getJobId(),
          connectionUpdaterInput.getAttemptNumber(), connectionUpdaterInput.getConnectionId(), failureReason));

      final AutoDisableConnectionActivityInput autoDisableConnectionActivityInput =
          new AutoDisableConnectionActivityInput(connectionId, Instant.ofEpochMilli(Workflow.currentTimeMillis()));
      final AutoDisableConnectionOutput output = runMandatoryActivityWithOutput(
          autoDisableConnectionActivity::autoDisableFailingConnection, autoDisableConnectionActivityInput);
      if (output.isDisabled()) {
        log.info("Auto-disabled for constantly failing for Connection {}", connectionId);
      }

      // Record the failure metric
      recordMetric(new RecordMetricInput(connectionUpdaterInput, Optional.of(failureCause), OssMetricsRegistry.TEMPORAL_WORKFLOW_FAILURE, null));

      resetNewConnectionInput(connectionUpdaterInput);
    }
  }

  private ConnectorJobOutput getCheckResponse(final CheckConnectionInput checkInput) {
    return runMandatoryActivityWithOutput(checkActivity::runWithJobOutput, checkInput);
  }

  private SyncCheckConnectionFailure checkConnections(final GenerateInputActivity.GeneratedJobInput jobInputs) {
    final JobRunConfig jobRunConfig = jobInputs.getJobRunConfig();
    final StandardSyncInput syncInput = jobInputs.getSyncInput();
    final JsonNode sourceConfig = syncInput.getSourceConfiguration();
    final JsonNode destinationConfig = syncInput.getDestinationConfiguration();
    final IntegrationLauncherConfig sourceLauncherConfig = jobInputs.getSourceLauncherConfig();
    final IntegrationLauncherConfig destinationLauncherConfig = jobInputs.getDestinationLauncherConfig();
    final SyncCheckConnectionFailure checkFailure = new SyncCheckConnectionFailure(jobRunConfig);

<<<<<<< HEAD
    final int attemptCreationVersion =
        Workflow.getVersion(CHECK_BEFORE_SYNC_TAG, Workflow.DEFAULT_VERSION, CHECK_BEFORE_SYNC_CURRENT_VERSION);

    if (attemptCreationVersion < CHECK_BEFORE_SYNC_CURRENT_VERSION) {
      // return early if this instance of the workflow was created beforehand
      return checkFailure;
    }

    final StandardCheckConnectionInput standardCheckInputSource = new StandardCheckConnectionInput()
        .withActorType(ActorType.SOURCE)
        .withActorId(syncInput.getSourceId())
        .withConnectionConfiguration(sourceConfig);
    final CheckConnectionInput checkSourceInput = new CheckConnectionInput(jobRunConfig, sourceLauncherConfig, standardCheckInputSource);
=======
    final StandardCheckConnectionInput sourceConfiguration = new StandardCheckConnectionInput().withConnectionConfiguration(sourceConfig);
    final CheckConnectionInput checkSourceInput = new CheckConnectionInput(jobRunConfig, sourceLauncherConfig, sourceConfiguration);
>>>>>>> ad8d6b08

    final JobCheckFailureInput jobStateInput =
        new JobCheckFailureInput(Long.parseLong(jobRunConfig.getJobId()), jobRunConfig.getAttemptId().intValue(), connectionId);
    final boolean isLastJobOrAttemptFailure =
        runMandatoryActivityWithOutput(jobCreationAndStatusUpdateActivity::isLastJobOrAttemptFailure, jobStateInput);
    if (isResetJob(sourceLauncherConfig) || checkFailure.isFailed() || !isLastJobOrAttemptFailure) {
      // reset jobs don't need to connect to any external source, so check connection is unnecessary
      log.info("SOURCE CHECK: Skipped");
    } else {
      log.info("SOURCE CHECK: Starting");
      final ConnectorJobOutput sourceCheckResponse = getCheckResponse(checkSourceInput);
      if (SyncCheckConnectionFailure.isOutputFailed(sourceCheckResponse)) {
        checkFailure.setFailureOrigin(FailureReason.FailureOrigin.SOURCE);
        checkFailure.setFailureOutput(sourceCheckResponse);
        log.info("SOURCE CHECK: Failed");
      } else {
        log.info("SOURCE CHECK: Successful");
      }
    }

    final StandardCheckConnectionInput standardCheckInputDestination = new StandardCheckConnectionInput()
        .withActorType(ActorType.DESTINATION)
        .withActorId(syncInput.getDestinationId())
        .withConnectionConfiguration(destinationConfig);
    final CheckConnectionInput checkDestinationInput =
        new CheckConnectionInput(jobRunConfig, destinationLauncherConfig, standardCheckInputDestination);

    if (checkFailure.isFailed() || !isLastJobOrAttemptFailure) {
      log.info("DESTINATION CHECK: Skipped");
    } else {
      log.info("DESTINATION CHECK: Starting");
      final ConnectorJobOutput destinationCheckResponse = getCheckResponse(checkDestinationInput);
      if (SyncCheckConnectionFailure.isOutputFailed(destinationCheckResponse)) {
        checkFailure.setFailureOrigin(FailureReason.FailureOrigin.DESTINATION);
        checkFailure.setFailureOutput(destinationCheckResponse);
        log.info("DESTINATION CHECK: Failed");
      } else {
        log.info("DESTINATION CHECK: Successful");
      }
    }

    return checkFailure;
  }

  private boolean isResetJob(final IntegrationLauncherConfig sourceLauncherConfig) {
    return WorkerConstants.RESET_JOB_SOURCE_DOCKER_IMAGE_STUB.equals(sourceLauncherConfig.getDockerImage());
  }

  // reset the ConnectionUpdaterInput back to a default state
  private void resetNewConnectionInput(final ConnectionUpdaterInput connectionUpdaterInput) {
    connectionUpdaterInput.setJobId(null);
    connectionUpdaterInput.setAttemptNumber(1);
    connectionUpdaterInput.setFromFailure(false);
    connectionUpdaterInput.setSkipScheduling(false);
  }

  @Trace(operationName = WORKFLOW_TRACE_OPERATION_NAME)
  @Override
  public void submitManualSync() {
    traceConnectionId();
    if (workflowState.isRunning()) {
      log.info("Can't schedule a manual workflow if a sync is running for connection {}", connectionId);
      return;
    }

    workflowState.setSkipScheduling(true);
  }

  @Trace(operationName = WORKFLOW_TRACE_OPERATION_NAME)
  @Override
  public void cancelJob() {
    traceConnectionId();
    if (!workflowState.isRunning()) {
      log.info("Can't cancel a non-running sync for connection {}", connectionId);
      return;
    }
    workflowState.setCancelled(true);
    cancellableSyncWorkflow.cancel();
  }

  // TODO: Delete when the don't delete in temporal is removed
  @Trace(operationName = WORKFLOW_TRACE_OPERATION_NAME)
  @Override
  public void deleteConnection() {
    traceConnectionId();
    workflowState.setDeleted(true);
    cancelJob();
  }

  @Trace(operationName = WORKFLOW_TRACE_OPERATION_NAME)
  @Override
  public void connectionUpdated() {
    traceConnectionId();
    workflowState.setUpdated(true);
  }

  @Trace(operationName = WORKFLOW_TRACE_OPERATION_NAME)
  @Override
  public void resetConnection() {
    traceConnectionId();

    // Assumes that the streams_reset has already been populated with streams to reset for this
    // connection
    if (workflowState.isDoneWaiting()) {
      workflowState.setCancelledForReset(true);
      cancellableSyncWorkflow.cancel();
    } else {
      workflowState.setSkipScheduling(true);
    }
  }

  @Trace(operationName = WORKFLOW_TRACE_OPERATION_NAME)
  @Override
  public void resetConnectionAndSkipNextScheduling() {
    traceConnectionId();

    if (workflowState.isDoneWaiting()) {
      workflowState.setCancelledForReset(true);
      workflowState.setSkipSchedulingNextWorkflow(true);
      cancellableSyncWorkflow.cancel();
    } else {
      workflowState.setSkipScheduling(true);
      workflowState.setSkipSchedulingNextWorkflow(true);
    }
  }

  @Trace(operationName = WORKFLOW_TRACE_OPERATION_NAME)
  @Override
  public WorkflowState getState() {
    traceConnectionId();
    return workflowState;
  }

  @Trace(operationName = WORKFLOW_TRACE_OPERATION_NAME)
  @Override
  public JobInformation getJobInformation() {
    traceConnectionId();
    final Long jobId = workflowInternalState.getJobId() != null ? workflowInternalState.getJobId() : NON_RUNNING_JOB_ID;
    final Integer attemptNumber = workflowInternalState.getAttemptNumber();
    ApmTraceUtils.addTagsToTrace(Map.of(JOB_ID_KEY, jobId));
    return new JobInformation(
        jobId,
        attemptNumber == null ? NON_RUNNING_ATTEMPT_ID : attemptNumber);
  }

  @Trace(operationName = WORKFLOW_TRACE_OPERATION_NAME)
  @Override
  public QuarantinedInformation getQuarantinedInformation() {
    final Long jobId = workflowInternalState.getJobId() != null ? workflowInternalState.getJobId() : NON_RUNNING_JOB_ID;
    final Integer attemptNumber = workflowInternalState.getAttemptNumber();
    ApmTraceUtils.addTagsToTrace(Map.of(CONNECTION_ID_KEY, connectionId, JOB_ID_KEY, jobId));
    return new QuarantinedInformation(
        connectionId,
        jobId,
        attemptNumber == null ? NON_RUNNING_ATTEMPT_ID : attemptNumber,
        workflowState.isQuarantined());
  }

  /**
   * return true if the workflow is in a state that require it to continue. If the state is to process
   * an update or delete the workflow, it won't continue with a run of the {@link SyncWorkflow} but it
   * will: - restart for an update - Update the connection status and terminate the workflow for a
   * delete
   */
  private Boolean skipScheduling() {
    return workflowState.isSkipScheduling() || workflowState.isDeleted() || workflowState.isUpdated();
  }

  private void prepareForNextRunAndContinueAsNew(final ConnectionUpdaterInput connectionUpdaterInput) {
    // Continue the workflow as new
    workflowInternalState.getFailures().clear();
    workflowInternalState.setPartialSuccess(null);
    final boolean isDeleted = workflowState.isDeleted();
    if (workflowState.isSkipSchedulingNextWorkflow()) {
      connectionUpdaterInput.setSkipScheduling(true);
    }
    workflowState.reset();
    if (!isDeleted) {
      Workflow.continueAsNew(connectionUpdaterInput);
    }
  }

  /**
   * This is running a lambda function that takes {@param input} as an input. If the run of the lambda
   * throws an exception, the workflow will retried after a short delay.
   *
   * Note that if the lambda activity is configured to have retries, the exception will only be caught
   * after the activity has been retried the maximum number of times.
   *
   * This method is meant to be used for calling temporal activities.
   */
  private <INPUT, OUTPUT> OUTPUT runMandatoryActivityWithOutput(final Function<INPUT, OUTPUT> mapper, final INPUT input) {
    try {
      return mapper.apply(input);
    } catch (final Exception e) {
      log.error(
          "[ACTIVITY-FAILURE] Connection {} failed to run an activity.({}).  Connection manager workflow will be restarted after a delay of {}.",
          connectionId, input.getClass().getSimpleName(), workflowDelay, e);
      // TODO (https://github.com/airbytehq/airbyte/issues/13773) add tracking/notification

      // Wait a short delay before restarting workflow. This is important if, for example, the failing
      // activity was configured to not have retries.
      // Without this delay, that activity could cause the workflow to loop extremely quickly,
      // overwhelming temporal.
      log.info("Waiting {} before restarting the workflow for connection {}, to prevent spamming temporal with restarts.", workflowDelay,
          connectionId);
      Workflow.sleep(workflowDelay);

      // Add the exception to the span, as it represents a platform failure
      ApmTraceUtils.addExceptionToTrace(e);

      // If a jobId exist set the failure reason
      if (workflowInternalState.getJobId() != null) {
        final ConnectionUpdaterInput connectionUpdaterInput = connectionUpdaterInputFromState();
        final FailureReason failureReason =
            FailureHelper.platformFailure(e, workflowInternalState.getJobId(), workflowInternalState.getAttemptNumber());
        reportFailure(connectionUpdaterInput, null, FailureCause.ACTIVITY, Set.of(failureReason));
      }

      log.info("Finished wait for connection {}, restarting connection manager workflow", connectionId);

      final ConnectionUpdaterInput newWorkflowInput = TemporalWorkflowUtils.buildStartWorkflowInput(connectionId);

      Workflow.continueAsNew(newWorkflowInput);

      throw new IllegalStateException("This statement should never be reached, as the ConnectionManagerWorkflow for connection "
          + connectionId + " was continued as new.", e);
    }
  }

  private ConnectionUpdaterInput connectionUpdaterInputFromState() {
    return ConnectionUpdaterInput.builder()
        .connectionId(connectionId)
        .jobId(workflowInternalState.getJobId())
        .attemptNumber(workflowInternalState.getAttemptNumber())
        .fromFailure(false)
        .build();

  }

  /**
   * Similar to runMandatoryActivityWithOutput but for methods that don't return
   */
  private <INPUT> void runMandatoryActivity(final Consumer<INPUT> consumer, final INPUT input) {
    runMandatoryActivityWithOutput((inputInternal) -> {
      consumer.accept(inputInternal);
      return null;
    }, input);
  }

  /**
   * Calculate the duration to wait so the workflow adheres to its schedule. This lets us 'schedule'
   * the next run.
   *
   * This is calculated by {@link ConfigFetchActivity#getTimeToWait(ScheduleRetrieverInput)} and
   * depends on the last successful run and the schedule.
   *
   * Wait time is infinite If the workflow is manual or disabled since we never want to schedule this.
   */
  private Duration getTimeToWait(final UUID connectionId) {
    // Scheduling
    final ScheduleRetrieverInput scheduleRetrieverInput = new ScheduleRetrieverInput(connectionId);

    final ScheduleRetrieverOutput scheduleRetrieverOutput = runMandatoryActivityWithOutput(configFetchActivity::getTimeToWait,
        scheduleRetrieverInput);

    return scheduleRetrieverOutput.getTimeToWait();
  }

  private void ensureCleanJobState(final ConnectionUpdaterInput connectionUpdaterInput) {
    if (connectionUpdaterInput.getJobId() != null) {
      log.info("This workflow is already attached to a job, so no need to clean job state.");
      return;
    }

    runMandatoryActivity(jobCreationAndStatusUpdateActivity::ensureCleanJobState, new EnsureCleanJobStateInput(connectionId));
  }

  private void recordMetric(final RecordMetricInput recordMetricInput) {
    runMandatoryActivity(recordMetricActivity::recordWorkflowCountMetric, recordMetricInput);
  }

  /**
   * Creates a new job if it is not present in the input. If the jobId is specified in the input of
   * the connectionManagerWorkflow, we will return it. Otherwise we will create a job and return its
   * id.
   */
  private Long getOrCreateJobId(final ConnectionUpdaterInput connectionUpdaterInput) {
    if (connectionUpdaterInput.getJobId() != null) {
      return connectionUpdaterInput.getJobId();
    }

    final JobCreationOutput jobCreationOutput =
        runMandatoryActivityWithOutput(
            jobCreationAndStatusUpdateActivity::createNewJob,
            new JobCreationInput(connectionUpdaterInput.getConnectionId()));
    connectionUpdaterInput.setJobId(jobCreationOutput.getJobId());

    return jobCreationOutput.getJobId();
  }

  /**
   * Create a new attempt for a given jobId
   *
   * @param jobId - the jobId associated with the new attempt
   *
   * @return The attempt number
   */
  private Integer createAttempt(final long jobId) {
    final AttemptNumberCreationOutput attemptNumberCreationOutput =
        runMandatoryActivityWithOutput(
            jobCreationAndStatusUpdateActivity::createNewAttemptNumber,
            new AttemptCreationInput(
                jobId));
    return attemptNumberCreationOutput.getAttemptNumber();
  }

  /**
   * Generate the input that is needed by the job. It will generate the configuration needed by the
   * job and will generate a different output if the job is a sync or a reset.
   */
  private GeneratedJobInput getJobInput() {
    final Long jobId = workflowInternalState.getJobId();
    final Integer attemptNumber = workflowInternalState.getAttemptNumber();

    final SyncInputWithAttemptNumber getSyncInputActivitySyncInput = new SyncInputWithAttemptNumber(
        attemptNumber,
        jobId);

    final GeneratedJobInput syncWorkflowInputs = runMandatoryActivityWithOutput(
        getSyncInputActivity::getSyncWorkflowInputWithAttemptNumber,
        getSyncInputActivitySyncInput);

    return syncWorkflowInputs;
  }

  private String getSyncTaskQueue() {

    final RouteToSyncTaskQueueInput routeToSyncTaskQueueInput = new RouteToSyncTaskQueueInput(connectionId);
    final RouteToSyncTaskQueueOutput routeToSyncTaskQueueOutput = runMandatoryActivityWithOutput(
        routeToSyncTaskQueueActivity::route,
        routeToSyncTaskQueueInput);

    return routeToSyncTaskQueueOutput.getTaskQueue();
  }

  /**
   * Report the job as started in the job tracker and set it as running in the workflow internal
   * state.
   *
   * @param connectionId The connection ID associated with this execution of the workflow.
   */
  private void reportJobStarting(final UUID connectionId) {
    runMandatoryActivity(
        jobCreationAndStatusUpdateActivity::reportJobStart,
        new ReportJobStartInput(
            workflowInternalState.getJobId(), connectionId));

    workflowState.setRunning(true);
  }

  /**
   * Start the child {@link SyncWorkflow}. We are using a child workflow here for two main reason:
   * <p>
   * - Originally the Sync workflow was living by himself and was launch by the scheduler. In order to
   * limit the potential migration issues, we kept the {@link SyncWorkflow} as is and launch it as a
   * child workflow.
   * <p>
   * - The {@link SyncWorkflow} has different requirements than the {@link ConnectionManagerWorkflow}
   * since the latter is a long running workflow, in the future, using a different Node pool would
   * make sense.
   */
  private StandardSyncOutput runChildWorkflow(final GeneratedJobInput jobInputs) {
    final String taskQueue = getSyncTaskQueue();

    final SyncWorkflow childSync = Workflow.newChildWorkflowStub(SyncWorkflow.class,
        ChildWorkflowOptions.newBuilder()
            .setWorkflowId("sync_" + workflowInternalState.getJobId())
            .setTaskQueue(taskQueue)
            // This will cancel the child workflow when the parent is terminated
            .setParentClosePolicy(ParentClosePolicy.PARENT_CLOSE_POLICY_REQUEST_CANCEL)
            .build());

    return childSync.run(
        jobInputs.getJobRunConfig(),
        jobInputs.getSourceLauncherConfig(),
        jobInputs.getDestinationLauncherConfig(),
        jobInputs.getSyncInput(),
        connectionId);
  }

  /**
   * Set the internal status as failed and save the failures reasons
   *
   * @return True if the job failed, false otherwise
   */
  private boolean getFailStatus(final StandardSyncOutput standardSyncOutput) {
    final StandardSyncSummary standardSyncSummary = standardSyncOutput.getStandardSyncSummary();

    if (standardSyncSummary != null && standardSyncSummary.getStatus() == ReplicationStatus.FAILED) {
      workflowInternalState.getFailures().addAll(standardSyncOutput.getFailures());
      workflowInternalState.setPartialSuccess(standardSyncSummary.getTotalStats().getRecordsCommitted() > 0);
      return true;
    }

    // catch normalization failure reasons
    final NormalizationSummary normalizationSummary = standardSyncOutput.getNormalizationSummary();
    if (normalizationSummary != null && normalizationSummary.getFailures() != null &&
        !normalizationSummary.getFailures().isEmpty()) {
      workflowInternalState.getFailures().addAll(normalizationSummary.getFailures());
      return true;
    }

    return false;
  }

  /**
   * Set a job as cancel and continue to the next job if and continue as a reset if needed
   */
  private void reportCancelledAndContinueWith(final boolean skipSchedulingNextRun, final ConnectionUpdaterInput connectionUpdaterInput) {
    if (workflowInternalState.getJobId() != null && workflowInternalState.getAttemptNumber() != null) {
      reportCancelled(connectionUpdaterInput.getConnectionId());
    }
    resetNewConnectionInput(connectionUpdaterInput);
    connectionUpdaterInput.setSkipScheduling(skipSchedulingNextRun);
    prepareForNextRunAndContinueAsNew(connectionUpdaterInput);
  }

  private void reportCancelled(final UUID connectionId) {
    final Long jobId = workflowInternalState.getJobId();
    final Integer attemptNumber = workflowInternalState.getAttemptNumber();
    final Set<FailureReason> failures = workflowInternalState.getFailures();
    final Boolean partialSuccess = workflowInternalState.getPartialSuccess();

    runMandatoryActivity(jobCreationAndStatusUpdateActivity::jobCancelledWithAttemptNumber,
        new JobCancelledInputWithAttemptNumber(
            jobId,
            attemptNumber,
            connectionId,
            FailureHelper.failureSummaryForCancellation(jobId, attemptNumber, failures, partialSuccess)));
  }

  private void deleteResetJobStreams() {
    runMandatoryActivity(streamResetActivity::deleteStreamResetRecordsForJob,
        new DeleteStreamResetRecordsForJobInput(connectionId, workflowInternalState.getJobId()));
  }

  private Duration getWorkflowRestartDelaySeconds() {
    return workflowConfigActivity.getWorkflowRestartDelaySeconds();
  }

  private void traceConnectionId() {
    if (connectionId != null) {
      ApmTraceUtils.addTagsToTrace(Map.of(CONNECTION_ID_KEY, connectionId));
    }
  }

}<|MERGE_RESOLUTION|>--- conflicted
+++ resolved
@@ -345,7 +345,6 @@
     final IntegrationLauncherConfig destinationLauncherConfig = jobInputs.getDestinationLauncherConfig();
     final SyncCheckConnectionFailure checkFailure = new SyncCheckConnectionFailure(jobRunConfig);
 
-<<<<<<< HEAD
     final int attemptCreationVersion =
         Workflow.getVersion(CHECK_BEFORE_SYNC_TAG, Workflow.DEFAULT_VERSION, CHECK_BEFORE_SYNC_CURRENT_VERSION);
 
@@ -359,10 +358,6 @@
         .withActorId(syncInput.getSourceId())
         .withConnectionConfiguration(sourceConfig);
     final CheckConnectionInput checkSourceInput = new CheckConnectionInput(jobRunConfig, sourceLauncherConfig, standardCheckInputSource);
-=======
-    final StandardCheckConnectionInput sourceConfiguration = new StandardCheckConnectionInput().withConnectionConfiguration(sourceConfig);
-    final CheckConnectionInput checkSourceInput = new CheckConnectionInput(jobRunConfig, sourceLauncherConfig, sourceConfiguration);
->>>>>>> ad8d6b08
 
     final JobCheckFailureInput jobStateInput =
         new JobCheckFailureInput(Long.parseLong(jobRunConfig.getJobId()), jobRunConfig.getAttemptId().intValue(), connectionId);
