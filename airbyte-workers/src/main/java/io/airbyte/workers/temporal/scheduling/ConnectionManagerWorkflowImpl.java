--- conflicted
+++ resolved
@@ -349,12 +349,8 @@
 
     final JobCheckFailureInput jobStateInput =
         new JobCheckFailureInput(Long.parseLong(jobRunConfig.getJobId()), jobRunConfig.getAttemptId().intValue(), connectionId);
-<<<<<<< HEAD
-    boolean isLastJobOrAttemptFailure = runMandatoryActivityWithOutput(jobCreationAndStatusUpdateActivity::isLastJobOrAttemptFailure, jobStateInput);
-=======
     final boolean isLastJobOrAttemptFailure =
         runMandatoryActivityWithOutput(jobCreationAndStatusUpdateActivity::isLastJobOrAttemptFailure, jobStateInput);
->>>>>>> 32f34b42
     if (isResetJob(sourceLauncherConfig) || checkFailure.isFailed() || !isLastJobOrAttemptFailure) {
       // reset jobs don't need to connect to any external source, so check connection is unnecessary
       log.info("SOURCE CHECK: Skipped");
