/*
 * Copyright (c) 2021 Airbyte, Inc., all rights reserved.
 */

package io.airbyte.workers.temporal.scheduling;

import io.airbyte.config.FailureReason;
import io.airbyte.config.StandardSyncOutput;
import io.airbyte.config.StandardSyncSummary;
import io.airbyte.config.StandardSyncSummary.ReplicationStatus;
import io.airbyte.workers.helper.FailureHelper;
import io.airbyte.workers.temporal.TemporalJobType;
import io.airbyte.workers.temporal.exception.RetryableException;
import io.airbyte.workers.temporal.scheduling.activities.ConfigFetchActivity;
import io.airbyte.workers.temporal.scheduling.activities.ConfigFetchActivity.ScheduleRetrieverInput;
import io.airbyte.workers.temporal.scheduling.activities.ConfigFetchActivity.ScheduleRetrieverOutput;
import io.airbyte.workers.temporal.scheduling.activities.ConnectionDeletionActivity;
import io.airbyte.workers.temporal.scheduling.activities.ConnectionDeletionActivity.ConnectionDeletionInput;
import io.airbyte.workers.temporal.scheduling.activities.GenerateInputActivity;
import io.airbyte.workers.temporal.scheduling.activities.GenerateInputActivity.GeneratedJobInput;
import io.airbyte.workers.temporal.scheduling.activities.GenerateInputActivity.SyncInput;
import io.airbyte.workers.temporal.scheduling.activities.JobCreationAndStatusUpdateActivity;
import io.airbyte.workers.temporal.scheduling.activities.JobCreationAndStatusUpdateActivity.AttemptCreationInput;
import io.airbyte.workers.temporal.scheduling.activities.JobCreationAndStatusUpdateActivity.AttemptCreationOutput;
import io.airbyte.workers.temporal.scheduling.activities.JobCreationAndStatusUpdateActivity.AttemptFailureInput;
import io.airbyte.workers.temporal.scheduling.activities.JobCreationAndStatusUpdateActivity.JobCancelledInput;
import io.airbyte.workers.temporal.scheduling.activities.JobCreationAndStatusUpdateActivity.JobCreationInput;
import io.airbyte.workers.temporal.scheduling.activities.JobCreationAndStatusUpdateActivity.JobCreationOutput;
import io.airbyte.workers.temporal.scheduling.activities.JobCreationAndStatusUpdateActivity.JobFailureInput;
import io.airbyte.workers.temporal.scheduling.activities.JobCreationAndStatusUpdateActivity.JobSuccessInput;
import io.airbyte.workers.temporal.scheduling.activities.JobCreationAndStatusUpdateActivity.ReportJobStartInput;
import io.airbyte.workers.temporal.scheduling.shared.ActivityConfiguration;
import io.airbyte.workers.temporal.scheduling.state.WorkflowState;
import io.airbyte.workers.temporal.scheduling.state.listener.NoopStateListener;
import io.airbyte.workers.temporal.sync.SyncWorkflow;
import io.temporal.api.enums.v1.ParentClosePolicy;
import io.temporal.failure.ActivityFailure;
import io.temporal.failure.CanceledFailure;
import io.temporal.failure.ChildWorkflowFailure;
import io.temporal.workflow.CancellationScope;
import io.temporal.workflow.ChildWorkflowOptions;
import io.temporal.workflow.Workflow;
import java.time.Duration;
import java.util.HashSet;
import java.util.Set;
import java.util.UUID;
import java.util.function.Consumer;
import java.util.function.Function;
import lombok.extern.slf4j.Slf4j;
import lombok.val;

@Slf4j
public class ConnectionManagerWorkflowImpl implements ConnectionManagerWorkflow {

  public long NON_RUNNING_JOB_ID;
  public int NON_RUNNING_ATTEMPT_ID;

  private WorkflowState workflowState = new WorkflowState(UUID.randomUUID(), new NoopStateListener());

  Long jobId = null;
  Integer attemptId = null;

  // StandardSyncOutput standardSyncOutput = null;
  final Set<FailureReason> failures = new HashSet<>();
  Boolean partialSuccess = null;

  private final GenerateInputActivity getSyncInputActivity =
      Workflow.newActivityStub(GenerateInputActivity.class, ActivityConfiguration.SHORT_ACTIVITY_OPTIONS);
  private final JobCreationAndStatusUpdateActivity jobCreationAndStatusUpdateActivity =
      Workflow.newActivityStub(JobCreationAndStatusUpdateActivity.class, ActivityConfiguration.SHORT_ACTIVITY_OPTIONS);
  private final ConfigFetchActivity configFetchActivity =
      Workflow.newActivityStub(ConfigFetchActivity.class, ActivityConfiguration.SHORT_ACTIVITY_OPTIONS);
  private final ConnectionDeletionActivity connectionDeletionActivity =
      Workflow.newActivityStub(ConnectionDeletionActivity.class, ActivityConfiguration.SHORT_ACTIVITY_OPTIONS);

  private CancellationScope cancellableSyncWorkflow;

  private UUID connectionId;

  public ConnectionManagerWorkflowImpl() {}

  @Override
  public void run(final ConnectionUpdaterInput connectionUpdaterInput) throws RetryableException {
    try {
      try {
<<<<<<< HEAD
        cancellableSyncWorkflow = generateSyncWorkflowRunnable(connectionUpdaterInput);
        cancellableSyncWorkflow.run();
=======
        syncWorkflowCancellationScope = Workflow.newCancellationScope(() -> {
          // Scheduling
          final ScheduleRetrieverInput scheduleRetrieverInput = new ScheduleRetrieverInput(
              connectionUpdaterInput.getConnectionId());

          workflowState.setResetConnection(connectionUpdaterInput.isResetConnection());

          final ScheduleRetrieverOutput scheduleRetrieverOutput = configFetchActivity.getTimeToWait(scheduleRetrieverInput);
          Workflow.await(scheduleRetrieverOutput.getTimeToWait(),
              () -> skipScheduling() || connectionUpdaterInput.isFromFailure());
          if (!workflowState.isUpdated() && !workflowState.isDeleted()) {
            maybeJobId = Optional.ofNullable(connectionUpdaterInput.getJobId()).or(() -> {
              final JobCreationOutput jobCreationOutput =
                  runMandatoryActivityWithOutput(
                      (input) -> jobCreationAndStatusUpdateActivity.createNewJob(input),
                      new JobCreationInput(
                          connectionUpdaterInput.getConnectionId(), workflowState.isResetConnection()));
              connectionUpdaterInput.setJobId(jobCreationOutput.getJobId());
              return Optional.ofNullable(jobCreationOutput.getJobId());
            });

            maybeAttemptId = Optional.ofNullable(connectionUpdaterInput.getAttemptId()).or(() -> maybeJobId.map(jobId -> {
              final AttemptCreationOutput attemptCreationOutput =
                  runMandatoryActivityWithOutput(
                      (input) -> jobCreationAndStatusUpdateActivity.createNewAttempt(input),
                      new AttemptCreationInput(
                          jobId));
              connectionUpdaterInput.setAttemptId(attemptCreationOutput.getAttemptId());
              return attemptCreationOutput.getAttemptId();
            }));

            // Sync workflow
            final SyncInput getSyncInputActivitySyncInput = new SyncInput(
                maybeAttemptId.get(),
                maybeJobId.get(),
                workflowState.isResetConnection());

            runMandatoryActivity(
                (input) -> jobCreationAndStatusUpdateActivity.reportJobStart(input),
                new ReportJobStartInput(
                    maybeJobId.get()));

            final SyncOutput syncWorkflowInputs = runMandatoryActivityWithOutput(
                (input) -> getSyncInputActivity.getSyncWorkflowInput(input),
                getSyncInputActivitySyncInput);

            workflowState.setRunning(true);

            final SyncWorkflow childSync = Workflow.newChildWorkflowStub(SyncWorkflow.class,
                ChildWorkflowOptions.newBuilder()
                    .setWorkflowId("sync_" + maybeJobId.get())
                    .setTaskQueue(TemporalJobType.CONNECTION_UPDATER.name())
                    // we want to send a signal to the child workflow, not kill it, so we can choose how to handle it.
                    // this is necessary to be able to retry (think "resume") the orchestrator run in an activity and
                    // propagate cancellation to that level.
                    .setParentClosePolicy(ParentClosePolicy.PARENT_CLOSE_POLICY_REQUEST_CANCEL)
                    .build());

            final UUID connectionId = connectionUpdaterInput.getConnectionId();

            try {
              standardSyncOutput = Optional.ofNullable(childSync.run(
                  syncWorkflowInputs.getJobRunConfig(),
                  syncWorkflowInputs.getSourceLauncherConfig(),
                  syncWorkflowInputs.getDestinationLauncherConfig(),
                  syncWorkflowInputs.getSyncInput(),
                  connectionId));

              final StandardSyncSummary standardSyncSummary = standardSyncOutput.get().getStandardSyncSummary();

              if (workflowState.isResetConnection()) {
                workflowState.setResetConnection(false);
              }

              if (standardSyncSummary != null && standardSyncSummary.getStatus() == ReplicationStatus.FAILED) {
                failures.addAll(standardSyncOutput.get().getFailures());
                partialSuccess = standardSyncSummary.getTotalStats().getRecordsCommitted() > 0;
                workflowState.setFailed(true);
              }
            } catch (final ChildWorkflowFailure childWorkflowFailure) {
              if (childWorkflowFailure.getCause() instanceof CanceledFailure) {
                // do nothing, cancellation handled by cancellationScope

              } else if (childWorkflowFailure.getCause() instanceof ActivityFailure) {
                final ActivityFailure af = (ActivityFailure) childWorkflowFailure.getCause();
                failures.add(FailureHelper.failureReasonFromWorkflowAndActivity(
                    childWorkflowFailure.getWorkflowType(),
                    af.getActivityType(),
                    af.getCause(),
                    maybeJobId.get(),
                    maybeAttemptId.get()));
                throw childWorkflowFailure;
              } else {
                failures.add(
                    FailureHelper.unknownOriginFailure(childWorkflowFailure.getCause(), maybeJobId.get(), maybeAttemptId.get()));
                throw childWorkflowFailure;
              }
            }
          }
        });
        syncWorkflowCancellationScope.run();
>>>>>>> c4b172aa
      } catch (final CanceledFailure cf) {
        // When a scope is cancelled temporal will thow a CanceledFailure as you can see here:
        // https://github.com/temporalio/sdk-java/blob/master/temporal-sdk/src/main/java/io/temporal/workflow/CancellationScope.java#L72
        // The naming is very misleading, it is not a failure but the expected behavior...
      }

      if (workflowState.isDeleted()) {
        deleteConnectionBeforeTerminatingTheWorkflow();
        return;
      }

      if (workflowState.isCancelledForReset()) {
        reportCancelledAndContinueWith(true, connectionUpdaterInput);
      }

      if (workflowState.isCancelled()) {
        reportCancelledAndContinueWith(false, connectionUpdaterInput);
      }

    } catch (final Exception e) {
      log.error("The connection update workflow has failed, will create a new attempt.", e);
      reportFailure(connectionUpdaterInput, null);
      prepareForNextRunAndContinueAsNew(connectionUpdaterInput);
    }
  }

  private CancellationScope generateSyncWorkflowRunnable(ConnectionUpdaterInput connectionUpdaterInput) {
    return Workflow.newCancellationScope(() -> {
      connectionId = connectionUpdaterInput.getConnectionId();

      if (connectionUpdaterInput.getWorkflowState() != null) {
        workflowState = connectionUpdaterInput.getWorkflowState();
      }

      workflowState.setResetConnection(connectionUpdaterInput.isResetConnection());

      Duration timeToWait = getTimeToWait(connectionUpdaterInput.getConnectionId());

      Workflow.await(timeToWait,
          () -> skipScheduling() || connectionUpdaterInput.isFromFailure());

      val needToProcessSync = !workflowState.isUpdated() && !workflowState.isDeleted();

      if (needToProcessSync) {
        jobId = getOrCreateJobId(connectionUpdaterInput);

        attemptId = createAttemptId(jobId);

        final GeneratedJobInput jobInputs = getJobInput();

        reportJobStarting();
        StandardSyncOutput standardSyncOutput = null;
        try {
          standardSyncOutput = runChildWorkflow(jobInputs);

          workflowState.setFailed(getFailStatus(standardSyncOutput));

          if (workflowState.isFailed()) {
            reportFailure(connectionUpdaterInput, standardSyncOutput);
            prepareForNextRunAndContinueAsNew(connectionUpdaterInput);
          } else {
            reportSuccess(connectionUpdaterInput, standardSyncOutput);
            prepareForNextRunAndContinueAsNew(connectionUpdaterInput);
          }
        } catch (final ChildWorkflowFailure childWorkflowFailure) {
          if (childWorkflowFailure.getCause() instanceof CanceledFailure) {
            // do nothing, cancellation handled by cancellationScope

          } else if (childWorkflowFailure.getCause() instanceof ActivityFailure) {
            final ActivityFailure af = (ActivityFailure) childWorkflowFailure.getCause();
            failures.add(FailureHelper.failureReasonFromWorkflowAndActivity(
                childWorkflowFailure.getWorkflowType(),
                af.getActivityType(),
                af.getCause(),
                jobId,
                attemptId));
            reportFailure(connectionUpdaterInput, standardSyncOutput);
          } else {
            failures.add(
                FailureHelper.unknownOriginFailure(childWorkflowFailure.getCause(), jobId, attemptId));
            reportFailure(connectionUpdaterInput, standardSyncOutput);
          }
        }
      }
    });
  }

  private void reportSuccess(final ConnectionUpdaterInput connectionUpdaterInput, StandardSyncOutput standardSyncOutput) {
    workflowState.setSuccess(true);
    runMandatoryActivity((input) -> jobCreationAndStatusUpdateActivity.jobSuccess(input), new JobSuccessInput(
        jobId,
        attemptId,
        standardSyncOutput));

    resetNewConnectionInput(connectionUpdaterInput);
  }

  private void reportFailure(final ConnectionUpdaterInput connectionUpdaterInput, StandardSyncOutput standardSyncOutput) {
    runMandatoryActivity((input) -> jobCreationAndStatusUpdateActivity.attemptFailure(input), new AttemptFailureInput(
        jobId,
        attemptId,
        standardSyncOutput,
        FailureHelper.failureSummary(failures, partialSuccess)));

    final int maxAttempt = configFetchActivity.getMaxAttempt().getMaxAttempt();
    final int attemptNumber = connectionUpdaterInput.getAttemptNumber();

    if (maxAttempt > attemptNumber) {
      if (workflowState.isResetConnection()) {
        workflowState.setContinueAsReset(true);
      }
      // restart from failure
      connectionUpdaterInput.setAttemptNumber(attemptNumber + 1);
      connectionUpdaterInput.setFromFailure(true);
    } else {
      runMandatoryActivity((input) -> jobCreationAndStatusUpdateActivity.jobFailure(input), new JobFailureInput(
          connectionUpdaterInput.getJobId(),
          "Job failed after too many retries for connection " + connectionId));

      resetNewConnectionInput(connectionUpdaterInput);
    }
  }

  private void resetNewConnectionInput(final ConnectionUpdaterInput connectionUpdaterInput) {
    connectionUpdaterInput.setJobId(null);
    connectionUpdaterInput.setAttemptNumber(1);
    connectionUpdaterInput.setFromFailure(false);
  }

  @Override
  public void submitManualSync() {
    if (workflowState.isRunning()) {
      log.info("Can't schedule a manual workflow if a sync is running for connection {}", connectionId);
      return;
    }

    workflowState.setSkipScheduling(true);
  }

  @Override
  public void cancelJob() {
    if (!workflowState.isRunning()) {
      log.info("Can't cancel a non-running sync for connection {}", connectionId);
      return;
    }
    workflowState.setCancelled(true);
    cancellableSyncWorkflow.cancel();
  }

  @Override
  public void deleteConnection() {
    workflowState.setDeleted(true);
    cancelJob();
  }

  @Override
  public void connectionUpdated() {
    workflowState.setUpdated(true);
  }

  @Override
  public void resetConnection() {
    workflowState.setResetConnection(true);
    if (workflowState.isRunning()) {
      workflowState.setCancelledForReset(true);
      cancellableSyncWorkflow.cancel();
    }
  }

  @Override
  public void retryFailedActivity() {
    workflowState.setRetryFailedActivity(true);
  }

  @Override
  public void simulateFailure() {
    workflowState.setFailed(true);
  }

  @Override
  public WorkflowState getState() {
    return workflowState;
  }

  @Override
  public JobInformation getJobInformation() {
    return new JobInformation(
        jobId == null ? NON_RUNNING_JOB_ID : jobId,
        attemptId == null ? NON_RUNNING_ATTEMPT_ID : attemptId);
  }

  @Override
  public QuarantinedInformation getQuarantinedInformation() {
    return new QuarantinedInformation(
        connectionId,
        jobId == null ? NON_RUNNING_JOB_ID : jobId,
        attemptId == null ? NON_RUNNING_ATTEMPT_ID : attemptId,
        workflowState.isQuarantined());
  }

  private Boolean skipScheduling() {
    return workflowState.isSkipScheduling() || workflowState.isDeleted() || workflowState.isUpdated() || workflowState.isResetConnection();
  }

  private void prepareForNextRunAndContinueAsNew(final ConnectionUpdaterInput connectionUpdaterInput) {
    // Continue the workflow as new
    connectionUpdaterInput.setResetConnection(workflowState.isContinueAsReset());
    failures.clear();
    partialSuccess = null;
    final boolean isDeleted = workflowState.isDeleted();
    workflowState.reset();
    if (!isDeleted) {
      Workflow.continueAsNew(connectionUpdaterInput);
    }
  }

  /**
   * This is running a lambda function that takes {@param input} as an input. If the run of the lambda
   * is thowing an exception, the workflow will be in a quarantined state and can then be manual
   * un-quarantined or a retry of the failed lambda can be trigger through a signal method.
   *
   * We aimed to use this method for call of the temporal activity.
   */
  private <INPUT, OUTPUT> OUTPUT runMandatoryActivityWithOutput(Function<INPUT, OUTPUT> mapper, INPUT input) {
    try {
      return mapper.apply(input);
    } catch (Exception e) {
      log.error("Failed to run an activity for the connection " + connectionId, e);
      workflowState.setQuarantined(true);
      workflowState.setRetryFailedActivity(false);
      Workflow.await(() -> workflowState.isRetryFailedActivity());
      log.error("Retrying an activity for the connection " + connectionId, e);
      workflowState.setQuarantined(false);
      workflowState.setRetryFailedActivity(false);
      return runMandatoryActivityWithOutput(mapper, input);
    }
  }

  /**
   * Similar to runMandatoryActivityWithOutput but for methods that don't return
   */
  private <INPUT> void runMandatoryActivity(Consumer<INPUT> consumer, INPUT input) {
    runMandatoryActivityWithOutput((inputInternal) -> {
      consumer.accept(inputInternal);
      return null;
    }, input);
  }

  /**
   * Return the duration to wait. This is calculated by the configFetchActivity and return the
   * duration to wait until the next run
   *
   * This return the time to wait since the last successful run based on the schedule. If the workflow
   * is manual or disabled the time to wait will be infinite.
   */
  private Duration getTimeToWait(UUID connectionId) {
    // Scheduling
    final ScheduleRetrieverInput scheduleRetrieverInput = new ScheduleRetrieverInput(connectionId);

    final ScheduleRetrieverOutput scheduleRetrieverOutput = runMandatoryActivityWithOutput(configFetchActivity::getTimeToWait,
        scheduleRetrieverInput);

    return scheduleRetrieverOutput.getTimeToWait();
  }

  /**
   * Creates a new job if it is not present in the input. If the jobId is specified in the input of
   * the connectionManagerWorkflow, we will return it. Otherwise we will create a job and return its
   * id.
   */
  private Long getOrCreateJobId(final ConnectionUpdaterInput connectionUpdaterInput) {
    if (connectionUpdaterInput.getJobId() != null) {
      return connectionUpdaterInput.getJobId();
    }

    final JobCreationOutput jobCreationOutput =
        runMandatoryActivityWithOutput(
            jobCreationAndStatusUpdateActivity::createNewJob,
            new JobCreationInput(
                connectionUpdaterInput.getConnectionId(), workflowState.isResetConnection()));
    connectionUpdaterInput.setJobId(jobCreationOutput.getJobId());

    return jobCreationOutput.getJobId();
  }

  /**
   * Create a new attempt for a given jobId
   */
  private Integer createAttemptId(long jobId) {
    final AttemptCreationOutput attemptCreationOutput =
        runMandatoryActivityWithOutput(
            jobCreationAndStatusUpdateActivity::createNewAttempt,
            new AttemptCreationInput(
                jobId));

    return attemptCreationOutput.getAttemptId();
  }

  /**
   * Generate the input that is needed by the job. It will generate the configuration needed by the
   * job and will generate a different output if the job is a sync or a reset.
   */
  private GeneratedJobInput getJobInput() {
    final SyncInput getSyncInputActivitySyncInput = new SyncInput(
        attemptId,
        jobId,
        workflowState.isResetConnection());

    final GeneratedJobInput syncWorkflowInputs = runMandatoryActivityWithOutput(
        getSyncInputActivity::getSyncWorkflowInput,
        getSyncInputActivitySyncInput);

    return syncWorkflowInputs;
  }

  /**
   * Report the job as started in the job tracker and set it as running in the workflow internal
   * state.
   */
  private void reportJobStarting() {
    runMandatoryActivity(
        jobCreationAndStatusUpdateActivity::reportJobStart,
        new ReportJobStartInput(
            jobId));

    workflowState.setRunning(true);
  }

  /**
   * Start the child SyncWorkflow
   */
  private StandardSyncOutput runChildWorkflow(GeneratedJobInput jobInputs) {
    final SyncWorkflow childSync = Workflow.newChildWorkflowStub(SyncWorkflow.class,
        ChildWorkflowOptions.newBuilder()
            .setWorkflowId("sync_" + jobId)
            .setTaskQueue(TemporalJobType.CONNECTION_UPDATER.name())
            // This will cancel the child workflow when the parent is terminated
            .setParentClosePolicy(ParentClosePolicy.PARENT_CLOSE_POLICY_TERMINATE)
            .build());

    return childSync.run(
        jobInputs.getJobRunConfig(),
        jobInputs.getSourceLauncherConfig(),
        jobInputs.getDestinationLauncherConfig(),
        jobInputs.getSyncInput(),
        connectionId);
  }

  /**
   * Set the internal status as failed and save the failures reasons
   */
  private boolean getFailStatus(StandardSyncOutput standardSyncOutput) {
    StandardSyncSummary standardSyncSummary = standardSyncOutput.getStandardSyncSummary();

    if (standardSyncSummary != null && standardSyncSummary.getStatus() == ReplicationStatus.FAILED) {
      failures.addAll(standardSyncOutput.getFailures());
      partialSuccess = standardSyncSummary.getTotalStats().getRecordsCommitted() > 0;
      return true;
    }
    return false;
  }

  /**
   * Delete a connection
   */
  private void deleteConnectionBeforeTerminatingTheWorkflow() {
    final ConnectionDeletionInput connectionDeletionInput = new ConnectionDeletionInput(connectionId);
    runMandatoryActivity(connectionDeletionActivity::deleteConnection, connectionDeletionInput);
  }

  /**
   * Set a job as cancel and continue to the next job if and continue as a reset if needed
   */
  private void reportCancelledAndContinueWith(boolean isReset, ConnectionUpdaterInput connectionUpdaterInput) {
    workflowState.setContinueAsReset(isReset);
    runMandatoryActivity(jobCreationAndStatusUpdateActivity::jobCancelled,
        new JobCancelledInput(
            jobId,
            attemptId,
            FailureHelper.failureSummaryForCancellation(jobId, attemptId, failures, partialSuccess)));
    resetNewConnectionInput(connectionUpdaterInput);
    prepareForNextRunAndContinueAsNew(connectionUpdaterInput);
  }

}<|MERGE_RESOLUTION|>--- conflicted
+++ resolved
@@ -83,112 +83,8 @@
   public void run(final ConnectionUpdaterInput connectionUpdaterInput) throws RetryableException {
     try {
       try {
-<<<<<<< HEAD
         cancellableSyncWorkflow = generateSyncWorkflowRunnable(connectionUpdaterInput);
         cancellableSyncWorkflow.run();
-=======
-        syncWorkflowCancellationScope = Workflow.newCancellationScope(() -> {
-          // Scheduling
-          final ScheduleRetrieverInput scheduleRetrieverInput = new ScheduleRetrieverInput(
-              connectionUpdaterInput.getConnectionId());
-
-          workflowState.setResetConnection(connectionUpdaterInput.isResetConnection());
-
-          final ScheduleRetrieverOutput scheduleRetrieverOutput = configFetchActivity.getTimeToWait(scheduleRetrieverInput);
-          Workflow.await(scheduleRetrieverOutput.getTimeToWait(),
-              () -> skipScheduling() || connectionUpdaterInput.isFromFailure());
-          if (!workflowState.isUpdated() && !workflowState.isDeleted()) {
-            maybeJobId = Optional.ofNullable(connectionUpdaterInput.getJobId()).or(() -> {
-              final JobCreationOutput jobCreationOutput =
-                  runMandatoryActivityWithOutput(
-                      (input) -> jobCreationAndStatusUpdateActivity.createNewJob(input),
-                      new JobCreationInput(
-                          connectionUpdaterInput.getConnectionId(), workflowState.isResetConnection()));
-              connectionUpdaterInput.setJobId(jobCreationOutput.getJobId());
-              return Optional.ofNullable(jobCreationOutput.getJobId());
-            });
-
-            maybeAttemptId = Optional.ofNullable(connectionUpdaterInput.getAttemptId()).or(() -> maybeJobId.map(jobId -> {
-              final AttemptCreationOutput attemptCreationOutput =
-                  runMandatoryActivityWithOutput(
-                      (input) -> jobCreationAndStatusUpdateActivity.createNewAttempt(input),
-                      new AttemptCreationInput(
-                          jobId));
-              connectionUpdaterInput.setAttemptId(attemptCreationOutput.getAttemptId());
-              return attemptCreationOutput.getAttemptId();
-            }));
-
-            // Sync workflow
-            final SyncInput getSyncInputActivitySyncInput = new SyncInput(
-                maybeAttemptId.get(),
-                maybeJobId.get(),
-                workflowState.isResetConnection());
-
-            runMandatoryActivity(
-                (input) -> jobCreationAndStatusUpdateActivity.reportJobStart(input),
-                new ReportJobStartInput(
-                    maybeJobId.get()));
-
-            final SyncOutput syncWorkflowInputs = runMandatoryActivityWithOutput(
-                (input) -> getSyncInputActivity.getSyncWorkflowInput(input),
-                getSyncInputActivitySyncInput);
-
-            workflowState.setRunning(true);
-
-            final SyncWorkflow childSync = Workflow.newChildWorkflowStub(SyncWorkflow.class,
-                ChildWorkflowOptions.newBuilder()
-                    .setWorkflowId("sync_" + maybeJobId.get())
-                    .setTaskQueue(TemporalJobType.CONNECTION_UPDATER.name())
-                    // we want to send a signal to the child workflow, not kill it, so we can choose how to handle it.
-                    // this is necessary to be able to retry (think "resume") the orchestrator run in an activity and
-                    // propagate cancellation to that level.
-                    .setParentClosePolicy(ParentClosePolicy.PARENT_CLOSE_POLICY_REQUEST_CANCEL)
-                    .build());
-
-            final UUID connectionId = connectionUpdaterInput.getConnectionId();
-
-            try {
-              standardSyncOutput = Optional.ofNullable(childSync.run(
-                  syncWorkflowInputs.getJobRunConfig(),
-                  syncWorkflowInputs.getSourceLauncherConfig(),
-                  syncWorkflowInputs.getDestinationLauncherConfig(),
-                  syncWorkflowInputs.getSyncInput(),
-                  connectionId));
-
-              final StandardSyncSummary standardSyncSummary = standardSyncOutput.get().getStandardSyncSummary();
-
-              if (workflowState.isResetConnection()) {
-                workflowState.setResetConnection(false);
-              }
-
-              if (standardSyncSummary != null && standardSyncSummary.getStatus() == ReplicationStatus.FAILED) {
-                failures.addAll(standardSyncOutput.get().getFailures());
-                partialSuccess = standardSyncSummary.getTotalStats().getRecordsCommitted() > 0;
-                workflowState.setFailed(true);
-              }
-            } catch (final ChildWorkflowFailure childWorkflowFailure) {
-              if (childWorkflowFailure.getCause() instanceof CanceledFailure) {
-                // do nothing, cancellation handled by cancellationScope
-
-              } else if (childWorkflowFailure.getCause() instanceof ActivityFailure) {
-                final ActivityFailure af = (ActivityFailure) childWorkflowFailure.getCause();
-                failures.add(FailureHelper.failureReasonFromWorkflowAndActivity(
-                    childWorkflowFailure.getWorkflowType(),
-                    af.getActivityType(),
-                    af.getCause(),
-                    maybeJobId.get(),
-                    maybeAttemptId.get()));
-                throw childWorkflowFailure;
-              } else {
-                failures.add(
-                    FailureHelper.unknownOriginFailure(childWorkflowFailure.getCause(), maybeJobId.get(), maybeAttemptId.get()));
-                throw childWorkflowFailure;
-              }
-            }
-          }
-        });
-        syncWorkflowCancellationScope.run();
->>>>>>> c4b172aa
       } catch (final CanceledFailure cf) {
         // When a scope is cancelled temporal will thow a CanceledFailure as you can see here:
         // https://github.com/temporalio/sdk-java/blob/master/temporal-sdk/src/main/java/io/temporal/workflow/CancellationScope.java#L72
@@ -526,7 +422,7 @@
             .setWorkflowId("sync_" + jobId)
             .setTaskQueue(TemporalJobType.CONNECTION_UPDATER.name())
             // This will cancel the child workflow when the parent is terminated
-            .setParentClosePolicy(ParentClosePolicy.PARENT_CLOSE_POLICY_TERMINATE)
+            .setParentClosePolicy(ParentClosePolicy.PARENT_CLOSE_POLICY_REQUEST_CANCEL)
             .build());
 
     return childSync.run(
