--- conflicted
+++ resolved
@@ -345,14 +345,6 @@
     final IntegrationLauncherConfig destinationLauncherConfig = jobInputs.getDestinationLauncherConfig();
     final SyncCheckConnectionFailure checkFailure = new SyncCheckConnectionFailure(jobRunConfig);
 
-<<<<<<< HEAD
-    final StandardCheckConnectionInput sourceConfiguration = new StandardCheckConnectionInput().withConnectionConfiguration(sourceConfig);
-    final CheckConnectionInput checkSourceInput = new CheckConnectionInput(jobRunConfig, sourceLauncherConfig, sourceConfiguration);
-
-    final JobCheckFailureInput jobStateInput =
-        new JobCheckFailureInput(Long.parseLong(jobRunConfig.getJobId()), jobRunConfig.getAttemptId().intValue(), connectionId);
-    boolean isLastJobOrAttemptFailure = runMandatoryActivityWithOutput(jobCreationAndStatusUpdateActivity::isLastJobOrAttemptFailure, jobStateInput);
-=======
     final StandardCheckConnectionInput standardCheckInputSource = new StandardCheckConnectionInput()
         .withActorType(ActorType.SOURCE)
         .withActorId(syncInput.getSourceId())
@@ -363,7 +355,6 @@
         new JobCheckFailureInput(Long.parseLong(jobRunConfig.getJobId()), jobRunConfig.getAttemptId().intValue(), connectionId);
     final boolean isLastJobOrAttemptFailure =
         runMandatoryActivityWithOutput(jobCreationAndStatusUpdateActivity::isLastJobOrAttemptFailure, jobStateInput);
->>>>>>> 3c52168f
     if (isResetJob(sourceLauncherConfig) || checkFailure.isFailed() || !isLastJobOrAttemptFailure) {
       // reset jobs don't need to connect to any external source, so check connection is unnecessary
       log.info("SOURCE CHECK: Skipped");
