/*
 * Copyright (c) 2021 Airbyte, Inc., all rights reserved.
 */

package io.airbyte.workers.temporal.scheduling;

import io.airbyte.config.FailureReason;
import io.airbyte.config.StandardSyncOutput;
import io.airbyte.config.StandardSyncSummary;
import io.airbyte.config.StandardSyncSummary.ReplicationStatus;
import io.airbyte.workers.helper.FailureHelper;
import io.airbyte.workers.temporal.TemporalJobType;
import io.airbyte.workers.temporal.exception.RetryableException;
import io.airbyte.workers.temporal.scheduling.activities.ConfigFetchActivity;
import io.airbyte.workers.temporal.scheduling.activities.ConfigFetchActivity.ScheduleRetrieverInput;
import io.airbyte.workers.temporal.scheduling.activities.ConfigFetchActivity.ScheduleRetrieverOutput;
import io.airbyte.workers.temporal.scheduling.activities.ConnectionDeletionActivity;
import io.airbyte.workers.temporal.scheduling.activities.ConnectionDeletionActivity.ConnectionDeletionInput;
import io.airbyte.workers.temporal.scheduling.activities.GenerateInputActivity;
import io.airbyte.workers.temporal.scheduling.activities.GenerateInputActivity.SyncInput;
import io.airbyte.workers.temporal.scheduling.activities.GenerateInputActivity.SyncOutput;
import io.airbyte.workers.temporal.scheduling.activities.JobCreationAndStatusUpdateActivity;
import io.airbyte.workers.temporal.scheduling.activities.JobCreationAndStatusUpdateActivity.AttemptCreationInput;
import io.airbyte.workers.temporal.scheduling.activities.JobCreationAndStatusUpdateActivity.AttemptCreationOutput;
import io.airbyte.workers.temporal.scheduling.activities.JobCreationAndStatusUpdateActivity.AttemptFailureInput;
import io.airbyte.workers.temporal.scheduling.activities.JobCreationAndStatusUpdateActivity.JobCancelledInput;
import io.airbyte.workers.temporal.scheduling.activities.JobCreationAndStatusUpdateActivity.JobCreationInput;
import io.airbyte.workers.temporal.scheduling.activities.JobCreationAndStatusUpdateActivity.JobCreationOutput;
import io.airbyte.workers.temporal.scheduling.activities.JobCreationAndStatusUpdateActivity.JobFailureInput;
import io.airbyte.workers.temporal.scheduling.activities.JobCreationAndStatusUpdateActivity.JobSuccessInput;
import io.airbyte.workers.temporal.scheduling.activities.JobCreationAndStatusUpdateActivity.ReportJobStartInput;
import io.airbyte.workers.temporal.scheduling.shared.ActivityConfiguration;
import io.airbyte.workers.temporal.scheduling.state.WorkflowState;
import io.airbyte.workers.temporal.scheduling.state.listener.NoopStateListener;
import io.airbyte.workers.temporal.sync.SyncWorkflow;
import io.temporal.api.enums.v1.ParentClosePolicy;
import io.temporal.failure.ActivityFailure;
import io.temporal.failure.CanceledFailure;
import io.temporal.failure.ChildWorkflowFailure;
import io.temporal.workflow.CancellationScope;
import io.temporal.workflow.ChildWorkflowOptions;
import io.temporal.workflow.Workflow;
import java.time.Duration;
import java.util.HashSet;
import java.util.Optional;
import java.util.Set;
import java.util.UUID;
import java.util.function.Consumer;
import java.util.function.Function;
import lombok.extern.slf4j.Slf4j;

@Slf4j
public class ConnectionManagerWorkflowImpl implements ConnectionManagerWorkflow {

  public long NON_RUNNING_JOB_ID;
  public int NON_RUNNING_ATTEMPT_ID;

  private WorkflowState workflowState = new WorkflowState(UUID.randomUUID(), new NoopStateListener());

  Optional<Long> maybeJobId = Optional.empty();
  Optional<Integer> maybeAttemptId = Optional.empty();

  Optional<StandardSyncOutput> standardSyncOutput = Optional.empty();
  final Set<FailureReason> failures = new HashSet<>();
  Boolean partialSuccess = null;

  private final GenerateInputActivity getSyncInputActivity =
      Workflow.newActivityStub(GenerateInputActivity.class, ActivityConfiguration.SHORT_ACTIVITY_OPTIONS);
  private final JobCreationAndStatusUpdateActivity jobCreationAndStatusUpdateActivity =
      Workflow.newActivityStub(JobCreationAndStatusUpdateActivity.class, ActivityConfiguration.SHORT_ACTIVITY_OPTIONS);
  private final ConfigFetchActivity configFetchActivity =
      Workflow.newActivityStub(ConfigFetchActivity.class, ActivityConfiguration.SHORT_ACTIVITY_OPTIONS);
  private final ConnectionDeletionActivity connectionDeletionActivity =
      Workflow.newActivityStub(ConnectionDeletionActivity.class, ActivityConfiguration.SHORT_ACTIVITY_OPTIONS);

  private CancellationScope syncWorkflowCancellationScope;

  private UUID connectionId;

  public ConnectionManagerWorkflowImpl() {}

  @Override
  public void run(final ConnectionUpdaterInput connectionUpdaterInput) throws RetryableException {
    connectionId = connectionUpdaterInput.getConnectionId();
    try {
      if (connectionUpdaterInput.getWorkflowState() != null) {
        workflowState = connectionUpdaterInput.getWorkflowState();
      }
      try {
        syncWorkflowCancellationScope = Workflow.newCancellationScope(() -> {
          // Scheduling
          final ScheduleRetrieverInput scheduleRetrieverInput = new ScheduleRetrieverInput(
              connectionUpdaterInput.getConnectionId());

          workflowState.setResetConnection(connectionUpdaterInput.isResetConnection());

          final ScheduleRetrieverOutput scheduleRetrieverOutput = configFetchActivity.getTimeToWait(scheduleRetrieverInput);
          Workflow.await(scheduleRetrieverOutput.getTimeToWait(),
              () -> skipScheduling() || connectionUpdaterInput.isFromFailure());
          if (!workflowState.isUpdated() && !workflowState.isDeleted()) {
            maybeJobId = Optional.ofNullable(connectionUpdaterInput.getJobId()).or(() -> {
              final JobCreationOutput jobCreationOutput =
                  runActivityWithOutput(
                      (input) -> jobCreationAndStatusUpdateActivity.createNewJob(input),
                      new JobCreationInput(
                          connectionUpdaterInput.getConnectionId(), workflowState.isResetConnection()));
              connectionUpdaterInput.setJobId(jobCreationOutput.getJobId());
              return Optional.ofNullable(jobCreationOutput.getJobId());
            });

            maybeAttemptId = Optional.ofNullable(connectionUpdaterInput.getAttemptId()).or(() -> maybeJobId.map(jobId -> {
              final AttemptCreationOutput attemptCreationOutput =
                  runActivityWithOutput(
                      (input) -> jobCreationAndStatusUpdateActivity.createNewAttempt(input),
                      new AttemptCreationInput(
                          jobId));
              connectionUpdaterInput.setAttemptId(attemptCreationOutput.getAttemptId());
              return attemptCreationOutput.getAttemptId();
            }));

            // Sync workflow
            final SyncInput getSyncInputActivitySyncInput = new SyncInput(
                maybeAttemptId.get(),
                maybeJobId.get(),
                workflowState.isResetConnection());

            runActivity(
                (input) -> jobCreationAndStatusUpdateActivity.reportJobStart(input),
                new ReportJobStartInput(
                    maybeJobId.get()));

            final SyncOutput syncWorkflowInputs = runActivityWithOutput(
                (input) -> getSyncInputActivity.getSyncWorkflowInput(input),
                getSyncInputActivitySyncInput);

            workflowState.setRunning(true);

            final SyncWorkflow childSync = Workflow.newChildWorkflowStub(SyncWorkflow.class,
                ChildWorkflowOptions.newBuilder()
                    .setWorkflowId("sync_" + maybeJobId.get())
                    .setTaskQueue(TemporalJobType.CONNECTION_UPDATER.name())
                    // This will cancel the child workflow when the parent is terminated
                    .setParentClosePolicy(ParentClosePolicy.PARENT_CLOSE_POLICY_TERMINATE)
                    .build());

            final UUID connectionId = connectionUpdaterInput.getConnectionId();

            try {
              standardSyncOutput = Optional.ofNullable(childSync.run(
                  syncWorkflowInputs.getJobRunConfig(),
                  syncWorkflowInputs.getSourceLauncherConfig(),
                  syncWorkflowInputs.getDestinationLauncherConfig(),
                  syncWorkflowInputs.getSyncInput(),
                  connectionId));

              final StandardSyncSummary standardSyncSummary = standardSyncOutput.get().getStandardSyncSummary();

              if (workflowState.isResetConnection()) {
                workflowState.setResetConnection(false);
              }

              if (standardSyncSummary != null && standardSyncSummary.getStatus() == ReplicationStatus.FAILED) {
                failures.addAll(standardSyncOutput.get().getFailures());
                partialSuccess = standardSyncSummary.getTotalStats().getRecordsCommitted() > 0;
                workflowState.setFailed(true);
              }
            } catch (final ChildWorkflowFailure childWorkflowFailure) {
              if (childWorkflowFailure.getCause() instanceof CanceledFailure) {
                // do nothing, cancellation handled by cancellationScope

              } else if (childWorkflowFailure.getCause() instanceof ActivityFailure) {
                final ActivityFailure af = (ActivityFailure) childWorkflowFailure.getCause();
                failures.add(FailureHelper.failureReasonFromWorkflowAndActivity(
                    childWorkflowFailure.getWorkflowType(),
                    af.getActivityType(),
                    af.getCause(),
                    maybeJobId.get(),
                    maybeAttemptId.get()));
                throw childWorkflowFailure;
              } else {
                failures.add(
                    FailureHelper.unknownOriginFailure(childWorkflowFailure.getCause(), maybeJobId.get(), maybeAttemptId.get()));
                throw childWorkflowFailure;
              }
            }
          }
        });
        syncWorkflowCancellationScope.run();
      } catch (final CanceledFailure cf) {
        // When a scope is cancelled temporal will thow a CanceledFailure as you can see here:
        // https://github.com/temporalio/sdk-java/blob/master/temporal-sdk/src/main/java/io/temporal/workflow/CancellationScope.java#L72
        // The naming is very misleading, it is not a failure but the expected behavior...
      }

      // The workflow state will be updated to true if a reset happened while a job was running.
      // We need to propagate that to the new run that will be continued as new.
      // When cancelling a reset, we endure that the next workflow won't be a reset.
      // We are using a specific workflow state for that, this makes the set of the fact that we are going
      // to continue as a reset testable.
      if (workflowState.isCancelledForReset()) {
        workflowState.setContinueAsReset(true);
        connectionUpdaterInput.setJobId(null);
        connectionUpdaterInput.setAttemptNumber(1);
        connectionUpdaterInput.setFromFailure(false);
        connectionUpdaterInput.setAttemptId(null);
      } else {
        workflowState.setContinueAsReset(false);
      }

      if (workflowState.isUpdated() && !workflowState.isRunning()) {
        log.error("A connection configuration has changed for the connection {} when no sync was running. The job will be restarted",
            connectionUpdaterInput.getConnectionId());
      } else if (workflowState.isDeleted()) {
        // Stop the runs
        final ConnectionDeletionInput connectionDeletionInput = new ConnectionDeletionInput(connectionUpdaterInput.getConnectionId());
        runActivity((input) -> connectionDeletionActivity.deleteConnection(input), connectionDeletionInput);
        return;
<<<<<<< HEAD
      } else if (workflowState.isCancelled()) {
        runActivity((input) -> jobCreationAndStatusUpdateActivity.jobCancelled(input),
            new JobCancelledInput(
                maybeJobId.get(),
                maybeAttemptId.get(),
                FailureHelper.failureSummaryForCancellation(maybeJobId.get(), maybeAttemptId.get(), failures, partialSuccess)));
=======
      } else if (workflowState.isCancelled() || workflowState.isCancelledForReset()) {
        jobCreationAndStatusUpdateActivity.jobCancelled(new JobCancelledInput(
            maybeJobId.get(),
            maybeAttemptId.get(),
            FailureHelper.failureSummaryForCancellation(maybeJobId.get(), maybeAttemptId.get(), failures, partialSuccess)));
>>>>>>> b742a451
        resetNewConnectionInput(connectionUpdaterInput);
      } else if (workflowState.isFailed()) {
        reportFailure(connectionUpdaterInput);
      } else {
        // report success
        reportSuccess(connectionUpdaterInput);
      }
      continueAsNew(connectionUpdaterInput);
    } catch (final Exception e) {
      log.error("The connection update workflow has failed, will create a new attempt.", e);

      reportFailure(connectionUpdaterInput);
      continueAsNew(connectionUpdaterInput);
    }
  }

  private void reportSuccess(final ConnectionUpdaterInput connectionUpdaterInput) {
    workflowState.setSuccess(true);
    runActivity((input) -> jobCreationAndStatusUpdateActivity.jobSuccess(input), new JobSuccessInput(
        maybeJobId.get(),
        maybeAttemptId.get(),
        standardSyncOutput.orElse(null)));

    resetNewConnectionInput(connectionUpdaterInput);
  }

  private void reportFailure(final ConnectionUpdaterInput connectionUpdaterInput) {
    runActivity((input) -> jobCreationAndStatusUpdateActivity.attemptFailure(input), new AttemptFailureInput(
        connectionUpdaterInput.getJobId(),
        connectionUpdaterInput.getAttemptId(),
        standardSyncOutput.orElse(null),
        FailureHelper.failureSummary(failures, partialSuccess)));

    final int maxAttempt = configFetchActivity.getMaxAttempt().getMaxAttempt();
    final int attemptNumber = connectionUpdaterInput.getAttemptNumber();

    if (maxAttempt > attemptNumber) {
      // restart from failure
      connectionUpdaterInput.setAttemptNumber(attemptNumber + 1);
      connectionUpdaterInput.setFromFailure(true);
    } else {
      runActivity((input) -> jobCreationAndStatusUpdateActivity.jobFailure(input), new JobFailureInput(
          connectionUpdaterInput.getJobId(),
          "Job failed after too many retries for connection " + connectionId));

      Workflow.await(Duration.ofMinutes(1), () -> skipScheduling());

      resetNewConnectionInput(connectionUpdaterInput);
    }
  }

  private void resetNewConnectionInput(final ConnectionUpdaterInput connectionUpdaterInput) {
    connectionUpdaterInput.setJobId(null);
    connectionUpdaterInput.setAttemptNumber(1);
    connectionUpdaterInput.setFromFailure(false);
  }

  @Override
  public void submitManualSync() {
    if (workflowState.isRunning()) {
      log.info("Can't schedule a manual workflow if a sync is running for connection {}", connectionId);
      return;
    }

    workflowState.setSkipScheduling(true);
  }

  @Override
  public void cancelJob() {
    if (!workflowState.isRunning()) {
      log.info("Can't cancel a non-running sync for connection {}", connectionId);
      return;
    }
    workflowState.setCancelled(true);
    syncWorkflowCancellationScope.cancel();
  }

  @Override
  public void deleteConnection() {
    workflowState.setDeleted(true);
    cancelJob();
  }

  @Override
  public void connectionUpdated() {
    workflowState.setUpdated(true);
  }

  @Override
  public void resetConnection() {
    workflowState.setResetConnection(true);
    if (workflowState.isRunning()) {
      workflowState.setCancelledForReset(true);
      syncWorkflowCancellationScope.cancel();
    }
  }

  @Override
  public void retryFailActivity() {
    workflowState.setRetryFailedActivity(true);
  }

  @Override
  public void simulateFailure() {
    workflowState.setFailed(true);
  }

  @Override
  public WorkflowState getState() {
    return workflowState;
  }

  @Override
  public JobInformation getJobInformation() {
    return new JobInformation(
        maybeJobId.orElse(NON_RUNNING_JOB_ID),
        maybeAttemptId.orElse(NON_RUNNING_ATTEMPT_ID));
  }

  @Override
  public StuckInformation getStuckInformation() {
    return new StuckInformation(
        connectionId,
        maybeJobId.orElse(NON_RUNNING_JOB_ID),
        maybeAttemptId.orElse(NON_RUNNING_ATTEMPT_ID),
        workflowState.isStuck());
  }

  private Boolean skipScheduling() {
    return workflowState.isSkipScheduling() || workflowState.isDeleted() || workflowState.isUpdated() || workflowState.isResetConnection();
  }

  private void continueAsNew(final ConnectionUpdaterInput connectionUpdaterInput) {
    // Continue the workflow as new
    connectionUpdaterInput.setAttemptId(null);
    connectionUpdaterInput.setResetConnection(workflowState.isContinueAsReset());
    failures.clear();
    partialSuccess = null;
    final boolean isDeleted = workflowState.isDeleted();
    workflowState.reset();
    if (!isDeleted) {
      Workflow.continueAsNew(connectionUpdaterInput);
    }
  }

  private <INPUT, OUTPUT> OUTPUT runActivityWithOutput(Function<INPUT, OUTPUT> mapper, INPUT input) {
    try {
      return mapper.apply(input);
    } catch (Exception e) {
      log.error("Failed to run an activity for the connection " + connectionId, e);
      workflowState.setStuck(true);
      workflowState.setRetryFailedActivity(false);
      Workflow.await(() -> workflowState.isRetryFailedActivity());
      log.error("Retrying an activity for the connection " + connectionId, e);
      workflowState.setStuck(false);
      workflowState.setRetryFailedActivity(false);
      return runActivityWithOutput(mapper, input);
    }
  }

  private <INPUT> void runActivity(Consumer<INPUT> consumer, INPUT input) {
    try {
      consumer.accept(input);
    } catch (Exception e) {
      log.error("Failed to run an activity for the connection " + connectionId, e);
      workflowState.setStuck(true);
      workflowState.setRetryFailedActivity(false);
      Workflow.await(() -> workflowState.isRetryFailedActivity());
      log.error("Retrying an activity for the connection " + connectionId, e);
      workflowState.setStuck(false);
      workflowState.setRetryFailedActivity(false);
      runActivity(consumer, input);
    }
  }

}<|MERGE_RESOLUTION|>--- conflicted
+++ resolved
@@ -215,20 +215,12 @@
         final ConnectionDeletionInput connectionDeletionInput = new ConnectionDeletionInput(connectionUpdaterInput.getConnectionId());
         runActivity((input) -> connectionDeletionActivity.deleteConnection(input), connectionDeletionInput);
         return;
-<<<<<<< HEAD
-      } else if (workflowState.isCancelled()) {
+      } else if (workflowState.isCancelled() || workflowState.isCancelledForReset()) {
         runActivity((input) -> jobCreationAndStatusUpdateActivity.jobCancelled(input),
             new JobCancelledInput(
                 maybeJobId.get(),
                 maybeAttemptId.get(),
                 FailureHelper.failureSummaryForCancellation(maybeJobId.get(), maybeAttemptId.get(), failures, partialSuccess)));
-=======
-      } else if (workflowState.isCancelled() || workflowState.isCancelledForReset()) {
-        jobCreationAndStatusUpdateActivity.jobCancelled(new JobCancelledInput(
-            maybeJobId.get(),
-            maybeAttemptId.get(),
-            FailureHelper.failureSummaryForCancellation(maybeJobId.get(), maybeAttemptId.get(), failures, partialSuccess)));
->>>>>>> b742a451
         resetNewConnectionInput(connectionUpdaterInput);
       } else if (workflowState.isFailed()) {
         reportFailure(connectionUpdaterInput);
