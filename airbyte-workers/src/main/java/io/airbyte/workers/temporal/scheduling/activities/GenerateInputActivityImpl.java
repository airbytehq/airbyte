--- conflicted
+++ resolved
@@ -111,12 +111,9 @@
           .withAttemptId((long) attempt)
           .withDockerImage(config.getDestinationDockerImage())
           .withProtocolVersion(config.getDestinationProtocolVersion())
-<<<<<<< HEAD
-          .withIsCustomConnector(config.getIsDestinationCustomConnector());
-=======
+          .withIsCustomConnector(config.getIsDestinationCustomConnector())
           .withNormalizationDockerImage(destinationNormalizationDockerImage)
           .withSupportsDbt(supportDbt);
->>>>>>> da0d9a79
 
       final StandardSyncInput syncInput = new StandardSyncInput()
           .withNamespaceDefinition(config.getNamespaceDefinition())
