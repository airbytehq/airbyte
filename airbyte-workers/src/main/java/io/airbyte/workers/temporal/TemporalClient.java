--- conflicted
+++ resolved
@@ -427,11 +427,7 @@
       return resetResult;
     }
 
-<<<<<<< HEAD
-    final long oldJobId = resetResult.getJobId().get();
-=======
     final long resetJobId = resetResult.getJobId().get();
->>>>>>> 69458f80
 
     do {
       try {
