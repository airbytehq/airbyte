/*
 * Copyright (c) 2021 Airbyte, Inc., all rights reserved.
 */

package io.airbyte.workers.temporal;

import com.google.common.annotations.VisibleForTesting;
import io.airbyte.config.JobCheckConnectionConfig;
import io.airbyte.config.JobConfig;
import io.airbyte.config.JobDiscoverCatalogConfig;
import io.airbyte.config.JobGetSpecConfig;
import io.airbyte.config.JobSyncConfig;
import io.airbyte.config.StandardCheckConnectionInput;
import io.airbyte.config.StandardCheckConnectionOutput;
import io.airbyte.config.StandardDiscoverCatalogInput;
import io.airbyte.config.StandardSyncInput;
import io.airbyte.config.StandardSyncOutput;
import io.airbyte.protocol.models.AirbyteCatalog;
import io.airbyte.protocol.models.ConnectorSpecification;
import io.airbyte.scheduler.models.IntegrationLauncherConfig;
import io.airbyte.scheduler.models.JobRunConfig;
import io.airbyte.workers.WorkerUtils;
import io.airbyte.workers.temporal.check.connection.CheckConnectionWorkflow;
import io.airbyte.workers.temporal.discover.catalog.DiscoverCatalogWorkflow;
import io.airbyte.workers.temporal.scheduling.ConnectionUpdaterInput;
import io.airbyte.workers.temporal.scheduling.ConnectionUpdaterWorkflow;
import io.airbyte.workers.temporal.spec.SpecWorkflow;
import io.airbyte.workers.temporal.sync.SyncWorkflow;
import io.temporal.client.BatchRequest;
import io.temporal.client.WorkflowClient;
import java.nio.file.Path;
import java.util.UUID;
import java.util.concurrent.ExecutorService;
import java.util.concurrent.Executors;
import java.util.concurrent.Future;
import java.util.function.Supplier;

public class TemporalClient {

  private final Path workspaceRoot;
  private final WorkflowClient client;

  public static TemporalClient production(final String temporalHost, final Path workspaceRoot) {
    return new TemporalClient(TemporalUtils.createTemporalClient(temporalHost), workspaceRoot);
  }

  // todo (cgardens) - there are two sources of truth on workspace root. we need to get this down to
  // one. either temporal decides and can report it or it is injected into temporal runs.
  public TemporalClient(final WorkflowClient client, final Path workspaceRoot) {
    this.client = client;
    this.workspaceRoot = workspaceRoot;
  }

  public TemporalResponse<ConnectorSpecification> submitGetSpec(final UUID jobId, final int attempt, final JobGetSpecConfig config) {
    final JobRunConfig jobRunConfig = TemporalUtils.createJobRunConfig(jobId, attempt);

    final IntegrationLauncherConfig launcherConfig = new IntegrationLauncherConfig()
        .withJobId(jobId.toString())
        .withAttemptId((long) attempt)
        .withDockerImage(config.getDockerImage());
    return execute(jobRunConfig,
        () -> getWorkflowStub(SpecWorkflow.class, TemporalJobType.GET_SPEC).run(jobRunConfig, launcherConfig));

  }

  public TemporalResponse<StandardCheckConnectionOutput> submitCheckConnection(final UUID jobId,
                                                                               final int attempt,
                                                                               final JobCheckConnectionConfig config) {
    final JobRunConfig jobRunConfig = TemporalUtils.createJobRunConfig(jobId, attempt);
    final IntegrationLauncherConfig launcherConfig = new IntegrationLauncherConfig()
        .withJobId(jobId.toString())
        .withAttemptId((long) attempt)
        .withDockerImage(config.getDockerImage());
    final StandardCheckConnectionInput input = new StandardCheckConnectionInput().withConnectionConfiguration(config.getConnectionConfiguration());

    return execute(jobRunConfig,
        () -> getWorkflowStub(CheckConnectionWorkflow.class, TemporalJobType.CHECK_CONNECTION).run(jobRunConfig, launcherConfig, input));
  }

  public TemporalResponse<AirbyteCatalog> submitDiscoverSchema(final UUID jobId, final int attempt, final JobDiscoverCatalogConfig config) {
    final JobRunConfig jobRunConfig = TemporalUtils.createJobRunConfig(jobId, attempt);
    final IntegrationLauncherConfig launcherConfig = new IntegrationLauncherConfig()
        .withJobId(jobId.toString())
        .withAttemptId((long) attempt)
        .withDockerImage(config.getDockerImage());
    final StandardDiscoverCatalogInput input = new StandardDiscoverCatalogInput().withConnectionConfiguration(config.getConnectionConfiguration());

    return execute(jobRunConfig,
        () -> getWorkflowStub(DiscoverCatalogWorkflow.class, TemporalJobType.DISCOVER_SCHEMA).run(jobRunConfig, launcherConfig, input));
  }

  public TemporalResponse<StandardSyncOutput> submitSync(final long jobId, final int attempt, final JobSyncConfig config, final UUID connectionId) {
    final JobRunConfig jobRunConfig = TemporalUtils.createJobRunConfig(jobId, attempt);

    final IntegrationLauncherConfig sourceLauncherConfig = new IntegrationLauncherConfig()
        .withJobId(String.valueOf(jobId))
        .withAttemptId((long) attempt)
        .withDockerImage(config.getSourceDockerImage());

    final IntegrationLauncherConfig destinationLauncherConfig = new IntegrationLauncherConfig()
        .withJobId(String.valueOf(jobId))
        .withAttemptId((long) attempt)
        .withDockerImage(config.getDestinationDockerImage());

    final StandardSyncInput input = new StandardSyncInput()
        .withNamespaceDefinition(config.getNamespaceDefinition())
        .withNamespaceFormat(config.getNamespaceFormat())
        .withPrefix(config.getPrefix())
        .withSourceConfiguration(config.getSourceConfiguration())
        .withDestinationConfiguration(config.getDestinationConfiguration())
        .withOperationSequence(config.getOperationSequence())
        .withCatalog(config.getConfiguredAirbyteCatalog())
        .withState(config.getState())
        .withResourceRequirements(config.getResourceRequirements());

    return execute(jobRunConfig,
        () -> getWorkflowStub(SyncWorkflow.class, TemporalJobType.SYNC).run(
            jobRunConfig,
            sourceLauncherConfig,
            destinationLauncherConfig,
            input,
            connectionId));
  }

<<<<<<< HEAD
  public void submitConnectionUpdaterAsync(final long jobId, final int attemptId, final UUID connectionId, final JobConfig jobConfig) {
    final ConnectionUpdaterWorkflow connectionUpdaterWorkflow = getWorkflowStubWithName(ConnectionUpdaterWorkflow.class,
        TemporalJobType.CONNECTION_UPDATER, "connection_updater_" + connectionId);
    final ExecutorService threadpool = Executors.newCachedThreadPool();
    final Future<Void> futureTask = threadpool.submit(() -> {
      final JobRunConfig jobRunConfig = TemporalUtils.createJobRunConfig(jobId, attemptId);
      final ConnectionUpdaterInput input = new ConnectionUpdaterInput(connectionId, jobId, jobConfig, attemptId);
      execute(jobRunConfig, () -> connectionUpdaterWorkflow.run(input));

      return null;
    });

    try {
      Thread.sleep(10000);
      connectionUpdaterWorkflow.skipWaitForScheduling();
    } catch (final InterruptedException e) {
      e.printStackTrace();
    }
=======
  public void submitConnectionUpdaterAsync(final long jobId, final int attemptId, final UUID connectionId) {
    final ConnectionUpdaterWorkflow connectionUpdaterWorkflow = getWorkflowStubWithName(ConnectionUpdaterWorkflow.class,
        TemporalJobType.CONNECTION_UPDATER, "connection_updater_" + connectionId);
    final BatchRequest signalRequest = client.newSignalWithStartRequest();
    final ConnectionUpdaterInput input = new ConnectionUpdaterInput(connectionId, jobId);
    signalRequest.add(connectionUpdaterWorkflow::run, input);
    // TODO: Only if not manual
    signalRequest.add(connectionUpdaterWorkflow::skipWaitForScheduling);
    final ExecutorService threadpool = Executors.newCachedThreadPool();
    final Future<Void> futureTask = threadpool.submit(() -> {
      final JobRunConfig jobRunConfig = TemporalUtils.createJobRunConfig(jobId, attemptId);
      execute(jobRunConfig, () -> client.signalWithStart(signalRequest));

      return null;
    });
>>>>>>> 4d0c018c
  }

  private <T> T getWorkflowStub(final Class<T> workflowClass, final TemporalJobType jobType) {
    return client.newWorkflowStub(workflowClass, TemporalUtils.getWorkflowOptions(jobType));
  }

  private <T> T getWorkflowStubWithName(final Class<T> workflowClass, final TemporalJobType jobType, final String name) {
<<<<<<< HEAD
    return client.newWorkflowStub(workflowClass, TemporalUtils.getWorkflowOptionsWithName(jobType, name));
=======
    return client.newWorkflowStub(workflowClass, TemporalUtils.getWorkflowOptionsWithWorkflowId(jobType, name));
>>>>>>> 4d0c018c
  }

  @VisibleForTesting
  <T> TemporalResponse<T> execute(final JobRunConfig jobRunConfig, final Supplier<T> executor) {
    final Path jobRoot = WorkerUtils.getJobRoot(workspaceRoot, jobRunConfig);
    final Path logPath = WorkerUtils.getLogPath(jobRoot);

    T operationOutput = null;
    RuntimeException exception = null;

    try {
      operationOutput = executor.get();
    } catch (final RuntimeException e) {
      exception = e;
    }

    final JobMetadata metadata = new JobMetadata(exception == null, logPath);
    return new TemporalResponse<>(operationOutput, metadata);
  }

  @VisibleForTesting
  <T> void executeAsync(final JobRunConfig jobRunConfig, final Supplier<T> executor) {
    final Path jobRoot = WorkerUtils.getJobRoot(workspaceRoot, jobRunConfig);
    final Path logPath = WorkerUtils.getLogPath(jobRoot);

    T operationOutput = null;
    RuntimeException exception = null;

    try {
      operationOutput = executor.get();
    } catch (final RuntimeException e) {
      exception = e;
    }

    final JobMetadata metadata = new JobMetadata(exception == null, logPath);
    // return new TemporalResponse<>(operationOutput, metadata);
  }

}<|MERGE_RESOLUTION|>--- conflicted
+++ resolved
@@ -122,31 +122,11 @@
             connectionId));
   }
 
-<<<<<<< HEAD
   public void submitConnectionUpdaterAsync(final long jobId, final int attemptId, final UUID connectionId, final JobConfig jobConfig) {
-    final ConnectionUpdaterWorkflow connectionUpdaterWorkflow = getWorkflowStubWithName(ConnectionUpdaterWorkflow.class,
-        TemporalJobType.CONNECTION_UPDATER, "connection_updater_" + connectionId);
-    final ExecutorService threadpool = Executors.newCachedThreadPool();
-    final Future<Void> futureTask = threadpool.submit(() -> {
-      final JobRunConfig jobRunConfig = TemporalUtils.createJobRunConfig(jobId, attemptId);
-      final ConnectionUpdaterInput input = new ConnectionUpdaterInput(connectionId, jobId, jobConfig, attemptId);
-      execute(jobRunConfig, () -> connectionUpdaterWorkflow.run(input));
-
-      return null;
-    });
-
-    try {
-      Thread.sleep(10000);
-      connectionUpdaterWorkflow.skipWaitForScheduling();
-    } catch (final InterruptedException e) {
-      e.printStackTrace();
-    }
-=======
-  public void submitConnectionUpdaterAsync(final long jobId, final int attemptId, final UUID connectionId) {
-    final ConnectionUpdaterWorkflow connectionUpdaterWorkflow = getWorkflowStubWithName(ConnectionUpdaterWorkflow.class,
+    final ConnectionUpdaterWorkflow connectionUpdaterWorkflow = getWorkflowOptionsWithWorkflowId(ConnectionUpdaterWorkflow.class,
         TemporalJobType.CONNECTION_UPDATER, "connection_updater_" + connectionId);
     final BatchRequest signalRequest = client.newSignalWithStartRequest();
-    final ConnectionUpdaterInput input = new ConnectionUpdaterInput(connectionId, jobId);
+    final ConnectionUpdaterInput input = new ConnectionUpdaterInput(connectionId, jobId, jobConfig, attemptId);
     signalRequest.add(connectionUpdaterWorkflow::run, input);
     // TODO: Only if not manual
     signalRequest.add(connectionUpdaterWorkflow::skipWaitForScheduling);
@@ -157,23 +137,17 @@
 
       return null;
     });
->>>>>>> 4d0c018c
   }
 
   private <T> T getWorkflowStub(final Class<T> workflowClass, final TemporalJobType jobType) {
     return client.newWorkflowStub(workflowClass, TemporalUtils.getWorkflowOptions(jobType));
   }
 
-  private <T> T getWorkflowStubWithName(final Class<T> workflowClass, final TemporalJobType jobType, final String name) {
-<<<<<<< HEAD
-    return client.newWorkflowStub(workflowClass, TemporalUtils.getWorkflowOptionsWithName(jobType, name));
-=======
+  private <T> T getWorkflowOptionsWithWorkflowId(final Class<T> workflowClass, final TemporalJobType jobType, final String name) {
     return client.newWorkflowStub(workflowClass, TemporalUtils.getWorkflowOptionsWithWorkflowId(jobType, name));
->>>>>>> 4d0c018c
   }
 
-  @VisibleForTesting
-  <T> TemporalResponse<T> execute(final JobRunConfig jobRunConfig, final Supplier<T> executor) {
+  @VisibleForTesting <T> TemporalResponse<T> execute(final JobRunConfig jobRunConfig, final Supplier<T> executor) {
     final Path jobRoot = WorkerUtils.getJobRoot(workspaceRoot, jobRunConfig);
     final Path logPath = WorkerUtils.getLogPath(jobRoot);
 
@@ -190,8 +164,7 @@
     return new TemporalResponse<>(operationOutput, metadata);
   }
 
-  @VisibleForTesting
-  <T> void executeAsync(final JobRunConfig jobRunConfig, final Supplier<T> executor) {
+  @VisibleForTesting <T> void executeAsync(final JobRunConfig jobRunConfig, final Supplier<T> executor) {
     final Path jobRoot = WorkerUtils.getJobRoot(workspaceRoot, jobRunConfig);
     final Path logPath = WorkerUtils.getLogPath(jobRoot);
 
