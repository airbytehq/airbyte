/*
 * Copyright (c) 2022 Airbyte, Inc., all rights reserved.
 */

package io.airbyte.workers.temporal;

import static io.airbyte.workers.temporal.scheduling.ConnectionManagerWorkflowImpl.NON_RUNNING_JOB_ID;

import com.google.common.annotations.VisibleForTesting;
import com.google.protobuf.ByteString;
import io.airbyte.config.ConnectorJobOutput;
import io.airbyte.config.JobCheckConnectionConfig;
import io.airbyte.config.JobDiscoverCatalogConfig;
import io.airbyte.config.JobGetSpecConfig;
import io.airbyte.config.JobSyncConfig;
import io.airbyte.config.StandardCheckConnectionInput;
import io.airbyte.config.StandardDiscoverCatalogInput;
import io.airbyte.config.StandardSyncInput;
import io.airbyte.config.StandardSyncOutput;
import io.airbyte.config.persistence.StreamResetPersistence;
import io.airbyte.protocol.models.StreamDescriptor;
import io.airbyte.scheduler.models.IntegrationLauncherConfig;
import io.airbyte.scheduler.models.JobRunConfig;
import io.airbyte.workers.WorkerUtils;
import io.airbyte.workers.temporal.check.connection.CheckConnectionWorkflow;
import io.airbyte.workers.temporal.discover.catalog.DiscoverCatalogWorkflow;
import io.airbyte.workers.temporal.exception.DeletedWorkflowException;
import io.airbyte.workers.temporal.exception.UnreachableWorkflowException;
import io.airbyte.workers.temporal.scheduling.ConnectionManagerWorkflow;
import io.airbyte.workers.temporal.spec.SpecWorkflow;
import io.airbyte.workers.temporal.sync.SyncWorkflow;
import io.temporal.api.workflowservice.v1.ListOpenWorkflowExecutionsRequest;
import io.temporal.api.workflowservice.v1.ListOpenWorkflowExecutionsResponse;
import io.temporal.client.WorkflowClient;
import io.temporal.serviceclient.WorkflowServiceStubs;
import java.io.IOException;
import java.nio.file.Path;
import java.time.Duration;
import java.time.Instant;
import java.util.HashSet;
import java.util.List;
import java.util.Optional;
import java.util.Set;
import java.util.UUID;
import java.util.concurrent.CompletableFuture;
import java.util.concurrent.ExecutionException;
import java.util.concurrent.TimeUnit;
import java.util.concurrent.TimeoutException;
import java.util.function.Supplier;
import java.util.stream.Collectors;
import lombok.Builder;
import lombok.Value;
import lombok.extern.slf4j.Slf4j;
import org.apache.commons.lang3.time.StopWatch;

@Slf4j
public class TemporalClient {

  private final Path workspaceRoot;
  private final WorkflowClient client;
  private final WorkflowServiceStubs service;
  private final StreamResetPersistence streamResetPersistence;

  /**
   * This is use to sleep between 2 temporal queries. The query are needed to ensure that the cancel
   * and start manual sync methods wait before returning. Since temporal signals are async, we need to
   * use the queries to make sure that we are in a state in which we want to continue with.
   */
  private static final int DELAY_BETWEEN_QUERY_MS = 10;

  public TemporalClient(final WorkflowClient client,
                        final Path workspaceRoot,
                        final WorkflowServiceStubs workflowServiceStubs,
                        final StreamResetPersistence streamResetPersistence) {
    this.client = client;
    this.workspaceRoot = workspaceRoot;
    this.service = workflowServiceStubs;
    this.streamResetPersistence = streamResetPersistence;
  }

  /**
   * Direct termination of Temporal Workflows should generally be avoided. This method exists for some
   * rare circumstances where this may be required. Originally added to facilitate Airbyte's migration
   * to Temporal Cloud. TODO consider deleting this after Temporal Cloud migration
   */
  public void dangerouslyTerminateWorkflow(final String workflowId, final String reason) {
    this.client.newUntypedWorkflowStub(workflowId).terminate(reason);
  }

  public TemporalResponse<ConnectorJobOutput> submitGetSpec(final UUID jobId, final int attempt, final JobGetSpecConfig config) {
    final JobRunConfig jobRunConfig = TemporalUtils.createJobRunConfig(jobId, attempt);

    final IntegrationLauncherConfig launcherConfig = new IntegrationLauncherConfig()
        .withJobId(jobId.toString())
        .withAttemptId((long) attempt)
        .withDockerImage(config.getDockerImage());
    return execute(jobRunConfig,
        () -> getWorkflowStub(SpecWorkflow.class, TemporalJobType.GET_SPEC).run(jobRunConfig, launcherConfig));

  }

  public TemporalResponse<ConnectorJobOutput> submitCheckConnection(final UUID jobId,
                                                                    final int attempt,
                                                                    final JobCheckConnectionConfig config) {
    final JobRunConfig jobRunConfig = TemporalUtils.createJobRunConfig(jobId, attempt);
    final IntegrationLauncherConfig launcherConfig = new IntegrationLauncherConfig()
        .withJobId(jobId.toString())
        .withAttemptId((long) attempt)
        .withDockerImage(config.getDockerImage());
    final StandardCheckConnectionInput input = new StandardCheckConnectionInput().withConnectionConfiguration(config.getConnectionConfiguration());

    return execute(jobRunConfig,
        () -> getWorkflowStub(CheckConnectionWorkflow.class, TemporalJobType.CHECK_CONNECTION).run(jobRunConfig, launcherConfig, input));
  }

  public TemporalResponse<ConnectorJobOutput> submitDiscoverSchema(final UUID jobId,
                                                                   final int attempt,
                                                                   final JobDiscoverCatalogConfig config) {
    final JobRunConfig jobRunConfig = TemporalUtils.createJobRunConfig(jobId, attempt);
    final IntegrationLauncherConfig launcherConfig = new IntegrationLauncherConfig()
        .withJobId(jobId.toString())
        .withAttemptId((long) attempt)
        .withDockerImage(config.getDockerImage());
    final StandardDiscoverCatalogInput input = new StandardDiscoverCatalogInput().withConnectionConfiguration(config.getConnectionConfiguration());

    return execute(jobRunConfig,
        () -> getWorkflowStub(DiscoverCatalogWorkflow.class, TemporalJobType.DISCOVER_SCHEMA).run(jobRunConfig, launcherConfig, input));
  }

  public TemporalResponse<StandardSyncOutput> submitSync(final long jobId, final int attempt, final JobSyncConfig config, final UUID connectionId) {
    final JobRunConfig jobRunConfig = TemporalUtils.createJobRunConfig(jobId, attempt);

    final IntegrationLauncherConfig sourceLauncherConfig = new IntegrationLauncherConfig()
        .withJobId(String.valueOf(jobId))
        .withAttemptId((long) attempt)
        .withDockerImage(config.getSourceDockerImage());

    final IntegrationLauncherConfig destinationLauncherConfig = new IntegrationLauncherConfig()
        .withJobId(String.valueOf(jobId))
        .withAttemptId((long) attempt)
        .withDockerImage(config.getDestinationDockerImage());

    final StandardSyncInput input = new StandardSyncInput()
        .withNamespaceDefinition(config.getNamespaceDefinition())
        .withNamespaceFormat(config.getNamespaceFormat())
        .withPrefix(config.getPrefix())
        .withSourceConfiguration(config.getSourceConfiguration())
        .withDestinationConfiguration(config.getDestinationConfiguration())
        .withOperationSequence(config.getOperationSequence())
        .withCatalog(config.getConfiguredAirbyteCatalog())
        .withState(config.getState())
        .withResourceRequirements(config.getResourceRequirements())
        .withSourceResourceRequirements(config.getSourceResourceRequirements())
        .withDestinationResourceRequirements(config.getDestinationResourceRequirements());

    return execute(jobRunConfig,
        () -> getWorkflowStub(SyncWorkflow.class, TemporalJobType.SYNC).run(
            jobRunConfig,
            sourceLauncherConfig,
            destinationLauncherConfig,
            input,
            connectionId));
  }

  public void migrateSyncIfNeeded(final Set<UUID> connectionIds) {
    final StopWatch globalMigrationWatch = new StopWatch();
    globalMigrationWatch.start();
    refreshRunningWorkflow();

    connectionIds.forEach((connectionId) -> {
      final StopWatch singleSyncMigrationWatch = new StopWatch();
      singleSyncMigrationWatch.start();
      if (!isInRunningWorkflowCache(ConnectionManagerUtils.getConnectionManagerName(connectionId))) {
        log.info("Migrating: " + connectionId);
        try {
          submitConnectionUpdaterAsync(connectionId);
        } catch (final Exception e) {
          log.error("New workflow submission failed, retrying", e);
          refreshRunningWorkflow();
          submitConnectionUpdaterAsync(connectionId);
        }
      }
      singleSyncMigrationWatch.stop();
      log.info("Sync migration took: " + singleSyncMigrationWatch.formatTime());
    });
    globalMigrationWatch.stop();

    log.info("The migration to the new scheduler took: " + globalMigrationWatch.formatTime());
  }

  private final Set<String> workflowNames = new HashSet<>();

  boolean isInRunningWorkflowCache(final String workflowName) {
    return workflowNames.contains(workflowName);
  }

  @VisibleForTesting
  void refreshRunningWorkflow() {
    workflowNames.clear();
    ByteString token;
    ListOpenWorkflowExecutionsRequest openWorkflowExecutionsRequest =
        ListOpenWorkflowExecutionsRequest.newBuilder()
            .setNamespace(client.getOptions().getNamespace())
            .build();
    do {
      final ListOpenWorkflowExecutionsResponse listOpenWorkflowExecutionsRequest =
          service.blockingStub().listOpenWorkflowExecutions(openWorkflowExecutionsRequest);
      final Set<String> workflowExecutionInfos = listOpenWorkflowExecutionsRequest.getExecutionsList().stream()
          .map((workflowExecutionInfo -> workflowExecutionInfo.getExecution().getWorkflowId()))
          .collect(Collectors.toSet());
      workflowNames.addAll(workflowExecutionInfos);
      token = listOpenWorkflowExecutionsRequest.getNextPageToken();

      openWorkflowExecutionsRequest =
          ListOpenWorkflowExecutionsRequest.newBuilder()
              .setNamespace(client.getOptions().getNamespace())
              .setNextPageToken(token)
              .build();

    } while (token != null && token.size() > 0);
  }

  /**
   * Refreshes the cache of running workflows, and returns their names. Currently called by the
   * Temporal Cloud migrator to generate a list of workflows that should be migrated. After the
   * Temporal Migration is complete, this could be removed, though it may be handy for a future use
   * case.
   */
  public Set<String> getAllRunningWorkflows() {
    final var startTime = Instant.now();
    refreshRunningWorkflow();
    final var endTime = Instant.now();
    log.info("getAllRunningWorkflows took {} milliseconds", Duration.between(startTime, endTime).toMillis());
    return workflowNames;
  }

  public ConnectionManagerWorkflow submitConnectionUpdaterAsync(final UUID connectionId) {
    log.info("Starting the scheduler temporal wf");
    final ConnectionManagerWorkflow connectionManagerWorkflow = ConnectionManagerUtils.startConnectionManagerNoSignal(client, connectionId);
    try {
      CompletableFuture.supplyAsync(() -> {
        try {
          do {
            Thread.sleep(DELAY_BETWEEN_QUERY_MS);
          } while (!isWorkflowReachable(connectionId));
        } catch (final InterruptedException e) {}
        return null;
      }).get(60, TimeUnit.SECONDS);
    } catch (final InterruptedException | ExecutionException e) {
      log.error("Failed to create a new connection manager workflow", e);
    } catch (final TimeoutException e) {
      log.error("Can't create a new connection manager workflow due to timeout", e);
    }

    return connectionManagerWorkflow;
  }

  public void deleteConnection(final UUID connectionId) {
    try {
      ConnectionManagerUtils.signalWorkflowAndRepairIfNecessary(client, connectionId,
          connectionManagerWorkflow -> connectionManagerWorkflow::deleteConnection);
    } catch (final DeletedWorkflowException e) {
      log.info("Connection {} has already been deleted.", connectionId);
    }
  }

  public void update(final UUID connectionId) {
    final ConnectionManagerWorkflow connectionManagerWorkflow;
    try {
      connectionManagerWorkflow = ConnectionManagerUtils.getConnectionManagerWorkflow(client, connectionId);
    } catch (final DeletedWorkflowException e) {
      log.info("Connection {} is deleted, and therefore cannot be updated.", connectionId);
      return;
    } catch (final UnreachableWorkflowException e) {
      log.error(
          String.format("Failed to retrieve ConnectionManagerWorkflow for connection %s. Repairing state by creating new workflow.", connectionId),
          e);
      ConnectionManagerUtils.safeTerminateWorkflow(client, connectionId,
          "Terminating workflow in unreachable state before starting a new workflow for this connection");
      submitConnectionUpdaterAsync(connectionId);
      return;
    }

    connectionManagerWorkflow.connectionUpdated();
  }

  @Value
  @Builder
  public static class ManualOperationResult {

    final Optional<String> failingReason;
    final Optional<Long> jobId;
    final Optional<ErrorCode> errorCode;

  }

  public ManualOperationResult startNewManualSync(final UUID connectionId) {
    log.info("Manual sync request");

    if (ConnectionManagerUtils.isWorkflowStateRunning(client, connectionId)) {
      // TODO Bmoric: Error is running
      return new ManualOperationResult(
          Optional.of("A sync is already running for: " + connectionId),
          Optional.empty(), Optional.of(ErrorCode.WORKFLOW_RUNNING));
    }

    try {
      ConnectionManagerUtils.signalWorkflowAndRepairIfNecessary(client, connectionId, workflow -> workflow::submitManualSync);
    } catch (final DeletedWorkflowException e) {
      log.error("Can't sync a deleted connection.", e);
      return new ManualOperationResult(
          Optional.of(e.getMessage()),
          Optional.empty(), Optional.of(ErrorCode.WORKFLOW_DELETED));
    }

    do {
      try {
        Thread.sleep(DELAY_BETWEEN_QUERY_MS);
      } catch (final InterruptedException e) {
        return new ManualOperationResult(
            Optional.of("Didn't managed to start a sync for: " + connectionId),
            Optional.empty(), Optional.of(ErrorCode.UNKNOWN));
      }
    } while (!ConnectionManagerUtils.isWorkflowStateRunning(client, connectionId));

    log.info("end of manual schedule");

    final long jobId = ConnectionManagerUtils.getCurrentJobId(client, connectionId);

    return new ManualOperationResult(
        Optional.empty(),
        Optional.of(jobId), Optional.empty());
  }

  public ManualOperationResult startNewCancellation(final UUID connectionId) {
    log.info("Manual cancellation request");

    final long jobId = ConnectionManagerUtils.getCurrentJobId(client, connectionId);

    try {
      ConnectionManagerUtils.signalWorkflowAndRepairIfNecessary(client, connectionId, workflow -> workflow::cancelJob);
    } catch (final DeletedWorkflowException e) {
      log.error("Can't cancel a deleted workflow", e);
      return new ManualOperationResult(
          Optional.of(e.getMessage()),
          Optional.empty(), Optional.of(ErrorCode.WORKFLOW_DELETED));
    }

    do {
      try {
        Thread.sleep(DELAY_BETWEEN_QUERY_MS);
      } catch (final InterruptedException e) {
        return new ManualOperationResult(
            Optional.of("Didn't manage to cancel a sync for: " + connectionId),
            Optional.empty(), Optional.of(ErrorCode.UNKNOWN));
      }
    } while (ConnectionManagerUtils.isWorkflowStateRunning(client, connectionId));

    log.info("end of manual cancellation");

    return new ManualOperationResult(
        Optional.empty(),
        Optional.of(jobId), Optional.empty());
  }

  public ManualOperationResult resetConnection(final UUID connectionId, final List<StreamDescriptor> streamsToReset) {
    log.info("reset sync request");

    try {
      streamResetPersistence.createStreamResets(connectionId, streamsToReset);
    } catch (final IOException e) {
      log.error("Could not persist streams to reset.", e);
      return new ManualOperationResult(
          Optional.of(e.getMessage()),
          Optional.empty(), Optional.of(ErrorCode.UNKNOWN));
    }

    // get the job ID before the reset, defaulting to NON_RUNNING_JOB_ID if workflow is unreachable
    final long oldJobId = ConnectionManagerUtils.getCurrentJobId(client, connectionId);

    try {
      ConnectionManagerUtils.signalWorkflowAndRepairIfNecessary(client, connectionId, workflow -> workflow::resetConnection);
    } catch (final DeletedWorkflowException e) {
      log.error("Can't reset a deleted workflow", e);
      return new ManualOperationResult(
          Optional.of(e.getMessage()),
          Optional.empty(), Optional.of(ErrorCode.UNKNOWN));
    }

    Optional<Long> newJobId;

    do {
      try {
        Thread.sleep(DELAY_BETWEEN_QUERY_MS);
      } catch (final InterruptedException e) {
        return new ManualOperationResult(
            Optional.of("Didn't manage to reset a sync for: " + connectionId),
            Optional.empty(), Optional.of(ErrorCode.UNKNOWN));
      }
      newJobId = getNewJobId(connectionId, oldJobId);
    } while (newJobId.isEmpty());

    log.info("end of reset submission");

    return new ManualOperationResult(
        Optional.empty(),
        newJobId, Optional.empty());
  }

  private Optional<Long> getNewJobId(final UUID connectionId, final long oldJobId) {
    final long currentJobId = ConnectionManagerUtils.getCurrentJobId(client, connectionId);
    if (currentJobId == NON_RUNNING_JOB_ID || currentJobId == oldJobId) {
      return Optional.empty();
    } else {
      return Optional.of(currentJobId);
    }
  }

  /**
   * This is launching a reset and wait for the reset to be performed.
   *
   * The way to do so is to wait for the jobId to change, either to a new job id or the default id
   * that signal that a workflow is waiting to be submitted
   */
  public ManualOperationResult synchronousResetConnection(final UUID connectionId, final List<StreamDescriptor> streamsToReset) {
    final ManualOperationResult resetResult = resetConnection(connectionId, streamsToReset);
    if (resetResult.getFailingReason().isPresent()) {
      return resetResult;
    }

    final long resetJobId = resetResult.getJobId().get();
    do {
      try {
        Thread.sleep(DELAY_BETWEEN_QUERY_MS);
      } catch (final InterruptedException e) {
        return new ManualOperationResult(
            Optional.of("Didn't manage to reset a sync for: " + connectionId),
            Optional.empty(), Optional.of(ErrorCode.UNKNOWN));
      }
    } while (ConnectionManagerUtils.getCurrentJobId(client, connectionId) == resetJobId);

    log.info("End of reset");

    return new ManualOperationResult(
        Optional.empty(),
        Optional.of(resetJobId), Optional.empty());
  }

  private <T> T getWorkflowStub(final Class<T> workflowClass, final TemporalJobType jobType) {
    return client.newWorkflowStub(workflowClass, TemporalUtils.getWorkflowOptions(jobType));
  }

<<<<<<< HEAD
  private <T> T getWorkflowOptionsWithWorkflowId(final Class<T> workflowClass, final TemporalJobType jobType, final String name) {
    return client.newWorkflowStub(workflowClass, TemporalUtils.getWorkflowOptionsWithWorkflowId(jobType, name));
  }

  private boolean getConnectorJobSucceeded(final ConnectorJobOutput output) {
    return output.getFailureReason() == null;
  }

=======
>>>>>>> 039133a4
  @VisibleForTesting
  <T> TemporalResponse<T> execute(final JobRunConfig jobRunConfig, final Supplier<T> executor) {
    final Path jobRoot = WorkerUtils.getJobRoot(workspaceRoot, jobRunConfig);
    final Path logPath = WorkerUtils.getLogPath(jobRoot);

    T operationOutput = null;
    RuntimeException exception = null;

    try {
      operationOutput = executor.get();
    } catch (final RuntimeException e) {
      exception = e;
    }

    boolean succeeded = exception == null;
    if (succeeded && operationOutput instanceof ConnectorJobOutput) {
      succeeded = getConnectorJobSucceeded((ConnectorJobOutput) operationOutput);
    }

    final JobMetadata metadata = new JobMetadata(succeeded, logPath);
    return new TemporalResponse<>(operationOutput, metadata);
  }

  /**
   * Check if a workflow is reachable for signal calls by attempting to query for current state. If
   * the query succeeds, and the workflow is not marked as deleted, the workflow is reachable.
   */
  @VisibleForTesting
  boolean isWorkflowReachable(final UUID connectionId) {
    try {
      ConnectionManagerUtils.getConnectionManagerWorkflow(client, connectionId);
      return true;
    } catch (final Exception e) {
      return false;
    }
  }

}<|MERGE_RESOLUTION|>--- conflicted
+++ resolved
@@ -450,7 +450,6 @@
     return client.newWorkflowStub(workflowClass, TemporalUtils.getWorkflowOptions(jobType));
   }
 
-<<<<<<< HEAD
   private <T> T getWorkflowOptionsWithWorkflowId(final Class<T> workflowClass, final TemporalJobType jobType, final String name) {
     return client.newWorkflowStub(workflowClass, TemporalUtils.getWorkflowOptionsWithWorkflowId(jobType, name));
   }
@@ -459,8 +458,6 @@
     return output.getFailureReason() == null;
   }
 
-=======
->>>>>>> 039133a4
   @VisibleForTesting
   <T> TemporalResponse<T> execute(final JobRunConfig jobRunConfig, final Supplier<T> executor) {
     final Path jobRoot = WorkerUtils.getJobRoot(workspaceRoot, jobRunConfig);
