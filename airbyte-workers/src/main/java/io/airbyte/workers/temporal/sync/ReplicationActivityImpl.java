/*
 * Copyright (c) 2022 Airbyte, Inc., all rights reserved.
 */

package io.airbyte.workers.temporal.sync;

import static io.airbyte.metrics.lib.ApmTraceConstants.ACTIVITY_TRACE_OPERATION_NAME;
import static io.airbyte.metrics.lib.ApmTraceConstants.Tags.ATTEMPT_NUMBER_KEY;
import static io.airbyte.metrics.lib.ApmTraceConstants.Tags.DESTINATION_DOCKER_IMAGE_KEY;
import static io.airbyte.metrics.lib.ApmTraceConstants.Tags.JOB_ID_KEY;
import static io.airbyte.metrics.lib.ApmTraceConstants.Tags.REPLICATION_BYTES_SYNCED_KEY;
import static io.airbyte.metrics.lib.ApmTraceConstants.Tags.REPLICATION_RECORDS_SYNCED_KEY;
import static io.airbyte.metrics.lib.ApmTraceConstants.Tags.REPLICATION_STATUS_KEY;
import static io.airbyte.metrics.lib.ApmTraceConstants.Tags.SOURCE_DOCKER_IMAGE_KEY;

import datadog.trace.api.Trace;
import edu.umd.cs.findbugs.annotations.Nullable;
import io.airbyte.api.client.AirbyteApiClient;
import io.airbyte.api.client.invoker.generated.ApiException;
import io.airbyte.api.client.model.generated.JobIdRequestBody;
import io.airbyte.commons.features.FeatureFlagHelper;
import io.airbyte.commons.features.FeatureFlags;
import io.airbyte.commons.functional.CheckedSupplier;
import io.airbyte.commons.json.Jsons;
import io.airbyte.commons.protocol.AirbyteMessageSerDeProvider;
import io.airbyte.commons.protocol.AirbyteMessageVersionedMigratorFactory;
import io.airbyte.commons.temporal.CancellationHandler;
import io.airbyte.commons.temporal.TemporalUtils;
import io.airbyte.config.AirbyteConfigValidator;
import io.airbyte.config.ConfigSchema;
import io.airbyte.config.Configs.WorkerEnvironment;
import io.airbyte.config.ReplicationAttemptSummary;
import io.airbyte.config.ReplicationOutput;
import io.airbyte.config.ResourceRequirements;
import io.airbyte.config.StandardSyncInput;
import io.airbyte.config.StandardSyncOutput;
import io.airbyte.config.StandardSyncSummary;
import io.airbyte.config.helpers.LogConfigs;
import io.airbyte.config.persistence.split_secrets.SecretsHydrator;
import io.airbyte.metrics.lib.ApmTraceUtils;
import io.airbyte.metrics.lib.MetricAttribute;
import io.airbyte.metrics.lib.MetricClient;
import io.airbyte.metrics.lib.MetricClientFactory;
import io.airbyte.metrics.lib.MetricEmittingApps;
import io.airbyte.metrics.lib.OssMetricsRegistry;
import io.airbyte.persistence.job.models.IntegrationLauncherConfig;
import io.airbyte.persistence.job.models.JobRunConfig;
import io.airbyte.workers.ContainerOrchestratorConfig;
import io.airbyte.workers.RecordSchemaValidator;
import io.airbyte.workers.Worker;
import io.airbyte.workers.WorkerConfigs;
import io.airbyte.workers.WorkerConstants;
import io.airbyte.workers.WorkerMetricReporter;
import io.airbyte.workers.WorkerUtils;
import io.airbyte.workers.general.DefaultReplicationWorker;
import io.airbyte.workers.helper.ConnectorConfigUpdater;
import io.airbyte.workers.internal.AirbyteSource;
import io.airbyte.workers.internal.DefaultAirbyteDestination;
import io.airbyte.workers.internal.DefaultAirbyteSource;
import io.airbyte.workers.internal.EmptyAirbyteSource;
import io.airbyte.workers.internal.NamespacingMapper;
import io.airbyte.workers.internal.VersionedAirbyteMessageBufferedWriterFactory;
import io.airbyte.workers.internal.VersionedAirbyteStreamFactory;
import io.airbyte.workers.internal.book_keeping.AirbyteMessageTracker;
import io.airbyte.workers.internal.exception.DestinationException;
import io.airbyte.workers.internal.exception.SourceException;
import io.airbyte.workers.process.AirbyteIntegrationLauncher;
import io.airbyte.workers.process.IntegrationLauncher;
import io.airbyte.workers.process.ProcessFactory;
import io.airbyte.workers.sync.ReplicationLauncherWorker;
import io.airbyte.workers.temporal.TemporalAttemptExecution;
import io.micronaut.context.annotation.Value;
import io.temporal.activity.Activity;
import io.temporal.activity.ActivityExecutionContext;
import jakarta.inject.Named;
import jakarta.inject.Singleton;
import java.nio.file.Path;
import java.util.HashMap;
import java.util.Map;
import java.util.Optional;
import java.util.UUID;
import java.util.function.Supplier;
import java.util.stream.Collectors;
import org.slf4j.Logger;
import org.slf4j.LoggerFactory;

@Singleton
public class ReplicationActivityImpl implements ReplicationActivity {

  private static final Logger LOGGER = LoggerFactory.getLogger(ReplicationActivityImpl.class);
  private static final int MAX_TEMPORAL_MESSAGE_SIZE = 2 * 1024 * 1024;

  private final Optional<ContainerOrchestratorConfig> containerOrchestratorConfig;
  private final ProcessFactory processFactory;
  private final SecretsHydrator secretsHydrator;
  private final Path workspaceRoot;
  private final WorkerEnvironment workerEnvironment;
  private final LogConfigs logConfigs;
  private final String airbyteVersion;
  private final FeatureFlags featureFlags;
  private final Integer serverPort;
  private final AirbyteConfigValidator airbyteConfigValidator;
  private final TemporalUtils temporalUtils;
  private final AirbyteApiClient airbyteApiClient;
  private final AirbyteMessageSerDeProvider serDeProvider;
  private final AirbyteMessageVersionedMigratorFactory migratorFactory;
  private final WorkerConfigs workerConfigs;

  public ReplicationActivityImpl(@Named("containerOrchestratorConfig") final Optional<ContainerOrchestratorConfig> containerOrchestratorConfig,
                                 @Named("replicationProcessFactory") final ProcessFactory processFactory,
                                 final SecretsHydrator secretsHydrator,
                                 @Named("workspaceRoot") final Path workspaceRoot,
                                 final WorkerEnvironment workerEnvironment,
                                 final LogConfigs logConfigs,
                                 @Value("${airbyte.version}") final String airbyteVersion,
                                 final FeatureFlags featureFlags,
                                 @Value("${micronaut.server.port}") final Integer serverPort,
                                 final AirbyteConfigValidator airbyteConfigValidator,
                                 final TemporalUtils temporalUtils,
                                 final AirbyteApiClient airbyteApiClient,
                                 final AirbyteMessageSerDeProvider serDeProvider,
                                 final AirbyteMessageVersionedMigratorFactory migratorFactory,
                                 @Named("replicationWorkerConfigs") final WorkerConfigs workerConfigs) {
    this.containerOrchestratorConfig = containerOrchestratorConfig;
    this.processFactory = processFactory;
    this.secretsHydrator = secretsHydrator;
    this.workspaceRoot = workspaceRoot;
    this.workerEnvironment = workerEnvironment;
    this.logConfigs = logConfigs;
    this.airbyteVersion = airbyteVersion;
    this.featureFlags = featureFlags;
    this.serverPort = serverPort;
    this.airbyteConfigValidator = airbyteConfigValidator;
    this.temporalUtils = temporalUtils;
    this.airbyteApiClient = airbyteApiClient;
    this.serDeProvider = serDeProvider;
    this.migratorFactory = migratorFactory;
    this.workerConfigs = workerConfigs;
  }

  // Marking task queue as nullable because we changed activity signature; thus runs started before
  // this new change will have taskQueue set to null. We should remove it after the old runs are all
  // finished in next release.
  @Trace(operationName = ACTIVITY_TRACE_OPERATION_NAME)
  @Override
  public StandardSyncOutput replicate(final JobRunConfig jobRunConfig,
                                      final IntegrationLauncherConfig sourceLauncherConfig,
                                      final IntegrationLauncherConfig destinationLauncherConfig,
                                      final StandardSyncInput syncInput,
                                      @Nullable final String taskQueue) {
    final Map<String, Object> traceAttributes =
        Map.of(ATTEMPT_NUMBER_KEY, jobRunConfig.getAttemptId(), JOB_ID_KEY, jobRunConfig.getJobId(), DESTINATION_DOCKER_IMAGE_KEY,
            destinationLauncherConfig.getDockerImage(), SOURCE_DOCKER_IMAGE_KEY, sourceLauncherConfig.getDockerImage());
    ApmTraceUtils
        .addTagsToTrace(traceAttributes);
    if (isResetJob(sourceLauncherConfig.getDockerImage())) {
      MetricClientFactory.getMetricClient().count(OssMetricsRegistry.RESET_REQUEST, 1);
    }
    final ActivityExecutionContext context = Activity.getExecutionContext();
    return temporalUtils.withBackgroundHeartbeat(
        () -> {

          final var fullSourceConfig = secretsHydrator.hydrate(syncInput.getSourceConfiguration());
          final var fullDestinationConfig = secretsHydrator.hydrate(syncInput.getDestinationConfiguration());

          final var fullSyncInput = Jsons.clone(syncInput)
              .withSourceConfiguration(fullSourceConfig)
              .withDestinationConfiguration(fullDestinationConfig);

          final Supplier<StandardSyncInput> inputSupplier = () -> {
            airbyteConfigValidator.ensureAsRuntime(ConfigSchema.STANDARD_SYNC_INPUT, Jsons.jsonNode(fullSyncInput));
            return fullSyncInput;
          };

          final CheckedSupplier<Worker<StandardSyncInput, ReplicationOutput>, Exception> workerFactory;

          if (containerOrchestratorConfig.isPresent()) {
            workerFactory = getContainerLauncherWorkerFactory(
                containerOrchestratorConfig.get(),
                sourceLauncherConfig,
                destinationLauncherConfig,
                jobRunConfig,
                syncInput.getResourceRequirements(),
                () -> context,
                workerConfigs);
          } else {
            workerFactory =
                getLegacyWorkerFactory(sourceLauncherConfig, destinationLauncherConfig, jobRunConfig, syncInput);
          }

          final TemporalAttemptExecution<StandardSyncInput, ReplicationOutput> temporalAttempt =
              new TemporalAttemptExecution<>(
                  workspaceRoot,
                  workerEnvironment,
                  logConfigs,
                  jobRunConfig,
                  workerFactory,
                  inputSupplier,
                  new CancellationHandler.TemporalCancellationHandler(context),
                  airbyteApiClient,
                  airbyteVersion,
                  () -> context,
                  Optional.ofNullable(taskQueue));

          final ReplicationOutput attemptOutput = temporalAttempt.get();
          final StandardSyncOutput standardSyncOutput = reduceReplicationOutput(attemptOutput, traceAttributes);

          final String standardSyncOutputString = standardSyncOutput.toString();
          LOGGER.info("sync summary: {}", standardSyncOutputString);
          if (standardSyncOutputString.length() > MAX_TEMPORAL_MESSAGE_SIZE) {
            LOGGER.error("Sync output exceeds the max temporal message size of {}, actual is {}.", MAX_TEMPORAL_MESSAGE_SIZE,
                standardSyncOutputString.length());
          } else {
            LOGGER.info("Sync summary length: {}", standardSyncOutputString.length());
          }

          return standardSyncOutput;
        },
        () -> context);
  }

  private static StandardSyncOutput reduceReplicationOutput(final ReplicationOutput output, final Map<String, Object> metricAttributes) {
    final StandardSyncOutput standardSyncOutput = new StandardSyncOutput();
    final StandardSyncSummary syncSummary = new StandardSyncSummary();
    final ReplicationAttemptSummary replicationSummary = output.getReplicationAttemptSummary();

    traceReplicationSummary(replicationSummary, metricAttributes);

    syncSummary.setBytesSynced(replicationSummary.getBytesSynced());
    syncSummary.setRecordsSynced(replicationSummary.getRecordsSynced());
    syncSummary.setStartTime(replicationSummary.getStartTime());
    syncSummary.setEndTime(replicationSummary.getEndTime());
    syncSummary.setStatus(replicationSummary.getStatus());
    syncSummary.setTotalStats(replicationSummary.getTotalStats());
    syncSummary.setStreamStats(replicationSummary.getStreamStats());

    standardSyncOutput.setState(output.getState());
    standardSyncOutput.setOutputCatalog(output.getOutputCatalog());
    standardSyncOutput.setStandardSyncSummary(syncSummary);
    standardSyncOutput.setFailures(output.getFailures());

    return standardSyncOutput;
  }

  private static void traceReplicationSummary(final ReplicationAttemptSummary replicationSummary, final Map<String, Object> metricAttributes) {
    if (replicationSummary == null) {
      return;
    }

    final MetricAttribute[] attributes = metricAttributes.entrySet().stream()
        .map(e -> new MetricAttribute(ApmTraceUtils.formatTag(e.getKey()), e.getValue().toString()))
        .collect(Collectors.toSet()).toArray(new MetricAttribute[] {});
    final Map<String, Object> tags = new HashMap<>();
    if (replicationSummary.getBytesSynced() != null) {
      tags.put(REPLICATION_BYTES_SYNCED_KEY, replicationSummary.getBytesSynced());
      MetricClientFactory.getMetricClient().count(OssMetricsRegistry.REPLICATION_BYTES_SYNCED, replicationSummary.getBytesSynced(), attributes);
    }
    if (replicationSummary.getRecordsSynced() != null) {
      tags.put(REPLICATION_RECORDS_SYNCED_KEY, replicationSummary.getRecordsSynced());
      MetricClientFactory.getMetricClient().count(OssMetricsRegistry.REPLICATION_RECORDS_SYNCED, replicationSummary.getRecordsSynced(), attributes);
    }
    if (replicationSummary.getStatus() != null) {
      tags.put(REPLICATION_STATUS_KEY, replicationSummary.getStatus().value());
    }
    if (!tags.isEmpty()) {
      ApmTraceUtils.addTagsToTrace(tags);
    }
  }

  private CheckedSupplier<Worker<StandardSyncInput, ReplicationOutput>, Exception> getLegacyWorkerFactory(
                                                                                                          final IntegrationLauncherConfig sourceLauncherConfig,
                                                                                                          final IntegrationLauncherConfig destinationLauncherConfig,
                                                                                                          final JobRunConfig jobRunConfig,
                                                                                                          final StandardSyncInput syncInput) {
    return () -> {
      final IntegrationLauncher sourceLauncher = new AirbyteIntegrationLauncher(
          sourceLauncherConfig.getJobId(),
          Math.toIntExact(sourceLauncherConfig.getAttemptId()),
          sourceLauncherConfig.getDockerImage(),
          processFactory,
          syncInput.getSourceResourceRequirements(),
          sourceLauncherConfig.getIsCustomConnector(),
          featureFlags);
      final IntegrationLauncher destinationLauncher = new AirbyteIntegrationLauncher(
          destinationLauncherConfig.getJobId(),
          Math.toIntExact(destinationLauncherConfig.getAttemptId()),
          destinationLauncherConfig.getDockerImage(),
          processFactory,
          syncInput.getDestinationResourceRequirements(),
          destinationLauncherConfig.getIsCustomConnector(),
          featureFlags);

      // reset jobs use an empty source to induce resetting all data in destination.
      final AirbyteSource airbyteSource = isResetJob(sourceLauncherConfig.getDockerImage())
          ? new EmptyAirbyteSource(featureFlags.useStreamCapableState())
          : new DefaultAirbyteSource(sourceLauncher,
              new VersionedAirbyteStreamFactory<>(serDeProvider, migratorFactory, sourceLauncherConfig.getProtocolVersion(),
<<<<<<< HEAD
                  DefaultAirbyteSource.CONTAINER_LOG_MDC_BUILDER, true, SourceException.class));
=======
                  DefaultAirbyteSource.CONTAINER_LOG_MDC_BUILDER),
              featureFlags);
>>>>>>> 2ea66124
      MetricClientFactory.initialize(MetricEmittingApps.WORKER);
      final MetricClient metricClient = MetricClientFactory.getMetricClient();
      final WorkerMetricReporter metricReporter = new WorkerMetricReporter(metricClient, sourceLauncherConfig.getDockerImage());

      return new DefaultReplicationWorker(
          jobRunConfig.getJobId(),
          Math.toIntExact(jobRunConfig.getAttemptId()),
          airbyteSource,
          new NamespacingMapper(syncInput.getNamespaceDefinition(), syncInput.getNamespaceFormat(), syncInput.getPrefix()),
          new DefaultAirbyteDestination(destinationLauncher,
              new VersionedAirbyteStreamFactory<>(serDeProvider, migratorFactory, destinationLauncherConfig.getProtocolVersion(),
                  DefaultAirbyteDestination.CONTAINER_LOG_MDC_BUILDER, true, DestinationException.class),
              new VersionedAirbyteMessageBufferedWriterFactory(serDeProvider, migratorFactory, destinationLauncherConfig.getProtocolVersion())),
          new AirbyteMessageTracker(featureFlags),
          new RecordSchemaValidator(WorkerUtils.mapStreamNamesToSchemas(syncInput)),
          metricReporter,
          new ConnectorConfigUpdater(airbyteApiClient.getSourceApi(), airbyteApiClient.getDestinationApi()),
          FeatureFlagHelper.isFieldSelectionEnabledForWorkspace(featureFlags, syncInput.getWorkspaceId()));
    };
  }

  private CheckedSupplier<Worker<StandardSyncInput, ReplicationOutput>, Exception> getContainerLauncherWorkerFactory(
                                                                                                                     final ContainerOrchestratorConfig containerOrchestratorConfig,
                                                                                                                     final IntegrationLauncherConfig sourceLauncherConfig,
                                                                                                                     final IntegrationLauncherConfig destinationLauncherConfig,
                                                                                                                     final JobRunConfig jobRunConfig,
                                                                                                                     final ResourceRequirements resourceRequirements,
                                                                                                                     final Supplier<ActivityExecutionContext> activityContext,
                                                                                                                     final WorkerConfigs workerConfigs)
      throws ApiException {
    final JobIdRequestBody id = new JobIdRequestBody();
    id.setId(Long.valueOf(jobRunConfig.getJobId()));
    final var jobInfo = AirbyteApiClient.retryWithJitter(
        () -> airbyteApiClient.getJobsApi().getJobInfoLight(id),
        "get job info light");
    LOGGER.info("received response from from jobsApi.getJobInfoLight: {}", jobInfo);
    final var jobScope = jobInfo.getJob().getConfigId();
    final var connectionId = UUID.fromString(jobScope);

    return () -> new ReplicationLauncherWorker(
        connectionId,
        containerOrchestratorConfig,
        sourceLauncherConfig,
        destinationLauncherConfig,
        jobRunConfig,
        resourceRequirements,
        activityContext,
        serverPort,
        temporalUtils,
        workerConfigs);
  }

  private boolean isResetJob(final String dockerImage) {
    return WorkerConstants.RESET_JOB_SOURCE_DOCKER_IMAGE_STUB.equalsIgnoreCase(dockerImage);
  }

}<|MERGE_RESOLUTION|>--- conflicted
+++ resolved
@@ -295,12 +295,8 @@
           ? new EmptyAirbyteSource(featureFlags.useStreamCapableState())
           : new DefaultAirbyteSource(sourceLauncher,
               new VersionedAirbyteStreamFactory<>(serDeProvider, migratorFactory, sourceLauncherConfig.getProtocolVersion(),
-<<<<<<< HEAD
-                  DefaultAirbyteSource.CONTAINER_LOG_MDC_BUILDER, true, SourceException.class));
-=======
-                  DefaultAirbyteSource.CONTAINER_LOG_MDC_BUILDER),
+                  DefaultAirbyteSource.CONTAINER_LOG_MDC_BUILDER, true, SourceException.class),
               featureFlags);
->>>>>>> 2ea66124
       MetricClientFactory.initialize(MetricEmittingApps.WORKER);
       final MetricClient metricClient = MetricClientFactory.getMetricClient();
       final WorkerMetricReporter metricReporter = new WorkerMetricReporter(metricClient, sourceLauncherConfig.getDockerImage());
