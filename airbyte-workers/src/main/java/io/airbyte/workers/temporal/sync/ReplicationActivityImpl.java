--- conflicted
+++ resolved
@@ -116,14 +116,10 @@
   public StandardSyncOutput replicate(final JobRunConfig jobRunConfig,
                                       final IntegrationLauncherConfig sourceLauncherConfig,
                                       final IntegrationLauncherConfig destinationLauncherConfig,
-<<<<<<< HEAD
                                       final StandardSyncInput syncInput,
                                       final String taskQueue) {
-=======
-                                      final StandardSyncInput syncInput) {
     ApmTraceUtils.addTagsToTrace(Map.of(JOB_ID_KEY, jobRunConfig.getJobId(), DESTINATION_DOCKER_IMAGE_KEY,
         destinationLauncherConfig.getDockerImage(), SOURCE_DOCKER_IMAGE_KEY, sourceLauncherConfig.getDockerImage()));
->>>>>>> 3b12a585
     final ActivityExecutionContext context = Activity.getExecutionContext();
     return temporalUtils.withBackgroundHeartbeat(
         () -> {
