/*
 * Copyright (c) 2022 Airbyte, Inc., all rights reserved.
 */

package io.airbyte.workers.temporal.sync;

import static io.airbyte.metrics.lib.ApmTraceConstants.ACTIVITY_TRACE_OPERATION_NAME;
import static io.airbyte.metrics.lib.ApmTraceConstants.Tags.ATTEMPT_NUMBER_KEY;
import static io.airbyte.metrics.lib.ApmTraceConstants.Tags.DESTINATION_DOCKER_IMAGE_KEY;
import static io.airbyte.metrics.lib.ApmTraceConstants.Tags.JOB_ID_KEY;
import static io.airbyte.metrics.lib.ApmTraceConstants.Tags.REPLICATION_BYTES_SYNCED_KEY;
import static io.airbyte.metrics.lib.ApmTraceConstants.Tags.REPLICATION_RECORDS_SYNCED_KEY;
import static io.airbyte.metrics.lib.ApmTraceConstants.Tags.REPLICATION_STATUS_KEY;
import static io.airbyte.metrics.lib.ApmTraceConstants.Tags.SOURCE_DOCKER_IMAGE_KEY;

import datadog.trace.api.Trace;
import edu.umd.cs.findbugs.annotations.Nullable;
import io.airbyte.api.client.AirbyteApiClient;
import io.airbyte.api.client.invoker.generated.ApiException;
import io.airbyte.api.client.model.generated.JobIdRequestBody;
import io.airbyte.commons.features.FeatureFlags;
import io.airbyte.commons.functional.CheckedSupplier;
import io.airbyte.commons.json.Jsons;
import io.airbyte.commons.protocol.AirbyteMessageSerDeProvider;
import io.airbyte.commons.protocol.AirbyteMessageVersionedMigratorFactory;
import io.airbyte.commons.temporal.CancellationHandler;
import io.airbyte.commons.temporal.TemporalUtils;
import io.airbyte.config.AirbyteConfigValidator;
import io.airbyte.config.ConfigSchema;
import io.airbyte.config.Configs.WorkerEnvironment;
import io.airbyte.config.ReplicationAttemptSummary;
import io.airbyte.config.ReplicationOutput;
import io.airbyte.config.ResourceRequirements;
import io.airbyte.config.StandardSyncInput;
import io.airbyte.config.StandardSyncOutput;
import io.airbyte.config.StandardSyncSummary;
import io.airbyte.config.helpers.LogConfigs;
import io.airbyte.config.persistence.split_secrets.SecretsHydrator;
import io.airbyte.metrics.lib.ApmTraceUtils;
import io.airbyte.metrics.lib.MetricAttribute;
import io.airbyte.metrics.lib.MetricClient;
import io.airbyte.metrics.lib.MetricClientFactory;
import io.airbyte.metrics.lib.MetricEmittingApps;
import io.airbyte.metrics.lib.OssMetricsRegistry;
import io.airbyte.persistence.job.models.IntegrationLauncherConfig;
import io.airbyte.persistence.job.models.JobRunConfig;
import io.airbyte.workers.ContainerOrchestratorConfig;
import io.airbyte.workers.RecordSchemaValidator;
import io.airbyte.workers.Worker;
import io.airbyte.workers.WorkerConfigs;
import io.airbyte.workers.WorkerConstants;
import io.airbyte.workers.WorkerMetricReporter;
import io.airbyte.workers.WorkerUtils;
import io.airbyte.workers.general.DefaultReplicationWorker;
import io.airbyte.workers.helper.UpdateConnectorConfigHelper;
import io.airbyte.workers.internal.AirbyteSource;
import io.airbyte.workers.internal.DefaultAirbyteDestination;
import io.airbyte.workers.internal.DefaultAirbyteSource;
import io.airbyte.workers.internal.EmptyAirbyteSource;
import io.airbyte.workers.internal.NamespacingMapper;
import io.airbyte.workers.internal.VersionedAirbyteMessageBufferedWriterFactory;
import io.airbyte.workers.internal.VersionedAirbyteStreamFactory;
import io.airbyte.workers.internal.book_keeping.AirbyteMessageTracker;
import io.airbyte.workers.process.AirbyteIntegrationLauncher;
import io.airbyte.workers.process.IntegrationLauncher;
import io.airbyte.workers.process.ProcessFactory;
import io.airbyte.workers.sync.ReplicationLauncherWorker;
import io.airbyte.workers.temporal.TemporalAttemptExecution;
import io.micronaut.context.annotation.Value;
import io.temporal.activity.Activity;
import io.temporal.activity.ActivityExecutionContext;
import jakarta.inject.Named;
import jakarta.inject.Singleton;
import java.nio.file.Path;
import java.util.HashMap;
import java.util.Map;
import java.util.Optional;
import java.util.UUID;
import java.util.function.Supplier;
import java.util.stream.Collectors;
import org.slf4j.Logger;
import org.slf4j.LoggerFactory;

@Singleton
public class ReplicationActivityImpl implements ReplicationActivity {

  private static final Logger LOGGER = LoggerFactory.getLogger(ReplicationActivityImpl.class);
  private static final int MAX_TEMPORAL_MESSAGE_SIZE = 2 * 1024 * 1024;

  private final Optional<ContainerOrchestratorConfig> containerOrchestratorConfig;
  private final ProcessFactory processFactory;
  private final SecretsHydrator secretsHydrator;
  private final Path workspaceRoot;
  private final WorkerEnvironment workerEnvironment;
  private final LogConfigs logConfigs;
  private final String airbyteVersion;
  private final FeatureFlags featureFlags;
  private final Integer serverPort;
  private final AirbyteConfigValidator airbyteConfigValidator;
  private final TemporalUtils temporalUtils;
  private final AirbyteApiClient airbyteApiClient;
  private final AirbyteMessageSerDeProvider serDeProvider;
  private final AirbyteMessageVersionedMigratorFactory migratorFactory;
  private final WorkerConfigs workerConfigs;

  public ReplicationActivityImpl(@Named("containerOrchestratorConfig") final Optional<ContainerOrchestratorConfig> containerOrchestratorConfig,
                                 @Named("replicationProcessFactory") final ProcessFactory processFactory,
                                 final SecretsHydrator secretsHydrator,
                                 @Named("workspaceRoot") final Path workspaceRoot,
                                 final WorkerEnvironment workerEnvironment,
                                 final LogConfigs logConfigs,
                                 @Value("${airbyte.version}") final String airbyteVersion,
                                 final FeatureFlags featureFlags,
                                 @Value("${micronaut.server.port}") final Integer serverPort,
                                 final AirbyteConfigValidator airbyteConfigValidator,
                                 final TemporalUtils temporalUtils,
                                 final AirbyteApiClient airbyteApiClient,
                                 final AirbyteMessageSerDeProvider serDeProvider,
                                 final AirbyteMessageVersionedMigratorFactory migratorFactory,
                                 @Named("replicationWorkerConfigs") final WorkerConfigs workerConfigs) {
    this.containerOrchestratorConfig = containerOrchestratorConfig;
    this.processFactory = processFactory;
    this.secretsHydrator = secretsHydrator;
    this.workspaceRoot = workspaceRoot;
    this.workerEnvironment = workerEnvironment;
    this.logConfigs = logConfigs;
    this.airbyteVersion = airbyteVersion;
    this.featureFlags = featureFlags;
    this.serverPort = serverPort;
    this.airbyteConfigValidator = airbyteConfigValidator;
    this.temporalUtils = temporalUtils;
    this.airbyteApiClient = airbyteApiClient;
    this.serDeProvider = serDeProvider;
    this.migratorFactory = migratorFactory;
    this.workerConfigs = workerConfigs;
  }

  // Marking task queue as nullable because we changed activity signature; thus runs started before
  // this new change will have taskQueue set to null. We should remove it after the old runs are all
  // finished in next release.
  @Trace(operationName = ACTIVITY_TRACE_OPERATION_NAME)
  @Override
  public StandardSyncOutput replicate(final JobRunConfig jobRunConfig,
                                      final IntegrationLauncherConfig sourceLauncherConfig,
                                      final IntegrationLauncherConfig destinationLauncherConfig,
                                      final StandardSyncInput syncInput,
                                      @Nullable final String taskQueue) {
    final Map<String, Object> traceAttributes =
        Map.of(ATTEMPT_NUMBER_KEY, jobRunConfig.getAttemptId(), JOB_ID_KEY, jobRunConfig.getJobId(), DESTINATION_DOCKER_IMAGE_KEY,
            destinationLauncherConfig.getDockerImage(), SOURCE_DOCKER_IMAGE_KEY, sourceLauncherConfig.getDockerImage());
    ApmTraceUtils
        .addTagsToTrace(traceAttributes);
    if (isResetJob(sourceLauncherConfig.getDockerImage())) {
      MetricClientFactory.getMetricClient().count(OssMetricsRegistry.RESET_REQUEST, 1);
    }
    final ActivityExecutionContext context = Activity.getExecutionContext();
    return temporalUtils.withBackgroundHeartbeat(
        () -> {

          final var fullSourceConfig = secretsHydrator.hydrate(syncInput.getSourceConfiguration());
          final var fullDestinationConfig = secretsHydrator.hydrate(syncInput.getDestinationConfiguration());

          final var fullSyncInput = Jsons.clone(syncInput)
              .withSourceConfiguration(fullSourceConfig)
              .withDestinationConfiguration(fullDestinationConfig);

          final Supplier<StandardSyncInput> inputSupplier = () -> {
            airbyteConfigValidator.ensureAsRuntime(ConfigSchema.STANDARD_SYNC_INPUT, Jsons.jsonNode(fullSyncInput));
            return fullSyncInput;
          };

          final CheckedSupplier<Worker<StandardSyncInput, ReplicationOutput>, Exception> workerFactory;

          if (containerOrchestratorConfig.isPresent()) {
            workerFactory = getContainerLauncherWorkerFactory(
                containerOrchestratorConfig.get(),
                sourceLauncherConfig,
                destinationLauncherConfig,
                jobRunConfig,
                syncInput.getResourceRequirements(),
                () -> context,
                workerConfigs);
          } else {
            workerFactory =
                getLegacyWorkerFactory(sourceLauncherConfig, destinationLauncherConfig, jobRunConfig, syncInput);
          }

          final TemporalAttemptExecution<StandardSyncInput, ReplicationOutput> temporalAttempt =
              new TemporalAttemptExecution<>(
                  workspaceRoot,
                  workerEnvironment,
                  logConfigs,
                  jobRunConfig,
                  workerFactory,
                  inputSupplier,
                  new CancellationHandler.TemporalCancellationHandler(context),
                  airbyteApiClient,
                  airbyteVersion,
                  () -> context,
                  Optional.ofNullable(taskQueue));

          final ReplicationOutput attemptOutput = temporalAttempt.get();
          final StandardSyncOutput standardSyncOutput = reduceReplicationOutput(attemptOutput, traceAttributes);

          final String standardSyncOutputString = standardSyncOutput.toString();
          LOGGER.info("sync summary: {}", standardSyncOutputString);
          if (standardSyncOutputString.length() > MAX_TEMPORAL_MESSAGE_SIZE) {
            LOGGER.error("Sync output exceeds the max temporal message size of {}, actual is {}.", MAX_TEMPORAL_MESSAGE_SIZE,
                standardSyncOutputString.length());
          } else {
            LOGGER.info("Sync summary length: {}", standardSyncOutputString.length());
          }

          return standardSyncOutput;
        },
        () -> context);
  }

  private static StandardSyncOutput reduceReplicationOutput(final ReplicationOutput output, final Map<String, Object> metricAttributes) {
    final StandardSyncOutput standardSyncOutput = new StandardSyncOutput();
    final StandardSyncSummary syncSummary = new StandardSyncSummary();
    final ReplicationAttemptSummary replicationSummary = output.getReplicationAttemptSummary();

    traceReplicationSummary(replicationSummary, metricAttributes);

    syncSummary.setBytesSynced(replicationSummary.getBytesSynced());
    syncSummary.setRecordsSynced(replicationSummary.getRecordsSynced());
    syncSummary.setStartTime(replicationSummary.getStartTime());
    syncSummary.setEndTime(replicationSummary.getEndTime());
    syncSummary.setStatus(replicationSummary.getStatus());
    syncSummary.setTotalStats(replicationSummary.getTotalStats());
    syncSummary.setStreamStats(replicationSummary.getStreamStats());

    standardSyncOutput.setState(output.getState());
    standardSyncOutput.setOutputCatalog(output.getOutputCatalog());
    standardSyncOutput.setStandardSyncSummary(syncSummary);
    standardSyncOutput.setFailures(output.getFailures());

    return standardSyncOutput;
  }

  private static void traceReplicationSummary(final ReplicationAttemptSummary replicationSummary, final Map<String, Object> metricAttributes) {
    if (replicationSummary == null) {
      return;
    }

    final MetricAttribute[] attributes = metricAttributes.entrySet().stream()
        .map(e -> new MetricAttribute(ApmTraceUtils.formatTag(e.getKey()), e.getValue().toString()))
        .collect(Collectors.toSet()).toArray(new MetricAttribute[] {});
    final Map<String, Object> tags = new HashMap<>();
    if (replicationSummary.getBytesSynced() != null) {
      tags.put(REPLICATION_BYTES_SYNCED_KEY, replicationSummary.getBytesSynced());
      MetricClientFactory.getMetricClient().count(OssMetricsRegistry.REPLICATION_BYTES_SYNCED, replicationSummary.getBytesSynced(), attributes);
    }
    if (replicationSummary.getRecordsSynced() != null) {
      tags.put(REPLICATION_RECORDS_SYNCED_KEY, replicationSummary.getRecordsSynced());
      MetricClientFactory.getMetricClient().count(OssMetricsRegistry.REPLICATION_RECORDS_SYNCED, replicationSummary.getRecordsSynced(), attributes);
    }
    if (replicationSummary.getStatus() != null) {
      tags.put(REPLICATION_STATUS_KEY, replicationSummary.getStatus().value());
    }
    if (!tags.isEmpty()) {
      ApmTraceUtils.addTagsToTrace(tags);
    }
  }

  private CheckedSupplier<Worker<StandardSyncInput, ReplicationOutput>, Exception> getLegacyWorkerFactory(final IntegrationLauncherConfig sourceLauncherConfig,
                                                                                                          final IntegrationLauncherConfig destinationLauncherConfig,
                                                                                                          final JobRunConfig jobRunConfig,
                                                                                                          final StandardSyncInput syncInput) {
    return () -> {
      final IntegrationLauncher sourceLauncher = new AirbyteIntegrationLauncher(
          sourceLauncherConfig.getJobId(),
          Math.toIntExact(sourceLauncherConfig.getAttemptId()),
          sourceLauncherConfig.getDockerImage(),
          processFactory,
          syncInput.getSourceResourceRequirements(),
          sourceLauncherConfig.getIsCustomConnector());
      final IntegrationLauncher destinationLauncher = new AirbyteIntegrationLauncher(
          destinationLauncherConfig.getJobId(),
          Math.toIntExact(destinationLauncherConfig.getAttemptId()),
          destinationLauncherConfig.getDockerImage(),
          processFactory,
          syncInput.getDestinationResourceRequirements(),
          destinationLauncherConfig.getIsCustomConnector());

      // reset jobs use an empty source to induce resetting all data in destination.
      final AirbyteSource airbyteSource = isResetJob(sourceLauncherConfig.getDockerImage())
          ? new EmptyAirbyteSource(featureFlags.useStreamCapableState())
          : new DefaultAirbyteSource(sourceLauncher,
              new VersionedAirbyteStreamFactory<>(serDeProvider, migratorFactory, sourceLauncherConfig.getProtocolVersion(),
                  DefaultAirbyteSource.CONTAINER_LOG_MDC_BUILDER));
      MetricClientFactory.initialize(MetricEmittingApps.WORKER);
      final MetricClient metricClient = MetricClientFactory.getMetricClient();
      final WorkerMetricReporter metricReporter = new WorkerMetricReporter(metricClient, sourceLauncherConfig.getDockerImage());

      return new DefaultReplicationWorker(
          jobRunConfig.getJobId(),
          Math.toIntExact(jobRunConfig.getAttemptId()),
          airbyteSource,
          new NamespacingMapper(syncInput.getNamespaceDefinition(), syncInput.getNamespaceFormat(), syncInput.getPrefix()),
          new DefaultAirbyteDestination(destinationLauncher,
              new VersionedAirbyteStreamFactory<>(serDeProvider, migratorFactory, destinationLauncherConfig.getProtocolVersion(),
                  DefaultAirbyteDestination.CONTAINER_LOG_MDC_BUILDER),
              new VersionedAirbyteMessageBufferedWriterFactory(serDeProvider, migratorFactory, destinationLauncherConfig.getProtocolVersion())),
          new AirbyteMessageTracker(),
          new RecordSchemaValidator(WorkerUtils.mapStreamNamesToSchemas(syncInput)),
<<<<<<< HEAD
          metricReporter,
          new UpdateConnectorConfigHelper(airbyteApiClient));
=======
          metricReporter, false);
>>>>>>> f7fc223b
    };
  }

  private CheckedSupplier<Worker<StandardSyncInput, ReplicationOutput>, Exception> getContainerLauncherWorkerFactory(final ContainerOrchestratorConfig containerOrchestratorConfig,
                                                                                                                     final IntegrationLauncherConfig sourceLauncherConfig,
                                                                                                                     final IntegrationLauncherConfig destinationLauncherConfig,
                                                                                                                     final JobRunConfig jobRunConfig,
                                                                                                                     final ResourceRequirements resourceRequirements,
                                                                                                                     final Supplier<ActivityExecutionContext> activityContext,
                                                                                                                     final WorkerConfigs workerConfigs)
      throws ApiException {
    final JobIdRequestBody id = new JobIdRequestBody();
    id.setId(Long.valueOf(jobRunConfig.getJobId()));
    final var jobInfo = AirbyteApiClient.retryWithJitter(
        () -> airbyteApiClient.getJobsApi().getJobInfoLight(id),
        "get job info light");
    LOGGER.info("received response from from jobsApi.getJobInfoLight: {}", jobInfo);
    final var jobScope = jobInfo.getJob().getConfigId();
    final var connectionId = UUID.fromString(jobScope);

    return () -> new ReplicationLauncherWorker(
        connectionId,
        containerOrchestratorConfig,
        sourceLauncherConfig,
        destinationLauncherConfig,
        jobRunConfig,
        resourceRequirements,
        activityContext,
        serverPort,
        temporalUtils,
        workerConfigs);
  }

  private boolean isResetJob(final String dockerImage) {
    return WorkerConstants.RESET_JOB_SOURCE_DOCKER_IMAGE_STUB.equalsIgnoreCase(dockerImage);
  }

}<|MERGE_RESOLUTION|>--- conflicted
+++ resolved
@@ -305,12 +305,8 @@
               new VersionedAirbyteMessageBufferedWriterFactory(serDeProvider, migratorFactory, destinationLauncherConfig.getProtocolVersion())),
           new AirbyteMessageTracker(),
           new RecordSchemaValidator(WorkerUtils.mapStreamNamesToSchemas(syncInput)),
-<<<<<<< HEAD
           metricReporter,
-          new UpdateConnectorConfigHelper(airbyteApiClient));
-=======
-          metricReporter, false);
->>>>>>> f7fc223b
+          new UpdateConnectorConfigHelper(airbyteApiClient), false);
     };
   }
 
