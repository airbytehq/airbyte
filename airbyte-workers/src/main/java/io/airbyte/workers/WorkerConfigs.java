--- conflicted
+++ resolved
@@ -19,12 +19,8 @@
   private final Configs.WorkerEnvironment workerEnvironment;
   private final ResourceRequirements resourceRequirements;
   private final List<TolerationPOJO> workerKubeTolerations;
-<<<<<<< HEAD
-  private final Map<String, String> workerKubeNodeSelectors;
-  private final Map<String, String> workerKubeAnnotations;
-=======
   private final Optional<Map<String, String>> workerKubeNodeSelectors;
->>>>>>> 5bc6d814
+  private final Optional<Map<String, String>> workerKubeAnnotations;
   private final String jobImagePullSecret;
   private final String jobImagePullPolicy;
   private final String jobSocatImage;
@@ -38,23 +34,6 @@
    * job-types, use static `build*JOBTYPE*WorkerConfigs` method if one exists.
    */
   public WorkerConfigs(final Configs configs) {
-<<<<<<< HEAD
-    this.workerEnvironment = configs.getWorkerEnvironment();
-    this.resourceRequirements = new ResourceRequirements()
-        .withCpuRequest(configs.getJobMainContainerCpuRequest())
-        .withCpuLimit(configs.getJobMainContainerCpuLimit())
-        .withMemoryRequest(configs.getJobMainContainerMemoryRequest())
-        .withMemoryLimit(configs.getJobMainContainerMemoryLimit());
-    this.workerKubeTolerations = configs.getJobKubeTolerations();
-    this.workerKubeNodeSelectors = configs.getJobKubeNodeSelectors();
-    this.workerKubeAnnotations = configs.getJobKubeAnnotations();
-    this.jobImagePullSecret = configs.getJobKubeMainContainerImagePullSecret();
-    this.jobImagePullPolicy = configs.getJobKubeMainContainerImagePullPolicy();
-    this.jobSocatImage = configs.getJobKubeSocatImage();
-    this.jobBusyboxImage = configs.getJobKubeBusyboxImage();
-    this.jobCurlImage = configs.getJobKubeCurlImage();
-    this.envMap = configs.getJobDefaultEnvMap();
-=======
     this(
         configs.getWorkerEnvironment(),
         new ResourceRequirements()
@@ -64,6 +43,7 @@
             .withMemoryLimit(configs.getJobMainContainerMemoryLimit()),
         configs.getJobKubeTolerations(),
         configs.getJobKubeNodeSelectors(),
+        configs.getJobKubeAnnotations(),
         configs.getJobKubeMainContainerImagePullSecret(),
         configs.getJobKubeMainContainerImagePullPolicy(),
         configs.getJobKubeSocatImage(),
@@ -81,6 +61,10 @@
         ? configs.getSpecJobKubeNodeSelectors()
         : configs.getJobKubeNodeSelectors();
 
+    final Optional<Map<String, String>> annotations = configs.getSpecJobKubeAnnotations().isPresent()
+        ? configs.getSpecJobKubeAnnotations()
+        : configs.getJobKubeAnnotations();
+
     return new WorkerConfigs(
         configs.getWorkerEnvironment(),
         new ResourceRequirements()
@@ -90,6 +74,7 @@
             .withMemoryLimit(configs.getJobMainContainerMemoryLimit()),
         configs.getJobKubeTolerations(),
         nodeSelectors,
+        annotations,
         configs.getJobKubeMainContainerImagePullSecret(),
         configs.getJobKubeMainContainerImagePullPolicy(),
         configs.getJobKubeSocatImage(),
@@ -107,6 +92,10 @@
         ? configs.getCheckJobKubeNodeSelectors()
         : configs.getJobKubeNodeSelectors();
 
+    final Optional<Map<String, String>> annotations = configs.getCheckJobKubeAnnotations().isPresent()
+        ? configs.getCheckJobKubeAnnotations()
+        : configs.getJobKubeAnnotations();
+
     return new WorkerConfigs(
         configs.getWorkerEnvironment(),
         new ResourceRequirements()
@@ -116,6 +105,7 @@
             .withMemoryLimit(configs.getCheckJobMainContainerMemoryLimit()),
         configs.getJobKubeTolerations(),
         nodeSelectors,
+        annotations,
         configs.getJobKubeMainContainerImagePullSecret(),
         configs.getJobKubeMainContainerImagePullPolicy(),
         configs.getJobKubeSocatImage(),
@@ -133,6 +123,10 @@
         ? configs.getDiscoverJobKubeNodeSelectors()
         : configs.getJobKubeNodeSelectors();
 
+    final Optional<Map<String, String>> annotations = configs.getDiscoverJobKubeAnnotations().isPresent()
+        ? configs.getDiscoverJobKubeAnnotations()
+        : configs.getJobKubeAnnotations();
+
     return new WorkerConfigs(
         configs.getWorkerEnvironment(),
         new ResourceRequirements()
@@ -142,6 +136,7 @@
             .withMemoryLimit(configs.getJobMainContainerMemoryLimit()),
         configs.getJobKubeTolerations(),
         nodeSelectors,
+        annotations,
         configs.getJobKubeMainContainerImagePullSecret(),
         configs.getJobKubeMainContainerImagePullPolicy(),
         configs.getJobKubeSocatImage(),
@@ -161,6 +156,7 @@
             .withMemoryLimit(configs.getReplicationOrchestratorMemoryLimit()),
         configs.getJobKubeTolerations(),
         configs.getJobKubeNodeSelectors(),
+        configs.getJobKubeAnnotations(),
         configs.getJobKubeMainContainerImagePullSecret(),
         configs.getJobKubeMainContainerImagePullPolicy(),
         configs.getJobKubeSocatImage(),
@@ -168,7 +164,6 @@
         configs.getJobKubeCurlImage(),
         configs.getJobDefaultEnvMap(),
         configs.getReplicationWorkerStatusCheckInterval());
->>>>>>> 5bc6d814
   }
 
   public Configs.WorkerEnvironment getWorkerEnvironment() {
@@ -187,7 +182,7 @@
     return workerKubeNodeSelectors;
   }
 
-  public Map<String, String> getWorkerKubeAnnotations() {
+  public Optional<Map<String, String>> getWorkerKubeAnnotations() {
     return workerKubeAnnotations;
   }
 
