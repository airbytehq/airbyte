--- conflicted
+++ resolved
@@ -49,32 +49,23 @@
   private final SecretsHydrator secretsHydrator;
   private final WorkflowServiceStubs temporalService;
   private final MaxWorkersConfig maxWorkers;
-<<<<<<< HEAD
+  private final WorkerEnvironment workerEnvironment;
   private final String airbyteVersion;
-=======
-  private final WorkerEnvironment workerEnvironment;
->>>>>>> a28f3ac4
 
   public WorkerApp(Path workspaceRoot,
                    ProcessFactory processFactory,
                    SecretsHydrator secretsHydrator,
                    WorkflowServiceStubs temporalService,
                    MaxWorkersConfig maxWorkers,
-<<<<<<< HEAD
+                   WorkerEnvironment workerEnvironment,
                    String airbyteVersion) {
-=======
-                   WorkerEnvironment workerEnvironment) {
->>>>>>> a28f3ac4
     this.workspaceRoot = workspaceRoot;
     this.processFactory = processFactory;
     this.secretsHydrator = secretsHydrator;
     this.temporalService = temporalService;
     this.maxWorkers = maxWorkers;
-<<<<<<< HEAD
+    this.workerEnvironment = workerEnvironment;
     this.airbyteVersion = airbyteVersion;
-=======
-    this.workerEnvironment = workerEnvironment;
->>>>>>> a28f3ac4
   }
 
   public void start() {
@@ -110,14 +101,8 @@
     syncWorker.registerWorkflowImplementationTypes(SyncWorkflow.WorkflowImpl.class);
     syncWorker.registerActivitiesImplementations(
         new SyncWorkflow.ReplicationActivityImpl(processFactory, secretsHydrator, workspaceRoot),
-<<<<<<< HEAD
-        new SyncWorkflow.NormalizationActivityImpl(processFactory, secretsHydrator, workspaceRoot, airbyteVersion),
+        new SyncWorkflow.NormalizationActivityImpl(processFactory, secretsHydrator, workspaceRoot, workerEnvironment, airbyteVersion),
         new SyncWorkflow.DbtTransformationActivityImpl(processFactory, secretsHydrator, workspaceRoot, airbyteVersion));
-=======
-        new SyncWorkflow.NormalizationActivityImpl(processFactory, secretsHydrator, workspaceRoot, workerEnvironment),
-        new SyncWorkflow.DbtTransformationActivityImpl(processFactory, secretsHydrator, workspaceRoot));
->>>>>>> a28f3ac4
-
     factory.start();
   }
 
@@ -161,11 +146,14 @@
 
     final WorkflowServiceStubs temporalService = TemporalUtils.createTemporalService(temporalHost);
 
-<<<<<<< HEAD
-    new WorkerApp(workspaceRoot, processFactory, secretsHydrator, temporalService, configs.getMaxWorkers(), configs.getAirbyteVersion()).start();
-=======
-    new WorkerApp(workspaceRoot, processFactory, secretsHydrator, temporalService, configs.getMaxWorkers(), configs.getWorkerEnvironment()).start();
->>>>>>> a28f3ac4
+    new WorkerApp(
+        workspaceRoot,
+        processFactory,
+        secretsHydrator,
+        temporalService,
+        configs.getMaxWorkers(),
+        configs.getWorkerEnvironment(),
+        configs.getAirbyteVersion()).start();
   }
 
 }