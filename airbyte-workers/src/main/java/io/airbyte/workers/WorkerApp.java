--- conflicted
+++ resolved
@@ -458,12 +458,6 @@
     final JobErrorReporter jobErrorReporter =
         new JobErrorReporter(configRepository, configs.getDeploymentMode(), configs.getAirbyteVersionOrWarning(), jobErrorReportingClient);
 
-<<<<<<< HEAD
-    final StatePersistence statePersistence = new StatePersistence(configDatabase);
-=======
-    final StreamResetPersistence streamResetPersistence = new StreamResetPersistence(configDatabase);
-
->>>>>>> 34ed33bc
     new WorkerApp(
         workspaceRoot,
         defaultProcessFactory,
