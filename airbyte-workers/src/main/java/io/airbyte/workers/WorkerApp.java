--- conflicted
+++ resolved
@@ -474,13 +474,9 @@
         containerOrchestratorConfig,
         jobNotifier,
         jobTracker,
-<<<<<<< HEAD
+        jobErrorReporter,
         streamResetPersistence,
         featureFlags).start();
-=======
-        jobErrorReporter,
-        streamResetPersistence).start();
->>>>>>> 7a15f2d4
   }
 
   public static void main(final String[] args) {
