--- conflicted
+++ resolved
@@ -43,11 +43,7 @@
 
   private static final Logger LOGGER = LoggerFactory.getLogger(DefaultNormalizationRunner.class);
 
-<<<<<<< HEAD
-  public static final String NORMALIZATION_IMAGE_NAME = "airbyte/normalization:0.1.23";
-=======
-  public static final String NORMALIZATION_IMAGE_NAME = "airbyte/normalization:0.1.24";
->>>>>>> 4c96499f
+  public static final String NORMALIZATION_IMAGE_NAME = "airbyte/normalization:0.1.25";
 
   private final DestinationType destinationType;
   private final ProcessBuilderFactory pbf;
