/*
 * Copyright (c) 2021 Airbyte, Inc., all rights reserved.
 */

package io.airbyte.workers.normalization;

import com.fasterxml.jackson.databind.JsonNode;
import com.google.common.annotations.VisibleForTesting;
import com.google.common.base.Strings;
import com.google.common.collect.ImmutableMap;
import io.airbyte.commons.io.LineGobbler;
import io.airbyte.commons.json.Jsons;
import io.airbyte.config.OperatorDbt;
import io.airbyte.config.ResourceRequirements;
import io.airbyte.protocol.models.ConfiguredAirbyteCatalog;
import io.airbyte.workers.WorkerConstants;
import io.airbyte.workers.WorkerException;
import io.airbyte.workers.WorkerUtils;
import io.airbyte.workers.process.KubeProcessFactory;
import io.airbyte.workers.process.ProcessFactory;
import java.nio.file.Path;
import java.util.Map;
import java.util.concurrent.TimeUnit;
import org.slf4j.Logger;
import org.slf4j.LoggerFactory;

public class DefaultNormalizationRunner implements NormalizationRunner {

  private static final Logger LOGGER = LoggerFactory.getLogger(DefaultNormalizationRunner.class);

<<<<<<< HEAD
  public static final String NORMALIZATION_IMAGE_NAME = "airbyte/normalization:0.1.51";
=======
  public static final String NORMALIZATION_IMAGE_NAME = "airbyte/normalization:0.1.50";
>>>>>>> e5abaecc

  private final DestinationType destinationType;
  private final ProcessFactory processFactory;

  private Process process = null;

  public enum DestinationType {
    BIGQUERY,
    POSTGRES,
    REDSHIFT,
    SNOWFLAKE,
    MYSQL,
    MSSQL
  }

  public DefaultNormalizationRunner(final DestinationType destinationType, final ProcessFactory processFactory) {
    this.destinationType = destinationType;
    this.processFactory = processFactory;
  }

  @Override
  public boolean configureDbt(final String jobId,
                              final int attempt,
                              final Path jobRoot,
                              final JsonNode config,
                              final ResourceRequirements resourceRequirements,
                              final OperatorDbt dbtConfig)
      throws Exception {
    final Map<String, String> files = ImmutableMap.of(
        WorkerConstants.DESTINATION_CONFIG_JSON_FILENAME, Jsons.serialize(config));
    final String gitRepoUrl = dbtConfig.getGitRepoUrl();
    if (Strings.isNullOrEmpty(gitRepoUrl)) {
      throw new WorkerException("Git Repo Url is required");
    }
    final String gitRepoBranch = dbtConfig.getGitRepoBranch();
    if (Strings.isNullOrEmpty(gitRepoBranch)) {
      return runProcess(jobId, attempt, jobRoot, files, resourceRequirements, "configure-dbt",
          "--integration-type", destinationType.toString().toLowerCase(),
          "--config", WorkerConstants.DESTINATION_CONFIG_JSON_FILENAME,
          "--git-repo", gitRepoUrl);
    } else {
      return runProcess(jobId, attempt, jobRoot, files, resourceRequirements, "configure-dbt",
          "--integration-type", destinationType.toString().toLowerCase(),
          "--config", WorkerConstants.DESTINATION_CONFIG_JSON_FILENAME,
          "--git-repo", gitRepoUrl,
          "--git-branch", gitRepoBranch);
    }
  }

  @Override
  public boolean normalize(final String jobId,
                           final int attempt,
                           final Path jobRoot,
                           final JsonNode config,
                           final ConfiguredAirbyteCatalog catalog,
                           final ResourceRequirements resourceRequirements)
      throws Exception {
    final Map<String, String> files = ImmutableMap.of(
        WorkerConstants.DESTINATION_CONFIG_JSON_FILENAME, Jsons.serialize(config),
        WorkerConstants.DESTINATION_CATALOG_JSON_FILENAME, Jsons.serialize(catalog));

    return runProcess(jobId, attempt, jobRoot, files, resourceRequirements, "run",
        "--integration-type", destinationType.toString().toLowerCase(),
        "--config", WorkerConstants.DESTINATION_CONFIG_JSON_FILENAME,
        "--catalog", WorkerConstants.DESTINATION_CATALOG_JSON_FILENAME);
  }

  private boolean runProcess(final String jobId,
                             final int attempt,
                             final Path jobRoot,
                             final Map<String, String> files,
                             final ResourceRequirements resourceRequirements,
                             final String... args)
      throws Exception {
    try {
      LOGGER.info("Running with normalization version: {}", NORMALIZATION_IMAGE_NAME);
      process = processFactory.create(jobId, attempt, jobRoot, NORMALIZATION_IMAGE_NAME, false, files, null, resourceRequirements,
          Map.of(KubeProcessFactory.JOB_TYPE, KubeProcessFactory.SYNC_JOB, KubeProcessFactory.SYNC_STEP, KubeProcessFactory.NORMALISE_STEP), args);

      LineGobbler.gobble(process.getInputStream(), LOGGER::info);
      LineGobbler.gobble(process.getErrorStream(), LOGGER::error);

      WorkerUtils.wait(process);

      return process.exitValue() == 0;
    } catch (final Exception e) {
      // make sure we kill the process on failure to avoid zombies.
      if (process != null) {
        WorkerUtils.cancelProcess(process);
      }
      throw e;
    }
  }

  @Override
  public void close() throws Exception {
    if (process == null) {
      return;
    }

    LOGGER.debug("Closing normalization process");
    WorkerUtils.gentleClose(process, 1, TimeUnit.MINUTES);
    if (process.isAlive() || process.exitValue() != 0) {
      throw new WorkerException("Normalization process wasn't successful");
    }
  }

  @VisibleForTesting
  DestinationType getDestinationType() {
    return destinationType;
  }

}<|MERGE_RESOLUTION|>--- conflicted
+++ resolved
@@ -28,11 +28,7 @@
 
   private static final Logger LOGGER = LoggerFactory.getLogger(DefaultNormalizationRunner.class);
 
-<<<<<<< HEAD
   public static final String NORMALIZATION_IMAGE_NAME = "airbyte/normalization:0.1.51";
-=======
-  public static final String NORMALIZATION_IMAGE_NAME = "airbyte/normalization:0.1.50";
->>>>>>> e5abaecc
 
   private final DestinationType destinationType;
   private final ProcessFactory processFactory;
