/*
 * Copyright (c) 2021 Airbyte, Inc., all rights reserved.
 */

package io.airbyte.workers.normalization;

import com.fasterxml.jackson.databind.JsonNode;
import com.google.common.annotations.VisibleForTesting;
import com.google.common.base.Strings;
import com.google.common.collect.ImmutableMap;
import io.airbyte.commons.io.LineGobbler;
import io.airbyte.commons.json.Jsons;
import io.airbyte.config.OperatorDbt;
import io.airbyte.config.ResourceRequirements;
import io.airbyte.protocol.models.ConfiguredAirbyteCatalog;
import io.airbyte.workers.WorkerConstants;
import io.airbyte.workers.WorkerException;
import io.airbyte.workers.WorkerUtils;
import io.airbyte.workers.process.KubeProcessFactory;
import io.airbyte.workers.process.ProcessFactory;
import java.nio.file.Path;
import java.util.Map;
import java.util.concurrent.TimeUnit;
import org.slf4j.Logger;
import org.slf4j.LoggerFactory;

public class DefaultNormalizationRunner implements NormalizationRunner {

  private static final Logger LOGGER = LoggerFactory.getLogger(DefaultNormalizationRunner.class);

<<<<<<< HEAD
  public static final String NORMALIZATION_IMAGE_NAME = "airbyte/normalization:0.1.47";
=======
  public static final String NORMALIZATION_IMAGE_NAME = "airbyte/normalization:0.1.49";
>>>>>>> 83fabfea

  private final DestinationType destinationType;
  private final ProcessFactory processFactory;

  private Process process = null;

  public enum DestinationType {
    BIGQUERY,
    POSTGRES,
    REDSHIFT,
    SNOWFLAKE,
    MYSQL
  }

  public DefaultNormalizationRunner(final DestinationType destinationType, final ProcessFactory processFactory) {
    this.destinationType = destinationType;
    this.processFactory = processFactory;
  }

  @Override
  public boolean configureDbt(final String jobId,
                              final int attempt,
                              final Path jobRoot,
                              final JsonNode config,
                              final ResourceRequirements resourceRequirements,
                              final OperatorDbt dbtConfig)
      throws Exception {
    final Map<String, String> files = ImmutableMap.of(
        WorkerConstants.DESTINATION_CONFIG_JSON_FILENAME, Jsons.serialize(config));
    final String gitRepoUrl = dbtConfig.getGitRepoUrl();
    if (Strings.isNullOrEmpty(gitRepoUrl)) {
      throw new WorkerException("Git Repo Url is required");
    }
    final String gitRepoBranch = dbtConfig.getGitRepoBranch();
    if (Strings.isNullOrEmpty(gitRepoBranch)) {
      return runProcess(jobId, attempt, jobRoot, files, resourceRequirements, "configure-dbt",
          "--integration-type", destinationType.toString().toLowerCase(),
          "--config", WorkerConstants.DESTINATION_CONFIG_JSON_FILENAME,
          "--git-repo", gitRepoUrl);
    } else {
      return runProcess(jobId, attempt, jobRoot, files, resourceRequirements, "configure-dbt",
          "--integration-type", destinationType.toString().toLowerCase(),
          "--config", WorkerConstants.DESTINATION_CONFIG_JSON_FILENAME,
          "--git-repo", gitRepoUrl,
          "--git-branch", gitRepoBranch);
    }
  }

  @Override
  public boolean normalize(final String jobId,
                           final int attempt,
                           final Path jobRoot,
                           final JsonNode config,
                           final ConfiguredAirbyteCatalog catalog,
                           final ResourceRequirements resourceRequirements)
      throws Exception {
    final Map<String, String> files = ImmutableMap.of(
        WorkerConstants.DESTINATION_CONFIG_JSON_FILENAME, Jsons.serialize(config),
        WorkerConstants.DESTINATION_CATALOG_JSON_FILENAME, Jsons.serialize(catalog));

    return runProcess(jobId, attempt, jobRoot, files, resourceRequirements, "run",
        "--integration-type", destinationType.toString().toLowerCase(),
        "--config", WorkerConstants.DESTINATION_CONFIG_JSON_FILENAME,
        "--catalog", WorkerConstants.DESTINATION_CATALOG_JSON_FILENAME);
  }

  private boolean runProcess(final String jobId,
                             final int attempt,
                             final Path jobRoot,
                             final Map<String, String> files,
                             final ResourceRequirements resourceRequirements,
                             final String... args)
      throws Exception {
    try {
      LOGGER.info("Running with normalization version: {}", NORMALIZATION_IMAGE_NAME);
      process = processFactory.create(jobId, attempt, jobRoot, NORMALIZATION_IMAGE_NAME, false, files, null, resourceRequirements,
          Map.of(KubeProcessFactory.JOB_TYPE, KubeProcessFactory.SYNC_JOB, KubeProcessFactory.SYNC_STEP, KubeProcessFactory.NORMALISE_STEP), args);

      LineGobbler.gobble(process.getInputStream(), LOGGER::info);
      LineGobbler.gobble(process.getErrorStream(), LOGGER::error);

      WorkerUtils.wait(process);

      return process.exitValue() == 0;
    } catch (final Exception e) {
      // make sure we kill the process on failure to avoid zombies.
      if (process != null) {
        WorkerUtils.cancelProcess(process);
      }
      throw e;
    }
  }

  @Override
  public void close() throws Exception {
    if (process == null) {
      return;
    }

    LOGGER.debug("Closing normalization process");
    WorkerUtils.gentleClose(process, 1, TimeUnit.MINUTES);
    if (process.isAlive() || process.exitValue() != 0) {
      throw new WorkerException("Normalization process wasn't successful");
    }
  }

  @VisibleForTesting
  DestinationType getDestinationType() {
    return destinationType;
  }

}<|MERGE_RESOLUTION|>--- conflicted
+++ resolved
@@ -28,11 +28,7 @@
 
   private static final Logger LOGGER = LoggerFactory.getLogger(DefaultNormalizationRunner.class);
 
-<<<<<<< HEAD
-  public static final String NORMALIZATION_IMAGE_NAME = "airbyte/normalization:0.1.47";
-=======
   public static final String NORMALIZATION_IMAGE_NAME = "airbyte/normalization:0.1.49";
->>>>>>> 83fabfea
 
   private final DestinationType destinationType;
   private final ProcessFactory processFactory;
