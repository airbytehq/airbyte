--- conflicted
+++ resolved
@@ -103,13 +103,9 @@
                              final String... args)
       throws Exception {
     try {
-<<<<<<< HEAD
       LOGGER.info("Running with normalization version: {}", NORMALIZATION_IMAGE_NAME);
-      process = processFactory.create(jobId, attempt, jobRoot, NORMALIZATION_IMAGE_NAME, false, files, null, resourceRequirements, args);
-=======
       process = processFactory.create(jobId, attempt, jobRoot, NORMALIZATION_IMAGE_NAME, false, files, null, resourceRequirements,
           Map.of(KubeProcessFactory.JOB_TYPE, KubeProcessFactory.SYNC_JOB, KubeProcessFactory.SYNC_STEP, KubeProcessFactory.NORMALISE_STEP), args);
->>>>>>> 96aedd39
 
       LineGobbler.gobble(process.getInputStream(), LOGGER::info);
       LineGobbler.gobble(process.getErrorStream(), LOGGER::error);
