/*
 * Copyright (c) 2021 Airbyte, Inc., all rights reserved.
 */

package io.airbyte.workers.normalization;

import com.google.common.collect.ImmutableMap;
import io.airbyte.workers.normalization.DefaultNormalizationRunner.DestinationType;
import io.airbyte.workers.process.ProcessFactory;
import java.util.Map;
import org.apache.commons.lang3.tuple.ImmutablePair;

public class NormalizationRunnerFactory {

<<<<<<< HEAD
  public static final String BASE_NORMALIZATION_IMAGE_NAME = "airbyte/normalization";

  static final Map<String, ImmutablePair<String, DefaultNormalizationRunner.DestinationType>> NORMALIZATION_MAPPING =
      ImmutableMap.<String, ImmutablePair<String, DefaultNormalizationRunner.DestinationType>>builder()
          .put("airbyte/destination-bigquery", ImmutablePair.of(BASE_NORMALIZATION_IMAGE_NAME, DefaultNormalizationRunner.DestinationType.BIGQUERY))
          .put("airbyte/destination-mssql", ImmutablePair.of("airbyte/normalization-mssql", DestinationType.MSSQL))
          .put("airbyte/destination-mssql-strict-encrypt", ImmutablePair.of("airbyte/normalization-mssql", DestinationType.MSSQL))
          .put("airbyte/destination-mysql", ImmutablePair.of("airbyte/normalization-mysql", DestinationType.MYSQL))
          .put("airbyte/destination-oracle", ImmutablePair.of("airbyte/normalization-oracle", DestinationType.ORACLE))
          .put("airbyte/destination-postgres", ImmutablePair.of(BASE_NORMALIZATION_IMAGE_NAME, DestinationType.POSTGRES))
          .put("airbyte/destination-postgres-strict-encrypt", ImmutablePair.of(BASE_NORMALIZATION_IMAGE_NAME, DestinationType.POSTGRES))
          .put("airbyte/destination-redshift", ImmutablePair.of(BASE_NORMALIZATION_IMAGE_NAME, DestinationType.REDSHIFT))
          .put("airbyte/destination-snowflake", ImmutablePair.of(BASE_NORMALIZATION_IMAGE_NAME, DestinationType.SNOWFLAKE))
=======
  static final Map<String, DefaultNormalizationRunner.DestinationType> NORMALIZATION_MAPPING =
      ImmutableMap.<String, DefaultNormalizationRunner.DestinationType>builder()
          .put("airbyte/destination-bigquery", DefaultNormalizationRunner.DestinationType.BIGQUERY)
          .put("airbyte/destination-postgres", DefaultNormalizationRunner.DestinationType.POSTGRES)
          .put("airbyte/destination-postgres-strict-encrypt", DefaultNormalizationRunner.DestinationType.POSTGRES)
          .put("airbyte/destination-redshift", DefaultNormalizationRunner.DestinationType.REDSHIFT)
          .put("airbyte/destination-snowflake", DefaultNormalizationRunner.DestinationType.SNOWFLAKE)
          .put("airbyte/destination-mysql", DefaultNormalizationRunner.DestinationType.MYSQL)
          .put("airbyte/destination-mysql-strict-encrypt", DefaultNormalizationRunner.DestinationType.MYSQL)
          .put("airbyte/destination-mssql", DefaultNormalizationRunner.DestinationType.MSSQL)
          .put("airbyte/destination-mssql-strict-encrypt", DefaultNormalizationRunner.DestinationType.MSSQL)
>>>>>>> 2e7ff2e8
          .build();

  public static NormalizationRunner create(final String imageName, final ProcessFactory processFactory, String airbyteVersion) {
    final String imageNameWithoutTag = imageName.split(":")[0];
    if (NORMALIZATION_MAPPING.containsKey(imageNameWithoutTag)) {
      var valuePair = NORMALIZATION_MAPPING.get(imageNameWithoutTag);
      return new DefaultNormalizationRunner(
          valuePair.getRight(),
          processFactory,
          String.format("%s:%s", valuePair.getLeft(), airbyteVersion));
    } else {
      throw new IllegalStateException(
          String.format("Requested normalization for %s, but it is not included in the normalization mappings.", imageName));
    }
  }

}<|MERGE_RESOLUTION|>--- conflicted
+++ resolved
@@ -12,7 +12,6 @@
 
 public class NormalizationRunnerFactory {
 
-<<<<<<< HEAD
   public static final String BASE_NORMALIZATION_IMAGE_NAME = "airbyte/normalization";
 
   static final Map<String, ImmutablePair<String, DefaultNormalizationRunner.DestinationType>> NORMALIZATION_MAPPING =
@@ -21,24 +20,12 @@
           .put("airbyte/destination-mssql", ImmutablePair.of("airbyte/normalization-mssql", DestinationType.MSSQL))
           .put("airbyte/destination-mssql-strict-encrypt", ImmutablePair.of("airbyte/normalization-mssql", DestinationType.MSSQL))
           .put("airbyte/destination-mysql", ImmutablePair.of("airbyte/normalization-mysql", DestinationType.MYSQL))
+          .put("airbyte/destination-mysql-strict-encrypt", ImmutablePair.of("airbyte/normalization-mysql", DestinationType.MYSQL))
           .put("airbyte/destination-oracle", ImmutablePair.of("airbyte/normalization-oracle", DestinationType.ORACLE))
           .put("airbyte/destination-postgres", ImmutablePair.of(BASE_NORMALIZATION_IMAGE_NAME, DestinationType.POSTGRES))
           .put("airbyte/destination-postgres-strict-encrypt", ImmutablePair.of(BASE_NORMALIZATION_IMAGE_NAME, DestinationType.POSTGRES))
           .put("airbyte/destination-redshift", ImmutablePair.of(BASE_NORMALIZATION_IMAGE_NAME, DestinationType.REDSHIFT))
           .put("airbyte/destination-snowflake", ImmutablePair.of(BASE_NORMALIZATION_IMAGE_NAME, DestinationType.SNOWFLAKE))
-=======
-  static final Map<String, DefaultNormalizationRunner.DestinationType> NORMALIZATION_MAPPING =
-      ImmutableMap.<String, DefaultNormalizationRunner.DestinationType>builder()
-          .put("airbyte/destination-bigquery", DefaultNormalizationRunner.DestinationType.BIGQUERY)
-          .put("airbyte/destination-postgres", DefaultNormalizationRunner.DestinationType.POSTGRES)
-          .put("airbyte/destination-postgres-strict-encrypt", DefaultNormalizationRunner.DestinationType.POSTGRES)
-          .put("airbyte/destination-redshift", DefaultNormalizationRunner.DestinationType.REDSHIFT)
-          .put("airbyte/destination-snowflake", DefaultNormalizationRunner.DestinationType.SNOWFLAKE)
-          .put("airbyte/destination-mysql", DefaultNormalizationRunner.DestinationType.MYSQL)
-          .put("airbyte/destination-mysql-strict-encrypt", DefaultNormalizationRunner.DestinationType.MYSQL)
-          .put("airbyte/destination-mssql", DefaultNormalizationRunner.DestinationType.MSSQL)
-          .put("airbyte/destination-mssql-strict-encrypt", DefaultNormalizationRunner.DestinationType.MSSQL)
->>>>>>> 2e7ff2e8
           .build();
 
   public static NormalizationRunner create(final String imageName, final ProcessFactory processFactory, String airbyteVersion) {
