--- conflicted
+++ resolved
@@ -33,13 +33,9 @@
           .put("airbyte/destination-postgres", ImmutablePair.of(BASE_NORMALIZATION_IMAGE_NAME, DestinationType.POSTGRES))
           .put("airbyte/destination-postgres-strict-encrypt", ImmutablePair.of(BASE_NORMALIZATION_IMAGE_NAME, DestinationType.POSTGRES))
           .put("airbyte/destination-redshift", ImmutablePair.of(BASE_NORMALIZATION_IMAGE_NAME, DestinationType.REDSHIFT))
-<<<<<<< HEAD
           .put("airbyte/destination-snowflake", ImmutablePair.of("airbyte/normalization-snowflake", DestinationType.SNOWFLAKE))
           .put("airbyte/destination-clickhouse", ImmutablePair.of("airbyte/normalization-clickhouse", DestinationType.CLICKHOUSE))
           .put("airbyte/destination-clickhouse-strict-encrypt", ImmutablePair.of("airbyte/normalization-clickhouse", DestinationType.CLICKHOUSE))
-=======
-          .put("airbyte/destination-snowflake", ImmutablePair.of(BASE_NORMALIZATION_IMAGE_NAME, DestinationType.SNOWFLAKE))
->>>>>>> c5d4a973
           .build();
 
   public static NormalizationRunner create(final WorkerConfigs workerConfigs,
