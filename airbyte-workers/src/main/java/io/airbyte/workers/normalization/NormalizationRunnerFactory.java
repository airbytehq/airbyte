/*
 * MIT License
 *
 * Copyright (c) 2020 Airbyte
 *
 * Permission is hereby granted, free of charge, to any person obtaining a copy
 * of this software and associated documentation files (the "Software"), to deal
 * in the Software without restriction, including without limitation the rights
 * to use, copy, modify, merge, publish, distribute, sublicense, and/or sell
 * copies of the Software, and to permit persons to whom the Software is
 * furnished to do so, subject to the following conditions:
 *
 * The above copyright notice and this permission notice shall be included in all
 * copies or substantial portions of the Software.
 *
 * THE SOFTWARE IS PROVIDED "AS IS", WITHOUT WARRANTY OF ANY KIND, EXPRESS OR
 * IMPLIED, INCLUDING BUT NOT LIMITED TO THE WARRANTIES OF MERCHANTABILITY,
 * FITNESS FOR A PARTICULAR PURPOSE AND NONINFRINGEMENT. IN NO EVENT SHALL THE
 * AUTHORS OR COPYRIGHT HOLDERS BE LIABLE FOR ANY CLAIM, DAMAGES OR OTHER
 * LIABILITY, WHETHER IN AN ACTION OF CONTRACT, TORT OR OTHERWISE, ARISING FROM,
 * OUT OF OR IN CONNECTION WITH THE SOFTWARE OR THE USE OR OTHER DEALINGS IN THE
 * SOFTWARE.
 */

package io.airbyte.workers.normalization;

import com.google.common.collect.ImmutableMap;
<<<<<<< HEAD
import io.airbyte.workers.process.ProcessBuilderFactory;
=======
import io.airbyte.workers.WorkerConstants;
import io.airbyte.workers.normalization.NormalizationRunner.NoOpNormalizationRunner;
import io.airbyte.workers.process.ProcessFactory;
>>>>>>> 6adad7d9
import java.util.Map;

public class NormalizationRunnerFactory {

  private static final Map<String, DefaultNormalizationRunner.DestinationType> NORMALIZATION_MAPPING =
      ImmutableMap.<String, DefaultNormalizationRunner.DestinationType>builder()
          .put("airbyte/destination-bigquery", DefaultNormalizationRunner.DestinationType.BIGQUERY)
          .put("airbyte/destination-postgres", DefaultNormalizationRunner.DestinationType.POSTGRES)
          .put("airbyte/destination-redshift", DefaultNormalizationRunner.DestinationType.REDSHIFT)
          .put("airbyte/destination-snowflake", DefaultNormalizationRunner.DestinationType.SNOWFLAKE)
          .build();

<<<<<<< HEAD
  public static NormalizationRunner create(String imageName, ProcessBuilderFactory pbf) {
=======
  public static NormalizationRunner create(String imageName, ProcessFactory processFactory, JsonNode config) {
    if (!shouldNormalize(config)) {
      return new NoOpNormalizationRunner();
    }
>>>>>>> 6adad7d9

    final String imageNameWithoutTag = imageName.split(":")[0];

    if (NORMALIZATION_MAPPING.containsKey(imageNameWithoutTag)) {
      return new DefaultNormalizationRunner(NORMALIZATION_MAPPING.get(imageNameWithoutTag), processFactory);
    } else {
      throw new IllegalStateException(
          String.format("Requested normalization for %s, but it is not included in the normalization mapping.", imageName));
    }
  }

}<|MERGE_RESOLUTION|>--- conflicted
+++ resolved
@@ -25,13 +25,10 @@
 package io.airbyte.workers.normalization;
 
 import com.google.common.collect.ImmutableMap;
-<<<<<<< HEAD
-import io.airbyte.workers.process.ProcessBuilderFactory;
-=======
 import io.airbyte.workers.WorkerConstants;
 import io.airbyte.workers.normalization.NormalizationRunner.NoOpNormalizationRunner;
 import io.airbyte.workers.process.ProcessFactory;
->>>>>>> 6adad7d9
+import io.airbyte.workers.process.ProcessBuilderFactory;
 import java.util.Map;
 
 public class NormalizationRunnerFactory {
@@ -44,14 +41,7 @@
           .put("airbyte/destination-snowflake", DefaultNormalizationRunner.DestinationType.SNOWFLAKE)
           .build();
 
-<<<<<<< HEAD
-  public static NormalizationRunner create(String imageName, ProcessBuilderFactory pbf) {
-=======
-  public static NormalizationRunner create(String imageName, ProcessFactory processFactory, JsonNode config) {
-    if (!shouldNormalize(config)) {
-      return new NoOpNormalizationRunner();
-    }
->>>>>>> 6adad7d9
+  public static NormalizationRunner create(String imageName, ProcessFactory processFactory) {
 
     final String imageNameWithoutTag = imageName.split(":")[0];
 
