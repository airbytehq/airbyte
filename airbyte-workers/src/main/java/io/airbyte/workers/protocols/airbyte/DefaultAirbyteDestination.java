/*
 * Copyright (c) 2021 Airbyte, Inc., all rights reserved.
 */

package io.airbyte.workers.protocols.airbyte;

import com.google.common.base.Charsets;
import com.google.common.base.Preconditions;
import io.airbyte.commons.io.IOs;
import io.airbyte.commons.io.LineGobbler;
import io.airbyte.commons.json.Jsons;
import io.airbyte.commons.logging.LoggingHelper.Color;
import io.airbyte.commons.logging.MdcScope;
import io.airbyte.commons.logging.MdcScope.Builder;
import io.airbyte.config.WorkerDestinationConfig;
import io.airbyte.protocol.models.AirbyteMessage;
import io.airbyte.protocol.models.AirbyteMessage.Type;
import io.airbyte.workers.WorkerConfigs;
import io.airbyte.workers.WorkerConstants;
import io.airbyte.workers.WorkerException;
import io.airbyte.workers.WorkerUtils;
import io.airbyte.workers.process.IntegrationLauncher;
import java.io.BufferedWriter;
import java.io.IOException;
import java.io.OutputStreamWriter;
import java.nio.file.Path;
import java.util.Iterator;
import java.util.Optional;
import java.util.concurrent.TimeUnit;
import java.util.concurrent.atomic.AtomicBoolean;
import org.slf4j.Logger;
import org.slf4j.LoggerFactory;

public class DefaultAirbyteDestination implements AirbyteDestination {

  private static final Logger LOGGER = LoggerFactory.getLogger(DefaultAirbyteDestination.class);
  private static final MdcScope.Builder CONTAINER_LOG_MDC_BUILDER = new Builder()
      .setLogPrefix("destination")
      .setPrefixColor(Color.YELLOW_BACKGROUND);

  private final WorkerConfigs workerConfigs;
  private final IntegrationLauncher integrationLauncher;
  private final AirbyteStreamFactory streamFactory;

  private final AtomicBoolean endOfStream = new AtomicBoolean(false);

  private Process destinationProcess = null;
  private BufferedWriter writer = null;
  private Iterator<AirbyteMessage> messageIterator = null;
  private Integer exitValue = null;

  public DefaultAirbyteDestination(final WorkerConfigs workerConfigs, final IntegrationLauncher integrationLauncher) {
    this(workerConfigs, integrationLauncher, new DefaultAirbyteStreamFactory(CONTAINER_LOG_MDC_BUILDER));

  }

  public DefaultAirbyteDestination(final WorkerConfigs workerConfigs,
                                   final IntegrationLauncher integrationLauncher,
                                   final AirbyteStreamFactory streamFactory) {
    this.workerConfigs = workerConfigs;
    this.integrationLauncher = integrationLauncher;
    this.streamFactory = streamFactory;
  }

  @Override
  public void start(final WorkerDestinationConfig destinationConfig, final Path jobRoot) throws IOException, WorkerException {
    Preconditions.checkState(destinationProcess == null);

    LOGGER.info("Running destination...");
    destinationProcess = integrationLauncher.write(
        jobRoot,
        WorkerConstants.DESTINATION_CONFIG_JSON_FILENAME,
        Jsons.serialize(destinationConfig.getDestinationConnectionConfiguration()),
        WorkerConstants.DESTINATION_CATALOG_JSON_FILENAME,
        Jsons.serialize(destinationConfig.getCatalog()));
    // stdout logs are logged elsewhere since stdout also contains data
    LineGobbler.gobble(destinationProcess.getErrorStream(), LOGGER::error, "airbyte-destination", CONTAINER_LOG_MDC_BUILDER);

    writer = new BufferedWriter(new OutputStreamWriter(destinationProcess.getOutputStream(), Charsets.UTF_8));

    messageIterator = streamFactory.create(IOs.newBufferedReader(destinationProcess.getInputStream()))
        .filter(message -> message.getType() == Type.STATE)
        .iterator();
  }

  @Override
  public void accept(final AirbyteMessage message) throws IOException {
    Preconditions.checkState(destinationProcess != null && !endOfStream.get());

    writer.write(Jsons.serialize(message));
    writer.newLine();
  }

  @Override
  public void notifyEndOfStream() throws IOException {
    Preconditions.checkState(destinationProcess != null && !endOfStream.get());

    writer.flush();
    writer.close();
    endOfStream.set(true);
  }

  @Override
  public void close() throws Exception {
    if (destinationProcess == null) {
      LOGGER.debug("Destination process already exited");
      return;
    }

    if (!endOfStream.get()) {
      notifyEndOfStream();
    }

    LOGGER.debug("Closing destination process");
<<<<<<< HEAD
    WorkerUtils.gentleClose(destinationProcess, 1, TimeUnit.MINUTES);
    if (destinationProcess.isAlive() || destinationProcess.exitValue() != 0) {
=======
    WorkerUtils.gentleClose(workerConfigs, destinationProcess, 1, TimeUnit.MINUTES);
    if (destinationProcess.isAlive() || getExitValue() != 0) {
>>>>>>> 0beda4f2
      final String message =
          destinationProcess.isAlive() ? "Destination has not terminated " : "Destination process exit with code " + getExitValue();
      throw new WorkerException(message + ". This warning is normal if the job was cancelled.");
    }
  }

  @Override
  public void cancel() throws Exception {
    LOGGER.info("Attempting to cancel destination process...");

    if (destinationProcess == null) {
      LOGGER.info("Destination process no longer exists, cancellation is a no-op.");
    } else {
      LOGGER.info("Destination process exists, cancelling...");
      WorkerUtils.cancelProcess(destinationProcess);
      LOGGER.info("Cancelled destination process!");
    }
  }

  @Override
  public boolean isFinished() {
    Preconditions.checkState(destinationProcess != null);
    // As this check is done on every message read, it is important for this operation to be efficient.
    // Short circuit early to avoid checking the underlying process.
    final var isEmpty = !messageIterator.hasNext();
    if (!isEmpty) {
      return false;
    }

    return !destinationProcess.isAlive();
  }

  @Override
  public int getExitValue() {
    Preconditions.checkState(destinationProcess != null, "Destination process is null, cannot retrieve exit value.");
    Preconditions.checkState(!destinationProcess.isAlive(), "Destination process is still alive, cannot retrieve exit value.");

    if (exitValue == null) {
      exitValue = destinationProcess.exitValue();
    }

    return exitValue;
  }

  @Override
  public Optional<AirbyteMessage> attemptRead() {
    Preconditions.checkState(destinationProcess != null);

    return Optional.ofNullable(messageIterator.hasNext() ? messageIterator.next() : null);
  }

}<|MERGE_RESOLUTION|>--- conflicted
+++ resolved
@@ -112,13 +112,8 @@
     }
 
     LOGGER.debug("Closing destination process");
-<<<<<<< HEAD
-    WorkerUtils.gentleClose(destinationProcess, 1, TimeUnit.MINUTES);
-    if (destinationProcess.isAlive() || destinationProcess.exitValue() != 0) {
-=======
     WorkerUtils.gentleClose(workerConfigs, destinationProcess, 1, TimeUnit.MINUTES);
     if (destinationProcess.isAlive() || getExitValue() != 0) {
->>>>>>> 0beda4f2
       final String message =
           destinationProcess.isAlive() ? "Destination has not terminated " : "Destination process exit with code " + getExitValue();
       throw new WorkerException(message + ". This warning is normal if the job was cancelled.");
