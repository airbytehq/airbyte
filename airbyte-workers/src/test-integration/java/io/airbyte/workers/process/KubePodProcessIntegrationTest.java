/*
 * MIT License
 *
 * Copyright (c) 2020 Airbyte
 *
 * Permission is hereby granted, free of charge, to any person obtaining a copy
 * of this software and associated documentation files (the "Software"), to deal
 * in the Software without restriction, including without limitation the rights
 * to use, copy, modify, merge, publish, distribute, sublicense, and/or sell
 * copies of the Software, and to permit persons to whom the Software is
 * furnished to do so, subject to the following conditions:
 *
 * The above copyright notice and this permission notice shall be included in all
 * copies or substantial portions of the Software.
 *
 * THE SOFTWARE IS PROVIDED "AS IS", WITHOUT WARRANTY OF ANY KIND, EXPRESS OR
 * IMPLIED, INCLUDING BUT NOT LIMITED TO THE WARRANTIES OF MERCHANTABILITY,
 * FITNESS FOR A PARTICULAR PURPOSE AND NONINFRINGEMENT. IN NO EVENT SHALL THE
 * AUTHORS OR COPYRIGHT HOLDERS BE LIABLE FOR ANY CLAIM, DAMAGES OR OTHER
 * LIABILITY, WHETHER IN AN ACTION OF CONTRACT, TORT OR OTHERWISE, ARISING FROM,
 * OUT OF OR IN CONNECTION WITH THE SOFTWARE OR THE USE OR OTHER DEALINGS IN THE
 * SOFTWARE.
 */

package io.airbyte.workers.process;

import static org.junit.jupiter.api.Assertions.assertEquals;
import static org.junit.jupiter.api.Assertions.assertFalse;
import static org.junit.jupiter.api.Assertions.assertNotEquals;

import com.google.common.collect.ImmutableMap;
import io.airbyte.commons.lang.Exceptions;
import io.airbyte.workers.WorkerException;
import io.fabric8.kubernetes.client.DefaultKubernetesClient;
import io.fabric8.kubernetes.client.KubernetesClient;
import java.io.IOException;
import java.net.Inet4Address;
import java.net.ServerSocket;
import java.net.UnknownHostException;
import java.nio.file.Path;
import java.util.ArrayList;
import java.util.HashSet;
import java.util.List;
import java.util.Optional;
import java.util.Set;
import java.util.concurrent.BlockingQueue;
import java.util.concurrent.LinkedBlockingDeque;
import org.junit.jupiter.api.AfterEach;
import org.junit.jupiter.api.BeforeEach;
import org.junit.jupiter.api.Test;

// requires kube running locally to run. If using Minikube it requires MINIKUBE=true
public class KubePodProcessIntegrationTest {

  private static final boolean IS_MINIKUBE = Boolean.parseBoolean(Optional.ofNullable(System.getenv("IS_MINIKUBE")).orElse("false"));
  private List<Integer> openPorts;
  private List<Integer> openWorkerPorts;
  private int heartbeatPort;
  private String heartbeatUrl;
  private KubernetesClient kubeClient;
  private BlockingQueue<Integer> workerPorts;
  private KubeProcessFactory processFactory;

  private static WorkerHeartbeatServer server;

  @BeforeEach
  public void setup() throws Exception {
    openPorts = new ArrayList<>(getOpenPorts(5));
    openWorkerPorts = openPorts.subList(1, openPorts.size() - 1);
    heartbeatPort = openPorts.get(0);
    heartbeatUrl = getHost() + ":" + heartbeatPort;

    kubeClient = new DefaultKubernetesClient();
    workerPorts = new LinkedBlockingDeque<>(openWorkerPorts);
    processFactory = new KubeProcessFactory("default", kubeClient, heartbeatUrl, workerPorts);

    server = new WorkerHeartbeatServer(heartbeatPort);
<<<<<<< HEAD
=======
    server.startBackground();
>>>>>>> 8d037ae3
  }

  @AfterEach
  public void teardown() throws Exception {
    server.stop();
  }

  @Test
  public void testSuccessfulSpawning() throws Exception {
    // start a finite process
    final Process process = getProcess("echo hi; sleep 1; echo hi2");
    process.waitFor();

    // the pod should be dead and in a good state
    assertFalse(process.isAlive());
    assertEquals(0, process.exitValue());
  }

  @Test
  public void testPipeInEntrypoint() throws Exception {
    // start a process that has a pipe in the entrypoint
    final Process process = getProcess("echo hi | cat");
    process.waitFor();

    // the pod should be dead and in a good state
    assertFalse(process.isAlive());
    assertEquals(0, process.exitValue());
  }

  @Test
  public void testExitCodeRetrieval() throws Exception {
    // start a process that requests
    final Process process = getProcess("exit 10");
    process.waitFor();

    // the pod should be dead with the correct error code
    assertFalse(process.isAlive());
    assertEquals(10, process.exitValue());
  }

  @Test
  public void testMissingEntrypoint() throws WorkerException, InterruptedException {
    // start a process with an entrypoint that doesn't exist
    final Process process = getProcess("ksaiiiasdfjklaslkei");
    process.waitFor();

    // the pod should be dead and in an error state
    assertFalse(process.isAlive());
    assertEquals(127, process.exitValue());
  }

  @Test
  public void testKillingWithoutHeartbeat() throws Exception {
    // start an infinite process
    final Process process = getProcess("while true; do echo hi; sleep 1; done");

    // kill the heartbeat server
    server.stop();

    // waiting for process
    process.waitFor();

    // the pod should be dead and in an error state
    assertFalse(process.isAlive());
    assertNotEquals(0, process.exitValue());
  }

  private Process getProcess(String entrypoint) throws WorkerException {
    return processFactory.create(
        "some-id",
        0,
        Path.of("/tmp/job-root"),
        "busybox:latest",
        false,
        ImmutableMap.of(),
        entrypoint);
  }

  private static Set<Integer> getOpenPorts(int count) {
    final Set<ServerSocket> servers = new HashSet<>();
    final Set<Integer> ports = new HashSet<>();

    try {
      for (int i = 0; i < count; i++) {
        var server = new ServerSocket(0);
        servers.add(server);
        ports.add(server.getLocalPort());
      }
    } catch (IOException e) {
      throw new RuntimeException(e);
    } finally {
      for (ServerSocket server : servers) {
        Exceptions.swallow(server::close);
      }
    }

    return ports;
  }

  private static String getHost() {
    try {
      return (IS_MINIKUBE ? Inet4Address.getLocalHost().getHostAddress() : "host.docker.internal");
    } catch (UnknownHostException e) {
      throw new RuntimeException(e);
    }
  };

}<|MERGE_RESOLUTION|>--- conflicted
+++ resolved
@@ -75,10 +75,7 @@
     processFactory = new KubeProcessFactory("default", kubeClient, heartbeatUrl, workerPorts);
 
     server = new WorkerHeartbeatServer(heartbeatPort);
-<<<<<<< HEAD
-=======
     server.startBackground();
->>>>>>> 8d037ae3
   }
 
   @AfterEach
