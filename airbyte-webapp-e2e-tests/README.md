## Running an interactive Cypress session with `npm run cypress:open`
The most useful way to run tests locally is with the `cypress open` command. It opens a dispatcher window that lets you select which tests and browser to run; the Electron browser (whose devtools will be very familiar to chrome users) opens a child window, and having both cypress windows grouped behaves nicely when switching between applications. In an interactive session, you can use `it.skip` and `it.only` to focus on the tests you care about; any change to the source file of a running test will cause tests to be automatically rerun. At the end of a test run, the web page is left "dangling" with all state present at the end of the last test; you can click around, "inspect element", and interact with the page however you wish, which makes it easy to incrementally develop tests.

By default, this command is configured to visit page urls from port 3000 (as used by a locally-run dev server), not port 8000 (as used by docker-compose's `webapp` service). If you want to run tests against the dockerized UI instead, leave the `webapp` docker-compose service running in step 4) and start the test runner with `CYPRESS_BASE_URL=http://localhost:8000 npm run cypress:open` in step 8).

Except as noted, all commands are written as if run from inside the `airbyte-webapp-e2e-tests/` directory.

Steps:
1) If you have not already done so, run `npm install` to install the e2e test dependencies.
2) Build the OSS backend for the current commit with `SUB_BUILD=PLATFORM ../gradlew clean build`.
<<<<<<< HEAD
3) Create the test database: `npm run createdb`.
4) Start the OSS backend: `VERSION=dev docker compose --file ../docker-compose.yaml up`. If you want, follow this with `docker compose stop webapp` to turn off the dockerized frontend build; interactive cypress sessions don't use it.
=======
3) Create the test database: `npm run createdbsource`.
4) Start the OSS backend: `BASIC_AUTH_USERNAME="" BASIC_AUTH_PASSWORD="" VERSION=dev docker-compose --file ../docker-compose.yaml up`. If you want, follow this with `docker-compose stop webapp` to turn off the dockerized frontend build; interactive cypress sessions don't use it.
>>>>>>> c596e6ed
5) The following two commands will start a separate long-running server, so open another terminal window. In it, `cd` into the `airbyte-webapp/` directory.
6) If you have not already done so, run `npm install` to install the frontend app's dependencies.
7) Start the frontend development server with `npm start`.
8) Back in the `airbyte-webapp-e2e-tests/` directory, start the cypress test runner with `npm run cypress:open`.

## Reproducing CI test results with `npm run cypress:ci` or `npm run cypress:ci:record`
Unlike `npm run cypress:open`, `npm run cypress:ci` and `npm run cypress:ci:record` use the dockerized UI (i.e. they expect the UI at port 8000, rather than port 3000). If the OSS backend is running but you have run `docker-compose stop webapp`, you'll have to re-enable it with `docker-compose start webapp`. These trigger headless runs: you won't have a live browser to interact with, just terminal output.

Except as noted, all commands are written as if run from inside the `airbyte-webapp-e2e-tests/` directory.

Steps:
1) If you have not already done so, run `npm install` to install the e2e test dependencies.
2) Build the OSS backend for the current commit with `SUB_BUILD=PLATFORM ../gradlew clean build`.
<<<<<<< HEAD
3) Create the test database: `npm run createdb`.
4) Start the OSS backend: `VERSION=dev docker compose --file ../docker-compose.yaml up`.
=======
3) Create the test database: `npm run createdbsource`.
4) Start the OSS backend: `BASIC_AUTH_USERNAME="" BASIC_AUTH_PASSWORD="" VERSION=dev docker-compose --file ../docker-compose.yaml up`.
>>>>>>> c596e6ed
5) Start the cypress test run with `npm run cypress:ci` or `npm run cypress:ci:record`.<|MERGE_RESOLUTION|>--- conflicted
+++ resolved
@@ -8,13 +8,8 @@
 Steps:
 1) If you have not already done so, run `npm install` to install the e2e test dependencies.
 2) Build the OSS backend for the current commit with `SUB_BUILD=PLATFORM ../gradlew clean build`.
-<<<<<<< HEAD
-3) Create the test database: `npm run createdb`.
-4) Start the OSS backend: `VERSION=dev docker compose --file ../docker-compose.yaml up`. If you want, follow this with `docker compose stop webapp` to turn off the dockerized frontend build; interactive cypress sessions don't use it.
-=======
 3) Create the test database: `npm run createdbsource`.
-4) Start the OSS backend: `BASIC_AUTH_USERNAME="" BASIC_AUTH_PASSWORD="" VERSION=dev docker-compose --file ../docker-compose.yaml up`. If you want, follow this with `docker-compose stop webapp` to turn off the dockerized frontend build; interactive cypress sessions don't use it.
->>>>>>> c596e6ed
+4) Start the OSS backend: `BASIC_AUTH_USERNAME="" BASIC_AUTH_PASSWORD="" VERSION=dev docker compose --file ../docker-compose.yaml up`. If you want, follow this with `docker compose stop webapp` to turn off the dockerized frontend build; interactive cypress sessions don't use it.
 5) The following two commands will start a separate long-running server, so open another terminal window. In it, `cd` into the `airbyte-webapp/` directory.
 6) If you have not already done so, run `npm install` to install the frontend app's dependencies.
 7) Start the frontend development server with `npm start`.
@@ -28,11 +23,6 @@
 Steps:
 1) If you have not already done so, run `npm install` to install the e2e test dependencies.
 2) Build the OSS backend for the current commit with `SUB_BUILD=PLATFORM ../gradlew clean build`.
-<<<<<<< HEAD
-3) Create the test database: `npm run createdb`.
-4) Start the OSS backend: `VERSION=dev docker compose --file ../docker-compose.yaml up`.
-=======
 3) Create the test database: `npm run createdbsource`.
-4) Start the OSS backend: `BASIC_AUTH_USERNAME="" BASIC_AUTH_PASSWORD="" VERSION=dev docker-compose --file ../docker-compose.yaml up`.
->>>>>>> c596e6ed
+4) Start the OSS backend: `BASIC_AUTH_USERNAME="" BASIC_AUTH_PASSWORD="" VERSION=dev docker compose --file ../docker-compose.yaml up`.
 5) Start the cypress test run with `npm run cypress:ci` or `npm run cypress:ci:record`.