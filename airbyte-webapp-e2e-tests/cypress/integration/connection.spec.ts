--- conflicted
+++ resolved
@@ -22,11 +22,8 @@
   isPrimaryKeyNonExist,
   selectPrimaryKeyField,
   checkPreFilledPrimaryKeyField,
-<<<<<<< HEAD
   checkStreamFields,
   expandStreamDetails
-=======
->>>>>>> d64c9b6e
 } from "pages/replicationPage";
 import { openSourceDestinationFromGrid, goToSourcePage } from "pages/sourcePage";
 import { goToSettingsPage } from "pages/settingsConnectionPage";
