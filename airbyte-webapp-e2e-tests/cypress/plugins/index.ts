/// <reference types="cypress" />
// ***********************************************************
// This example plugins/index.js can be used to load plugins
//
// You can change the location of this file or turn off loading
// the plugins file with the 'pluginsFile' configuration option.
//
// You can read more here:
// https://on.cypress.io/plugins-guide
// ***********************************************************

// This function is called when a project is opened or re-opened (e.g. due to
// the project's config changing)

import Cypress from "cypress";

const pgp = require("pg-promise")();
<<<<<<< HEAD
const postgresConfig = require(require("path").resolve("cypress.json"));

function dbConnection(query: any, userDefineConnection: undefined) {
  let connection = postgresConfig.db;
  if (userDefineConnection != undefined) {
=======
const cypressConfig = require(require("path").resolve("cypress.json"));

interface dbConfig {
  user: string;
  host: string;
  database: string;
  password: string;
  port: number;
}

function dbConnection(query: any, userDefineConnection: dbConfig) {
  let connection = cypressConfig.db;
  if (userDefineConnection !== undefined) {
>>>>>>> 47786155
    connection = userDefineConnection;
  }
  const db = pgp(connection);
  return db.any(query).finally(db.$pool.end);
}

/**
 * @type {Cypress.PluginConfig}
 */
module.exports = (on: Cypress.PluginEvents, config: Cypress.PluginConfigOptions) => {
  // `on` is used to hook into various events Cypress emits
  // `config` is the resolved Cypress config
  on("task", {
    dbQuery: (query) => dbConnection(query.query, query.connection),
  });
};<|MERGE_RESOLUTION|>--- conflicted
+++ resolved
@@ -15,13 +15,6 @@
 import Cypress from "cypress";
 
 const pgp = require("pg-promise")();
-<<<<<<< HEAD
-const postgresConfig = require(require("path").resolve("cypress.json"));
-
-function dbConnection(query: any, userDefineConnection: undefined) {
-  let connection = postgresConfig.db;
-  if (userDefineConnection != undefined) {
-=======
 const cypressConfig = require(require("path").resolve("cypress.json"));
 
 interface dbConfig {
@@ -35,7 +28,6 @@
 function dbConnection(query: any, userDefineConnection: dbConfig) {
   let connection = cypressConfig.db;
   if (userDefineConnection !== undefined) {
->>>>>>> 47786155
     connection = userDefineConnection;
   }
   const db = pgp(connection);
