--- conflicted
+++ resolved
@@ -18,10 +18,7 @@
 const connectionNameInput = "input[data-testid='connectionName']";
 const refreshSourceSchemaButton = "button[data-testid='refresh-source-schema-btn']";
 const streamSyncEnabledSwitch = (streamName: string) => `[data-testid='${streamName}-stream-sync-switch']`;
-<<<<<<< HEAD
 const streamNameInput = "input[data-testid='input']";
-=======
->>>>>>> 66edbfbb
 
 export const goToReplicationTab = () => {
   cy.get(replicationTab).click();
@@ -58,25 +55,16 @@
   cy.get(refreshSourceSchemaButton).click();
 };
 
-<<<<<<< HEAD
-=======
-
-
->>>>>>> 66edbfbb
 export const resetModalSaveBtnClick = () => {
   cy.get("[data-testid='resetModal-save']").click();
 };
 
-<<<<<<< HEAD
-  export const setupDestinationNamespaceDefaultFormat = () => {
+export const setupDestinationNamespaceDefaultFormat = () => {
   cy.get(destinationNamespace).click();
   cy.get(destinationNamespaceDefault).click();
 };
 
 export const selectSyncMode = (source: string, dest: string) => {
-=======
-export const selectFullAppendSyncMode = () => {
->>>>>>> 66edbfbb
   cy.get(syncModeDropdown).first().click({ force: true });
 
   cy.get(`.react-select__option`).contains(`Source:${source}|Dest:${dest}`).click();
