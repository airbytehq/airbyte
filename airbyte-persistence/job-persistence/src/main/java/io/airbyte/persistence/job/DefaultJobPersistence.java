--- conflicted
+++ resolved
@@ -958,13 +958,9 @@
         record.get(ATTEMPT_NUMBER, int.class),
         record.get(JOB_ID, Long.class),
         Path.of(record.get("log_path", String.class)),
-<<<<<<< HEAD
         record.get("attempt_sync_config", String.class) == null ? null
             : Jsons.deserialize(record.get("attempt_sync_config", String.class), AttemptSyncConfig.class),
-        record.get("attempt_output", String.class) == null ? null : Jsons.deserialize(record.get("attempt_output", String.class), JobOutput.class),
-=======
         attemptOutputString == null ? null : parseJobOutputFromString(attemptOutputString),
->>>>>>> ee00fcc8
         Enums.toEnum(record.get("attempt_status", String.class), AttemptStatus.class).orElseThrow(),
         record.get("processing_task_queue", String.class),
         record.get("attempt_failure_summary", String.class) == null ? null
