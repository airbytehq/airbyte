--- conflicted
+++ resolved
@@ -6,11 +6,8 @@
 
 import com.fasterxml.jackson.annotation.JsonProperty
 import io.airbyte.cdk.load.model.checker.Checker
-<<<<<<< HEAD
 import io.airbyte.cdk.load.model.discovery.Operation
-=======
 import io.airbyte.cdk.load.model.spec.Spec
->>>>>>> b4a7fe87
 
 /**
  * Root configuration for a declarative destination that uploads data according to its declarative
@@ -18,12 +15,9 @@
  */
 data class DeclarativeDestination(
     @JsonProperty("checker") val checker: Checker,
-<<<<<<< HEAD
+    @JsonProperty("spec") val spec: Spec,
     @JsonProperty(value = "discovery")
     val discovery: Operation? =
         null, // todo: remove ? = null once we support Dynamic discovery and thus it can be a
 // required component
-=======
-    @JsonProperty("spec") val spec: Spec
->>>>>>> b4a7fe87
 )