/* Copyright (c) 2024 Airbyte, Inc., all rights reserved. */
package io.airbyte.cdk.command

import com.fasterxml.jackson.annotation.JsonProperty
import com.fasterxml.jackson.annotation.JsonPropertyDescription
import com.fasterxml.jackson.annotation.JsonPropertyOrder
import com.kjetland.jackson.jsonSchema.annotations.JsonSchemaDefault
import com.kjetland.jackson.jsonSchema.annotations.JsonSchemaDescription
import com.kjetland.jackson.jsonSchema.annotations.JsonSchemaInject
import com.kjetland.jackson.jsonSchema.annotations.JsonSchemaTitle
import edu.umd.cs.findbugs.annotations.SuppressFBWarnings

/**
 * Base ConfigurationSpecification for JDBC sources with common properties.
 *
 * Connector-specific implementations should extend this class and add
 * their unique properties (like replication methods, SSL modes, etc.).
 */
@SuppressFBWarnings(value = ["NP_NONNULL_RETURN_VIOLATION"], justification = "Micronaut DI")
abstract class JdbcSourceConfigurationSpecification : ConfigurationSpecification() {

    @JsonProperty("host")
    @JsonSchemaTitle("Host")
    @JsonPropertyDescription("Hostname of the database.")
    @JsonSchemaInject(json = """{"order":0,"always_show":true}""")
    lateinit var host: String

    @JsonProperty("username")
    @JsonSchemaTitle("Username")
    @JsonPropertyDescription("The username which is used to access the database.")
    @JsonSchemaInject(json = """{"order":2,"always_show":true}""")
    lateinit var username: String

    @JsonProperty("password")
    @JsonSchemaTitle("Password")
    @JsonPropertyDescription("The password associated with the username.")
    @JsonSchemaInject(json = """{"order":3,"always_show":true,"airbyte_secret":true}""")
    var password: String? = null

    @JsonProperty("database")
    @JsonSchemaTitle("Database")
<<<<<<< HEAD
    @JsonPropertyDescription("The database name.")
=======
    @JsonPropertyDescription("Name of the database.")
>>>>>>> 5db4afa7
    @JsonSchemaInject(json = """{"order":4,"always_show":true}""")
    lateinit var database: String

    @JsonProperty("schemas")
    @JsonSchemaTitle("Schemas")
    @JsonPropertyDescription(
        "The list of schemas to sync from. " +
                "If not specified, all accessible schemas will be synced. " +
                "The exact meaning depends on the database (schema names, database names, etc.)."
    )
    @JsonSchemaInject(json = """{"order":1,"always_show":true,"group":"optional"}""")
    var schemas: List<String>? = null

    @JsonProperty("table_filters")
    @JsonSchemaTitle("Table Filters")
    @JsonPropertyDescription(
        "Optional filters to include only specific tables from specific schemas. " +
                "Works in combination with the 'Schemas' config above."
    )
    @JsonSchemaInject(json = """{"order":2,"always_show":true,"group":"optional"}""")
    var tableFilters: List<TableFilter>? = emptyList()

    @JsonProperty("jdbc_url_params")
    @JsonSchemaTitle("JDBC URL Params")
    @JsonPropertyDescription(
        "Additional properties to pass to the JDBC URL string when connecting to the database " +
                "formatted as 'key=value' pairs separated by the symbol '&'. " +
                "(example: key1=value1&key2=value2&key3=value3)."
    )
    @JsonSchemaInject(json = """{"order":3,"group":"optional"}""")
    var jdbcUrlParams: String? = null

    @JsonProperty("check_privileges")
    @JsonSchemaTitle("Check Table and Column Access Privileges")
    @JsonSchemaInject(json = """{"order":4,"group":"optional"}""")
    @JsonSchemaDefault("true")
    @JsonPropertyDescription(
        "When this feature is enabled, during schema discovery the connector " +
            "will query each table or view individually to check access privileges " +
            "and inaccessible tables, views, or columns therein will be removed. " +
            "In large schemas, this might cause schema discovery to take too long, " +
            "in which case it might be advisable to disable this feature.",
    )
    var checkPrivileges: Boolean? = true
}

@JsonSchemaTitle("Table Filter")
@JsonSchemaDescription("Inclusion filter configuration for table selection per schema.")
@JsonPropertyOrder("schema_name", "table_name_patterns")
@SuppressFBWarnings(value = ["NP_NONNULL_RETURN_VIOLATION"], justification = "Micronaut DI")
class TableFilter {
    @JsonProperty("schema_name", required = true)
    @JsonSchemaTitle("Schema Name")
    @JsonPropertyDescription(
        "The name of the schema to apply this filter to. " +
            "Should match a schema defined in \"Schemas\" field above."
    )
    @JsonSchemaInject(json = """{"order":1,"always_show":true}""")
    lateinit var schemaName: String

    @JsonProperty("table_name_patterns", required = true)
    @JsonSchemaTitle("Table Filter Patterns")
    @JsonPropertyDescription(
        "List of table name patterns to include from this schema. " +
            "Should be a SQL LIKE pattern."
    )
    @JsonSchemaInject(json = """{"order":2,"always_show":true,"minItems":1}""")
    lateinit var patterns: List<String>
}<|MERGE_RESOLUTION|>--- conflicted
+++ resolved
@@ -39,11 +39,7 @@
 
     @JsonProperty("database")
     @JsonSchemaTitle("Database")
-<<<<<<< HEAD
-    @JsonPropertyDescription("The database name.")
-=======
     @JsonPropertyDescription("Name of the database.")
->>>>>>> 5db4afa7
     @JsonSchemaInject(json = """{"order":4,"always_show":true}""")
     lateinit var database: String
 
