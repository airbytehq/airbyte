--- conflicted
+++ resolved
@@ -127,23 +127,6 @@
         log.info { "Querying column names for catalog discovery." }
         try {
             val dbmd: DatabaseMetaData = conn.metaData
-<<<<<<< HEAD
-            memoizedTableNames
-                .filter { it.namespace() != null }
-                .map { it.catalog to it.schema }
-                .distinct()
-                .forEach { (catalog: String?, schema: String?) ->
-                    if (constants.includePseudoColumns) {
-                        dbmd.getPseudoColumns(catalog, schema, null, null).use { rs: ResultSet ->
-                            while (rs.next()) {
-                                val (tableName: TableName, metadata: ColumnMetadata) =
-                                    columnMetadataFromResultSet(rs, isPseudoColumn = true)
-                                val joinedTableName: TableName = joinMap[tableName] ?: continue
-                                results.add(joinedTableName to metadata)
-                            }
-                        }
-=======
-
             fun addColumnsFromQuery(
                 catalog: String?,
                 schema: String?,
@@ -157,7 +140,6 @@
                             columnMetadataFromResultSet(rs, isPseudoColumn)
                         val joinedTableName: TableName = joinMap[tableName] ?: continue
                         results.add(joinedTableName to metadata)
->>>>>>> cf12b2a0
                     }
                 }
             }
@@ -185,13 +167,8 @@
                     addColumnsFromQuery(catalog, schema, null, isPseudoColumn = true)
                     addColumnsFromQuery(catalog, schema, null, isPseudoColumn = false)
                 }
-<<<<<<< HEAD
-            val clause = if (constants.includePseudoColumns) " and pseudo-column(s)" else ""
-            log.info { "Discovered ${results.size} column(s)${clause}." }
-=======
             }
             log.info { "Discovered ${results.size} column(s) and pseudo-column(s)." }
->>>>>>> cf12b2a0
         } catch (e: Exception) {
             throw RuntimeException("Column name discovery query failed: ${e.message}", e)
         }
