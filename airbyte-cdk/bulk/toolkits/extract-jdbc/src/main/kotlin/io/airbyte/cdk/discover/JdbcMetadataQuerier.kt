--- conflicted
+++ resolved
@@ -160,13 +160,6 @@
                         ?.value
                 if (patterns != null && patterns.isNotEmpty()) {
                     for (pattern in patterns) {
-<<<<<<< HEAD
-//                        addColumnsFromQuery(catalog, schema, pattern, isPseudoColumn = true)
-                        addColumnsFromQuery(catalog, schema, pattern, isPseudoColumn = false)
-                    }
-                } else {
-//                    addColumnsFromQuery(catalog, schema, null, isPseudoColumn = true)
-=======
                         if (constants.includePseudoColumns) {
                             addColumnsFromQuery(catalog, schema, pattern, isPseudoColumn = true)
                         }
@@ -176,7 +169,6 @@
                     if (constants.includePseudoColumns) {
                         addColumnsFromQuery(catalog, schema, null, isPseudoColumn = true)
                     }
->>>>>>> 197d7cfc
                     addColumnsFromQuery(catalog, schema, null, isPseudoColumn = false)
                 }
             }
