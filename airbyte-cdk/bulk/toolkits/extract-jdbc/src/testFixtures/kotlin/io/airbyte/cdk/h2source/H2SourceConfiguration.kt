--- conflicted
+++ resolved
@@ -1,7 +1,6 @@
 /* Copyright (c) 2024 Airbyte, Inc., all rights reserved. */
 package io.airbyte.cdk.h2source
 
-import com.google.protobuf.empty
 import io.airbyte.cdk.command.JdbcSourceConfiguration
 import io.airbyte.cdk.command.SourceConfiguration
 import io.airbyte.cdk.command.SourceConfigurationFactory
@@ -49,12 +48,8 @@
         val sshConnectionOptions: SshConnectionOptions =
             SshConnectionOptions.fromAdditionalProperties(pojo.getAdditionalProperties())
 
-<<<<<<< HEAD
-        val configuredSchemas = pojo.schemas?.takeUnless { it.isEmpty() }?.toSet() ?: setOf("PUBLIC")
-=======
         val configuredSchemas =
             pojo.schemas?.takeUnless { it.isEmpty() }?.toSet() ?: setOf("PUBLIC")
->>>>>>> c761e118
         val tableFilters = pojo.tableFilters ?: emptyList()
 
         JdbcSourceConfiguration.validateTableFilters(configuredSchemas, tableFilters)
