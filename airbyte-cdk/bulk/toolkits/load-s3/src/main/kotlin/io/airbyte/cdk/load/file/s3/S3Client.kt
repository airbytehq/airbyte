--- conflicted
+++ resolved
@@ -239,15 +239,12 @@
                 // This is needed for minio compatibility. Without this option, the client uses
                 // "virtual-hosted-style" requests
                 // (https://docs.aws.amazon.com/AmazonS3/latest/userguide/VirtualHosting.html#virtual-hosted-style-access).
-<<<<<<< HEAD
-=======
                 // Virtual-hosted-style requests prefix the bucket name on the hostname (e.g.
                 // your-bucket.host.docker.internal),
                 // which fails in many cases.
                 // Path-style access puts the bucket into the URL path
                 // (host.docker.internal/your-bucket),
                 // which works better for self-hosted things.
->>>>>>> df4d050f
                 // Path-style access is supposedly deprecated as of 2020, but de facto AWS hasn't
                 // really taken any action on that as of 2025.
                 // Regardless, we may eventually want to put this behind a config option.
