/*
 * Copyright (c) 2024 Airbyte, Inc., all rights reserved.
 */

package io.airbyte.cdk.load

import edu.umd.cs.findbugs.annotations.SuppressFBWarnings
import io.airbyte.cdk.load.file.object_storage.ObjectStorageClient
import io.airbyte.cdk.load.file.object_storage.RemoteObject
import io.airbyte.cdk.load.file.object_storage.StreamingUpload
import io.github.oshai.kotlinlogging.KotlinLogging
import io.micronaut.context.annotation.Requires
import jakarta.inject.Singleton
import java.io.InputStream
import java.util.concurrent.ConcurrentHashMap
import kotlinx.coroutines.flow.flow

private val logger = KotlinLogging.logger {}

class MockRemoteObject(
    override val key: String,
    override val storageConfig: Int,
    val data: ByteArray,
    val metadata: Map<String, String> = emptyMap()
) : RemoteObject<Int>

class MockObjectStreamingUpload(
    private val client: MockObjectStorageClient,
    private val key: String,
    private val metadata: Map<String, String>,
) : StreamingUpload<MockRemoteObject> {
    private val parts: MutableList<Pair<Int, ByteArray>> = mutableListOf()
    override suspend fun uploadPart(part: ByteArray, index: Int) {
        parts.add(index to part)
        updateRemoteStorage()
    }

    override suspend fun complete(): MockRemoteObject {
        updateRemoteStorage()
        return client.get(key).also {
<<<<<<< HEAD
            KotlinLogging.logger {  }.error { "Completing $key\n${it.data.decodeToString()}" }
=======
            logger.info { "Writing $key to MockObjectStorage\n${it.data.decodeToString()}" }
>>>>>>> 4d115dcb
        }
    }

    private suspend fun updateRemoteStorage() {
        parts.sortBy { it.first }
        val data = parts.map { it.second }.reduce { acc, bytes -> acc + bytes }
        client.put(key, data)
    }
}

@SuppressFBWarnings("NP_NONNULL_PARAM_VIOLATION", justification = "Kotlin async continuation")
@Singleton
@Requires(env = ["MockObjectStorageClient"])
class MockObjectStorageClient : ObjectStorageClient<MockRemoteObject> {
    private val objects = ConcurrentHashMap<String, MockRemoteObject>()

    override suspend fun list(prefix: String) = flow {
        objects.values.filter { it.key.startsWith(prefix) }.forEach { emit(it) }
    }

    override suspend fun move(remoteObject: MockRemoteObject, toKey: String): MockRemoteObject {
        val oldObject =
            objects.remove(remoteObject.key) ?: throw IllegalArgumentException("Object not found")
        val newObject = MockRemoteObject(toKey, oldObject.storageConfig, oldObject.data)
        objects[toKey] = newObject
        return newObject
    }

    override suspend fun move(key: String, toKey: String): MockRemoteObject {
        val remoteObject = objects[key] ?: throw IllegalArgumentException("Object not found")
        return move(remoteObject, toKey)
    }

    override suspend fun <R> get(key: String, block: (InputStream) -> R): R {
        val remoteObject = objects[key] ?: throw IllegalArgumentException("Object not found")
        return block(remoteObject.data.inputStream())
    }

<<<<<<< HEAD
    fun get(key: String): MockRemoteObject = objects[key] ?: throw IllegalArgumentException("Object $key not found")
=======
    fun get(key: String): MockRemoteObject =
        objects[key] ?: throw IllegalArgumentException("Object $key not found")
>>>>>>> 4d115dcb

    override suspend fun getMetadata(key: String): Map<String, String> {
        return objects[key]?.metadata ?: emptyMap()
    }

    override suspend fun put(key: String, bytes: ByteArray): MockRemoteObject {
        val remoteObject = MockRemoteObject(key, 0, bytes)
        objects[key] = remoteObject
        return remoteObject
    }

    override suspend fun delete(key: String) {
        objects.remove(key)
    }

    override suspend fun delete(remoteObject: MockRemoteObject) {
        objects.remove(remoteObject.key)
    }

    override suspend fun startStreamingUpload(
        key: String,
        metadata: Map<String, String>
<<<<<<< HEAD
    ): StreamingUpload<MockRemoteObject> {
        return MockObjectStreamingUpload(this, key, metadata)
    }
=======
    ): StreamingUpload<MockRemoteObject> = MockObjectStreamingUpload(this, key, metadata)
>>>>>>> 4d115dcb
}<|MERGE_RESOLUTION|>--- conflicted
+++ resolved
@@ -38,11 +38,7 @@
     override suspend fun complete(): MockRemoteObject {
         updateRemoteStorage()
         return client.get(key).also {
-<<<<<<< HEAD
-            KotlinLogging.logger {  }.error { "Completing $key\n${it.data.decodeToString()}" }
-=======
             logger.info { "Writing $key to MockObjectStorage\n${it.data.decodeToString()}" }
->>>>>>> 4d115dcb
         }
     }
 
@@ -81,12 +77,8 @@
         return block(remoteObject.data.inputStream())
     }
 
-<<<<<<< HEAD
-    fun get(key: String): MockRemoteObject = objects[key] ?: throw IllegalArgumentException("Object $key not found")
-=======
     fun get(key: String): MockRemoteObject =
         objects[key] ?: throw IllegalArgumentException("Object $key not found")
->>>>>>> 4d115dcb
 
     override suspend fun getMetadata(key: String): Map<String, String> {
         return objects[key]?.metadata ?: emptyMap()
@@ -109,11 +101,5 @@
     override suspend fun startStreamingUpload(
         key: String,
         metadata: Map<String, String>
-<<<<<<< HEAD
-    ): StreamingUpload<MockRemoteObject> {
-        return MockObjectStreamingUpload(this, key, metadata)
-    }
-=======
     ): StreamingUpload<MockRemoteObject> = MockObjectStreamingUpload(this, key, metadata)
->>>>>>> 4d115dcb
 }