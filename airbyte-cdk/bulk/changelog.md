--- conflicted
+++ resolved
@@ -1,10 +1,6 @@
 ## Version 0.1.61
 
-<<<<<<< HEAD
-extract cdk: added table filtering support for jdbc sources
-=======
 Fix bug related to state messages indexing in the dataflow CDK
->>>>>>> 2c1179dc
 
 ## Version 0.1.60
 
