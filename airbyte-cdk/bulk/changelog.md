--- conflicted
+++ resolved
@@ -1,12 +1,12 @@
+## Version 0.1.48
+
+Update temporal type representation for proto format
+
 ## Version 0.1.47
 
-<<<<<<< HEAD
-Update temporal type representation for proto format
-=======
 **Extract CDK**
 
 * **Changed:** Correct encoding of CDC_UPDATED_AT and CDC_DELETED_AT fields in protobuf records.
->>>>>>> df91af5d
 
 ## Version 0.1.46
 
