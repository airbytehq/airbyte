--- conflicted
+++ resolved
@@ -1,18 +1,15 @@
-<<<<<<< HEAD
+## Version 0.1.58
+
+load cdk: log unflushed state diagnostic info
+## Version 0.1.57
+
+**Extract CDK**
+
+* **Changed:** Remove unnecesarry metafield decoration from database views streams in CDC mode.
+
 ## Version 0.1.56
 
-load cdk: log unflushed state diagnostic info
-=======
-## Version 0.1.57
-
-**Extract CDK**
-
-* **Changed:** Remove unnecesarry metafield decoration from database views streams in CDC mode.
-
-## Version 0.1.56
-
 load cdk: improve component tests
->>>>>>> a8eb2855
 
 ## Version 0.1.55
 
