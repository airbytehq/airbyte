## Version 0.1.50

<<<<<<< HEAD
Update temporal type representation for proto format
=======
Better handle interleaved streams in aggregate publishing.
>>>>>>> aafa704b

## Version 0.1.49

**Extract CDK**

* **Changed:** Support nano sec to preserve precision in TimeAccessor.

## Version 0.1.48

**Extract CDK**

* **Changed:** Enable heart beat timeout for CDC sync.

## Version 0.1.47

**Extract CDK**

* **Changed:** Correct encoding of CDC_UPDATED_AT and CDC_DELETED_AT fields in protobuf records.

## Version 0.1.46

Noop: Move stream lifecyle dispatchers to bean factory.

## Version 0.1.45

Noop release. 0.1.44 suspected to have a bad publish.

## Version 0.1.44

Dataflow Load CDK: Set dest stats equal to source stats.

## Version 0.1.43

Dataflow Load CDK: Properly handle interleaved per stream states.

## Version 0.1.42

Dataflow Load CDK: Fixes hang when one of many parallel pipelines fails. Organizes thread pools.

## Version 0.1.41

**Extract CDK**

* **Changed:** Prevent a devision by zero error when a table cannot be partitioned.

## Version 0.1.40

Add gradle task to bump CDK version + add changelog entry

## Version 0.1.39

Minor fixes with stream completion logic + proto conversion in Load CDK.

* **Changed:** Minor fixes with stream completion logic + proto conversion

## Version 0.1.38

Adds stats support for "speed" mode to the Load CDK

## Version 0.1.37

load-s3: S3Client forces path-style access, to enable minio compatibility

## Version 0.1.36

Use dedicated dispatcher for parse+aggregate stage for an individual pipeline + cache column name lookup

## Version 0.1.35

Fix input stream wiring for dockerized acceptance tests

## Version 0.1.34

Moved version declaration from build.gradle to version.properties

## Version 0.1.33

Load CDK: Low-code API destination support for dynamically defined discover objects and operations

## Version 0.1.32

Fix input stream wiring for non-dockerized acceptance tests in Load CDK.

## Version 0.1.31

Extract CDK: Pass WhereNode to FromSample node so we can apply filters to the sample query.

## Version 0.1.30

Add Low-code API destination support for statically defined discover operations

## Version 0.1.29

Load CDK: Use correct field name for generation ID meta column.

## Version 0.1.28

Extract CDK: Protobuf encoding fixes to make various types compatible with load(destination) decoding.

## Version 0.1.27

Allow per-test properties for spec integration test

## Version 0.1.26

Improve load-azure-blob-storage documentation.

## Version 0.1.25

Adds proto support to dataflow. Misc transform package cleanup (developer-facing).

## Version 0.1.24

Adds byte counts to emitted state stats.

## Version 0.1.23

Dataflow CDK fails syncs if there are unflushed states at the end of a sync.

## Version 0.1.22

Add EntraID support to azure-blob-storage.

## Version 0.1.21

Adds basic socket support.

## Version 0.1.20

Fix hard failure edge case in stream initialization for in dataflow cdk lifecycle.

## Version 0.1.18

Update load dataflow package accounts for stream completes and dest stats.

## Version 0.1.17

Run aggregate and flush steps on different dispatchers (default and IO respectively).

## Version 0.1.16

Load CDK: Ensure sequential state emission. Remove flushed state/partition keys.

## Version 0.1.15

Extract CDK logs DB version during Check for all JDBC databases.

## Version 0.1.14

Add agent to Load CDK

## Version 0.1.13

Load CDK: Make the resources being used by the dataflow CDK configurable.

## Version 0.1.12

Load CDK: Add teardown to the dataflow pipeline.

## Version 0.1.11

Add finalization to the dataflow pipeline in Load CDK

## Version 0.1.10

Update the version change check to avoid using deprecated libs.

## Version 0.1.7

Update the log4j to allow us to dynamically set the log level via an env variable

## Version 0.1.6

Load CDK: Add the dataflow pipeline. It is a more comprehensive way to write the ingestion pipeline steps. The new pipeline isn't ready to be use in this version.

## Version 0.1.4

Extract CDK fixes for CDC in socket mode - state, partitioning and full refresh streams.

## Version 0.1.3

## Version 0.1.2

## Version 0.1.1

## Version 0.1.0

Adopted Semantic Versioning (SemVer) for the CDK to provide more meaningful version numbers, requiring the CDK version to be set manually in the build.gradle file.<|MERGE_RESOLUTION|>--- conflicted
+++ resolved
@@ -1,10 +1,10 @@
+## Version 0.1.51
+
+Update temporal type representation for proto format
+
 ## Version 0.1.50
 
-<<<<<<< HEAD
-Update temporal type representation for proto format
-=======
 Better handle interleaved streams in aggregate publishing.
->>>>>>> aafa704b
 
 ## Version 0.1.49
 
