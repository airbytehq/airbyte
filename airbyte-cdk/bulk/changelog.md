<<<<<<< HEAD
TODO: UPDATE THIS
=======
## Version 0.1.61

extract cdk: added table filtering support for jdbc sources

## Version 0.1.60

load cdk: extract test-only client

## Version 0.1.59

fix upsert test

## Version 0.1.58

load cdk: log unflushed state diagnostic info
## Version 0.1.57

**Extract CDK**

* **Changed:** Remove unnecesarry metafield decoration from database views streams in CDC mode.

## Version 0.1.56

load cdk: improve component tests

## Version 0.1.55

**Extract CDK**

* **Changed:** Timeout in case of no event comes back from dbz.

>>>>>>> a791adbb
## Version 0.1.54

Update temporal type representation for proto format

## Version 0.1.53

**Extract CDK**

* **Changed:** Handle debezium engine shutdown properly with socket.

## Version 0.1.52

**Load CDK**

Refactor database operations interfaces and establish comprehensive TableOperationsSuite component test suite.

## Version 0.1.51

Polaris support in the iceberg configuration.

## Version 0.1.50

Better handle interleaved streams in aggregate publishing.

## Version 0.1.49

**Extract CDK**

* **Changed:** Support nano sec to preserve precision in TimeAccessor.

## Version 0.1.48

**Extract CDK**

* **Changed:** Enable heart beat timeout for CDC sync.

## Version 0.1.47

**Extract CDK**

* **Changed:** Correct encoding of CDC_UPDATED_AT and CDC_DELETED_AT fields in protobuf records.

## Version 0.1.46

Noop: Move stream lifecyle dispatchers to bean factory.

## Version 0.1.45

Noop release. 0.1.44 suspected to have a bad publish.

## Version 0.1.44

Dataflow Load CDK: Set dest stats equal to source stats.

## Version 0.1.43

Dataflow Load CDK: Properly handle interleaved per stream states.

## Version 0.1.42

Dataflow Load CDK: Fixes hang when one of many parallel pipelines fails. Organizes thread pools.

## Version 0.1.41

**Extract CDK**

* **Changed:** Prevent a devision by zero error when a table cannot be partitioned.

## Version 0.1.40

Add gradle task to bump CDK version + add changelog entry

## Version 0.1.39

Minor fixes with stream completion logic + proto conversion in Load CDK.

* **Changed:** Minor fixes with stream completion logic + proto conversion

## Version 0.1.38

Adds stats support for "speed" mode to the Load CDK

## Version 0.1.37

load-s3: S3Client forces path-style access, to enable minio compatibility

## Version 0.1.36

Use dedicated dispatcher for parse+aggregate stage for an individual pipeline + cache column name lookup

## Version 0.1.35

Fix input stream wiring for dockerized acceptance tests

## Version 0.1.34

Moved version declaration from build.gradle to version.properties

## Version 0.1.33

Load CDK: Low-code API destination support for dynamically defined discover objects and operations

## Version 0.1.32

Fix input stream wiring for non-dockerized acceptance tests in Load CDK.

## Version 0.1.31

Extract CDK: Pass WhereNode to FromSample node so we can apply filters to the sample query.

## Version 0.1.30

Add Low-code API destination support for statically defined discover operations

## Version 0.1.29

Load CDK: Use correct field name for generation ID meta column.

## Version 0.1.28

Extract CDK: Protobuf encoding fixes to make various types compatible with load(destination) decoding.

## Version 0.1.27

Allow per-test properties for spec integration test

## Version 0.1.26

Improve load-azure-blob-storage documentation.

## Version 0.1.25

Adds proto support to dataflow. Misc transform package cleanup (developer-facing).

## Version 0.1.24

Adds byte counts to emitted state stats.

## Version 0.1.23

Dataflow CDK fails syncs if there are unflushed states at the end of a sync.

## Version 0.1.22

Add EntraID support to azure-blob-storage.

## Version 0.1.21

Adds basic socket support.

## Version 0.1.20

Fix hard failure edge case in stream initialization for in dataflow cdk lifecycle.

## Version 0.1.18

Update load dataflow package accounts for stream completes and dest stats.

## Version 0.1.17

Run aggregate and flush steps on different dispatchers (default and IO respectively).

## Version 0.1.16

Load CDK: Ensure sequential state emission. Remove flushed state/partition keys.

## Version 0.1.15

Extract CDK logs DB version during Check for all JDBC databases.

## Version 0.1.14

Add agent to Load CDK

## Version 0.1.13

Load CDK: Make the resources being used by the dataflow CDK configurable.

## Version 0.1.12

Load CDK: Add teardown to the dataflow pipeline.

## Version 0.1.11

Add finalization to the dataflow pipeline in Load CDK

## Version 0.1.10

Update the version change check to avoid using deprecated libs.

## Version 0.1.7

Update the log4j to allow us to dynamically set the log level via an env variable

## Version 0.1.6

Load CDK: Add the dataflow pipeline. It is a more comprehensive way to write the ingestion pipeline steps. The new pipeline isn't ready to be use in this version.

## Version 0.1.4

Extract CDK fixes for CDC in socket mode - state, partitioning and full refresh streams.

## Version 0.1.3

## Version 0.1.2

## Version 0.1.1

## Version 0.1.0

Adopted Semantic Versioning (SemVer) for the CDK to provide more meaningful version numbers, requiring the CDK version to be set manually in the build.gradle file.<|MERGE_RESOLUTION|>--- conflicted
+++ resolved
@@ -1,6 +1,3 @@
-<<<<<<< HEAD
-TODO: UPDATE THIS
-=======
 ## Version 0.1.61
 
 extract cdk: added table filtering support for jdbc sources
@@ -32,7 +29,6 @@
 
 * **Changed:** Timeout in case of no event comes back from dbz.
 
->>>>>>> a791adbb
 ## Version 0.1.54
 
 Update temporal type representation for proto format
