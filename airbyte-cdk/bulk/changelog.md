--- conflicted
+++ resolved
@@ -1,10 +1,6 @@
 ## Version 0.1.62
 
-<<<<<<< HEAD
-extract cdk: add table filtering infrastructure to jdbc toolkit
-=======
 load cdk: correctly parse empty schemas
->>>>>>> ac7cad68
 
 ## Version 0.1.61
 
