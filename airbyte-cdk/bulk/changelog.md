--- conflicted
+++ resolved
@@ -1,12 +1,14 @@
+## Version 0.1.30
+
+**Load CDK**
+
+* **Changed:** Low-code API destination support for statically defined discover operations
+
 ## Version 0.1.29
 
 **Load CDK**
 
-<<<<<<< HEAD
-* **Changed:** Low-code API destination support for statically defined discover operations
-=======
 * Use correct field name for generation ID meta column.
->>>>>>> 43f95df5
 
 ## Version 0.1.28
 
