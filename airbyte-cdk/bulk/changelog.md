<<<<<<< HEAD
## Version 0.1.36

Add gradle task to bump CDK version + add changelog entry

=======
## Version 0.1.40

Add gradle task to bump CDK version + add changelog entry

## Version 0.1.39

**Load CDK**

* **Changed:** Minor fixes with stream completion logic + proto conversion

## Version 0.1.38

**Load CDK**

* **Changed:** Adds stats support for "speed" mode

## Version 0.1.37

* **Changed:** load-s3: S3Client forces path-style access, to enable minio compatibility

## Version 0.1.36

* **Changed:** use dedicated dispatcher for parse+aggregate stage for an individual pipeline + cache column name lookup

>>>>>>> 2d4e9bae
## Version 0.1.35

* **Changed:** Fix input stream wiring for dockerized acceptance tests

## Version 0.1.34

* **Changed:** Moved version declaration from build.gradle to version.properties

## Version 0.1.33

**Load CDK**

* **Changed:** Low-code API destination support for dynamically defined discover objects and operations

## Version 0.1.32

**Load CDK**

* **Changed:** Fix input stream wiring for non-dockerized acceptance tests

## Version 0.1.31

**Extract CDK**

* **Changed:** Pass WhereNode to FromSample node so we can apply filters to the sample query.

## Version 0.1.30

**Load CDK**

* **Changed:** Low-code API destination support for statically defined discover operations

## Version 0.1.29

**Load CDK**

* Use correct field name for generation ID meta column.

## Version 0.1.28

**Extract CDK**

* **Changed:** Protobuf encoding fixes to make various types compatible with load(destination) decoding.

**Load CDK**

## Version 0.1.27

* **Changed:** Allow per-test properties for spec integration test

## Version 0.1.26

* **Changed:** Improve load-azure-blob-storage documentation.

## Version 0.1.25

* **Changed:** Adds proto support to dataflow. Misc transform package cleanup (developer-facing).

## Version 0.1.24

* **Changed:** Adds byte counts to emitted state stats.

## Version 0.1.23

* **Changed:** Dataflow CDK fails syncs if there are unflushed states at the end of a sync.

## Version 0.1.22

* **Changed:** Add EntraID support to azure-blob-storage.

## Version 0.1.21

* **Changed:** Adds basic socket support.

## Version 0.1.20

* **Changed:** Fix hard failure edge case in stream initialization for in dataflow cdk lifecycle.

## Version 0.1.18

* **Changed:** Update load dataflow package accounts for stream completes and dest stats.

## Version 0.1.17

* **Changed:** Run aggregate and flush steps on different dispatchers (default and IO respectively).

## Version 0.1.16

**Load CDK**

* **Changed:** Ensure sequential state emission. Remove flushed state/partition keys.

## Version 0.1.15

**Extract CDK**

* **Changed:** Extract CDK logs DB version during Check for all JDBC databases.

## Version 0.1.14

**Load CDK**

* **Changed:** Add agent.

## Version 0.1.13

**Load CDK**

* **Changed:** Make the resources being used by the dataflow CDK configurable.

## Version 0.1.12

**Load CDK**

* **Changed:** Add teardown to the dataflow pipeline.

## Version 0.1.11

**Load CDK**

* **Changed:** Add finalization to the dataflow pipeline.

## Version 0.1.10

Update the version change check to avoid using deprecated libs.

## Version 0.1.7

Update the log4j to allow us to dynamically set the log level via an env variable

## Version 0.1.6

**Load CDK**

* **Changed:** Add the dataflow pipeline. It is a more comprehensive way to write the ingestion pipeline steps. The new pipeline isn't ready to be use in this version.

## Version 0.1.4

* **Changed:** Extract CDK fixes for CDC in socket mode - state, partitioning and full refresh streams.

## Version 0.1.3

## Version 0.1.2

## Version 0.1.1

## Version 0.1.0

* **Changed:** Adopted Semantic Versioning (SemVer) for the CDK to provide more meaningful version numbers.
* **Action Required:** The CDK version must now be set manually in the `build.gradle` file.<|MERGE_RESOLUTION|>--- conflicted
+++ resolved
@@ -1,9 +1,3 @@
-<<<<<<< HEAD
-## Version 0.1.36
-
-Add gradle task to bump CDK version + add changelog entry
-
-=======
 ## Version 0.1.40
 
 Add gradle task to bump CDK version + add changelog entry
@@ -28,7 +22,6 @@
 
 * **Changed:** use dedicated dispatcher for parse+aggregate stage for an individual pipeline + cache column name lookup
 
->>>>>>> 2d4e9bae
 ## Version 0.1.35
 
 * **Changed:** Fix input stream wiring for dockerized acceptance tests
