--- conflicted
+++ resolved
@@ -1,12 +1,12 @@
-## Version 0.1.10
+## Version 0.1.11
 
-<<<<<<< HEAD
 **Load CDK**
 
 * **Changed:** Add finalization to the dataflow pipeline.
-=======
+
+## Version 0.1.10
+
 Update the version change check to avoid using deprecated libs.
->>>>>>> b623ab2a
 
 ## Version 0.1.7
 
