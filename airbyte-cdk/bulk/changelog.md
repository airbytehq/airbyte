## Version 0.1.15

<<<<<<< HEAD
**Load CDK**

* **Change:** Add tests in the test suite for the dataflow pipeline.
=======
**Extract CDK**

* **Changed:** Extract CDK logs DB version during Check for all JDBC databases.
>>>>>>> 420ecc09

## Version 0.1.14

**Load CDK**

* **Changed:** Add agent.

## Version 0.1.13

**Load CDK**

* **Changed:** Make the resources being used by the dataflow CDK configurable.

## Version 0.1.12

**Load CDK**

* **Changed:** Add teardown to the dataflow pipeline.

## Version 0.1.11

**Load CDK**

* **Changed:** Add finalization to the dataflow pipeline.

## Version 0.1.10

Update the version change check to avoid using deprecated libs.

## Version 0.1.7

Update the log4j to allow us to dynamically set the log level via an env variable

## Version 0.1.6

**Load CDK**

* **Changed:** Add the dataflow pipeline. It is a more comprehensive way to write the ingestion pipeline steps. The new pipeline isn't ready to be use in this version.

## Version 0.1.4

* **Changed:** Extract CDK fixes for CDC in socket mode - state, partitioning and full refresh streams.

## Version 0.1.3

## Version 0.1.2

## Version 0.1.1

## Version 0.1.0

* **Changed:** Adopted Semantic Versioning (SemVer) for the CDK to provide more meaningful version numbers.
* **Action Required:** The CDK version must now be set manually in the `build.gradle` file.<|MERGE_RESOLUTION|>--- conflicted
+++ resolved
@@ -1,14 +1,14 @@
-## Version 0.1.15
+## Version 0.1.16
 
-<<<<<<< HEAD
 **Load CDK**
 
 * **Change:** Add tests in the test suite for the dataflow pipeline.
-=======
+
+## Version 0.1.15
+
 **Extract CDK**
 
 * **Changed:** Extract CDK logs DB version during Check for all JDBC databases.
->>>>>>> 420ecc09
 
 ## Version 0.1.14
 
