--- conflicted
+++ resolved
@@ -1,10 +1,9 @@
-<<<<<<< HEAD
-## Version 0.1.31
+## Version 0.1.33
 
 **Load CDK**
 
 * **Changed:** Low-code API destination support for dynamically defined discover objects and operations
-=======
+
 ## Version 0.1.32
 
 **Load CDK**
@@ -16,7 +15,6 @@
 **Extract CDK**
 
 * **Changed:** Pass WhereNode to FromSample node so we can apply filters to the sample query.
->>>>>>> 82a67355
 
 ## Version 0.1.30
 
