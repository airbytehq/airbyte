<<<<<<< HEAD
## Version 0.1.57

**Extract CDK**

* **Changed:** Remove unnecesarry metafield decoration from database views streams in CDC mode.
=======
## Version 0.1.56

load cdk: improve component tests
>>>>>>> dcec4c89

## Version 0.1.55

**Extract CDK**

* **Changed:** Timeout in case of no event comes back from dbz.

## Version 0.1.54

Update temporal type representation for proto format

## Version 0.1.53

**Extract CDK**

* **Changed:** Handle debezium engine shutdown properly with socket.

## Version 0.1.52

**Load CDK**

Refactor database operations interfaces and establish comprehensive TableOperationsSuite component test suite.

## Version 0.1.51

Polaris support in the iceberg configuration.

## Version 0.1.50

Better handle interleaved streams in aggregate publishing.

## Version 0.1.49

**Extract CDK**

* **Changed:** Support nano sec to preserve precision in TimeAccessor.

## Version 0.1.48

**Extract CDK**

* **Changed:** Enable heart beat timeout for CDC sync.

## Version 0.1.47

**Extract CDK**

* **Changed:** Correct encoding of CDC_UPDATED_AT and CDC_DELETED_AT fields in protobuf records.

## Version 0.1.46

Noop: Move stream lifecyle dispatchers to bean factory.

## Version 0.1.45

Noop release. 0.1.44 suspected to have a bad publish.

## Version 0.1.44

Dataflow Load CDK: Set dest stats equal to source stats.

## Version 0.1.43

Dataflow Load CDK: Properly handle interleaved per stream states.

## Version 0.1.42

Dataflow Load CDK: Fixes hang when one of many parallel pipelines fails. Organizes thread pools.

## Version 0.1.41

**Extract CDK**

* **Changed:** Prevent a devision by zero error when a table cannot be partitioned.

## Version 0.1.40

Add gradle task to bump CDK version + add changelog entry

## Version 0.1.39

Minor fixes with stream completion logic + proto conversion in Load CDK.

* **Changed:** Minor fixes with stream completion logic + proto conversion

## Version 0.1.38

Adds stats support for "speed" mode to the Load CDK

## Version 0.1.37

load-s3: S3Client forces path-style access, to enable minio compatibility

## Version 0.1.36

Use dedicated dispatcher for parse+aggregate stage for an individual pipeline + cache column name lookup

## Version 0.1.35

Fix input stream wiring for dockerized acceptance tests

## Version 0.1.34

Moved version declaration from build.gradle to version.properties

## Version 0.1.33

Load CDK: Low-code API destination support for dynamically defined discover objects and operations

## Version 0.1.32

Fix input stream wiring for non-dockerized acceptance tests in Load CDK.

## Version 0.1.31

Extract CDK: Pass WhereNode to FromSample node so we can apply filters to the sample query.

## Version 0.1.30

Add Low-code API destination support for statically defined discover operations

## Version 0.1.29

Load CDK: Use correct field name for generation ID meta column.

## Version 0.1.28

Extract CDK: Protobuf encoding fixes to make various types compatible with load(destination) decoding.

## Version 0.1.27

Allow per-test properties for spec integration test

## Version 0.1.26

Improve load-azure-blob-storage documentation.

## Version 0.1.25

Adds proto support to dataflow. Misc transform package cleanup (developer-facing).

## Version 0.1.24

Adds byte counts to emitted state stats.

## Version 0.1.23

Dataflow CDK fails syncs if there are unflushed states at the end of a sync.

## Version 0.1.22

Add EntraID support to azure-blob-storage.

## Version 0.1.21

Adds basic socket support.

## Version 0.1.20

Fix hard failure edge case in stream initialization for in dataflow cdk lifecycle.

## Version 0.1.18

Update load dataflow package accounts for stream completes and dest stats.

## Version 0.1.17

Run aggregate and flush steps on different dispatchers (default and IO respectively).

## Version 0.1.16

Load CDK: Ensure sequential state emission. Remove flushed state/partition keys.

## Version 0.1.15

Extract CDK logs DB version during Check for all JDBC databases.

## Version 0.1.14

Add agent to Load CDK

## Version 0.1.13

Load CDK: Make the resources being used by the dataflow CDK configurable.

## Version 0.1.12

Load CDK: Add teardown to the dataflow pipeline.

## Version 0.1.11

Add finalization to the dataflow pipeline in Load CDK

## Version 0.1.10

Update the version change check to avoid using deprecated libs.

## Version 0.1.7

Update the log4j to allow us to dynamically set the log level via an env variable

## Version 0.1.6

Load CDK: Add the dataflow pipeline. It is a more comprehensive way to write the ingestion pipeline steps. The new pipeline isn't ready to be use in this version.

## Version 0.1.4

Extract CDK fixes for CDC in socket mode - state, partitioning and full refresh streams.

## Version 0.1.3

## Version 0.1.2

## Version 0.1.1

## Version 0.1.0

Adopted Semantic Versioning (SemVer) for the CDK to provide more meaningful version numbers, requiring the CDK version to be set manually in the build.gradle file.<|MERGE_RESOLUTION|>--- conflicted
+++ resolved
@@ -1,14 +1,12 @@
-<<<<<<< HEAD
 ## Version 0.1.57
 
 **Extract CDK**
 
 * **Changed:** Remove unnecesarry metafield decoration from database views streams in CDC mode.
-=======
+
 ## Version 0.1.56
 
 load cdk: improve component tests
->>>>>>> dcec4c89
 
 ## Version 0.1.55
 
