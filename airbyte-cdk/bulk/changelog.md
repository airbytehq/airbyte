<<<<<<< HEAD
## Version 0.1.70

load cdk: split up ensurSchemaMatches into smaller functions
=======
## Version 0.1.72

**Extract CDK**

* Fix case sensitivity for table filtering.

## Version 0.1.71

**Load CDK**

* Remove noisy logs.

## Version 0.1.70

**Load CDK**

* Changed: Make getOperation in icebergUtil public
>>>>>>> 55aca65b

## Version 0.1.69

**Load CDK**

* Changed: Update the IcebergTableSynchronizer to allow for individual update operations commit in preparation for BigLake

## Version 0.1.68

**Load CDK**

* Refactor additional state statistic tracking.

## Version 0.1.67

**Load CDK**

* Fix expectations in basic integration tests related to additional stats.

## Version 0.1.66

**Load CDK**

* Added: Support for reporting of additional stats in destination state messages.
* Changed: Refactor coercer interface to separate out coercion and validation.

## Version 0.1.65

extract cdk: fix bug when getting table metadata that cause timeout

## Version 0.1.64

extract cdk: add table filtering to jdbc connectors

## Version 0.1.63

introduce extract-trigger toolkit for trigger-based CDC

## Version 0.1.62

load cdk: correctly parse empty schemas

## Version 0.1.61

Fix bug related to state messages indexing in the dataflow CDK

## Version 0.1.60

load cdk: extract test-only client

## Version 0.1.59

fix upsert test

## Version 0.1.58

load cdk: log unflushed state diagnostic info
## Version 0.1.57

**Extract CDK**

* **Changed:** Remove unnecesarry metafield decoration from database views streams in CDC mode.

## Version 0.1.56

load cdk: improve component tests

## Version 0.1.55

**Extract CDK**

* **Changed:** Timeout in case of no event comes back from dbz.

## Version 0.1.54

Update temporal type representation for proto format

## Version 0.1.53

**Extract CDK**

* **Changed:** Handle debezium engine shutdown properly with socket.

## Version 0.1.52

**Load CDK**

Refactor database operations interfaces and establish comprehensive TableOperationsSuite component test suite.

## Version 0.1.51

Polaris support in the iceberg configuration.

## Version 0.1.50

Better handle interleaved streams in aggregate publishing.

## Version 0.1.49

**Extract CDK**

* **Changed:** Support nano sec to preserve precision in TimeAccessor.

## Version 0.1.48

**Extract CDK**

* **Changed:** Enable heart beat timeout for CDC sync.

## Version 0.1.47

**Extract CDK**

* **Changed:** Correct encoding of CDC_UPDATED_AT and CDC_DELETED_AT fields in protobuf records.

## Version 0.1.46

Noop: Move stream lifecyle dispatchers to bean factory.

## Version 0.1.45

Noop release. 0.1.44 suspected to have a bad publish.

## Version 0.1.44

Dataflow Load CDK: Set dest stats equal to source stats.

## Version 0.1.43

Dataflow Load CDK: Properly handle interleaved per stream states.

## Version 0.1.42

Dataflow Load CDK: Fixes hang when one of many parallel pipelines fails. Organizes thread pools.

## Version 0.1.41

**Extract CDK**

* **Changed:** Prevent a devision by zero error when a table cannot be partitioned.

## Version 0.1.40

Add gradle task to bump CDK version + add changelog entry

## Version 0.1.39

Minor fixes with stream completion logic + proto conversion in Load CDK.

* **Changed:** Minor fixes with stream completion logic + proto conversion

## Version 0.1.38

Adds stats support for "speed" mode to the Load CDK

## Version 0.1.37

load-s3: S3Client forces path-style access, to enable minio compatibility

## Version 0.1.36

Use dedicated dispatcher for parse+aggregate stage for an individual pipeline + cache column name lookup

## Version 0.1.35

Fix input stream wiring for dockerized acceptance tests

## Version 0.1.34

Moved version declaration from build.gradle to version.properties

## Version 0.1.33

Load CDK: Low-code API destination support for dynamically defined discover objects and operations

## Version 0.1.32

Fix input stream wiring for non-dockerized acceptance tests in Load CDK.

## Version 0.1.31

Extract CDK: Pass WhereNode to FromSample node so we can apply filters to the sample query.

## Version 0.1.30

Add Low-code API destination support for statically defined discover operations

## Version 0.1.29

Load CDK: Use correct field name for generation ID meta column.

## Version 0.1.28

Extract CDK: Protobuf encoding fixes to make various types compatible with load(destination) decoding.

## Version 0.1.27

Allow per-test properties for spec integration test

## Version 0.1.26

Improve load-azure-blob-storage documentation.

## Version 0.1.25

Adds proto support to dataflow. Misc transform package cleanup (developer-facing).

## Version 0.1.24

Adds byte counts to emitted state stats.

## Version 0.1.23

Dataflow CDK fails syncs if there are unflushed states at the end of a sync.

## Version 0.1.22

Add EntraID support to azure-blob-storage.

## Version 0.1.21

Adds basic socket support.

## Version 0.1.20

Fix hard failure edge case in stream initialization for in dataflow cdk lifecycle.

## Version 0.1.18

Update load dataflow package accounts for stream completes and dest stats.

## Version 0.1.17

Run aggregate and flush steps on different dispatchers (default and IO respectively).

## Version 0.1.16

Load CDK: Ensure sequential state emission. Remove flushed state/partition keys.

## Version 0.1.15

Extract CDK logs DB version during Check for all JDBC databases.

## Version 0.1.14

Add agent to Load CDK

## Version 0.1.13

Load CDK: Make the resources being used by the dataflow CDK configurable.

## Version 0.1.12

Load CDK: Add teardown to the dataflow pipeline.

## Version 0.1.11

Add finalization to the dataflow pipeline in Load CDK

## Version 0.1.10

Update the version change check to avoid using deprecated libs.

## Version 0.1.7

Update the log4j to allow us to dynamically set the log level via an env variable

## Version 0.1.6

Load CDK: Add the dataflow pipeline. It is a more comprehensive way to write the ingestion pipeline steps. The new pipeline isn't ready to be use in this version.

## Version 0.1.4

Extract CDK fixes for CDC in socket mode - state, partitioning and full refresh streams.

## Version 0.1.3

## Version 0.1.2

## Version 0.1.1

## Version 0.1.0

Adopted Semantic Versioning (SemVer) for the CDK to provide more meaningful version numbers, requiring the CDK version to be set manually in the build.gradle file.<|MERGE_RESOLUTION|>--- conflicted
+++ resolved
@@ -1,26 +1,24 @@
-<<<<<<< HEAD
+## Version 0.1.73
+
+load cdk: split up ensurSchemaMatches into smaller functions
+
+## Version 0.1.72
+
+**Extract CDK**
+
+* Fix case sensitivity for table filtering.
+
+## Version 0.1.71
+
+**Load CDK**
+
+* Remove noisy logs.
+
 ## Version 0.1.70
 
-load cdk: split up ensurSchemaMatches into smaller functions
-=======
-## Version 0.1.72
-
-**Extract CDK**
-
-* Fix case sensitivity for table filtering.
-
-## Version 0.1.71
-
-**Load CDK**
-
-* Remove noisy logs.
-
-## Version 0.1.70
-
 **Load CDK**
 
 * Changed: Make getOperation in icebergUtil public
->>>>>>> 55aca65b
 
 ## Version 0.1.69
 
