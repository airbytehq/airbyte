<<<<<<< HEAD
## WIP changes for Postgres (version number TBD)

* Field replaced by EmittedField
* CDC Position objects now implement PartiallyOrdered rather than Comparable
=======
## Version 0.1.89

load cdk: components tests: data coercion tests for int+number

## Version 0.1.88

**Load CDK**

* Add CDC_CURSOR_COLUMN_NAME constant.

## Version 0.1.87

**Load CDK**

* Properly call NamespaceMapper before calculating final table names.

## Version 0.1.86

**Load CDK**

* Adds toFinalSchema "escape hatch" for final table schema munging
* Refactored Component test fixtures to require explicit StreamTableSchema creation using TableSchemaFactory

## Version 0.1.85

**Extract CDK**

* Fix CDC partition reader race condition when draining records after debezium shutdown.

## Version 0.1.84

load cdk: Move most DB packages into core. Refactor table schema interface into TableSchemaMapper.

## Version 0.1.83

load cdk: more tests to help guide dependency injection dependency implementations

## Version 0.1.82

load cdk: components tests: more schema evolution testcases

## Version 0.1.81

load cdk: components tests: more coverage on upsert

## Version 0.1.80

**Extract CDK**

* Fix default partition_id value for `CheckpointOnlyPartitionReader`.
>>>>>>> dc1a523a

## Version 0.1.79

**Extract CDK**

* Support multiple ts precision patterns for ts decoding. Expose `columnMetadataFromResultSet` function in `JdbcMetadataQuerier`.

## Version 0.1.78

load cdk: add basic schema evolution test cases

## Version 0.1.77

**Extract CDK**

* Fix duplicate metadata key in JdbcMetadataQuerier.

## Version 0.1.76

**Load CDK**

* Remove a println from our code generating bad logs

## Version 0.1.75

**Extract CDK**

* Improve handling of debezium engine shutdown.

## Version 0.1.74

load cdk: split up ensureSchemaMatches into smaller functions

## Version 0.1.73

**Load CDK**

* More changes to `IcebergTableSynchronizer` to get BigLake working

## Version 0.1.72

**Extract CDK**

* Fix case sensitivity for table filtering.

## Version 0.1.71

**Load CDK**

* Remove noisy logs.

## Version 0.1.70

**Load CDK**

* Changed: Make getOperation in icebergUtil public

## Version 0.1.69

**Load CDK**

* Changed: Update the IcebergTableSynchronizer to allow for individual update operations commit in preparation for BigLake

## Version 0.1.68

**Load CDK**

* Refactor additional state statistic tracking.

## Version 0.1.67

**Load CDK**

* Fix expectations in basic integration tests related to additional stats.

## Version 0.1.66

**Load CDK**

* Added: Support for reporting of additional stats in destination state messages.
* Changed: Refactor coercer interface to separate out coercion and validation.

## Version 0.1.65

extract cdk: fix bug when getting table metadata that cause timeout

## Version 0.1.64

extract cdk: add table filtering to jdbc connectors

## Version 0.1.63

introduce extract-trigger toolkit for trigger-based CDC

## Version 0.1.62

load cdk: correctly parse empty schemas

## Version 0.1.61

Fix bug related to state messages indexing in the dataflow CDK

## Version 0.1.60

load cdk: extract test-only client

## Version 0.1.59

fix upsert test

## Version 0.1.58

load cdk: log unflushed state diagnostic info
## Version 0.1.57

**Extract CDK**

* **Changed:** Remove unnecesarry metafield decoration from database views streams in CDC mode.

## Version 0.1.56

load cdk: improve component tests

## Version 0.1.55

**Extract CDK**

* **Changed:** Timeout in case of no event comes back from dbz.

## Version 0.1.54

Update temporal type representation for proto format

## Version 0.1.53

**Extract CDK**

* **Changed:** Handle debezium engine shutdown properly with socket.

## Version 0.1.52

**Load CDK**

Refactor database operations interfaces and establish comprehensive TableOperationsSuite component test suite.

## Version 0.1.51

Polaris support in the iceberg configuration.

## Version 0.1.50

Better handle interleaved streams in aggregate publishing.

## Version 0.1.49

**Extract CDK**

* **Changed:** Support nano sec to preserve precision in TimeAccessor.

## Version 0.1.48

**Extract CDK**

* **Changed:** Enable heart beat timeout for CDC sync.

## Version 0.1.47

**Extract CDK**

* **Changed:** Correct encoding of CDC_UPDATED_AT and CDC_DELETED_AT fields in protobuf records.

## Version 0.1.46

Noop: Move stream lifecyle dispatchers to bean factory.

## Version 0.1.45

Noop release. 0.1.44 suspected to have a bad publish.

## Version 0.1.44

Dataflow Load CDK: Set dest stats equal to source stats.

## Version 0.1.43

Dataflow Load CDK: Properly handle interleaved per stream states.

## Version 0.1.42

Dataflow Load CDK: Fixes hang when one of many parallel pipelines fails. Organizes thread pools.

## Version 0.1.41

**Extract CDK**

* **Changed:** Prevent a devision by zero error when a table cannot be partitioned.

## Version 0.1.40

Add gradle task to bump CDK version + add changelog entry

## Version 0.1.39

Minor fixes with stream completion logic + proto conversion in Load CDK.

* **Changed:** Minor fixes with stream completion logic + proto conversion

## Version 0.1.38

Adds stats support for "speed" mode to the Load CDK

## Version 0.1.37

load-s3: S3Client forces path-style access, to enable minio compatibility

## Version 0.1.36

Use dedicated dispatcher for parse+aggregate stage for an individual pipeline + cache column name lookup

## Version 0.1.35

Fix input stream wiring for dockerized acceptance tests

## Version 0.1.34

Moved version declaration from build.gradle to version.properties

## Version 0.1.33

Load CDK: Low-code API destination support for dynamically defined discover objects and operations

## Version 0.1.32

Fix input stream wiring for non-dockerized acceptance tests in Load CDK.

## Version 0.1.31

Extract CDK: Pass WhereNode to FromSample node so we can apply filters to the sample query.

## Version 0.1.30

Add Low-code API destination support for statically defined discover operations

## Version 0.1.29

Load CDK: Use correct field name for generation ID meta column.

## Version 0.1.28

Extract CDK: Protobuf encoding fixes to make various types compatible with load(destination) decoding.

## Version 0.1.27

Allow per-test properties for spec integration test

## Version 0.1.26

Improve load-azure-blob-storage documentation.

## Version 0.1.25

Adds proto support to dataflow. Misc transform package cleanup (developer-facing).

## Version 0.1.24

Adds byte counts to emitted state stats.

## Version 0.1.23

Dataflow CDK fails syncs if there are unflushed states at the end of a sync.

## Version 0.1.22

Add EntraID support to azure-blob-storage.

## Version 0.1.21

Adds basic socket support.

## Version 0.1.20

Fix hard failure edge case in stream initialization for in dataflow cdk lifecycle.

## Version 0.1.18

Update load dataflow package accounts for stream completes and dest stats.

## Version 0.1.17

Run aggregate and flush steps on different dispatchers (default and IO respectively).

## Version 0.1.16

Load CDK: Ensure sequential state emission. Remove flushed state/partition keys.

## Version 0.1.15

Extract CDK logs DB version during Check for all JDBC databases.

## Version 0.1.14

Add agent to Load CDK

## Version 0.1.13

Load CDK: Make the resources being used by the dataflow CDK configurable.

## Version 0.1.12

Load CDK: Add teardown to the dataflow pipeline.

## Version 0.1.11

Add finalization to the dataflow pipeline in Load CDK

## Version 0.1.10

Update the version change check to avoid using deprecated libs.

## Version 0.1.7

Update the log4j to allow us to dynamically set the log level via an env variable

## Version 0.1.6

Load CDK: Add the dataflow pipeline. It is a more comprehensive way to write the ingestion pipeline steps. The new pipeline isn't ready to be use in this version.

## Version 0.1.4

Extract CDK fixes for CDC in socket mode - state, partitioning and full refresh streams.

## Version 0.1.3

## Version 0.1.2

## Version 0.1.1

## Version 0.1.0

Adopted Semantic Versioning (SemVer) for the CDK to provide more meaningful version numbers, requiring the CDK version to be set manually in the build.gradle file.<|MERGE_RESOLUTION|>--- conflicted
+++ resolved
@@ -1,9 +1,7 @@
-<<<<<<< HEAD
 ## WIP changes for Postgres (version number TBD)
 
 * Field replaced by EmittedField
 * CDC Position objects now implement PartiallyOrdered rather than Comparable
-=======
 ## Version 0.1.89
 
 load cdk: components tests: data coercion tests for int+number
@@ -54,7 +52,6 @@
 **Extract CDK**
 
 * Fix default partition_id value for `CheckpointOnlyPartitionReader`.
->>>>>>> dc1a523a
 
 ## Version 0.1.79
 
