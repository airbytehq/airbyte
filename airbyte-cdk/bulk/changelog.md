--- conflicted
+++ resolved
@@ -1,12 +1,14 @@
+## Version 0.1.13
+
+**Extract CDK**
+
+* **Changed:** Extract CDK logs DB version during Check for all JDBC databases.
+
 ## Version 0.1.12
 
-<<<<<<< HEAD
-Extract CDK logs DB version during Check for all JDBC databases
-=======
 **Load CDK**
 
 * **Changed:** Add teardown to the dataflow pipeline.
->>>>>>> e9d564ee
 
 ## Version 0.1.11
 
