--- conflicted
+++ resolved
@@ -1,10 +1,10 @@
+## Version 0.1.52
+
+Update temporal type representation for proto format
+
 ## Version 0.1.51
 
-<<<<<<< HEAD
-Update temporal type representation for proto format
-=======
 Polaris support in the iceberg configuration.
->>>>>>> 5b3de4f4
 
 ## Version 0.1.50
 
