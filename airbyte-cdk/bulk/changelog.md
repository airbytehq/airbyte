**Load CDK**

<<<<<<< HEAD
=======
## Version 0.1.22

* **Changed:** Add EntraID support to azure-blob-storage.

>>>>>>> 02c3b669
## Version 0.1.21

* **Changed:** Adds basic socket support.

## Version 0.1.20

* **Changed:** Fix hard failure edge case in stream initialization for in dataflow cdk lifecycle. 

## Version 0.1.18

* **Changed:** Update load dataflow package accounts for stream completes and dest stats.

## Version 0.1.17

* **Changed:** Run aggregate and flush steps on different dispatchers (default and IO respectively).

## Version 0.1.16

**Load CDK**

* **Changed:** Ensure sequential state emission. Remove flushed state/partition keys.

## Version 0.1.15

**Extract CDK**

* **Changed:** Extract CDK logs DB version during Check for all JDBC databases.

## Version 0.1.14

**Load CDK**

* **Changed:** Add agent.

## Version 0.1.13

**Load CDK**

* **Changed:** Make the resources being used by the dataflow CDK configurable.

## Version 0.1.12

**Load CDK**

* **Changed:** Add teardown to the dataflow pipeline.

## Version 0.1.11

**Load CDK**

* **Changed:** Add finalization to the dataflow pipeline.

## Version 0.1.10

Update the version change check to avoid using deprecated libs.

## Version 0.1.7

Update the log4j to allow us to dynamically set the log level via an env variable

## Version 0.1.6

**Load CDK**

* **Changed:** Add the dataflow pipeline. It is a more comprehensive way to write the ingestion pipeline steps. The new pipeline isn't ready to be use in this version.

## Version 0.1.4

* **Changed:** Extract CDK fixes for CDC in socket mode - state, partitioning and full refresh streams.

## Version 0.1.3

## Version 0.1.2

## Version 0.1.1

## Version 0.1.0

* **Changed:** Adopted Semantic Versioning (SemVer) for the CDK to provide more meaningful version numbers.
* **Action Required:** The CDK version must now be set manually in the `build.gradle` file.<|MERGE_RESOLUTION|>--- conflicted
+++ resolved
@@ -1,12 +1,9 @@
 **Load CDK**
 
-<<<<<<< HEAD
-=======
 ## Version 0.1.22
 
 * **Changed:** Add EntraID support to azure-blob-storage.
 
->>>>>>> 02c3b669
 ## Version 0.1.21
 
 * **Changed:** Adds basic socket support.
