/* Copyright (c) 2024 Airbyte, Inc., all rights reserved. */
package io.airbyte.cdk.read

import io.airbyte.cdk.StreamIdentifier
import io.airbyte.cdk.asProtocolStreamDescriptor
import io.airbyte.cdk.command.OpaqueStateValue
import io.airbyte.cdk.util.Jsons
import io.airbyte.protocol.models.v0.AirbyteGlobalState
import io.airbyte.protocol.models.v0.AirbyteStateMessage
import io.airbyte.protocol.models.v0.AirbyteStateStats
import io.airbyte.protocol.models.v0.AirbyteStreamState

/** A [StateQuerier] is like a read-only [StateManager]. */
interface StateQuerier {
    /** [feeds] is all the [Feed]s in the configured catalog passed via the CLI. */
    val feeds: List<Feed>

    /** Returns the current state value for the given [feed]. */
    fun current(feed: Feed): OpaqueStateValue?

    /** Rolls back each feed state. This is required when resyncing CDC from scratch */
    fun resetFeedStates()
}

/** Singleton object which tracks the state of an ongoing READ operation. */
class StateManager(
    global: Global? = null,
    initialGlobalState: OpaqueStateValue? = null,
    initialStreamStates: Map<Stream, OpaqueStateValue?> = mapOf(),
) : StateQuerier {
    private val global: GlobalStateManager?
    private val nonGlobal: Map<StreamIdentifier, NonGlobalStreamStateManager>

    init {
        if (global == null) {
            this.global = null
            nonGlobal =
                initialStreamStates
                    .mapValues { NonGlobalStreamStateManager(it.key, it.value) }
                    .mapKeys { it.key.id }
        } else {
            val globalStreams: Map<Stream, OpaqueStateValue?> =
                global.streams.associateWith { initialStreamStates[it] } +
                    initialStreamStates.filterKeys { global.streams.contains(it).not() }
            this.global =
                GlobalStateManager(
                    global = global,
                    initialGlobalState = initialGlobalState,
                    initialStreamStates = globalStreams,
                )
            nonGlobal = emptyMap()
        }
    }

    override val feeds: List<Feed> =
        listOfNotNull(this.global?.feed) +
            (this.global?.streamStateManagers?.values?.map { it.feed } ?: listOf()) +
            nonGlobal.values.map { it.feed }

    override fun current(feed: Feed): OpaqueStateValue? = scoped(feed).current()

    override fun resetFeedStates() {
        feeds.forEach { f -> scoped(f).set(Jsons.objectNode(), 0) }
    }

    /** Returns a [StateManagerScopedToFeed] instance scoped to this [feed]. */
    fun scoped(feed: Feed): StateManagerScopedToFeed =
        when (feed) {
            is Global -> global ?: throw IllegalArgumentException("unknown global key")
            is Stream -> global?.streamStateManagers?.get(feed.id)
                    ?: nonGlobal[feed.id] ?: throw IllegalArgumentException("unknown stream key")
        }

    interface StateManagerScopedToFeed {
        /**
         * The [Feed] to which the [StateManager] is scoped in this instance of
         * [StateManagerScopedToFeed].
         */
        val feed: Feed

        /** Returns the current state value in the [StateManager] for this [feed]. */
        fun current(): OpaqueStateValue?

        /** Updates the current state value in the [StateManager] for this [feed]. */
        fun set(
            state: OpaqueStateValue,
            numRecords: Long,
        )
    }

    /**
     * Returns the Airbyte STATE messages which checkpoint the progress of the READ in the platform.
     * Updates the internal state of the [StateManager] to ensure idempotency (no redundant messages
     * are emitted).
     *
     * Note to avoid multithreading causing record count to be off, we'd only report streams with
     * records in it. Any streams without stream will be delayed to report until next checkpoint.
     * This is based on assumption each stream will be mapped to one nonGlobal manager.
     */
<<<<<<< HEAD
    fun checkpoint(): List<AirbyteStateMessage> =
        listOfNotNull(global?.checkpoint()) +
            nonGlobal.mapNotNull { it.value.checkpoint() }.filter { it.sourceStats.recordCount > 0 }
=======
    fun checkpoint(): List<AirbyteStateMessage> {
        return listOfNotNull(global?.checkpoint()) +
            nonGlobal
                .mapNotNull { it.value.checkpoint() }
                .filter { it.stream.streamState.isNull.not() }
    }
>>>>>>> 9bff3673

    private sealed class BaseStateManager<K : Feed>(
        override val feed: K,
        initialState: OpaqueStateValue?,
    ) : StateManagerScopedToFeed {
        private var currentStateValue: OpaqueStateValue? = initialState
        private var pendingStateValue: OpaqueStateValue? = initialState
        private var pendingNumRecords: Long = 0L

        @Synchronized override fun current(): OpaqueStateValue? = currentStateValue

        @Synchronized
        override fun set(
            state: OpaqueStateValue,
            numRecords: Long,
        ) {
            pendingStateValue = state
            pendingNumRecords += numRecords
        }

        /**
         * Called by [StateManager.checkpoint] to generate the Airbyte STATE messages for the
         * checkpoint.
         *
         * The return value is either [Fresh] or [Stale] depending on whether [set] has been called
         * since the last call to [takeForCheckpoint], or not, respectively.
         *
         * [Stale] messages are simply ignored when dealing only with [Stream] feeds, however these
         * may be required when emitting Airbyte STATE messages of type GLOBAL.
         */
        @Synchronized
        fun takeForCheckpoint(): StateForCheckpoint {
            // Check if there is a pending state value or not.
            // If not, then set() HASN'T been called since the last call to takeForCheckpoint(),
            // because set() can only accept non-null state values.
            //
            // This means that there is nothing worth checkpointing for this particular feed.
            // In that case, exit early with the current state value.
            val freshStateValue: OpaqueStateValue =
                pendingStateValue ?: return Stale(currentStateValue)
            // This point is reached in the case where there is a pending state value.
            // This means that set() HAS been called since the last call to takeForCheckpoint().
            //
            // Keep a copy of the total number of records registered in all calls to set() since the
            // last call to takeForCheckpoint(), this number will be returned.
            val freshNumRecords: Long = pendingNumRecords
            // Update current state value.
            currentStateValue = freshStateValue
            // Reset the pending state, which will be overwritten by the next call to set().
            pendingStateValue = null
            pendingNumRecords = 0L
            // Return the latest state value as well as the total number of records seen since the
            // last call to takeForCheckpoint().
            return Fresh(freshStateValue, freshNumRecords)
        }
    }

    /** Return value type for [BaseStateManager.takeForCheckpoint]. */
    private sealed interface StateForCheckpoint {
        val opaqueStateValue: OpaqueStateValue?
        val numRecords: Long
    }

    /**
     * [StateForCheckpoint] implementation for when [StateManagerScopedToFeed.set] has been called
     * since the last call to [BaseStateManager.takeForCheckpoint].
     */
    private data class Fresh(
        override val opaqueStateValue: OpaqueStateValue,
        override val numRecords: Long,
    ) : StateForCheckpoint

    /**
     * [StateForCheckpoint] implementation for when [StateManagerScopedToFeed.set] has NOT been
     * called since the last call to [BaseStateManager.takeForCheckpoint].
     */
    private data class Stale(
        override val opaqueStateValue: OpaqueStateValue?,
    ) : StateForCheckpoint {
        override val numRecords: Long
            get() = 0L
    }

    private class GlobalStateManager(
        global: Global,
        initialGlobalState: OpaqueStateValue?,
        initialStreamStates: Map<Stream, OpaqueStateValue?>,
    ) : BaseStateManager<Global>(global, initialGlobalState) {
        val streamStateManagers: Map<StreamIdentifier, GlobalStreamStateManager> =
            initialStreamStates
                .mapValues { GlobalStreamStateManager(it.key, it.value) }
                .mapKeys { it.key.id }

        fun checkpoint(): AirbyteStateMessage? {
            var shouldCheckpoint = false
            var totalNumRecords = 0L
            val globalStateForCheckpoint: StateForCheckpoint = takeForCheckpoint()
            totalNumRecords += globalStateForCheckpoint.numRecords
            if (globalStateForCheckpoint is Fresh) shouldCheckpoint = true
            val streamStates = mutableListOf<AirbyteStreamState>()
            for ((_, streamStateManager) in streamStateManagers) {
                val streamStateForCheckpoint: StateForCheckpoint =
                    streamStateManager.takeForCheckpoint()
                totalNumRecords += streamStateForCheckpoint.numRecords
                if (streamStateForCheckpoint is Fresh) shouldCheckpoint = true
                val streamID: StreamIdentifier = streamStateManager.feed.id
                streamStates.add(
                    AirbyteStreamState()
                        .withStreamDescriptor(streamID.asProtocolStreamDescriptor())
                        .withStreamState(
                            when (streamStateForCheckpoint.opaqueStateValue?.isNull) {
                                null,
                                true -> Jsons.objectNode()
                                false -> streamStateForCheckpoint.opaqueStateValue
                                        ?: Jsons.objectNode()
                            }
                        ),
                )
            }
            if (!shouldCheckpoint) {
                return null
            }
            val airbyteGlobalState =
                AirbyteGlobalState()
                    .withSharedState(globalStateForCheckpoint.opaqueStateValue)
                    .withStreamStates(streamStates)
            return AirbyteStateMessage()
                .withType(AirbyteStateMessage.AirbyteStateType.GLOBAL)
                .withGlobal(airbyteGlobalState)
                .withSourceStats(AirbyteStateStats().withRecordCount(totalNumRecords.toDouble()))
        }
    }

    private class GlobalStreamStateManager(
        stream: Stream,
        initialState: OpaqueStateValue?,
    ) : BaseStateManager<Stream>(stream, initialState)

    private class NonGlobalStreamStateManager(
        stream: Stream,
        initialState: OpaqueStateValue?,
    ) : BaseStateManager<Stream>(stream, initialState) {
        fun checkpoint(): AirbyteStateMessage? {
            val streamStateForCheckpoint: StateForCheckpoint = takeForCheckpoint()
            if (streamStateForCheckpoint is Stale) {
                return null
            }
            val airbyteStreamState =
                AirbyteStreamState()
                    .withStreamDescriptor(feed.id.asProtocolStreamDescriptor())
                    .withStreamState(
                        streamStateForCheckpoint.opaqueStateValue ?: Jsons.objectNode()
                    )
            return AirbyteStateMessage()
                .withType(AirbyteStateMessage.AirbyteStateType.STREAM)
                .withStream(airbyteStreamState)
                .withSourceStats(
                    AirbyteStateStats()
                        .withRecordCount(streamStateForCheckpoint.numRecords.toDouble())
                )
        }
    }
}<|MERGE_RESOLUTION|>--- conflicted
+++ resolved
@@ -92,23 +92,13 @@
      * Returns the Airbyte STATE messages which checkpoint the progress of the READ in the platform.
      * Updates the internal state of the [StateManager] to ensure idempotency (no redundant messages
      * are emitted).
-     *
-     * Note to avoid multithreading causing record count to be off, we'd only report streams with
-     * records in it. Any streams without stream will be delayed to report until next checkpoint.
-     * This is based on assumption each stream will be mapped to one nonGlobal manager.
      */
-<<<<<<< HEAD
-    fun checkpoint(): List<AirbyteStateMessage> =
-        listOfNotNull(global?.checkpoint()) +
-            nonGlobal.mapNotNull { it.value.checkpoint() }.filter { it.sourceStats.recordCount > 0 }
-=======
     fun checkpoint(): List<AirbyteStateMessage> {
         return listOfNotNull(global?.checkpoint()) +
             nonGlobal
                 .mapNotNull { it.value.checkpoint() }
                 .filter { it.stream.streamState.isNull.not() }
     }
->>>>>>> 9bff3673
 
     private sealed class BaseStateManager<K : Feed>(
         override val feed: K,
