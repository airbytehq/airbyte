/* Copyright (c) 2024 Airbyte, Inc., all rights reserved. */
package io.airbyte.cdk.read

import hu.webarticum.treeprinter.SimpleTreeNode
import hu.webarticum.treeprinter.TreeNode
import hu.webarticum.treeprinter.printer.TreePrinter
import hu.webarticum.treeprinter.printer.listing.ListingTreePrinter
import io.airbyte.cdk.Operation
import io.airbyte.cdk.command.InputState
import io.airbyte.cdk.command.SourceConfiguration
import io.airbyte.cdk.discover.MetaFieldDecorator
import io.airbyte.cdk.output.BoostedOutputConsumerFactory
import io.airbyte.cdk.output.OutputConsumer
import io.airbyte.cdk.util.ThreadRenamingCoroutineName
import io.airbyte.protocol.models.v0.ConfiguredAirbyteCatalog
import io.github.oshai.kotlinlogging.KotlinLogging
import io.micronaut.context.annotation.Requires
import jakarta.inject.Singleton
import kotlin.time.toKotlinDuration
import kotlinx.coroutines.CoroutineScope
import kotlinx.coroutines.Dispatchers
import kotlinx.coroutines.Job
import kotlinx.coroutines.delay
import kotlinx.coroutines.job
import kotlinx.coroutines.launch
import kotlinx.coroutines.runBlocking

@Singleton
@Requires(property = Operation.PROPERTY, value = "read")
@Requires(env = ["source"])
class ReadOperation(
    val config: SourceConfiguration,
    val configuredCatalog: ConfiguredAirbyteCatalog,
    val inputState: InputState,
    val stateManagerFactory: StateManagerFactory,
    val outputConsumer: OutputConsumer,
    val metaFieldDecorator: MetaFieldDecorator,
<<<<<<< HEAD
    val partitionsCreatorFactories: List<PartitionsCreatorFactory>,
    val boostedOutputConsumerFactory: BoostedOutputConsumerFactory?,
    val resourceAcquirer: ResourceAcquirer,
=======
    val partitionsCreatorFactoriesSupplier:
        List<PartitionsCreatorFactorySupplier<PartitionsCreatorFactory>>,
>>>>>>> 75f028d5
) : Operation {
    private val log = KotlinLogging.logger {}

    override fun execute() {
        val stateManager: StateManager =
            stateManagerFactory.create(config, configuredCatalog, inputState)
        val rootReader =
            RootReader(
                stateManager,
                config.resourceAcquisitionHeartbeat,
                config.checkpointTargetInterval,
                outputConsumer,
                metaFieldDecorator,
<<<<<<< HEAD
                partitionsCreatorFactories,
                boostedOutputConsumerFactory,
                resourceAcquirer,
=======
                partitionsCreatorFactoriesSupplier.map { it -> it.get() }
>>>>>>> 75f028d5
            )
        runBlocking(ThreadRenamingCoroutineName("read") + Dispatchers.Default) {
            rootReader.read { feedJobs: Collection<Job> ->
                val rootJob = coroutineContext.job
                launch(Job()) {
                    var previousJobTree = ""
                    while (feedJobs.any { it.isActive }) {
                        val currentJobTree: String = renderTree(rootJob)
                        if (currentJobTree != previousJobTree) {
                            log.info { "coroutine state:\n$currentJobTree" }
                            previousJobTree = currentJobTree
                        }
                        delay(config.resourceAcquisitionHeartbeat.toKotlinDuration())
                    }
                }
            }
        }
    }

    companion object {
        private val treePrinter: TreePrinter = ListingTreePrinter.builder().unicode().build()

        private fun renderTree(feedsRootJob: Job): String {
            val rootNode: TreeNode = recursiveBuildTree(feedsRootJob)
            return treePrinter.stringify(rootNode)
        }

        private fun recursiveBuildTree(job: Job): TreeNode {
            val name: String = label(job) ?: "???"
            val node = SimpleTreeNode(name)
            var children: List<Job> = job.children.toList()
            // Collapse chains of jobs with identical names.
            while (children.any { label(it) == name }) {
                children =
                    children.flatMap {
                        if (label(it) == name) {
                            it.children.toList()
                        } else {
                            listOf(it)
                        }
                    }
            }
            for (child in children) {
                node.addChild(recursiveBuildTree(child))
            }
            return node
        }

        private fun label(job: Job): String? =
            (job as? CoroutineScope)?.coroutineContext?.get(ThreadRenamingCoroutineName)?.name
    }
}<|MERGE_RESOLUTION|>--- conflicted
+++ resolved
@@ -35,14 +35,11 @@
     val stateManagerFactory: StateManagerFactory,
     val outputConsumer: OutputConsumer,
     val metaFieldDecorator: MetaFieldDecorator,
-<<<<<<< HEAD
     val partitionsCreatorFactories: List<PartitionsCreatorFactory>,
     val boostedOutputConsumerFactory: BoostedOutputConsumerFactory?,
     val resourceAcquirer: ResourceAcquirer,
-=======
     val partitionsCreatorFactoriesSupplier:
         List<PartitionsCreatorFactorySupplier<PartitionsCreatorFactory>>,
->>>>>>> 75f028d5
 ) : Operation {
     private val log = KotlinLogging.logger {}
 
@@ -56,13 +53,10 @@
                 config.checkpointTargetInterval,
                 outputConsumer,
                 metaFieldDecorator,
-<<<<<<< HEAD
                 partitionsCreatorFactories,
                 boostedOutputConsumerFactory,
                 resourceAcquirer,
-=======
                 partitionsCreatorFactoriesSupplier.map { it -> it.get() }
->>>>>>> 75f028d5
             )
         runBlocking(ThreadRenamingCoroutineName("read") + Dispatchers.Default) {
             rootReader.read { feedJobs: Collection<Job> ->
