--- conflicted
+++ resolved
@@ -14,23 +14,16 @@
 import io.airbyte.cdk.data.NullCodec
 import io.airbyte.cdk.data.OffsetDateTimeCodec
 import io.airbyte.cdk.data.UrlCodec
-<<<<<<< HEAD
 import io.airbyte.cdk.discover.DataOrMetaField
-=======
-import io.airbyte.cdk.discover.FieldOrMetaField
 import io.airbyte.cdk.protocol.AirbyteValueProtobufEncoder
->>>>>>> 9a51fd07
 import io.airbyte.cdk.util.Jsons
 import io.airbyte.protocol.protobuf.AirbyteRecordMessage
 import io.airbyte.protocol.protobuf.AirbyteRecordMessage.AirbyteRecordMessageProtobuf
 import java.math.BigDecimal
 import java.net.URL
 import java.time.OffsetDateTime
-<<<<<<< HEAD
 import java.time.OffsetTime
 import java.util.Base64
-=======
->>>>>>> 9a51fd07
 
 // A value of a field along with its encoder
 class FieldValueEncoder<R>(val fieldValue: R?, val jsonEncoder: JsonEncoder<in R>) {
@@ -52,8 +45,7 @@
     return parentNode
 }
 
-<<<<<<< HEAD
-interface ConnectorJsonEncoder {
+/*interface ConnectorJsonEncoder {
     fun toProtobufEncoder(): ProtoEncoder<*>
 }
 
@@ -90,83 +82,14 @@
         builder: AirbyteRecordMessage.AirbyteValueProtobuf.Builder,
         decoded: T
     ): AirbyteRecordMessage.AirbyteValueProtobuf.Builder
-}
+}*/
 
-=======
->>>>>>> 9a51fd07
 /**
  * Transforms a field value into a protobuf-compatible representation. Handles special conversions
  * for types that need preprocessing before protobuf encoding, such as ByteBuffer -> Base64 String,
  * BigDecimal -> BigInteger, URL -> String, etc.
  */
-<<<<<<< HEAD
-private inline fun <T> generateProtoEncoder(
-    crossinline setValue:
-        (
-            AirbyteRecordMessage.AirbyteValueProtobuf.Builder,
-            T
-        ) -> AirbyteRecordMessage.AirbyteValueProtobuf.Builder
-): ProtoEncoder<T> =
-    object : ProtoEncoder<T> {
-        override fun encode(
-            builder: AirbyteRecordMessage.AirbyteValueProtobuf.Builder,
-            decoded: T
-        ): AirbyteRecordMessage.AirbyteValueProtobuf.Builder = setValue(builder, decoded)
-    }
 
-val offsetTimeProtoEncoder =
-    generateProtoEncoder<OffsetTime> { builder, value ->
-        builder.setTimeWithTimezone(value.format(OffsetTimeCodec.formatter))
-    }
-val localDateTimeProtoEncoder =
-    generateProtoEncoder<LocalDateTime> { builder, value ->
-        builder.setTimestampWithoutTimezone(value.format(LocalDateTimeCodec.formatter))
-    }
-val localTimeProtoEncoder =
-    generateProtoEncoder<LocalTime> { builder, time ->
-        builder.setTimeWithoutTimezone(time.format(LocalTimeCodec.formatter))
-    }
-val localDateProtoEncoder =
-    generateProtoEncoder<LocalDate> { builder, date ->
-        builder.setDate(date.format(LocalDateCodec.formatter))
-    }
-val urlProtoEncoder =
-    generateProtoEncoder<URL> { builder, url -> builder.setString(url.toExternalForm()) }
-val doubleProtoEncoder = generateProtoEncoder<Double> { builder, value -> builder.setNumber(value) }
-val byteProtoEncoder =
-    generateProtoEncoder<Byte> { builder, value -> builder.setInteger(value.toLong()) }
-val binaryProtoEncoder =
-    generateProtoEncoder<ByteBuffer> { builder, decoded ->
-        builder.setString(Base64.getEncoder().encodeToString(decoded.array()))
-    }
-val shortProtoEncoder =
-    generateProtoEncoder<Short> { builder, value -> builder.setInteger(value.toLong()) }
-val bigDecimalProtoEncoder =
-    generateProtoEncoder<BigDecimal> { builder, decoded ->
-        when (decoded.scale()) {
-            0 -> builder.setBigInteger(decoded.toPlainString()) // no decimal places
-            else -> builder.setBigDecimal(decoded.toPlainString())
-        }
-    }
-val longProtoEncoder = generateProtoEncoder<Long> { builder, value -> builder.setInteger(value) }
-val textProtoEncoder = generateProtoEncoder<String> { builder, value -> builder.setString(value) }
-val intProtoEncoder =
-    generateProtoEncoder<Int> { builder, value -> builder.setInteger(value.toLong()) }
-val booleanProtoEncoder =
-    generateProtoEncoder<Boolean> { builder, value -> builder.setBoolean(value) }
-val offsetDateTimeProtoEncoder =
-    generateProtoEncoder<OffsetDateTime> { builder, decoded ->
-        builder.setTimestampWithTimezone(decoded.format(OffsetDateTimeCodec.formatter))
-    }
-val floatProtoEncoder =
-    generateProtoEncoder<Float> { builder, decoded -> builder.setBigDecimal(decoded.toString()) }
-
-val nullProtoEncoder = generateProtoEncoder<Any?> { builder, _ -> builder.setIsNull(true) }
-val anyProtoEncoder = textProtoEncoder
-
-// For now arrays are encoded in protobuf as json strings
-val arrayProtoEncoder = textProtoEncoder
-=======
 fun <R> valueForProtobufEncoding(fve: FieldValueEncoder<R>): Any? {
     return fve.fieldValue?.let { value ->
         when (fve.jsonEncoder) {
@@ -180,7 +103,6 @@
         }
     }
 }
->>>>>>> 9a51fd07
 
 fun NativeRecordPayload.toProtobuf(
     schema: Set<DataOrMetaField>,
@@ -191,28 +113,6 @@
         schema
             .sortedBy { it.id }
             .forEachIndexed { index, field ->
-<<<<<<< HEAD
-                // We use toSortedMap() to ensure that the order is consistent
-                // Since protobuf has no field name the contract with destination is that
-                // field are alphabetically ordered.
-                @Suppress("UNCHECKED_CAST")
-                setData(
-                    index,
-                    this@toProtobuf[field.id]?.fieldValue?.let {
-                        (this@toProtobuf[field.id]!!.jsonEncoder.toProtobufEncoder()
-                                as ProtoEncoder<Any>)
-                            .encode(
-                                valueBuilder.clear(),
-                                when (this@toProtobuf[field.id]!!.jsonEncoder) {
-                                    is ArrayEncoder<*> ->
-                                        this@toProtobuf[field.id]!!.encode().toString()
-                                    else -> this@toProtobuf[field.id]!!.fieldValue!!
-                                },
-                            )
-                    }
-                        ?: nullProtoEncoder.encode(valueBuilder.clear(), null),
-                )
-=======
                 // Protobuf does not have field names, so we use a sorted order of fields
                 // So for destination to know which fields it is, we order the fields alphabetically
                 // to make sure that the order is consistent.
@@ -227,7 +127,6 @@
                         )
                     )
                 }
->>>>>>> 9a51fd07
             }
     }
 }