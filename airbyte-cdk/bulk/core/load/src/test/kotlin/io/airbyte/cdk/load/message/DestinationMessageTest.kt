/*
 * Copyright (c) 2024 Airbyte, Inc., all rights reserved.
 */

package io.airbyte.cdk.load.message

import io.airbyte.cdk.load.command.Append
import io.airbyte.cdk.load.command.DestinationCatalog
import io.airbyte.cdk.load.command.DestinationStream
import io.airbyte.cdk.load.data.ObjectTypeWithEmptySchema
import io.airbyte.protocol.models.Jsons
import io.airbyte.protocol.models.v0.AirbyteGlobalState
import io.airbyte.protocol.models.v0.AirbyteMessage
import io.airbyte.protocol.models.v0.AirbyteRecordMessage
import io.airbyte.protocol.models.v0.AirbyteRecordMessageMeta
import io.airbyte.protocol.models.v0.AirbyteRecordMessageMetaChange
import io.airbyte.protocol.models.v0.AirbyteStateMessage
import io.airbyte.protocol.models.v0.AirbyteStateStats
import io.airbyte.protocol.models.v0.AirbyteStreamState
import io.airbyte.protocol.models.v0.AirbyteStreamStatusTraceMessage
import io.airbyte.protocol.models.v0.AirbyteTraceMessage
import org.junit.jupiter.api.Assertions
import org.junit.jupiter.api.Test
import org.junit.jupiter.params.ParameterizedTest
import org.junit.jupiter.params.provider.Arguments
import org.junit.jupiter.params.provider.MethodSource

class DestinationMessageTest {
    private fun factory(isFileTransferEnabled: Boolean) =
        DestinationMessageFactory(
            DestinationCatalog(
                listOf(
                    DestinationStream(
                        descriptor,
                        Append,
                        ObjectTypeWithEmptySchema,
                        generationId = 42,
                        minimumGenerationId = 0,
                        syncId = 42,
                    )
                )
            ),
            isFileTransferEnabled
        )

    private fun convert(
        factory: DestinationMessageFactory,
        message: AirbyteMessage
    ): DestinationMessage {
        val serialized = Jsons.serialize(message)
        return factory.fromAirbyteMessage(
            // We have to set some stuff in additionalProperties, so force the protocol model back
            // to a serialized representation and back.
            // This avoids issues with e.g. `additionalProperties.put("foo", 12L)`:
            // working directly with that object, `additionalProperties["foo"]` returns `Long?`,
            // whereas converting to JSON yields `{"foo": 12}`, which then deserializes back out
            // as `Int?`.
            // Fortunately, the protocol models are (by definition) round-trippable through JSON.
            Jsons.deserialize(serialized, AirbyteMessage::class.java),
            serialized,
        )
    }

    @ParameterizedTest
    @MethodSource("roundTrippableMessages")
    fun testRoundTripRecord(message: AirbyteMessage) {
<<<<<<< HEAD
        val roundTripped =
            factory(false).fromAirbyteMessage(message, Jsons.serialize(message)).asProtocolMessage()
=======
        val roundTripped = convert(factory(false), message).asProtocolMessage()
>>>>>>> 8c8df708
        Assertions.assertEquals(message, roundTripped)
    }

    @ParameterizedTest
    @MethodSource("roundTrippableFileMessages")
    fun testRoundTripFile(message: AirbyteMessage) {
<<<<<<< HEAD
        val roundTripped =
            factory(true).fromAirbyteMessage(message, Jsons.serialize(message)).asProtocolMessage()
=======
        val roundTripped = convert(factory(true), message).asProtocolMessage()
>>>>>>> 8c8df708
        Assertions.assertEquals(message, roundTripped)
    }

    // Checkpoint messages aren't round-trippable.
    // We don't read in destinationStats (because we're the ones setting that field).
    @Test
    fun testStreamCheckpoint() {
        val inputMessage =
            AirbyteMessage()
                .withType(AirbyteMessage.Type.STATE)
                .withState(
                    AirbyteStateMessage()
                        .withType(AirbyteStateMessage.AirbyteStateType.STREAM)
                        .withStream(
                            AirbyteStreamState()
                                .withStreamDescriptor(descriptor.asProtocolObject())
                                .withStreamState(blob1)
                        )
                        // Note: only source stats, no destination stats
                        .withSourceStats(AirbyteStateStats().withRecordCount(2.0))
                        .withAdditionalProperty("id", 1234)
                )

<<<<<<< HEAD
        val parsedMessage =
            factory(false).fromAirbyteMessage(inputMessage, Jsons.serialize(inputMessage))
                as StreamCheckpoint
=======
        val parsedMessage = convert(factory(false), inputMessage) as StreamCheckpoint
>>>>>>> 8c8df708

        Assertions.assertEquals(
            // we represent the state message ID as a long, but jackson sees that 1234 can be Int,
            // and Int(1234) != Long(1234). (and additionalProperties is just a Map<String, Any?>)
            // So we just compare the serialized protocol messages.
            Jsons.serialize(
                inputMessage.also {
                    it.state.destinationStats = AirbyteStateStats().withRecordCount(3.0)
                }
            ),
            Jsons.serialize(
                parsedMessage.withDestinationStats(CheckpointMessage.Stats(3)).asProtocolMessage()
            ),
        )
    }

    @Test
    fun testGlobalCheckpoint() {
        val inputMessage =
            AirbyteMessage()
                .withType(AirbyteMessage.Type.STATE)
                .withState(
                    AirbyteStateMessage()
                        .withType(AirbyteStateMessage.AirbyteStateType.GLOBAL)
                        .withGlobal(
                            AirbyteGlobalState()
                                .withSharedState(blob1)
                                .withStreamStates(
                                    listOf(
                                        AirbyteStreamState()
                                            .withStreamDescriptor(descriptor.asProtocolObject())
                                            .withStreamState(blob2),
                                    ),
                                ),
                        )
                        // Note: only source stats, no destination stats
                        .withSourceStats(AirbyteStateStats().withRecordCount(2.0))
                        .withAdditionalProperty("id", 1234)
                )

<<<<<<< HEAD
        val parsedMessage =
            factory(false)
                .fromAirbyteMessage(
                    inputMessage,
                    Jsons.serialize(inputMessage),
                ) as GlobalCheckpoint
=======
        val parsedMessage = convert(factory(false), inputMessage) as GlobalCheckpoint
>>>>>>> 8c8df708

        Assertions.assertEquals(
            Jsons.serialize(
                inputMessage.also {
                    it.state.destinationStats = AirbyteStateStats().withRecordCount(3.0)
                }
            ),
            Jsons.serialize(
                parsedMessage.withDestinationStats(CheckpointMessage.Stats(3)).asProtocolMessage()
            ),
        )
    }

    companion object {
        private val descriptor = DestinationStream.Descriptor("namespace", "name")
        private val blob1 = Jsons.deserialize("""{"foo": "bar"}""")
        private val blob2 = Jsons.deserialize("""{"foo": "bar"}""")

        @JvmStatic
        fun roundTrippableMessages(): List<Arguments> =
            listOf(
                    AirbyteMessage()
                        .withType(AirbyteMessage.Type.RECORD)
                        .withRecord(
                            AirbyteRecordMessage()
                                .withStream("name")
                                .withNamespace("namespace")
                                .withEmittedAt(1234)
                                .withMeta(
                                    AirbyteRecordMessageMeta()
                                        .withChanges(
                                            listOf(
                                                AirbyteRecordMessageMetaChange()
                                                    .withField("foo")
                                                    .withReason(
                                                        AirbyteRecordMessageMetaChange.Reason
                                                            .DESTINATION_FIELD_SIZE_LIMITATION
                                                    )
                                                    .withChange(
                                                        AirbyteRecordMessageMetaChange.Change.NULLED
                                                    )
                                            )
                                        )
                                )
                                .withData(blob1)
                        ),
                    AirbyteMessage()
                        .withType(AirbyteMessage.Type.TRACE)
                        .withTrace(
                            AirbyteTraceMessage()
                                .withType(AirbyteTraceMessage.Type.STREAM_STATUS)
                                .withEmittedAt(1234.0)
                                .withStreamStatus(
                                    AirbyteStreamStatusTraceMessage()
                                        // Intentionally no "reasons" here - destinations never
                                        // inspect that
                                        // field, so it's not round-trippable
                                        .withStreamDescriptor(descriptor.asProtocolObject())
                                        .withStatus(
                                            AirbyteStreamStatusTraceMessage.AirbyteStreamStatus
                                                .COMPLETE
                                        )
                                )
                        ),
                    AirbyteMessage()
                        .withType(AirbyteMessage.Type.TRACE)
                        .withTrace(
                            AirbyteTraceMessage()
                                .withType(AirbyteTraceMessage.Type.STREAM_STATUS)
                                .withEmittedAt(1234.0)
                                .withStreamStatus(
                                    AirbyteStreamStatusTraceMessage()
                                        // Intentionally no "reasons" here - destinations never
                                        // inspect that
                                        // field, so it's not round-trippable
                                        .withStreamDescriptor(descriptor.asProtocolObject())
                                        .withStatus(
                                            AirbyteStreamStatusTraceMessage.AirbyteStreamStatus
                                                .INCOMPLETE
                                        )
                                )
                        ),
                )
                .map { Arguments.of(it) }

        @JvmStatic
        fun roundTrippableFileMessages(): List<Arguments> =
            listOf(
                    AirbyteMessage()
                        .withType(AirbyteMessage.Type.RECORD)
                        .withRecord(
                            AirbyteRecordMessage()
                                .withStream("name")
                                .withNamespace("namespace")
                                .withEmittedAt(1234)
                                .withAdditionalProperty("file_url", "file://foo/bar")
                                .withAdditionalProperty("bytes", 9001L)
                                .withAdditionalProperty("file_relative_path", "foo/bar")
                                .withAdditionalProperty("modified", 123L)
                                .withAdditionalProperty("source_file_url", "file://source/foo/bar")
                        ),
                    AirbyteMessage()
                        .withType(AirbyteMessage.Type.TRACE)
                        .withTrace(
                            AirbyteTraceMessage()
                                .withType(AirbyteTraceMessage.Type.STREAM_STATUS)
                                .withEmittedAt(1234.0)
                                .withStreamStatus(
                                    AirbyteStreamStatusTraceMessage()
                                        // Intentionally no "reasons" here - destinations never
                                        // inspect that
                                        // field, so it's not round-trippable
                                        .withStreamDescriptor(descriptor.asProtocolObject())
                                        .withStatus(
                                            AirbyteStreamStatusTraceMessage.AirbyteStreamStatus
                                                .COMPLETE
                                        )
                                )
                        ),
                    AirbyteMessage()
                        .withType(AirbyteMessage.Type.TRACE)
                        .withTrace(
                            AirbyteTraceMessage()
                                .withType(AirbyteTraceMessage.Type.STREAM_STATUS)
                                .withEmittedAt(1234.0)
                                .withStreamStatus(
                                    AirbyteStreamStatusTraceMessage()
                                        // Intentionally no "reasons" here - destinations never
                                        // inspect that
                                        // field, so it's not round-trippable
                                        .withStreamDescriptor(descriptor.asProtocolObject())
                                        .withStatus(
                                            AirbyteStreamStatusTraceMessage.AirbyteStreamStatus
                                                .INCOMPLETE
                                        )
                                )
                        ),
                )
                .map { Arguments.of(it) }
    }
}<|MERGE_RESOLUTION|>--- conflicted
+++ resolved
@@ -64,24 +64,14 @@
     @ParameterizedTest
     @MethodSource("roundTrippableMessages")
     fun testRoundTripRecord(message: AirbyteMessage) {
-<<<<<<< HEAD
-        val roundTripped =
-            factory(false).fromAirbyteMessage(message, Jsons.serialize(message)).asProtocolMessage()
-=======
         val roundTripped = convert(factory(false), message).asProtocolMessage()
->>>>>>> 8c8df708
         Assertions.assertEquals(message, roundTripped)
     }
 
     @ParameterizedTest
     @MethodSource("roundTrippableFileMessages")
     fun testRoundTripFile(message: AirbyteMessage) {
-<<<<<<< HEAD
-        val roundTripped =
-            factory(true).fromAirbyteMessage(message, Jsons.serialize(message)).asProtocolMessage()
-=======
         val roundTripped = convert(factory(true), message).asProtocolMessage()
->>>>>>> 8c8df708
         Assertions.assertEquals(message, roundTripped)
     }
 
@@ -105,13 +95,7 @@
                         .withAdditionalProperty("id", 1234)
                 )
 
-<<<<<<< HEAD
-        val parsedMessage =
-            factory(false).fromAirbyteMessage(inputMessage, Jsons.serialize(inputMessage))
-                as StreamCheckpoint
-=======
         val parsedMessage = convert(factory(false), inputMessage) as StreamCheckpoint
->>>>>>> 8c8df708
 
         Assertions.assertEquals(
             // we represent the state message ID as a long, but jackson sees that 1234 can be Int,
@@ -152,16 +136,7 @@
                         .withAdditionalProperty("id", 1234)
                 )
 
-<<<<<<< HEAD
-        val parsedMessage =
-            factory(false)
-                .fromAirbyteMessage(
-                    inputMessage,
-                    Jsons.serialize(inputMessage),
-                ) as GlobalCheckpoint
-=======
         val parsedMessage = convert(factory(false), inputMessage) as GlobalCheckpoint
->>>>>>> 8c8df708
 
         Assertions.assertEquals(
             Jsons.serialize(
