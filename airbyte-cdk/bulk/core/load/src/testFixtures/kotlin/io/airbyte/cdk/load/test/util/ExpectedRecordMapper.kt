--- conflicted
+++ resolved
@@ -20,8 +20,6 @@
 fun interface ExpectedRecordMapper {
     fun mapRecord(expectedRecord: OutputRecord, schema: AirbyteType): OutputRecord
     fun mapStreamDescriptor(descriptor: DestinationStream.Descriptor) = descriptor
-<<<<<<< HEAD
-=======
 
     fun compose(mapper: ExpectedRecordMapper) =
         object : ExpectedRecordMapper {
@@ -31,7 +29,6 @@
                     schema
                 )
         }
->>>>>>> 0297c427
 }
 
 object NoopExpectedRecordMapper : ExpectedRecordMapper {
