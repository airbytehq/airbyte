/*
 * Copyright (c) 2024 Airbyte, Inc., all rights reserved.
 */

package io.airbyte.cdk.load.test.util.destination_process

import io.airbyte.cdk.command.CliRunnable
import io.airbyte.cdk.command.CliRunner
import io.airbyte.cdk.command.ConfigurationSpecification
import io.airbyte.cdk.command.FeatureFlag
import io.airbyte.protocol.models.Jsons
import io.airbyte.protocol.models.v0.AirbyteMessage
import io.airbyte.protocol.models.v0.ConfiguredAirbyteCatalog
import io.micronaut.context.annotation.Requires
import java.io.PipedInputStream
import java.io.PipedOutputStream
import java.io.PrintWriter
import javax.inject.Singleton

class NonDockerizedDestination(
    command: String,
    config: ConfigurationSpecification?,
    catalog: ConfiguredAirbyteCatalog?,
    vararg featureFlags: FeatureFlag,
) : DestinationProcess {
    private val destinationStdinPipe: PrintWriter
    private val destination: CliRunnable

    init {
        val destinationStdin = PipedInputStream()
        // This could probably be a channel, somehow. But given the current structure,
        // it's easier to just use the pipe stuff.
        destinationStdinPipe =
            // spotbugs requires explicitly specifying the charset,
            // so we also have to specify autoFlush=false (i.e. the default behavior
            // from PrintWriter(outputStream) ).
            // Thanks, spotbugs.
            PrintWriter(PipedOutputStream(destinationStdin), false, Charsets.UTF_8)
        destination =
            CliRunner.destination(
                command,
                config = config,
                catalog = catalog,
                inputStream = destinationStdin,
                featureFlags = featureFlags,
            )
    }

    override suspend fun run() {
        destination.run()
    }

    override fun sendMessage(message: AirbyteMessage) {
        destinationStdinPipe.println(Jsons.serialize(message))
    }

    override fun readMessages(): List<AirbyteMessage> = destination.results.newMessages()

    override suspend fun shutdown() {
        destinationStdinPipe.close()
    }
}

// Notably, not actually a Micronaut factory. We want to inject the actual
// factory into our tests, not a pre-instantiated destination, because we want
// to run multiple destination processes per test.
@Singleton
@Requires(notEnv = [DOCKERIZED_TEST_ENV])
class NonDockerizedDestinationFactory : DestinationProcessFactory() {
    override fun createDestinationProcess(
        command: String,
        config: ConfigurationSpecification?,
        catalog: ConfiguredAirbyteCatalog?,
        vararg featureFlags: FeatureFlag,
    ): DestinationProcess {
<<<<<<< HEAD
        return NonDockerizedDestination(command, config, catalog, *featureFlags)
=======
        // TODO pass test name into the destination process
        return NonDockerizedDestination(command, config, catalog, deploymentMode)
>>>>>>> cbcb669c
    }
}<|MERGE_RESOLUTION|>--- conflicted
+++ resolved
@@ -73,11 +73,7 @@
         catalog: ConfiguredAirbyteCatalog?,
         vararg featureFlags: FeatureFlag,
     ): DestinationProcess {
-<<<<<<< HEAD
+        // TODO pass test name into the destination process
         return NonDockerizedDestination(command, config, catalog, *featureFlags)
-=======
-        // TODO pass test name into the destination process
-        return NonDockerizedDestination(command, config, catalog, deploymentMode)
->>>>>>> cbcb669c
     }
 }