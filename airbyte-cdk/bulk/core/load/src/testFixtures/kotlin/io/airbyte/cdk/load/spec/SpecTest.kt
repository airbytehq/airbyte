--- conflicted
+++ resolved
@@ -61,16 +61,8 @@
         }
         val expectedSpec = Files.readString(expectedSpecPath)
         val process =
-<<<<<<< HEAD
             destinationProcessFactory.createDestinationProcess("spec", featureFlags = featureFlags)
-        process.run()
-=======
-            destinationProcessFactory.createDestinationProcess(
-                "spec",
-                deploymentMode = deploymentMode,
-            )
         runBlocking { process.run() }
->>>>>>> cbcb669c
         val messages = process.readMessages()
         val specMessages = messages.filter { it.type == AirbyteMessage.Type.SPEC }
 
