--- conflicted
+++ resolved
@@ -38,31 +38,6 @@
     val verifyDataWriting: Boolean = true,
 ) : IntegrationTest(dataDumper, destinationCleaner, recordMangler, nameMapper) {
     @Test
-<<<<<<< HEAD
-    open fun testCheck() {
-        val process =
-            destinationProcessFactory.createDestinationProcess(
-                "check",
-                config = config,
-            )
-        runBlocking { process.run() }
-        val messages = process.readMessages()
-        val checkMessages = messages.filter { it.type == AirbyteMessage.Type.CONNECTION_STATUS }
-
-        assertEquals(
-            checkMessages.size,
-            1,
-            "Expected to receive exactly one connection status message, but got ${checkMessages.size}: $checkMessages"
-        )
-        assertEquals(
-            AirbyteConnectionStatus.Status.SUCCEEDED,
-            checkMessages.first().connectionStatus.status
-        )
-    }
-
-    @Test
-=======
->>>>>>> 25944cad
     open fun testBasicWrite() {
         val messages =
             runSync(
