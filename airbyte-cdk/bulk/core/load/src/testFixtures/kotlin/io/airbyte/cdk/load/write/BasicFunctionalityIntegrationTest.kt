/*
 * Copyright (c) 2024 Airbyte, Inc., all rights reserved.
 */

package io.airbyte.cdk.load.write

import io.airbyte.cdk.command.ConfigurationSpecification
import io.airbyte.cdk.command.ValidatedJsonUtils
import io.airbyte.cdk.load.command.Append
import io.airbyte.cdk.load.command.Dedupe
import io.airbyte.cdk.load.command.DestinationCatalog
import io.airbyte.cdk.load.command.DestinationStream
import io.airbyte.cdk.load.command.Property
import io.airbyte.cdk.load.config.DataChannelMedium
import io.airbyte.cdk.load.data.AirbyteType
import io.airbyte.cdk.load.data.AirbyteValue
import io.airbyte.cdk.load.data.ArrayType
import io.airbyte.cdk.load.data.ArrayTypeWithoutSchema
import io.airbyte.cdk.load.data.BooleanType
import io.airbyte.cdk.load.data.DateType
import io.airbyte.cdk.load.data.FieldType
import io.airbyte.cdk.load.data.IntegerType
import io.airbyte.cdk.load.data.IntegerValue
import io.airbyte.cdk.load.data.NumberType
import io.airbyte.cdk.load.data.ObjectType
import io.airbyte.cdk.load.data.ObjectTypeWithEmptySchema
import io.airbyte.cdk.load.data.ObjectTypeWithoutSchema
import io.airbyte.cdk.load.data.ObjectValue
import io.airbyte.cdk.load.data.StringType
import io.airbyte.cdk.load.data.StringValue
import io.airbyte.cdk.load.data.TimeTypeWithTimezone
import io.airbyte.cdk.load.data.TimeTypeWithoutTimezone
import io.airbyte.cdk.load.data.TimestampTypeWithTimezone
import io.airbyte.cdk.load.data.TimestampTypeWithoutTimezone
import io.airbyte.cdk.load.data.TimestampWithTimezoneValue
import io.airbyte.cdk.load.data.UnionType
import io.airbyte.cdk.load.data.UnknownType
import io.airbyte.cdk.load.data.json.toAirbyteValue
import io.airbyte.cdk.load.message.InputGlobalCheckpoint
import io.airbyte.cdk.load.message.InputRecord
import io.airbyte.cdk.load.message.InputStreamCheckpoint
import io.airbyte.cdk.load.message.Meta.Change
import io.airbyte.cdk.load.message.StreamCheckpoint
import io.airbyte.cdk.load.state.CheckpointId
import io.airbyte.cdk.load.state.CheckpointIndex
import io.airbyte.cdk.load.state.CheckpointKey
import io.airbyte.cdk.load.test.util.ConfigurationUpdater
import io.airbyte.cdk.load.test.util.DestinationCleaner
import io.airbyte.cdk.load.test.util.DestinationDataDumper
import io.airbyte.cdk.load.test.util.ExpectedRecordMapper
import io.airbyte.cdk.load.test.util.FakeConfigurationUpdater
import io.airbyte.cdk.load.test.util.IntegrationTest
import io.airbyte.cdk.load.test.util.NameMapper
import io.airbyte.cdk.load.test.util.NoopExpectedRecordMapper
import io.airbyte.cdk.load.test.util.NoopNameMapper
import io.airbyte.cdk.load.test.util.OutputRecord
import io.airbyte.cdk.load.test.util.destination_process.DestinationUncleanExitException
import io.airbyte.cdk.load.util.Jsons
import io.airbyte.cdk.load.util.deserializeToNode
import io.airbyte.cdk.load.util.serializeToString
import io.airbyte.protocol.models.v0.AirbyteMessage
import io.airbyte.protocol.models.v0.AirbyteRecordMessageFileReference
import io.airbyte.protocol.models.v0.AirbyteRecordMessageMetaChange
import java.math.BigDecimal
import java.math.BigInteger
import java.time.LocalDate
import java.time.LocalDateTime
import java.time.LocalTime
import java.time.OffsetDateTime
import java.time.OffsetTime
import kotlinx.coroutines.Dispatchers
import kotlinx.coroutines.runBlocking
import org.junit.jupiter.api.Assertions.assertDoesNotThrow
import org.junit.jupiter.api.Assertions.assertEquals
import org.junit.jupiter.api.Assertions.assertTrue
import org.junit.jupiter.api.Assumptions.assumeTrue
import org.junit.jupiter.api.Disabled
import org.junit.jupiter.api.Test
import org.junit.jupiter.api.assertAll
import org.junit.jupiter.api.assertThrows

// TODO kill Untyped, rename StronglyTyped -> AllTypes, and use the
//  SimpleTypeBehavior enum for all types.
//  https://github.com/airbytehq/airbyte-internal-issues/issues/12715
sealed interface AllTypesBehavior

data class StronglyTyped(
    /**
     * Whether the destination can cast any value to string. E.g. given a StringType column, if a
     * record contains `{"the_column": {"foo": "bar"}}`, does the connector treat this as a type
     * error, or does it persist a serialized JSON string?
     */
    val convertAllValuesToString: Boolean = true,
    /** Whether top-level fields are represented as float64, or as fixed-point values */
    val topLevelFloatLosesPrecision: Boolean = true,
    /** Whether floats nested inside objects/arrays are represented as float64. */
    val nestedFloatLosesPrecision: Boolean = true,
    /** Whether the destination supports integers larger than int64 */
    val integerCanBeLarge: Boolean = true,
    /** Whether the destination supports numbers larger than 1e39-1 */
    val numberCanBeLarge: Boolean = true,
    /**
     * In some strongly-typed destinations, timetz columns are actually weakly typed. For example,
     * Bigquery writes timetz values into STRING columns, and doesn't actually validate that they
     * are valid timetz values.
     */
    val timeWithTimezoneBehavior: SimpleValueBehavior = SimpleValueBehavior.STRONGLY_TYPE,
) : AllTypesBehavior

data object Untyped : AllTypesBehavior

enum class SimpleValueBehavior {
    /**
     * The destination doesn't support this data type, so we just write a JSON field. We also don't
     * validate the value in any way.
     *
     * This is generally poor practice. Some older connectors use this behavior for legacy reasons,
     * but newer connectors should prefer [VALIDATE_AND_PASS_THROUGH].
     */
    PASS_THROUGH,

    /**
     * The destination doesn't support this data type, so we just write a JSON field. However, we
     * still validate that the value is valid before writing it to the destination.
     */
    VALIDATE_AND_PASS_THROUGH,

    /** The destination supports this data type natively. */
    STRONGLY_TYPE,
}

/**
 * Destinations may choose to handle nested objects/arrays in a few different ways.
 *
 * Note that this is _not_ the same as
 * [BasicFunctionalityIntegrationTest.stringifySchemalessObjects]. This enum is only used for
 * objects with an explicit, non-empty list of properties.
 */
enum class SchematizedNestedValueBehavior {
    /**
     * Nested objects are written without modification: undeclared fields are retained; values not
     * matching the schema are retained.
     */
    PASS_THROUGH,

    /**
     * Nested objects are written as structs: undeclared fields are dropped, and values not matching
     * the schema are nulled.
     */
    STRONGLY_TYPE,

    /**
     * Nested objects/arrays are JSON-serialized and written as strings. Similar to [PASS_THROUGH],
     * objects are written without modification.
     */
    STRINGIFY,
}

enum class UnionBehavior {
    /**
     * Values corresponding to union fields are passed through, regardless of whether they actually
     * match any of the union options.
     */
    PASS_THROUGH,

    /**
     * Union fields are turned into objects, with a `type` field indicating the selected union
     * option. For example, the value `42` in a union with an Integer option would be represented as
     * `{"type": "integer", "integer": 42}`.
     *
     * Values which do not match any union options are nulled.
     */
    PROMOTE_TO_OBJECT,

    /**
     * Union fields are JSON-serialized and written as strings. Similar to the [PASS_THROUGH]
     * option, no validation is performed.
     */
    STRINGIFY,
}

enum class UnknownTypesBehavior {
    NULL,

    /**
     * Values of unknown types are JSON-serialized. In particular, this means that a string `"foo"`
     * would be written to the destination as `"\"foo\""`.
     */
    SERIALIZE,

    /**
     * Values of unknown types are naively converted to string. String values are written as-is, and
     * other types are JSON-serialized.
     *
     * In most cases, we prefer [SERIALIZE] over [PASS_THROUGH], but there are some destinations
     * (e.g. blob storage writing JSONL) where this makes sense. Additionally, destination-s3 in CSV
     * mode does this for historical reasons.
     */
    PASS_THROUGH,

    /**
     * The sync is expected to fail on unrecognized types. We generally prefer to avoid this
     * behavior, but destination-s3 in avro/parquet mode does this for historical reasons.
     *
     * New connectors should generally try to use [SERIALIZE].
     */
    FAIL,
}

data class DedupBehavior(
    val cdcDeletionMode: CdcDeletionMode = CdcDeletionMode.HARD_DELETE,
) {
    enum class CdcDeletionMode {
        /**
         * CDC deletions are actual deletions; we completely drop the record from the destination.
         */
        HARD_DELETE,

        /**
         * CDC deletions are represented by simply upserting the deletion record to the destination.
         * This behavior is source-dependent, but typically results in nulling out all fields except
         * for the primary key(s), cursor, and any `_ab_cdc_*` fields.
         */
        SOFT_DELETE,
    }
}

abstract class BasicFunctionalityIntegrationTest(
    /** The config to pass into the connector, as a serialized JSON blob */
    configContents: String,
    val configSpecClass: Class<out ConfigurationSpecification>,
    dataDumper: DestinationDataDumper,
    destinationCleaner: DestinationCleaner,
    recordMangler: ExpectedRecordMapper = NoopExpectedRecordMapper,
    nameMapper: NameMapper = NoopNameMapper,
    additionalMicronautEnvs: List<String> = emptyList(),
    micronautProperties: Map<Property, String> = emptyMap(),
    /**
     * Whether to actually verify that the connector wrote data to the destination. This should only
     * ever be disabled for test destinations (dev-null, etc.).
     */
    val verifyDataWriting: Boolean = true,
    /**
     * Whether a stream schema from a newer sync is also applied to older records. For example, in
     * databases where we write records into a table, dropping a column from that table will also
     * drop that column from older records.
     *
     * In contrast, file-based destinations where each sync creates a new file do _not_ have
     * retroactive schemas: writing a new file without a column has no effect on older files.
     *
     * If set to `false`, we don't even run the schema change tests, under the presumption that the
     * destination doesn't have any interesting behavior in schema change scenarios.
     */
    val isStreamSchemaRetroactive: Boolean,
    val dedupBehavior: DedupBehavior?,
    val stringifySchemalessObjects: Boolean,
    val schematizedObjectBehavior: SchematizedNestedValueBehavior,
    val schematizedArrayBehavior: SchematizedNestedValueBehavior,
    val unionBehavior: UnionBehavior,
    val preserveUndeclaredFields: Boolean,
    val supportFileTransfer: Boolean,
    /**
     * Whether the destination commits new data when it receives a non-`COMPLETE` stream status. For
     * example:
     * * A destination which writes new data to a temporary directory, and moves those files to the
     * "real" directory at the end of the sync if and only if it received a COMPLETE status, would
     * set this parameter to `false`.
     * * A destination which writes new data directly into the real directory throughout the sync,
     * would set this parameter to `true`.
     */
    val commitDataIncrementally: Boolean,
    /**
     * The same concept as [commitDataIncrementally], but specifically describes how the connector
     * behaves when the destination contains no data at the start of the sync. Some destinations
     * commit incrementally during such an "initial" truncate refresh, then switch to committing
     * non-incrementally for subsequent truncates.
     *
     * (warehouse destinations with direct-load tables should set this to true).
     */
    val commitDataIncrementallyToEmptyDestination: Boolean = commitDataIncrementally,
    val allTypesBehavior: AllTypesBehavior,
    val unknownTypesBehavior: UnknownTypesBehavior = UnknownTypesBehavior.PASS_THROUGH,
    nullEqualsUnset: Boolean = false,
    configUpdater: ConfigurationUpdater = FakeConfigurationUpdater,
    // Which medium to use as your input source for the test
    dataChannelMedium: DataChannelMedium = DataChannelMedium.STDIO,
) :
    IntegrationTest(
        additionalMicronautEnvs = additionalMicronautEnvs,
        dataDumper = dataDumper,
        destinationCleaner = destinationCleaner,
        recordMangler = recordMangler,
        nameMapper = nameMapper,
        nullEqualsUnset = nullEqualsUnset,
        configUpdater = configUpdater,
        micronautProperties = micronautProperties,
        dataChannelMedium = dataChannelMedium,
    ) {

    // Update config with any replacements.  This may be necessary when using testcontainers.
    val updatedConfig = configUpdater.update(configContents)
    val parsedConfig = ValidatedJsonUtils.parseOne(configSpecClass, updatedConfig)

    @Test
    open fun testBasicWrite() {
        val stream =
            DestinationStream(
                DestinationStream.Descriptor(randomizedNamespace, "test_stream"),
                Append,
                ObjectType(linkedMapOf("id" to intType)),
                generationId = 0,
                minimumGenerationId = 0,
                syncId = 42,
            )
        val messages =
            runSync(
                updatedConfig,
                stream,
                listOf(
                    InputRecord(
                        namespace = randomizedNamespace,
                        name = "test_stream",
                        data = """{"id": 5678, "undeclared": "asdf"}""",
                        emittedAtMs = 1234,
                        changes =
                            mutableListOf(
                                Change(
                                    field = "foo",
                                    change = AirbyteRecordMessageMetaChange.Change.NULLED,
                                    reason =
                                        AirbyteRecordMessageMetaChange.Reason
                                            .SOURCE_FIELD_SIZE_LIMITATION
                                )
                            ),
                        checkpointId = checkpointKeyForMedium()?.checkpointId
                    ),
                    InputStreamCheckpoint(
                        streamName = "test_stream",
                        streamNamespace = randomizedNamespace,
                        blob = """{"foo": "bar"}""",
                        sourceRecordCount = 1,
                        checkpointKey = checkpointKeyForMedium(),
                    )
                ),
            )

        val stateMessages = messages.filter { it.type == AirbyteMessage.Type.STATE }
        assertAll(
            {
                assertEquals(
                    1,
                    stateMessages.size,
                    "Expected to receive exactly one state message, got ${stateMessages.size} ($stateMessages)"
                )
                assertEquals(
                    StreamCheckpoint(
                            streamName = "test_stream",
                            streamNamespace = randomizedNamespace,
                            blob = """{"foo": "bar"}""",
                            sourceRecordCount = 1,
                            destinationRecordCount = 1,
                            checkpointKey = checkpointKeyForMedium(),
                        )
                        .asProtocolMessage(),
                    stateMessages.first(),
                )
            },
            {
                if (verifyDataWriting) {
                    dumpAndDiffRecords(
                        ValidatedJsonUtils.parseOne(configSpecClass, updatedConfig),
                        listOf(
                            OutputRecord(
                                extractedAt = 1234,
                                generationId = 0,
                                data =
                                    if (preserveUndeclaredFields) {
                                        mapOf("id" to 5678, "undeclared" to "asdf")
                                    } else {
                                        mapOf("id" to 5678)
                                    },
                                airbyteMeta =
                                    OutputRecord.Meta(
                                        changes =
                                            mutableListOf(
                                                Change(
                                                    field = "foo",
                                                    change =
                                                        AirbyteRecordMessageMetaChange.Change
                                                            .NULLED,
                                                    reason =
                                                        AirbyteRecordMessageMetaChange.Reason
                                                            .SOURCE_FIELD_SIZE_LIMITATION
                                                )
                                            ),
                                        syncId = 42
                                    )
                            )
                        ),
                        stream,
                        primaryKey = listOf(listOf("id")),
                        cursor = null,
                    )
                }
            },
        )
    }

    @Test
    open fun testBasicWriteFile() {
        assumeTrue(supportFileTransfer)
        val stream =
            DestinationStream(
                DestinationStream.Descriptor(randomizedNamespace, "test_stream_file"),
                Append,
                ObjectType(linkedMapOf("id" to intType)),
                generationId = 0,
                minimumGenerationId = 0,
                syncId = 42,
                isFileBased = true,
                includeFiles = true,
            )

        val sourcePath = "path/to/file"
        // these must match the values hard-coded in DockerizedDestination
        val stagingDir = "tmp"
        val fileName = "test_file"
        val fileContents = "123"

        val fileReference =
            AirbyteRecordMessageFileReference()
                .withSourceFileRelativePath(sourcePath)
                .withStagingFileUrl("/$stagingDir/$fileName")
                .withFileSizeBytes(1234L)

        val input =
            InputRecord(
                namespace = randomizedNamespace,
                name = "test_stream_file",
                data = """{"id": 5678}""",
                emittedAtMs = 1234,
                changes = mutableListOf(),
                fileReference = fileReference,
                checkpointId = checkpointKeyForMedium()?.checkpointId
            )

        val messages =
            runSync(
                updatedConfig,
                stream,
                listOf(
                    input,
                    InputStreamCheckpoint(
                        streamName = stream.descriptor.name,
                        streamNamespace = stream.descriptor.namespace,
                        blob = """{"foo": "bar"}""",
                        sourceRecordCount = 1,
                        checkpointKey = checkpointKeyForMedium(),
                    )
                ),
                useFileTransfer = true,
            )

        val stateMessages = messages.filter { it.type == AirbyteMessage.Type.STATE }
        assertAll({
            assertEquals(
                1,
                stateMessages.size,
                "Expected to receive exactly one state message, got ${stateMessages.size} ($stateMessages)"
            )
            assertEquals(
                StreamCheckpoint(
                        streamName = stream.descriptor.name,
                        streamNamespace = stream.descriptor.namespace,
                        blob = """{"foo": "bar"}""",
                        sourceRecordCount = 1,
                        destinationRecordCount = 1,
                        checkpointKey = checkpointKeyForMedium(),
                    )
                    .asProtocolMessage(),
                stateMessages.first()
            )
        })

        val config = ValidatedJsonUtils.parseOne(configSpecClass, updatedConfig)
        val fileContent = dataDumper.dumpFile(config, stream)

        assertEquals(fileContents, fileContent[sourcePath])
    }

    @Disabled("https://github.com/airbytehq/airbyte-internal-issues/issues/10413")
    @Test
    open fun testMidSyncCheckpointingStreamState(): Unit =
        runBlocking(Dispatchers.IO) {
            assumeTrue(verifyDataWriting)
            val stream =
                DestinationStream(
                    DestinationStream.Descriptor(randomizedNamespace, "test_stream"),
                    Append,
                    ObjectType(linkedMapOf("id" to intType)),
                    generationId = 0,
                    minimumGenerationId = 0,
                    syncId = 42,
                )
            val stateMessage =
                runSyncUntilStateAck(
                    this@BasicFunctionalityIntegrationTest.updatedConfig,
                    stream,
                    listOf(
                        InputRecord(
                            namespace = randomizedNamespace,
                            name = "test_stream",
                            data = """{"id": 12}""",
                            emittedAtMs = 1234,
                            checkpointId = checkpointKeyForMedium()?.checkpointId
                        )
                    ),
                    StreamCheckpoint(
                        streamNamespace = randomizedNamespace,
                        streamName = "test_stream",
                        blob = """{"foo": "bar1"}""",
                        sourceRecordCount = 1,
                        checkpointKey = checkpointKeyForMedium()
                    ),
                    allowGracefulShutdown = false,
                )
            runSync(this@BasicFunctionalityIntegrationTest.updatedConfig, stream, emptyList())

            val streamName = stateMessage.stream.streamDescriptor.name
            val streamNamespace = stateMessage.stream.streamDescriptor.namespace
            // basic state message checks - this is mostly just exercising the CDK itself,
            // but is cheap and easy to do.
            assertAll(
                { assertEquals(randomizedNamespace, streamNamespace) },
                {
                    assertEquals(
                        streamName,
                        "test_stream",
                        "Expected stream name to be test_stream, got $streamName"
                    )
                },
                {
                    assertEquals(
                        1.0,
                        stateMessage.destinationStats.recordCount,
                        "Expected destination stats to show 1 record"
                    )
                },
                {
                    assertEquals(
                        """{"foo": "bar1"}""".deserializeToNode(),
                        stateMessage.stream.streamState
                    )
                }
            )
            if (verifyDataWriting) {
                dumpAndDiffRecords(
                    parsedConfig,
                    listOf(
                        OutputRecord(
                            extractedAt = 1234,
                            generationId = 0,
                            data = mapOf("id" to 12),
                            airbyteMeta = OutputRecord.Meta(syncId = 42)
                        )
                    ),
                    stream,
                    primaryKey = listOf(listOf("id")),
                    cursor = null,
                    allowUnexpectedRecord = true,
                )
            }
        }

    @Test
    open fun testNamespaces() {
        assumeTrue(verifyDataWriting)
        fun makeStream(namespace: String?) =
            DestinationStream(
                // We need to randomize the stream name for destinations which support
                // namespace=null natively.
                // Otherwise, multiple test runs would write to `<null>.test_stream`.
                // Now, they instead write to `<null>.test_stream_test20250123abcd`.
                DestinationStream.Descriptor(namespace, "test_stream_$randomizedNamespace"),
                Append,
                ObjectType(linkedMapOf("id" to intType)),
                generationId = 0,
                minimumGenerationId = 0,
                syncId = 42,
            )
        val stream1 = makeStream(randomizedNamespace + "_1")
        val stream2 = makeStream(randomizedNamespace + "_2")
        val streamWithDefaultNamespace = makeStream(null)
        val (configWithRandomizedDefaultNamespace, actualDefaultNamespace) =
            configUpdater.setDefaultNamespace(updatedConfig, randomizedNamespace + "_default")
        runSync(
            configWithRandomizedDefaultNamespace,
            DestinationCatalog(
                listOf(
                    stream1,
                    stream2,
                    streamWithDefaultNamespace,
                )
            ),
            listOf(
                InputRecord(
                    namespace = stream1.descriptor.namespace,
                    name = stream1.descriptor.name,
                    data = """{"id": 1234}""",
                    emittedAtMs = 1234,
                    checkpointId = checkpointKeyForMedium()?.checkpointId
                ),
                InputRecord(
                    namespace = stream2.descriptor.namespace,
                    name = stream2.descriptor.name,
                    data = """{"id": 5678}""",
                    emittedAtMs = 1234,
                    checkpointId = checkpointKeyForMedium()?.checkpointId
                ),
                InputRecord(
                    namespace = streamWithDefaultNamespace.descriptor.namespace,
                    name = streamWithDefaultNamespace.descriptor.name,
                    data = """{"id": 91011}""",
                    emittedAtMs = 1234,
                    checkpointId = checkpointKeyForMedium()?.checkpointId
                ),
            )
        )
        assertAll(
            {
                dumpAndDiffRecords(
                    parsedConfig,
                    listOf(
                        OutputRecord(
                            extractedAt = 1234,
                            generationId = 0,
                            data = mapOf("id" to 1234),
                            airbyteMeta = OutputRecord.Meta(syncId = 42)
                        )
                    ),
                    stream1,
                    listOf(listOf("id")),
                    cursor = null
                )
            },
            {
                dumpAndDiffRecords(
                    parsedConfig,
                    listOf(
                        OutputRecord(
                            extractedAt = 1234,
                            generationId = 0,
                            data = mapOf("id" to 5678),
                            airbyteMeta = OutputRecord.Meta(syncId = 42)
                        )
                    ),
                    stream2,
                    listOf(listOf("id")),
                    cursor = null
                )
            },
            {
                dumpAndDiffRecords(
                    parsedConfig,
                    listOf(
                        OutputRecord(
                            extractedAt = 1234,
                            generationId = 0,
                            data = mapOf("id" to 91011),
                            airbyteMeta = OutputRecord.Meta(syncId = 42)
                        )
                    ),
                    streamWithDefaultNamespace.copy(
                        descriptor =
                            streamWithDefaultNamespace.descriptor.copy(
                                namespace = actualDefaultNamespace
                            )
                    ),
                    listOf(listOf("id")),
                    cursor = null
                )
            }
        )
    }

    @Test
    open fun testFunkyCharacters() {
        assumeTrue(verifyDataWriting)
        fun makeStream(
            name: String,
            schema: LinkedHashMap<String, FieldType> = linkedMapOf("id" to intType),
            namespaceSuffix: String = "",
        ) =
            DestinationStream(
                DestinationStream.Descriptor(randomizedNamespace + namespaceSuffix, name),
                Append,
                ObjectType(schema),
                generationId = 0,
                minimumGenerationId = 0,
                syncId = 42,
            )
        // Catalog with some weird schemas.
        // Every stream has an int `id`, and maybe some string fields.
        val catalog =
            DestinationCatalog(
                listOf(
                    makeStream("streamWithCamelCase"),
                    makeStream("stream_with_underscores"),
                    makeStream("STREAM_WITH_ALL_CAPS"),
                    makeStream("CapitalCase"),
                    makeStream("stream_with_spécial_character"),
                    makeStream("stream_name_with_operator+1"),
                    makeStream("stream_name_with_numbers_123"),
                    makeStream("1stream_with_a_leading_number"),
                    makeStream(
                        "stream_with_edge_case_field_names_and_values",
                        linkedMapOf(
                            "id" to intType,
                            "fieldWithCamelCase" to stringType,
                            "field_with_underscore" to stringType,
                            "FIELD_WITH_ALL_CAPS" to stringType,
                            "field_with_spécial_character" to stringType,
                            "field_name_with_operator+1" to stringType,
                            "field_name_with_numbers_123" to stringType,
                            "1field_with_a_leading_number" to stringType,
                            // "order" is a reserved word in many sql engines
                            "order" to stringType,
                            "ProperCase" to stringType,
                            "Foo.Bar" to stringType,
                        )
                    ),
                    // this is apparently trying to test for reserved words?
                    // https://github.com/airbytehq/airbyte/pull/1753
                    makeStream(
                        "groups",
                        linkedMapOf("id" to intType, "authorization" to stringType)
                    ),
                    makeStream(
                        "streamWithSpecialCharactersInNamespace",
                        namespaceSuffix = "_spøcial"
                    ),
                    makeStream("streamWithOperatorInNamespace", namespaceSuffix = "_operator-1"),
                )
            )
        // For each stream, generate a record containing every field in the schema.
        // The id field is always 42, and the string fields are always "foo\nbar".
        val messages =
            catalog.streams.map { stream ->
                InputRecord(
                    stream.descriptor,
                    ObjectValue(
                        (stream.schema as ObjectType)
                            .properties
                            .mapValuesTo(linkedMapOf<String, AirbyteValue>()) {
                                StringValue("foo\nbar")
                            }
                            .also { it["id"] = IntegerValue(42) }
                    ),
                    emittedAtMs = 1234,
                    meta = null,
                    serialized = "",
                    checkpointId = checkpointKeyForMedium()?.checkpointId
                )
            }
        runSync(updatedConfig, catalog, messages)
        assertAll(
            catalog.streams.map { stream ->
                {
                    dumpAndDiffRecords(
                        parsedConfig,
                        listOf(
                            OutputRecord(
                                extractedAt = 1234,
                                generationId = 0,
                                data =
                                    (stream.schema as ObjectType)
                                        .properties
                                        .mapValuesTo(linkedMapOf<String, Any>()) { "foo\nbar" }
                                        .also { it["id"] = 42 },
                                airbyteMeta = OutputRecord.Meta(syncId = 42)
                            )
                        ),
                        stream,
                        primaryKey = listOf(listOf("id")),
                        cursor = null,
                    )
                }
            }
        )
    }

    /**
     * [testFunkyCharacters] runs using APPEND streams, so it can run on all destinations. But we
     * should also test that funky characters in the PK/cursor behave correctly.
     *
     * This test just runs a single DEDUP stream, whose PK+cursor include various special
     * characters.
     */
    @Test
    open fun testFunkyCharactersDedup() {
        assumeTrue(verifyDataWriting)
        assumeTrue(dedupBehavior != null)
        val stream =
            DestinationStream(
                DestinationStream.Descriptor(randomizedNamespace, "test_stream"),
                importType =
                    Dedupe(
                        // the actual string here is id~!@#$%^&*()`[]{}|;':",./<>?
                        // note: no `\` character, because it causes significant problems in some
                        // destinations (T+D destinations with noncompliant JSONPath
                        // implementations,
                        // e.g. bigquery)
                        primaryKey = listOf(listOf("id~!@#\$%^&*()`[]{}|;':\",./<>?")),
                        cursor = listOf("updated_at~!@#$%^&*()`[]{}|;':\",./<>?"),
                    ),
                schema =
                    ObjectType(
                        properties =
                            linkedMapOf(
                                "id~!@#\$%^&*()`[]{}|;':\",./<>?" to intType,
                                "updated_at~!@#\$%^&*()`[]{}|;':\",./<>?" to timestamptzType,
                                "name~!@#\$%^&*()`[]{}|;':\",./<>?" to stringType,
                            )
                    ),
                generationId = 42,
                minimumGenerationId = 0,
                syncId = 42,
            )
        runSync(
            updatedConfig,
            stream,
            listOf(
                InputRecord(
                    randomizedNamespace,
                    "test_stream",
                    """
                    {
                      "id~!@#${'$'}%^&*()`[]{}|;':\",./<>?": 1,
                      "updated_at~!@#${'$'}%^&*()`[]{}|;':\",./<>?": "2000-01-01T00:00:00Z",
                      "name~!@#${'$'}%^&*()`[]{}|;':\",./<>?": "Alice1"
                    }""".trimIndent(),
                    emittedAtMs = 1000,
                    checkpointId = checkpointKeyForMedium()?.checkpointId
                )
            )
        )
        dumpAndDiffRecords(
            parsedConfig,
            listOf(
                // Alice has only the newer record, and Bob also exists
                OutputRecord(
                    extractedAt = 1000,
                    generationId = 42,
                    data =
                        mapOf(
                            "id~!@#\$%^&*()`[]{}|;':\",./<>?" to 1,
                            "updated_at~!@#\$%^&*()`[]{}|;':\",./<>?" to
                                TimestampWithTimezoneValue("2000-01-01T00:00:00Z"),
                            "name~!@#\$%^&*()`[]{}|;':\",./<>?" to "Alice1",
                        ),
                    airbyteMeta = OutputRecord.Meta(syncId = 42),
                ),
            ),
            stream,
            primaryKey = listOf(listOf("id~!@#\$%^&*()`[]{}|;':\",./<>?")),
            cursor = listOf("updated_at~!@#$%^&*()`[]{}|;':\",./<>?"),
        )
    }

    @Test
    open fun testTruncateRefresh() {
        assumeTrue(verifyDataWriting)
        fun makeStream(generationId: Long, minimumGenerationId: Long, syncId: Long) =
            DestinationStream(
                DestinationStream.Descriptor(randomizedNamespace, "test_stream"),
                Append,
                ObjectType(linkedMapOf("id" to intType, "name" to stringType)),
                generationId,
                minimumGenerationId,
                syncId,
            )
        runSync(
            updatedConfig,
            makeStream(generationId = 12, minimumGenerationId = 0, syncId = 42),
            listOf(
                InputRecord(
                    randomizedNamespace,
                    "test_stream",
                    """{"id": 42, "name": "first_value"}""",
                    emittedAtMs = 1234L,
                    checkpointId = checkpointKeyForMedium()?.checkpointId
                )
            )
        )
        val finalStream = makeStream(generationId = 13, minimumGenerationId = 13, syncId = 43)
        runSync(
            updatedConfig,
            finalStream,
            listOf(
                InputRecord(
                    randomizedNamespace,
                    "test_stream",
                    """{"id": 42, "name": "second_value"}""",
                    emittedAtMs = 1234,
                    checkpointId = checkpointKeyForMedium()?.checkpointId
                )
            )
        )
        dumpAndDiffRecords(
            parsedConfig,
            listOf(
                OutputRecord(
                    extractedAt = 1234,
                    generationId = 13,
                    data = mapOf("id" to 42, "name" to "second_value"),
                    airbyteMeta = OutputRecord.Meta(syncId = 43),
                )
            ),
            finalStream,
            primaryKey = listOf(listOf("id")),
            cursor = null,
        )
    }

    /**
     * Test behavior in a failed truncate refresh. Sync 1 just populates two records with ID 1 and
     * 2. The test then runs two more syncs:
     * 1. Sync 2 emits ID 1, and then fails the sync (i.e. no COMPLETE stream status). We expect the
     * first sync's records to still exist in the destination. The new record may be visible to the
     * data dumper, depending on the [commitDataIncrementally] parameter.
     * 2. Sync 3 emits ID 2, and then ends the sync normally (i.e. COMPLETE stream status). After
     * this sync, the data from the first sync should be deleted, and the data from both the second
     * and third syncs should be visible to the data dumper.
     */
    @Test
    open fun testInterruptedTruncateWithPriorData() {
        assumeTrue(verifyDataWriting)
        fun makeInputRecord(id: Int, updatedAt: String, extractedAt: Long) =
            InputRecord(
                randomizedNamespace,
                "test_stream",
                """{"id": $id, "updated_at": "$updatedAt", "name": "foo_${id}_$extractedAt"}""",
                emittedAtMs = extractedAt,
                checkpointId = checkpointKeyForMedium()?.checkpointId
            )
        fun makeOutputRecord(
            id: Int,
            updatedAt: String,
            extractedAt: Long,
            generationId: Long,
            syncId: Long,
        ) =
            OutputRecord(
                extractedAt = extractedAt,
                generationId = generationId,
                data =
                    mapOf(
                        "id" to id,
                        "updated_at" to TimestampWithTimezoneValue(updatedAt),
                        "name" to "foo_${id}_$extractedAt",
                    ),
                airbyteMeta = OutputRecord.Meta(syncId = syncId),
            )
        // Run a normal sync with nonempty data
        val stream1 =
            DestinationStream(
                DestinationStream.Descriptor(randomizedNamespace, "test_stream"),
                Append,
                ObjectType(
                    linkedMapOf(
                        "id" to intType,
                        "updated_at" to timestamptzType,
                        "name" to stringType,
                    )
                ),
                generationId = 41,
                minimumGenerationId = 0,
                syncId = 41,
            )
        runSync(
            updatedConfig,
            stream1,
            listOf(
                makeInputRecord(1, "2024-01-23T01:00:00Z", 100),
                makeInputRecord(2, "2024-01-23T01:00:00Z", 100),
            ),
        )
        dumpAndDiffRecords(
            parsedConfig,
            listOf(
                makeOutputRecord(
                    id = 1,
                    updatedAt = "2024-01-23T01:00:00Z",
                    extractedAt = 100,
                    generationId = 41,
                    syncId = 41,
                ),
                makeOutputRecord(
                    id = 2,
                    updatedAt = "2024-01-23T01:00:00Z",
                    extractedAt = 100,
                    generationId = 41,
                    syncId = 41,
                ),
            ),
            stream1,
            primaryKey = listOf(listOf("id")),
            cursor = null,
            "Records were incorrect after initial sync - this indicates a bug in basic connector behavior",
        )

        val stream2 =
            stream1.copy(
                generationId = 42,
                minimumGenerationId = 42,
                syncId = 42,
            )
        // Run a sync, but emit a status incomplete. This should not delete any existing data.
        runSyncUntilStateAck(
            updatedConfig,
            stream2,
            listOf(makeInputRecord(1, "2024-01-23T02:00:00Z", 200)),
            StreamCheckpoint(
                randomizedNamespace,
                stream2.descriptor.name,
                """{}""",
                sourceRecordCount = 1,
                checkpointKey = checkpointKeyForMedium(),
            ),
            allowGracefulShutdown = false,
        )
        dumpAndDiffRecords(
            parsedConfig,
            listOfNotNull(
                makeOutputRecord(
                    id = 1,
                    updatedAt = "2024-01-23T01:00:00Z",
                    extractedAt = 100,
                    generationId = 41,
                    syncId = 41,
                ),
                makeOutputRecord(
                    id = 2,
                    updatedAt = "2024-01-23T01:00:00Z",
                    extractedAt = 100,
                    generationId = 41,
                    syncId = 41,
                ),
                if (commitDataIncrementally) {
                    makeOutputRecord(
                        id = 1,
                        updatedAt = "2024-01-23T02:00:00Z",
                        extractedAt = 200,
                        generationId = 42,
                        syncId = 42,
                    )
                } else {
                    null
                }
            ),
            stream2,
            primaryKey = listOf(listOf("id")),
            cursor = null,
            "Records were incorrect after a failed sync.",
        )

        // Run a third sync, this time with a successful status.
        // This should delete the first sync's data, and retain the second+third syncs' data.
        runSync(
            updatedConfig,
            stream2,
            listOf(makeInputRecord(2, "2024-01-23T03:00:00Z", 300)),
        )
        dumpAndDiffRecords(
            parsedConfig,
            listOf(
                makeOutputRecord(
                    id = 1,
                    updatedAt = "2024-01-23T02:00:00Z",
                    extractedAt = 200,
                    generationId = 42,
                    syncId = 42,
                ),
                makeOutputRecord(
                    id = 2,
                    updatedAt = "2024-01-23T03:00:00Z",
                    extractedAt = 300,
                    generationId = 42,
                    syncId = 42,
                ),
            ),
            stream2,
            primaryKey = listOf(listOf("id")),
            cursor = null,
            "Records were incorrect after a successful sync following a failed sync. This may indicate that we are not retaining data from the failed sync.",
            allowUnexpectedRecord = true,
        )
    }

    /**
     * Largely identical to [testInterruptedTruncateWithPriorData], but doesn't run the initial
     * sync. This is mostly relevant to warehouse destinations, where running a truncate sync into
     * an empty destination behaves differently from running a truncate sync when the destination
     * already contains data.
     */
    @Test
    open fun testInterruptedTruncateWithoutPriorData() {
        assumeTrue(verifyDataWriting)
        fun makeInputRecord(id: Int, updatedAt: String, extractedAt: Long) =
            InputRecord(
                randomizedNamespace,
                "test_stream",
                """{"id": $id, "updated_at": "$updatedAt", "name": "foo_${id}_$extractedAt"}""",
                emittedAtMs = extractedAt,
                checkpointId = checkpointKeyForMedium()?.checkpointId
            )
        fun makeOutputRecord(
            id: Int,
            updatedAt: String,
            extractedAt: Long,
            generationId: Long,
            syncId: Long,
        ) =
            OutputRecord(
                extractedAt = extractedAt,
                generationId = generationId,
                data =
                    mapOf(
                        "id" to id,
                        "updated_at" to TimestampWithTimezoneValue(updatedAt),
                        "name" to "foo_${id}_$extractedAt",
                    ),
                airbyteMeta = OutputRecord.Meta(syncId = syncId),
            )
        val stream =
            DestinationStream(
                DestinationStream.Descriptor(randomizedNamespace, "test_stream"),
                Append,
                ObjectType(
                    linkedMapOf(
                        "id" to intType,
                        "updated_at" to timestamptzType,
                        "name" to stringType,
                    )
                ),
                generationId = 42,
                minimumGenerationId = 42,
                syncId = 42,
            )
        // Run a sync, but emit a stream status incomplete.
        runSyncUntilStateAck(
            updatedConfig,
            stream,
            listOf(makeInputRecord(1, "2024-01-23T02:00:00Z", 200)),
            StreamCheckpoint(
                randomizedNamespace,
                stream.descriptor.name,
                """{}""",
                sourceRecordCount = 1,
                checkpointKey = checkpointKeyForMedium(),
            ),
            allowGracefulShutdown = false,
        )
        dumpAndDiffRecords(
            parsedConfig,
            if (commitDataIncrementallyToEmptyDestination) {
                listOf(
                    makeOutputRecord(
                        id = 1,
                        updatedAt = "2024-01-23T02:00:00Z",
                        extractedAt = 200,
                        generationId = 42,
                        syncId = 42,
                    )
                )
            } else {
                listOf()
            },
            stream,
            primaryKey = listOf(listOf("id")),
            cursor = null,
            "Records were incorrect after a failed sync.",
        )

        // Run a second sync, this time with a successful status.
        // This should retain the first syncs' data.
        runSync(
            updatedConfig,
            stream,
            listOf(makeInputRecord(2, "2024-01-23T03:00:00Z", 300)),
        )
        dumpAndDiffRecords(
            parsedConfig,
            listOf(
                makeOutputRecord(
                    id = 1,
                    updatedAt = "2024-01-23T02:00:00Z",
                    extractedAt = 200,
                    generationId = 42,
                    syncId = 42,
                ),
                makeOutputRecord(
                    id = 2,
                    updatedAt = "2024-01-23T03:00:00Z",
                    extractedAt = 300,
                    generationId = 42,
                    syncId = 42,
                ),
            ),
            stream,
            primaryKey = listOf(listOf("id")),
            cursor = null,
            "Records were incorrect after a successful sync following a failed sync. This may indicate that we are not retaining data from the failed sync.",
            allowUnexpectedRecord = true,
        )
    }

    /**
     * Emulates this sequence of events:
     * 1. User runs a normal incremental sync
     * 2. User initiates a truncate refresh, but it fails.
     * 3. User cancels the truncate refresh, and initiates a normal incremental sync.
     *
     * In particular, we must retain all records from both the first and second syncs.
     *
     * This is, again, similar to [testInterruptedTruncateWithPriorData], except that the third sync
     * has generation 43 + minGeneration 0 (instead of generation=minGeneration=42)(.
     */
    @Test
    open fun resumeAfterCancelledTruncate() {
        assumeTrue(verifyDataWriting)
        fun makeInputRecord(id: Int, updatedAt: String, extractedAt: Long) =
            InputRecord(
                randomizedNamespace,
                "test_stream",
                """{"id": $id, "updated_at": "$updatedAt", "name": "foo_${id}_$extractedAt"}""",
                emittedAtMs = extractedAt,
                checkpointId = checkpointKeyForMedium()?.checkpointId
            )
        fun makeOutputRecord(
            id: Int,
            updatedAt: String,
            extractedAt: Long,
            generationId: Long,
            syncId: Long,
        ) =
            OutputRecord(
                extractedAt = extractedAt,
                generationId = generationId,
                data =
                    mapOf(
                        "id" to id,
                        "updated_at" to TimestampWithTimezoneValue(updatedAt),
                        "name" to "foo_${id}_$extractedAt",
                    ),
                airbyteMeta = OutputRecord.Meta(syncId = syncId),
            )
        // Run a normal sync with nonempty data
        val stream1 =
            DestinationStream(
                DestinationStream.Descriptor(randomizedNamespace, "test_stream"),
                Append,
                ObjectType(
                    linkedMapOf(
                        "id" to intType,
                        "updated_at" to timestamptzType,
                        "name" to stringType,
                    )
                ),
                generationId = 41,
                minimumGenerationId = 0,
                syncId = 41,
            )
        runSync(
            updatedConfig,
            stream1,
            listOf(
                makeInputRecord(1, "2024-01-23T01:00:00Z", 100),
                makeInputRecord(2, "2024-01-23T01:00:00Z", 100),
            ),
        )
        dumpAndDiffRecords(
            parsedConfig,
            listOf(
                makeOutputRecord(
                    id = 1,
                    updatedAt = "2024-01-23T01:00:00Z",
                    extractedAt = 100,
                    generationId = 41,
                    syncId = 41,
                ),
                makeOutputRecord(
                    id = 2,
                    updatedAt = "2024-01-23T01:00:00Z",
                    extractedAt = 100,
                    generationId = 41,
                    syncId = 41,
                ),
            ),
            stream1,
            primaryKey = listOf(listOf("id")),
            cursor = null,
            "Records were incorrect after initial sync - this indicates a bug in basic connector behavior",
        )

        val stream2 =
            stream1.copy(
                generationId = 42,
                minimumGenerationId = 42,
                syncId = 42,
            )
        // Run a sync, but emit a stream status incomplete. This should not delete any existing
        // data.
        runSyncUntilStateAck(
            updatedConfig,
            stream2,
            listOf(makeInputRecord(1, "2024-01-23T02:00:00Z", 200)),
            StreamCheckpoint(
                randomizedNamespace,
                stream2.descriptor.name,
                """{}""",
                sourceRecordCount = 1,
                checkpointKey = checkpointKeyForMedium(),
            ),
            allowGracefulShutdown = false,
        )
        dumpAndDiffRecords(
            parsedConfig,
            listOfNotNull(
                makeOutputRecord(
                    id = 1,
                    updatedAt = "2024-01-23T01:00:00Z",
                    extractedAt = 100,
                    generationId = 41,
                    syncId = 41,
                ),
                makeOutputRecord(
                    id = 2,
                    updatedAt = "2024-01-23T01:00:00Z",
                    extractedAt = 100,
                    generationId = 41,
                    syncId = 41,
                ),
                if (commitDataIncrementally) {
                    makeOutputRecord(
                        id = 1,
                        updatedAt = "2024-01-23T02:00:00Z",
                        extractedAt = 200,
                        generationId = 42,
                        syncId = 42,
                    )
                } else {
                    null
                }
            ),
            stream2,
            primaryKey = listOf(listOf("id")),
            cursor = null,
            "Records were incorrect after a failed sync.",
        )

        // Run a third sync, this time with a successful status.
        // This should delete the first sync's data, and retain the second+third syncs' data.
        val stream3 =
            stream2.copy(
                generationId = 43,
                minimumGenerationId = 0,
                syncId = 43,
            )
        runSync(
            updatedConfig,
            stream3,
            listOf(makeInputRecord(2, "2024-01-23T03:00:00Z", 300)),
        )
        dumpAndDiffRecords(
            parsedConfig,
            listOf(
                // records from sync 1
                makeOutputRecord(
                    id = 1,
                    updatedAt = "2024-01-23T01:00:00Z",
                    extractedAt = 100,
                    generationId = 41,
                    syncId = 41,
                ),
                makeOutputRecord(
                    id = 2,
                    updatedAt = "2024-01-23T01:00:00Z",
                    extractedAt = 100,
                    generationId = 41,
                    syncId = 41,
                ),
                // sync 2
                makeOutputRecord(
                    id = 1,
                    updatedAt = "2024-01-23T02:00:00Z",
                    extractedAt = 200,
                    generationId = 42,
                    syncId = 42,
                ),
                // and sync 3
                makeOutputRecord(
                    id = 2,
                    updatedAt = "2024-01-23T03:00:00Z",
                    extractedAt = 300,
                    generationId = 43,
                    syncId = 43,
                ),
            ),
            stream2,
            primaryKey = listOf(listOf("id")),
            cursor = null,
            "Records were incorrect after a successful sync following a failed sync. This may indicate that we are not retaining data from the failed sync.",
            allowUnexpectedRecord = true,
        )
    }

    @Test
    open fun testAppend() {
        assumeTrue(verifyDataWriting)
        fun makeStream(syncId: Long) =
            DestinationStream(
                DestinationStream.Descriptor(randomizedNamespace, "test_stream"),
                Append,
                ObjectType(linkedMapOf("id" to intType, "name" to stringType)),
                generationId = 0,
                minimumGenerationId = 0,
                syncId,
            )
        runSync(
            updatedConfig,
            makeStream(syncId = 42),
            listOf(
                InputRecord(
                    randomizedNamespace,
                    "test_stream",
                    """{"id": 42, "name": "first_value"}""",
                    emittedAtMs = 1234L,
                    checkpointId = checkpointKeyForMedium()?.checkpointId
                )
            )
        )
        val finalStream = makeStream(syncId = 43)
        runSync(
            updatedConfig,
            finalStream,
            listOf(
                InputRecord(
                    randomizedNamespace,
                    "test_stream",
                    """{"id": 42, "name": "second_value"}""",
                    emittedAtMs = 5678L,
                    checkpointId = checkpointKeyForMedium()?.checkpointId
                )
            )
        )
        dumpAndDiffRecords(
            parsedConfig,
            listOf(
                OutputRecord(
                    extractedAt = 1234,
                    generationId = 0,
                    data = mapOf("id" to 42, "name" to "first_value"),
                    airbyteMeta = OutputRecord.Meta(syncId = 42),
                ),
                OutputRecord(
                    extractedAt = 5678,
                    generationId = 0,
                    data = mapOf("id" to 42, "name" to "second_value"),
                    airbyteMeta = OutputRecord.Meta(syncId = 43),
                )
            ),
            finalStream,
            primaryKey = listOf(listOf("id")),
            cursor = null,
        )
    }

    /**
     * Intended to test for basic schema evolution. Runs two append syncs, where the second sync has
     * a few changes
     * * drop the `to_drop` column
     * * add a `to_add` column
     * * change the `to_change` column from int to string
     */
    @Test
    open fun testAppendSchemaEvolution() {
        assumeTrue(verifyDataWriting)
        assumeTrue(isStreamSchemaRetroactive)
        fun makeStream(syncId: Long, schema: LinkedHashMap<String, FieldType>) =
            DestinationStream(
                DestinationStream.Descriptor(randomizedNamespace, "test_stream"),
                Append,
                ObjectType(schema),
                generationId = 0,
                minimumGenerationId = 0,
                syncId,
            )
        runSync(
            updatedConfig,
            makeStream(
                syncId = 42,
                linkedMapOf("id" to intType, "to_drop" to stringType, "to_change" to intType)
            ),
            listOf(
                InputRecord(
                    randomizedNamespace,
                    "test_stream",
                    """{"id": 42, "to_drop": "val1", "to_change": 42}""",
                    emittedAtMs = 1234L,
                    checkpointId = checkpointKeyForMedium()?.checkpointId
                )
            )
        )
        val finalStream =
            makeStream(
                syncId = 43,
                linkedMapOf("id" to intType, "to_change" to stringType, "to_add" to stringType)
            )
        runSync(
            updatedConfig,
            finalStream,
            listOf(
                InputRecord(
                    randomizedNamespace,
                    "test_stream",
                    """{"id": 42, "to_change": "val2", "to_add": "val3"}""",
                    emittedAtMs = 2345,
                    checkpointId = checkpointKeyForMedium()?.checkpointId
                )
            )
        )
        dumpAndDiffRecords(
            parsedConfig,
            listOf(
                OutputRecord(
                    extractedAt = 1234,
                    generationId = 0,
                    // the first sync's record has to_change modified to a string,
                    // and to_drop is gone completely
                    data = mapOf("id" to 42, "to_change" to "42"),
                    airbyteMeta = OutputRecord.Meta(syncId = 42),
                ),
                OutputRecord(
                    extractedAt = 2345,
                    generationId = 0,
                    data = mapOf("id" to 42, "to_change" to "val2", "to_add" to "val3"),
                    airbyteMeta = OutputRecord.Meta(syncId = 43),
                )
            ),
            finalStream,
            primaryKey = listOf(listOf("id")),
            cursor = null,
        )
    }

    /**
     * In many databases/warehouses, changing a column to/from JSON is nontrivial. This test runs
     * syncs to execute that schema change (under the assumption that UnknownType is rendered as a
     * JSON column).
     */
    @Test
    open fun testAppendJsonSchemaEvolution() {
        assumeTrue(verifyDataWriting)
        assumeTrue(isStreamSchemaRetroactive)
        fun makeStream(schema: LinkedHashMap<String, FieldType>) =
            DestinationStream(
                DestinationStream.Descriptor(randomizedNamespace, "test_stream"),
                Append,
                ObjectType(schema),
                generationId = 0,
                minimumGenerationId = 0,
                syncId = 0,
            )

        val stream1 =
            makeStream(linkedMapOf("id" to intType, "a" to unknownType, "b" to stringType))
        runSync(
            updatedConfig,
            stream1,
            listOf(
                InputRecord(
                    randomizedNamespace,
                    "test_stream",
                    """{"id": 42, "a": "foo1", "b": "bar1"}""",
                    emittedAtMs = 100,
                ),
            ),
        )

        // note: `a` is changed from unknown -> string; `b` is changed from string -> unknown
        val stream2 =
            makeStream(linkedMapOf("id" to intType, "a" to stringType, "b" to unknownType))
        runSync(
            updatedConfig,
            stream2,
            listOf(
                InputRecord(
                    randomizedNamespace,
                    "test_stream",
                    """{"id": 43, "a": "foo2", "b": "bar2"}""",
                    emittedAtMs = 200,
                )
            )
        )

        dumpAndDiffRecords(
            parsedConfig,
            listOf(
                // the values are always strings, the only change is how the destination
                // represents them.
                OutputRecord(
                    extractedAt = 100,
                    generationId = 0,
                    data = mapOf("id" to 42, "a" to "foo1", "b" to "bar1"),
                    airbyteMeta = OutputRecord.Meta(syncId = 0),
                ),
                OutputRecord(
                    extractedAt = 200,
                    generationId = 0,
                    data = mapOf("id" to 43, "a" to "foo2", "b" to "bar2"),
                    airbyteMeta = OutputRecord.Meta(syncId = 0),
                )
            ),
            stream2,
            primaryKey = listOf(listOf("id")),
            cursor = null,
        )
    }

    /**
     * Some destinations have better support for schema evolution in single-generation truncate
     * syncs. For example, if a destination imposes limitations on column type changes, we can
     * actually ignore those limits in a truncate sync (because we're dropping all older data
     * anyway).
     */
    @Test
    open fun testOverwriteSchemaEvolution() {
        assumeTrue(verifyDataWriting)
        fun makeStream(
            syncId: Long,
            schema: LinkedHashMap<String, FieldType>,
            generationId: Long,
            minimumGenerationId: Long,
        ) =
            DestinationStream(
                DestinationStream.Descriptor(randomizedNamespace, "test_stream"),
                Append,
                ObjectType(schema),
                generationId = generationId,
                minimumGenerationId = minimumGenerationId,
                syncId,
            )
        runSync(
            updatedConfig,
            makeStream(
                syncId = 42,
                linkedMapOf("id" to intType, "to_drop" to stringType, "to_change" to intType),
                generationId = 1,
                minimumGenerationId = 0,
            ),
            listOf(
                InputRecord(
                    randomizedNamespace,
                    "test_stream",
                    """{"id": 42, "to_drop": "val1", "to_change": 42}""",
                    emittedAtMs = 1234L,
                    checkpointId = checkpointKeyForMedium()?.checkpointId
                )
            )
        )
        val changedStream =
            makeStream(
                syncId = 43,
                linkedMapOf("id" to intType, "to_change" to stringType, "to_add" to stringType),
                generationId = 2,
                minimumGenerationId = 2,
            )
        runSync(
            updatedConfig,
            changedStream,
            listOf(
                InputRecord(
                    randomizedNamespace,
                    "test_stream",
                    """{"id": 42, "to_change": "val2", "to_add": "val3"}""",
                    emittedAtMs = 1234L,
                    checkpointId = checkpointKeyForMedium()?.checkpointId
                )
            )
        )
        dumpAndDiffRecords(
            parsedConfig,
            listOf(
                OutputRecord(
                    extractedAt = 1234,
                    generationId = 2,
                    data = mapOf("id" to 42, "to_change" to "val2", "to_add" to "val3"),
                    airbyteMeta = OutputRecord.Meta(syncId = 43),
                )
            ),
            changedStream,
            primaryKey = listOf(listOf("id")),
            cursor = null,
            reason = "Records were incorrect when trying to change the schema."
        )

        // Run a third sync, to verify that the schema is stable after evolution
        // (this is relevant for e.g. iceberg, where every column has an ID,
        // and we need to be able to match the new columns to their ID)
        val finalStream = changedStream.copy(minimumGenerationId = 0, syncId = 44)
        runSync(
            updatedConfig,
            finalStream,
            listOf(
                InputRecord(
                    randomizedNamespace,
                    "test_stream",
                    """{"id": 42, "to_change": "val4", "to_add": "val5"}""",
                    emittedAtMs = 5678L,
                    checkpointId = checkpointKeyForMedium()?.checkpointId
                )
            )
        )
        dumpAndDiffRecords(
            parsedConfig,
            listOf(
                OutputRecord(
                    extractedAt = 1234,
                    generationId = 2,
                    data = mapOf("id" to 42, "to_change" to "val2", "to_add" to "val3"),
                    airbyteMeta = OutputRecord.Meta(syncId = 43),
                ),
                OutputRecord(
                    extractedAt = 5678,
                    generationId = 2,
                    data = mapOf("id" to 42, "to_change" to "val4", "to_add" to "val5"),
                    airbyteMeta = OutputRecord.Meta(syncId = 44),
                ),
            ),
            finalStream,
            primaryKey = listOf(listOf("id")),
            cursor = null,
            reason = "Records were incorrect after running a second sync with the updated schema."
        )
    }

    private fun baseTestDedup(
        idType: AirbyteType,
        idValue: Any?,
    ) {
        assumeTrue(verifyDataWriting)
        assumeTrue(dedupBehavior != null)
        fun makeStream(syncId: Long) =
            DestinationStream(
                DestinationStream.Descriptor(randomizedNamespace, "test_stream"),
                importType =
                    Dedupe(
                        primaryKey = listOf(listOf("id1"), listOf("id2")),
                        cursor = listOf("updated_at"),
                    ),
                schema =
                    ObjectType(
                        properties =
                            linkedMapOf(
                                "id1" to FieldType(idType, nullable = false),
                                "id2" to intType,
                                "updated_at" to timestamptzType,
                                "name" to stringType,
                                "_ab_cdc_deleted_at" to timestamptzType,
                            )
                    ),
                generationId = 42,
                minimumGenerationId = 0,
                syncId = syncId,
            )
        fun makeRecord(data: String, extractedAt: Long) =
            InputRecord(
                randomizedNamespace,
                "test_stream",
                data,
                emittedAtMs = extractedAt,
                checkpointId = checkpointKeyForMedium()?.checkpointId
            )

        val sync1Stream = makeStream(syncId = 42)
        runSync(
            updatedConfig,
            sync1Stream,
            listOf(
                // emitted_at:1000 is equal to 1970-01-01 00:00:01Z.
                // This obviously makes no sense in relation to updated_at being in the year 2000,
                // but that's OK because (from destinations POV) updated_at has no relation to
                // extractedAt.
                makeRecord(
                    """{"id1": ${idValue.serializeToString()}, "id2": 200, "updated_at": "2000-01-01T00:00:00Z", "name": "Alice1", "_ab_cdc_deleted_at": null}""",
                    extractedAt = 1000,
                ),
                // Emit a second record for id=(1,200) with a different updated_at.
                makeRecord(
                    """{"id1": ${idValue.serializeToString()}, "id2": 200, "updated_at": "2000-01-01T00:01:00Z", "name": "Alice2", "_ab_cdc_deleted_at": null}""",
                    extractedAt = 1000,
                ),
                // Emit a record with no _ab_cdc_deleted_at field. CDC sources typically emit an
                // explicit null, but we should handle both cases.
                makeRecord(
                    """{"id1": ${idValue.serializeToString()}, "id2": 201, "updated_at": "2000-01-01T00:02:00Z", "name": "Bob1"}""",
                    extractedAt = 1000,
                ),
            ),
        )
        dumpAndDiffRecords(
            parsedConfig,
            listOf(
                // Alice has only the newer record, and Bob also exists
                OutputRecord(
                    extractedAt = 1000,
                    generationId = 42,
                    data =
                        mapOf(
                            "id1" to idValue,
                            "id2" to 200,
                            "updated_at" to TimestampWithTimezoneValue("2000-01-01T00:01:00Z"),
                            "name" to "Alice2",
                            "_ab_cdc_deleted_at" to null
                        ),
                    airbyteMeta = OutputRecord.Meta(syncId = 42),
                ),
                OutputRecord(
                    extractedAt = 1000,
                    generationId = 42,
                    data =
                        mapOf(
                            "id1" to idValue,
                            "id2" to 201,
                            "updated_at" to TimestampWithTimezoneValue("2000-01-01T00:02:00Z"),
                            "name" to "Bob1"
                        ),
                    airbyteMeta = OutputRecord.Meta(syncId = 42),
                ),
            ),
            sync1Stream,
            primaryKey = listOf(listOf("id1"), listOf("id2")),
            cursor = listOf("updated_at"),
        )

        val sync2Stream = makeStream(syncId = 43)
        runSync(
            updatedConfig,
            sync2Stream,
            listOf(
                // Update both Alice and Bob
                makeRecord(
                    """{"id1": ${idValue.serializeToString()}, "id2": 200, "updated_at": "2000-01-02T00:00:00Z", "name": "Alice3", "_ab_cdc_deleted_at": null}""",
                    extractedAt = 2000,
                ),
                makeRecord(
                    """{"id1": ${idValue.serializeToString()}, "id2": 201, "updated_at": "2000-01-02T00:00:00Z", "name": "Bob2"}""",
                    extractedAt = 2000,
                ),
                // And delete Bob. Again, T+D doesn't check the actual _value_ of deleted_at (i.e.
                // the fact that it's in the past is irrelevant). It only cares whether deleted_at
                // is non-null. So the destination should delete Bob.
                makeRecord(
                    """{"id1": ${idValue.serializeToString()}, "id2": 201, "updated_at": "2000-01-02T00:01:00Z", "_ab_cdc_deleted_at": "1970-01-01T00:00:00Z"}""",
                    extractedAt = 2000,
<<<<<<< HEAD
=======
                    generationId = 42,
                    data =
                        mapOf(
                            "id1" to 1,
                            "id2" to 200,
                            "updated_at" to TimestampWithTimezoneValue("2000-01-02T00:00:00Z"),
                            "name" to "Alice3",
                            "_ab_cdc_deleted_at" to null
                        ),
                    airbyteMeta = OutputRecord.Meta(syncId = 43),
                )
            ),
            sync2Stream,
            primaryKey = listOf(listOf("id1"), listOf("id2")),
            cursor = listOf("updated_at"),
        )
    }

    @Test
    open fun testDedupWithStringKey() {
        assumeTrue(verifyDataWriting)
        assumeTrue(dedupBehavior != null)
        fun makeStream(syncId: Long) =
            DestinationStream(
                DestinationStream.Descriptor(randomizedNamespace, "test_stream"),
                importType =
                    Dedupe(
                        primaryKey = listOf(listOf("id1"), listOf("id2")),
                        cursor = listOf("updated_at"),
                    ),
                schema =
                    ObjectType(
                        properties =
                            linkedMapOf(
                                "id1" to stringType,
                                "id2" to intType,
                                "updated_at" to timestamptzType,
                                "name" to stringType,
                                "_ab_cdc_deleted_at" to timestamptzType,
                            )
                    ),
                generationId = 42,
                minimumGenerationId = 0,
                syncId = syncId,
            )
        fun makeRecord(data: String, extractedAt: Long) =
            InputRecord(
                randomizedNamespace,
                "test_stream",
                data,
                emittedAtMs = extractedAt,
                checkpointId = checkpointKeyForMedium()?.checkpointId
            )

        val sync1Stream = makeStream(syncId = 42)
        runSync(
            updatedConfig,
            sync1Stream,
            listOf(
                // emitted_at:1000 is equal to 1970-01-01 00:00:01Z.
                // This obviously makes no sense in relation to updated_at being in the year 2000,
                // but that's OK because (from destinations POV) updated_at has no relation to
                // extractedAt.
                makeRecord(
                    """{"id1": "9cf974de-52cf-4194-9f3d-7efa76ba4d84", "id2": 200, "updated_at": "2000-01-01T00:00:00Z", "name": "Alice1", "_ab_cdc_deleted_at": null}""",
                    extractedAt = 1000,
>>>>>>> 6d8fb2a0
                ),
                // insert + delete Charlie within a single sync.
                makeRecord(
                    """{"id1": ${idValue.serializeToString()}, "id2": 202, "updated_at": "2000-01-02T00:00:00Z", "name": "Charlie1"}""",
                    extractedAt = 2000,
                ),
                makeRecord(
                    """{"id1": ${idValue.serializeToString()}, "id2": 202, "updated_at": "2000-01-02T00:01:00Z", "_ab_cdc_deleted_at": "1970-01-01T00:00:00Z"}""",
                    extractedAt = 2000,
                ),
                // delete some nonexistent record - this is incoherent, but we should behave
                // reasonably.
                makeRecord(
                    """{"id1": ${idValue.serializeToString()}, "id2": 203, "updated_at": "2000-01-02T00:01:00Z", "_ab_cdc_deleted_at": "1970-01-01T00:00:00Z"}""",
                    extractedAt = 2000,
                ),
            ),
        )
        val deletedRecords =
            when (dedupBehavior!!.cdcDeletionMode) {
                // in hard deletes mode, we drop Bob
                DedupBehavior.CdcDeletionMode.HARD_DELETE -> emptyList()
                // in soft deletes mode, we just take the deletion record wholesale.
                // note that we just upsert the record directly, without retaining any previous
                // values. I.e. the `name` field is null, because the final records have null name.
                DedupBehavior.CdcDeletionMode.SOFT_DELETE ->
                    listOf(
                        OutputRecord(
                            extractedAt = 2000,
                            generationId = 42,
                            data =
                                mapOf(
                                    "id1" to idValue,
                                    "id2" to 201,
                                    "updated_at" to
                                        TimestampWithTimezoneValue("2000-01-02T00:01:00Z"),
                                    "_ab_cdc_deleted_at" to
                                        TimestampWithTimezoneValue("1970-01-01T00:00:00Z"),
                                ),
                            airbyteMeta = OutputRecord.Meta(syncId = 43),
                        ),
                        OutputRecord(
                            extractedAt = 2000,
                            generationId = 42,
                            data =
                                mapOf(
                                    "id1" to idValue,
                                    "id2" to 202,
                                    "updated_at" to
                                        TimestampWithTimezoneValue("2000-01-02T00:01:00Z"),
                                    "_ab_cdc_deleted_at" to
                                        TimestampWithTimezoneValue("1970-01-01T00:00:00Z"),
                                ),
                            airbyteMeta = OutputRecord.Meta(syncId = 43),
                        ),
                        OutputRecord(
                            extractedAt = 2000,
                            generationId = 42,
                            data =
                                mapOf(
                                    "id1" to idValue,
                                    "id2" to 203,
                                    "updated_at" to
                                        TimestampWithTimezoneValue("2000-01-02T00:01:00Z"),
                                    "_ab_cdc_deleted_at" to
                                        TimestampWithTimezoneValue("1970-01-01T00:00:00Z"),
                                ),
                            airbyteMeta = OutputRecord.Meta(syncId = 43),
                        ),
                    )
            }
        dumpAndDiffRecords(
            parsedConfig,
            listOf(
                // Alice still exists (and has been updated to the latest version), and Bob is
                // deleted.
                OutputRecord(
                    extractedAt = 2000,
                    generationId = 42,
                    data =
                        mapOf(
                            "id1" to idValue,
                            "id2" to 200,
                            "updated_at" to TimestampWithTimezoneValue("2000-01-02T00:00:00Z"),
                            "name" to "Alice3",
                            "_ab_cdc_deleted_at" to null
                        ),
                    airbyteMeta = OutputRecord.Meta(syncId = 43),
                )
            ) + deletedRecords,
            sync2Stream,
            primaryKey = listOf(listOf("id1"), listOf("id2")),
            cursor = listOf("updated_at"),
        )
    }

    @Test
    open fun testDedup() {
        baseTestDedup(IntegerType, idValue = 1)
    }

    @Test
    open fun testDedupWithStringKey() {
        baseTestDedup(StringType, idValue = "9cf974de-52cf-4194-9f3d-7efa76ba4d84")
    }

    @Test
    open fun testDedupNoCursor() {
        assumeTrue(verifyDataWriting && dedupBehavior != null)
        val stream =
            DestinationStream(
                DestinationStream.Descriptor(randomizedNamespace, "test_stream"),
                Dedupe(primaryKey = listOf(listOf("id")), cursor = emptyList()),
                ObjectType(linkedMapOf("id" to intType, "name" to stringType)),
                generationId = 0,
                minimumGenerationId = 0,
                syncId = 42,
            )
        runSync(
            updatedConfig,
            stream,
            listOf(
                InputRecord(
                    namespace = randomizedNamespace,
                    name = "test_stream",
                    data = """{"id": 1234, "name": "a"}""",
                    emittedAtMs = 1234,
                    checkpointId = checkpointKeyForMedium()?.checkpointId
                ),
            ),
        )
        runSync(
            updatedConfig,
            stream,
            listOf(
                InputRecord(
                    namespace = randomizedNamespace,
                    name = "test_stream",
                    data = """{"id": 1234, "name": "b"}""",
                    emittedAtMs = 5678,
                    checkpointId = checkpointKeyForMedium()?.checkpointId
                ),
            ),
        )
        dumpAndDiffRecords(
            parsedConfig,
            listOf(
                OutputRecord(
                    extractedAt = 5678,
                    generationId = 0,
                    data = mapOf("id" to 1234, "name" to "b"),
                    airbyteMeta = OutputRecord.Meta(syncId = 42, changes = emptyList()),
                ),
            ),
            stream,
            listOf(listOf("id")),
            cursor = null,
        )
    }

    /**
     * Change the cursor column in the second sync to a column that doesn't exist in the first sync.
     * Verify that we overwrite everything correctly.
     *
     * This essentially verifies that the destination connector correctly recognizes NULL cursors as
     * older than non-NULL cursors.
     */
    @Test
    open fun testDedupChangeCursor() {
        assumeTrue(verifyDataWriting)
        assumeTrue(dedupBehavior != null)
        fun makeStream(cursor: String) =
            DestinationStream(
                DestinationStream.Descriptor(randomizedNamespace, "test_stream"),
                Dedupe(
                    primaryKey = listOf(listOf("id")),
                    cursor = listOf(cursor),
                ),
                schema =
                    ObjectType(
                        linkedMapOf(
                            "id" to intType,
                            cursor to intType,
                            "name" to stringType,
                        )
                    ),
                generationId = 42,
                minimumGenerationId = 0,
                syncId = 42,
            )
        fun makeRecord(cursorName: String, emittedAtMs: Long) =
            InputRecord(
                randomizedNamespace,
                "test_stream",
                data = """{"id": 1, "$cursorName": 1, "name": "foo_$cursorName"}""",
                emittedAtMs = emittedAtMs,
                checkpointId = checkpointKeyForMedium()?.checkpointId
            )
        runSync(
            updatedConfig,
            makeStream("cursor1"),
            listOf(makeRecord("cursor1", emittedAtMs = 100)),
        )
        val stream2 = makeStream("cursor2")
        runSync(updatedConfig, stream2, listOf(makeRecord("cursor2", emittedAtMs = 200)))
        dumpAndDiffRecords(
            parsedConfig,
            listOf(
                OutputRecord(
                    extractedAt = 200,
                    generationId = 42,
                    data =
                        mapOf(
                            "id" to 1,
                            "cursor2" to 1,
                            "name" to "foo_cursor2",
                        ),
                    airbyteMeta = OutputRecord.Meta(syncId = 42),
                )
            ),
            stream2,
            primaryKey = listOf(listOf("id")),
            cursor = listOf("cursor2"),
        )
    }

    /**
     * This is a bit of an edge case, but we should handle it regardless. If the user configures a
     * primary key, then changes it (e.g. they realize that their composite key doesn't need to
     * include a certain column), we should do _something_ reasonable.
     *
     * Intentionally not doing a complex scenario here; users should probably just truncate refresh
     * if they want to do this. Just assert that if we upsert a record after changing the PK, the
     * upsert looks correct.
     */
    @Test
    open fun testDedupChangePk() {
        assumeTrue(verifyDataWriting)
        assumeTrue(dedupBehavior != null)
        fun makeStream(secondPk: String) =
            DestinationStream(
                DestinationStream.Descriptor(randomizedNamespace, "test_stream"),
                Dedupe(
                    primaryKey = listOf(listOf("id1"), listOf(secondPk)),
                    cursor = listOf("updated_at"),
                ),
                schema =
                    ObjectType(
                        linkedMapOf(
                            "id1" to intType,
                            "id2" to intType,
                            "id3" to intType,
                            "updated_at" to intType,
                            "name" to stringType,
                        )
                    ),
                generationId = 42,
                minimumGenerationId = 0,
                syncId = 42,
            )
        fun makeRecord(secondPk: String, emittedAtMs: Long) =
            InputRecord(
                randomizedNamespace,
                "test_stream",
                data =
                    """{"id1": 1, "$secondPk": 200, "updated_at": 1, "name": "foo_$emittedAtMs"}""",
                emittedAtMs = emittedAtMs,
            )
        runSync(
            updatedConfig,
            makeStream(secondPk = "id2"),
            listOf(makeRecord(secondPk = "id2", emittedAtMs = 100)),
        )
        val stream2 = makeStream(secondPk = "id3")
        runSync(updatedConfig, stream2, listOf(makeRecord(secondPk = "id3", emittedAtMs = 200)))
        dumpAndDiffRecords(
            parsedConfig,
            listOf(
                OutputRecord(
                    extractedAt = 100,
                    generationId = 42,
                    data =
                        mapOf(
                            "id1" to 1,
                            "id2" to 200,
                            "updated_at" to 1,
                            "name" to "foo_100",
                        ),
                    airbyteMeta = OutputRecord.Meta(syncId = 42),
                ),
                OutputRecord(
                    extractedAt = 200,
                    generationId = 42,
                    data =
                        mapOf(
                            "id1" to 1,
                            "id3" to 200,
                            "updated_at" to 1,
                            "name" to "foo_200",
                        ),
                    airbyteMeta = OutputRecord.Meta(syncId = 42),
                ),
            ),
            stream2,
            primaryKey = listOf(listOf("id1"), listOf("id3")),
            cursor = listOf("updated_at"),
        )
    }

    open val manyStreamCount = 20

    /**
     * Some destinations can't handle large numbers of streams. This test runs a basic smoke test
     * against a catalog with many streams. Subclasses many configure the number of streams using
     * [manyStreamCount].
     */
    @Test
    open fun testManyStreamsCompletion() {
        assumeTrue(verifyDataWriting)
        assertTrue(
            manyStreamCount > 1,
            "manyStreamCount should be greater than 1. If you want to disable this test, just override it and use @Disabled.",
        )
        val streams =
            (0..manyStreamCount).map { i ->
                DestinationStream(
                    DestinationStream.Descriptor(randomizedNamespace, "test_stream_$i"),
                    Append,
                    ObjectType(linkedMapOf("id" to intType, "name" to stringType)),
                    generationId = 42,
                    minimumGenerationId = 42,
                    syncId = 42,
                )
            }
        val messages =
            (0..manyStreamCount).map { i ->
                InputRecord(
                    randomizedNamespace,
                    "test_stream_$i",
                    """{"id": 1, "name": "foo_$i"}""",
                    emittedAtMs = 100,
                    checkpointId = checkpointKeyForMedium()?.checkpointId
                )
            }
        // Just verify that we don't crash.
        assertDoesNotThrow { runSync(updatedConfig, DestinationCatalog(streams), messages) }
    }

    /**
     * A basic test that we handle all supported basic data types in a reasonable way. See also
     * [testContainerTypes] for objects/arrays.
     */
    // Depending on how future connector development goes - we might need to do something similar to
    // BaseSqlGeneratorIntegrationTest, where we split out tests for connectors that do/don't
    // support safe_cast. (or, we move fully to in-connector typing, and we stop worrying about
    // per-destination safe_cast support).
    @Test
    open fun testBasicTypes() {
        assumeTrue(verifyDataWriting)
        val stream =
            DestinationStream(
                DestinationStream.Descriptor(randomizedNamespace, "test_stream"),
                Append,
                ObjectType(
                    linkedMapOf(
                        "id" to intType,
                        // Some destinations handle numbers differently in root and nested fields
                        "struct" to
                            FieldType(
                                ObjectType(linkedMapOf("foo" to numberType)),
                                nullable = true
                            ),
                        "string" to FieldType(StringType, nullable = true),
                        "number" to FieldType(NumberType, nullable = true),
                        "integer" to FieldType(IntegerType, nullable = true),
                        "boolean" to FieldType(BooleanType, nullable = true),
                        "timestamp_with_timezone" to
                            FieldType(TimestampTypeWithTimezone, nullable = true),
                        "timestamp_without_timezone" to
                            FieldType(TimestampTypeWithoutTimezone, nullable = true),
                        "time_with_timezone" to FieldType(TimeTypeWithTimezone, nullable = true),
                        "time_without_timezone" to
                            FieldType(TimeTypeWithoutTimezone, nullable = true),
                        "date" to FieldType(DateType, nullable = true),
                    )
                ),
                generationId = 42,
                minimumGenerationId = 0,
                syncId = 42,
            )
        fun makeRecord(data: String) =
            InputRecord(
                randomizedNamespace,
                "test_stream",
                data,
                emittedAtMs = 100,
                checkpointId = checkpointKeyForMedium()?.checkpointId
            )
        runSync(
            updatedConfig,
            stream,
            listOf(
                // A record with valid values for all fields
                makeRecord(
                    """
                        {
                          "id": 1,
                          "string": "foo",
                          "number": 42.1,
                          "integer": 42,
                          "boolean": true,
                          "timestamp_with_timezone": "2023-01-23T11:34:56-01:00",
                          "timestamp_without_timezone": "2023-01-23T12:34:56",
                          "time_with_timezone": "11:34:56-01:00",
                          "time_without_timezone": "12:34:56",
                          "date": "2023-01-23"
                        }
                    """.trimIndent()
                ),
                // A record with null for all fields
                makeRecord(
                    """
                        {
                          "id": 2,
                          "string": null,
                          "number": null,
                          "integer": null,
                          "boolean": null,
                          "timestamp_with_timezone": null,
                          "timestamp_without_timezone": null,
                          "time_with_timezone": null,
                          "time_without_timezone": null,
                          "date": null
                        }
                    """.trimIndent()
                ),
                // A record with all fields unset
                makeRecord("""{"id": 3}"""),
                // A record that verifies numeric behavior.
                // 99999999999999999999999999999999 is out of range for int64.
                // 50000.0000000000000001 can't be represented as a standard float64,
                // and gets rounded off.
                // 1e39 is greater than the typical max 1e39-1 for database/warehouse destinations
                // (decimal points are to force jackson to recognize it as a decimal)
                makeRecord(
                    """
                        {
                          "id": 4,
                          "struct": {"foo": 50000.0000000000000001},
                          "number": 50000.0000000000000001,
                          "integer": 99999999999999999999999999999999,
                          "number": 1.0000000000000000000000000000000000000000e39
                        }
                    """.trimIndent(),
                ),
                // A record with invalid values for all fields
                makeRecord(
                    """
                        {
                          "id": 5,
                          "string": {},
                          "number": "foo",
                          "integer": "foo",
                          "boolean": "foo",
                          "timestamp_with_timezone": "foo",
                          "timestamp_without_timezone": "foo",
                          "time_with_timezone": "foo",
                          "time_without_timezone": "foo",
                          "date": "foo"
                        }
                    """.trimIndent()
                ),
                // Another record that verifies numeric behavior.
                // -99999999999999999999999999999999 is out of range for int64.
                // -1e39 is out of range for many database/warehouse destinations,
                // where the maximum precision of a numeric type is 38.
                makeRecord(
                    """
                        {
                          "id": 6,
                          "number": -2.0000000000000000000000000000000000000000e39,
                          "integer": -99999999999999999999999999999999
                        }
                    """.trimIndent(),
                ),
                // A record with truncated timestamps (i.e. the seconds value is 0).
                // Some destinations have specific formatting requirements, and it's easy
                // to mess these values up.
                makeRecord(
                    """
                        {
                          "id": 7,
                          "timestamp_with_timezone": "2023-01-23T11:34:00-01:00",
                          "timestamp_without_timezone": "2023-01-23T12:34:00",
                          "time_with_timezone": "11:34:00-01:00",
                          "time_without_timezone": "12:34:00"
                        }
                    """.trimIndent()
                ),
                // lol, more numbers
                // it's surprisingly easy to handle zero / negative numbers wrong
                // in particular, if you compare `value < Double.MIN_VALUE`, you will be sad
                // and should instead do `value < -Double.MAX_VALUE`
                makeRecord(
                    """
                        {
                          "id": 8,
                          "integer": 0,
                          "number": 0.0
                        }
                    """.trimIndent(),
                ),
                makeRecord(
                    """
                        {
                          "id": 9,
                          "integer": -1,
                          "number": -1.0
                        }
                    """.trimIndent(),
                ),
            ),
        )

        val nestedFloat: BigDecimal
        val topLevelFloat: BigDecimal
        val positiveBigInt: BigInteger?
        val bigIntChanges: List<Change>
        val negativeBigInt: BigInteger?
        val positiveBigNumber: BigDecimal?
        val bigNumberChanges: List<Change>
        val negativeBigNumber: BigDecimal?
        val badValuesData: Map<String, Any?>
        val badValuesChanges: MutableList<Change>
        when (allTypesBehavior) {
            is StronglyTyped -> {
                nestedFloat =
                    if (allTypesBehavior.nestedFloatLosesPrecision) {
                        BigDecimal("50000.0")
                    } else {
                        BigDecimal("50000.0000000000000001")
                    }
                topLevelFloat =
                    if (allTypesBehavior.topLevelFloatLosesPrecision) {
                        BigDecimal("50000.0")
                    } else {
                        BigDecimal("50000.0000000000000001")
                    }
                if (allTypesBehavior.integerCanBeLarge) {
                    positiveBigInt = BigInteger("99999999999999999999999999999999")
                    negativeBigInt = BigInteger("-99999999999999999999999999999999")
                } else {
                    positiveBigInt = null
                    negativeBigInt = null
                }
                bigIntChanges =
                    if (allTypesBehavior.integerCanBeLarge) {
                        emptyList()
                    } else {
                        listOf(
                            Change(
                                "integer",
                                AirbyteRecordMessageMetaChange.Change.NULLED,
                                AirbyteRecordMessageMetaChange.Reason
                                    .DESTINATION_FIELD_SIZE_LIMITATION,
                            )
                        )
                    }
                if (allTypesBehavior.numberCanBeLarge) {
                    positiveBigNumber = BigDecimal("1e39")
                    negativeBigNumber = BigDecimal("-2e39")
                } else {
                    positiveBigNumber = null
                    negativeBigNumber = null
                }
                bigNumberChanges =
                    if (allTypesBehavior.numberCanBeLarge) {
                        emptyList()
                    } else {
                        listOf(
                            Change(
                                "number",
                                AirbyteRecordMessageMetaChange.Change.NULLED,
                                AirbyteRecordMessageMetaChange.Reason
                                    .DESTINATION_FIELD_SIZE_LIMITATION,
                            )
                        )
                    }
                badValuesData =
                    mapOf(
                        "id" to 5,
                        "string" to
                            if (allTypesBehavior.convertAllValuesToString) {
                                "{}"
                            } else {
                                null
                            },
                        "number" to null,
                        "integer" to null,
                        "boolean" to null,
                        "timestamp_with_timezone" to null,
                        "timestamp_without_timezone" to null,
                        "time_with_timezone" to
                            timetz(
                                "\"foo\"",
                                null,
                            ),
                        "time_without_timezone" to null,
                        "date" to null,
                    )
                badValuesChanges =
                    (stream.schema as ObjectType)
                        .properties
                        .keys
                        .asSequence()
                        // id and struct don't have a bad value case here
                        // (id would make the test unusable; struct is tested in testContainerTypes)
                        .filter { it != "id" && it != "struct" }
                        .map { key ->
                            val change =
                                Change(
                                    key,
                                    AirbyteRecordMessageMetaChange.Change.NULLED,
                                    AirbyteRecordMessageMetaChange.Reason
                                        .DESTINATION_SERIALIZATION_ERROR,
                                )
                            // this is kind of dumb, see
                            // https://github.com/airbytehq/airbyte-internal-issues/issues/12715
                            if (key == "time_with_timezone") {
                                timetzChange(change)
                            } else {
                                change
                            }
                        }
                        .filterNotNull()
                        .filter {
                            !allTypesBehavior.convertAllValuesToString || it.field != "string"
                        }
                        .toMutableList()
            }
            Untyped -> {
                nestedFloat = BigDecimal("50000.0000000000000001")
                topLevelFloat = BigDecimal("50000.0000000000000001")
                positiveBigInt = BigInteger("99999999999999999999999999999999")
                negativeBigInt = BigInteger("-99999999999999999999999999999999")
                bigIntChanges = emptyList()
                positiveBigNumber = BigDecimal("1e39")
                negativeBigNumber = BigDecimal("-2e39")
                bigNumberChanges = emptyList()
                badValuesData =
                    // note that the values have different types than what's declared in the schema
                    mapOf(
                        "id" to 5,
                        "string" to ObjectValue(linkedMapOf()),
                        "number" to "foo",
                        "integer" to "foo",
                        "boolean" to "foo",
                        "timestamp_with_timezone" to "foo",
                        "timestamp_without_timezone" to "foo",
                        "time_with_timezone" to "foo",
                        "time_without_timezone" to "foo",
                        "date" to "foo",
                    )
                badValuesChanges = mutableListOf()
            }
        }
        dumpAndDiffRecords(
            parsedConfig,
            listOf(
                OutputRecord(
                    extractedAt = 100,
                    generationId = 42,
                    data =
                        mapOf(
                            "id" to 1,
                            "string" to "foo",
                            "number" to 42.1,
                            "integer" to 42,
                            "boolean" to true,
                            "timestamp_with_timezone" to
                                OffsetDateTime.parse("2023-01-23T11:34:56-01:00"),
                            "timestamp_without_timezone" to
                                LocalDateTime.parse("2023-01-23T12:34:56"),
                            "time_with_timezone" to
                                timetz(
                                    "\"11:34:56-01:00\"",
                                    OffsetTime.parse("11:34:56-01:00"),
                                ),
                            "time_without_timezone" to LocalTime.parse("12:34:56"),
                            "date" to LocalDate.parse("2023-01-23"),
                        ),
                    airbyteMeta = OutputRecord.Meta(syncId = 42),
                ),
                OutputRecord(
                    extractedAt = 100,
                    generationId = 42,
                    data =
                        mapOf(
                            "id" to 2,
                            "string" to null,
                            "number" to null,
                            "integer" to null,
                            "boolean" to null,
                            "timestamp_with_timezone" to null,
                            "timestamp_without_timezone" to null,
                            "time_with_timezone" to null,
                            "time_without_timezone" to null,
                            "date" to null,
                        ),
                    airbyteMeta = OutputRecord.Meta(syncId = 42),
                ),
                OutputRecord(
                    extractedAt = 100,
                    generationId = 42,
                    data = mapOf("id" to 3),
                    airbyteMeta = OutputRecord.Meta(syncId = 42),
                ),
                OutputRecord(
                    extractedAt = 100,
                    generationId = 42,
                    data =
                        mapOf(
                            "id" to 4,
                            "struct" to schematizedObject(linkedMapOf("foo" to nestedFloat)),
                            "number" to topLevelFloat,
                            "integer" to positiveBigInt,
                            "number" to positiveBigNumber,
                        ),
                    airbyteMeta =
                        OutputRecord.Meta(syncId = 42, changes = bigNumberChanges + bigIntChanges),
                ),
                OutputRecord(
                    extractedAt = 100,
                    generationId = 42,
                    data = badValuesData,
                    airbyteMeta = OutputRecord.Meta(syncId = 42, changes = badValuesChanges),
                ),
                OutputRecord(
                    extractedAt = 100,
                    generationId = 42,
                    data =
                        mapOf(
                            "id" to 6,
                            "integer" to negativeBigInt,
                            "number" to negativeBigNumber,
                        ),
                    airbyteMeta =
                        OutputRecord.Meta(syncId = 42, changes = bigNumberChanges + bigIntChanges),
                ),
                OutputRecord(
                    extractedAt = 100,
                    generationId = 42,
                    data =
                        mapOf(
                            "id" to 7,
                            "timestamp_with_timezone" to
                                OffsetDateTime.parse("2023-01-23T11:34:00-01:00"),
                            "timestamp_without_timezone" to
                                LocalDateTime.parse("2023-01-23T12:34:00"),
                            "time_with_timezone" to
                                timetz(
                                    "\"11:34:00-01:00\"",
                                    OffsetTime.parse("11:34:00-01:00"),
                                ),
                            "time_without_timezone" to LocalTime.parse("12:34:00"),
                        ),
                    airbyteMeta = OutputRecord.Meta(syncId = 42),
                ),
                OutputRecord(
                    extractedAt = 100,
                    generationId = 42,
                    data =
                        mapOf(
                            "id" to 8,
                            "integer" to 0,
                            "number" to 0.0,
                        ),
                    airbyteMeta = OutputRecord.Meta(syncId = 42),
                ),
                OutputRecord(
                    extractedAt = 100,
                    generationId = 42,
                    data =
                        mapOf(
                            "id" to 9,
                            "integer" to -1,
                            "number" to -1.0,
                        ),
                    airbyteMeta = OutputRecord.Meta(syncId = 42),
                ),
            ),
            stream,
            primaryKey = listOf(listOf("id")),
            cursor = null,
        )
    }

    /**
     * Some types (object/array) are expected to contain other types. Verify that we handle them
     * correctly.
     *
     * In particular, verify behavior when they don't specify a schema for the values inside them.
     * (e.g. `{type: object}` (without an explicit `properties`) / `{type: array}` (without explicit
     * `items`). Some destinations can write those types directly; other destinations need to
     * serialize them to a JSON string first.
     */
    @Test
    open fun testContainerTypes() {
        assumeTrue(verifyDataWriting)
        val stream =
            DestinationStream(
                DestinationStream.Descriptor(randomizedNamespace, "problematic_types"),
                Append,
                ObjectType(
                    linkedMapOf(
                        "id" to FieldType(IntegerType, nullable = true),
                        "schematized_object" to
                            FieldType(
                                ObjectType(
                                    linkedMapOf(
                                        "id" to FieldType(IntegerType, nullable = true),
                                        "name" to FieldType(StringType, nullable = true),
                                    )
                                ),
                                nullable = true,
                            ),
                        "empty_object" to FieldType(ObjectTypeWithEmptySchema, nullable = true),
                        "schemaless_object" to FieldType(ObjectTypeWithoutSchema, nullable = true),
                        "schematized_array" to FieldType(ArrayType(intType), nullable = true),
                        "schemaless_array" to FieldType(ArrayTypeWithoutSchema, nullable = true),
                    ),
                ),
                generationId = 42,
                minimumGenerationId = 0,
                syncId = 42,
            )
        runSync(
            updatedConfig,
            stream,
            listOf(
                InputRecord(
                    randomizedNamespace,
                    "problematic_types",
                    """
                        {
                          "id": 1,
                          "schematized_object": { "id": 1, "name": "Joe", "undeclared": 42 },
                          "empty_object": {},
                          "schemaless_object": { "uuid": "38F52396-736D-4B23-B5B4-F504D8894B97", "probability": 1.5 },
                          "schematized_array": [10, null],
                          "schemaless_array": [ 10, "foo", null, { "bar": "qua" } ]
                        }""".trimIndent(),
                    emittedAtMs = 1602637589100,
                    checkpointId = checkpointKeyForMedium()?.checkpointId
                ),
                InputRecord(
                    randomizedNamespace,
                    "problematic_types",
                    """
                        {
                          "id": 2,
                          "schematized_object": { "id": 2, "name": "Jane" },
                          "empty_object": {"extra": "stuff"},
                          "schemaless_object": { "address": { "street": "113 Hickey Rd", "zip": "37932" }, "flags": [ true, false, false ] },
                          "schematized_array": [],
                          "schemaless_array": []
                        }""".trimIndent(),
                    emittedAtMs = 1602637589200,
                    checkpointId = checkpointKeyForMedium()?.checkpointId
                ),
                InputRecord(
                    randomizedNamespace,
                    "problematic_types",
                    """
                        {
                          "id": 3,
                          "schematized_object": null,
                          "empty_object": null,
                          "schemaless_object": null,
                          "schematized_array": null,
                          "schemaless_array": null
                        }""".trimIndent(),
                    emittedAtMs = 1602637589300,
                    checkpointId = checkpointKeyForMedium()?.checkpointId
                ),
            )
        )

        val expectedRecords: List<OutputRecord> =
            listOf(
                OutputRecord(
                    extractedAt = 1602637589100,
                    generationId = 42,
                    data =
                        mapOf(
                            "id" to 1,
                            "schematized_object" to
                                schematizedObject(
                                    linkedMapOf("id" to 1, "name" to "Joe", "undeclared" to 42),
                                    linkedMapOf("id" to 1, "name" to "Joe"),
                                ),
                            "empty_object" to
                                if (stringifySchemalessObjects) "{}" else emptyMap<Any, Any>(),
                            "schemaless_object" to
                                if (stringifySchemalessObjects) {
                                    """{"uuid":"38F52396-736D-4B23-B5B4-F504D8894B97","probability":1.5}"""
                                } else {
                                    mapOf(
                                        "uuid" to "38F52396-736D-4B23-B5B4-F504D8894B97",
                                        "probability" to 1.5
                                    )
                                },
                            "schematized_array" to
                                when (schematizedArrayBehavior) {
                                    SchematizedNestedValueBehavior.PASS_THROUGH -> listOf(10, null)
                                    SchematizedNestedValueBehavior.STRONGLY_TYPE -> listOf(10, null)
                                    SchematizedNestedValueBehavior.STRINGIFY -> "[10,null]"
                                },
                            "schemaless_array" to
                                if (stringifySchemalessObjects) {
                                    """[10,"foo",null,{"bar":"qua"}]"""
                                } else {
                                    listOf(10, "foo", null, mapOf("bar" to "qua"))
                                },
                        ),
                    airbyteMeta = OutputRecord.Meta(syncId = 42),
                ),
                OutputRecord(
                    extractedAt = 1602637589200,
                    generationId = 42,
                    data =
                        mapOf(
                            "id" to 2,
                            "schematized_object" to
                                schematizedObject(linkedMapOf("id" to 2, "name" to "Jane")),
                            "empty_object" to
                                if (stringifySchemalessObjects) {
                                    """{"extra":"stuff"}"""
                                } else {
                                    mapOf("extra" to "stuff")
                                },
                            "schemaless_object" to
                                if (stringifySchemalessObjects) {
                                    """{"address":{"street":"113 Hickey Rd","zip":"37932"},"flags":[true,false,false]}"""
                                } else {
                                    mapOf(
                                        "address" to
                                            mapOf(
                                                "street" to "113 Hickey Rd",
                                                "zip" to "37932",
                                            ),
                                        "flags" to listOf(true, false, false)
                                    )
                                },
                            "schematized_array" to
                                when (schematizedArrayBehavior) {
                                    SchematizedNestedValueBehavior.PASS_THROUGH -> emptyList<Long>()
                                    SchematizedNestedValueBehavior.STRONGLY_TYPE ->
                                        emptyList<Long>()
                                    SchematizedNestedValueBehavior.STRINGIFY -> "[]"
                                },
                            "schemaless_array" to
                                if (stringifySchemalessObjects) {
                                    "[]"
                                } else {
                                    emptyList<Any>()
                                },
                        ),
                    airbyteMeta = OutputRecord.Meta(syncId = 42),
                ),
                OutputRecord(
                    extractedAt = 1602637589300,
                    generationId = 42,
                    data =
                        mapOf(
                            "id" to 3,
                            "schematized_object" to null,
                            "empty_object" to null,
                            "schemaless_object" to null,
                            "schematized_array" to null,
                            "schemaless_array" to null,
                        ),
                    airbyteMeta = OutputRecord.Meta(syncId = 42),
                ),
            )

        dumpAndDiffRecords(
            parsedConfig,
            expectedRecords,
            stream,
            primaryKey = listOf(listOf("id")),
            cursor = null,
        )
    }

    @Test
    open fun testUnknownTypes() {
        assumeTrue(verifyDataWriting)
        val stream =
            DestinationStream(
                DestinationStream.Descriptor(randomizedNamespace, "problematic_types"),
                Append,
                ObjectType(linkedMapOf("id" to intType, "name" to unknownType)),
                generationId = 42,
                minimumGenerationId = 0,
                syncId = 42,
            )

        fun runSync() =
            runSync(
                updatedConfig,
                stream,
                listOf(
                    InputRecord(
                        randomizedNamespace,
                        "problematic_types",
                        """
                        {
                          "id": 1,
                          "name": "ex falso quodlibet"
                        }""".trimIndent(),
                        emittedAtMs = 1602637589100,
                        checkpointId = checkpointKeyForMedium()?.checkpointId
                    )
                )
            )
        if (unknownTypesBehavior == UnknownTypesBehavior.FAIL) {
            assertThrows<DestinationUncleanExitException> { runSync() }
        } else {
            assertDoesNotThrow { runSync() }
            val expectedRecords: List<OutputRecord> =
                listOf(
                    OutputRecord(
                        extractedAt = 1602637589100,
                        generationId = 42,
                        data =
                            mapOf(
                                "id" to 1,
                                "name" to
                                    when (unknownTypesBehavior) {
                                        UnknownTypesBehavior.NULL -> null
                                        UnknownTypesBehavior.PASS_THROUGH -> "ex falso quodlibet"
                                        UnknownTypesBehavior.SERIALIZE -> "\"ex falso quodlibet\""
                                        // this is required to satisfy the compiler,
                                        // but intellij correctly detects that it's unreachable.
                                        UnknownTypesBehavior.FAIL ->
                                            throw IllegalStateException(
                                                "The sync was expected to fail, so we should not be asserting that its records were correct"
                                            )
                                    },
                            ),
                        airbyteMeta =
                            OutputRecord.Meta(
                                syncId = 42,
                                changes =
                                    when (unknownTypesBehavior) {
                                        UnknownTypesBehavior.NULL ->
                                            listOf(
                                                Change(
                                                    "name",
                                                    AirbyteRecordMessageMetaChange.Change.NULLED,
                                                    AirbyteRecordMessageMetaChange.Reason
                                                        .DESTINATION_SERIALIZATION_ERROR
                                                )
                                            )
                                        else -> emptyList()
                                    }
                            ),
                    ),
                )

            dumpAndDiffRecords(
                parsedConfig,
                expectedRecords,
                stream,
                primaryKey = listOf(listOf("id")),
                cursor = null,
            )
        }
    }

    /**
     * This test verifies that destinations handle unions correctly.
     *
     * Some destinations have poor native support for union types, and instead promote unions into
     * objects. For example, given a schema `Union(String, Integer)`, this field would be written
     * into the destination as either `{"string": "foo"}` or `{"integer": 42}`.
     */
    @Test
    open fun testUnions() {
        assumeTrue(verifyDataWriting)
        val stream =
            DestinationStream(
                DestinationStream.Descriptor(randomizedNamespace, "problematic_types"),
                Append,
                ObjectType(
                    linkedMapOf(
                        "id" to FieldType(IntegerType, nullable = true),
                        // in jsonschema, there are two ways to achieve this:
                        // {type: [string, int]}
                        // {oneOf: [{type: string}, {type: int}]}
                        // Our AirbyteType treats them identically, so we don't need two test cases.
                        "combined_type" to
                            FieldType(UnionType.of(StringType, IntegerType), nullable = true),
                        // For destinations which promote unions to objects,
                        // and also stringify schemaless values,
                        // we should verify that the promoted schemaless value
                        // is still labelled as "object" rather than "string".
                        "union_of_string_and_schemaless_type" to
                            FieldType(
                                UnionType.of(ObjectTypeWithoutSchema, IntegerType),
                                nullable = true,
                            ),
                        "union_of_objects_with_properties_identical" to
                            FieldType(
                                UnionType.of(
                                    ObjectType(
                                        linkedMapOf(
                                            "id" to FieldType(IntegerType, nullable = true),
                                            "name" to FieldType(StringType, nullable = true),
                                        )
                                    ),
                                    ObjectType(
                                        linkedMapOf(
                                            "id" to FieldType(IntegerType, nullable = true),
                                            "name" to FieldType(StringType, nullable = true),
                                        )
                                    )
                                ),
                                nullable = true,
                            ),
                        "union_of_objects_with_properties_overlapping" to
                            FieldType(
                                UnionType.of(
                                    ObjectType(
                                        linkedMapOf(
                                            "id" to FieldType(IntegerType, nullable = true),
                                            "name" to FieldType(StringType, nullable = true),
                                        )
                                    ),
                                    ObjectType(
                                        linkedMapOf(
                                            "name" to FieldType(StringType, nullable = true),
                                            "flagged" to FieldType(BooleanType, nullable = true),
                                        )
                                    )
                                ),
                                nullable = true,
                            ),
                        "union_of_objects_with_properties_nonoverlapping" to
                            FieldType(
                                UnionType.of(
                                    ObjectType(
                                        linkedMapOf(
                                            "id" to FieldType(IntegerType, nullable = true),
                                            "name" to FieldType(StringType, nullable = true),
                                        )
                                    ),
                                    ObjectType(
                                        linkedMapOf(
                                            "flagged" to FieldType(BooleanType, nullable = true),
                                            "description" to FieldType(StringType, nullable = true),
                                        )
                                    )
                                ),
                                nullable = true,
                            ),
                        "union_of_objects_with_properties_contradicting" to
                            FieldType(
                                UnionType.of(
                                    ObjectType(
                                        linkedMapOf(
                                            "id" to FieldType(IntegerType, nullable = true),
                                            "name" to FieldType(StringType, nullable = true),
                                        )
                                    ),
                                    ObjectType(
                                        linkedMapOf(
                                            "id" to FieldType(StringType, nullable = true),
                                            "name" to FieldType(StringType, nullable = true),
                                        )
                                    )
                                ),
                                nullable = true,
                            ),
                    ),
                ),
                generationId = 42,
                minimumGenerationId = 0,
                syncId = 42,
            )
        runSync(
            updatedConfig,
            stream,
            listOf(
                InputRecord(
                    randomizedNamespace,
                    "problematic_types",
                    """
                        {
                          "id": 1,
                          "combined_type": "string1",
                          "union_of_string_and_schemaless_type": {"foo": "bar"},
                          "union_of_objects_with_properties_identical": { "id": 10, "name": "Joe" },
                          "union_of_objects_with_properties_overlapping": { "id": 20, "name": "Jane", "flagged": true },
                          "union_of_objects_with_properties_contradicting": { "id": 1, "name": "Jenny" },
                          "union_of_objects_with_properties_nonoverlapping": { "id": 30, "name": "Phil", "flagged": false, "description":"Very Phil" }
                        }""".trimIndent(),
                    emittedAtMs = 1602637589100,
                    checkpointId = checkpointKeyForMedium()?.checkpointId
                ),
                InputRecord(
                    randomizedNamespace,
                    "problematic_types",
                    """
                        {
                          "id": 2,
                          "combined_type": 20,
                          "union_of_objects_with_properties_identical": {},
                          "union_of_objects_with_properties_overlapping": {},
                          "union_of_objects_with_properties_nonoverlapping": {},
                          "union_of_objects_with_properties_contradicting": { "id": "seal-one-hippity", "name": "James" }
                        }""".trimIndent(),
                    emittedAtMs = 1602637589200,
                    checkpointId = checkpointKeyForMedium()?.checkpointId
                ),
                InputRecord(
                    randomizedNamespace,
                    "problematic_types",
                    """
                        {
                          "id": 3,
                          "combined_type": null,
                          "union_of_objects_with_properties_identical": null,
                          "union_of_objects_with_properties_overlapping": null,
                          "union_of_objects_with_properties_nonoverlapping": null,
                          "union_of_objects_with_properties_contradicting": null
                        }""".trimIndent(),
                    emittedAtMs = 1602637589300,
                    checkpointId = checkpointKeyForMedium()?.checkpointId
                ),
            )
        )

        fun unionValue(typeName: String, value: Any?, skipSerialize: Boolean = false) =
            when (unionBehavior) {
                UnionBehavior.PASS_THROUGH -> value
                UnionBehavior.PROMOTE_TO_OBJECT ->
                    mapOf(
                        "type" to typeName,
                        typeName to value,
                    )
                UnionBehavior.STRINGIFY ->
                    if (value is String && skipSerialize) {
                        StringValue(value)
                    } else {
                        StringValue(value.serializeToString())
                    }
            }
        val expectedRecords: List<OutputRecord> =
            listOf(
                OutputRecord(
                    extractedAt = 1602637589100,
                    generationId = 42,
                    data =
                        mapOf(
                            "id" to 1,
                            "combined_type" to unionValue("string", "string1"),
                            "union_of_string_and_schemaless_type" to
                                unionValue(
                                    "object",
                                    if (stringifySchemalessObjects) {
                                        """{"foo":"bar"}"""
                                    } else {
                                        schematizedObject(linkedMapOf("foo" to "bar"))
                                    },
                                    // Don't double-serialize the object.
                                    skipSerialize = stringifySchemalessObjects,
                                ),
                            "union_of_objects_with_properties_identical" to
                                schematizedObject(linkedMapOf("id" to 10, "name" to "Joe")),
                            "union_of_objects_with_properties_overlapping" to
                                schematizedObject(
                                    linkedMapOf("id" to 20, "name" to "Jane", "flagged" to true)
                                ),
                            "union_of_objects_with_properties_contradicting" to
                                // can't just call schematizedObject(... unionValue) - there's some
                                // nontrivial interactions here
                                when (schematizedObjectBehavior) {
                                    // these two cases are simple
                                    SchematizedNestedValueBehavior.PASS_THROUGH,
                                    SchematizedNestedValueBehavior.STRONGLY_TYPE ->
                                        linkedMapOf(
                                            "id" to unionValue("integer", 1),
                                            "name" to "Jenny"
                                        )
                                    // If we stringify, then the nested union value is _not_
                                    // processed
                                    // (note that `id` is mapped to 1 and not "1")
                                    SchematizedNestedValueBehavior.STRINGIFY ->
                                        """{"id":1,"name":"Jenny"}"""
                                },
                            "union_of_objects_with_properties_nonoverlapping" to
                                schematizedObject(
                                    linkedMapOf(
                                        "id" to 30,
                                        "name" to "Phil",
                                        "flagged" to false,
                                        "description" to "Very Phil",
                                    )
                                )
                        ),
                    airbyteMeta = OutputRecord.Meta(syncId = 42),
                ),
                OutputRecord(
                    extractedAt = 1602637589200,
                    generationId = 42,
                    data =
                        mapOf(
                            "id" to 2,
                            "combined_type" to unionValue("integer", 20),
                            "union_of_objects_with_properties_identical" to
                                schematizedObject(linkedMapOf()),
                            "union_of_objects_with_properties_nonoverlapping" to
                                schematizedObject(linkedMapOf()),
                            "union_of_objects_with_properties_overlapping" to
                                schematizedObject(linkedMapOf()),
                            "union_of_objects_with_properties_contradicting" to
                                // similar to the previous record - need to handle this branch
                                // manually
                                when (schematizedObjectBehavior) {
                                    // these two cases are simple
                                    SchematizedNestedValueBehavior.PASS_THROUGH,
                                    SchematizedNestedValueBehavior.STRONGLY_TYPE ->
                                        linkedMapOf(
                                            "id" to unionValue("string", "seal-one-hippity"),
                                            "name" to "James"
                                        )
                                    // If we stringify, then the nested union value is _not_
                                    // processed
                                    // (note that `id` is mapped to 1 and not "1")
                                    SchematizedNestedValueBehavior.STRINGIFY ->
                                        """{"id":"seal-one-hippity","name":"James"}"""
                                }
                        ),
                    airbyteMeta = OutputRecord.Meta(syncId = 42),
                ),
                OutputRecord(
                    extractedAt = 1602637589300,
                    generationId = 42,
                    data =
                        mapOf(
                            "id" to 3,
                            "combined_type" to null,
                            "union_of_objects_with_properties_identical" to null,
                            "union_of_objects_with_properties_overlapping" to null,
                            "union_of_objects_with_properties_nonoverlapping" to null,
                            "union_of_objects_with_properties_contradicting" to null
                        ),
                    airbyteMeta = OutputRecord.Meta(syncId = 42),
                ),
            )

        dumpAndDiffRecords(
            parsedConfig,
            expectedRecords,
            stream,
            primaryKey = listOf(listOf("id")),
            cursor = null,
        )
    }

    /**
     * Verify that we can handle a stream with 0 columns. This is... not particularly useful, but
     * happens sometimes.
     */
    @Test
    open fun testNoColumns() {
        assumeTrue(verifyDataWriting)
        val stream =
            DestinationStream(
                DestinationStream.Descriptor(randomizedNamespace, "test_stream"),
                Append,
                ObjectType(linkedMapOf()),
                generationId = 42,
                minimumGenerationId = 0,
                syncId = 42,
            )
        runSync(
            updatedConfig,
            stream,
            listOf(
                InputRecord(
                    randomizedNamespace,
                    "test_stream",
                    """{"foo": "bar"}""",
                    emittedAtMs = 1000L,
                    checkpointId = checkpointKeyForMedium()?.checkpointId
                )
            )
        )
        val expectedFirstRecord =
            OutputRecord(
                extractedAt = 1000L,
                generationId = 42,
                data =
                    if (preserveUndeclaredFields) {
                        mapOf("foo" to "bar")
                    } else {
                        emptyMap()
                    },
                airbyteMeta = OutputRecord.Meta(syncId = 42),
            )
        dumpAndDiffRecords(
            parsedConfig,
            listOf(expectedFirstRecord),
            stream,
            primaryKey = listOf(),
            cursor = null,
        )
        // Run a second sync to catch bugs in schema change detection.
        runSync(
            updatedConfig,
            stream,
            listOf(
                InputRecord(
                    randomizedNamespace,
                    "test_stream",
                    """{}""",
                    emittedAtMs = 2000L,
                    checkpointId = checkpointKeyForMedium()?.checkpointId
                )
            )
        )
        dumpAndDiffRecords(
            parsedConfig,
            listOf(
                expectedFirstRecord,
                OutputRecord(
                    extractedAt = 2000L,
                    generationId = 42,
                    data = emptyMap(),
                    airbyteMeta = OutputRecord.Meta(syncId = 42),
                ),
            ),
            stream,
            primaryKey = listOf(),
            cursor = null,
        )
    }

    @Test
    open fun testNoData() {
        assumeTrue(verifyDataWriting)
        val stream =
            DestinationStream(
                DestinationStream.Descriptor(randomizedNamespace, "test_stream"),
                Append,
                ObjectType(linkedMapOf("id" to intType)),
                generationId = 0,
                minimumGenerationId = 0,
                syncId = 42,
            )
        assertDoesNotThrow { runSync(updatedConfig, stream, messages = emptyList()) }
        dumpAndDiffRecords(
            parsedConfig,
            canonicalExpectedRecords = emptyList(),
            stream,
            primaryKey = listOf(listOf("id")),
            cursor = null,
        )
    }

    @Test
    open fun testTruncateRefreshNoData() {
        assumeTrue(verifyDataWriting)
        fun makeStream(generationId: Long, minimumGenerationId: Long, syncId: Long) =
            DestinationStream(
                DestinationStream.Descriptor(randomizedNamespace, "test_stream"),
                Append,
                ObjectType(linkedMapOf("id" to intType, "name" to stringType)),
                generationId,
                minimumGenerationId,
                syncId,
            )
        runSync(
            updatedConfig,
            makeStream(generationId = 12, minimumGenerationId = 0, syncId = 42),
            listOf(
                InputRecord(
                    randomizedNamespace,
                    "test_stream",
                    """{"id": 42, "name": "first_value"}""",
                    emittedAtMs = 1234L,
                    checkpointId = checkpointKeyForMedium()?.checkpointId
                )
            )
        )
        val finalStream = makeStream(generationId = 13, minimumGenerationId = 13, syncId = 43)
        runSync(updatedConfig, finalStream, emptyList())
        dumpAndDiffRecords(
            parsedConfig,
            emptyList(),
            finalStream,
            primaryKey = listOf(listOf("id")),
            cursor = null,
        )
    }

    @Test
    open fun testClear() {
        assumeTrue(verifyDataWriting)
        val stream =
            DestinationStream(
                DestinationStream.Descriptor(randomizedNamespace, "test_stream"),
                Append,
                ObjectType(linkedMapOf("id" to intType)),
                generationId = 1,
                minimumGenerationId = 1,
                syncId = 42,
            )
        assertDoesNotThrow {
            runSync(
                updatedConfig,
                stream,
                messages = listOf(InputGlobalCheckpoint(null, checkpointKeyForMedium()))
            )
        }
    }

    private fun schematizedObject(
        fullObject: LinkedHashMap<String, Any?>,
        coercedObject: LinkedHashMap<String, Any?> = fullObject
    ): AirbyteValue =
        schematizedObject(ObjectValue.from(fullObject), ObjectValue.from(coercedObject))

    private fun schematizedObject(
        fullObject: ObjectValue,
        coercedObject: ObjectValue = fullObject
    ): AirbyteValue {
        return when (schematizedObjectBehavior) {
            SchematizedNestedValueBehavior.PASS_THROUGH -> fullObject
            SchematizedNestedValueBehavior.STRONGLY_TYPE -> coercedObject
            SchematizedNestedValueBehavior.STRINGIFY -> StringValue(fullObject.serializeToString())
        }
    }

    private fun timetz(originalValue: String, parsedValue: Any?): Any? =
        when (allTypesBehavior) {
            is StronglyTyped ->
                expect(originalValue, parsedValue, allTypesBehavior.timeWithTimezoneBehavior)
            Untyped -> expect(originalValue, parsedValue, SimpleValueBehavior.PASS_THROUGH)
        }
    private fun timetzChange(change: Change?) =
        when (allTypesBehavior) {
            is StronglyTyped -> expectChange(change, allTypesBehavior.timeWithTimezoneBehavior)
            Untyped -> expectChange(change, SimpleValueBehavior.PASS_THROUGH)
        }

    private fun expect(
        originalValue: String,
        parsedValue: Any?,
        behavior: SimpleValueBehavior
    ): Any? {
        val passthroughValue = originalValue.deserializeToNode().toAirbyteValue()
        return when (behavior) {
            SimpleValueBehavior.PASS_THROUGH -> passthroughValue
            SimpleValueBehavior.VALIDATE_AND_PASS_THROUGH -> {
                if (parsedValue != null) {
                    passthroughValue
                } else {
                    null
                }
            }
            SimpleValueBehavior.STRONGLY_TYPE -> parsedValue
        }
    }
    private fun expectChange(change: Change?, behavior: SimpleValueBehavior) =
        when (behavior) {
            SimpleValueBehavior.PASS_THROUGH -> null
            SimpleValueBehavior.VALIDATE_AND_PASS_THROUGH,
            SimpleValueBehavior.STRONGLY_TYPE -> change
        }

    companion object {
        val intType = FieldType(IntegerType, nullable = true)
        val numberType = FieldType(NumberType, nullable = true)
        val stringType = FieldType(StringType, nullable = true)
        val unknownType =
            FieldType(
                UnknownType(Jsons.readTree("""{"type": "potato"}""")),
                nullable = true,
            )
        private val timestamptzType = FieldType(TimestampTypeWithTimezone, nullable = true)
    }

    private fun checkpointKeyForMedium(): CheckpointKey? {
        return when (dataChannelMedium) {
            DataChannelMedium.STDIO -> null
            DataChannelMedium.SOCKETS -> CheckpointKey(CheckpointIndex(1), CheckpointId("1"))
        }
    }
}<|MERGE_RESOLUTION|>--- conflicted
+++ resolved
@@ -1864,8 +1864,6 @@
                 makeRecord(
                     """{"id1": ${idValue.serializeToString()}, "id2": 201, "updated_at": "2000-01-02T00:01:00Z", "_ab_cdc_deleted_at": "1970-01-01T00:00:00Z"}""",
                     extractedAt = 2000,
-<<<<<<< HEAD
-=======
                     generationId = 42,
                     data =
                         mapOf(
@@ -1932,7 +1930,6 @@
                 makeRecord(
                     """{"id1": "9cf974de-52cf-4194-9f3d-7efa76ba4d84", "id2": 200, "updated_at": "2000-01-01T00:00:00Z", "name": "Alice1", "_ab_cdc_deleted_at": null}""",
                     extractedAt = 1000,
->>>>>>> 6d8fb2a0
                 ),
                 // insert + delete Charlie within a single sync.
                 makeRecord(
