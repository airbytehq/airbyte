/*
 * Copyright (c) 2024 Airbyte, Inc., all rights reserved.
 */

package io.airbyte.cdk.load.test.util.destination_process

import edu.umd.cs.findbugs.annotations.SuppressFBWarnings
import io.airbyte.cdk.command.ConfigurationSpecification
<<<<<<< HEAD
import io.airbyte.cdk.command.FeatureFlag
=======
import io.airbyte.cdk.load.test.util.IntegrationTest
>>>>>>> cbcb669c
import io.airbyte.protocol.models.v0.AirbyteMessage
import io.airbyte.protocol.models.v0.ConfiguredAirbyteCatalog

const val DOCKERIZED_TEST_ENV = "DOCKERIZED_INTEGRATION_TEST"

/**
 * Represents a destination process, whether running in-JVM via micronaut, or as a separate Docker
 * container. The general lifecycle is:
 * 1. `val dest = DestinationProcessFactory.createDestinationProcess(...)`
 * 2. `launch { dest.run() }`
 * 3. [sendMessage] as many times as you want
 * 4. [readMessages] as needed (e.g. to check that state messages are emitted during the sync)
 * 5. [shutdown] once you have no more messages to send to the destination
 */
interface DestinationProcess {
    /**
     * Run the destination process. Callers who want to interact with the destination should
     * `launch` this method.
     */
    suspend fun run()

    fun sendMessage(message: AirbyteMessage)

    /** Return all messages the destination emitted since the last call to [readMessages]. */
    fun readMessages(): List<AirbyteMessage>

    /**
     * Wait for the destination to terminate, then return all messages it emitted since the last
     * call to [readMessages].
     */
    suspend fun shutdown()
}

<<<<<<< HEAD
interface DestinationProcessFactory {
    fun createDestinationProcess(
=======
enum class TestDeploymentMode {
    CLOUD,
    OSS
}

@SuppressFBWarnings("NP_NONNULL_RETURN_VIOLATION", "good old lateinit")
abstract class DestinationProcessFactory {
    /**
     * Ideally we'd take this in the constructor, but that's annoying because of how junit injects
     * TestInfo, and how Micronaut injects everything else. Instead, we'll rely on [IntegrationTest]
     * to set this in a BeforeEach function.
     */
    lateinit var testName: String

    abstract fun createDestinationProcess(
>>>>>>> cbcb669c
        command: String,
        config: ConfigurationSpecification? = null,
        catalog: ConfiguredAirbyteCatalog? = null,
        vararg featureFlags: FeatureFlag,
    ): DestinationProcess
}<|MERGE_RESOLUTION|>--- conflicted
+++ resolved
@@ -6,11 +6,8 @@
 
 import edu.umd.cs.findbugs.annotations.SuppressFBWarnings
 import io.airbyte.cdk.command.ConfigurationSpecification
-<<<<<<< HEAD
 import io.airbyte.cdk.command.FeatureFlag
-=======
 import io.airbyte.cdk.load.test.util.IntegrationTest
->>>>>>> cbcb669c
 import io.airbyte.protocol.models.v0.AirbyteMessage
 import io.airbyte.protocol.models.v0.ConfiguredAirbyteCatalog
 
@@ -44,15 +41,6 @@
     suspend fun shutdown()
 }
 
-<<<<<<< HEAD
-interface DestinationProcessFactory {
-    fun createDestinationProcess(
-=======
-enum class TestDeploymentMode {
-    CLOUD,
-    OSS
-}
-
 @SuppressFBWarnings("NP_NONNULL_RETURN_VIOLATION", "good old lateinit")
 abstract class DestinationProcessFactory {
     /**
@@ -63,7 +51,6 @@
     lateinit var testName: String
 
     abstract fun createDestinationProcess(
->>>>>>> cbcb669c
         command: String,
         config: ConfigurationSpecification? = null,
         catalog: ConfiguredAirbyteCatalog? = null,
