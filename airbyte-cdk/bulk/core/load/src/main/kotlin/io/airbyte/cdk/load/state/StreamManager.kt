--- conflicted
+++ resolved
@@ -264,11 +264,7 @@
     fun areRecordsPersistedForCheckpoint(checkpointId: CheckpointId): Boolean {
         val readCount =
             recordsReadPerCheckpoint[checkpointId]
-<<<<<<< HEAD
-                ?: CheckpointValue(records = 0, serializedBytes = 0)
-=======
                 ?: throw IllegalStateException("No read count for checkpoint $checkpointId.")
->>>>>>> 5df88a71
 
         val persistedCount = countByStateForCheckpoint(checkpointId, BatchState.PERSISTED)
         val completedCount = countByStateForCheckpoint(checkpointId, BatchState.COMPLETE)
