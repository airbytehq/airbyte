/* Copyright (c) 2024 Airbyte, Inc., all rights reserved. */
package io.airbyte.cdk

import io.airbyte.cdk.command.ConnectorCommandLinePropertySource
import io.airbyte.cdk.command.FeatureFlag
import io.airbyte.cdk.command.MetadataYamlPropertySource
import io.micronaut.configuration.picocli.MicronautFactory
import io.micronaut.context.ApplicationContext
import io.micronaut.context.RuntimeBeanDefinition
import io.micronaut.context.env.CommandLinePropertySource
import io.micronaut.context.env.Environment
import io.micronaut.core.cli.CommandLine as MicronautCommandLine
import java.nio.file.Path
import kotlin.system.exitProcess
import picocli.CommandLine
import picocli.CommandLine.Model.ArgGroupSpec
import picocli.CommandLine.Model.OptionSpec
import picocli.CommandLine.Model.UsageMessageSpec

/** Source connector entry point. */
class AirbyteSourceRunner(
    /** CLI args. */
    args: Array<out String>,
    /** Environment variables. */
    systemEnv: Map<String, String> = System.getenv(),
    /** Micronaut bean definition overrides, used only for tests. */
    vararg testBeanDefinitions: RuntimeBeanDefinition<*>,
) : AirbyteConnectorRunner("source", args, systemEnv, testBeanDefinitions) {
    companion object {
        @JvmStatic
        fun run(vararg args: String) {
            AirbyteSourceRunner(args).run<AirbyteConnectorRunnable>()
        }
    }
}

/** Destination connector entry point. */
class AirbyteDestinationRunner(
    /** CLI args. */
    args: Array<out String>,
    /** Environment variables. */
    systemEnv: Map<String, String> = System.getenv(),
    /** Micronaut bean definition overrides, used only for tests. */
    vararg testBeanDefinitions: RuntimeBeanDefinition<*>,
) : AirbyteConnectorRunner("destination", args, systemEnv, testBeanDefinitions) {
    companion object {
        @JvmStatic
        fun run(vararg args: String) {
            AirbyteDestinationRunner(args).run<AirbyteConnectorRunnable>()
        }
    }
}

/**
 * Replacement for the Micronaut CLI application runner that configures the CLI components and adds
 * the custom property source used to turn the arguments into configuration properties.
 */
sealed class AirbyteConnectorRunner(
    val connectorType: String,
    val args: Array<out String>,
    systemEnv: Map<String, String>,
    val testBeanDefinitions: Array<out RuntimeBeanDefinition<*>>,
) {
<<<<<<< HEAD

    val envs: Array<String> =
        arrayOf(Environment.CLI, connectorType) +
            FeatureFlag.active(systemEnv).map { it.micronautEnvironmentName }
=======
    // Micronaut's TEST env detection relies on inspecting the stacktrace and checking for
    // any junit calls. This doesn't work if we launch the connector from a different thread, e.g.
    // `Dispatchers.IO`. Force the test env if needed. (Some tests launch the connector from the IO
    // context to avoid blocking themselves.)
    private val isTest = testBeanDefinitions.isNotEmpty()
    val envs: Array<String> =
        arrayOf(Environment.CLI, connectorType) +
            if (isTest) {
                arrayOf(Environment.TEST)
            } else {
                emptyArray()
            }
>>>>>>> 871db554

    inline fun <reified R : Runnable> run() {
        val picocliCommandLineFactory = PicocliCommandLineFactory(this)
        val micronautCommandLine: MicronautCommandLine = MicronautCommandLine.parse(*args)
        val airbytePropertySource =
            ConnectorCommandLinePropertySource(
                micronautCommandLine,
                picocliCommandLineFactory.commands.options().map { it.longestName() },
            )
        val commandLinePropertySource = CommandLinePropertySource(micronautCommandLine)
        val ctx: ApplicationContext =
            ApplicationContext.builder(R::class.java, *envs)
                .propertySources(
                    *listOfNotNull(
                            airbytePropertySource,
                            commandLinePropertySource,
                            MetadataYamlPropertySource(),
                        )
                        .toTypedArray(),
                )
                .beanDefinitions(*testBeanDefinitions)
                .start()
        // We can't rely on the isTest value from our constructor,
        // because that won't autodetect junit in our stacktrace.
        // So instead we ask micronaut (which will include if we explicitly added
        // the TEST env).
        val isTest: Boolean = ctx.environment.activeNames.contains(Environment.TEST)
        val picocliFactory: CommandLine.IFactory = MicronautFactory(ctx)
        val picocliCommandLine: CommandLine =
            picocliCommandLineFactory.build<AirbyteConnectorRunnable>(picocliFactory)
        val exitCode: Int = picocliCommandLine.execute(*args)
        if (!isTest) {
            // Required by the platform, otherwise syncs may hang.
            exitProcess(exitCode)
        } else if (exitCode != 0) {
            // Otherwise, propagate failure to test callers.
            throw ConnectorUncleanExitException(exitCode)
        }
    }
}

/** Encapsulates all picocli logic. Defines the grammar for the CLI. */
class PicocliCommandLineFactory(
    val runner: AirbyteConnectorRunner,
) {
    inline fun <reified R : Runnable> build(factory: CommandLine.IFactory): CommandLine {
        val commandSpec: CommandLine.Model.CommandSpec =
            CommandLine.Model.CommandSpec.wrapWithoutInspection(R::class.java, factory)
                .name("airbyte-${runner.connectorType}-connector")
                .usageMessage(usageMessageSpec)
                .mixinStandardHelpOptions(true)
                .addArgGroup(commands)
                .addOption(config)
                .addOption(catalog)
                .addOption(state)
        return CommandLine(commandSpec, factory)
    }

    val usageMessageSpec: UsageMessageSpec =
        UsageMessageSpec()
            .header(
                "@|magenta     ___    _      __          __       |@",
                "@|magenta    /   |  (_)____/ /_  __  __/ /____   |@",
                "@|magenta   / /| | / / ___/ __ \\/ / / / __/ _   |@",
                "@|magenta  / ___ |/ / /  / /_/ / /_/ / /_/  __/  |@",
                "@|magenta /_/  |_/_/_/  /_.___/\\__, /\\__/\\___/|@",
                "@|magenta                    /____/              |@",
            )
            .description("Executes an Airbyte ${runner.connectorType} connector.")

    fun command(
        name: String,
        description: String,
    ): OptionSpec = OptionSpec.builder("--$name").description(description).arity("0").build()

    val spec: OptionSpec = command("spec", "outputs the json configuration specification")
    val check: OptionSpec = command("check", "checks the config can be used to connect")
    val discover: OptionSpec =
        command("discover", "outputs a catalog describing the source's catalog")
    val read: OptionSpec = command("read", "reads the source and outputs messages to STDOUT")
    val write: OptionSpec = command("write", "writes messages from STDIN to the integration")

    val commands: ArgGroupSpec =
        ArgGroupSpec.builder()
            .multiplicity("1")
            .exclusive(true)
            .addArg(spec)
            .addArg(check)
            .apply {
                when (runner) {
                    is AirbyteSourceRunner -> addArg(discover).addArg(read)
                    is AirbyteDestinationRunner -> addArg(write)
                }
            }
            .build()

    fun fileOption(
        name: String,
        vararg description: String,
    ): OptionSpec =
        OptionSpec.builder("--$name")
            .description(*description)
            .type(Path::class.java)
            .arity("1")
            .build()

    val config: OptionSpec =
        fileOption(
            "config",
            "path to the json configuration file",
            "Required by the following commands: check, discover, read, write",
        )
    val catalog: OptionSpec =
        fileOption(
            "catalog",
            "input path for the catalog",
            "Required by the following commands: read, write",
        )
    val state: OptionSpec =
        fileOption(
            "state",
            "path to the json-encoded state file",
            "Required by the following commands: read",
        )
}<|MERGE_RESOLUTION|>--- conflicted
+++ resolved
@@ -61,25 +61,16 @@
     systemEnv: Map<String, String>,
     val testBeanDefinitions: Array<out RuntimeBeanDefinition<*>>,
 ) {
-<<<<<<< HEAD
-
     val envs: Array<String> =
         arrayOf(Environment.CLI, connectorType) +
-            FeatureFlag.active(systemEnv).map { it.micronautEnvironmentName }
-=======
-    // Micronaut's TEST env detection relies on inspecting the stacktrace and checking for
-    // any junit calls. This doesn't work if we launch the connector from a different thread, e.g.
-    // `Dispatchers.IO`. Force the test env if needed. (Some tests launch the connector from the IO
-    // context to avoid blocking themselves.)
-    private val isTest = testBeanDefinitions.isNotEmpty()
-    val envs: Array<String> =
-        arrayOf(Environment.CLI, connectorType) +
-            if (isTest) {
-                arrayOf(Environment.TEST)
-            } else {
-                emptyArray()
-            }
->>>>>>> 871db554
+            // Set feature flag environments
+            FeatureFlag.active(systemEnv).map { it.micronautEnvironmentName } +
+            // Micronaut's TEST env detection relies on inspecting the stacktrace and checking for
+            // any junit calls. This doesn't work if we launch the connector from a different
+            // thread, e.g. `Dispatchers.IO`. Force the test env if needed. (Some tests launch the
+            // connector from the IO context to avoid blocking themselves.)
+            listOfNotNull(Environment.TEST.takeIf { testBeanDefinitions.isNotEmpty() })
+
 
     inline fun <reified R : Runnable> run() {
         val picocliCommandLineFactory = PicocliCommandLineFactory(this)
@@ -114,8 +105,10 @@
         if (!isTest) {
             // Required by the platform, otherwise syncs may hang.
             exitProcess(exitCode)
-        } else if (exitCode != 0) {
-            // Otherwise, propagate failure to test callers.
+        }
+        // At this point, we're in a test.
+        if (exitCode != 0) {
+            // Propagate failure to test callers.
             throw ConnectorUncleanExitException(exitCode)
         }
     }
