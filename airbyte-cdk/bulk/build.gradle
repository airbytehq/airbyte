--- conflicted
+++ resolved
@@ -1,9 +1,5 @@
 allprojects {
-<<<<<<< HEAD
-    version = "0.1.3"
-=======
-    version = "0.1.4"
->>>>>>> 88968630
+    version = "0.1.5"
     apply plugin: 'java-library'
     apply plugin: 'maven-publish'
 
