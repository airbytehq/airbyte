--- conflicted
+++ resolved
@@ -6,11 +6,7 @@
 import org.w3c.dom.Document
 
 allprojects {
-<<<<<<< HEAD
-    version = "0.1.31"
-=======
-    version = "0.1.32"
->>>>>>> 82a67355
+    version = "0.1.33"
     apply plugin: 'java-library'
     apply plugin: 'maven-publish'
 
