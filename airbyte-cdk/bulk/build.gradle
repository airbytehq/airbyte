import javax.xml.parsers.DocumentBuilder
import javax.xml.parsers.DocumentBuilderFactory
import javax.xml.xpath.XPath
import javax.xml.xpath.XPathConstants
import javax.xml.xpath.XPathFactory
import org.w3c.dom.Document

allprojects {
<<<<<<< HEAD
    version = "0.1.9"
=======
    version = "0.1.11"
>>>>>>> 903a3921
    apply plugin: 'java-library'
    apply plugin: 'maven-publish'

    group 'io.airbyte.bulk-cdk'

    // Disable spotbugs on test code, which gets annoying really quickly for @MicronautTest classes.
    spotbugsTest {
        enabled = false
    }

    dependencies {
        api platform('org.jetbrains.kotlin:kotlin-bom:2.0.10')
        api platform('org.jetbrains.kotlinx:kotlinx-coroutines-bom:1.8.1')
        api platform('com.fasterxml.jackson:jackson-bom:2.17.2')
        api platform('io.micronaut:micronaut-core-bom:4.6.1')
        api platform('org.junit:junit-bom:5.10.2')
        api platform('org.slf4j:slf4j-bom:2.0.13')
        api platform('org.apache.logging.log4j:log4j-bom:2.21.1')
        api platform('org.testcontainers:testcontainers-bom:1.20.1')

        api 'org.jetbrains.kotlin:kotlin-stdlib'
        api 'com.google.dagger:dagger:2.51.1'
        ksp 'com.google.dagger:dagger-compiler:2.52'

        annotationProcessor platform('io.micronaut:micronaut-core-bom:4.6.1')
        annotationProcessor 'info.picocli:picocli-codegen:4.7.6'
        annotationProcessor 'io.micronaut:micronaut-inject-kotlin'

        ksp platform('io.micronaut:micronaut-core-bom:4.6.1')
        ksp 'io.micronaut:micronaut-inject-kotlin'
        kspTest platform('io.micronaut:micronaut-core-bom:4.6.1')
        kspTest 'io.micronaut:micronaut-inject-kotlin'

        testImplementation("io.mockk:mockk:1.13.13")
    }

    publishing {
        publications {
            cdk(MavenPublication) {
                from components.java
            }
        }
        // This repository is only defined and used in the context of publishing artifacts
        // It's different from the 'airbyte-public-jars' defined in settings.gradle
        // only in its omission of the 'public' directory.
        // Any artifacts publish here will be available in the 'airbyte-public-jars' repo.
        repositories {
            maven {
                name 'airbyte-repo'
                url 'https://airbyte.mycloudrepo.io/repositories/airbyte-public-jars/'
                credentials {
                    username System.getenv('CLOUDREPO_USER')
                    password System.getenv('CLOUDREPO_PASSWORD')
                }
            }
        }
    }
}

tasks.register('checkBuildNumber') {
    description = "Check that the version doesn't exist"

    doLast {
        var repoUrl = "https://airbyte.mycloudrepo.io/public/repositories/airbyte-public-jars"
        var groupIdUrl = "${repoUrl}/io/airbyte/bulk-cdk"
        var artifactUrl = "${groupIdUrl}/bulk"
        var metadataXmlUrl = "${artifactUrl}/maven-metadata.xml"

        var connection = metadataXmlUrl.toURL().openConnection() as HttpURLConnection
        try {
            connection.setRequestMethod("GET")
            connection.setDoInput(true)
            var responseCode = connection.getResponseCode()
            if (responseCode != 200) {
                throw new GradleException("Unexpected HTTP response code ${responseCode} from ${metadataXmlUrl} : expected 200.")
            }
            InputStream responseContent = connection.inputStream
            DocumentBuilderFactory factory = DocumentBuilderFactory.newInstance()
            DocumentBuilder builder = factory.newDocumentBuilder()
            Document doc = builder.parse(responseContent); // Replace with your XML file path

            doc.getDocumentElement().normalize()

            XPath xpath = XPathFactory.newInstance().newXPath()

            String expression = "/metadata/versioning/latest"

            String latestVersion = (String) xpath.compile(expression).evaluate(doc, XPathConstants.STRING)
            if (version.toString() == latestVersion) {
                throw new GradleException("Version already exist")
            }
        } finally {
            connection.disconnect()
        }
    }
}

tasks.register('bulkCdkBuild').configure {
    dependsOn allprojects.collect {it.tasks.named('build')}
}
tasks.register('bulkCdkPublish').configure {
    dependsOn allprojects.collect {it.tasks.named('publish')}
}<|MERGE_RESOLUTION|>--- conflicted
+++ resolved
@@ -6,11 +6,7 @@
 import org.w3c.dom.Document
 
 allprojects {
-<<<<<<< HEAD
-    version = "0.1.9"
-=======
     version = "0.1.11"
->>>>>>> 903a3921
     apply plugin: 'java-library'
     apply plugin: 'maven-publish'
 
