--- conflicted
+++ resolved
@@ -354,11 +354,8 @@
         ],
         test_read_limit_reached=False,
         inferred_schema=None,
-<<<<<<< HEAD
         inferred_datetime_formats=None,
-=======
         latest_config_update={}
->>>>>>> 87f2e4eb
     )
 
     expected_airbyte_message = AirbyteMessage(
@@ -372,11 +369,8 @@
                 ],
                 "test_read_limit_reached": False,
                 "inferred_schema": None,
-<<<<<<< HEAD
                 "inferred_datetime_formats": None,
-=======
                 "latest_config_update": {}
->>>>>>> 87f2e4eb
             },
             emitted_at=1,
         ),
@@ -418,11 +412,8 @@
                                           slice_descriptor=None, state=None)],
                                       test_read_limit_reached=False,
                                       inferred_schema=None,
-<<<<<<< HEAD
-                                      inferred_datetime_formats={})
-=======
+                                      inferred_datetime_formats={},
                                       latest_config_update={})
->>>>>>> 87f2e4eb
 
     expected_message = AirbyteMessage(
         type=MessageType.RECORD,
