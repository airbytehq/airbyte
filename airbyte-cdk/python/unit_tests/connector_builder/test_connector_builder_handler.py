#
# Copyright (c) 2023 Airbyte, Inc., all rights reserved.
#

import copy
import dataclasses
import json
import logging
from unittest import mock
from unittest.mock import patch

import pytest
import requests
from airbyte_cdk import connector_builder
from airbyte_cdk.connector_builder.connector_builder_handler import (
    DEFAULT_MAXIMUM_NUMBER_OF_PAGES_PER_SLICE,
    DEFAULT_MAXIMUM_NUMBER_OF_SLICES,
    DEFAULT_MAXIMUM_RECORDS,
    TestReadLimits,
    create_source,
    get_limits,
    list_streams,
    resolve_manifest,
)
from airbyte_cdk.connector_builder.main import handle_connector_builder_request, handle_request, read_stream
from airbyte_cdk.connector_builder.models import LogMessage, StreamRead, StreamReadPages, StreamReadSlices
from airbyte_cdk.models import (
    AirbyteLogMessage,
    AirbyteMessage,
    AirbyteRecordMessage,
    AirbyteStream,
    ConfiguredAirbyteCatalog,
    ConfiguredAirbyteStream,
    ConnectorSpecification,
    DestinationSyncMode,
    Level,
    SyncMode,
)
from airbyte_cdk.models import Type
from airbyte_cdk.models import Type as MessageType
from airbyte_cdk.sources.declarative.declarative_stream import DeclarativeStream
from airbyte_cdk.sources.declarative.manifest_declarative_source import ManifestDeclarativeSource
from airbyte_cdk.sources.declarative.retrievers import SimpleRetrieverTestReadDecorator
from airbyte_cdk.sources.streams.core import Stream
from airbyte_cdk.sources.streams.http import HttpStream
from unit_tests.connector_builder.utils import create_configured_catalog

_stream_name = "stream_with_custom_requester"
_stream_primary_key = "id"
_stream_url_base = "https://api.sendgrid.com"
_stream_options = {"name": _stream_name, "primary_key": _stream_primary_key, "url_base": _stream_url_base}
_page_size = 2

MANIFEST = {
    "version": "0.30.3",
    "definitions": {
        "retriever": {
            "paginator": {
                "type": "DefaultPaginator",
                "page_size": _page_size,
                "page_size_option": {"inject_into": "request_parameter", "field_name": "page_size"},
                "page_token_option": {"inject_into": "path", "type": "RequestPath"},
                "pagination_strategy": {"type": "CursorPagination", "cursor_value": "{{ response._metadata.next }}", "page_size": _page_size},
            },
            "partition_router": {
                "type": "ListPartitionRouter",
                "values": ["0", "1", "2", "3", "4", "5", "6", "7"],
                "cursor_field": "item_id"
            },
            ""
            "requester": {
                "path": "/v3/marketing/lists",
                "authenticator": {"type": "BearerAuthenticator", "api_token": "{{ config.apikey }}"},
                "request_parameters": {"a_param": "10"},
            },
            "record_selector": {"extractor": {"field_path": ["result"]}},
        },
    },
    "streams": [
        {
            "type": "DeclarativeStream",
            "$parameters": _stream_options,
            "retriever": "#/definitions/retriever",
        },
    ],
    "check": {"type": "CheckStream", "stream_names": ["lists"]},
    "spec": {
        "connection_specification": {
            "$schema": "http://json-schema.org/draft-07/schema#",
            "type": "object",
            "required": [],
            "properties": {},
            "additionalProperties": True
        },
        "type": "Spec"
    }
}

RESOLVE_MANIFEST_CONFIG = {
    "__injected_declarative_manifest": MANIFEST,
    "__command": "resolve_manifest",
}

TEST_READ_CONFIG = {
    "__injected_declarative_manifest": MANIFEST,
    "__command": "test_read",
    "__test_read_config": {"max_pages_per_slice": 2, "max_slices": 5, "max_records": 10},
}

DUMMY_CATALOG = {
    "streams": [
        {
            "stream": {
                "name": "dummy_stream",
                "json_schema": {"$schema": "http://json-schema.org/draft-07/schema#", "type": "object", "properties": {}},
                "supported_sync_modes": ["full_refresh"],
                "source_defined_cursor": False,
            },
            "sync_mode": "full_refresh",
            "destination_sync_mode": "overwrite",
        }
    ]
}

CONFIGURED_CATALOG = {
    "streams": [
        {
            "stream": {
                "name": _stream_name,
                "json_schema": {"$schema": "http://json-schema.org/draft-07/schema#", "type": "object", "properties": {}},
                "supported_sync_modes": ["full_refresh"],
                "source_defined_cursor": False,
            },
            "sync_mode": "full_refresh",
            "destination_sync_mode": "overwrite",
        }
    ]
}


@pytest.fixture
def valid_resolve_manifest_config_file(tmp_path):
    config_file = tmp_path / "config.json"
    config_file.write_text(json.dumps(RESOLVE_MANIFEST_CONFIG))
    return config_file


@pytest.fixture
def valid_read_config_file(tmp_path):
    config_file = tmp_path / "config.json"
    config_file.write_text(json.dumps(TEST_READ_CONFIG))
    return config_file


@pytest.fixture
def dummy_catalog(tmp_path):
    config_file = tmp_path / "catalog.json"
    config_file.write_text(json.dumps(DUMMY_CATALOG))
    return config_file


@pytest.fixture
def configured_catalog(tmp_path):
    config_file = tmp_path / "catalog.json"
    config_file.write_text(json.dumps(CONFIGURED_CATALOG))
    return config_file


@pytest.fixture
def invalid_config_file(tmp_path):
    invalid_config = copy.deepcopy(RESOLVE_MANIFEST_CONFIG)
    invalid_config["__command"] = "bad_command"
    config_file = tmp_path / "config.json"
    config_file.write_text(json.dumps(invalid_config))
    return config_file


def test_handle_resolve_manifest(valid_resolve_manifest_config_file, dummy_catalog):
    with mock.patch.object(connector_builder.main, "handle_connector_builder_request") as patch:
        handle_request(["read", "--config", str(valid_resolve_manifest_config_file), "--catalog", str(dummy_catalog)])
        assert patch.call_count == 1


def test_handle_test_read(valid_read_config_file, configured_catalog):
    with mock.patch.object(connector_builder.main, "handle_connector_builder_request") as patch:
        handle_request(["read", "--config", str(valid_read_config_file), "--catalog", str(configured_catalog)])
        assert patch.call_count == 1


def test_resolve_manifest(valid_resolve_manifest_config_file):
    config = copy.deepcopy(RESOLVE_MANIFEST_CONFIG)
    command = "resolve_manifest"
    config["__command"] = command
    source = ManifestDeclarativeSource(MANIFEST)
    limits = TestReadLimits()
    resolved_manifest = handle_connector_builder_request(source, command, config, create_configured_catalog("dummy_stream"), limits)

    expected_resolved_manifest = {
        "type": "DeclarativeSource",
        "version": "0.30.3",
        "definitions": {
            "retriever": {
                "paginator": {
                    "type": "DefaultPaginator",
                    "page_size": _page_size,
                    "page_size_option": {"inject_into": "request_parameter", "field_name": "page_size"},
                    "page_token_option": {"inject_into": "path", "type": "RequestPath"},
                    "pagination_strategy": {"type": "CursorPagination", "cursor_value": "{{ response._metadata.next }}", "page_size": _page_size},
                },
                "partition_router": {
                    "type": "ListPartitionRouter",
                    "values": ["0", "1", "2", "3", "4", "5", "6", "7"],
                    "cursor_field": "item_id",
                },
                "requester": {
                    "path": "/v3/marketing/lists",
                    "authenticator": {"type": "BearerAuthenticator", "api_token": "{{ config.apikey }}"},
                    "request_parameters": {"a_param": "10"},
                },
                "record_selector": {"extractor": {"field_path": ["result"]}},
            },
        },
        "streams": [
            {
                "type": "DeclarativeStream",
                "retriever": {
                    "type": "SimpleRetriever",
                    "paginator": {
                        "type": "DefaultPaginator",
                        "page_size": _page_size,
                        "page_size_option": {
                            "type": "RequestOption",
                            "inject_into": "request_parameter",
                            "field_name": "page_size",
                            "name": _stream_name,
                            "primary_key": _stream_primary_key,
                            "url_base": _stream_url_base,
                            "$parameters": _stream_options,
                        },
                        "page_token_option": {
                            "type": "RequestPath",
                            "inject_into": "path",
                            "name": _stream_name,
                            "primary_key": _stream_primary_key,
                            "url_base": _stream_url_base,
                            "$parameters": _stream_options,
                        },
                        "pagination_strategy": {
                            "type": "CursorPagination",
                            "cursor_value": "{{ response._metadata.next }}",
                            "name": _stream_name,
                            "primary_key": _stream_primary_key,
                            "url_base": _stream_url_base,
                            "$parameters": _stream_options,
                            "page_size": _page_size,
                        },
                        "name": _stream_name,
                        "primary_key": _stream_primary_key,
                        "url_base": _stream_url_base,
                        "$parameters": _stream_options,
                    },
                    "requester": {
                        "type": "HttpRequester",
                        "path": "/v3/marketing/lists",
                        "authenticator": {
                            "type": "BearerAuthenticator",
                            "api_token": "{{ config.apikey }}",
                            "name": _stream_name,
                            "primary_key": _stream_primary_key,
                            "url_base": _stream_url_base,
                            "$parameters": _stream_options,
                        },
                        "request_parameters": {"a_param": "10"},
                        "name": _stream_name,
                        "primary_key": _stream_primary_key,
                        "url_base": _stream_url_base,
                        "$parameters": _stream_options,
                    },
                    "partition_router": {
                        "type": "ListPartitionRouter",
                        "values": ["0", "1", "2", "3", "4", "5", "6", "7"],
                        "cursor_field": "item_id",
                        "name": _stream_name,
                        "primary_key": _stream_primary_key,
                        "url_base": _stream_url_base,
                        "$parameters": _stream_options,
                    },
                    "record_selector": {
                        "type": "RecordSelector",
                        "extractor": {
                            "type": "DpathExtractor",
                            "field_path": ["result"],
                            "name": _stream_name,
                            "primary_key": _stream_primary_key,
                            "url_base": _stream_url_base,
                            "$parameters": _stream_options,
                        },
                        "name": _stream_name,
                        "primary_key": _stream_primary_key,
                        "url_base": _stream_url_base,
                        "$parameters": _stream_options,
                    },
                    "name": _stream_name,
                    "primary_key": _stream_primary_key,
                    "url_base": _stream_url_base,
                    "$parameters": _stream_options,
                },
                "name": _stream_name,
                "primary_key": _stream_primary_key,
                "url_base": _stream_url_base,
                "$parameters": _stream_options,
            },
        ],
        "check": {"type": "CheckStream", "stream_names": ["lists"]},
        "spec": {
            "connection_specification": {
                "$schema": "http://json-schema.org/draft-07/schema#",
                "type": "object",
                "required": [],
                "properties": {},
                "additionalProperties": True
            },
            "type": "Spec"
        }
    }
    assert resolved_manifest.record.data["manifest"] == expected_resolved_manifest
    assert resolved_manifest.record.stream == "resolve_manifest"


def test_resolve_manifest_error_returns_error_response():
    class MockManifestDeclarativeSource:
        @property
        def resolved_manifest(self):
            raise ValueError

    source = MockManifestDeclarativeSource()
    response = resolve_manifest(source)
    assert "Error resolving manifest" in response.trace.error.message


def test_read():
    config = TEST_READ_CONFIG
    source = ManifestDeclarativeSource(MANIFEST)

    real_record = AirbyteRecordMessage(data={"id": "1234", "key": "value"}, emitted_at=1, stream=_stream_name)
    stream_read = StreamRead(
        logs=[{"message": "here be a log message"}],
        slices=[
            StreamReadSlices(
                pages=[StreamReadPages(records=[real_record], request=None, response=None)],
                slice_descriptor=None,
                state=None,
            )
        ],
        test_read_limit_reached=False,
        inferred_schema=None,
        inferred_datetime_formats=None,
        latest_config_update={}
    )

    expected_airbyte_message = AirbyteMessage(
        type=MessageType.RECORD,
        record=AirbyteRecordMessage(
            stream=_stream_name,
            data={
                "logs": [{"message": "here be a log message"}],
                "slices": [
                    {"pages": [{"records": [real_record], "request": None, "response": None}], "slice_descriptor": None, "state": None}
                ],
                "test_read_limit_reached": False,
                "inferred_schema": None,
                "inferred_datetime_formats": None,
                "latest_config_update": {}
            },
            emitted_at=1,
        ),
    )
    limits = TestReadLimits()
    with patch("airbyte_cdk.connector_builder.message_grouper.MessageGrouper.get_message_groups", return_value=stream_read):
        output_record = handle_connector_builder_request(
            source, "test_read", config, ConfiguredAirbyteCatalog.parse_obj(CONFIGURED_CATALOG), limits
        )
        output_record.record.emitted_at = 1
        assert output_record == expected_airbyte_message


@patch("traceback.TracebackException.from_exception")
def test_read_returns_error_response(mock_from_exception):
    class MockManifestDeclarativeSource:
        def read(self, logger, config, catalog, state):
            raise ValueError("error_message")

        def spec(self, logger: logging.Logger) -> ConnectorSpecification:
            connector_specification = mock.Mock()
            connector_specification.connectionSpecification = {}
            return connector_specification

        @property
        def check_config_against_spec(self):
            return False

    stack_trace = "a stack trace"
    mock_from_exception.return_value = stack_trace

    source = MockManifestDeclarativeSource()
    limits = TestReadLimits()
    response = read_stream(source, TEST_READ_CONFIG, ConfiguredAirbyteCatalog.parse_obj(CONFIGURED_CATALOG), limits)

    expected_stream_read = StreamRead(logs=[LogMessage("error_message - a stack trace", "ERROR")],
                                      slices=[StreamReadSlices(
                                          pages=[StreamReadPages(records=[], request=None, response=None)],
                                          slice_descriptor=None, state=None)],
                                      test_read_limit_reached=False,
                                      inferred_schema=None,
<<<<<<< HEAD
                                      latest_config_update=None)
=======
                                      inferred_datetime_formats={},
                                      latest_config_update={})
>>>>>>> ca41f235

    expected_message = AirbyteMessage(
        type=MessageType.RECORD,
        record=AirbyteRecordMessage(stream=_stream_name, data=dataclasses.asdict(expected_stream_read), emitted_at=1),
    )
    response.record.emitted_at = 1
    assert response == expected_message


@pytest.mark.parametrize(
    "command",
    [
        pytest.param("check", id="test_check_command_error"),
        pytest.param("spec", id="test_spec_command_error"),
        pytest.param("discover", id="test_discover_command_error"),
        pytest.param(None, id="test_command_is_none_error"),
        pytest.param("", id="test_command_is_empty_error"),
    ],
)
def test_invalid_protocol_command(command, valid_resolve_manifest_config_file):
    config = copy.deepcopy(RESOLVE_MANIFEST_CONFIG)
    config["__command"] = "list_streams"
    with pytest.raises(SystemExit):
        handle_request([command, "--config", str(valid_resolve_manifest_config_file), "--catalog", ""])


def test_missing_command(valid_resolve_manifest_config_file):
    with pytest.raises(SystemExit):
        handle_request(["--config", str(valid_resolve_manifest_config_file), "--catalog", ""])


def test_missing_catalog(valid_resolve_manifest_config_file):
    with pytest.raises(SystemExit):
        handle_request(["read", "--config", str(valid_resolve_manifest_config_file)])


def test_missing_config(valid_resolve_manifest_config_file):
    with pytest.raises(SystemExit):
        handle_request(["read", "--catalog", str(valid_resolve_manifest_config_file)])


def test_invalid_config_command(invalid_config_file, dummy_catalog):
    with pytest.raises(ValueError):
        handle_request(["read", "--config", str(invalid_config_file), "--catalog", str(dummy_catalog)])


@pytest.fixture
def manifest_declarative_source():
    return mock.Mock(spec=ManifestDeclarativeSource, autospec=True)


def test_list_streams(manifest_declarative_source):
    manifest_declarative_source.streams.return_value = [
        create_mock_declarative_stream(create_mock_http_stream("a name", "https://a-url-base.com", "a-path")),
        create_mock_declarative_stream(create_mock_http_stream("another name", "https://another-url-base.com", "another-path")),
    ]

    result = list_streams(manifest_declarative_source, {})

    assert result.type == MessageType.RECORD
    assert result.record.stream == "list_streams"
    assert result.record.data == {
        "streams": [
            {"name": "a name", "url": "https://a-url-base.com/a-path"},
            {"name": "another name", "url": "https://another-url-base.com/another-path"},
        ]
    }


def test_given_stream_is_not_declarative_stream_when_list_streams_then_return_exception_message(manifest_declarative_source):
    manifest_declarative_source.streams.return_value = [mock.Mock(spec=Stream)]

    error_message = list_streams(manifest_declarative_source, {})

    assert error_message.type == MessageType.TRACE
    assert error_message.trace.error.message.startswith("Error listing streams")
    assert "A declarative source should only contain streams of type DeclarativeStream" in error_message.trace.error.internal_message


def test_given_declarative_stream_retriever_is_not_http_when_list_streams_then_return_exception_message(manifest_declarative_source):
    declarative_stream = mock.Mock(spec=DeclarativeStream)
    # `spec=DeclarativeStream` is needed for `isinstance` work but `spec` does not expose dataclasses fields, so we create one ourselves
    declarative_stream.retriever = mock.Mock()
    manifest_declarative_source.streams.return_value = [declarative_stream]

    error_message = list_streams(manifest_declarative_source, {})

    assert error_message.type == MessageType.TRACE
    assert error_message.trace.error.message.startswith("Error listing streams")
    assert "A declarative stream should only have a retriever of type HttpStream" in error_message.trace.error.internal_message


def test_given_unexpected_error_when_list_streams_then_return_exception_message(manifest_declarative_source):
    manifest_declarative_source.streams.side_effect = Exception("unexpected error")

    error_message = list_streams(manifest_declarative_source, {})

    assert error_message.type == MessageType.TRACE
    assert error_message.trace.error.message.startswith("Error listing streams")
    assert "unexpected error" == error_message.trace.error.internal_message


def test_list_streams_integration_test():
    config = copy.deepcopy(RESOLVE_MANIFEST_CONFIG)
    command = "list_streams"
    config["__command"] = command
    source = ManifestDeclarativeSource(MANIFEST)
    limits = TestReadLimits()

    list_streams = handle_connector_builder_request(source, command, config, None, limits)

    assert list_streams.record.data == {
        "streams": [{"name": "stream_with_custom_requester", "url": "https://api.sendgrid.com/v3/marketing/lists"}]
    }


def create_mock_http_stream(name, url_base, path):
    http_stream = mock.Mock(spec=HttpStream, autospec=True)
    http_stream.name = name
    http_stream.url_base = url_base
    http_stream.path.return_value = path
    return http_stream


def create_mock_declarative_stream(http_stream):
    declarative_stream = mock.Mock(spec=DeclarativeStream, autospec=True)
    declarative_stream.retriever = http_stream
    return declarative_stream


@pytest.mark.parametrize(
    "test_name, config, expected_max_records, expected_max_slices, expected_max_pages_per_slice",
    [
        ("test_no_test_read_config", {}, DEFAULT_MAXIMUM_RECORDS, DEFAULT_MAXIMUM_NUMBER_OF_SLICES, DEFAULT_MAXIMUM_NUMBER_OF_PAGES_PER_SLICE),
        ("test_no_values_set", {"__test_read_config": {}}, DEFAULT_MAXIMUM_RECORDS, DEFAULT_MAXIMUM_NUMBER_OF_SLICES, DEFAULT_MAXIMUM_NUMBER_OF_PAGES_PER_SLICE),
        ("test_values_are_set", {"__test_read_config": {"max_slices": 1, "max_pages_per_slice": 2, "max_records": 3}}, 3, 1, 2),
    ],
)
def test_get_limits(test_name, config, expected_max_records, expected_max_slices, expected_max_pages_per_slice):
    limits = get_limits(config)
    assert limits.max_records == expected_max_records
    assert limits.max_pages_per_slice == expected_max_pages_per_slice
    assert limits.max_slices == expected_max_slices


def test_create_source():
    max_records = 3
    max_pages_per_slice = 2
    max_slices = 1
    limits = TestReadLimits(max_records, max_pages_per_slice, max_slices)

    config = {"__injected_declarative_manifest": MANIFEST}

    source = create_source(config, limits)

    assert isinstance(source, ManifestDeclarativeSource)
    assert source._constructor._limit_pages_fetched_per_slice == limits.max_pages_per_slice
    assert source._constructor._limit_slices_fetched == limits.max_slices
    assert source.streams(config={})[0].retriever.max_retries == 0


def request_log_message(request: dict) -> AirbyteMessage:
    return AirbyteMessage(type=Type.LOG, log=AirbyteLogMessage(level=Level.INFO, message=f"request:{json.dumps(request)}"))


def response_log_message(response: dict) -> AirbyteMessage:
    return AirbyteMessage(type=Type.LOG, log=AirbyteLogMessage(level=Level.INFO, message=f"response:{json.dumps(response)}"))


def _create_request():
    url = "https://example.com/api"
    headers = {'Content-Type': 'application/json'}
    return requests.Request('POST', url, headers=headers, json={"key": "value"}).prepare()


def _create_response(body):
    response = requests.Response()
    response.status_code = 200
    response._content = bytes(json.dumps(body), "utf-8")
    response.headers["Content-Type"] = "application/json"
    return response


def _create_page(response_body):
    return _create_request(), _create_response(response_body)


@patch.object(HttpStream, "_fetch_next_page", side_effect=(_create_page({"result": [{"id": 0}, {"id": 1}],"_metadata": {"next": "next"}}), _create_page({"result": [{"id": 2}],"_metadata": {"next": "next"}})) * 10)
def test_read_source(mock_http_stream):
    """
    This test sort of acts as an integration test for the connector builder.

    Each slice has two pages
    The first page has two records
    The second page one record

    The response._metadata.next field in the first page tells the paginator to fetch the next page.
    """
    max_records = 100
    max_pages_per_slice = 2
    max_slices = 3
    limits = TestReadLimits(max_records, max_pages_per_slice, max_slices)

    catalog = ConfiguredAirbyteCatalog(streams=[
        ConfiguredAirbyteStream(stream=AirbyteStream(name=_stream_name, json_schema={}, supported_sync_modes=[SyncMode.full_refresh]), sync_mode=SyncMode.full_refresh, destination_sync_mode=DestinationSyncMode.append)
    ])

    config = {"__injected_declarative_manifest": MANIFEST}

    source = create_source(config, limits)

    output_data = read_stream(source, config, catalog, limits).record.data
    slices = output_data["slices"]

    assert len(slices) == max_slices
    for s in slices:
        pages = s["pages"]
        assert len(pages) == max_pages_per_slice

        first_page, second_page = pages[0], pages[1]
        assert len(first_page["records"]) == _page_size
        assert len(second_page["records"]) == 1

    streams = source.streams(config)
    for s in streams:
        assert isinstance(s.retriever, SimpleRetrieverTestReadDecorator)


@patch.object(HttpStream, "_fetch_next_page", side_effect=(_create_page({"result": [{"id": 0}, {"id": 1}],"_metadata": {"next": "next"}}), _create_page({"result": [{"id": 2}],"_metadata": {"next": "next"}})))
def test_read_source_single_page_single_slice(mock_http_stream):
    max_records = 100
    max_pages_per_slice = 1
    max_slices = 1
    limits = TestReadLimits(max_records, max_pages_per_slice, max_slices)

    catalog = ConfiguredAirbyteCatalog(streams=[
        ConfiguredAirbyteStream(stream=AirbyteStream(name=_stream_name, json_schema={}, supported_sync_modes=[SyncMode.full_refresh]), sync_mode=SyncMode.full_refresh, destination_sync_mode=DestinationSyncMode.append)
    ])

    config = {"__injected_declarative_manifest": MANIFEST}

    source = create_source(config, limits)

    output_data = read_stream(source, config, catalog, limits).record.data
    slices = output_data["slices"]

    assert len(slices) == max_slices
    for s in slices:
        pages = s["pages"]
        assert len(pages) == max_pages_per_slice

        first_page = pages[0]
        assert len(first_page["records"]) == _page_size

    streams = source.streams(config)
    for s in streams:
        assert isinstance(s.retriever, SimpleRetrieverTestReadDecorator)<|MERGE_RESOLUTION|>--- conflicted
+++ resolved
@@ -412,12 +412,8 @@
                                           slice_descriptor=None, state=None)],
                                       test_read_limit_reached=False,
                                       inferred_schema=None,
-<<<<<<< HEAD
+                                      inferred_datetime_formats={},
                                       latest_config_update=None)
-=======
-                                      inferred_datetime_formats={},
-                                      latest_config_update={})
->>>>>>> ca41f235
 
     expected_message = AirbyteMessage(
         type=MessageType.RECORD,
