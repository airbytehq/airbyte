--- conflicted
+++ resolved
@@ -165,10 +165,7 @@
         "check": {"type": "CheckStream", "stream_names": ["lists"]},
     }
     assert resolved_manifest.record.data["manifest"] == expected_resolved_manifest
-<<<<<<< HEAD
-=======
     assert resolved_manifest.record.stream == "resolve_manifest"
->>>>>>> a7911f51
 
 
 def test_resolve_manifest_error_returns_error_response():
