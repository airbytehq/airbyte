--- conflicted
+++ resolved
@@ -8,32 +8,21 @@
 
 
 @pytest.mark.parametrize(
-<<<<<<< HEAD
     "response_body,expected_error_message",
     [
         (b'{"message": "json error message"}', "json error message"),
         (b'[{"message": "list error message"}]', "list error message"),
         (b'[{"message": "list error message 1"}, {"message": "list error message 2"}]', "list error message 1, list error message 2"),
-    ],
-=======
-        "response_body,expected_error_message",
-        [
-            (b'{"message": "json error message"}', "json error message"),
-            (b'[{"message": "list error message"}]', "list error message"),
-            (b'[{"message": "list error message 1"}, {"message": "list error message 2"}]', "list error message 1, list error message 2"),
-            (b'{"error": "messages error message"}', "messages error message"),
-            (b'[{"errors": "list error message 1"}, {"errors": "list error message 2"}]', "list error message 1, list error message 2"),
-            (b'{"failures": "failures error message"}', "failures error message"),
-            (b'{"failure": "failure error message"}', "failure error message"),
-            (b'{"detail": "detail error message"}', "detail error message"),
-            (b'{"err": "err error message"}', "err error message"),
-            (b'{"error_message": "error_message error message"}', "error_message error message"),
-            (b'{"msg": "msg error message"}', "msg error message"),
-            (b'{"reason": "reason error message"}', "reason error message"),
-            (b'{"status_message": "status_message error message"}', "status_message error message"),
-        ]
-
->>>>>>> 89f2db47
+        (b'{"error": "messages error message"}', "messages error message"),
+        (b'[{"errors": "list error message 1"}, {"errors": "list error message 2"}]', "list error message 1, list error message 2"),
+        (b'{"failures": "failures error message"}', "failures error message"),
+        (b'{"failure": "failure error message"}', "failure error message"),
+        (b'{"detail": "detail error message"}', "detail error message"),
+        (b'{"err": "err error message"}', "err error message"),
+        (b'{"error_message": "error_message error message"}', "error_message error message"),
+        (b'{"msg": "msg error message"}', "msg error message"),
+        (b'{"reason": "reason error message"}', "reason error message"),
+        (b'{"status_message": "status_message error message"}', "status_message error message"),],
 )
 def test_given_error_message_in_response_body_parse_response_error_message_returns_error_message(response_body, expected_error_message):
     response = requests.Response()
