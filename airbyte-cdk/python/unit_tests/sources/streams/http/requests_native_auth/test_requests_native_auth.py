--- conflicted
+++ resolved
@@ -163,13 +163,12 @@
 
         assert ("access_token", 1000) == token
 
-<<<<<<< HEAD
         # Test with expires_in as str
         mocker.patch.object(resp, "json", return_value={"access_token": "access_token", "expires_in": "2000"})
         token = oauth.refresh_access_token()
 
         assert ("access_token", 2000) == token
-=======
+
     @pytest.mark.parametrize("error_code", (429, 500, 502, 504))
     def test_refresh_access_token_retry(self, error_code, requests_mock):
         oauth = Oauth2Authenticator(
@@ -187,7 +186,6 @@
         token, expires_in = oauth.refresh_access_token()
         assert (token, expires_in) == ("token", 10)
         assert requests_mock.call_count == 3
->>>>>>> 33ca7f34
 
     def test_auth_call_method(self, mocker):
         oauth = Oauth2Authenticator(
