#
# Copyright (c) 2023 Airbyte, Inc., all rights reserved.
#


import json
import logging
from http import HTTPStatus
from typing import Any, Callable, Iterable, List, Mapping, MutableMapping, Optional
from unittest.mock import ANY, MagicMock, patch

import pytest
import requests
from airbyte_cdk.models import AirbyteLogMessage, AirbyteMessage, Level, SyncMode, Type
from airbyte_cdk.sources.streams import CheckpointMixin
from airbyte_cdk.sources.streams.core import StreamData
from airbyte_cdk.sources.streams.http import HttpStream, HttpSubStream
from airbyte_cdk.sources.streams.http.error_handlers import ErrorHandler, HttpStatusErrorHandler
from airbyte_cdk.sources.streams.http.error_handlers.response_models import ResponseAction
from airbyte_cdk.sources.streams.http.exceptions import DefaultBackoffException, RequestBodyException, UserDefinedBackoffException
from airbyte_cdk.sources.streams.http.http_client import MessageRepresentationAirbyteTracedErrors
from airbyte_cdk.sources.streams.http.requests_native_auth import TokenAuthenticator


class StubBasicReadHttpStream(HttpStream):
    url_base = "https://test_base_url.com"
    primary_key = ""

    def __init__(self, deduplicate_query_params: bool = False, **kwargs):
        super().__init__(**kwargs)
        self.resp_counter = 1
        self._deduplicate_query_params = deduplicate_query_params

    def next_page_token(self, response: requests.Response) -> Optional[Mapping[str, Any]]:
        return None

    def path(self, **kwargs) -> str:
        return ""

    def parse_response(self, response: requests.Response, **kwargs) -> Iterable[Mapping]:
        stubResp = {"data": self.resp_counter}
        self.resp_counter += 1
        yield stubResp

    def must_deduplicate_query_params(self) -> bool:
        return self._deduplicate_query_params


def test_default_authenticator():
    stream = StubBasicReadHttpStream()
    assert stream._http_client._session.auth is None


def test_requests_native_token_authenticator():
    stream = StubBasicReadHttpStream(authenticator=TokenAuthenticator("test-token"))
    assert isinstance(stream._http_client._session.auth, TokenAuthenticator)


def test_request_kwargs_used(mocker, requests_mock):
    stream = StubBasicReadHttpStream()
    request_kwargs = {"cert": None, "proxies": "google.com"}
    mocker.patch.object(stream, "request_kwargs", return_value=request_kwargs)
    send_mock = mocker.patch.object(stream._http_client._session, "send", wraps=stream._http_client._session.send)
    requests_mock.register_uri("GET", stream.url_base)

    list(stream.read_records(sync_mode=SyncMode.full_refresh))

    stream._http_client._session.send.assert_any_call(ANY, **request_kwargs)
    assert send_mock.call_count == 1


def test_stub_basic_read_http_stream_read_records(mocker):
    stream = StubBasicReadHttpStream()
    blank_response = {}  # Send a blank response is fine as we ignore the response in `parse_response anyway.
    mocker.patch.object(stream._http_client, "send_request", return_value=(None, blank_response))

    records = list(stream.read_records(SyncMode.full_refresh))

    assert [{"data": 1}] == records


class StubNextPageTokenHttpStream(StubBasicReadHttpStream):
    current_page = 0

    def __init__(self, pages: int = 5):
        super().__init__()
        self._pages = pages

    def next_page_token(self, response: requests.Response) -> Optional[Mapping[str, Any]]:
        while self.current_page < self._pages:
            page_token = {"page": self.current_page}
            self.current_page += 1
            return page_token
        return None


def test_next_page_token_is_input_to_other_methods(mocker):
    """Validates that the return value from next_page_token is passed into other methods that need it like request_params, headers, body, etc.."""
    pages = 5
    stream = StubNextPageTokenHttpStream(pages=pages)
    blank_response = {}  # Send a blank response is fine as we ignore the response in `parse_response anyway.
    mocker.patch.object(stream._http_client, "send_request", return_value=(None, blank_response))

    methods = ["request_params", "request_headers", "request_body_json"]
    for method in methods:
        # Wrap all methods we're interested in testing with mocked objects so we can later spy on their input args and verify they were what we expect
        mocker.patch.object(stream, method, wraps=getattr(stream, method))

    records = list(stream.read_records(SyncMode.full_refresh))

    # Since we have 5 pages, we expect 5 tokens which are {"page":1}, {"page":2}, etc...
    expected_next_page_tokens = [{"page": i} for i in range(pages)]
    for method in methods:
        # First assert that they were called with no next_page_token. This is the first call in the pagination loop.
        getattr(stream, method).assert_any_call(next_page_token=None, stream_slice=None, stream_state={})
        for token in expected_next_page_tokens:
            # Then verify that each method
            getattr(stream, method).assert_any_call(next_page_token=token, stream_slice=None, stream_state={})

    expected = [{"data": 1}, {"data": 2}, {"data": 3}, {"data": 4}, {"data": 5}, {"data": 6}]

    assert records == expected


class StubBadUrlHttpStream(StubBasicReadHttpStream):
    url_base = "bad_url"


def test_stub_bad_url_http_stream_read_records(mocker):
    stream = StubBadUrlHttpStream()

    with pytest.raises(requests.exceptions.RequestException):
        list(stream.read_records(SyncMode.full_refresh))


class StubCustomBackoffHttpStream(StubBasicReadHttpStream):
    def backoff_time(self, response: requests.Response) -> Optional[float]:
        return 0.5


def test_stub_custom_backoff_http_stream(mocker):
    mocker.patch("time.sleep", lambda x: None)
    stream = StubCustomBackoffHttpStream()
    req = requests.Response()
    req.status_code = 429

    send_mock = mocker.patch.object(requests.Session, "send", return_value=req)

    with pytest.raises(UserDefinedBackoffException):
        list(stream.read_records(SyncMode.full_refresh))
    assert send_mock.call_count == stream.max_retries + 1

    # TODO(davin): Figure out how to assert calls.


@pytest.mark.parametrize("retries", [-20, -1, 0, 1, 2, 10])
def test_stub_custom_backoff_http_stream_retries(mocker, retries):
    mocker.patch("time.sleep", lambda x: None)

    class StubCustomBackoffHttpStreamRetries(StubCustomBackoffHttpStream):
        @property
        def max_retries(self):
            return retries

        def get_error_handler(self) -> Optional[ErrorHandler]:
            return HttpStatusErrorHandler(logging.Logger, max_retries=retries)

    stream = StubCustomBackoffHttpStreamRetries()
    req = requests.Response()
    req.status_code = HTTPStatus.TOO_MANY_REQUESTS
    send_mock = mocker.patch.object(requests.Session, "send", return_value=req)

    with pytest.raises(UserDefinedBackoffException, match="Too many requests") as excinfo:
        list(stream.read_records(SyncMode.full_refresh))
    assert isinstance(excinfo.value.request, requests.PreparedRequest)
    assert isinstance(excinfo.value.response, requests.Response)
    if retries <= 0:
        assert send_mock.call_count == 1
    else:
        assert send_mock.call_count == stream.max_retries + 1


def test_stub_custom_backoff_http_stream_endless_retries(mocker):
    mocker.patch("time.sleep", lambda x: None)

    class StubCustomBackoffHttpStreamRetries(StubCustomBackoffHttpStream):
        def get_error_handler(self) -> Optional[ErrorHandler]:
            return HttpStatusErrorHandler(logging.Logger, max_retries=99999)

    infinite_number = 20

    stream = StubCustomBackoffHttpStreamRetries()
    req = requests.Response()
    req.status_code = HTTPStatus.TOO_MANY_REQUESTS
    send_mock = mocker.patch.object(requests.Session, "send", side_effect=[req] * infinite_number)

    # Expecting mock object to raise a RuntimeError when the end of side_effect list parameter reached.
    with pytest.raises(RuntimeError):
        list(stream.read_records(SyncMode.full_refresh))
    assert send_mock.call_count == infinite_number + 1


@pytest.mark.parametrize("http_code", [400, 401, 403])
def test_4xx_error_codes_http_stream(mocker, http_code):
    stream = StubCustomBackoffHttpStream()
    req = requests.Response()
    req.status_code = http_code
    mocker.patch.object(requests.Session, "send", return_value=req)

    with pytest.raises(MessageRepresentationAirbyteTracedErrors):
        list(stream.read_records(SyncMode.full_refresh))


class AutoFailFalseHttpStream(StubBasicReadHttpStream):
    raise_on_http_errors = False
    max_retries = 3

    def get_error_handler(self) -> Optional[ErrorHandler]:
        return HttpStatusErrorHandler(logging.getLogger(), max_retries=3)


def test_raise_on_http_errors_off_429(mocker):
    mocker.patch("time.sleep", lambda x: None)
    stream = AutoFailFalseHttpStream()
    req = requests.Response()
    req.status_code = 429

    mocker.patch.object(requests.Session, "send", return_value=req)
    with pytest.raises(DefaultBackoffException, match="Too many requests"):
        list(stream.read_records(SyncMode.full_refresh))


@pytest.mark.parametrize("status_code", [500, 501, 503, 504])
def test_raise_on_http_errors_off_5xx(mocker, status_code):
    mocker.patch("time.sleep", lambda x: None)
    stream = AutoFailFalseHttpStream()
    req = requests.Response()
    req.status_code = status_code

    send_mock = mocker.patch.object(requests.Session, "send", return_value=req)
    with pytest.raises(DefaultBackoffException):
        list(stream.read_records(SyncMode.full_refresh))
    assert send_mock.call_count == stream.max_retries + 1


@pytest.mark.parametrize("status_code", [400, 401, 402, 403, 416])
def test_raise_on_http_errors_off_non_retryable_4xx(mocker, status_code):
    stream = AutoFailFalseHttpStream()
    req = requests.PreparedRequest()
    res = requests.Response()
    res.status_code = status_code

    mocker.patch.object(requests.Session, "send", return_value=res)
    response = stream._http_client._session.send(req)
    assert response.status_code == status_code


@pytest.mark.parametrize(
    "error",
    (
        requests.exceptions.ConnectTimeout,
        requests.exceptions.ConnectionError,
        requests.exceptions.ChunkedEncodingError,
        requests.exceptions.ReadTimeout,
    ),
)
def test_raise_on_http_errors(mocker, error):
    mocker.patch("time.sleep", lambda x: None)
    stream = AutoFailFalseHttpStream()
    send_mock = mocker.patch.object(requests.Session, "send", side_effect=error())

    with pytest.raises(DefaultBackoffException):
        list(stream.read_records(SyncMode.full_refresh))
    assert send_mock.call_count == stream.max_retries + 1


class PostHttpStream(StubBasicReadHttpStream):
    http_method = "POST"

    def parse_response(self, response: requests.Response, **kwargs) -> Iterable[Mapping]:
        """Returns response data as is"""
        yield response.json()


class TestRequestBody:
    """Suite of different tests for request bodies"""

    json_body = {"key": "value"}
    data_body = "key:value"
    form_body = {"key1": "value1", "key2": 1234}
    urlencoded_form_body = "key1=value1&key2=1234"

    def request2response(self, request, context):
        return json.dumps({"body": request.text, "content_type": request.headers.get("Content-Type")})

    def test_json_body(self, mocker, requests_mock):

        stream = PostHttpStream()
        mocker.patch.object(stream, "request_body_json", return_value=self.json_body)

        requests_mock.register_uri("POST", stream.url_base, text=self.request2response)
        response = list(stream.read_records(sync_mode=SyncMode.full_refresh))[0]

        assert response["content_type"] == "application/json"
        assert json.loads(response["body"]) == self.json_body

    def test_text_body(self, mocker, requests_mock):

        stream = PostHttpStream()
        mocker.patch.object(stream, "request_body_data", return_value=self.data_body)

        requests_mock.register_uri("POST", stream.url_base, text=self.request2response)
        response = list(stream.read_records(sync_mode=SyncMode.full_refresh))[0]

        assert response["content_type"] is None
        assert response["body"] == self.data_body

    def test_form_body(self, mocker, requests_mock):

        stream = PostHttpStream()
        mocker.patch.object(stream, "request_body_data", return_value=self.form_body)

        requests_mock.register_uri("POST", stream.url_base, text=self.request2response)
        response = list(stream.read_records(sync_mode=SyncMode.full_refresh))[0]

        assert response["content_type"] == "application/x-www-form-urlencoded"
        assert response["body"] == self.urlencoded_form_body

    def test_text_json_body(self, mocker, requests_mock):
        """checks a exception if both functions were overridden"""
        stream = PostHttpStream()
        mocker.patch.object(stream, "request_body_data", return_value=self.data_body)
        mocker.patch.object(stream, "request_body_json", return_value=self.json_body)
        requests_mock.register_uri("POST", stream.url_base, text=self.request2response)
        with pytest.raises(RequestBodyException):
            list(stream.read_records(sync_mode=SyncMode.full_refresh))

    def test_body_for_all_methods(self, mocker, requests_mock):
        """Stream must send a body for GET/POST/PATCH/PUT methods only"""
        stream = PostHttpStream()
        methods = {
            "POST": True,
            "PUT": True,
            "PATCH": True,
            "GET": True,
            "DELETE": False,
            "OPTIONS": False,
        }
        for method, with_body in methods.items():
            stream.http_method = method
            mocker.patch.object(stream, "request_body_data", return_value=self.data_body)
            requests_mock.register_uri(method, stream.url_base, text=self.request2response)
            response = list(stream.read_records(sync_mode=SyncMode.full_refresh))[0]
            if with_body:
                assert response["body"] == self.data_body
            else:
                assert response["body"] is None


class CacheHttpStream(StubBasicReadHttpStream):
    use_cache = True


class CacheHttpSubStream(HttpSubStream):
    url_base = "https://example.com"
    primary_key = ""

    def __init__(self, parent):
        super().__init__(parent=parent)

    def parse_response(self, response: requests.Response, **kwargs) -> Iterable[Mapping]:
        return []

    def next_page_token(self, response: requests.Response) -> Optional[Mapping[str, Any]]:
        return None

    def path(self, **kwargs) -> str:
        return ""


def test_caching_filename():
    stream = CacheHttpStream()
    assert stream.cache_filename == f"{stream.name}.sqlite"


def test_caching_sessions_are_different():
    stream_1 = CacheHttpStream()
    stream_2 = CacheHttpStream()

    assert stream_1._http_client._session != stream_2._http_client._session
    assert stream_1.cache_filename == stream_2.cache_filename


# def test_cached_streams_wortk_when_request_path_is_not_set(mocker, requests_mock):
# This test verifies that HttpStreams with a cached session work even if the path is not set
# For instance, when running in a unit test
# stream = CacheHttpStream()
# with mocker.patch.object(stream._session, "send", wraps=stream._session.send):
#     requests_mock.register_uri("GET", stream.url_base)
#     records = list(stream.read_records(sync_mode=SyncMode.full_refresh))
#     assert records == [{"data": 1}]
# ""


def test_parent_attribute_exist():
    parent_stream = CacheHttpStream()
    child_stream = CacheHttpSubStream(parent=parent_stream)

    assert child_stream.parent == parent_stream


def test_that_response_was_cached(mocker, requests_mock):
    requests_mock.register_uri("GET", "https://google.com/", text="text")
    stream = CacheHttpStream()
    stream._http_client.clear_cache()
    mocker.patch.object(stream, "url_base", "https://google.com/")
    records = list(stream.read_records(sync_mode=SyncMode.full_refresh))

    assert requests_mock.called

    requests_mock.reset_mock()
    new_records = list(stream.read_records(sync_mode=SyncMode.full_refresh))

    assert len(records) == len(new_records)
    assert not requests_mock.called


class CacheHttpStreamWithSlices(CacheHttpStream):
    paths = ["", "search"]

    def path(self, stream_slice: Mapping[str, Any] = None, **kwargs) -> str:
        return f'{stream_slice["path"]}' if stream_slice else ""

    def stream_slices(self, **kwargs) -> Iterable[Optional[Mapping[str, Any]]]:
        for path in self.paths:
            yield {"path": path}

    def parse_response(self, response: requests.Response, **kwargs) -> Iterable[Mapping]:
        yield {"value": len(response.text)}


@patch("airbyte_cdk.sources.streams.core.logging", MagicMock())
def test_using_cache(mocker, requests_mock):
    requests_mock.register_uri("GET", "https://google.com/", text="text")
    requests_mock.register_uri("GET", "https://google.com/search", text="text")

    parent_stream = CacheHttpStreamWithSlices()
    mocker.patch.object(parent_stream, "url_base", "https://google.com/")
    parent_stream._http_client._session.cache.clear()

    assert requests_mock.call_count == 0
    assert len(parent_stream._http_client._session.cache.responses) == 0

    for _slice in parent_stream.stream_slices():
        list(parent_stream.read_records(sync_mode=SyncMode.full_refresh, stream_slice=_slice))

    assert requests_mock.call_count == 2
    assert len(parent_stream._http_client._session.cache.responses) == 2

    child_stream = CacheHttpSubStream(parent=parent_stream)

    for _slice in child_stream.stream_slices(sync_mode=SyncMode.full_refresh):
        pass

    assert requests_mock.call_count == 2
    assert len(parent_stream._http_client._session.cache.responses) == 2
    assert parent_stream._http_client._session.cache.contains(url="https://google.com/")
    assert parent_stream._http_client._session.cache.contains(url="https://google.com/search")


class AutoFailTrueHttpStream(StubBasicReadHttpStream):
    raise_on_http_errors = True

    def should_retry(self, *args, **kwargs):
        return True


@pytest.mark.parametrize(
    "response_status_code,should_retry, raise_on_http_errors, expected_response_action",
    [
        (300, True, True, ResponseAction.RETRY),
        (200, False, True, ResponseAction.SUCCESS),
        (503, False,True, ResponseAction.FAIL),
        (503,False,False, ResponseAction.IGNORE)
    ]
)
def test_http_stream_adapter_http_status_error_handler_should_retry_false_raise_on_http_errors(mocker,
                                                                                               response_status_code: int,
                                                                                               should_retry: bool,
                                                                                               raise_on_http_errors: bool,
                                                                                               expected_response_action: ResponseAction):
    stream = AutoFailTrueHttpStream()
    mocker.patch.object(stream, "should_retry", return_value=should_retry)
    mocker.patch.object(stream, "raise_on_http_errors", raise_on_http_errors)
    res = requests.Response()
    res.status_code = response_status_code
    error_handler = stream.get_error_handler()
    error_resolution = error_handler.interpret_response(res)
    assert error_resolution.response_action == expected_response_action


@pytest.mark.parametrize("status_code", range(400, 600))
def test_send_raise_on_http_errors_logs(mocker, status_code):
    mocker.patch("time.sleep", lambda x: None)
    stream = AutoFailTrueHttpStream()
    res = requests.Response()
    res.status_code = status_code
    mocker.patch.object(requests.Session, "send", return_value=res)
    mocker.patch.object(stream._http_client, "_logger")
    with pytest.raises(requests.exceptions.HTTPError):
        response = stream._http_client.send_request("GET", "https://g", {})
        stream._http_client.logger.error.assert_called_with(response.text)
        assert response.status_code == status_code


@pytest.mark.parametrize(
    "api_response, expected_message",
    [
        ({"error": "something broke"}, "something broke"),
        ({"error": {"message": "something broke"}}, "something broke"),
        ({"error": "err-001", "message": "something broke"}, "something broke"),
        ({"failure": {"message": "something broke"}}, "something broke"),
        ({"error": {"errors": [{"message": "one"}, {"message": "two"}, {"message": "three"}]}}, "one, two, three"),
        ({"errors": ["one", "two", "three"]}, "one, two, three"),
        ({"messages": ["one", "two", "three"]}, "one, two, three"),
        ({"errors": [{"message": "one"}, {"message": "two"}, {"message": "three"}]}, "one, two, three"),
        ({"error": [{"message": "one"}, {"message": "two"}, {"message": "three"}]}, "one, two, three"),
        ({"errors": [{"error": "one"}, {"error": "two"}, {"error": "three"}]}, "one, two, three"),
        ({"failures": [{"message": "one"}, {"message": "two"}, {"message": "three"}]}, "one, two, three"),
        (["one", "two", "three"], "one, two, three"),
        ([{"error": "one"}, {"error": "two"}, {"error": "three"}], "one, two, three"),
        ({"error": True}, None),
        ({"something_else": "hi"}, None),
        ({}, None),
    ],
)
def test_default_parse_response_error_message(api_response: dict, expected_message: Optional[str]):
    stream = StubBasicReadHttpStream()
    response = MagicMock()
    response.json.return_value = api_response

    message = stream.parse_response_error_message(response)
    assert message == expected_message


def test_default_parse_response_error_message_not_json(requests_mock):
    stream = StubBasicReadHttpStream()
    requests_mock.register_uri("GET", "mock://test.com/not_json", text="this is not json")
    response = requests.get("mock://test.com/not_json")

    message = stream.parse_response_error_message(response)
    assert message is None


def test_default_get_error_display_message_handles_http_error(mocker):
    stream = StubBasicReadHttpStream()
    mocker.patch.object(stream, "parse_response_error_message", return_value="my custom message")

    non_http_err_msg = stream.get_error_display_message(RuntimeError("not me"))
    assert non_http_err_msg is None

    response = requests.Response()
    http_exception = requests.HTTPError(response=response)
    http_err_msg = stream.get_error_display_message(http_exception)
    assert http_err_msg == "my custom message"


@pytest.mark.parametrize(
    "test_name, base_url, path, expected_full_url",
    [
        ("test_no_slashes", "https://airbyte.io", "my_endpoint", "https://airbyte.io/my_endpoint"),
        ("test_trailing_slash_on_base_url", "https://airbyte.io/", "my_endpoint", "https://airbyte.io/my_endpoint"),
        (
            "test_trailing_slash_on_base_url_and_leading_slash_on_path",
            "https://airbyte.io/",
            "/my_endpoint",
            "https://airbyte.io/my_endpoint",
        ),
        ("test_leading_slash_on_path", "https://airbyte.io", "/my_endpoint", "https://airbyte.io/my_endpoint"),
        ("test_trailing_slash_on_path", "https://airbyte.io", "/my_endpoint/", "https://airbyte.io/my_endpoint/"),
        ("test_nested_path_no_leading_slash", "https://airbyte.io", "v1/my_endpoint", "https://airbyte.io/v1/my_endpoint"),
        ("test_nested_path_with_leading_slash", "https://airbyte.io", "/v1/my_endpoint", "https://airbyte.io/v1/my_endpoint"),
    ],
)
def test_join_url(test_name, base_url, path, expected_full_url):
    actual_url = HttpStream._join_url(base_url, path)
    assert actual_url == expected_full_url


@pytest.mark.parametrize(
    "deduplicate_query_params, path, params, expected_url",
    [
        pytest.param(
            True, "v1/endpoint?param1=value1", {}, "https://test_base_url.com/v1/endpoint?param1=value1", id="test_params_only_in_path"
        ),
        pytest.param(
            True, "v1/endpoint", {"param1": "value1"}, "https://test_base_url.com/v1/endpoint?param1=value1", id="test_params_only_in_path"
        ),
        pytest.param(True, "v1/endpoint", None, "https://test_base_url.com/v1/endpoint", id="test_params_is_none_and_no_params_in_path"),
        pytest.param(
            True,
            "v1/endpoint?param1=value1",
            None,
            "https://test_base_url.com/v1/endpoint?param1=value1",
            id="test_params_is_none_and_no_params_in_path",
        ),
        pytest.param(
            True,
            "v1/endpoint?param1=value1",
            {"param2": "value2"},
            "https://test_base_url.com/v1/endpoint?param1=value1&param2=value2",
            id="test_no_duplicate_params",
        ),
        pytest.param(
            True,
            "v1/endpoint?param1=value1",
            {"param1": "value1"},
            "https://test_base_url.com/v1/endpoint?param1=value1",
            id="test_duplicate_params_same_value",
        ),
        pytest.param(
            True,
            "v1/endpoint?param1=1",
            {"param1": 1},
            "https://test_base_url.com/v1/endpoint?param1=1",
            id="test_duplicate_params_same_value_not_string",
        ),
        pytest.param(
            True,
            "v1/endpoint?param1=value1",
            {"param1": "value2"},
            "https://test_base_url.com/v1/endpoint?param1=value1&param1=value2",
            id="test_duplicate_params_different_value",
        ),
        pytest.param(
            False,
            "v1/endpoint?param1=value1",
            {"param1": "value2"},
            "https://test_base_url.com/v1/endpoint?param1=value1&param1=value2",
            id="test_same_params_different_value_no_deduplication",
        ),
        pytest.param(
            False,
            "v1/endpoint?param1=value1",
            {"param1": "value1"},
            "https://test_base_url.com/v1/endpoint?param1=value1&param1=value1",
            id="test_same_params_same_value_no_deduplication",
        ),
    ],
)
def test_duplicate_request_params_are_deduped(deduplicate_query_params, path, params, expected_url):

    stream = StubBasicReadHttpStream(deduplicate_query_params)

    if expected_url is None:
        with pytest.raises(ValueError):
            stream._http_client._create_prepared_request(http_method=stream.http_method, url=stream._join_url(stream.url_base, path), params=params, dedupe_query_params=deduplicate_query_params)
    else:
        prepared_request = stream._http_client._create_prepared_request(http_method=stream.http_method, url=stream._join_url(stream.url_base, path), params=params, dedupe_query_params=deduplicate_query_params)
        assert prepared_request.url == expected_url


def test_connection_pool():
    stream = StubBasicReadHttpStream(authenticator=TokenAuthenticator("test-token"))
<<<<<<< HEAD
    assert stream._session.adapters["https://"]._pool_connections == 20


class StubParentHttpStream(HttpStream, CheckpointMixin):
    primary_key = "primary_key"

    counter = 0

    def __init__(self, records: List[Mapping[str, Any]]):
        super().__init__()
        self._records = records
        self._state: MutableMapping[str, Any] = {}

    @property
    def url_base(self) -> str:
        return "https://airbyte.io/api/v1"

    def path(self, *, stream_state: Optional[Mapping[str, Any]] = None, stream_slice: Optional[Mapping[str, Any]] = None,
             next_page_token: Optional[Mapping[str, Any]] = None) -> str:
        return "/stub"

    def next_page_token(self, response: requests.Response) -> Optional[Mapping[str, Any]]:
        return {"__ab_full_refresh_sync_complete": True}

    def _read_pages(
        self,
        records_generator_fn: Callable[
            [requests.PreparedRequest, requests.Response, Mapping[str, Any], Optional[Mapping[str, Any]]], Iterable[StreamData]
        ],
        stream_slice: Optional[Mapping[str, Any]] = None,
        stream_state: Optional[Mapping[str, Any]] = None,
    ) -> Iterable[StreamData]:
        yield from self._records

        self.state = {"__ab_full_refresh_sync_complete": True}

    def parse_response(
            self,
            response: requests.Response,
            *,
            stream_state: Mapping[str, Any],
            stream_slice: Optional[Mapping[str, Any]] = None,
            next_page_token: Optional[Mapping[str, Any]] = None
    ) -> Iterable[Mapping[str, Any]]:
        return []

    @property
    def state(self) -> MutableMapping[str, Any]:
        return self._state

    @state.setter
    def state(self, value: MutableMapping[str, Any]) -> None:
        self._state = value


class StubParentResumableFullRefreshStream(HttpStream, CheckpointMixin):
    primary_key = "primary_key"

    counter = 0

    def __init__(self, record_pages: List[List[Mapping[str, Any]]]):
        super().__init__()
        self._record_pages = record_pages
        self._state: MutableMapping[str, Any] = {}

    @property
    def url_base(self) -> str:
        return "https://airbyte.io/api/v1"

    def path(self, *, stream_state: Optional[Mapping[str, Any]] = None, stream_slice: Optional[Mapping[str, Any]] = None,
             next_page_token: Optional[Mapping[str, Any]] = None) -> str:
        return "/stub"

    def next_page_token(self, response: requests.Response) -> Optional[Mapping[str, Any]]:
        return {"__ab_full_refresh_sync_complete": True}

    def read_records(
        self,
        sync_mode: SyncMode,
        cursor_field: Optional[List[str]] = None,
        stream_slice: Optional[Mapping[str, Any]] = None,
        stream_state: Optional[Mapping[str, Any]] = None,
    ) -> Iterable[StreamData]:
        page_number = self.state.get("page") or 1
        yield from self._record_pages[page_number - 1]

        if page_number < len(self._record_pages):
            self.state = {"page": page_number + 1}
        else:
            self.state = {"__ab_full_refresh_sync_complete": True}

    def parse_response(
            self,
            response: requests.Response,
            *,
            stream_state: Mapping[str, Any],
            stream_slice: Optional[Mapping[str, Any]] = None,
            next_page_token: Optional[Mapping[str, Any]] = None
    ) -> Iterable[Mapping[str, Any]]:
        return []

    @property
    def state(self) -> MutableMapping[str, Any]:
        return self._state

    @state.setter
    def state(self, value: MutableMapping[str, Any]) -> None:
        self._state = value


class StubHttpSubstream(HttpSubStream):
    primary_key = "primary_key"

    @property
    def url_base(self) -> str:
        return "https://airbyte.io/api/v1"

    def path(self, *, stream_state: Optional[Mapping[str, Any]] = None, stream_slice: Optional[Mapping[str, Any]] = None,
             next_page_token: Optional[Mapping[str, Any]] = None) -> str:
        return "/stub"

    def next_page_token(self, response: requests.Response) -> Optional[Mapping[str, Any]]:
        return None

    def _read_pages(
        self,
        records_generator_fn: Callable[
            [requests.PreparedRequest, requests.Response, Mapping[str, Any], Optional[Mapping[str, Any]]], Iterable[StreamData]
        ],
        stream_slice: Optional[Mapping[str, Any]] = None,
        stream_state: Optional[Mapping[str, Any]] = None,
    ) -> Iterable[StreamData]:
        return [
            {"id": "abc", "parent": stream_slice.get("id")},
            {"id", "def", "parent", stream_slice.get("id")},
        ]

    def parse_response(
            self,
            response: requests.Response,
            *,
            stream_state: Mapping[str, Any],
            stream_slice: Optional[Mapping[str, Any]] = None,
            next_page_token: Optional[Mapping[str, Any]] = None
    ) -> Iterable[Mapping[str, Any]]:
        return []


def test_substream_with_incremental_parent():
    expected_slices = [
        {"parent": {"id": "abc"}},
        {"parent": {"id": "def"}},
    ]

    parent_records = [
        {"id": "abc"},
        {"id": "def"},
    ]

    parent_stream = StubParentHttpStream(records=parent_records)
    substream = StubHttpSubstream(parent=parent_stream)

    actual_slices = [slice for slice in substream.stream_slices(sync_mode=SyncMode.full_refresh)]
    assert actual_slices == expected_slices


def test_substream_with_resumable_full_refresh_parent():
    parent_pages = [
        [
            {"id": "page_1_abc"},
            {"id": "page_1_def"},
        ],
        [
            {"id": "page_2_abc"},
            {"id": "page_2_def"},
        ],
        [
            {"id": "page_3_abc"},
            {"id": "page_3_def"},
        ]
    ]

    expected_slices = [
        {"parent": {"id": "page_1_abc"}},
        {"parent": {"id": "page_1_def"}},
        {"parent": {"id": "page_2_abc"}},
        {"parent": {"id": "page_2_def"}},
        {"parent": {"id": "page_3_abc"}},
        {"parent": {"id": "page_3_def"}},
    ]

    parent_stream = StubParentResumableFullRefreshStream(record_pages=parent_pages)
    substream = StubHttpSubstream(parent=parent_stream)

    actual_slices = [slice for slice in substream.stream_slices(sync_mode=SyncMode.full_refresh)]
    assert actual_slices == expected_slices


def test_substream_skips_non_record_messages():
    expected_slices = [
        {"parent": {"id": "abc"}},
        {"parent": {"id": "def"}},
        {"parent": {"id": "ghi"}},
    ]

    parent_records = [
        {"id": "abc"},
        AirbyteMessage(type=Type.LOG, log=AirbyteLogMessage(level=Level.INFO, message="should_not_be_parent_record")),
        {"id": "def"},
        {"id": "ghi"},
    ]

    parent_stream = StubParentHttpStream(records=parent_records)
    substream = StubHttpSubstream(parent=parent_stream)

    actual_slices = [slice for slice in substream.stream_slices(sync_mode=SyncMode.full_refresh)]
    assert actual_slices == expected_slices
=======
    assert stream._http_client._session.adapters["https://"]._pool_connections == 20
>>>>>>> 1d125599
<|MERGE_RESOLUTION|>--- conflicted
+++ resolved
@@ -662,8 +662,7 @@
 
 def test_connection_pool():
     stream = StubBasicReadHttpStream(authenticator=TokenAuthenticator("test-token"))
-<<<<<<< HEAD
-    assert stream._session.adapters["https://"]._pool_connections == 20
+    assert stream._http_client._session.adapters["https://"]._pool_connections == 20
 
 
 class StubParentHttpStream(HttpStream, CheckpointMixin):
@@ -879,7 +878,4 @@
     substream = StubHttpSubstream(parent=parent_stream)
 
     actual_slices = [slice for slice in substream.stream_slices(sync_mode=SyncMode.full_refresh)]
-    assert actual_slices == expected_slices
-=======
-    assert stream._http_client._session.adapters["https://"]._pool_connections == 20
->>>>>>> 1d125599
+    assert actual_slices == expected_slices