--- conflicted
+++ resolved
@@ -6,23 +6,15 @@
 import json
 import logging
 from http import HTTPStatus
-<<<<<<< HEAD
-from typing import Any, Iterable, List, Mapping, Optional, Union
-=======
-from typing import Any, Callable, Iterable, List, Mapping, MutableMapping, Optional
->>>>>>> e456bca0
+from typing import Any, Callable, Iterable, List, Mapping, MutableMapping, Optional, Union
 from unittest.mock import ANY, MagicMock, patch
 
 import pytest
 import requests
-<<<<<<< HEAD
-from airbyte_cdk.models import SyncMode
-from airbyte_cdk.sources.streams.checkpoint import ResumableFullRefreshCursor
-=======
 from airbyte_cdk.models import AirbyteLogMessage, AirbyteMessage, Level, SyncMode, Type
 from airbyte_cdk.sources.streams import CheckpointMixin
+from airbyte_cdk.sources.streams.checkpoint import ResumableFullRefreshCursor
 from airbyte_cdk.sources.streams.core import StreamData
->>>>>>> e456bca0
 from airbyte_cdk.sources.streams.http import HttpStream, HttpSubStream
 from airbyte_cdk.sources.streams.http.error_handlers import ErrorHandler, HttpStatusErrorHandler
 from airbyte_cdk.sources.streams.http.error_handlers.response_models import ResponseAction
@@ -675,223 +667,6 @@
 
 def test_connection_pool():
     stream = StubBasicReadHttpStream(authenticator=TokenAuthenticator("test-token"))
-<<<<<<< HEAD
-    assert stream._session.adapters["https://"]._pool_connections == 20
-
-
-class StubFullRefreshHttpStream(HttpStream):
-    url_base = "https://test_base_url.com"
-    primary_key = "id"
-
-    def __init__(self, deduplicate_query_params: bool = False, pages: int = 5, **kwargs):
-        super().__init__(**kwargs)
-        self._pages_request_count = 0
-        self._page_counter = 0
-        self.resp_counter = 0
-        self._deduplicate_query_params = deduplicate_query_params
-        self._pages = pages
-
-    def next_page_token(self, response: requests.Response) -> Optional[Mapping[str, Any]]:
-        current_page = self.cursor.get_stream_state().get("page", 1)
-        if current_page < self._pages:
-            current_page += 1
-            page_token = {"page": current_page}
-            return page_token
-        return None
-
-    def path(self, **kwargs) -> str:
-        return ""
-
-    def parse_response(self, response: requests.Response, **kwargs) -> Iterable[Mapping]:
-        self.resp_counter += 1
-        stubResp = {"data": self.resp_counter}
-        yield stubResp
-
-    def must_deduplicate_query_params(self) -> bool:
-        return self._deduplicate_query_params
-
-
-class StubFullRefreshLegacySliceHttpStream(StubFullRefreshHttpStream):
-    def stream_slices(
-        self, *, sync_mode: SyncMode, cursor_field: Optional[List[str]] = None, stream_state: Optional[Mapping[str, Any]] = None
-    ) -> Iterable[Optional[Mapping[str, Any]]]:
-        yield from [{}]
-
-
-def test_resumable_full_refresh_read_from_start(mocker):
-    """
-    Validates the default behavior of a stream that supports resumable full refresh by using read_records() which gets one
-    page per invocation and emits state afterward.
-    parses over
-    """
-    pages = 5
-    stream = StubFullRefreshHttpStream(pages=pages)
-    blank_response = {}  # Send a blank response is fine as we ignore the response in `parse_response anyway.
-    mocker.patch.object(StubFullRefreshHttpStream, "_send_request", return_value=blank_response)
-
-    # Wrap all methods we're interested in testing with mocked objects to spy on their input args and verify they were what we expect
-    mocker.patch.object(stream, "_read_page", wraps=getattr(stream, "_read_page"))
-    methods = ["request_params", "request_headers", "request_body_json"]
-    for method in methods:
-        mocker.patch.object(stream, method, wraps=getattr(stream, method))
-
-    checkpoint_reader = stream._get_checkpoint_reader(
-        cursor_field=[], logger=logging.getLogger("airbyte"), sync_mode=SyncMode.full_refresh, stream_state={}
-    )
-    next_stream_slice = checkpoint_reader.next()
-    records = []
-
-    expected_checkpoints = [{"page": 2}, {"page": 3}, {"page": 4}, {"page": 5}, {"__ab_full_refresh_sync_complete": True}]
-    i = 0
-    while next_stream_slice is not None:
-        next_records = list(stream.read_records(SyncMode.full_refresh, stream_slice=next_stream_slice))
-        records.extend(next_records)
-        checkpoint_reader.observe(stream.state)
-        assert checkpoint_reader.get_checkpoint() == expected_checkpoints[i]
-        next_stream_slice = checkpoint_reader.next()
-        i += 1
-
-    assert getattr(stream, "_read_page").call_count == 5
-
-    # Since we have 5 pages, and we don't pass in the first page, we expect 4 tokens starting at {"page":2}, {"page":3}, etc...
-    expected_next_page_tokens = expected_checkpoints[:4]
-    for method in methods:
-        # First assert that they were called with no next_page_token. This is the first call in the pagination loop.
-        getattr(stream, method).assert_any_call(next_page_token=None, stream_slice={}, stream_state={})
-        for token in expected_next_page_tokens:
-            # Then verify that each method
-            getattr(stream, method).assert_any_call(next_page_token=token, stream_slice=token, stream_state={})
-
-    expected = [{"data": 1}, {"data": 2}, {"data": 3}, {"data": 4}, {"data": 5}]
-
-    assert records == expected
-
-
-def test_resumable_full_refresh_read_from_state(mocker):
-    """
-    Validates the default behavior of a stream that supports resumable full refresh with an incoming state by using
-    read_records() which gets one page per invocation and emits state afterward.
-    parses over
-    """
-    pages = 5
-    stream = StubFullRefreshHttpStream(pages=pages)
-    blank_response = {}  # Send a blank response is fine as we ignore the response in `parse_response anyway.
-    mocker.patch.object(StubFullRefreshHttpStream, "_send_request", return_value=blank_response)
-
-    # Wrap all methods we're interested in testing with mocked objects to spy on their input args and verify they were what we expect
-    mocker.patch.object(stream, "_read_page", wraps=getattr(stream, "_read_page"))
-    methods = ["request_params", "request_headers", "request_body_json"]
-    for method in methods:
-        mocker.patch.object(stream, method, wraps=getattr(stream, method))
-
-    checkpoint_reader = stream._get_checkpoint_reader(
-        cursor_field=[],
-        logger=logging.getLogger("airbyte"),
-        sync_mode=SyncMode.full_refresh,
-        stream_state={"page": 3}
-    )
-    next_stream_slice = checkpoint_reader.next()
-    records = []
-
-    expected_checkpoints = [{"page": 4}, {"page": 5}, {"__ab_full_refresh_sync_complete": True}]
-    i = 0
-    while next_stream_slice is not None:
-        next_records = list(stream.read_records(SyncMode.full_refresh, stream_slice=next_stream_slice))
-        records.extend(next_records)
-        checkpoint_reader.observe(stream.state)
-        assert checkpoint_reader.get_checkpoint() == expected_checkpoints[i]
-        next_stream_slice = checkpoint_reader.next()
-        i += 1
-
-    assert getattr(stream, "_read_page").call_count == 3
-
-    # Since we start at page 3, we expect 3 tokens starting at {"page":3}, {"page":4}, etc...
-    expected_next_page_tokens = [{"page": 3}, {"page": 4}, {"page": 5}]
-    for method in methods:
-        for token in expected_next_page_tokens:
-            # Then verify that each method
-            getattr(stream, method).assert_any_call(next_page_token=token, stream_slice=token, stream_state={})
-
-    expected = [{"data": 1}, {"data": 2}, {"data": 3}]
-
-    assert records == expected
-
-
-def test_resumable_full_refresh_legacy_stream_slice(mocker):
-    """
-    Validates the default behavior of a stream that supports resumable full refresh where incoming stream slices use the
-    legacy Mapping format
-    """
-    pages = 5
-    stream = StubFullRefreshLegacySliceHttpStream(pages=pages)
-    blank_response = {}  # Send a blank response is fine as we ignore the response in `parse_response anyway.
-    mocker.patch.object(StubFullRefreshLegacySliceHttpStream, "_send_request", return_value=blank_response)
-
-    # Wrap all methods we're interested in testing with mocked objects to spy on their input args and verify they were what we expect
-    mocker.patch.object(stream, "_read_page", wraps=getattr(stream, "_read_page"))
-    methods = ["request_params", "request_headers", "request_body_json"]
-    for method in methods:
-        mocker.patch.object(stream, method, wraps=getattr(stream, method))
-
-    checkpoint_reader = stream._get_checkpoint_reader(
-        cursor_field=[],
-        logger=logging.getLogger("airbyte"),
-        sync_mode=SyncMode.full_refresh,
-        stream_state={"page": 2}
-    )
-    next_stream_slice = checkpoint_reader.next()
-    records = []
-
-    expected_checkpoints = [{"page": 3}, {"page": 4}, {"page": 5}, {"__ab_full_refresh_sync_complete": True}]
-    i = 0
-    while next_stream_slice is not None:
-        next_records = list(stream.read_records(SyncMode.full_refresh, stream_slice=next_stream_slice))
-        records.extend(next_records)
-        checkpoint_reader.observe(stream.state)
-        assert checkpoint_reader.get_checkpoint() == expected_checkpoints[i]
-        next_stream_slice = checkpoint_reader.next()
-        i += 1
-
-    assert getattr(stream, "_read_page").call_count == 4
-
-    # Since we start at page 3, we expect 3 tokens starting at {"page":3}, {"page":4}, etc...
-    expected_next_page_tokens = [{"page": 2}, {"page": 3}, {"page": 4}, {"page": 5}]
-    for method in methods:
-        for token in expected_next_page_tokens:
-            # Then verify that each method
-            getattr(stream, method).assert_any_call(next_page_token=token, stream_slice=token, stream_state={})
-
-    expected = [{"data": 1}, {"data": 2}, {"data": 3}, {"data": 4}]
-
-    assert records == expected
-
-
-class StubWithCursorFields(StubBasicReadHttpStream):
-    def __init__(self, has_multiple_slices: bool, set_cursor_field: List[str], deduplicate_query_params: bool = False, **kwargs):
-        self.has_multiple_slices = has_multiple_slices
-        self._cursor_field = set_cursor_field
-        super().__init__()
-
-    @property
-    def cursor_field(self) -> Union[str, List[str]]:
-        return self._cursor_field
-
-
-@pytest.mark.parametrize(
-    "cursor_field, is_substream, expected_cursor",
-    [
-        pytest.param([], False, ResumableFullRefreshCursor(), id="test_stream_supports_resumable_full_refresh_cursor"),
-        pytest.param(["updated_at"], False, None, id="test_incremental_stream_does_not_use_cursor"),
-        pytest.param([], True, None, id="test_substream_does_not_use_cursor"),
-        pytest.param(["updated_at"], True, None, id="test_incremental_substream_does_not_use_cursor"),
-    ]
-)
-def test_get_cursor(cursor_field, is_substream, expected_cursor):
-    stream = StubWithCursorFields(set_cursor_field=cursor_field, has_multiple_slices=is_substream)
-    actual_cursor = stream.get_cursor()
-
-    assert actual_cursor == expected_cursor
-=======
     assert stream._http_client._session.adapters["https://"]._pool_connections == 20
 
 
@@ -1109,4 +884,217 @@
 
     actual_slices = [slice for slice in substream.stream_slices(sync_mode=SyncMode.full_refresh)]
     assert actual_slices == expected_slices
->>>>>>> e456bca0
+
+
+class StubFullRefreshHttpStream(HttpStream):
+    url_base = "https://test_base_url.com"
+    primary_key = "id"
+
+    def __init__(self, deduplicate_query_params: bool = False, pages: int = 5, **kwargs):
+        super().__init__(**kwargs)
+        self._pages_request_count = 0
+        self._page_counter = 0
+        self.resp_counter = 0
+        self._deduplicate_query_params = deduplicate_query_params
+        self._pages = pages
+
+    def next_page_token(self, response: requests.Response) -> Optional[Mapping[str, Any]]:
+        current_page = self.cursor.get_stream_state().get("page", 1)
+        if current_page < self._pages:
+            current_page += 1
+            page_token = {"page": current_page}
+            return page_token
+        return None
+
+    def path(self, **kwargs) -> str:
+        return ""
+
+    def parse_response(self, response: requests.Response, **kwargs) -> Iterable[Mapping]:
+        self.resp_counter += 1
+        stubResp = {"data": self.resp_counter}
+        yield stubResp
+
+    def must_deduplicate_query_params(self) -> bool:
+        return self._deduplicate_query_params
+
+
+class StubFullRefreshLegacySliceHttpStream(StubFullRefreshHttpStream):
+    def stream_slices(
+        self, *, sync_mode: SyncMode, cursor_field: Optional[List[str]] = None, stream_state: Optional[Mapping[str, Any]] = None
+    ) -> Iterable[Optional[Mapping[str, Any]]]:
+        yield from [{}]
+
+
+def test_resumable_full_refresh_read_from_start(mocker):
+    """
+    Validates the default behavior of a stream that supports resumable full refresh by using read_records() which gets one
+    page per invocation and emits state afterward.
+    parses over
+    """
+    pages = 5
+    stream = StubFullRefreshHttpStream(pages=pages)
+    blank_response = {}  # Send a blank response is fine as we ignore the response in `parse_response anyway.
+    mocker.patch.object(StubFullRefreshHttpStream, "_send_request", return_value=blank_response)
+
+    # Wrap all methods we're interested in testing with mocked objects to spy on their input args and verify they were what we expect
+    mocker.patch.object(stream, "_read_page", wraps=getattr(stream, "_read_page"))
+    methods = ["request_params", "request_headers", "request_body_json"]
+    for method in methods:
+        mocker.patch.object(stream, method, wraps=getattr(stream, method))
+
+    checkpoint_reader = stream._get_checkpoint_reader(
+        cursor_field=[], logger=logging.getLogger("airbyte"), sync_mode=SyncMode.full_refresh, stream_state={}
+    )
+    next_stream_slice = checkpoint_reader.next()
+    records = []
+
+    expected_checkpoints = [{"page": 2}, {"page": 3}, {"page": 4}, {"page": 5}, {"__ab_full_refresh_sync_complete": True}]
+    i = 0
+    while next_stream_slice is not None:
+        next_records = list(stream.read_records(SyncMode.full_refresh, stream_slice=next_stream_slice))
+        records.extend(next_records)
+        checkpoint_reader.observe(stream.state)
+        assert checkpoint_reader.get_checkpoint() == expected_checkpoints[i]
+        next_stream_slice = checkpoint_reader.next()
+        i += 1
+
+    assert getattr(stream, "_read_page").call_count == 5
+
+    # Since we have 5 pages, and we don't pass in the first page, we expect 4 tokens starting at {"page":2}, {"page":3}, etc...
+    expected_next_page_tokens = expected_checkpoints[:4]
+    for method in methods:
+        # First assert that they were called with no next_page_token. This is the first call in the pagination loop.
+        getattr(stream, method).assert_any_call(next_page_token=None, stream_slice={}, stream_state={})
+        for token in expected_next_page_tokens:
+            # Then verify that each method
+            getattr(stream, method).assert_any_call(next_page_token=token, stream_slice=token, stream_state={})
+
+    expected = [{"data": 1}, {"data": 2}, {"data": 3}, {"data": 4}, {"data": 5}]
+
+    assert records == expected
+
+
+def test_resumable_full_refresh_read_from_state(mocker):
+    """
+    Validates the default behavior of a stream that supports resumable full refresh with an incoming state by using
+    read_records() which gets one page per invocation and emits state afterward.
+    parses over
+    """
+    pages = 5
+    stream = StubFullRefreshHttpStream(pages=pages)
+    blank_response = {}  # Send a blank response is fine as we ignore the response in `parse_response anyway.
+    mocker.patch.object(StubFullRefreshHttpStream, "_send_request", return_value=blank_response)
+
+    # Wrap all methods we're interested in testing with mocked objects to spy on their input args and verify they were what we expect
+    mocker.patch.object(stream, "_read_page", wraps=getattr(stream, "_read_page"))
+    methods = ["request_params", "request_headers", "request_body_json"]
+    for method in methods:
+        mocker.patch.object(stream, method, wraps=getattr(stream, method))
+
+    checkpoint_reader = stream._get_checkpoint_reader(
+        cursor_field=[],
+        logger=logging.getLogger("airbyte"),
+        sync_mode=SyncMode.full_refresh,
+        stream_state={"page": 3}
+    )
+    next_stream_slice = checkpoint_reader.next()
+    records = []
+
+    expected_checkpoints = [{"page": 4}, {"page": 5}, {"__ab_full_refresh_sync_complete": True}]
+    i = 0
+    while next_stream_slice is not None:
+        next_records = list(stream.read_records(SyncMode.full_refresh, stream_slice=next_stream_slice))
+        records.extend(next_records)
+        checkpoint_reader.observe(stream.state)
+        assert checkpoint_reader.get_checkpoint() == expected_checkpoints[i]
+        next_stream_slice = checkpoint_reader.next()
+        i += 1
+
+    assert getattr(stream, "_read_page").call_count == 3
+
+    # Since we start at page 3, we expect 3 tokens starting at {"page":3}, {"page":4}, etc...
+    expected_next_page_tokens = [{"page": 3}, {"page": 4}, {"page": 5}]
+    for method in methods:
+        for token in expected_next_page_tokens:
+            # Then verify that each method
+            getattr(stream, method).assert_any_call(next_page_token=token, stream_slice=token, stream_state={})
+
+    expected = [{"data": 1}, {"data": 2}, {"data": 3}]
+
+    assert records == expected
+
+
+def test_resumable_full_refresh_legacy_stream_slice(mocker):
+    """
+    Validates the default behavior of a stream that supports resumable full refresh where incoming stream slices use the
+    legacy Mapping format
+    """
+    pages = 5
+    stream = StubFullRefreshLegacySliceHttpStream(pages=pages)
+    blank_response = {}  # Send a blank response is fine as we ignore the response in `parse_response anyway.
+    mocker.patch.object(StubFullRefreshLegacySliceHttpStream, "_send_request", return_value=blank_response)
+
+    # Wrap all methods we're interested in testing with mocked objects to spy on their input args and verify they were what we expect
+    mocker.patch.object(stream, "_read_page", wraps=getattr(stream, "_read_page"))
+    methods = ["request_params", "request_headers", "request_body_json"]
+    for method in methods:
+        mocker.patch.object(stream, method, wraps=getattr(stream, method))
+
+    checkpoint_reader = stream._get_checkpoint_reader(
+        cursor_field=[],
+        logger=logging.getLogger("airbyte"),
+        sync_mode=SyncMode.full_refresh,
+        stream_state={"page": 2}
+    )
+    next_stream_slice = checkpoint_reader.next()
+    records = []
+
+    expected_checkpoints = [{"page": 3}, {"page": 4}, {"page": 5}, {"__ab_full_refresh_sync_complete": True}]
+    i = 0
+    while next_stream_slice is not None:
+        next_records = list(stream.read_records(SyncMode.full_refresh, stream_slice=next_stream_slice))
+        records.extend(next_records)
+        checkpoint_reader.observe(stream.state)
+        assert checkpoint_reader.get_checkpoint() == expected_checkpoints[i]
+        next_stream_slice = checkpoint_reader.next()
+        i += 1
+
+    assert getattr(stream, "_read_page").call_count == 4
+
+    # Since we start at page 3, we expect 3 tokens starting at {"page":3}, {"page":4}, etc...
+    expected_next_page_tokens = [{"page": 2}, {"page": 3}, {"page": 4}, {"page": 5}]
+    for method in methods:
+        for token in expected_next_page_tokens:
+            # Then verify that each method
+            getattr(stream, method).assert_any_call(next_page_token=token, stream_slice=token, stream_state={})
+
+    expected = [{"data": 1}, {"data": 2}, {"data": 3}, {"data": 4}]
+
+    assert records == expected
+
+
+class StubWithCursorFields(StubBasicReadHttpStream):
+    def __init__(self, has_multiple_slices: bool, set_cursor_field: List[str], deduplicate_query_params: bool = False, **kwargs):
+        self.has_multiple_slices = has_multiple_slices
+        self._cursor_field = set_cursor_field
+        super().__init__()
+
+    @property
+    def cursor_field(self) -> Union[str, List[str]]:
+        return self._cursor_field
+
+
+@pytest.mark.parametrize(
+    "cursor_field, is_substream, expected_cursor",
+    [
+        pytest.param([], False, ResumableFullRefreshCursor(), id="test_stream_supports_resumable_full_refresh_cursor"),
+        pytest.param(["updated_at"], False, None, id="test_incremental_stream_does_not_use_cursor"),
+        pytest.param([], True, None, id="test_substream_does_not_use_cursor"),
+        pytest.param(["updated_at"], True, None, id="test_incremental_substream_does_not_use_cursor"),
+    ]
+)
+def test_get_cursor(cursor_field, is_substream, expected_cursor):
+    stream = StubWithCursorFields(set_cursor_field=cursor_field, has_multiple_slices=is_substream)
+    actual_cursor = stream.get_cursor()
+
+    assert actual_cursor == expected_cursor