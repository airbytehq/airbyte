--- conflicted
+++ resolved
@@ -11,11 +11,7 @@
 from airbyte_cdk.sources.message import InMemoryMessageRepository
 from airbyte_cdk.sources.streams.concurrent.adapters import (
     AvailabilityStrategyFacade,
-<<<<<<< HEAD
     CursorPartitionGenerator,
-    StreamAvailabilityStrategy,
-=======
->>>>>>> c973b0eb
     StreamFacade,
     StreamPartition,
     StreamPartitionGenerator,
