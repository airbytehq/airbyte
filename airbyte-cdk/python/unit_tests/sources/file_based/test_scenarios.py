--- conflicted
+++ resolved
@@ -143,11 +143,7 @@
     single_csv_file_is_skipped_if_same_modified_at_as_in_history,
     single_csv_file_is_synced_if_modified_at_is_more_recent_than_in_history,
     csv_custom_format_scenario,
-<<<<<<< HEAD
-=======
-    csv_legacy_format_scenario,
     earlier_csv_scenario,
->>>>>>> 01045d67
     multi_stream_custom_format,
     empty_schema_inference_scenario,
     single_parquet_scenario,
