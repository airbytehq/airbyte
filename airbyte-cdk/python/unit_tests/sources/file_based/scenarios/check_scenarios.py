#
# Copyright (c) 2023 Airbyte, Inc., all rights reserved.
#

from airbyte_cdk.sources.file_based.exceptions import FileBasedSourceError
from unit_tests.sources.file_based.helpers import (
    FailingSchemaValidationPolicy,
    TestErrorListMatchingFilesInMemoryFilesStreamReader,
    TestErrorOpenFileInMemoryFilesStreamReader,
)
from unit_tests.sources.file_based.scenarios.file_based_source_builder import FileBasedSourceBuilder
from unit_tests.sources.file_based.scenarios.scenario_builder import TestScenarioBuilder

_base_success_scenario = (
    TestScenarioBuilder()
    .set_config(
        {
            "streams": [
                {
                    "name": "stream1",
                    "format": {"filetype": "csv"},
                    "globs": ["*.csv"],
                    "validation_policy": "Emit Record",
                }
            ]
        }
    )
    .set_source_builder(
        FileBasedSourceBuilder()
        .set_files(
            {
                "a.csv": {
                    "contents": [
                        ("col1", "col2"),
                        ("val11", "val12"),
                        ("val21", "val22"),
                    ],
                    "last_modified": "2023-06-05T03:54:07.000Z",
                }
            }
        )
        .set_file_type("csv")
    )
    .set_expected_check_status("SUCCEEDED")
)


success_csv_scenario = (_base_success_scenario.copy().set_name("success_csv_scenario")).build()


success_multi_stream_scenario = (
    _base_success_scenario.copy()
    .set_name("success_multi_stream_scenario")
    .set_config(
        {
            "streams": [
                {
                    "name": "stream1",
                    "format": {"filetype": "csv"},
                    "globs": ["*.csv", "*.gz"],
                    "validation_policy": "Emit Record",
                },
                {
                    "name": "stream2",
                    "format": {"filetype": "csv"},
                    "globs": ["*.csv", "*.gz"],
                    "validation_policy": "Emit Record",
                },
            ]
        }
    )
).build()


success_extensionless_scenario = (
    _base_success_scenario.copy()
    .set_name("success_extensionless_file_scenario")
    .set_config(
        {
            "streams": [
                {
                    "name": "stream1",
                    "format": {"filetype": "csv"},
                    "globs": ["*"],
                    "validation_policy": "Emit Record",
                }
            ]
        }
    )
    .set_source_builder(
        _base_success_scenario.source_builder.copy().set_files(
            {
                "a": {
                    "contents": [
                        ("col1", "col2"),
                        ("val11", "val12"),
                        ("val21", "val22"),
                    ],
                    "last_modified": "2023-06-05T03:54:07.000Z",
                }
            }
        )
    )
).build()


success_user_provided_schema_scenario = (
    _base_success_scenario.copy()
    .set_name("success_user_provided_schema_scenario")
    .set_config(
        {
            "streams": [
                {
                    "name": "stream1",
                    "format": {"filetype": "csv"},
                    "globs": ["*.csv"],
                    "validation_policy": "Emit Record",
                    "input_schema": '{"col1": "string", "col2": "string"}',
                }
            ],
        }
    )
).build()


_base_failure_scenario = _base_success_scenario.copy().set_expected_check_status("FAILED")


error_empty_stream_scenario = (
    _base_failure_scenario.copy()
    .set_name("error_empty_stream_scenario")
    .set_source_builder(_base_failure_scenario.copy().source_builder.copy().set_files({}))
    .set_expected_check_error(None, FileBasedSourceError.EMPTY_STREAM.value)
).build()


error_listing_files_scenario = (
    _base_failure_scenario.copy()
    .set_name("error_listing_files_scenario")
    .set_source_builder(
        _base_failure_scenario.source_builder.copy().set_stream_reader(
            TestErrorListMatchingFilesInMemoryFilesStreamReader(files=_base_failure_scenario.source_builder._files, file_type="csv")
        )
    )
    .set_expected_check_error(None, FileBasedSourceError.ERROR_LISTING_FILES.value)
).build()


error_reading_file_scenario = (
    _base_failure_scenario.copy()
    .set_name("error_reading_file_scenario")
    .set_source_builder(
        _base_failure_scenario.source_builder.copy().set_stream_reader(
            TestErrorOpenFileInMemoryFilesStreamReader(files=_base_failure_scenario.source_builder._files, file_type="csv")
        )
    )
    .set_expected_check_error(None, FileBasedSourceError.ERROR_READING_FILE.value)
).build()


error_record_validation_user_provided_schema_scenario = (
    _base_failure_scenario.copy()
    .set_name("error_record_validation_user_provided_schema_scenario")
    .set_config(
        {
            "streams": [
                {
                    "name": "stream1",
                    "format": {"filetype": "csv"},
                    "globs": ["*.csv"],
                    "validation_policy": "always_fail",
                    "input_schema": '{"col1": "number", "col2": "string"}',
                }
            ],
        }
    )
<<<<<<< HEAD
    .set_source_builder(
        _base_failure_scenario.source_builder.copy().set_validation_policies(
            {FailingSchemaValidationPolicy.ALWAYS_FAIL: FailingSchemaValidationPolicy()}
        )
    )
=======
    .set_validation_policies({FailingSchemaValidationPolicy.ALWAYS_FAIL: FailingSchemaValidationPolicy()})
>>>>>>> bc670da4
    .set_expected_check_error(None, FileBasedSourceError.ERROR_VALIDATING_RECORD.value)
).build()


error_multi_stream_scenario = (
    _base_failure_scenario.copy()
    .set_name("error_multi_stream_scenario")
    .set_config(
        {
            "streams": [
                {
                    "name": "stream1",
                    "format": {"filetype": "csv"},
                    "globs": ["*.csv"],
                    "validation_policy": "Emit Record",
                },
                {
                    "name": "stream2",
                    "format": {"filetype": "jsonl"},
                    "globs": ["*.csv"],
                    "validation_policy": "Emit Record",
                },
            ],
        }
    )
    .set_expected_check_error(None, FileBasedSourceError.ERROR_READING_FILE.value)
).build()<|MERGE_RESOLUTION|>--- conflicted
+++ resolved
@@ -174,15 +174,7 @@
             ],
         }
     )
-<<<<<<< HEAD
-    .set_source_builder(
-        _base_failure_scenario.source_builder.copy().set_validation_policies(
-            {FailingSchemaValidationPolicy.ALWAYS_FAIL: FailingSchemaValidationPolicy()}
-        )
-    )
-=======
     .set_validation_policies({FailingSchemaValidationPolicy.ALWAYS_FAIL: FailingSchemaValidationPolicy()})
->>>>>>> bc670da4
     .set_expected_check_error(None, FileBasedSourceError.ERROR_VALIDATING_RECORD.value)
 ).build()
 
