#
# Copyright (c) 2023 Airbyte, Inc., all rights reserved.
#

import datetime
import decimal

import pyarrow as pa
from airbyte_cdk.utils.traced_exception import AirbyteTracedException
from unit_tests.sources.file_based.in_memory_files_source import TemporaryParquetFilesStreamReader
from unit_tests.sources.file_based.scenarios.file_based_source_builder import FileBasedSourceBuilder
from unit_tests.sources.file_based.scenarios.scenario_builder import TestScenarioBuilder

_single_parquet_file = {
    "a.parquet": {
        "contents": [
            ("col1", "col2"),
            ("val11", "val12"),
            ("val21", "val22"),
        ],
        "last_modified": "2023-06-05T03:54:07.000Z",
    }
}

_single_partitioned_parquet_file = {
    "path_prefix/partition1=1/partition2=2/a.parquet": {
        "contents": [
            ("col1", "col2"),
            ("val11", "val12"),
            ("val21", "val22"),
        ],
        "last_modified": "2023-06-05T03:54:07.000Z",
    }
}

_parquet_file_with_decimal = {
    "a.parquet": {
        "contents": [
            ("col1",),
            (decimal.Decimal("13.00"),),
        ],
        "schema": pa.schema(
            [
                pa.field("col1", pa.decimal128(5, 2)),
            ]
        ),
        "last_modified": "2023-06-05T03:54:07.000Z",
    }
}

_multiple_parquet_file = {
    "a.parquet": {
        "contents": [
            ("col1", "col2"),
            ("val11a", "val12a"),
            ("val21a", "val22a"),
        ],
        "last_modified": "2023-06-05T03:54:07.000Z",
    },
    "b.parquet": {
        "contents": [
            ("col1", "col2", "col3"),
            ("val11b", "val12b", "val13b"),
            ("val21b", "val22b", "val23b"),
        ],
        "last_modified": "2023-06-05T03:54:07.000Z",
    },
}

_parquet_file_with_various_types = {
    "a.parquet": {
        "contents": [
            (
                "col_bool",
                "col_int8",
                "col_int16",
                "col_int32",
                "col_uint8",
                "col_uint16",
                "col_uint32",
                "col_uint64",
                "col_float32",
                "col_float64",
                "col_string",
                "col_date32",
                "col_date64",
                "col_timestamp_without_tz",
                "col_timestamp_with_tz",
                "col_time32s",
                "col_time32ms",
                "col_time64us",
                "col_struct",
                "col_list",
                "col_duration",
                "col_binary",
            ),
            (
                True,
                -1,
                1,
                2,
                2,
                3,
                4,
                5,
                3.14,
                5.0,
                "2020-01-01",
                datetime.date(2021, 1, 1),
                datetime.date(2022, 1, 1),
                datetime.datetime(2023, 1, 1, 1, 2, 3),
                datetime.datetime(2024, 3, 4, 5, 6, 7, tzinfo=datetime.timezone.utc),
                datetime.time(1, 2, 3),
                datetime.time(2, 3, 4),
                datetime.time(1, 2, 3, 4),
                {"struct_key": "struct_value"},
                [1, 2, 3, 4],
                12345,
                b"binary string. Hello world!",
            ),
        ],
        "schema": pa.schema(
            [
                pa.field("col_bool", pa.bool_()),
                pa.field("col_int8", pa.int8()),
                pa.field("col_int16", pa.int16()),
                pa.field("col_int32", pa.int32()),
                pa.field("col_uint8", pa.uint8()),
                pa.field("col_uint16", pa.uint16()),
                pa.field("col_uint32", pa.uint32()),
                pa.field("col_uint64", pa.uint64()),
                pa.field("col_float32", pa.float32()),
                pa.field("col_float64", pa.float64()),
                pa.field("col_string", pa.string()),
                pa.field("col_date32", pa.date32()),
                pa.field("col_date64", pa.date64()),
                pa.field("col_timestamp_without_tz", pa.timestamp("s")),
                pa.field("col_timestamp_with_tz", pa.timestamp("s", tz="UTC")),
                pa.field("col_time32s", pa.time32("s")),
                pa.field("col_time32ms", pa.time32("ms")),
                pa.field("col_time64us", pa.time64("us")),
                pa.field("col_struct", pa.struct([pa.field("struct_key", pa.string())])),
                pa.field("col_list", pa.list_(pa.int32())),
                pa.field("col_duration", pa.duration("s")),
                pa.field("col_binary", pa.binary()),
            ]
        ),
        "last_modified": "2023-06-05T03:54:07.000Z",
    }
}

single_parquet_scenario = (
    TestScenarioBuilder()
    .set_name("single_parquet_stream")
    .set_config(
        {
            "streams": [
                {
                    "name": "stream1",
                    "format": {"filetype": "parquet"},
                    "globs": ["*"],
                    "validation_policy": "Emit Record",
                }
            ]
        }
    )
    .set_source_builder(
        FileBasedSourceBuilder()
        .set_stream_reader(TemporaryParquetFilesStreamReader(files=_single_parquet_file, file_type="parquet"))
        .set_file_type("parquet")
    )
    .set_expected_records(
        [
            {
                "data": {
                    "col1": "val11",
                    "col2": "val12",
                    "_ab_source_file_last_modified": "2023-06-05T03:54:07.000000Z",
                    "_ab_source_file_url": "a.parquet",
                },
                "stream": "stream1",
            },
            {
                "data": {
                    "col1": "val21",
                    "col2": "val22",
                    "_ab_source_file_last_modified": "2023-06-05T03:54:07.000000Z",
                    "_ab_source_file_url": "a.parquet",
                },
                "stream": "stream1",
            },
        ]
    )
    .set_expected_catalog(
        {
            "streams": [
                {
                    "default_cursor_field": ["_ab_source_file_last_modified"],
                    "json_schema": {
                        "type": "object",
                        "properties": {
                            "col1": {"type": ["null", "string"]},
                            "col2": {"type": ["null", "string"]},
                            "_ab_source_file_last_modified": {"type": "string"},
                            "_ab_source_file_url": {"type": "string"},
                        },
                    },
                    "name": "stream1",
                    "source_defined_cursor": True,
                    "supported_sync_modes": ["full_refresh", "incremental"],
                }
            ]
        }
    )
).build()

single_partitioned_parquet_scenario = (
    TestScenarioBuilder()
    .set_name("single_partitioned_parquet_stream")
    .set_config(
        {
            "streams": [
                {
                    "name": "stream1",
                    "format": {"filetype": "parquet"},
                    "globs": ["path_prefix/**/*"],
                    "validation_policy": "Emit Record",
                }
            ]
        }
    )
    .set_source_builder(
        FileBasedSourceBuilder()
        .set_stream_reader(TemporaryParquetFilesStreamReader(files=_single_partitioned_parquet_file, file_type="parquet"))
        .set_file_type("parquet")
    )
    .set_expected_records(
        [
            {
                "data": {
                    "col1": "val11",
                    "col2": "val12",
                    "partition1": "1",
                    "partition2": "2",
                    "_ab_source_file_last_modified": "2023-06-05T03:54:07.000000Z",
                    "_ab_source_file_url": "path_prefix/partition1=1/partition2=2/a.parquet",
                },
                "stream": "stream1",
            },
            {
                "data": {
                    "col1": "val21",
                    "col2": "val22",
                    "partition1": "1",
                    "partition2": "2",
                    "_ab_source_file_last_modified": "2023-06-05T03:54:07.000000Z",
                    "_ab_source_file_url": "path_prefix/partition1=1/partition2=2/a.parquet",
                },
                "stream": "stream1",
            },
        ]
    )
    .set_expected_catalog(
        {
            "streams": [
                {
                    "default_cursor_field": ["_ab_source_file_last_modified"],
                    "json_schema": {
                        "type": "object",
                        "properties": {
                            "col1": {"type": ["null", "string"]},
                            "col2": {"type": ["null", "string"]},
                            "partition1": {"type": ["null", "string"]},
                            "partition2": {"type": ["null", "string"]},
                            "_ab_source_file_last_modified": {"type": "string"},
                            "_ab_source_file_url": {"type": "string"},
                        },
                    },
                    "name": "stream1",
                    "source_defined_cursor": True,
                    "supported_sync_modes": ["full_refresh", "incremental"],
                }
            ]
        }
    )
).build()

multi_parquet_scenario = (
    TestScenarioBuilder()
    .set_name("multi_parquet_stream")
    .set_config(
        {
            "streams": [
                {
                    "name": "stream1",
                    "format": {"filetype": "parquet"},
                    "globs": ["*"],
                    "validation_policy": "Emit Record",
                }
            ]
        }
    )
    .set_source_builder(
        FileBasedSourceBuilder()
        .set_file_type("parquet")
        .set_stream_reader(TemporaryParquetFilesStreamReader(files=_multiple_parquet_file, file_type="parquet"))
    )
    .set_expected_catalog(
        {
            "streams": [
                {
                    "default_cursor_field": ["_ab_source_file_last_modified"],
                    "json_schema": {
                        "type": "object",
                        "properties": {
                            "col1": {"type": ["null", "string"]},
                            "col2": {"type": ["null", "string"]},
                            "col3": {"type": ["null", "string"]},
                            "_ab_source_file_last_modified": {"type": "string"},
                            "_ab_source_file_url": {"type": "string"},
                        },
                    },
                    "name": "stream1",
                    "source_defined_cursor": True,
                    "supported_sync_modes": ["full_refresh", "incremental"],
                }
            ]
        }
    )
    .set_expected_records(
        [
            {
                "data": {
                    "col1": "val11a",
                    "col2": "val12a",
                    "_ab_source_file_last_modified": "2023-06-05T03:54:07.000000Z",
                    "_ab_source_file_url": "a.parquet",
                },
                "stream": "stream1",
            },
            {
                "data": {
                    "col1": "val21a",
                    "col2": "val22a",
                    "_ab_source_file_last_modified": "2023-06-05T03:54:07.000000Z",
                    "_ab_source_file_url": "a.parquet",
                },
                "stream": "stream1",
            },
            {
                "data": {
                    "col1": "val11b",
                    "col2": "val12b",
                    "col3": "val13b",
                    "_ab_source_file_last_modified": "2023-06-05T03:54:07.000000Z",
                    "_ab_source_file_url": "b.parquet",
                },
                "stream": "stream1",
            },
            {
                "data": {
                    "col1": "val21b",
                    "col2": "val22b",
                    "col3": "val23b",
                    "_ab_source_file_last_modified": "2023-06-05T03:54:07.000000Z",
                    "_ab_source_file_url": "b.parquet",
                },
                "stream": "stream1",
            },
        ]
    )
).build()

parquet_various_types_scenario = (
    TestScenarioBuilder()
    .set_name("parquet_various_types")
    .set_config(
        {
            "streams": [
                {
                    "name": "stream1",
                    "format": {"filetype": "parquet"},
                    "globs": ["*"],
                    "validation_policy": "Emit Record",
                }
            ]
        }
    )
    .set_source_builder(
        FileBasedSourceBuilder()
        .set_stream_reader(TemporaryParquetFilesStreamReader(files=_parquet_file_with_various_types, file_type="parquet"))
        .set_file_type("parquet")
    )
    .set_expected_catalog(
        {
            "streams": [
                {
                    "default_cursor_field": ["_ab_source_file_last_modified"],
                    "json_schema": {
                        "type": "object",
                        "properties": {
                            "col_bool": {
                                "type": ["null", "boolean"],
                            },
                            "col_int8": {
                                "type": ["null", "integer"],
                            },
                            "col_int16": {
                                "type": ["null", "integer"],
                            },
                            "col_int32": {
                                "type": ["null", "integer"],
                            },
                            "col_uint8": {
                                "type": ["null", "integer"],
                            },
                            "col_uint16": {
                                "type": ["null", "integer"],
                            },
                            "col_uint32": {
                                "type": ["null", "integer"],
                            },
                            "col_uint64": {
                                "type": ["null", "integer"],
                            },
                            "col_float32": {
                                "type": ["null", "number"],
                            },
                            "col_float64": {
                                "type": ["null", "number"],
                            },
                            "col_string": {
                                "type": ["null", "string"],
                            },
                            "col_date32": {"type": ["null", "string"], "format": "date"},
                            "col_date64": {"type": ["null", "string"], "format": "date"},
                            "col_timestamp_without_tz": {"type": ["null", "string"], "format": "date-time"},
                            "col_timestamp_with_tz": {"type": ["null", "string"], "format": "date-time"},
                            "col_time32s": {
                                "type": ["null", "string"],
                            },
                            "col_time32ms": {
                                "type": ["null", "string"],
                            },
                            "col_time64us": {
                                "type": ["null", "string"],
                            },
                            "col_struct": {
                                "type": ["null", "object"],
                            },
                            "col_list": {
                                "type": ["null", "array"],
                            },
                            "col_duration": {
                                "type": ["null", "integer"],
                            },
                            "col_binary": {
                                "type": ["null", "string"],
                            },
                            "_ab_source_file_last_modified": {
                                "type": "string",
                            },
                            "_ab_source_file_url": {
                                "type": "string",
                            },
                        },
                    },
                    "name": "stream1",
                    "source_defined_cursor": True,
                    "supported_sync_modes": ["full_refresh", "incremental"],
                }
            ]
        }
    )
    .set_expected_records(
        [
            {
                "data": {
                    "col_bool": True,
                    "col_int8": -1,
                    "col_int16": 1,
                    "col_int32": 2,
                    "col_uint8": 2,
                    "col_uint16": 3,
                    "col_uint32": 4,
                    "col_uint64": 5,
                    "col_float32": 3.14,
                    "col_float64": 5.0,
                    "col_string": "2020-01-01",
                    "col_date32": "2021-01-01",
                    "col_date64": "2022-01-01",
                    "col_timestamp_without_tz": "2023-01-01T01:02:03",
                    "col_timestamp_with_tz": "2024-03-04T05:06:07+00:00",
                    "col_time32s": "01:02:03",
                    "col_time32ms": "02:03:04",
                    "col_time64us": "01:02:03.000004",
                    "col_struct": {"struct_key": "struct_value"},
                    "col_list": [1, 2, 3, 4],
                    "col_duration": 12345,
                    "col_binary": "binary string. Hello world!",
                    "_ab_source_file_last_modified": "2023-06-05T03:54:07.000000Z",
                    "_ab_source_file_url": "a.parquet",
                },
                "stream": "stream1",
            },
        ]
    )
).build()

parquet_file_with_decimal_no_config_scenario = (
    TestScenarioBuilder()
    .set_name("parquet_file_with_decimal_no_config")
    .set_config(
        {
            "streams": [
                {
                    "name": "stream1",
                    "format": {"filetype": "parquet"},
                    "globs": ["*"],
                    "validation_policy": "Emit Record",
                }
            ]
        }
    )
    .set_source_builder(
        FileBasedSourceBuilder()
        .set_stream_reader(TemporaryParquetFilesStreamReader(files=_parquet_file_with_decimal, file_type="parquet"))
        .set_file_type("parquet")
    )
    .set_expected_records(
        [
            {
                "data": {
                    "col1": "13.00",
                    "_ab_source_file_last_modified": "2023-06-05T03:54:07.000000Z",
                    "_ab_source_file_url": "a.parquet",
                },
                "stream": "stream1",
            },
        ]
    )
    .set_expected_catalog(
        {
            "streams": [
                {
                    "default_cursor_field": ["_ab_source_file_last_modified"],
                    "json_schema": {
                        "type": "object",
                        "properties": {
                            "col1": {"type": ["null", "string"]},
                            "_ab_source_file_last_modified": {"type": "string"},
                            "_ab_source_file_url": {"type": "string"},
                        },
                    },
                    "name": "stream1",
                    "source_defined_cursor": True,
                    "supported_sync_modes": ["full_refresh", "incremental"],
                }
            ]
        }
    )
).build()

parquet_file_with_decimal_as_string_scenario = (
    TestScenarioBuilder()
    .set_name("parquet_file_with_decimal_as_string")
    .set_config(
        {
            "streams": [
                {
                    "name": "stream1",
                    "globs": ["*"],
                    "validation_policy": "Emit Record",
                    "format": {"filetype": "parquet", "decimal_as_float": False},
                }
            ]
        }
    )
    .set_source_builder(
        FileBasedSourceBuilder()
        .set_stream_reader(TemporaryParquetFilesStreamReader(files=_parquet_file_with_decimal, file_type="parquet"))
        .set_file_type("parquet")
    )
    .set_expected_records(
        [
            {
                "data": {
                    "col1": "13.00",
                    "_ab_source_file_last_modified": "2023-06-05T03:54:07.000000Z",
                    "_ab_source_file_url": "a.parquet",
                },
                "stream": "stream1",
            },
        ]
    )
    .set_expected_catalog(
        {
            "streams": [
                {
                    "default_cursor_field": ["_ab_source_file_last_modified"],
                    "json_schema": {
                        "type": "object",
                        "properties": {
                            "col1": {"type": ["null", "string"]},
                            "_ab_source_file_last_modified": {"type": "string"},
                            "_ab_source_file_url": {"type": "string"},
                        },
                    },
                    "name": "stream1",
                    "source_defined_cursor": True,
                    "supported_sync_modes": ["full_refresh", "incremental"],
                }
            ]
        }
    )
).build()

parquet_file_with_decimal_as_float_scenario = (
    TestScenarioBuilder()
    .set_name("parquet_file_with_decimal_as_float")
    .set_config(
        {
            "streams": [
                {
                    "name": "stream1",
                    "globs": ["*"],
                    "validation_policy": "Emit Record",
                    "format": {"filetype": "parquet", "decimal_as_float": True},
                }
            ]
        }
    )
    .set_source_builder(
        FileBasedSourceBuilder()
        .set_stream_reader(TemporaryParquetFilesStreamReader(files=_parquet_file_with_decimal, file_type="parquet"))
        .set_file_type("parquet")
    )
    .set_expected_records(
        [
            {
                "data": {"col1": 13.00, "_ab_source_file_last_modified": "2023-06-05T03:54:07.000000Z", "_ab_source_file_url": "a.parquet"},
                "stream": "stream1",
            },
        ]
    )
    .set_expected_catalog(
        {
            "streams": [
                {
                    "default_cursor_field": ["_ab_source_file_last_modified"],
                    "json_schema": {
                        "type": "object",
                        "properties": {
                            "col1": {"type": ["null", "number"]},
                            "_ab_source_file_last_modified": {"type": "string"},
                            "_ab_source_file_url": {"type": "string"},
                        },
                    },
                    "name": "stream1",
                    "source_defined_cursor": True,
                    "supported_sync_modes": ["full_refresh", "incremental"],
                }
            ]
        }
    )
).build()

parquet_file_with_decimal_legacy_config_scenario = (
    TestScenarioBuilder()
    .set_name("parquet_file_with_decimal_legacy_config")
    .set_config(
        {
            "streams": [
                {
                    "name": "stream1",
                    "format": {
                        "filetype": "parquet",
                    },
                    "globs": ["*"],
                    "validation_policy": "emit_record",
                }
            ]
        }
    )
    .set_source_builder(
        FileBasedSourceBuilder()
        .set_stream_reader(TemporaryParquetFilesStreamReader(files=_parquet_file_with_decimal, file_type="parquet"))
        .set_file_type("parquet")
    )
    .set_expected_records(
        [
            {
                "data": {"col1": 13.00, "_ab_source_file_last_modified": "2023-06-05T03:54:07.000000Z", "_ab_source_file_url": "a.parquet"},
                "stream": "stream1",
            },
        ]
    )
    .set_expected_catalog(
        {
            "streams": [
                {
                    "default_cursor_field": ["_ab_source_file_last_modified"],
                    "json_schema": {
                        "type": "object",
                        "properties": {
                            "col1": {"type": ["null", "number"]},
                            "_ab_source_file_last_modified": {"type": "string"},
                            "_ab_source_file_url": {"type": "string"},
                        },
                    },
                    "name": "stream1",
                    "source_defined_cursor": True,
                    "supported_sync_modes": ["full_refresh", "incremental"],
                }
            ]
        }
    )
).build()

parquet_with_invalid_config_scenario = (
    TestScenarioBuilder()
    .set_name("parquet_with_invalid_config")
    .set_config({"streams": [{"name": "stream1", "globs": ["*"], "validation_policy": "Emit Record", "format": {"filetype": "csv"}}]})
<<<<<<< HEAD
    .set_source_builder(
        FileBasedSourceBuilder()
        .set_stream_reader(TemporaryParquetFilesStreamReader(files=_single_parquet_file, file_type="parquet"))
        .set_file_type("parquet")
    )
=======
    .set_stream_reader(TemporaryParquetFilesStreamReader(files=_single_parquet_file, file_type="parquet"))
    .set_file_type("parquet")
>>>>>>> bc670da4
    .set_expected_records([])
    .set_expected_logs({"read": [{"level": "ERROR", "message": "Error parsing record"}]})
    .set_expected_discover_error(AirbyteTracedException, "Error inferring schema from files")
    .set_expected_catalog(
        {
            "streams": [
                {
                    "default_cursor_field": ["_ab_source_file_last_modified"],
                    "json_schema": {
                        "type": "object",
                        "properties": {
                            "col1": {"type": ["null", "string"]},
                            "col2": {"type": ["null", "string"]},
                            "_ab_source_file_last_modified": {"type": "string"},
                            "_ab_source_file_url": {"type": "string"},
                        },
                    },
                    "name": "stream1",
                    "source_defined_cursor": True,
                    "supported_sync_modes": ["full_refresh", "incremental"],
                }
            ]
        }
    )
).build()<|MERGE_RESOLUTION|>--- conflicted
+++ resolved
@@ -721,16 +721,8 @@
     TestScenarioBuilder()
     .set_name("parquet_with_invalid_config")
     .set_config({"streams": [{"name": "stream1", "globs": ["*"], "validation_policy": "Emit Record", "format": {"filetype": "csv"}}]})
-<<<<<<< HEAD
-    .set_source_builder(
-        FileBasedSourceBuilder()
-        .set_stream_reader(TemporaryParquetFilesStreamReader(files=_single_parquet_file, file_type="parquet"))
-        .set_file_type("parquet")
-    )
-=======
     .set_stream_reader(TemporaryParquetFilesStreamReader(files=_single_parquet_file, file_type="parquet"))
     .set_file_type("parquet")
->>>>>>> bc670da4
     .set_expected_records([])
     .set_expected_logs({"read": [{"level": "ERROR", "message": "Error parsing record"}]})
     .set_expected_discover_error(AirbyteTracedException, "Error inferring schema from files")
