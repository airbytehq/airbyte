--- conflicted
+++ resolved
@@ -148,15 +148,6 @@
                                                     "default": True,
                                                     "type": "boolean",
                                                 },
-<<<<<<< HEAD
-=======
-                                                "quoting_behavior": {
-                                                    "title": "Quoting Behavior",
-                                                    "description": "The quoting behavior determines when a value in a row should have quote marks added around it. For example, if Quote Non-numeric is specified, while reading, quotes are expected for row values that do not contain numbers. Or for Quote All, every row value will be expecting quotes.",
-                                                    "default": "Quote Special Characters",
-                                                    "enum": ["Quote All", "Quote Special Characters", "Quote Non-numeric", "Quote None"],
-                                                },
->>>>>>> 4aff2b29
                                                 "null_values": {
                                                     "title": "Null Values",
                                                     "description": "A set of case-sensitive strings that should be interpreted as null values. For example, if the value 'NA' should be interpreted as null, enter 'NA' in this field.",
@@ -1734,13 +1725,9 @@
                     "file_type": "csv",
                     "globs": ["*"],
                     "validation_policy": "Emit Record",
-<<<<<<< HEAD
                     "format": {
                         "filetype": "csv",
                     }
-=======
-                    "format": {"filetype": "csv", "quoting_behavior": "Quote All"},
->>>>>>> 4aff2b29
                 }
             ],
             "start_date": "2023-06-04T03:54:07.000000Z",
@@ -1890,12 +1877,7 @@
                         "quote_char": '"',
                         "delimiter": ",",
                         "escape_char": "\\",
-<<<<<<< HEAD
                     }
-=======
-                        "quoting_behavior": "Quote All",
-                    },
->>>>>>> 4aff2b29
                 }
             ],
             "start_date": "2023-06-04T03:54:07.000000Z",
@@ -1966,12 +1948,7 @@
                         "double_quotes": True,
                         "quote_char": '"',
                         "delimiter": ",",
-<<<<<<< HEAD
                     }
-=======
-                        "quoting_behavior": "Quote All",
-                    },
->>>>>>> 4aff2b29
                 }
             ],
             "start_date": "2023-06-04T03:54:07.000000Z",
