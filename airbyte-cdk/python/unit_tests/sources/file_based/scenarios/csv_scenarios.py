--- conflicted
+++ resolved
@@ -1641,12 +1641,7 @@
     .set_expected_read_error(ConfigValidationError, FileBasedSourceError.CONFIG_VALIDATION_ERROR.value)
 ).build()
 
-<<<<<<< HEAD
-
-earlier_csv_scenario = (
-    TestScenarioBuilder()
-    .set_name("earlier_csv_stream")
-=======
+
 csv_string_can_be_null_with_input_schemas_scenario = (
     TestScenarioBuilder()
     .set_name("csv_string_can_be_null_with_input_schema")
@@ -2460,7 +2455,6 @@
 csv_skip_before_and_after_header_scenario = (
     TestScenarioBuilder()
     .set_name("csv_skip_before_after_header")
->>>>>>> 9f8ce9d2
     .set_config(
         {
             "streams": [
@@ -2469,11 +2463,6 @@
                     "file_type": "csv",
                     "globs": ["*"],
                     "validation_policy": "emit_record",
-<<<<<<< HEAD
-                }
-            ],
-            "start_date": "2023-06-10T03:54:07.000Z",
-=======
                     "format": {
                         "csv": {
                             "filetype": "csv",
@@ -2484,18 +2473,12 @@
                 }
             ],
             "start_date": "2023-06-04T03:54:07Z"
->>>>>>> 9f8ce9d2
-        }
-    )
-    .set_files(
-        {
-            "a.csv": {
-                "contents": [
-<<<<<<< HEAD
-                    ("col1", "col2"),
-                    ("val11", "val12"),
-                    ("val21", "val22"),
-=======
+        }
+    )
+    .set_files(
+        {
+            "a.csv": {
+                "contents": [
                     ("skip_this", "skip_this"),
                     ("col1", "col2"),
                     ("skip_this_too", "skip_this_too"),
@@ -2570,31 +2553,20 @@
             "a.csv": {
                 "contents": [
                     ("val11", "val12"),
->>>>>>> 9f8ce9d2
                 ],
                 "last_modified": "2023-06-05T03:54:07.000Z",
             }
         }
     )
     .set_file_type("csv")
-<<<<<<< HEAD
-    .set_expected_check_status("FAILED")
-=======
->>>>>>> 9f8ce9d2
-    .set_expected_catalog(
-        {
-            "streams": [
-                {
-                    "default_cursor_field": ["_ab_source_file_last_modified"],
-                    "json_schema": {
-                        "type": "object",
-                        "properties": {
-<<<<<<< HEAD
-                            "col1": {"type": "string"},
-                            "col2": {"type": "string"},
-                            "_ab_source_file_last_modified": {"type": "string"},
-                            "_ab_source_file_url": {"type": "string"},
-=======
+    .set_expected_catalog(
+        {
+            "streams": [
+                {
+                    "default_cursor_field": ["_ab_source_file_last_modified"],
+                    "json_schema": {
+                        "type": "object",
+                        "properties": {
                             "f0": {
                                 "type": ["null", "string"]
                             },
@@ -2752,25 +2724,75 @@
                             "_ab_source_file_url": {
                                 "type": "string"
                             },
->>>>>>> 9f8ce9d2
-                        },
-                    },
-                    "name": "stream1",
-                    "source_defined_cursor": True,
-                    "supported_sync_modes": ["full_refresh", "incremental"],
-                }
-            ]
-        }
-    )
-<<<<<<< HEAD
-    .set_expected_records([])
-    .set_expected_discover_error(SchemaInferenceError, FileBasedSourceError.SCHEMA_INFERENCE_ERROR.value)
-=======
+                        },
+                    },
+                    "name": "stream1",
+                    "source_defined_cursor": True,
+                    "supported_sync_modes": ["full_refresh", "incremental"],
+                }
+            ]
+        }
+    )
     .set_expected_records(
         [
             {"data": {"col1": None, "col2": "na", "_ab_source_file_last_modified": "2023-06-05T03:54:07.000000Z",
                       "_ab_source_file_url": "a.csv"}, "stream": "stream1"},
         ]
     )
->>>>>>> 9f8ce9d2
+).build()
+
+
+earlier_csv_scenario = (
+    TestScenarioBuilder()
+    .set_name("earlier_csv_stream")
+    .set_config(
+        {
+            "streams": [
+                {
+                    "name": "stream1",
+                    "file_type": "csv",
+                    "globs": ["*"],
+                    "validation_policy": "emit_record",
+                }
+            ],
+            "start_date": "2023-06-10T03:54:07.000Z",
+        }
+    )
+    .set_files(
+        {
+            "a.csv": {
+                "contents": [
+                    ("col1", "col2"),
+                    ("val11", "val12"),
+                    ("val21", "val22"),
+                ],
+                "last_modified": "2023-06-05T03:54:07.000Z",
+            }
+        }
+    )
+    .set_file_type("csv")
+    .set_expected_check_status("FAILED")
+    .set_expected_catalog(
+        {
+            "streams": [
+                {
+                    "default_cursor_field": ["_ab_source_file_last_modified"],
+                    "json_schema": {
+                        "type": "object",
+                        "properties": {
+                            "col1": {"type": "string"},
+                            "col2": {"type": "string"},
+                            "_ab_source_file_last_modified": {"type": "string"},
+                            "_ab_source_file_url": {"type": "string"},
+                        },
+                    },
+                    "name": "stream1",
+                    "source_defined_cursor": True,
+                    "supported_sync_modes": ["full_refresh", "incremental"],
+                }
+            ]
+        }
+    )
+    .set_expected_records([])
+    .set_expected_discover_error(SchemaInferenceError, FileBasedSourceError.SCHEMA_INFERENCE_ERROR.value)
 ).build()