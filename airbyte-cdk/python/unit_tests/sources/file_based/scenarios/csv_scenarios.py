--- conflicted
+++ resolved
@@ -118,28 +118,7 @@
                                             "title": "CSV Format",
                                             "type": "object",
                                             "properties": {
-<<<<<<< HEAD
-                                                "filetype": {
-                                                    "title": "Filetype",
-                                                    "default": "csv",
-                                                    "enum": [
-                                                        "csv"
-                                                    ],
-                                                    "type": "string"
-                                                },
-                                                "inference_type": {
-                                                    "default": "None",
-                                                    "description": "How to infer the types of the columns. If none, inference default to strings.",
-                                                    "title": "Inference Type",
-                                                    "enum": [
-                                                        "None",
-                                                        "Primitive Types Only",
-                                                        "Primitive and Complex Types",
-                                                    ]
-                                                },
-=======
                                                 "filetype": {"title": "Filetype", "default": "csv", "enum": ["csv"], "type": "string"},
->>>>>>> 82b82740
                                                 "delimiter": {
                                                     "title": "Delimiter",
                                                     "description": "The character delimiting individual cells in the CSV data. This may only be a 1-character string. For tab-delimited data enter '\\t'.",
@@ -220,14 +199,6 @@
                                                     "description": "A set of case-sensitive strings that should be interpreted as false values.",
                                                     "default": ["n", "no", "f", "false", "off", "0"],
                                                     "type": "array",
-<<<<<<< HEAD
-                                                    "items": {
-                                                        "type": "string"
-                                                    },
-                                                    "uniqueItems": True
-                                                },
-                                            }
-=======
                                                     "items": {"type": "string"},
                                                     "uniqueItems": True,
                                                 },
@@ -239,7 +210,6 @@
                                                     "enum": ["None", "Primitive Types Only"],
                                                 },
                                             },
->>>>>>> 82b82740
                                         },
                                         {
                                             "title": "Jsonl Format",
@@ -1892,11 +1862,7 @@
                 }
             ]
         }
-<<<<<<< HEAD
-    ]})
-=======
-    )
->>>>>>> 82b82740
+    )
     .set_expected_discover_error(SchemaInferenceError, FileBasedSourceError.SCHEMA_INFERENCE_ERROR.value)
 ).build()
 
