#
# Copyright (c) 2023 Airbyte, Inc., all rights reserved.
#

from airbyte_cdk.sources.file_based.exceptions import ConfigValidationError, FileBasedSourceError, SchemaInferenceError
from unit_tests.sources.file_based.helpers import EmptySchemaParser, LowInferenceLimitDiscoveryPolicy
from unit_tests.sources.file_based.scenarios.scenario_builder import TestScenarioBuilder

single_csv_scenario = (
    TestScenarioBuilder()
    .set_name("single_csv_stream")
    .set_config(
        {
            "streams": [
                {
                    "name": "stream1",
                    "file_type": "csv",
                    "globs": ["*"],
                    "validation_policy": "emit_record",
                }
            ],
            "start_date": "2023-06-04T03:54:07Z",
        }
    )
    .set_files(
        {
            "a.csv": {
                "contents": [
                    ("col1", "col2"),
                    ("val11", "val12"),
                    ("val21", "val22"),
                ],
                "last_modified": "2023-06-05T03:54:07.000Z",
            }
        }
    )
    .set_file_type("csv")
    .set_expected_spec(
        {
            "documentationUrl": "https://docs.airbyte.com/integrations/sources/in_memory_files",
            "connectionSpecification": {
                "title": "InMemorySpec",
                "description": "Used during spec; allows the developer to configure the cloud provider specific options\nthat are needed when users configure a file-based source.",
                "type": "object",
                "properties": {
                    "streams": {
                        "title": "The list of streams to sync",
                        "description": 'Each instance of this configuration defines a <a href="https://docs.airbyte.com/cloud/core-concepts#stream">stream</a>. Use this to define which files belong in the stream, their format, and how they should be parsed and validated. When sending data to warehouse destination such as Snowflake or BigQuery, each stream is a separate table.',
                        "order": 10,
                        "type": "array",
                        "items": {
                            "title": "FileBasedStreamConfig",
                            "type": "object",
                            "properties": {
                                "name": {"title": "Name", "description": "The name of the stream.", "type": "string"},
                                "file_type": {
                                    "title": "File Type",
                                    "description": "The data file type that is being extracted for a stream.",
                                    "type": "string",
                                },
                                "globs": {
                                    "title": "Globs",
                                    "description": 'The pattern used to specify which files should be selected from the file system. For more information on glob pattern matching look <a href="https://en.wikipedia.org/wiki/Glob_(programming)">here</a>.',
                                    "type": "array",
                                    "items": {"type": "string"},
                                },
                                "validation_policy": {
                                    "title": "Validation Policy",
                                    "description": "The name of the validation policy that dictates sync behavior when a record does not adhere to the stream schema.",
                                    "type": "string",
                                },
                                "input_schema": {
                                    "title": "Input Schema",
                                    "description": "The schema that will be used to validate records extracted from the file. This will override the stream schema that is auto-detected from incoming files.",
                                    "oneOf": [{"type": "object"}, {"type": "string"}],
                                },
                                "primary_key": {
                                    "title": "Primary Key",
                                    "description": "The column or columns (for a composite key) that serves as the unique identifier of a record.",
                                    "oneOf": [{"type": "string"}, {"type": "array", "items": {"type": "string"}}],
                                },
                                "days_to_sync_if_history_is_full": {
                                    "title": "Days To Sync If History Is Full",
                                    "description": "When the state history of the file store is full, syncs will only read files that were last modified in the provided day range.",
                                    "default": 3,
                                    "type": "integer",
                                },
                                "format": {
                                    "oneOf": [
                                        {
                                            "title": "Format",
                                            "description": "The configuration options that are used to alter how to read incoming files that deviate from the standard formatting.",
                                            "type": "object",
                                            "additionalProperties": {
                                                "oneOf": [
                                                    {
                                                        "title": "AvroFormat",
                                                        "type": "object",
                                                        "properties": {
                                                            "filetype": {
                                                                "title": "Filetype",
                                                                "default": "avro",
                                                                "enum": ["avro"],
                                                                "type": "string",
                                                            },
                                                            "decimal_as_float": {
                                                                "title": "Convert Decimal Fields to Floats",
                                                                "description": "Whether to convert decimal fields to floats. There is a loss of precision when converting decimals to floats, so this is not recommended.",
                                                                "default": False,
                                                                "type": "boolean",
                                                            },
                                                        },
                                                    },
                                                    {
                                                        "title": "CsvFormat",
                                                        "type": "object",
                                                        "properties": {
                                                            "filetype": {
                                                                "title": "Filetype",
                                                                "default": "csv",
                                                                "enum": ["csv"],
                                                                "type": "string",
                                                            },
                                                            "delimiter": {
                                                                "title": "Delimiter",
                                                                "description": "The character delimiting individual cells in the CSV data. This may only be a 1-character string. For tab-delimited data enter '\\t'.",
                                                                "default": ",",
                                                                "type": "string",
                                                            },
                                                            "quote_char": {
                                                                "title": "Quote Character",
                                                                "description": "The character used for quoting CSV values. To disallow quoting, make this field blank.",
                                                                "default": '"',
                                                                "type": "string",
                                                            },
                                                            "escape_char": {
                                                                "title": "Escape Character",
                                                                "description": "The character used for escaping special characters. To disallow escaping, leave this field blank.",
                                                                "type": "string",
                                                            },
                                                            "encoding": {
                                                                "title": "Encoding",
                                                                "description": 'The character encoding of the CSV data. Leave blank to default to <strong>UTF8</strong>. See <a href="https://docs.python.org/3/library/codecs.html#standard-encodings" target="_blank">list of python encodings</a> for allowable options.',
                                                                "default": "utf8",
                                                                "type": "string",
                                                            },
                                                            "double_quote": {
                                                                "title": "Double Quote",
                                                                "description": "Whether two quotes in a quoted CSV value denote a single quote in the data.",
                                                                "default": True,
                                                                "type": "boolean",
                                                            },
                                                            "quoting_behavior": {
                                                                "title": "Quoting Behavior",
                                                                "description": "The quoting behavior determines when a value in a row should have quote marks added around it. For example, if Quote Non-numeric is specified, while reading, quotes are expected for row values that do not contain numbers. Or for Quote All, every row value will be expecting quotes.",
                                                                "default": "Quote Special Characters",
                                                                "enum": [
                                                                    "Quote All",
                                                                    "Quote Special Characters",
                                                                    "Quote Non-numeric",
<<<<<<< HEAD
                                                                    "Quote None"
                                                                ]
                                                            },
                                                            "null_values": {
                                                                "title": "Null Values",
                                                                "description": "A set of strings that should be interpreted as null values. For example, if the value 'NA' should be interpreted as null, enter 'NA' in this field.",
                                                                "default": [],
                                                                "type": "array",
                                                                "items": {
                                                                    "type": "string"
                                                                }
                                                            },
                                                            "skip_rows_before_header": {
                                                                "title": "Skip Rows Before Header",
                                                                "description": "The number of rows to skip before the header row. For example, if the header row is on the 3rd row, enter 2 in this field.",
                                                                "default": 0,
                                                                "type": "integer"
                                                            },
                                                            "skip_rows_after_header": {
                                                                "title": "Skip Rows After Header",
                                                                "description": "The number of rows to skip after the header row.",
                                                                "default": 0,
                                                                "type": "integer"
=======
                                                                    "Quote None",
                                                                ],
                                                            },
                                                        },
                                                    },
                                                    {
                                                        "title": "JsonlFormat",
                                                        "type": "object",
                                                        "properties": {
                                                            "filetype": {
                                                                "title": "Filetype",
                                                                "default": "jsonl",
                                                                "enum": ["jsonl"],
                                                                "type": "string",
>>>>>>> 221cbdc0
                                                            }
                                                        },
                                                    },
                                                    {
                                                        "title": "ParquetFormat",
                                                        "type": "object",
                                                        "properties": {
                                                            "filetype": {
                                                                "title": "Filetype",
                                                                "default": "parquet",
                                                                "enum": ["parquet"],
                                                                "type": "string",
                                                            },
                                                            "decimal_as_float": {
                                                                "title": "Convert Decimal Fields to Floats",
                                                                "description": "Whether to convert decimal fields to floats. There is a loss of precision when converting decimals to floats, so this is not recommended.",
                                                                "default": False,
                                                                "type": "boolean",
                                                            },
                                                        },
                                                    },
                                                ]
                                            },
                                        },
                                        {
                                            "title": "Legacy Format",
                                            "required": ["filetype"],
                                            "type": "object",
                                            "properties": {"filetype": {"title": "Filetype", "type": "string"}},
                                        },
                                    ]
                                },
                                "schemaless": {
                                    "title": "Schemaless",
                                    "description": "When enabled, syncs will not validate or structure records against the stream's schema.",
                                    "default": False,
                                    "type": "boolean",
                                },
                            },
                            "required": ["name", "file_type", "validation_policy"],
                        },
                    },
                    "start_date": {
                        "title": "Start Date",
                        "description": "UTC date and time in the format 2017-01-25T00:00:00Z. Any file modified before this date will not be replicated.",
                        "examples": ["2021-01-01T00:00:00Z"],
                        "format": "date-time",
                        "pattern": "^[0-9]{4}-[0-9]{2}-[0-9]{2}T[0-9]{2}:[0-9]{2}:[0-9]{2}Z$",
                        "order": 1,
                        "type": "string",
                    },
                },
                "required": ["streams"],
            },
        }
    )
    .set_expected_catalog(
        {
            "streams": [
                {
                    "default_cursor_field": ["_ab_source_file_last_modified"],
                    "json_schema": {
                        "type": "object",
                        "properties": {
                            "col1": {"type": "string"},
                            "col2": {"type": "string"},
                            "_ab_source_file_last_modified": {"type": "string"},
                            "_ab_source_file_url": {"type": "string"},
                        },
                    },
                    "name": "stream1",
                    "source_defined_cursor": True,
                    "supported_sync_modes": ["full_refresh", "incremental"],
                }
            ]
        }
    )
    .set_expected_records(
        [
            {
                "data": {
                    "col1": "val11",
                    "col2": "val12",
                    "_ab_source_file_last_modified": "2023-06-05T03:54:07Z",
                    "_ab_source_file_url": "a.csv",
                },
                "stream": "stream1",
            },
            {
                "data": {
                    "col1": "val21",
                    "col2": "val22",
                    "_ab_source_file_last_modified": "2023-06-05T03:54:07Z",
                    "_ab_source_file_url": "a.csv",
                },
                "stream": "stream1",
            },
        ]
    )
).build()

multi_csv_scenario = (
    TestScenarioBuilder()
    .set_name("multi_csv_stream")
    .set_config(
        {
            "streams": [
                {
                    "name": "stream1",
                    "file_type": "csv",
                    "globs": ["*"],
                    "validation_policy": "emit_record",
                }
            ]
        }
    )
    .set_files(
        {
            "a.csv": {
                "contents": [
                    ("col1", "col2"),
                    ("val11a", "val12a"),
                    ("val21a", "val22a"),
                ],
                "last_modified": "2023-06-05T03:54:07.000Z",
            },
            "b.csv": {
                "contents": [
                    ("col1", "col2", "col3"),
                    ("val11b", "val12b", "val13b"),
                    ("val21b", "val22b", "val23b"),
                ],
                "last_modified": "2023-06-05T03:54:07.000Z",
            },
        }
    )
    .set_file_type("csv")
    .set_expected_catalog(
        {
            "streams": [
                {
                    "default_cursor_field": ["_ab_source_file_last_modified"],
                    "json_schema": {
                        "type": "object",
                        "properties": {
                            "col1": {"type": "string"},
                            "col2": {"type": "string"},
                            "col3": {"type": "string"},
                            "_ab_source_file_last_modified": {"type": "string"},
                            "_ab_source_file_url": {"type": "string"},
                        },
                    },
                    "name": "stream1",
                    "source_defined_cursor": True,
                    "supported_sync_modes": ["full_refresh", "incremental"],
                }
            ]
        }
    )
    .set_expected_records(
        [
            {
                "data": {
                    "col1": "val11a",
                    "col2": "val12a",
                    "_ab_source_file_last_modified": "2023-06-05T03:54:07Z",
                    "_ab_source_file_url": "a.csv",
                },
                "stream": "stream1",
            },
            {
                "data": {
                    "col1": "val21a",
                    "col2": "val22a",
                    "_ab_source_file_last_modified": "2023-06-05T03:54:07Z",
                    "_ab_source_file_url": "a.csv",
                },
                "stream": "stream1",
            },
            {
                "data": {
                    "col1": "val11b",
                    "col2": "val12b",
                    "col3": "val13b",
                    "_ab_source_file_last_modified": "2023-06-05T03:54:07Z",
                    "_ab_source_file_url": "b.csv",
                },
                "stream": "stream1",
            },
            {
                "data": {
                    "col1": "val21b",
                    "col2": "val22b",
                    "col3": "val23b",
                    "_ab_source_file_last_modified": "2023-06-05T03:54:07Z",
                    "_ab_source_file_url": "b.csv",
                },
                "stream": "stream1",
            },
        ]
    )
).build()

multi_csv_stream_n_file_exceeds_limit_for_inference = (
    TestScenarioBuilder()
    .set_name("multi_csv_stream_n_file_exceeds_limit_for_inference")
    .set_config(
        {
            "streams": [
                {
                    "name": "stream1",
                    "file_type": "csv",
                    "globs": ["*"],
                    "validation_policy": "emit_record",
                }
            ]
        }
    )
    .set_files(
        {
            "a.csv": {
                "contents": [
                    ("col1", "col2"),
                    ("val11a", "val12a"),
                    ("val21a", "val22a"),
                ],
                "last_modified": "2023-06-05T03:54:07.000Z",
            },
            "b.csv": {
                "contents": [
                    ("col1", "col2", "col3"),
                    ("val11b", "val12b", "val13b"),
                    ("val21b", "val22b", "val23b"),
                ],
                "last_modified": "2023-06-05T03:54:07.000Z",
            },
        }
    )
    .set_file_type("csv")
    .set_expected_catalog(
        {
            "streams": [
                {
                    "default_cursor_field": ["_ab_source_file_last_modified"],
                    "json_schema": {
                        "type": "object",
                        "properties": {
                            "col1": {"type": "string"},
                            "col2": {"type": "string"},
                            "_ab_source_file_last_modified": {"type": "string"},
                            "_ab_source_file_url": {"type": "string"},
                        },
                    },
                    "name": "stream1",
                    "source_defined_cursor": True,
                    "supported_sync_modes": ["full_refresh", "incremental"],
                }
            ]
        }
    )
    .set_expected_records(
        [
            {
                "data": {
                    "col1": "val11a",
                    "col2": "val12a",
                    "_ab_source_file_last_modified": "2023-06-05T03:54:07Z",
                    "_ab_source_file_url": "a.csv",
                },
                "stream": "stream1",
            },
            {
                "data": {
                    "col1": "val21a",
                    "col2": "val22a",
                    "_ab_source_file_last_modified": "2023-06-05T03:54:07Z",
                    "_ab_source_file_url": "a.csv",
                },
                "stream": "stream1",
            },
            {
                "data": {
                    "col1": "val11b",
                    "col2": "val12b",
                    "col3": "val13b",
                    "_ab_source_file_last_modified": "2023-06-05T03:54:07Z",
                    "_ab_source_file_url": "b.csv",
                },
                "stream": "stream1",
            },
            {
                "data": {
                    "col1": "val21b",
                    "col2": "val22b",
                    "col3": "val23b",
                    "_ab_source_file_last_modified": "2023-06-05T03:54:07Z",
                    "_ab_source_file_url": "b.csv",
                },
                "stream": "stream1",
            },
        ]
    )
    .set_expected_logs({"discover": [{"level": "WARN", "message": "Refusing to infer schema for all 2 files; using 1 files."}]})
    .set_discovery_policy(LowInferenceLimitDiscoveryPolicy())
).build()

invalid_csv_scenario = (
    TestScenarioBuilder()
    .set_name("invalid_csv_scenario")
    .set_config(
        {
            "streams": [
                {
                    "name": "stream1",
                    "file_type": "csv",
                    "globs": ["*"],
                    "validation_policy": "emit_record",
                }
            ]
        }
    )
    .set_files(
        {
            "a.csv": {
                "contents": [
                    ("col1",),
                    ("val11", "val12"),
                    ("val21", "val22"),
                ],
                "last_modified": "2023-06-05T03:54:07.000Z",
            }
        }
    )
    .set_file_type("csv")
    .set_expected_catalog(
        {
            "streams": [
                {
                    "default_cursor_field": ["_ab_source_file_last_modified"],
                    "json_schema": {
                        "type": "object",
                        "properties": {
                            "col1": {"type": "string"},
                            "col2": {"type": "string"},
                            "_ab_source_file_last_modified": {"type": "string"},
                            "_ab_source_file_url": {"type": "string"},
                        },
                    },
                    "name": "stream1",
                    "source_defined_cursor": True,
                    "supported_sync_modes": ["full_refresh", "incremental"],
                }
            ]
        }
    )
    .set_expected_records([])
    .set_expected_discover_error(SchemaInferenceError, FileBasedSourceError.SCHEMA_INFERENCE_ERROR.value)
    .set_expected_logs(
        {
            "read": [
                {
                    "level": "ERROR",
                    "message": f"{FileBasedSourceError.ERROR_PARSING_RECORD.value} stream=stream1 file=a.csv line_no=1 n_skipped=0",
                },
            ]
        }
    )
).build()

csv_single_stream_scenario = (
    TestScenarioBuilder()
    .set_name("csv_single_stream_scenario")
    .set_config(
        {
            "streams": [
                {
                    "name": "stream1",
                    "file_type": "csv",
                    "globs": ["*.csv"],
                    "validation_policy": "emit_record",
                }
            ]
        }
    )
    .set_files(
        {
            "a.csv": {
                "contents": [
                    ("col1", "col2"),
                    ("val11a", "val12a"),
                    ("val21a", "val22a"),
                ],
                "last_modified": "2023-06-05T03:54:07.000Z",
            },
            "b.jsonl": {
                "contents": [
                    {"col1": "val11b", "col2": "val12b", "col3": "val13b"},
                    {"col1": "val12b", "col2": "val22b", "col3": "val23b"},
                ],
                "last_modified": "2023-06-05T03:54:07.000Z",
            },
        }
    )
    .set_file_type("csv")
    .set_expected_catalog(
        {
            "streams": [
                {
                    "json_schema": {
                        "type": "object",
                        "properties": {
                            "col1": {"type": "string"},
                            "col2": {"type": "string"},
                            "_ab_source_file_last_modified": {"type": "string"},
                            "_ab_source_file_url": {"type": "string"},
                        },
                    },
                    "name": "stream1",
                    "supported_sync_modes": ["full_refresh", "incremental"],
                    "source_defined_cursor": True,
                    "default_cursor_field": ["_ab_source_file_last_modified"],
                }
            ]
        }
    )
    .set_expected_records(
        [
            {
                "data": {
                    "col1": "val11a",
                    "col2": "val12a",
                    "_ab_source_file_last_modified": "2023-06-05T03:54:07Z",
                    "_ab_source_file_url": "a.csv",
                },
                "stream": "stream1",
            },
            {
                "data": {
                    "col1": "val21a",
                    "col2": "val22a",
                    "_ab_source_file_last_modified": "2023-06-05T03:54:07Z",
                    "_ab_source_file_url": "a.csv",
                },
                "stream": "stream1",
            },
        ]
    )
).build()

csv_multi_stream_scenario = (
    TestScenarioBuilder()
    .set_name("csv_multi_stream")
    .set_config(
        {
            "streams": [
                {
                    "name": "stream1",
                    "file_type": "csv",
                    "globs": ["*.csv"],
                    "validation_policy": "emit_record",
                },
                {
                    "name": "stream2",
                    "file_type": "csv",
                    "globs": ["b.csv"],
                    "validation_policy": "emit_record",
                },
            ]
        }
    )
    .set_files(
        {
            "a.csv": {
                "contents": [
                    ("col1", "col2"),
                    ("val11a", "val12a"),
                    ("val21a", "val22a"),
                ],
                "last_modified": "2023-06-05T03:54:07.000Z",
            },
            "b.csv": {
                "contents": [
                    ("col3",),
                    ("val13b",),
                    ("val23b",),
                ],
                "last_modified": "2023-06-05T03:54:07.000Z",
            },
        }
    )
    .set_file_type("csv")
    .set_expected_catalog(
        {
            "streams": [
                {
                    "json_schema": {
                        "type": "object",
                        "properties": {
                            "col1": {"type": "string"},
                            "col2": {"type": "string"},
                            "col3": {"type": "string"},
                            "_ab_source_file_last_modified": {"type": "string"},
                            "_ab_source_file_url": {"type": "string"},
                        },
                    },
                    "name": "stream1",
                    "supported_sync_modes": ["full_refresh", "incremental"],
                    "source_defined_cursor": True,
                    "default_cursor_field": ["_ab_source_file_last_modified"],
                },
                {
                    "json_schema": {
                        "type": "object",
                        "properties": {
                            "col3": {"type": "string"},
                            "_ab_source_file_last_modified": {"type": "string"},
                            "_ab_source_file_url": {"type": "string"},
                        },
                    },
                    "name": "stream2",
                    "source_defined_cursor": True,
                    "default_cursor_field": ["_ab_source_file_last_modified"],
                    "supported_sync_modes": ["full_refresh", "incremental"],
                },
            ]
        }
    )
    .set_expected_records(
        [
            {
                "data": {
                    "col1": "val11a",
                    "col2": "val12a",
                    "_ab_source_file_last_modified": "2023-06-05T03:54:07Z",
                    "_ab_source_file_url": "a.csv",
                },
                "stream": "stream1",
            },
            {
                "data": {
                    "col1": "val21a",
                    "col2": "val22a",
                    "_ab_source_file_last_modified": "2023-06-05T03:54:07Z",
                    "_ab_source_file_url": "a.csv",
                },
                "stream": "stream1",
            },
            {
                "data": {"col3": "val13b", "_ab_source_file_last_modified": "2023-06-05T03:54:07Z", "_ab_source_file_url": "b.csv"},
                "stream": "stream1",
            },
            {
                "data": {"col3": "val23b", "_ab_source_file_last_modified": "2023-06-05T03:54:07Z", "_ab_source_file_url": "b.csv"},
                "stream": "stream1",
            },
            {
                "data": {"col3": "val13b", "_ab_source_file_last_modified": "2023-06-05T03:54:07Z", "_ab_source_file_url": "b.csv"},
                "stream": "stream2",
            },
            {
                "data": {"col3": "val23b", "_ab_source_file_last_modified": "2023-06-05T03:54:07Z", "_ab_source_file_url": "b.csv"},
                "stream": "stream2",
            },
        ]
    )
).build()


csv_custom_format_scenario = (
    TestScenarioBuilder()
    .set_name("csv_custom_format")
    .set_config(
        {
            "streams": [
                {
                    "name": "stream1",
                    "file_type": "csv",
                    "globs": ["*"],
                    "validation_policy": "emit_record",
                    "format": {
                        "csv": {
                            "filetype": "csv",
                            "delimiter": "#",
                            "quote_char": "|",
                            "escape_char": "!",
                            "double_quote": True,
<<<<<<< HEAD
=======
                            "quoting_behavior": "Quote Special Characters",
>>>>>>> 221cbdc0
                        }
                    },
                }
            ]
        }
    )
    .set_files(
        {
            "a.csv": {
                "contents": [
                    ("col1", "col2", "col3"),
                    ("val11", "val12", "val |13|"),
                    ("val21", "val22", "val23"),
                    ("val,31", "val |,32|", "val, !!!! 33"),
                ],
                "last_modified": "2023-06-05T03:54:07.000Z",
            }
        }
    )
    .set_file_type("csv")
    .set_expected_catalog(
        {
            "streams": [
                {
                    "json_schema": {
                        "type": "object",
                        "properties": {
                            "col1": {
                                "type": "string",
                            },
                            "col2": {
                                "type": "string",
                            },
                            "col3": {
                                "type": "string",
                            },
                            "_ab_source_file_last_modified": {"type": "string"},
                            "_ab_source_file_url": {"type": "string"},
                        },
                    },
                    "name": "stream1",
                    "source_defined_cursor": True,
                    "default_cursor_field": ["_ab_source_file_last_modified"],
                    "supported_sync_modes": ["full_refresh", "incremental"],
                }
            ]
        }
    )
    .set_expected_records(
        [
            {
                "data": {
                    "col1": "val11",
                    "col2": "val12",
                    "col3": "val |13|",
                    "_ab_source_file_last_modified": "2023-06-05T03:54:07Z",
                    "_ab_source_file_url": "a.csv",
                },
                "stream": "stream1",
            },
            {
                "data": {
                    "col1": "val21",
                    "col2": "val22",
                    "col3": "val23",
                    "_ab_source_file_last_modified": "2023-06-05T03:54:07Z",
                    "_ab_source_file_url": "a.csv",
                },
                "stream": "stream1",
            },
            {
                "data": {
                    "col1": "val,31",
                    "col2": "val |,32|",
                    "col3": "val, !! 33",
                    "_ab_source_file_last_modified": "2023-06-05T03:54:07Z",
                    "_ab_source_file_url": "a.csv",
                },
                "stream": "stream1",
            },
        ]
    )
    .set_file_write_options(
        {
            "delimiter": "#",
            "quotechar": "|",
        }
    )
).build()


csv_legacy_format_scenario = (
    TestScenarioBuilder()
    .set_name("csv_legacy_format")
    .set_config(
        {
            "streams": [
                {
                    "name": "stream1",
                    "file_type": "csv",
                    "globs": ["*"],
                    "validation_policy": "emit_record",
                    "format": {
                        "filetype": "csv",
                        "delimiter": "#",
                        "quote_char": "|",
                        "escape_char": "!",
                        "double_quote": True,
<<<<<<< HEAD
                    }
=======
                        "quoting_behavior": "Quote All",
                    },
>>>>>>> 221cbdc0
                }
            ]
        }
    )
    .set_files(
        {
            "a.csv": {
                "contents": [
                    ("col1", "col2", "col3"),
                    ("val11", "val12", "val |13|"),
                    ("val21", "val22", "val23"),
                    ("val,31", "val |,32|", "val, !!!! 33"),
                ],
                "last_modified": "2023-06-05T03:54:07.000Z",
            }
        }
    )
    .set_file_type("csv")
    .set_expected_catalog(
        {
            "streams": [
                {
                    "json_schema": {
                        "type": "object",
                        "properties": {
                            "col1": {
                                "type": "string",
                            },
                            "col2": {
                                "type": "string",
                            },
                            "col3": {
                                "type": "string",
                            },
                            "_ab_source_file_last_modified": {"type": "string"},
                            "_ab_source_file_url": {"type": "string"},
                        },
                    },
                    "name": "stream1",
                    "source_defined_cursor": True,
                    "default_cursor_field": ["_ab_source_file_last_modified"],
                    "supported_sync_modes": ["full_refresh", "incremental"],
                }
            ]
        }
    )
    .set_expected_records(
        [
            {
                "data": {
                    "col1": "val11",
                    "col2": "val12",
                    "col3": "val |13|",
                    "_ab_source_file_last_modified": "2023-06-05T03:54:07Z",
                    "_ab_source_file_url": "a.csv",
                },
                "stream": "stream1",
            },
            {
                "data": {
                    "col1": "val21",
                    "col2": "val22",
                    "col3": "val23",
                    "_ab_source_file_last_modified": "2023-06-05T03:54:07Z",
                    "_ab_source_file_url": "a.csv",
                },
                "stream": "stream1",
            },
            {
                "data": {
                    "col1": "val,31",
                    "col2": "val |,32|",
                    "col3": "val, !! 33",
                    "_ab_source_file_last_modified": "2023-06-05T03:54:07Z",
                    "_ab_source_file_url": "a.csv",
                },
                "stream": "stream1",
            },
        ]
    )
    .set_file_write_options(
        {
            "delimiter": "#",
            "quotechar": "|",
        }
    )
).build()


multi_stream_custom_format = (
    TestScenarioBuilder()
    .set_name("multi_stream_custom_format_scenario")
    .set_config(
        {
            "streams": [
                {
                    "name": "stream1",
                    "file_type": "csv",
                    "globs": ["*.csv"],
                    "validation_policy": "emit_record",
                    "format": {
                        "csv": {"filetype": "csv", "delimiter": "#", "escape_char": "!", "double_quote": True, "newlines_in_values": False}
                    },
                },
                {
                    "name": "stream2",
                    "file_type": "csv",
                    "globs": ["b.csv"],
                    "validation_policy": "emit_record",
                    "format": {
                        "csv": {
                            "filetype": "csv",
                            "delimiter": "#",
                            "escape_char": "@",
                            "double_quote": True,
                            "newlines_in_values": False,
<<<<<<< HEAD
=======
                            "quoting_behavior": "Quote All",
>>>>>>> 221cbdc0
                        }
                    },
                },
            ]
        }
    )
    .set_files(
        {
            "a.csv": {
                "contents": [
                    ("col1", "col2"),
                    ("val11a", "val !! 12a"),
                    ("val !! 21a", "val22a"),
                ],
                "last_modified": "2023-06-05T03:54:07.000Z",
            },
            "b.csv": {
                "contents": [
                    ("col3",),
                    ("val @@@@ 13b",),
                    ("val23b",),
                ],
                "last_modified": "2023-06-05T03:54:07.000Z",
            },
        }
    )
    .set_file_type("csv")
    .set_expected_catalog(
        {
            "streams": [
                {
                    "json_schema": {
                        "type": "object",
                        "properties": {
                            "col1": {
                                "type": "string",
                            },
                            "col2": {
                                "type": "string",
                            },
                            "col3": {
                                "type": "string",
                            },
                            "_ab_source_file_last_modified": {"type": "string"},
                            "_ab_source_file_url": {"type": "string"},
                        },
                    },
                    "name": "stream1",
                    "supported_sync_modes": ["full_refresh", "incremental"],
                    "source_defined_cursor": True,
                    "default_cursor_field": ["_ab_source_file_last_modified"],
                },
                {
                    "json_schema": {
                        "type": "object",
                        "properties": {
                            "col3": {
                                "type": "string",
                            },
                            "_ab_source_file_last_modified": {"type": "string"},
                            "_ab_source_file_url": {"type": "string"},
                        },
                    },
                    "name": "stream2",
                    "source_defined_cursor": True,
                    "default_cursor_field": ["_ab_source_file_last_modified"],
                    "supported_sync_modes": ["full_refresh", "incremental"],
                },
            ]
        }
    )
    .set_expected_records(
        [
            {
                "data": {
                    "col1": "val11a",
                    "col2": "val ! 12a",
                    "_ab_source_file_last_modified": "2023-06-05T03:54:07Z",
                    "_ab_source_file_url": "a.csv",
                },
                "stream": "stream1",
            },
            {
                "data": {
                    "col1": "val ! 21a",
                    "col2": "val22a",
                    "_ab_source_file_last_modified": "2023-06-05T03:54:07Z",
                    "_ab_source_file_url": "a.csv",
                },
                "stream": "stream1",
            },
            {
                "data": {"col3": "val @@@@ 13b", "_ab_source_file_last_modified": "2023-06-05T03:54:07Z", "_ab_source_file_url": "b.csv"},
                "stream": "stream1",
            },
            {
                "data": {"col3": "val23b", "_ab_source_file_last_modified": "2023-06-05T03:54:07Z", "_ab_source_file_url": "b.csv"},
                "stream": "stream1",
            },
            {
                "data": {"col3": "val @@ 13b", "_ab_source_file_last_modified": "2023-06-05T03:54:07Z", "_ab_source_file_url": "b.csv"},
                "stream": "stream2",
            },
            {
                "data": {"col3": "val23b", "_ab_source_file_last_modified": "2023-06-05T03:54:07Z", "_ab_source_file_url": "b.csv"},
                "stream": "stream2",
            },
        ]
    )
    .set_file_write_options(
        {
            "delimiter": "#",
        }
    )
).build()


empty_schema_inference_scenario = (
    TestScenarioBuilder()
    .set_name("empty_schema_inference_scenario")
    .set_config(
        {
            "streams": [
                {
                    "name": "stream1",
                    "file_type": "csv",
                    "globs": ["*"],
                    "validation_policy": "emit_record",
                }
            ]
        }
    )
    .set_files(
        {
            "a.csv": {
                "contents": [
                    ("col1", "col2"),
                    ("val11", "val12"),
                    ("val21", "val22"),
                ],
                "last_modified": "2023-06-05T03:54:07.000Z",
            }
        }
    )
    .set_file_type("csv")
    .set_expected_catalog(
        {
            "streams": [
                {
                    "default_cursor_field": ["_ab_source_file_last_modified"],
                    "json_schema": {
                        "type": "object",
                        "properties": {
                            "col1": {"type": "string"},
                            "col2": {"type": "string"},
                            "_ab_source_file_last_modified": {"type": "string"},
                            "_ab_source_file_url": {"type": "string"},
                        },
                    },
                    "name": "stream1",
                    "source_defined_cursor": True,
                    "supported_sync_modes": ["full_refresh", "incremental"],
                }
            ]
        }
    )
    .set_parsers({"csv": EmptySchemaParser()})
    .set_expected_discover_error(SchemaInferenceError, FileBasedSourceError.SCHEMA_INFERENCE_ERROR.value)
    .set_expected_records(
        [
            {
                "data": {
                    "col1": "val11",
                    "col2": "val12",
                    "_ab_source_file_last_modified": "2023-06-05T03:54:07Z",
                    "_ab_source_file_url": "a.csv",
                },
                "stream": "stream1",
            },
            {
                "data": {
                    "col1": "val21",
                    "col2": "val22",
                    "_ab_source_file_last_modified": "2023-06-05T03:54:07Z",
                    "_ab_source_file_url": "a.csv",
                },
                "stream": "stream1",
            },
        ]
    )
).build()


schemaless_csv_scenario = (
    TestScenarioBuilder()
    .set_name("schemaless_csv_scenario")
    .set_config(
        {
            "streams": [
                {
                    "name": "stream1",
                    "file_type": "csv",
                    "globs": ["*"],
                    "validation_policy": "skip_record",
                    "schemaless": True,
                }
            ]
        }
    )
    .set_files(
        {
            "a.csv": {
                "contents": [
                    ("col1", "col2"),
                    ("val11a", "val12a"),
                    ("val21a", "val22a"),
                ],
                "last_modified": "2023-06-05T03:54:07.000Z",
            },
            "b.csv": {
                "contents": [
                    ("col1", "col2", "col3"),
                    ("val11b", "val12b", "val13b"),
                    ("val21b", "val22b", "val23b"),
                ],
                "last_modified": "2023-06-05T03:54:07.000Z",
            },
        }
    )
    .set_file_type("csv")
    .set_expected_catalog(
        {
            "streams": [
                {
                    "default_cursor_field": ["_ab_source_file_last_modified"],
                    "json_schema": {
                        "type": "object",
                        "properties": {
                            "data": {"type": "object"},
                            "_ab_source_file_last_modified": {"type": "string"},
                            "_ab_source_file_url": {"type": "string"},
                        },
                    },
                    "name": "stream1",
                    "source_defined_cursor": True,
                    "supported_sync_modes": ["full_refresh", "incremental"],
                }
            ]
        }
    )
    .set_expected_records(
        [
            {
                "data": {
                    "data": {"col1": "val11a", "col2": "val12a"},
                    "_ab_source_file_last_modified": "2023-06-05T03:54:07Z",
                    "_ab_source_file_url": "a.csv",
                },
                "stream": "stream1",
            },
            {
                "data": {
                    "data": {"col1": "val21a", "col2": "val22a"},
                    "_ab_source_file_last_modified": "2023-06-05T03:54:07Z",
                    "_ab_source_file_url": "a.csv",
                },
                "stream": "stream1",
            },
            {
                "data": {
                    "data": {"col1": "val11b", "col2": "val12b", "col3": "val13b"},
                    "_ab_source_file_last_modified": "2023-06-05T03:54:07Z",
                    "_ab_source_file_url": "b.csv",
                },
                "stream": "stream1",
            },
            {
                "data": {
                    "data": {"col1": "val21b", "col2": "val22b", "col3": "val23b"},
                    "_ab_source_file_last_modified": "2023-06-05T03:54:07Z",
                    "_ab_source_file_url": "b.csv",
                },
                "stream": "stream1",
            },
        ]
    )
).build()


schemaless_csv_multi_stream_scenario = (
    TestScenarioBuilder()
    .set_name("schemaless_csv_multi_stream_scenario")
    .set_config(
        {
            "streams": [
                {
                    "name": "stream1",
                    "file_type": "csv",
                    "globs": ["a.csv"],
                    "validation_policy": "skip_record",
                    "schemaless": True,
                },
                {
                    "name": "stream2",
                    "file_type": "csv",
                    "globs": ["b.csv"],
                    "validation_policy": "skip_record",
                },
            ]
        }
    )
    .set_files(
        {
            "a.csv": {
                "contents": [
                    ("col1", "col2"),
                    ("val11a", "val12a"),
                    ("val21a", "val22a"),
                ],
                "last_modified": "2023-06-05T03:54:07.000Z",
            },
            "b.csv": {
                "contents": [
                    ("col3",),
                    ("val13b",),
                    ("val23b",),
                ],
                "last_modified": "2023-06-05T03:54:07.000Z",
            },
        }
    )
    .set_file_type("csv")
    .set_expected_catalog(
        {
            "streams": [
                {
                    "json_schema": {
                        "type": "object",
                        "properties": {
                            "data": {"type": "object"},
                            "_ab_source_file_last_modified": {"type": "string"},
                            "_ab_source_file_url": {"type": "string"},
                        },
                    },
                    "name": "stream1",
                    "supported_sync_modes": ["full_refresh", "incremental"],
                    "source_defined_cursor": True,
                    "default_cursor_field": ["_ab_source_file_last_modified"],
                },
                {
                    "json_schema": {
                        "type": "object",
                        "properties": {
                            "col3": {"type": "string"},
                            "_ab_source_file_last_modified": {"type": "string"},
                            "_ab_source_file_url": {"type": "string"},
                        },
                    },
                    "name": "stream2",
                    "source_defined_cursor": True,
                    "default_cursor_field": ["_ab_source_file_last_modified"],
                    "supported_sync_modes": ["full_refresh", "incremental"],
                },
            ]
        }
    )
    .set_expected_records(
        [
            {
                "data": {
                    "data": {"col1": "val11a", "col2": "val12a"},
                    "_ab_source_file_last_modified": "2023-06-05T03:54:07Z",
                    "_ab_source_file_url": "a.csv",
                },
                "stream": "stream1",
            },
            {
                "data": {
                    "data": {"col1": "val21a", "col2": "val22a"},
                    "_ab_source_file_last_modified": "2023-06-05T03:54:07Z",
                    "_ab_source_file_url": "a.csv",
                },
                "stream": "stream1",
            },
            {
                "data": {"col3": "val13b", "_ab_source_file_last_modified": "2023-06-05T03:54:07Z", "_ab_source_file_url": "b.csv"},
                "stream": "stream2",
            },
            {
                "data": {"col3": "val23b", "_ab_source_file_last_modified": "2023-06-05T03:54:07Z", "_ab_source_file_url": "b.csv"},
                "stream": "stream2",
            },
        ]
    )
).build()


schemaless_with_user_input_schema_fails_connection_check_scenario = (
    TestScenarioBuilder()
    .set_name("schemaless_with_user_input_schema_fails_connection_check_scenario")
    .set_config(
        {
            "streams": [
                {
                    "name": "stream1",
                    "file_type": "csv",
                    "globs": ["*"],
                    "validation_policy": "skip_record",
                    "input_schema": {"col1": "string", "col2": "string", "col3": "string"},
                    "schemaless": True,
                }
            ]
        }
    )
    .set_files(
        {
            "a.csv": {
                "contents": [
                    ("col1", "col2"),
                    ("val11a", "val12a"),
                    ("val21a", "val22a"),
                ],
                "last_modified": "2023-06-05T03:54:07.000Z",
            },
            "b.csv": {
                "contents": [
                    ("col1", "col2", "col3"),
                    ("val11b", "val12b", "val13b"),
                    ("val21b", "val22b", "val23b"),
                ],
                "last_modified": "2023-06-05T03:54:07.000Z",
            },
        }
    )
    .set_file_type("csv")
    .set_expected_catalog(
        {
            "streams": [
                {
                    "default_cursor_field": ["_ab_source_file_last_modified"],
                    "json_schema": {
                        "type": "object",
                        "properties": {
                            "data": {"type": "object"},
                            "_ab_source_file_last_modified": {"type": "string"},
                            "_ab_source_file_url": {"type": "string"},
                        },
                    },
                    "name": "stream1",
                    "source_defined_cursor": True,
                    "supported_sync_modes": ["full_refresh", "incremental"],
                }
            ]
        }
    )
    .set_expected_check_status("FAILED")
    .set_expected_check_error(ConfigValidationError, FileBasedSourceError.CONFIG_VALIDATION_ERROR.value)
    .set_expected_discover_error(ConfigValidationError, FileBasedSourceError.CONFIG_VALIDATION_ERROR.value)
    .set_expected_read_error(ConfigValidationError, FileBasedSourceError.CONFIG_VALIDATION_ERROR.value)
).build()


schemaless_with_user_input_schema_fails_connection_check_multi_stream_scenario = (
    TestScenarioBuilder()
    .set_name("schemaless_with_user_input_schema_fails_connection_check_multi_stream_scenario")
    .set_config(
        {
            "streams": [
                {
                    "name": "stream1",
                    "file_type": "csv",
                    "globs": ["a.csv"],
                    "validation_policy": "skip_record",
                    "schemaless": True,
                    "input_schema": {"col1": "string", "col2": "string", "col3": "string"},
                },
                {
                    "name": "stream2",
                    "file_type": "csv",
                    "globs": ["b.csv"],
                    "validation_policy": "skip_record",
                },
            ]
        }
    )
    .set_files(
        {
            "a.csv": {
                "contents": [
                    ("col1", "col2"),
                    ("val11a", "val12a"),
                    ("val21a", "val22a"),
                ],
                "last_modified": "2023-06-05T03:54:07.000Z",
            },
            "b.csv": {
                "contents": [
                    ("col3",),
                    ("val13b",),
                    ("val23b",),
                ],
                "last_modified": "2023-06-05T03:54:07.000Z",
            },
        }
    )
    .set_file_type("csv")
    .set_expected_catalog(
        {
            "streams": [
                {
                    "json_schema": {
                        "type": "object",
                        "properties": {
                            "data": {"type": "object"},
                            "_ab_source_file_last_modified": {"type": "string"},
                            "_ab_source_file_url": {"type": "string"},
                        },
                    },
                    "name": "stream1",
                    "supported_sync_modes": ["full_refresh", "incremental"],
                    "source_defined_cursor": True,
                    "default_cursor_field": ["_ab_source_file_last_modified"],
                },
                {
                    "json_schema": {
                        "type": "object",
                        "properties": {
                            "col3": {"type": "string"},
                            "_ab_source_file_last_modified": {"type": "string"},
                            "_ab_source_file_url": {"type": "string"},
                        },
                    },
                    "name": "stream2",
                    "source_defined_cursor": True,
                    "default_cursor_field": ["_ab_source_file_last_modified"],
                    "supported_sync_modes": ["full_refresh", "incremental"],
                },
            ]
        }
    )
    .set_expected_check_status("FAILED")
    .set_expected_check_error(ConfigValidationError, FileBasedSourceError.CONFIG_VALIDATION_ERROR.value)
    .set_expected_discover_error(ConfigValidationError, FileBasedSourceError.CONFIG_VALIDATION_ERROR.value)
    .set_expected_read_error(ConfigValidationError, FileBasedSourceError.CONFIG_VALIDATION_ERROR.value)
).build()

csv_string_can_be_null_with_input_schemas_scenario = (
    TestScenarioBuilder()
    .set_name("csv_string_can_be_null_with_input_schema")
    .set_config(
        {
            "streams": [
                {
                    "name": "stream1",
                    "file_type": "csv",
                    "globs": ["*"],
                    "validation_policy": "emit_record",
                    "input_schema": {"col1": "string", "col2": "string"},
                    "format": {
                        "csv": {
                            "filetype": "csv",
                            "null_values": ["null"],
                        }
                    }
                }
            ],
            "start_date": "2023-06-04T03:54:07Z"
        }
    )
    .set_files(
        {
            "a.csv": {
                "contents": [
                    '''col1,col2''',
                    '''2,null''',
                ],
                "last_modified": "2023-06-05T03:54:07.000Z",
            }
        }
    )
    .set_file_type("csv")
    .set_expected_catalog(
        {
            "streams": [
                {
                    "default_cursor_field": ["_ab_source_file_last_modified"],
                    "json_schema": {
                        "type": "object",
                        "properties": {
                            "col1": {
                                "type": "string"
                            },
                            "col2": {
                                "type": "string"
                            },
                            "_ab_source_file_last_modified": {
                                "type": "string"
                            },
                            "_ab_source_file_url": {
                                "type": "string"
                            },
                        },
                    },
                    "name": "stream1",
                    "source_defined_cursor": True,
                    "supported_sync_modes": ["full_refresh", "incremental"],
                }
            ]
        }
    )
    .set_expected_records(
        [
            {"data": {"col1": "2", "col2": None, "_ab_source_file_last_modified": "2023-06-05T03:54:07Z",
                      "_ab_source_file_url": "a.csv"}, "stream": "stream1"},
        ]
    )
).build()

csv_string_not_null_if_no_null_values_scenario = (
    TestScenarioBuilder()
    .set_name("csv_string_not_null_if_no_null_values")
    .set_config(
        {
            "streams": [
                {
                    "name": "stream1",
                    "file_type": "csv",
                    "globs": ["*"],
                    "validation_policy": "emit_record",
                    "format": {
                        "csv": {
                            "filetype": "csv",
                        }
                    }
                }
            ],
            "start_date": "2023-06-04T03:54:07Z"
        }
    )
    .set_files(
        {
            "a.csv": {
                "contents": [
                    '''col1,col2''',
                    '''2,null''',
                ],
                "last_modified": "2023-06-05T03:54:07.000Z",
            }
        }
    )
    .set_file_type("csv")
    .set_expected_catalog(
        {
            "streams": [
                {
                    "default_cursor_field": ["_ab_source_file_last_modified"],
                    "json_schema": {
                        "type": "object",
                        "properties": {
                            "col1": {
                                "type": "string"
                            },
                            "col2": {
                                "type": "string"
                            },
                            "_ab_source_file_last_modified": {
                                "type": "string"
                            },
                            "_ab_source_file_url": {
                                "type": "string"
                            },
                        },
                    },
                    "name": "stream1",
                    "source_defined_cursor": True,
                    "supported_sync_modes": ["full_refresh", "incremental"],
                }
            ]
        }
    )
    .set_expected_records(
        [
            {"data": {"col1": "2", "col2": "null", "_ab_source_file_last_modified": "2023-06-05T03:54:07Z",
                      "_ab_source_file_url": "a.csv"}, "stream": "stream1"},
        ]
    )
).build()

csv_strings_can_be_null_not_quoted_scenario = (
    TestScenarioBuilder()
    .set_name("csv_strings_can_be_null_no_input_schema")
    .set_config(
        {
            "streams": [
                {
                    "name": "stream1",
                    "file_type": "csv",
                    "globs": ["*"],
                    "validation_policy": "emit_record",
                    "format": {
                        "csv": {
                            "filetype": "csv",
                            "null_values": ["null"]
                        }
                    }
                }
            ],
            "start_date": "2023-06-04T03:54:07Z"
        }
    )
    .set_files(
        {
            "a.csv": {
                "contents": [
                    '''col1,col2''',
                    '''2,null''',
                ],
                "last_modified": "2023-06-05T03:54:07.000Z",
            }
        }
    )
    .set_file_type("csv")
    .set_expected_catalog(
        {
            "streams": [
                {
                    "default_cursor_field": ["_ab_source_file_last_modified"],
                    "json_schema": {
                        "type": "object",
                        "properties": {
                            "col1": {
                                "type": "string"
                            },
                            "col2": {
                                "type": "string"
                            },
                            "_ab_source_file_last_modified": {
                                "type": "string"
                            },
                            "_ab_source_file_url": {
                                "type": "string"
                            },
                        },
                    },
                    "name": "stream1",
                    "source_defined_cursor": True,
                    "supported_sync_modes": ["full_refresh", "incremental"],
                }
            ]
        }
    )
    .set_expected_records(
        [
            {"data": {"col1": "2", "col2": None, "_ab_source_file_last_modified": "2023-06-05T03:54:07Z",
                      "_ab_source_file_url": "a.csv"}, "stream": "stream1"},
        ]
    )
).build()

csv_newline_in_values_quoted_value_scenario = (
    TestScenarioBuilder()
    .set_name("csv_newline_in_values_quoted_value")
    # This scenario tests that quotes are properly escaped when double_quotes is True
    .set_config(
        {
            "streams": [
                {
                    "name": "stream1",
                    "file_type": "csv",
                    "globs": ["*"],
                    "validation_policy": "emit_record",
                    "format": {
                        "csv": {
                            "filetype": "csv",
                        }
                    }
                }
            ],
            "start_date": "2023-06-04T03:54:07Z"
        }
    )
    .set_files(
        {
            "a.csv": {
                "contents": [
                    '''col1,col2''',
                    '''2,"val\n2"''',
                ],
                "last_modified": "2023-06-05T03:54:07.000Z",
            }
        }
    )
    .set_file_type("csv")
    .set_expected_catalog(
        {
            "streams": [
                {
                    "default_cursor_field": ["_ab_source_file_last_modified"],
                    "json_schema": {
                        "type": "object",
                        "properties": {
                            "col1": {
                                "type": "string"
                            },
                            "col2": {
                                "type": "string"
                            },
                            "_ab_source_file_last_modified": {
                                "type": "string"
                            },
                            "_ab_source_file_url": {
                                "type": "string"
                            },
                        },
                    },
                    "name": "stream1",
                    "source_defined_cursor": True,
                    "supported_sync_modes": ["full_refresh", "incremental"],
                }
            ]
        }
    )
    .set_expected_records(
        [
            {"data": {"col1": "2", "col2": 'val\n2', "_ab_source_file_last_modified": "2023-06-05T03:54:07Z",
                      "_ab_source_file_url": "a.csv"}, "stream": "stream1"},
        ]
    )
).build()

csv_escape_char_is_true_scenario = (
    TestScenarioBuilder()
    .set_name("csv_escape_char_is_true")
    # This scenario tests that quotes are properly escaped when double_quotes is True
    .set_config(
        {
            "streams": [
                {
                    "name": "stream1",
                    "file_type": "csv",
                    "globs": ["*"],
                    "validation_policy": "emit_record",
                    "format": {
                        "csv": {
                            "filetype": "csv",
                            "double_quotes": False,
                            "quote_char": '"',
                            "delimiter": ",",
                            "escape_char": "\\",
                            "quoting_behavior": "Quote All",

                        }
                    }
                }
            ],
            "start_date": "2023-06-04T03:54:07Z"
        }
    )
    .set_files(
        {
            "a.csv": {
                "contents": [
                    '''col1,col2''',
                    '''val11,"val\\"2"''',
                ],
                "last_modified": "2023-06-05T03:54:07.000Z",
            }
        }
    )
    .set_file_type("csv")
    .set_expected_catalog(
        {
            "streams": [
                {
                    "default_cursor_field": ["_ab_source_file_last_modified"],
                    "json_schema": {
                        "type": "object",
                        "properties": {
                            "col1": {
                                "type": "string"
                            },
                            "col2": {
                                "type": "string"
                            },
                            "_ab_source_file_last_modified": {
                                "type": "string"
                            },
                            "_ab_source_file_url": {
                                "type": "string"
                            },
                        },
                    },
                    "name": "stream1",
                    "source_defined_cursor": True,
                    "supported_sync_modes": ["full_refresh", "incremental"],
                }
            ]
        }
    )
    .set_expected_records(
        [
            {"data": {"col1": 'val11', "col2": 'val"2', "_ab_source_file_last_modified": "2023-06-05T03:54:07Z",
                      "_ab_source_file_url": "a.csv"}, "stream": "stream1"},
        ]
    )
).build()

csv_double_quote_is_true_scenario = (
    TestScenarioBuilder()
    .set_name("csv_doublequote_is_true")
    # This scenario tests that quotes are properly escaped when double_quotes is True
    .set_config(
        {
            "streams": [
                {
                    "name": "stream1",
                    "file_type": "csv",
                    "globs": ["*"],
                    "validation_policy": "emit_record",
                    "format": {
                        "csv": {
                            "filetype": "csv",
                            "double_quotes": True,
                            "quote_char": '"',
                            "delimiter": ",",
                            "quoting_behavior": "Quote All",

                        }
                    }
                }
            ],
            "start_date": "2023-06-04T03:54:07Z"
        }
    )
    .set_files(
        {
            "a.csv": {
                "contents": [
                    '''col1,col2''',
                    '''val11,"val""2"''',
                ],
                "last_modified": "2023-06-05T03:54:07.000Z",
            }
        }
    )
    .set_file_type("csv")
    .set_expected_catalog(
        {
            "streams": [
                {
                    "default_cursor_field": ["_ab_source_file_last_modified"],
                    "json_schema": {
                        "type": "object",
                        "properties": {
                            "col1": {
                                "type": "string"
                            },
                            "col2": {
                                "type": "string"
                            },
                            "_ab_source_file_last_modified": {
                                "type": "string"
                            },
                            "_ab_source_file_url": {
                                "type": "string"
                            },
                        },
                    },
                    "name": "stream1",
                    "source_defined_cursor": True,
                    "supported_sync_modes": ["full_refresh", "incremental"],
                }
            ]
        }
    )
    .set_expected_records(
        [
            {"data": {"col1": 'val11', "col2": 'val"2', "_ab_source_file_last_modified": "2023-06-05T03:54:07Z",
                      "_ab_source_file_url": "a.csv"}, "stream": "stream1"},
        ]
    )
).build()

csv_custom_delimiter_with_escape_char_scenario = (
    TestScenarioBuilder()
    .set_name("csv_custom_delimiter_with_escape_char")
    # This scenario tests that a value can contain the delimiter if it is wrapped in the quote_char
    .set_config(
        {
            "streams": [
                {
                    "name": "stream1",
                    "file_type": "csv",
                    "globs": ["*"],
                    "validation_policy": "emit_record",
                    "format": {
                        "csv": {
                            "filetype": "csv",
                            "double_quotes": True,
                            "quote_char": '@',
                            "delimiter": "|",
                            "escape_char": "+"
                        }
                    }
                }
            ],
            "start_date": "2023-06-04T03:54:07Z"
        }
    )
    .set_files(
        {
            "a.csv": {
                "contents": [
                    '''col1|col2''',
                    '''val"1,1|val+|2''',
                ],
                "last_modified": "2023-06-05T03:54:07.000Z",
            }
        }
    )
    .set_file_type("csv")
    .set_expected_catalog(
        {
            "streams": [
                {
                    "default_cursor_field": ["_ab_source_file_last_modified"],
                    "json_schema": {
                        "type": "object",
                        "properties": {
                            "col1": {
                                "type": "string"
                            },
                            "col2": {
                                "type": "string"
                            },
                            "_ab_source_file_last_modified": {
                                "type": "string"
                            },
                            "_ab_source_file_url": {
                                "type": "string"
                            },
                        },
                    },
                    "name": "stream1",
                    "source_defined_cursor": True,
                    "supported_sync_modes": ["full_refresh", "incremental"],
                }
            ]
        }
    )
    .set_expected_records(
        [
            {"data": {"col1": 'val"1,1', "col2": 'val|2', "_ab_source_file_last_modified": "2023-06-05T03:54:07Z",
                      "_ab_source_file_url": "a.csv"}, "stream": "stream1"},
        ]
    )
).build()

csv_custom_delimiter_in_double_quotes_scenario = (
    TestScenarioBuilder()
    .set_name("csv_custom_delimiter_in_double_quotes")
    # This scenario tests that a value can contain the delimiter if it is wrapped in the quote_char
    .set_config(
        {
            "streams": [
                {
                    "name": "stream1",
                    "file_type": "csv",
                    "globs": ["*"],
                    "validation_policy": "emit_record",
                    "format": {
                        "csv": {
                            "filetype": "csv",
                            "double_quotes": True,
                            "quote_char": '@',
                            "delimiter": "|",
                        }
                    }
                }
            ],
            "start_date": "2023-06-04T03:54:07Z"
        }
    )
    .set_files(
        {
            "a.csv": {
                "contents": [
                    '''col1|col2''',
                    '''val"1,1|@val|2@''',
                ],
                "last_modified": "2023-06-05T03:54:07.000Z",
            }
        }
    )
    .set_file_type("csv")
    .set_expected_catalog(
        {
            "streams": [
                {
                    "default_cursor_field": ["_ab_source_file_last_modified"],
                    "json_schema": {
                        "type": "object",
                        "properties": {
                            "col1": {
                                "type": "string"
                            },
                            "col2": {
                                "type": "string"
                            },
                            "_ab_source_file_last_modified": {
                                "type": "string"
                            },
                            "_ab_source_file_url": {
                                "type": "string"
                            },
                        },
                    },
                    "name": "stream1",
                    "source_defined_cursor": True,
                    "supported_sync_modes": ["full_refresh", "incremental"],
                }
            ]
        }
    )
    .set_expected_records(
        [
            {"data": {"col1": 'val"1,1', "col2": 'val|2', "_ab_source_file_last_modified": "2023-06-05T03:54:07Z",
                      "_ab_source_file_url": "a.csv"}, "stream": "stream1"},
        ]
    )
).build()

csv_simple = (
    TestScenarioBuilder()
    .set_name("csv_simple")
    .set_config(
        {
            "streams": [
                {
                    "name": "stream1",
                    "file_type": "csv",
                    "globs": ["*"],
                    "validation_policy": "emit_record",
                    "format": {
                        "csv": {
                            "filetype": "csv",
                            "double_quotes": False,
                            "quote_char": '"',
                            "delimiter": ",",
                        }
                    }
                }
            ],
            "start_date": "2023-06-04T03:54:07Z"
        }
    )
    .set_files(
        {
            "a.csv": {
                "contents": [
                    '''col1,col2''',
                    '''val11,val12''',
                    '''val21,val22''',
                ],
                "last_modified": "2023-06-05T03:54:07.000Z",
            }
        }
    )
    .set_file_type("csv")
    .set_expected_catalog(
        {
            "streams": [
                {
                    "default_cursor_field": ["_ab_source_file_last_modified"],
                    "json_schema": {
                        "type": "object",
                        "properties": {
                            "col1": {
                                "type": "string"
                            },
                            "col2": {
                                "type": "string"
                            },
                            "_ab_source_file_last_modified": {
                                "type": "string"
                            },
                            "_ab_source_file_url": {
                                "type": "string"
                            },
                        },
                    },
                    "name": "stream1",
                    "source_defined_cursor": True,
                    "supported_sync_modes": ["full_refresh", "incremental"],
                }
            ]
        }
    )
    .set_expected_records(
        [
            {"data": {"col1": "val11", "col2": "val12", "_ab_source_file_last_modified": "2023-06-05T03:54:07Z",
                      "_ab_source_file_url": "a.csv"}, "stream": "stream1"},
            {"data": {"col1": "val21", "col2": "val22", "_ab_source_file_last_modified": "2023-06-05T03:54:07Z",
                      "_ab_source_file_url": "a.csv"}, "stream": "stream1"},
        ]
    )
).build()<|MERGE_RESOLUTION|>--- conflicted
+++ resolved
@@ -45,45 +45,68 @@
                 "properties": {
                     "streams": {
                         "title": "The list of streams to sync",
-                        "description": 'Each instance of this configuration defines a <a href="https://docs.airbyte.com/cloud/core-concepts#stream">stream</a>. Use this to define which files belong in the stream, their format, and how they should be parsed and validated. When sending data to warehouse destination such as Snowflake or BigQuery, each stream is a separate table.',
+                        "description": "Each instance of this configuration defines a <a href=\"https://docs.airbyte.com/cloud/core-concepts#stream\">stream</a>. Use this to define which files belong in the stream, their format, and how they should be parsed and validated. When sending data to warehouse destination such as Snowflake or BigQuery, each stream is a separate table.",
                         "order": 10,
                         "type": "array",
                         "items": {
                             "title": "FileBasedStreamConfig",
                             "type": "object",
                             "properties": {
-                                "name": {"title": "Name", "description": "The name of the stream.", "type": "string"},
+                                "name": {
+                                    "title": "Name",
+                                    "description": "The name of the stream.",
+                                    "type": "string"
+                                },
                                 "file_type": {
                                     "title": "File Type",
                                     "description": "The data file type that is being extracted for a stream.",
-                                    "type": "string",
+                                    "type": "string"
                                 },
                                 "globs": {
                                     "title": "Globs",
-                                    "description": 'The pattern used to specify which files should be selected from the file system. For more information on glob pattern matching look <a href="https://en.wikipedia.org/wiki/Glob_(programming)">here</a>.',
+                                    "description": "The pattern used to specify which files should be selected from the file system. For more information on glob pattern matching look <a href=\"https://en.wikipedia.org/wiki/Glob_(programming)\">here</a>.",
                                     "type": "array",
-                                    "items": {"type": "string"},
+                                    "items": {
+                                        "type": "string"
+                                    }
                                 },
                                 "validation_policy": {
                                     "title": "Validation Policy",
                                     "description": "The name of the validation policy that dictates sync behavior when a record does not adhere to the stream schema.",
-                                    "type": "string",
+                                    "type": "string"
                                 },
                                 "input_schema": {
                                     "title": "Input Schema",
                                     "description": "The schema that will be used to validate records extracted from the file. This will override the stream schema that is auto-detected from incoming files.",
-                                    "oneOf": [{"type": "object"}, {"type": "string"}],
+                                    "oneOf": [
+                                        {
+                                            "type": "object"
+                                        },
+                                        {
+                                            "type": "string"
+                                        }
+                                    ]
                                 },
                                 "primary_key": {
                                     "title": "Primary Key",
                                     "description": "The column or columns (for a composite key) that serves as the unique identifier of a record.",
-                                    "oneOf": [{"type": "string"}, {"type": "array", "items": {"type": "string"}}],
+                                    "oneOf": [
+                                        {
+                                            "type": "string"
+                                        },
+                                        {
+                                            "type": "array",
+                                            "items": {
+                                                "type": "string"
+                                            }
+                                        }
+                                    ]
                                 },
                                 "days_to_sync_if_history_is_full": {
                                     "title": "Days To Sync If History Is Full",
                                     "description": "When the state history of the file store is full, syncs will only read files that were last modified in the provided day range.",
                                     "default": 3,
-                                    "type": "integer",
+                                    "type": "integer"
                                 },
                                 "format": {
                                     "oneOf": [
@@ -100,16 +123,18 @@
                                                             "filetype": {
                                                                 "title": "Filetype",
                                                                 "default": "avro",
-                                                                "enum": ["avro"],
-                                                                "type": "string",
+                                                                "enum": [
+                                                                    "avro"
+                                                                ],
+                                                                "type": "string"
                                                             },
                                                             "decimal_as_float": {
                                                                 "title": "Convert Decimal Fields to Floats",
                                                                 "description": "Whether to convert decimal fields to floats. There is a loss of precision when converting decimals to floats, so this is not recommended.",
                                                                 "default": False,
-                                                                "type": "boolean",
-                                                            },
-                                                        },
+                                                                "type": "boolean"
+                                                            }
+                                                        }
                                                     },
                                                     {
                                                         "title": "CsvFormat",
@@ -118,37 +143,39 @@
                                                             "filetype": {
                                                                 "title": "Filetype",
                                                                 "default": "csv",
-                                                                "enum": ["csv"],
-                                                                "type": "string",
+                                                                "enum": [
+                                                                    "csv"
+                                                                ],
+                                                                "type": "string"
                                                             },
                                                             "delimiter": {
                                                                 "title": "Delimiter",
                                                                 "description": "The character delimiting individual cells in the CSV data. This may only be a 1-character string. For tab-delimited data enter '\\t'.",
                                                                 "default": ",",
-                                                                "type": "string",
+                                                                "type": "string"
                                                             },
                                                             "quote_char": {
                                                                 "title": "Quote Character",
                                                                 "description": "The character used for quoting CSV values. To disallow quoting, make this field blank.",
-                                                                "default": '"',
-                                                                "type": "string",
+                                                                "default": "\"",
+                                                                "type": "string"
                                                             },
                                                             "escape_char": {
                                                                 "title": "Escape Character",
                                                                 "description": "The character used for escaping special characters. To disallow escaping, leave this field blank.",
-                                                                "type": "string",
+                                                                "type": "string"
                                                             },
                                                             "encoding": {
                                                                 "title": "Encoding",
-                                                                "description": 'The character encoding of the CSV data. Leave blank to default to <strong>UTF8</strong>. See <a href="https://docs.python.org/3/library/codecs.html#standard-encodings" target="_blank">list of python encodings</a> for allowable options.',
+                                                                "description": "The character encoding of the CSV data. Leave blank to default to <strong>UTF8</strong>. See <a href=\"https://docs.python.org/3/library/codecs.html#standard-encodings\" target=\"_blank\">list of python encodings</a> for allowable options.",
                                                                 "default": "utf8",
-                                                                "type": "string",
+                                                                "type": "string"
                                                             },
                                                             "double_quote": {
                                                                 "title": "Double Quote",
                                                                 "description": "Whether two quotes in a quoted CSV value denote a single quote in the data.",
                                                                 "default": True,
-                                                                "type": "boolean",
+                                                                "type": "boolean"
                                                             },
                                                             "quoting_behavior": {
                                                                 "title": "Quoting Behavior",
@@ -158,7 +185,6 @@
                                                                     "Quote All",
                                                                     "Quote Special Characters",
                                                                     "Quote Non-numeric",
-<<<<<<< HEAD
                                                                     "Quote None"
                                                                 ]
                                                             },
@@ -182,11 +208,8 @@
                                                                 "description": "The number of rows to skip after the header row.",
                                                                 "default": 0,
                                                                 "type": "integer"
-=======
-                                                                    "Quote None",
-                                                                ],
-                                                            },
-                                                        },
+                                                            }
+                                                        }
                                                     },
                                                     {
                                                         "title": "JsonlFormat",
@@ -195,11 +218,12 @@
                                                             "filetype": {
                                                                 "title": "Filetype",
                                                                 "default": "jsonl",
-                                                                "enum": ["jsonl"],
-                                                                "type": "string",
->>>>>>> 221cbdc0
+                                                                "enum": [
+                                                                    "jsonl"
+                                                                ],
+                                                                "type": "string"
                                                             }
-                                                        },
+                                                        }
                                                     },
                                                     {
                                                         "title": "ParquetFormat",
@@ -208,50 +232,67 @@
                                                             "filetype": {
                                                                 "title": "Filetype",
                                                                 "default": "parquet",
-                                                                "enum": ["parquet"],
-                                                                "type": "string",
+                                                                "enum": [
+                                                                    "parquet"
+                                                                ],
+                                                                "type": "string"
                                                             },
                                                             "decimal_as_float": {
                                                                 "title": "Convert Decimal Fields to Floats",
                                                                 "description": "Whether to convert decimal fields to floats. There is a loss of precision when converting decimals to floats, so this is not recommended.",
                                                                 "default": False,
-                                                                "type": "boolean",
-                                                            },
-                                                        },
-                                                    },
+                                                                "type": "boolean"
+                                                            }
+                                                        }
+                                                    }
                                                 ]
-                                            },
+                                            }
                                         },
                                         {
                                             "title": "Legacy Format",
-                                            "required": ["filetype"],
+                                            "required": [
+                                                "filetype"
+                                            ],
                                             "type": "object",
-                                            "properties": {"filetype": {"title": "Filetype", "type": "string"}},
-                                        },
+                                            "properties": {
+                                                "filetype": {
+                                                    "title": "Filetype",
+                                                    "type": "string"
+                                                }
+                                            }
+                                        }
                                     ]
                                 },
                                 "schemaless": {
                                     "title": "Schemaless",
                                     "description": "When enabled, syncs will not validate or structure records against the stream's schema.",
                                     "default": False,
-                                    "type": "boolean",
-                                },
-                            },
-                            "required": ["name", "file_type", "validation_policy"],
-                        },
+                                    "type": "boolean"
+                                }
+                            },
+                            "required": [
+                                "name",
+                                "file_type",
+                                "validation_policy"
+                            ]
+                        }
                     },
                     "start_date": {
                         "title": "Start Date",
                         "description": "UTC date and time in the format 2017-01-25T00:00:00Z. Any file modified before this date will not be replicated.",
-                        "examples": ["2021-01-01T00:00:00Z"],
+                        "examples": [
+                            "2021-01-01T00:00:00Z"
+                        ],
                         "format": "date-time",
                         "pattern": "^[0-9]{4}-[0-9]{2}-[0-9]{2}T[0-9]{2}:[0-9]{2}:[0-9]{2}Z$",
                         "order": 1,
-                        "type": "string",
-                    },
-                },
-                "required": ["streams"],
-            },
+                        "type": "string"
+                    }
+                },
+                "required": [
+                    "streams"
+                ]
+            }
         }
     )
     .set_expected_catalog(
@@ -784,10 +825,7 @@
                             "quote_char": "|",
                             "escape_char": "!",
                             "double_quote": True,
-<<<<<<< HEAD
-=======
                             "quoting_behavior": "Quote Special Characters",
->>>>>>> 221cbdc0
                         }
                     },
                 }
@@ -896,12 +934,8 @@
                         "quote_char": "|",
                         "escape_char": "!",
                         "double_quote": True,
-<<<<<<< HEAD
-                    }
-=======
                         "quoting_behavior": "Quote All",
                     },
->>>>>>> 221cbdc0
                 }
             ]
         }
@@ -1018,10 +1052,7 @@
                             "escape_char": "@",
                             "double_quote": True,
                             "newlines_in_values": False,
-<<<<<<< HEAD
-=======
                             "quoting_behavior": "Quote All",
->>>>>>> 221cbdc0
                         }
                     },
                 },
@@ -1852,9 +1883,9 @@
     )
 ).build()
 
-csv_escape_char_is_true_scenario = (
+csv_escape_char_is_set_scenario = (
     TestScenarioBuilder()
-    .set_name("csv_escape_char_is_true")
+    .set_name("csv_escape_char_is_set")
     # This scenario tests that quotes are properly escaped when double_quotes is True
     .set_config(
         {
@@ -1929,9 +1960,9 @@
     )
 ).build()
 
-csv_double_quote_is_true_scenario = (
+csv_double_quote_is_set_scenario = (
     TestScenarioBuilder()
-    .set_name("csv_doublequote_is_true")
+    .set_name("csv_doublequote_is_set")
     # This scenario tests that quotes are properly escaped when double_quotes is True
     .set_config(
         {
