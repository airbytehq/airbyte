#
# Copyright (c) 2023 Airbyte, Inc., all rights reserved.
#

import csv
import io
from datetime import datetime
from io import IOBase
from typing import Dict, Iterable, List, Optional, Type

from airbyte_cdk.sources.file_based.discovery_policy import AbstractDiscoveryPolicy
from airbyte_cdk.sources.file_based.file_based_source import FileBasedSource
from airbyte_cdk.sources.file_based.file_based_stream_reader import AbstractFileBasedStreamReader
from airbyte_cdk.sources.file_based.file_types.file_type_parser import FileTypeParser
from airbyte_cdk.sources.file_based.remote_file import RemoteFile
from airbyte_cdk.sources.file_based.stream import AbstractFileBasedStream
from airbyte_cdk.sources.streams.availability_strategy import AvailabilityStrategy


class InMemoryFilesSource(FileBasedSource):
    def __init__(
            self,
            files,
            file_type,
            availability_strategy: AvailabilityStrategy,
            discovery_policy: AbstractDiscoveryPolicy,
            parsers: Dict[str, FileTypeParser],
            stream_cls: Type[AbstractFileBasedStream],
    ):
        super().__init__(
            InMemoryFilesStreamReader(files=files, file_type=file_type),
            availability_strategy=availability_strategy,
            discovery_policy=discovery_policy,
            parsers=parsers,
        )
        self.files = files
        self.file_type = file_type
        self.discovery_policy = discovery_policy


class InMemoryFilesStreamReader(AbstractFileBasedStreamReader):
    files: Dict[str, dict]
    file_type: str

    def get_matching_files(
        self,
        globs: List[str],
        from_date: Optional[datetime] = None,
<<<<<<< HEAD
    ) -> List[RemoteFile]:
        return [
            RemoteFile(uri=f, last_modified=datetime.strptime(data["last_modified"], "%Y-%m-%dT%H:%M:%S.%fZ"), file_type=self.file_type)
=======
    ) -> Iterable[RemoteFile]:
        yield from AbstractFileBasedStreamReader.filter_files_by_globs([
            RemoteFile(f, datetime.strptime(data["last_modified"], "%Y-%m-%dT%H:%M:%S.%fZ"), self.file_type)
>>>>>>> 4638209e
            for f, data in self.files.items()
        ], globs)

    def open_file(self, file: RemoteFile) -> IOBase:
        return io.StringIO(self._make_file_contents(file.uri))

    def _make_file_contents(self, file_name: str):
        if self.file_type == "csv":
            return self._make_csv_file_contents(file_name)
        else:
            raise NotImplementedError(f"No implementation for filename: {file_name}")

    def _make_csv_file_contents(self, file_name: str) -> str:
        fh = io.StringIO()
        writer = csv.writer(fh)
        writer.writerows(self.files[file_name]["contents"])
        return fh.getvalue()<|MERGE_RESOLUTION|>--- conflicted
+++ resolved
@@ -46,15 +46,9 @@
         self,
         globs: List[str],
         from_date: Optional[datetime] = None,
-<<<<<<< HEAD
-    ) -> List[RemoteFile]:
-        return [
-            RemoteFile(uri=f, last_modified=datetime.strptime(data["last_modified"], "%Y-%m-%dT%H:%M:%S.%fZ"), file_type=self.file_type)
-=======
     ) -> Iterable[RemoteFile]:
         yield from AbstractFileBasedStreamReader.filter_files_by_globs([
-            RemoteFile(f, datetime.strptime(data["last_modified"], "%Y-%m-%dT%H:%M:%S.%fZ"), self.file_type)
->>>>>>> 4638209e
+            RemoteFile(uri=f, last_modified=datetime.strptime(data["last_modified"], "%Y-%m-%dT%H:%M:%S.%fZ"), file_type=self.file_type)
             for f, data in self.files.items()
         ], globs)
 
