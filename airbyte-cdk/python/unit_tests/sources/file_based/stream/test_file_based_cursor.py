--- conflicted
+++ resolved
@@ -187,12 +187,7 @@
 @freeze_time("2023-06-16T00:00:00Z")
 def test_only_recent_files_are_synced_if_history_is_full():
     logger = MagicMock()
-<<<<<<< HEAD
-    cursor = FileBasedCursor(2, timedelta(days=3), logger)
-=======
     cursor = DefaultFileBasedCursor(2, timedelta(days=3), logger)
-    cursor._history_is_partial = True
->>>>>>> fd20a18a
 
     files_in_history = [
         RemoteFile(uri="b1.csv", last_modified=datetime(2021, 1, 2), file_type="csv"),
@@ -229,8 +224,7 @@
 ])
 def test_sync_file_already_present_in_history(modified_at_delta, should_sync_file):
     logger = MagicMock()
-<<<<<<< HEAD
-    cursor = FileBasedCursor(2, timedelta(days=3), logger)
+    cursor = DefaultFileBasedCursor(2, timedelta(days=3), logger)
     original_modified_at = datetime(2021, 1, 2)
     filename = "a.csv"
     files_in_history = [
@@ -249,10 +243,4 @@
     ]
 
     files_to_sync = cursor.get_files_to_sync(files)
-    assert bool(files_to_sync) == should_sync_file
-=======
-    cursor = DefaultFileBasedCursor(3, timedelta(days=3), logger)
-    cursor.add_file(earliest_file_in_history)
-    cursor._history_is_partial = True
-    assert cursor._compute_start_time() == expected_start_time
->>>>>>> fd20a18a
+    assert bool(files_to_sync) == should_sync_file