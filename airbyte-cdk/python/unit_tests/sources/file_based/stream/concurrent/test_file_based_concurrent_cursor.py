# Copyright (c) 2023 Airbyte, Inc., all rights reserved.


from datetime import datetime
from typing import Any, Dict, List, MutableMapping, Optional, Tuple
from unittest.mock import MagicMock

import pytest
from airbyte_cdk.models import AirbyteStateMessage, SyncMode
from airbyte_cdk.sources.connector_state_manager import ConnectorStateManager
from airbyte_cdk.sources.file_based.remote_file import RemoteFile
from airbyte_cdk.sources.file_based.stream.concurrent.adapters import FileBasedStreamPartition
from airbyte_cdk.sources.file_based.stream.concurrent.cursor import FileBasedConcurrentCursor
from airbyte_cdk.sources.streams.concurrent.cursor import CursorField
from freezegun import freeze_time

DATE_TIME_FORMAT = FileBasedConcurrentCursor.DATE_TIME_FORMAT
MOCK_DAYS_TO_SYNC_IF_HISTORY_IS_FULL = 3


def _make_cursor(input_state: Optional[MutableMapping[str, Any]]) -> FileBasedConcurrentCursor:
    stream = MagicMock()
    stream.name = "test"
    stream.namespace = None
    stream_config = MagicMock()
    stream_config.days_to_sync_if_history_is_full = MOCK_DAYS_TO_SYNC_IF_HISTORY_IS_FULL
    cursor = FileBasedConcurrentCursor(
        stream_config,
        stream.name,
        None,
        input_state,
        MagicMock(),
<<<<<<< HEAD
        ConnectorStateManager(
            stream_instance_map={stream.name: stream},
            state=[AirbyteStateMessage(input_state)] if input_state is not None else None,
        ),
=======
        ConnectorStateManager(state=[AirbyteStateMessage.parse_obj(input_state)] if input_state is not None else None),
>>>>>>> 70ef2333
        CursorField(FileBasedConcurrentCursor.CURSOR_FIELD),
    )
    return cursor


@pytest.mark.parametrize(
    "input_state, expected_cursor_value",
    [
        pytest.param({}, (datetime.min, ""), id="no-state-gives-min-cursor"),
        pytest.param({"history": {}}, (datetime.min, ""), id="missing-cursor-field-gives-min-cursor"),
        pytest.param(
            {"history": {"a.csv": "2021-01-01T00:00:00.000000Z"}, "_ab_source_file_last_modified": "2021-01-01T00:00:00.000000Z_a.csv"},
            (datetime.strptime("2021-01-01T00:00:00.000000Z", DATE_TIME_FORMAT), "a.csv"),
            id="cursor-value-matches-earliest-file",
        ),
        pytest.param(
            {"history": {"a.csv": "2021-01-01T00:00:00.000000Z"}, "_ab_source_file_last_modified": "2020-01-01T00:00:00.000000Z_a.csv"},
            (datetime.strptime("2020-01-01T00:00:00.000000Z", DATE_TIME_FORMAT), "a.csv"),
            id="cursor-value-is-earlier",
        ),
        pytest.param(
            {"history": {"a.csv": "2022-01-01T00:00:00.000000Z"}, "_ab_source_file_last_modified": "2021-01-01T00:00:00.000000Z_a.csv"},
            (datetime.strptime("2021-01-01T00:00:00.000000Z", DATE_TIME_FORMAT), "a.csv"),
            id="cursor-value-is-later",
        ),
        pytest.param(
            {
                "history": {
                    "a.csv": "2021-01-01T00:00:00.000000Z",
                    "b.csv": "2021-01-02T00:00:00.000000Z",
                    "c.csv": "2021-01-03T00:00:00.000000Z",
                },
                "_ab_source_file_last_modified": "2021-01-04T00:00:00.000000Z_d.csv",
            },
            (datetime.strptime("2021-01-01T00:00:00.000000Z", DATE_TIME_FORMAT), "a.csv"),
            id="cursor-not-earliest",
        ),
        pytest.param(
            {"history": {"b.csv": "2020-12-31T00:00:00.000000Z"}, "_ab_source_file_last_modified": "2021-01-01T00:00:00.000000Z_a.csv"},
            (datetime.strptime("2020-12-31T00:00:00.000000Z", DATE_TIME_FORMAT), "b.csv"),
            id="state-with-cursor-and-earlier-history",
        ),
        pytest.param(
            {"history": {"b.csv": "2021-01-02T00:00:00.000000Z"}, "_ab_source_file_last_modified": "2021-01-01T00:00:00.000000Z_a.csv"},
            (datetime.strptime("2021-01-01T00:00:00.000000Z", DATE_TIME_FORMAT), "a.csv"),
            id="state-with-cursor-and-later-history",
        ),
    ],
)
def test_compute_prev_sync_cursor(input_state: MutableMapping[str, Any], expected_cursor_value: Tuple[datetime, str]):
    cursor = _make_cursor(input_state)
    assert cursor._compute_prev_sync_cursor(input_state) == expected_cursor_value


@pytest.mark.parametrize(
    "initial_state, pending_files, file_to_add, expected_history, expected_pending_files, expected_cursor_value",
    [
        pytest.param(
            {"history": {}},
            [("newfile.csv", "2021-01-05T00:00:00.000000Z")],
            ("newfile.csv", "2021-01-05T00:00:00.000000Z"),
            {"newfile.csv": "2021-01-05T00:00:00.000000Z"},
            [],
            "2021-01-05T00:00:00.000000Z_newfile.csv",
            id="add-to-empty-history-single-pending-file",
        ),
        pytest.param(
            {"history": {}},
            [("newfile.csv", "2021-01-05T00:00:00.000000Z"), ("pending.csv", "2020-01-05T00:00:00.000000Z")],
            ("newfile.csv", "2021-01-05T00:00:00.000000Z"),
            {"newfile.csv": "2021-01-05T00:00:00.000000Z"},
            [("pending.csv", "2020-01-05T00:00:00.000000Z")],
            "2020-01-05T00:00:00.000000Z_pending.csv",
            id="add-to-empty-history-pending-file-is-older",
        ),
        pytest.param(
            {"history": {}},
            [("newfile.csv", "2021-01-05T00:00:00.000000Z"), ("pending.csv", "2022-01-05T00:00:00.000000Z")],
            ("newfile.csv", "2021-01-05T00:00:00.000000Z"),
            {"newfile.csv": "2021-01-05T00:00:00.000000Z"},
            [("pending.csv", "2022-01-05T00:00:00.000000Z")],
            "2022-01-05T00:00:00.000000Z_pending.csv",
            id="add-to-empty-history-pending-file-is-newer",
        ),
        pytest.param(
            {"history": {"existing.csv": "2021-01-04T00:00:00.000000Z"}},
            [("newfile.csv", "2021-01-05T00:00:00.000000Z")],
            ("newfile.csv", "2021-01-05T00:00:00.000000Z"),
            {"existing.csv": "2021-01-04T00:00:00.000000Z", "newfile.csv": "2021-01-05T00:00:00.000000Z"},
            [],
            "2021-01-05T00:00:00.000000Z_newfile.csv",
            id="add-to-nonempty-history-single-pending-file",
        ),
        pytest.param(
            {"history": {"existing.csv": "2021-01-04T00:00:00.000000Z"}},
            [("newfile.csv", "2021-01-05T00:00:00.000000Z"), ("pending.csv", "2020-01-05T00:00:00.000000Z")],
            ("newfile.csv", "2021-01-05T00:00:00.000000Z"),
            {"existing.csv": "2021-01-04T00:00:00.000000Z", "newfile.csv": "2021-01-05T00:00:00.000000Z"},
            [("pending.csv", "2020-01-05T00:00:00.000000Z")],
            "2020-01-05T00:00:00.000000Z_pending.csv",
            id="add-to-nonempty-history-pending-file-is-older",
        ),
        pytest.param(
            {"history": {"existing.csv": "2021-01-04T00:00:00.000000Z"}},
            [("newfile.csv", "2021-01-05T00:00:00.000000Z"), ("pending.csv", "2022-01-05T00:00:00.000000Z")],
            ("newfile.csv", "2021-01-05T00:00:00.000000Z"),
            {"existing.csv": "2021-01-04T00:00:00.000000Z", "newfile.csv": "2021-01-05T00:00:00.000000Z"},
            [("pending.csv", "2022-01-05T00:00:00.000000Z")],
            "2022-01-05T00:00:00.000000Z_pending.csv",
            id="add-to-nonempty-history-pending-file-is-newer",
        ),
    ],
)
def test_add_file(
    initial_state: MutableMapping[str, Any],
    pending_files: List[Tuple[str, str]],
    file_to_add: Tuple[str, str],
    expected_history: Dict[str, Any],
    expected_pending_files: List[Tuple[str, str]],
    expected_cursor_value: str,
):
    cursor = _make_cursor(initial_state)
    mock_message_repository = MagicMock()
    cursor._message_repository = mock_message_repository
    stream = MagicMock()

    cursor.set_pending_partitions(
        [
            FileBasedStreamPartition(
                stream,
                {"files": [RemoteFile(uri=uri, last_modified=datetime.strptime(timestamp, DATE_TIME_FORMAT))]},
                mock_message_repository,
                SyncMode.full_refresh,
                FileBasedConcurrentCursor.CURSOR_FIELD,
                initial_state,
                cursor,
            )
            for uri, timestamp in pending_files
        ]
    )

    uri, timestamp = file_to_add
    cursor.add_file(RemoteFile(uri=uri, last_modified=datetime.strptime(timestamp, DATE_TIME_FORMAT)))
    assert cursor._file_to_datetime_history == expected_history
    assert cursor._pending_files == {
        uri: RemoteFile(uri=uri, last_modified=datetime.strptime(timestamp, DATE_TIME_FORMAT)) for uri, timestamp in expected_pending_files
    }
    assert (
        mock_message_repository.emit_message.call_args_list[0].args[0].state.stream.stream_state._ab_source_file_last_modified
        == expected_cursor_value
    )


@pytest.mark.parametrize(
    "initial_state, pending_files, file_to_add, expected_history, expected_pending_files, expected_cursor_value",
    [
        pytest.param(
            {"history": {}},
            [],
            ("newfile.csv", "2021-01-05T00:00:00.000000Z"),
            {"newfile.csv": "2021-01-05T00:00:00.000000Z"},
            [],
            "2021-01-05T00:00:00.000000Z_newfile.csv",
            id="add-to-empty-history-no-pending-files",
        ),
        pytest.param(
            {"history": {}},
            [("pending.csv", "2021-01-05T00:00:00.000000Z")],
            ("newfile.csv", "2021-01-05T00:00:00.000000Z"),
            {"newfile.csv": "2021-01-05T00:00:00.000000Z"},
            [("pending.csv", "2021-01-05T00:00:00.000000Z")],
            "2021-01-05T00:00:00.000000Z_pending.csv",
            id="add-to-empty-history-file-not-in-pending-files",
        ),
    ],
)
def test_add_file_invalid(
    initial_state: MutableMapping[str, Any],
    pending_files: List[Tuple[str, str]],
    file_to_add: Tuple[str, str],
    expected_history: Dict[str, Any],
    expected_pending_files: List[Tuple[str, str]],
    expected_cursor_value: str,
):
    cursor = _make_cursor(initial_state)
    cursor._pending_files = {
        uri: RemoteFile(uri=uri, last_modified=datetime.strptime(timestamp, DATE_TIME_FORMAT)) for uri, timestamp in pending_files
    }
    mock_message_repository = MagicMock()
    cursor._message_repository = mock_message_repository

    uri, timestamp = file_to_add
    cursor.add_file(RemoteFile(uri=uri, last_modified=datetime.strptime(timestamp, DATE_TIME_FORMAT)))
    assert cursor._file_to_datetime_history == expected_history
    assert cursor._pending_files == {
        uri: RemoteFile(uri=uri, last_modified=datetime.strptime(timestamp, DATE_TIME_FORMAT)) for uri, timestamp in expected_pending_files
    }
    assert mock_message_repository.emit_message.call_args_list[0].args[0].log.level.value == "WARN"
    assert (
        mock_message_repository.emit_message.call_args_list[1].args[0].state.stream.stream_state._ab_source_file_last_modified
        == expected_cursor_value
    )


@pytest.mark.parametrize(
    "input_state, pending_files, expected_cursor_value",
    [
        pytest.param({}, [], f"{datetime.min.strftime('%Y-%m-%dT%H:%M:%S.%fZ')}_", id="no-state-no-pending"),
        pytest.param(
            {"history": {"a.csv": "2021-01-01T00:00:00.000000Z"}}, [], "2021-01-01T00:00:00.000000Z_a.csv", id="no-pending-with-history"
        ),
        pytest.param(
            {"history": {}}, [("b.csv", "2021-01-02T00:00:00.000000Z")], "2021-01-02T00:00:00.000000Z_b.csv", id="pending-no-history"
        ),
        pytest.param(
            {"history": {"a.csv": "2022-01-01T00:00:00.000000Z"}},
            [("b.csv", "2021-01-02T00:00:00.000000Z")],
            "2021-01-01T00:00:00.000000Z_a.csv",
            id="with-pending-before-history",
        ),
        pytest.param(
            {"history": {"a.csv": "2021-01-01T00:00:00.000000Z"}},
            [("b.csv", "2022-01-02T00:00:00.000000Z")],
            "2022-01-01T00:00:00.000000Z_a.csv",
            id="with-pending-after-history",
        ),
    ],
)
def test_get_new_cursor_value(input_state: MutableMapping[str, Any], pending_files: List[Tuple[str, str]], expected_cursor_value: str):
    cursor = _make_cursor(input_state)
    pending_partitions = []
    for url, timestamp in pending_files:
        partition = MagicMock()
        partition.to_slice = lambda *args, **kwargs: {
            "files": [RemoteFile(uri=url, last_modified=datetime.strptime(timestamp, DATE_TIME_FORMAT))]
        }
        pending_partitions.append(partition)

    cursor.set_pending_partitions(pending_partitions)


@pytest.mark.parametrize(
    "all_files, history, is_history_full, prev_cursor_value, expected_files_to_sync",
    [
        pytest.param(
            [RemoteFile(uri="new.csv", last_modified=datetime.strptime("2021-01-03T00:00:00.000000Z", "%Y-%m-%dT%H:%M:%S.%fZ"))],
            {},
            False,
            (datetime.min, ""),
            ["new.csv"],
            id="empty-history-one-new-file",
        ),
        pytest.param(
            [RemoteFile(uri="a.csv", last_modified=datetime.strptime("2021-01-02T00:00:00.000000Z", "%Y-%m-%dT%H:%M:%S.%fZ"))],
            {"a.csv": "2021-01-01T00:00:00.000000Z"},
            False,
            (datetime.min, ""),
            ["a.csv"],
            id="non-empty-history-file-in-history-modified",
        ),
        pytest.param(
            [RemoteFile(uri="a.csv", last_modified=datetime.strptime("2021-01-01T00:00:00.000000Z", "%Y-%m-%dT%H:%M:%S.%fZ"))],
            {"a.csv": "2021-01-01T00:00:00.000000Z"},
            False,
            (datetime.min, ""),
            [],
            id="non-empty-history-file-in-history-not-modified",
        ),
    ],
)
def test_get_files_to_sync(all_files, history, is_history_full, prev_cursor_value, expected_files_to_sync):
    cursor = _make_cursor({})
    cursor._file_to_datetime_history = history
    cursor._prev_cursor_value = prev_cursor_value
    cursor._is_history_full = MagicMock(return_value=is_history_full)
    files_to_sync = list(cursor.get_files_to_sync(all_files, MagicMock()))
    assert [f.uri for f in files_to_sync] == expected_files_to_sync


@freeze_time("2023-06-16T00:00:00Z")
@pytest.mark.parametrize(
    "file_to_check, history, is_history_full, prev_cursor_value, sync_start, expected_should_sync",
    [
        pytest.param(
            RemoteFile(uri="new.csv", last_modified=datetime.strptime("2021-01-03T00:00:00.000000Z", DATE_TIME_FORMAT)),
            {},
            False,
            (datetime.min, ""),
            datetime.min,
            True,
            id="file-not-in-history-not-full-old-cursor",
        ),
        pytest.param(
            RemoteFile(uri="new.csv", last_modified=datetime.strptime("2021-01-03T00:00:00.000000Z", DATE_TIME_FORMAT)),
            {},
            False,
            (datetime.strptime("2024-01-02T00:00:00.000000Z", DATE_TIME_FORMAT), ""),
            datetime.min,
            True,
            id="file-not-in-history-not-full-new-cursor",
        ),
        pytest.param(
            RemoteFile(uri="a.csv", last_modified=datetime.strptime("2021-01-01T00:00:00.000000Z", DATE_TIME_FORMAT)),
            {"a.csv": "2021-01-01T00:00:00.000000Z"},
            False,
            (datetime.min, ""),
            datetime.min,
            False,
            id="file-in-history-not-modified",
        ),
        pytest.param(
            RemoteFile(uri="a.csv", last_modified=datetime.strptime("2020-01-01T00:00:00.000000Z", DATE_TIME_FORMAT)),
            {"a.csv": "2021-01-01T00:00:00.000000Z"},
            False,
            (datetime.min, ""),
            datetime.min,
            False,
            id="file-in-history-modified-before",
        ),
        pytest.param(
            RemoteFile(uri="a.csv", last_modified=datetime.strptime("2022-01-01T00:00:00.000000Z", DATE_TIME_FORMAT)),
            {"a.csv": "2021-01-01T00:00:00.000000Z"},
            False,
            (datetime.min, ""),
            datetime.min,
            True,
            id="file-in-history-modified-after",
        ),
        pytest.param(
            RemoteFile(uri="new.csv", last_modified=datetime.strptime("2022-01-01T00:00:00.000000Z", DATE_TIME_FORMAT)),
            {},
            True,
            (datetime.strptime("2021-01-02T00:00:00.000000Z", DATE_TIME_FORMAT), "a.csv"),
            datetime.min,
            True,
            id="history-full-file-modified-after-cursor",
        ),
        pytest.param(
            RemoteFile(uri="new1.csv", last_modified=datetime.strptime("2021-01-01T00:00:00.000000Z", DATE_TIME_FORMAT)),
            {},
            True,
            (datetime.strptime("2021-01-01T00:00:00.000000Z", DATE_TIME_FORMAT), "new0.csv"),
            datetime.min,
            True,
            id="history-full-modified-eq-cursor-uri-gt",
        ),
        pytest.param(
            RemoteFile(uri="new0.csv", last_modified=datetime.strptime("2021-01-01T00:00:00.000000Z", DATE_TIME_FORMAT)),
            {},
            True,
            (datetime.strptime("2021-01-01T00:00:00.000000Z", DATE_TIME_FORMAT), "new1.csv"),
            datetime.min,
            False,
            id="history-full-modified-eq-cursor-uri-lt",
        ),
        pytest.param(
            RemoteFile(uri="new.csv", last_modified=datetime.strptime("2020-01-01T00:00:00.000000Z", DATE_TIME_FORMAT)),
            {},
            True,
            (datetime.strptime("2021-01-01T00:00:00.000000Z", DATE_TIME_FORMAT), "a.csv"),
            datetime.min,
            True,
            id="history-full-modified-before-cursor-and-after-sync-start",
        ),
        pytest.param(
            RemoteFile(uri="new.csv", last_modified=datetime.strptime("2021-01-01T00:00:00.000000Z", DATE_TIME_FORMAT)),
            {},
            True,
            (datetime.strptime("2022-01-01T00:00:00.000000Z", DATE_TIME_FORMAT), "a.csv"),
            datetime.strptime("2024-01-01T00:00:00.000000Z", DATE_TIME_FORMAT),
            False,
            id="history-full-modified-before-cursor-and-before-sync-start",
        ),
    ],
)
def test_should_sync_file(
    file_to_check: RemoteFile,
    history: Dict[str, Any],
    is_history_full: bool,
    prev_cursor_value: Tuple[datetime, str],
    sync_start: datetime,
    expected_should_sync: bool,
):
    cursor = _make_cursor({})
    cursor._file_to_datetime_history = history
    cursor._prev_cursor_value = prev_cursor_value
    cursor._sync_start = sync_start
    cursor._is_history_full = MagicMock(return_value=is_history_full)
    should_sync = cursor._should_sync_file(file_to_check, MagicMock())
    assert should_sync == expected_should_sync


@freeze_time("2023-06-16T00:00:00Z")
@pytest.mark.parametrize(
    "input_history, is_history_full, expected_start_time",
    [
        pytest.param({}, False, datetime.min, id="empty-history"),
        pytest.param(
            {"a.csv": "2021-01-01T00:00:00.000000Z"},
            False,
            datetime.strptime("2021-01-01T00:00:00.000000Z", DATE_TIME_FORMAT),
            id="non-full-history",
        ),
        pytest.param(
            {f"file{i}.csv": f"2021-01-0{i}T00:00:00.000000Z" for i in range(1, 4)},  # all before the time window
            True,
            datetime.strptime("2021-01-01T00:00:00.000000Z", DATE_TIME_FORMAT),  # Time window start time
            id="full-history-earliest-before-window",
        ),
        pytest.param(
            {f"file{i}.csv": f"2024-01-0{i}T00:00:00.000000Z" for i in range(1, 4)},  # all after the time window
            True,
            datetime.strptime("2023-06-13T00:00:00.000000Z", DATE_TIME_FORMAT),  # Earliest file time
            id="full-history-earliest-after-window",
        ),
    ],
)
def test_compute_start_time(input_history, is_history_full, expected_start_time, monkeypatch):
    cursor = _make_cursor({"history": input_history})
    cursor._file_to_datetime_history = input_history
    cursor._is_history_full = MagicMock(return_value=is_history_full)
    assert cursor._compute_start_time() == expected_start_time<|MERGE_RESOLUTION|>--- conflicted
+++ resolved
@@ -30,14 +30,7 @@
         None,
         input_state,
         MagicMock(),
-<<<<<<< HEAD
-        ConnectorStateManager(
-            stream_instance_map={stream.name: stream},
-            state=[AirbyteStateMessage(input_state)] if input_state is not None else None,
-        ),
-=======
-        ConnectorStateManager(state=[AirbyteStateMessage.parse_obj(input_state)] if input_state is not None else None),
->>>>>>> 70ef2333
+        ConnectorStateManager(state=[AirbyteStateMessage(input_state)] if input_state is not None else None),
         CursorField(FileBasedConcurrentCursor.CURSOR_FIELD),
     )
     return cursor
