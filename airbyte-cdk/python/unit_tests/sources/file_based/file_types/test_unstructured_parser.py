--- conflicted
+++ resolved
@@ -105,12 +105,8 @@
                     "_ab_source_file_parse_error": None,
                 }
             ],
-<<<<<<< HEAD
+            False,
             id="markdown_file",
-=======
-            False,
-            id="markdown file",
->>>>>>> 5b682ef7
         ),
         pytest.param(
             FileType.CSV,
@@ -118,12 +114,8 @@
             None,
             True,
             None,
-<<<<<<< HEAD
+            False,
             id="wrong_file_format",
-=======
-            False,
-            id="wrong file format",
->>>>>>> 5b682ef7
         ),
         pytest.param(
             FileType.CSV,
@@ -157,12 +149,8 @@
                     "_ab_source_file_parse_error": None,
                 }
             ],
-<<<<<<< HEAD
+            False,
             id="pdf_file",
-=======
-            False,
-            id="pdf file",
->>>>>>> 5b682ef7
         ),
         pytest.param(
             FileType.PDF,
@@ -179,12 +167,8 @@
                     "_ab_source_file_parse_error": None,
                 }
             ],
-<<<<<<< HEAD
+            False,
             id="multi_level_headings",
-=======
-            False,
-            id="multi-level headings",
->>>>>>> 5b682ef7
         ),
         pytest.param(
             FileType.DOCX,
@@ -203,12 +187,8 @@
                     "_ab_source_file_parse_error": None,
                 }
             ],
-<<<<<<< HEAD
+            False,
             id="docx_file",
-=======
-            False,
-            id="docx file",
->>>>>>> 5b682ef7
         ),
         pytest.param(
             FileType.DOCX,
@@ -251,11 +231,6 @@
     config = MagicMock()
     config.format = format_config
     mock_detect_filetype.return_value = filetype
-<<<<<<< HEAD
-    mock_partition_docx.return_value = parse_result
-    mock_partition_pptx.return_value = parse_result
-    mock_partition_pdf.return_value = parse_result
-=======
     if parsing_error:
         mock_partition_docx.side_effect = Exception("weird parsing error")
         mock_partition_pptx.side_effect = Exception("weird parsing error")
@@ -264,8 +239,6 @@
         mock_partition_docx.return_value = parse_result
         mock_partition_pptx.return_value = parse_result
         mock_partition_pdf.return_value = parse_result
-    mock_optional_decode.side_effect = lambda x: x.decode("utf-8")
->>>>>>> 5b682ef7
     if raises:
         with pytest.raises(RecordParseError):
             list(UnstructuredParser().parse_records(config, fake_file, stream_reader, logger, MagicMock()))
