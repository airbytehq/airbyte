--- conflicted
+++ resolved
@@ -492,12 +492,9 @@
     if raises:
         with pytest.raises(Exception) as exc:
             list(UnstructuredParser().parse_records(config, fake_file, stream_reader, logger, MagicMock()))
-<<<<<<< HEAD
 
         # Failures from the API are treated as config errors
         assert exc.value.failure_type == FailureType.config_error
-=======
->>>>>>> 250dad55
     else:
         assert list(UnstructuredParser().parse_records(config, fake_file, stream_reader, logger, MagicMock())) == expected_records
 
