--- conflicted
+++ resolved
@@ -340,7 +340,6 @@
             pytest.param(False, id="test_incoming_stream_state_as_per_stream_format"),
         ],
     )
-<<<<<<< HEAD
     @pytest.mark.parametrize(
         "per_stream_enabled",
         [
@@ -349,9 +348,6 @@
         ],
     )
     def test_with_state_attribute(self, mocker, use_legacy, per_stream_enabled):
-=======
-    def test_with_state_attribute(self, mocker, use_legacy):
->>>>>>> db56c75f
         """Test correct state passing for the streams that have a state attribute"""
         stream_output = [{"k1": "v1"}, {"k2": "v2"}]
         old_state = {"cursor": "old_value"}
@@ -389,11 +385,7 @@
             return_value=new_state_from_connector,
         )
         mocker.patch.object(MockStreamWithState, "get_json_schema", return_value={})
-<<<<<<< HEAD
         src = MockSource(streams=[stream_1, stream_2], per_stream=per_stream_enabled)
-=======
-        src = MockSource(streams=[stream_1, stream_2])
->>>>>>> db56c75f
         catalog = ConfiguredAirbyteCatalog(
             streams=[
                 _configured_stream(stream_1, SyncMode.incremental),
@@ -404,7 +396,6 @@
         expected = [
             _as_record("s1", stream_output[0]),
             _as_record("s1", stream_output[1]),
-<<<<<<< HEAD
             _state({"s1": new_state_from_connector}, "s1", new_state_from_connector)
             if per_stream_enabled
             else _state({"s1": new_state_from_connector}),
@@ -413,12 +404,6 @@
             _state({"s1": new_state_from_connector, "s2": new_state_from_connector}, "s2", new_state_from_connector)
             if per_stream_enabled
             else _state({"s1": new_state_from_connector, "s2": new_state_from_connector}),
-=======
-            _state({"s1": new_state_from_connector}),
-            _as_record("s2", stream_output[0]),
-            _as_record("s2", stream_output[1]),
-            _state({"s1": new_state_from_connector, "s2": new_state_from_connector}),
->>>>>>> db56c75f
         ]
         messages = _fix_emitted_at(list(src.read(logger, {}, catalog, state=input_state)))
 
@@ -436,7 +421,6 @@
             pytest.param(False, id="test_incoming_stream_state_as_per_stream_format"),
         ],
     )
-<<<<<<< HEAD
     @pytest.mark.parametrize(
         "per_stream_enabled",
         [
@@ -445,9 +429,6 @@
         ],
     )
     def test_with_checkpoint_interval(self, mocker, use_legacy, per_stream_enabled):
-=======
-    def test_with_checkpoint_interval(self, mocker, use_legacy):
->>>>>>> db56c75f
         """Tests that an incremental read which doesn't specify a checkpoint interval outputs a STATE message
         after reading N records within a stream.
         """
@@ -477,11 +458,7 @@
             return_value=1,
         )
 
-<<<<<<< HEAD
         src = MockSource(streams=[stream_1, stream_2], per_stream=per_stream_enabled)
-=======
-        src = MockSource(streams=[stream_1, stream_2])
->>>>>>> db56c75f
         catalog = ConfiguredAirbyteCatalog(
             streams=[
                 _configured_stream(stream_1, SyncMode.incremental),
@@ -512,7 +489,6 @@
             pytest.param(False, id="test_incoming_stream_state_as_per_stream_format"),
         ],
     )
-<<<<<<< HEAD
     @pytest.mark.parametrize(
         "per_stream_enabled",
         [
@@ -521,9 +497,6 @@
         ],
     )
     def test_with_no_interval(self, mocker, use_legacy, per_stream_enabled):
-=======
-    def test_with_no_interval(self, mocker, use_legacy):
->>>>>>> db56c75f
         """Tests that an incremental read which doesn't specify a checkpoint interval outputs
         a STATE message only after fully reading the stream and does not output any STATE messages during syncing the stream.
         """
@@ -546,11 +519,7 @@
         mocker.patch.object(MockStream, "supports_incremental", return_value=True)
         mocker.patch.object(MockStream, "get_json_schema", return_value={})
 
-<<<<<<< HEAD
         src = MockSource(streams=[stream_1, stream_2], per_stream=per_stream_enabled)
-=======
-        src = MockSource(streams=[stream_1, stream_2])
->>>>>>> db56c75f
         catalog = ConfiguredAirbyteCatalog(
             streams=[
                 _configured_stream(stream_1, SyncMode.incremental),
@@ -576,7 +545,6 @@
             pytest.param(False, id="test_incoming_stream_state_as_per_stream_format"),
         ],
     )
-<<<<<<< HEAD
     @pytest.mark.parametrize(
         "per_stream_enabled",
         [
@@ -585,9 +553,6 @@
         ],
     )
     def test_with_slices(self, mocker, use_legacy, per_stream_enabled):
-=======
-    def test_with_slices(self, mocker, use_legacy):
->>>>>>> db56c75f
         """Tests that an incremental read which uses slices outputs each record in the slice followed by a STATE message, for each slice"""
         if use_legacy:
             input_state = defaultdict(dict)
@@ -630,11 +595,7 @@
         mocker.patch.object(MockStream, "get_json_schema", return_value={})
         mocker.patch.object(MockStream, "stream_slices", return_value=slices)
 
-<<<<<<< HEAD
         src = MockSource(streams=[stream_1, stream_2], per_stream=per_stream_enabled)
-=======
-        src = MockSource(streams=[stream_1, stream_2])
->>>>>>> db56c75f
         catalog = ConfiguredAirbyteCatalog(
             streams=[
                 _configured_stream(stream_1, SyncMode.incremental),
@@ -668,7 +629,6 @@
             pytest.param(False, id="test_incoming_stream_state_as_per_stream_format"),
         ],
     )
-<<<<<<< HEAD
     @pytest.mark.parametrize(
         "per_stream_enabled",
         [
@@ -677,9 +637,6 @@
         ],
     )
     def test_no_slices(self, mocker, use_legacy, per_stream_enabled):
-=======
-    def test_no_slices(self, mocker, use_legacy):
->>>>>>> db56c75f
         """
         Tests that an incremental read returns at least one state messages even if no records were read:
             1. outputs a state message after reading the entire stream
@@ -732,11 +689,7 @@
             return_value=2,
         )
 
-<<<<<<< HEAD
         src = MockSource(streams=[stream_1, stream_2], per_stream=per_stream_enabled)
-=======
-        src = MockSource(streams=[stream_1, stream_2])
->>>>>>> db56c75f
         catalog = ConfiguredAirbyteCatalog(
             streams=[
                 _configured_stream(stream_1, SyncMode.incremental),
@@ -760,7 +713,6 @@
             pytest.param(False, id="test_incoming_stream_state_as_per_stream_format"),
         ],
     )
-<<<<<<< HEAD
     @pytest.mark.parametrize(
         "per_stream_enabled",
         [
@@ -769,9 +721,6 @@
         ],
     )
     def test_with_slices_and_interval(self, mocker, use_legacy, per_stream_enabled):
-=======
-    def test_with_slices_and_interval(self, mocker, use_legacy):
->>>>>>> db56c75f
         """
         Tests that an incremental read which uses slices and a checkpoint interval:
             1. outputs all records
@@ -824,11 +773,7 @@
             return_value=2,
         )
 
-<<<<<<< HEAD
         src = MockSource(streams=[stream_1, stream_2], per_stream=per_stream_enabled)
-=======
-        src = MockSource(streams=[stream_1, stream_2])
->>>>>>> db56c75f
         catalog = ConfiguredAirbyteCatalog(
             streams=[
                 _configured_stream(stream_1, SyncMode.incremental),
@@ -877,20 +822,10 @@
     # The stream_state passed to checkpoint_state() should be ignored since stream implements state function
     teams_stream.state = {"updated_at": "2022-09-11"}
     actual_message = src._checkpoint_state(teams_stream, {"ignored": "state"}, state_manager)
-<<<<<<< HEAD
     assert actual_message == _state({"teams": {"updated_at": "2022-09-11"}}, "teams", {"updated_at": "2022-09-11"})
 
     # The stream_state passed to checkpoint_state() should be used since the stream does not implement state function
     actual_message = src._checkpoint_state(managers_stream, {"updated": "expected_here"}, state_manager)
     assert actual_message == _state(
         {"teams": {"updated_at": "2022-09-11"}, "managers": {"updated": "expected_here"}}, "managers", {"updated": "expected_here"}
-=======
-    assert actual_message == AirbyteMessage(type=MessageType.STATE, state=AirbyteStateMessage(data={"teams": {"updated_at": "2022-09-11"}}))
-
-    # The stream_state passed to checkpoint_state() should be used since the stream does not implement state function
-    actual_message = src._checkpoint_state(managers_stream, {"updated": "expected_here"}, state_manager)
-    assert actual_message == AirbyteMessage(
-        type=MessageType.STATE,
-        state=AirbyteStateMessage(data={"teams": {"updated_at": "2022-09-11"}, "managers": {"updated": "expected_here"}}),
->>>>>>> db56c75f
     )