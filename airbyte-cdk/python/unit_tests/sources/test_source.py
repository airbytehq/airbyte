--- conflicted
+++ resolved
@@ -435,14 +435,9 @@
 SCHEMA = {"type": "object", "properties": {"value": {"type": "string"}}}
 
 
-<<<<<<< HEAD
-def test_source_config_no_transform(abstract_source, catalog):
-    logger_mock = MagicMock()
+def test_source_config_no_transform(mocker, abstract_source, catalog):
     SLICE_DEBUG_LOG_COUNT = 1
-=======
-def test_source_config_no_transform(mocker, abstract_source, catalog):
     logger_mock = mocker.MagicMock()
->>>>>>> e67bb115
     logger_mock.level = logging.DEBUG
     streams = abstract_source.streams(None)
     http_stream, non_http_stream = streams
@@ -480,12 +475,8 @@
     http_stream.get_json_schema.return_value = non_http_stream.get_json_schema.return_value = SCHEMA
     http_stream.read_records.return_value, non_http_stream.read_records.return_value = [{"value": 23}], [{"value": 23}]
     records = [r for r in abstract_source.read(logger=logger_mock, config={}, catalog=catalog, state={})]
-<<<<<<< HEAD
     assert len(records) == 2 + SLICE_DEBUG_LOG_COUNT
     assert [r.record.data for r in records if r.type == Type.RECORD] == [{"value": "23"}, {"value": 23}]
-=======
-    assert len(records) == 2
-    assert [r.record.data for r in records] == [{"value": "23"}, {"value": 23}]
 
 
 def test_read_default_http_availability_strategy_stream_available(catalog, mocker):
@@ -608,5 +599,4 @@
         f"Please visit https://docs.airbyte.com/integrations/sources/{source.name} to learn more."
     ]
     for message in expected_logs:
-        assert message in caplog.text
->>>>>>> e67bb115
+        assert message in caplog.text