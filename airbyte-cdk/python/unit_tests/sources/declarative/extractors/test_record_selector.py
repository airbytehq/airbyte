--- conflicted
+++ resolved
@@ -79,11 +79,7 @@
     actual_records = record_selector.select_records(
         response=response, stream_state=stream_state, stream_slice=stream_slice, next_page_token=next_page_token
     )
-<<<<<<< HEAD
-    assert list(actual_records) == [Record(data, stream_slice) for data in expected_data]
-=======
-    assert actual_records == expected_records
->>>>>>> 52040f9e
+    assert actual_records == [Record(data, stream_slice) for data in expected_data]
 
 
 def create_response(body):
