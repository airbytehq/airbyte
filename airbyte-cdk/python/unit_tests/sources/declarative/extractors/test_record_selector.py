#
# Copyright (c) 2022 Airbyte, Inc., all rights reserved.
#

import json

import pytest
import requests
from airbyte_cdk.sources.declarative.decoders.json_decoder import JsonDecoder
from airbyte_cdk.sources.declarative.extractors.dpath_extractor import DpathExtractor
from airbyte_cdk.sources.declarative.extractors.record_filter import RecordFilter
from airbyte_cdk.sources.declarative.extractors.record_selector import RecordSelector


@pytest.mark.parametrize(
    "test_name, field_pointer, filter_template, body, expected_records",
    [
        (
            "test_with_extractor_and_filter",
            ["data"],
            "{{ record['created_at'] > stream_state['created_at'] }}",
            {"data": [{"id": 1, "created_at": "06-06-21"}, {"id": 2, "created_at": "06-07-21"}, {"id": 3, "created_at": "06-08-21"}]},
            [{"id": 2, "created_at": "06-07-21"}, {"id": 3, "created_at": "06-08-21"}],
        ),
        (
            "test_no_record_filter_returns_all_records",
            ["data"],
            None,
            {"data": [{"id": 1, "created_at": "06-06-21"}, {"id": 2, "created_at": "06-07-21"}]},
            [{"id": 1, "created_at": "06-06-21"}, {"id": 2, "created_at": "06-07-21"}],
        ),
        (
            "test_with_extractor_and_filter_with_options",
            ["{{ options['options_field'] }}"],
            "{{ record['created_at'] > options['created_at'] }}",
            {"data": [{"id": 1, "created_at": "06-06-21"}, {"id": 2, "created_at": "06-07-21"}, {"id": 3, "created_at": "06-08-21"}]},
            [{"id": 3, "created_at": "06-08-21"}],
        ),
        (
            "test_read_single_record",
            ["data"],
            None,
            {"data": {"id": 1, "created_at": "06-06-21"}},
            [{"id": 1, "created_at": "06-06-21"}],
        ),
        (
            "test_no_record",
<<<<<<< HEAD
            "_.data",
=======
            ["data"],
>>>>>>> 6332fd65
            None,
            {"data": []},
            [],
        ),
        (
            "test_no_record_from_root",
<<<<<<< HEAD
            "_",
=======
            [],
>>>>>>> 6332fd65
            None,
            [],
            [],
        ),
    ],
)
def test_record_filter(test_name, field_pointer, filter_template, body, expected_records):
    config = {"response_override": "stop_if_you_see_me"}
    options = {"options_field": "data", "created_at": "06-07-21"}
    stream_state = {"created_at": "06-06-21"}
    stream_slice = {"last_seen": "06-10-21"}
    next_page_token = {"last_seen_id": 14}

    response = create_response(body)
    decoder = JsonDecoder(options={})
    extractor = DpathExtractor(field_pointer=field_pointer, decoder=decoder, config=config, options=options)
    if filter_template is None:
        record_filter = None
    else:
        record_filter = RecordFilter(config=config, condition=filter_template, options=options)
    record_selector = RecordSelector(extractor=extractor, record_filter=record_filter, options=options)

    actual_records = record_selector.select_records(
        response=response, stream_state=stream_state, stream_slice=stream_slice, next_page_token=next_page_token
    )
    assert actual_records == expected_records


def create_response(body):
    response = requests.Response()
    response._content = json.dumps(body).encode("utf-8")
    return response<|MERGE_RESOLUTION|>--- conflicted
+++ resolved
@@ -45,22 +45,14 @@
         ),
         (
             "test_no_record",
-<<<<<<< HEAD
-            "_.data",
-=======
             ["data"],
->>>>>>> 6332fd65
             None,
             {"data": []},
             [],
         ),
         (
             "test_no_record_from_root",
-<<<<<<< HEAD
-            "_",
-=======
             [],
->>>>>>> 6332fd65
             None,
             [],
             [],
