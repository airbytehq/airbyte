--- conflicted
+++ resolved
@@ -117,17 +117,10 @@
     slicer = ListStreamSlicer(slice_values=slice_values, cursor_field=cursor_field, config={}, request_option=request_option, options={})
     stream_slice = {cursor_field: "customer"}
 
-<<<<<<< HEAD
     assert expected_req_params == slicer.get_request_params(stream_slice=stream_slice)
     assert expected_headers == slicer.get_request_headers(stream_slice=stream_slice)
     assert expected_body_json == slicer.get_request_body_json(stream_slice=stream_slice)
     assert expected_body_data == slicer.get_request_body_data(stream_slice=stream_slice)
-=======
-    slicer.update_cursor(stream_slice)
-    assert expected_req_params == slicer.get_request_params(stream_slice)
-    assert expected_headers == slicer.get_request_headers()
-    assert expected_body_json == slicer.get_request_body_json()
-    assert expected_body_data == slicer.get_request_body_data()
 
 
 def test_request_option_before_updating_cursor():
@@ -144,5 +137,4 @@
     assert {} == slicer.get_request_params(stream_slice)
     assert {} == slicer.get_request_headers()
     assert {} == slicer.get_request_body_json()
-    assert {} == slicer.get_request_body_data()
->>>>>>> b9c8aa41
+    assert {} == slicer.get_request_body_data()