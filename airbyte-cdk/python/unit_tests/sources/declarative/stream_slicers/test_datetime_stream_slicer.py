--- conflicted
+++ resolved
@@ -439,17 +439,10 @@
 
     slicer.update_cursor(stream_slice)
 
-<<<<<<< HEAD
-    assert expected_req_params == slicer.get_request_params()
-    assert expected_headers == slicer.get_request_headers()
-    assert expected_body_json == slicer.get_request_body_json()
-    assert expected_body_data == slicer.get_request_body_data()
-=======
-    assert expected_req_params == slicer.request_params(stream_slice=stream_slice)
-    assert expected_headers == slicer.request_headers(stream_slice=stream_slice)
-    assert expected_body_json == slicer.request_body_json(stream_slice=stream_slice)
-    assert expected_body_data == slicer.request_body_data(stream_slice=stream_slice)
->>>>>>> 23bdd61b
+    assert expected_req_params == slicer.get_request_params(stream_slice=stream_slice)
+    assert expected_headers == slicer.get_request_headers(stream_slice=stream_slice)
+    assert expected_body_json == slicer.get_request_body_json(stream_slice=stream_slice)
+    assert expected_body_data == slicer.get_request_body_data(stream_slice=stream_slice)
 
 
 if __name__ == "__main__":
