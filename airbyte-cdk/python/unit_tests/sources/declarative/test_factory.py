#
# Copyright (c) 2022 Airbyte, Inc., all rights reserved.
#

import datetime

from airbyte_cdk.sources.declarative.auth.token import BasicHttpAuthenticator
from airbyte_cdk.sources.declarative.datetime.min_max_datetime import MinMaxDatetime
from airbyte_cdk.sources.declarative.declarative_stream import DeclarativeStream
from airbyte_cdk.sources.declarative.decoders.json_decoder import JsonDecoder
from airbyte_cdk.sources.declarative.extractors.dpath_extractor import DpathExtractor
from airbyte_cdk.sources.declarative.extractors.record_filter import RecordFilter
from airbyte_cdk.sources.declarative.extractors.record_selector import RecordSelector
from airbyte_cdk.sources.declarative.interpolation import InterpolatedString
from airbyte_cdk.sources.declarative.parsers.factory import DeclarativeComponentFactory
from airbyte_cdk.sources.declarative.parsers.yaml_parser import YamlParser
from airbyte_cdk.sources.declarative.requesters.error_handlers.composite_error_handler import CompositeErrorHandler
from airbyte_cdk.sources.declarative.requesters.error_handlers.default_error_handler import DefaultErrorHandler
from airbyte_cdk.sources.declarative.requesters.error_handlers.http_response_filter import HttpResponseFilter
from airbyte_cdk.sources.declarative.requesters.http_requester import HttpRequester
from airbyte_cdk.sources.declarative.requesters.paginators.limit_paginator import LimitPaginator
from airbyte_cdk.sources.declarative.requesters.request_option import RequestOption, RequestOptionType
from airbyte_cdk.sources.declarative.requesters.request_options.interpolated_request_options_provider import (
    InterpolatedRequestOptionsProvider,
)
from airbyte_cdk.sources.declarative.requesters.requester import HttpMethod
from airbyte_cdk.sources.declarative.retrievers.simple_retriever import SimpleRetriever
from airbyte_cdk.sources.declarative.schema.json_schema import JsonSchema
from airbyte_cdk.sources.declarative.stream_slicers.datetime_stream_slicer import DatetimeStreamSlicer
from airbyte_cdk.sources.declarative.stream_slicers.list_stream_slicer import ListStreamSlicer
from airbyte_cdk.sources.declarative.transformations import AddFields, RemoveFields
from airbyte_cdk.sources.declarative.transformations.add_fields import AddedFieldDefinition
from airbyte_cdk.sources.declarative.yaml_declarative_source import YamlDeclarativeSource

factory = DeclarativeComponentFactory()

parser = YamlParser()

input_config = {"apikey": "verysecrettoken", "repos": ["airbyte", "airbyte-cloud"]}


def test_factory():
    content = """
    limit: 50
    offset_request_parameters:
      offset: "{{ next_page_token['offset'] }}"
      limit: "*ref(limit)"
    request_options:
      $options:
        here: "iam"
      class_name: airbyte_cdk.sources.declarative.requesters.request_options.interpolated_request_options_provider.InterpolatedRequestOptionsProvider
      request_parameters: "*ref(offset_request_parameters)"
      request_body_json:
        body_offset: "{{ next_page_token['offset'] }}"
    """
    config = parser.parse(content)
    request_options_provider = factory.create_component(config["request_options"], input_config)()

    assert type(request_options_provider) == InterpolatedRequestOptionsProvider
    assert request_options_provider._parameter_interpolator._config == input_config
    assert request_options_provider._parameter_interpolator._interpolator.mapping["offset"] == "{{ next_page_token['offset'] }}"
    assert request_options_provider._body_json_interpolator._config == input_config
    assert request_options_provider._body_json_interpolator._interpolator.mapping["body_offset"] == "{{ next_page_token['offset'] }}"


def test_interpolate_config():
    content = """
    authenticator:
      class_name: airbyte_cdk.sources.declarative.auth.oauth.DeclarativeOauth2Authenticator
      client_id: "some_client_id"
      client_secret: "some_client_secret"
      token_refresh_endpoint: "https://api.sendgrid.com/v3/auth"
      refresh_token: "{{ config['apikey'] }}"
      refresh_request_body:
        body_field: "yoyoyo"
        interpolated_body_field: "{{ config['apikey'] }}"
    """
    config = parser.parse(content)

    factory.instantiate = False
    factory.create_component(config["authenticator"], input_config)

    factory.instantiate = True
    authenticator = factory.create_component(config["authenticator"], input_config)()
    assert authenticator.client_id.eval(input_config) == "some_client_id"
    assert authenticator.client_secret.string == "some_client_secret"

    assert authenticator.token_refresh_endpoint.eval(input_config) == "https://api.sendgrid.com/v3/auth"
    assert authenticator.refresh_token.eval(input_config) == "verysecrettoken"
    assert authenticator._refresh_request_body.mapping == {"body_field": "yoyoyo", "interpolated_body_field": "{{ config['apikey'] }}"}
    assert authenticator.get_refresh_request_body() == {"body_field": "yoyoyo", "interpolated_body_field": "verysecrettoken"}


def test_list_based_stream_slicer_with_values_refd():
    content = """
    repositories: ["airbyte", "airbyte-cloud"]
    stream_slicer:
      class_name: airbyte_cdk.sources.declarative.stream_slicers.list_stream_slicer.ListStreamSlicer
      slice_values: "*ref(repositories)"
      cursor_field: repository
    """
    config = parser.parse(content)

    factory.instantiate = False
    factory.create_component(config["stream_slicer"], input_config)

    factory.instantiate = True
    stream_slicer = factory.create_component(config["stream_slicer"], input_config)()
    assert ["airbyte", "airbyte-cloud"] == stream_slicer.slice_values


def test_list_based_stream_slicer_with_values_defined_in_config():
    content = """
    stream_slicer:
      type: ListStreamSlicer
      slice_values: "{{config['repos']}}"
      cursor_field: repository
      request_option:
        inject_into: header
        field_name: repository
    """
    config = parser.parse(content)

    factory.instantiate = False
    factory.create_component(config["stream_slicer"], input_config)

    factory.instantiate = True
    stream_slicer = factory.create_component(config["stream_slicer"], input_config)()
    assert ["airbyte", "airbyte-cloud"] == stream_slicer.slice_values
    assert stream_slicer.request_option.inject_into == RequestOptionType.header
    assert stream_slicer.request_option.field_name == "repository"


def test_create_substream_slicer():
    content = """
    schema_loader:
      file_path: "./source_sendgrid/schemas/{{ options['name'] }}.yaml"
      name: "{{ options['stream_name'] }}"
    retriever:
      requester:
        name: "{{ options['name'] }}"
        type: "HttpRequester"
        path: "kek"
      record_selector:
        extractor:
          field_pointer: []
    stream_A:
      type: DeclarativeStream
      $options:
        name: "A"
        primary_key: "id"
        retriever: "*ref(retriever)"
        url_base: "https://airbyte.io"
        schema_loader: "*ref(schema_loader)"
    stream_B:
      type: DeclarativeStream
      $options:
        name: "B"
        primary_key: "id"
        retriever: "*ref(retriever)"
        url_base: "https://airbyte.io"
        schema_loader: "*ref(schema_loader)"
    stream_slicer:
      type: SubstreamSlicer
      parent_stream_configs:
        - stream: "*ref(stream_A)"
          parent_key: id
          stream_slice_field: repository_id
          request_option:
            inject_into: request_parameter
            field_name: repository_id
        - stream: "*ref(stream_B)"
          parent_key: someid
          stream_slice_field: word_id
    """
    config = parser.parse(content)

    factory.instantiate = False
    factory.create_component(config["stream_slicer"], input_config)

    factory.instantiate = True
    stream_slicer = factory.create_component(config["stream_slicer"], input_config)()
    parent_stream_configs = stream_slicer.parent_stream_configs
    assert len(parent_stream_configs) == 2
    assert isinstance(parent_stream_configs[0].stream, DeclarativeStream)
    assert isinstance(parent_stream_configs[1].stream, DeclarativeStream)
    assert stream_slicer.parent_stream_configs[0].parent_key == "id"
    assert stream_slicer.parent_stream_configs[0].stream_slice_field == "repository_id"
    assert stream_slicer.parent_stream_configs[0].request_option.inject_into == RequestOptionType.request_parameter
    assert stream_slicer.parent_stream_configs[0].request_option.field_name == "repository_id"

    assert stream_slicer.parent_stream_configs[1].parent_key == "someid"
    assert stream_slicer.parent_stream_configs[1].stream_slice_field == "word_id"
    assert stream_slicer.parent_stream_configs[1].request_option is None


def test_create_cartesian_stream_slicer():
    content = """
    stream_slicer_A:
      type: ListStreamSlicer
      slice_values: "{{config['repos']}}"
      cursor_field: repository
    stream_slicer_B:
      type: ListStreamSlicer
      slice_values:
        - hello
        - world
      cursor_field: words
    stream_slicer:
      type: CartesianProductStreamSlicer
      stream_slicers:
        - "*ref(stream_slicer_A)"
        - "*ref(stream_slicer_B)"
    """
    config = parser.parse(content)

    factory.instantiate = False
    factory.create_component(config["stream_slicer"], input_config)

    factory.instantiate = True

    stream_slicer = factory.create_component(config["stream_slicer"], input_config)()
    underlying_slicers = stream_slicer.stream_slicers
    assert len(underlying_slicers) == 2
    assert isinstance(underlying_slicers[0], ListStreamSlicer)
    assert isinstance(underlying_slicers[1], ListStreamSlicer)
    assert ["airbyte", "airbyte-cloud"] == underlying_slicers[0].slice_values
    assert ["hello", "world"] == underlying_slicers[1].slice_values


def test_datetime_stream_slicer():
    content = """
    stream_slicer:
        type: DatetimeStreamSlicer
        $options:
          datetime_format: "%Y-%m-%dT%H:%M:%S.%f%z"
        start_datetime:
          type: MinMaxDatetime
          datetime: "{{ config['start_time'] }}"
          min_datetime: "{{ config['start_time'] + day_delta(2) }}"
        end_datetime: "{{ config['end_time'] }}"
        step: "10d"
        cursor_field: "created"
        lookback_window: "5d"
        start_time_option:
          inject_into: request_parameter
          field_name: created[gte]
    """

    config = parser.parse(content)

    factory.instantiate = False
    factory.create_component(config["stream_slicer"], input_config)

    factory.instantiate = True
    stream_slicer = factory.create_component(config["stream_slicer"], input_config)()
    assert type(stream_slicer) == DatetimeStreamSlicer
    assert stream_slicer._timezone == datetime.timezone.utc
    assert type(stream_slicer.start_datetime) == MinMaxDatetime
    assert type(stream_slicer.end_datetime) == MinMaxDatetime
    assert stream_slicer.start_datetime._datetime_format == "%Y-%m-%dT%H:%M:%S.%f%z"
    assert stream_slicer.start_datetime._timezone == datetime.timezone.utc
    assert stream_slicer.start_datetime.datetime.string == "{{ config['start_time'] }}"
    assert stream_slicer.start_datetime.min_datetime.string == "{{ config['start_time'] + day_delta(2) }}"
    assert stream_slicer.end_datetime.datetime.string == "{{ config['end_time'] }}"
    assert stream_slicer._step == datetime.timedelta(days=10)
    assert stream_slicer.cursor_field.string == "created"
    assert stream_slicer.lookback_window.string == "5d"
    assert stream_slicer.start_time_option.inject_into == RequestOptionType.request_parameter
    assert stream_slicer.start_time_option.field_name == "created[gte]"


def test_full_config():
    content = """
decoder:
  class_name: "airbyte_cdk.sources.declarative.decoders.json_decoder.JsonDecoder"
extractor:
  class_name: airbyte_cdk.sources.declarative.extractors.dpath_extractor.DpathExtractor
  decoder: "*ref(decoder)"
selector:
  class_name: airbyte_cdk.sources.declarative.extractors.record_selector.RecordSelector
  record_filter:
    class_name: airbyte_cdk.sources.declarative.extractors.record_filter.RecordFilter
    condition: "{{ record['id'] > stream_state['id'] }}"
metadata_paginator:
    type: "LimitPaginator"
    page_size: 10
    limit_option:
      inject_into: request_parameter
      field_name: page_size
    page_token_option:
      inject_into: path
    pagination_strategy:
      type: "CursorPagination"
      cursor_value: "{{ response._metadata.next }}"
    url_base: "https://api.sendgrid.com/v3/"
next_page_url_from_token_partial:
  class_name: "airbyte_cdk.sources.declarative.interpolation.interpolated_string.InterpolatedString"
  string: "{{ next_page_token['next_page_url'] }}"
request_options_provider:
  class_name: airbyte_cdk.sources.declarative.requesters.request_options.interpolated_request_options_provider.InterpolatedRequestOptionsProvider
requester:
  class_name: airbyte_cdk.sources.declarative.requesters.http_requester.HttpRequester
  name: "{{ options['name'] }}"
  url_base: "https://api.sendgrid.com/v3/"
  http_method: "GET"
  authenticator:
    type: BearerAuthenticator
    api_token: "{{ config['apikey'] }}"
  request_parameters_provider: "*ref(request_options_provider)"
  error_handler:
    type: NoPagination
retriever:
  class_name: "airbyte_cdk.sources.declarative.retrievers.simple_retriever.SimpleRetriever"
  name: "{{ options['name'] }}"
  stream_slicer:
    class_name: airbyte_cdk.sources.declarative.stream_slicers.single_slice.SingleSlice
  paginator:
    class_name: airbyte_cdk.sources.declarative.requesters.paginators.no_pagination.NoPagination
  primary_key: "{{ options['primary_key'] }}"
partial_stream:
  class_name: "airbyte_cdk.sources.declarative.declarative_stream.DeclarativeStream"
  schema_loader:
    class_name: airbyte_cdk.sources.declarative.schema.json_schema.JsonSchema
    file_path: "./source_sendgrid/schemas/{{ options.name }}.json"
  cursor_field: [ ]
list_stream:
  $ref: "*ref(partial_stream)"
  $options:
    name: "lists"
    primary_key: "id"
    extractor:
      $ref: "*ref(extractor)"
<<<<<<< HEAD
      transform: "_.result" # <- change here for chaos
=======
      field_pointer: ["result"]
>>>>>>> 288c3cab
  retriever:
    $ref: "*ref(retriever)"
    requester:
      $ref: "*ref(requester)"
      path:
        $ref: "*ref(next_page_url_from_token_partial)"
        default: "marketing/lists"
    paginator:
      $ref: "*ref(metadata_paginator)"
    record_selector:
      $ref: "*ref(selector)"
check:
  class_name: airbyte_cdk.sources.declarative.checks.check_stream.CheckStream
  stream_names: ["list_stream"]
    """
    config = parser.parse(content)

    factory.instantiate = False
    factory.create_component(config["list_stream"], input_config)

    factory.instantiate = True
    stream_config = config["list_stream"]
    assert stream_config["class_name"] == "airbyte_cdk.sources.declarative.declarative_stream.DeclarativeStream"
    assert stream_config["cursor_field"] == []
    stream = factory.create_component(stream_config, input_config)()

    assert isinstance(stream.retriever.record_selector.extractor, DpathExtractor)

    assert type(stream) == DeclarativeStream
    assert stream.primary_key == "id"
    assert stream.name == "lists"
    assert type(stream.schema_loader) == JsonSchema
    assert type(stream.retriever) == SimpleRetriever
    assert stream.retriever.requester.http_method == HttpMethod.GET
    assert stream.retriever.requester.authenticator._token.eval(input_config) == "verysecrettoken"
    assert type(stream.retriever.record_selector) == RecordSelector
    assert type(stream.retriever.record_selector.extractor.decoder) == JsonDecoder

    assert [fp.eval(input_config) for fp in stream.retriever.record_selector.extractor.field_pointer] == ["result"]
    assert type(stream.retriever.record_selector.record_filter) == RecordFilter
    assert stream.retriever.record_selector.record_filter._filter_interpolator.condition == "{{ record['id'] > stream_state['id'] }}"
    assert stream.schema_loader._get_json_filepath() == "./source_sendgrid/schemas/lists.json"

    checker = factory.create_component(config["check"], input_config)()
    streams_to_check = checker.stream_names
    assert len(streams_to_check) == 1
    assert list(streams_to_check)[0] == "list_stream"

    assert stream.retriever.requester.path.default == "marketing/lists"


def test_create_record_selector():
    content = """
    extractor:
      type: DpathExtractor
    selector:
      class_name: airbyte_cdk.sources.declarative.extractors.record_selector.RecordSelector
      record_filter:
        class_name: airbyte_cdk.sources.declarative.extractors.record_filter.RecordFilter
        condition: "{{ record['id'] > stream_state['id'] }}"
      extractor:
        $ref: "*ref(extractor)"
        field_pointer: ["result"]
    """
    config = parser.parse(content)

    factory.instantiate = False
    factory.create_component(config["selector"], input_config)

    factory.instantiate = True
    selector = factory.create_component(config["selector"], input_config)()
    assert isinstance(selector, RecordSelector)
    assert isinstance(selector.extractor, DpathExtractor)
    assert [fp.eval(input_config) for fp in selector.extractor.field_pointer] == ["result"]
    assert isinstance(selector.record_filter, RecordFilter)


def test_create_requester():
    content = """
  requester:
    type: HttpRequester
    path: "/v3/marketing/lists"
    $options:
        name: 'lists'
    url_base: "https://api.sendgrid.com"
    authenticator:
      type: "BasicHttpAuthenticator"
      username: "{{ options.name }}"
      password: "{{ config.apikey }}"
    request_options_provider:
      request_parameters:
        a_parameter: "something_here"
      request_headers:
        header: header_value
    """
    config = parser.parse(content)

    factory.instantiate = False
    factory.create_component(config["requester"], input_config)

    factory.instantiate = True
    component = factory.create_component(config["requester"], input_config)()
    assert isinstance(component, HttpRequester)
    assert isinstance(component.error_handler, DefaultErrorHandler)
    assert component.path.string == "/v3/marketing/lists"
    assert component.url_base.string == "https://api.sendgrid.com"
    assert isinstance(component.authenticator, BasicHttpAuthenticator)
    assert component.authenticator._username.eval(input_config) == "lists"
    assert component.authenticator._password.eval(input_config) == "verysecrettoken"
    assert component._method == HttpMethod.GET
    assert component._request_options_provider._parameter_interpolator._interpolator.mapping["a_parameter"] == "something_here"
    assert component._request_options_provider._headers_interpolator._interpolator.mapping["header"] == "header_value"
    assert component.name == "lists"


def test_create_composite_error_handler():
    content = """
        error_handler:
          type: "CompositeErrorHandler"
          error_handlers:
            - response_filters:
                - predicate: "{{ 'code' in response }}"
                  action: RETRY
            - response_filters:
                - http_codes: [ 403 ]
                  action: RETRY
    """
    config = parser.parse(content)

    factory.instantiate = False
    factory.create_component(config["error_handler"], input_config)

    factory.instantiate = True
    component = factory.create_component(config["error_handler"], input_config)()
    assert len(component.error_handlers) == 2
    assert isinstance(component.error_handlers[0], DefaultErrorHandler)
    assert isinstance(component.error_handlers[0].response_filters[0], HttpResponseFilter)
    assert component.error_handlers[0].response_filters[0].predicate.condition == "{{ 'code' in response }}"
    assert component.error_handlers[1].response_filters[0].http_codes == [403]
    assert isinstance(component, CompositeErrorHandler)


def test_config_with_defaults():
    content = """
    lists_stream:
      type: "DeclarativeStream"
      $options:
        name: "lists"
        primary_key: id
        url_base: "https://api.sendgrid.com"
        schema_loader:
          name: "{{ options.stream_name }}"
          file_path: "./source_sendgrid/schemas/{{ options.name }}.yaml"
        retriever:
          paginator:
            type: "LimitPaginator"
            page_size: 10
            limit_option:
              inject_into: request_parameter
              field_name: page_size
            page_token_option:
              inject_into: path
            pagination_strategy:
              type: "CursorPagination"
              cursor_value: "{{ response._metadata.next }}"
          requester:
            path: "/v3/marketing/lists"
            authenticator:
              type: "BearerAuthenticator"
              api_token: "{{ config.apikey }}"
            request_parameters:
              page_size: 10
          record_selector:
            extractor:
              field_pointer: ["result"]
    streams:
      - "*ref(lists_stream)"
    """
    config = parser.parse(content)

    factory.instantiate = False
    factory.create_component(config["lists_stream"], input_config)

    factory.instantiate = True
    stream_config = config["lists_stream"]
    stream = factory.create_component(stream_config, input_config)()
    assert type(stream) == DeclarativeStream
    assert stream.primary_key == "id"
    assert stream.name == "lists"
    assert type(stream.schema_loader) == JsonSchema
    assert type(stream.retriever) == SimpleRetriever
    assert stream.retriever.requester.http_method == HttpMethod.GET

    assert stream.retriever.requester.authenticator._token.eval(input_config) == "verysecrettoken"
    assert [fp.eval(input_config) for fp in stream.retriever.record_selector.extractor.field_pointer] == ["result"]
    assert stream.schema_loader._get_json_filepath() == "./source_sendgrid/schemas/lists.yaml"
    assert isinstance(stream.retriever.paginator, LimitPaginator)

    assert stream.retriever.paginator.url_base.string == "https://api.sendgrid.com"
    assert stream.retriever.paginator.page_size == 10


def test_create_limit_paginator():
    content = """
      paginator:
        type: "LimitPaginator"
        page_size: 10
        url_base: "https://airbyte.io"
        limit_option:
          inject_into: request_parameter
          field_name: page_size
        page_token_option:
          inject_into: path
        pagination_strategy:
          type: "CursorPagination"
          cursor_value: "{{ response._metadata.next }}"
    """
    config = parser.parse(content)

    factory.instantiate = False
    factory.create_component(config["paginator"], input_config)

    factory.instantiate = True
    paginator_config = config["paginator"]
    paginator = factory.create_component(paginator_config, input_config)()
    assert isinstance(paginator, LimitPaginator)
    page_token_option = paginator.page_token_option
    assert isinstance(page_token_option, RequestOption)
    assert page_token_option.inject_into == RequestOptionType.path


class TestCreateTransformations:
    # the tabbing matters
    base_options = """
                name: "lists"
                primary_key: id
                url_base: "https://api.sendgrid.com"
                schema_loader:
                  name: "{{ options.name }}"
                  file_path: "./source_sendgrid/schemas/{{ options.name }}.yaml"
                retriever:
                  requester:
                    name: "{{ options.name }}"
                    path: "/v3/marketing/lists"
                    request_parameters:
                      page_size: 10
                  record_selector:
                    extractor:
                      field_pointer: ["result"]
    """

    def test_no_transformations(self):
        content = f"""
        the_stream:
            type: DeclarativeStream
            $options:
                {self.base_options}
        """
        config = parser.parse(content)
        component = factory.create_component(config["the_stream"], input_config)()
        assert isinstance(component, DeclarativeStream)
        assert [] == component.transformations

    def test_remove_fields(self):
        content = f"""
        the_stream:
            type: DeclarativeStream
            $options:
                {self.base_options}
                transformations:
                    - type: RemoveFields
                      field_pointers:
                        - ["path", "to", "field1"]
                        - ["path2"]
        """
        config = parser.parse(content)
        component = factory.create_component(config["the_stream"], input_config)()
        assert isinstance(component, DeclarativeStream)
        expected = [RemoveFields(field_pointers=[["path", "to", "field1"], ["path2"]], options={})]
        assert expected == component.transformations

    def test_add_fields(self):
        content = f"""
        the_stream:
            class_name: airbyte_cdk.sources.declarative.declarative_stream.DeclarativeStream
            $options:
                {self.base_options}
                transformations:
                    - type: AddFields
                      fields:
                        - path: ["field1"]
                          value: "static_value"
        """
        config = parser.parse(content)
        component = factory.create_component(config["the_stream"], input_config)()
        assert isinstance(component, DeclarativeStream)
        expected = [
            AddFields(
                fields=[
                    AddedFieldDefinition(
                        path=["field1"], value=InterpolatedString(string="static_value", default="static_value", options={}), options={}
                    )
                ],
                options={},
            )
        ]
        assert expected == component.transformations


def test_validation_wrong_input_type():
    content = """
    extractor:
      type: JelloExtractor
      transform: "_.result"
    selector:
      class_name: airbyte_cdk.sources.declarative.extractors.record_selector.RecordSelector
      record_filter:
        class_name: airbyte_cdk.sources.declarative.extractors.record_filter.RecordFilter
        condition: "{{ record['id'] > stream_state['id'] }}"
      extractor:
        $ref: "*ref(extractor)"
        transform: 408
    """
    config = parser.parse(content)

    factory.instantiate = False
    factory.create_component(config["selector"], input_config)


def test_validation_type_missing_required_fields():
    content = """
    stream_slicer:
        type: DatetimeStreamSlicer
        $options:
          datetime_format: "%Y-%m-%dT%H:%M:%S.%f%z"
        start_datetime:
          type: MinMaxDatetime
          datetime: "{{ config['start_time'] }}"
          min_datetime: "{{ config['start_time'] + day_delta(2) }}"
        end_datetime: "{{ config['end_time'] }}"
        step: "10d"
        cursor_field: "created"
        lookback_window: "5d"
        start_time_option:
          inject_into: request_parameter
          field_name: created[gte]
    """

    config = parser.parse(content)

    factory.instantiate = False
    factory.create_component(config["stream_slicer"], input_config)


# It's sort of a bother that this does not "actually" test the type, it just does a if it has fields that look like they type
# then it's a-okay by me... This sort of works, but isn't exactly what we want either since it's not that descriptive. Hence why this works,
# when it really shouldn't
def test_validation_wrong_object_type():
    content = """
      paginator:
        type: "LimitPaginator"
        page_size: 10
        url_base: "https://airbyte.io"
        limit_option:
          inject_into: request_parameter
          field_name: page_size
        page_token_option:
          inject_into: path
        pagination_strategy:
          type: "CursorPagination"
          cursor_value: "{{ response._metadata.next }}"
        decoder:
          type: "MinMaxDatetime"
          datetime: "{{ response._metadata.next }}"
    """
    config = parser.parse(content)

    factory.instantiate = False
    factory.create_component(config["paginator"], input_config)


def test_validation_wrong_interface_type():
    content = """
      paginator:
        type: "LimitPaginator"
        page_size: 10
        url_base: "https://airbyte.io"
        limit_option:
          inject_into: request_parameter
          field_name: page_size
        page_token_option:
          inject_into: path
        pagination_strategy:
          type: "MinMaxDatetime"
          datetime: "{{ response._metadata.next }}"
    """
    config = parser.parse(content)

    factory.instantiate = False
    factory.create_component(config["paginator"], input_config)


def test_demo_schema_generation():
    # declarative_source = YamlDeclarativeSource("test_factory.py")
    schema = YamlDeclarativeSource.generate_schema()
    print("\n" + schema)<|MERGE_RESOLUTION|>--- conflicted
+++ resolved
@@ -331,11 +331,7 @@
     primary_key: "id"
     extractor:
       $ref: "*ref(extractor)"
-<<<<<<< HEAD
-      transform: "_.result" # <- change here for chaos
-=======
       field_pointer: ["result"]
->>>>>>> 288c3cab
   retriever:
     $ref: "*ref(retriever)"
     requester:
