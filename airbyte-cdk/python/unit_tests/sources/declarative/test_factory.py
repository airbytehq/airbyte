#
# Copyright (c) 2022 Airbyte, Inc., all rights reserved.
#

import datetime
from typing import List, Optional, Union

import pytest
from airbyte_cdk.sources.declarative.auth.token import BasicHttpAuthenticator
from airbyte_cdk.sources.declarative.datetime.min_max_datetime import MinMaxDatetime
from airbyte_cdk.sources.declarative.declarative_stream import DeclarativeStream
from airbyte_cdk.sources.declarative.decoders.json_decoder import JsonDecoder
from airbyte_cdk.sources.declarative.extractors.dpath_extractor import DpathExtractor
from airbyte_cdk.sources.declarative.extractors.record_filter import RecordFilter
from airbyte_cdk.sources.declarative.extractors.record_selector import RecordSelector
from airbyte_cdk.sources.declarative.interpolation import InterpolatedString
from airbyte_cdk.sources.declarative.parsers.factory import DeclarativeComponentFactory
from airbyte_cdk.sources.declarative.parsers.yaml_parser import YamlParser
from airbyte_cdk.sources.declarative.requesters.error_handlers import BackoffStrategy
from airbyte_cdk.sources.declarative.requesters.error_handlers.backoff_strategies import (
    ConstantBackoffStrategy,
    ExponentialBackoffStrategy,
    WaitTimeFromHeaderBackoffStrategy,
    WaitUntilTimeFromHeaderBackoffStrategy,
)
from airbyte_cdk.sources.declarative.requesters.error_handlers.composite_error_handler import CompositeErrorHandler
from airbyte_cdk.sources.declarative.requesters.error_handlers.default_error_handler import DefaultErrorHandler
from airbyte_cdk.sources.declarative.requesters.error_handlers.http_response_filter import HttpResponseFilter
from airbyte_cdk.sources.declarative.requesters.http_requester import HttpRequester
from airbyte_cdk.sources.declarative.requesters.paginators.default_paginator import DefaultPaginator
from airbyte_cdk.sources.declarative.requesters.request_option import RequestOption, RequestOptionType
from airbyte_cdk.sources.declarative.requesters.request_options.interpolated_request_options_provider import (
    InterpolatedRequestOptionsProvider,
)
from airbyte_cdk.sources.declarative.requesters.requester import HttpMethod
from airbyte_cdk.sources.declarative.retrievers.simple_retriever import SimpleRetriever
from airbyte_cdk.sources.declarative.schema.json_schema import JsonSchema
from airbyte_cdk.sources.declarative.stream_slicers.datetime_stream_slicer import DatetimeStreamSlicer
from airbyte_cdk.sources.declarative.stream_slicers.list_stream_slicer import ListStreamSlicer
from airbyte_cdk.sources.declarative.transformations import AddFields, RemoveFields
from airbyte_cdk.sources.declarative.transformations.add_fields import AddedFieldDefinition
from jsonschema import ValidationError

factory = DeclarativeComponentFactory()

parser = YamlParser()

input_config = {"apikey": "verysecrettoken", "repos": ["airbyte", "airbyte-cloud"]}


def test_factory():
    content = """
    limit: "50"
    offset_request_parameters:
      offset: "{{ next_page_token['offset'] }}"
      limit: "*ref(limit)"
    request_options:
      $options:
        here: "iam"
      class_name: airbyte_cdk.sources.declarative.requesters.request_options.interpolated_request_options_provider.InterpolatedRequestOptionsProvider
      request_parameters: "*ref(offset_request_parameters)"
      request_body_json:
        body_offset: "{{ next_page_token['offset'] }}"
    """
    config = parser.parse(content)

    factory.create_component(config["request_options"], input_config, False)

    request_options_provider = factory.create_component(config["request_options"], input_config)()

    assert type(request_options_provider) == InterpolatedRequestOptionsProvider
    assert request_options_provider._parameter_interpolator.config == input_config
    assert request_options_provider._parameter_interpolator._interpolator.mapping["offset"] == "{{ next_page_token['offset'] }}"
    assert request_options_provider._body_json_interpolator.config == input_config
    assert request_options_provider._body_json_interpolator._interpolator.mapping["body_offset"] == "{{ next_page_token['offset'] }}"


def test_interpolate_config():
    content = """
    authenticator:
      class_name: airbyte_cdk.sources.declarative.auth.oauth.DeclarativeOauth2Authenticator
      client_id: "some_client_id"
      client_secret: "some_client_secret"
      token_refresh_endpoint: "https://api.sendgrid.com/v3/auth"
      refresh_token: "{{ config['apikey'] }}"
      refresh_request_body:
        body_field: "yoyoyo"
        interpolated_body_field: "{{ config['apikey'] }}"
    """
    config = parser.parse(content)

    factory.create_component(config["authenticator"], input_config, False)

    authenticator = factory.create_component(config["authenticator"], input_config)()
    assert authenticator.client_id.eval(input_config) == "some_client_id"
    assert authenticator.client_secret.string == "some_client_secret"

    assert authenticator.token_refresh_endpoint.eval(input_config) == "https://api.sendgrid.com/v3/auth"
    assert authenticator.refresh_token.eval(input_config) == "verysecrettoken"
    assert authenticator._refresh_request_body.mapping == {"body_field": "yoyoyo", "interpolated_body_field": "{{ config['apikey'] }}"}
    assert authenticator.get_refresh_request_body() == {"body_field": "yoyoyo", "interpolated_body_field": "verysecrettoken"}


def test_list_based_stream_slicer_with_values_refd():
    content = """
    repositories: ["airbyte", "airbyte-cloud"]
    stream_slicer:
      class_name: airbyte_cdk.sources.declarative.stream_slicers.list_stream_slicer.ListStreamSlicer
      slice_values: "*ref(repositories)"
      cursor_field: repository
    """
    config = parser.parse(content)

    factory.create_component(config["stream_slicer"], input_config, False)

    stream_slicer = factory.create_component(config["stream_slicer"], input_config)()
    assert ["airbyte", "airbyte-cloud"] == stream_slicer.slice_values


def test_list_based_stream_slicer_with_values_defined_in_config():
    content = """
    stream_slicer:
      type: ListStreamSlicer
      slice_values: "{{config['repos']}}"
      cursor_field: repository
      request_option:
        inject_into: header
        field_name: repository
    """
    config = parser.parse(content)

    factory.create_component(config["stream_slicer"], input_config, False)

    stream_slicer = factory.create_component(config["stream_slicer"], input_config)()
    assert ["airbyte", "airbyte-cloud"] == stream_slicer.slice_values
    assert stream_slicer.request_option.inject_into == RequestOptionType.header
    assert stream_slicer.request_option.field_name == "repository"


def test_create_substream_slicer():
    content = """
    schema_loader:
      file_path: "./source_sendgrid/schemas/{{ options['name'] }}.yaml"
      name: "{{ options['stream_name'] }}"
    retriever:
      requester:
        name: "{{ options['name'] }}"
        type: "HttpRequester"
        path: "kek"
      record_selector:
        extractor:
          field_pointer: []
    stream_A:
      type: DeclarativeStream
      $options:
        name: "A"
        primary_key: "id"
        retriever: "*ref(retriever)"
        url_base: "https://airbyte.io"
        schema_loader: "*ref(schema_loader)"
    stream_B:
      type: DeclarativeStream
      $options:
        name: "B"
        primary_key: "id"
        retriever: "*ref(retriever)"
        url_base: "https://airbyte.io"
        schema_loader: "*ref(schema_loader)"
    stream_slicer:
      type: SubstreamSlicer
      parent_stream_configs:
        - stream: "*ref(stream_A)"
          parent_key: id
          stream_slice_field: repository_id
          request_option:
            inject_into: request_parameter
            field_name: repository_id
        - stream: "*ref(stream_B)"
          parent_key: someid
          stream_slice_field: word_id
    """
    config = parser.parse(content)

    stream_slicer = factory.create_component(config["stream_slicer"], input_config)()
    parent_stream_configs = stream_slicer.parent_stream_configs
    assert len(parent_stream_configs) == 2
    assert isinstance(parent_stream_configs[0].stream, DeclarativeStream)
    assert isinstance(parent_stream_configs[1].stream, DeclarativeStream)
    assert stream_slicer.parent_stream_configs[0].parent_key == "id"
    assert stream_slicer.parent_stream_configs[0].stream_slice_field == "repository_id"
    assert stream_slicer.parent_stream_configs[0].request_option.inject_into == RequestOptionType.request_parameter
    assert stream_slicer.parent_stream_configs[0].request_option.field_name == "repository_id"

    assert stream_slicer.parent_stream_configs[1].parent_key == "someid"
    assert stream_slicer.parent_stream_configs[1].stream_slice_field == "word_id"
    assert stream_slicer.parent_stream_configs[1].request_option is None


def test_create_cartesian_stream_slicer():
    content = """
    stream_slicer_A:
      type: ListStreamSlicer
      slice_values: "{{config['repos']}}"
      cursor_field: repository
    stream_slicer_B:
      type: ListStreamSlicer
      slice_values:
        - hello
        - world
      cursor_field: words
    stream_slicer:
      type: CartesianProductStreamSlicer
      stream_slicers:
        - "*ref(stream_slicer_A)"
        - "*ref(stream_slicer_B)"
    """
    config = parser.parse(content)

    factory.create_component(config["stream_slicer"], input_config, False)

    stream_slicer = factory.create_component(config["stream_slicer"], input_config)()
    underlying_slicers = stream_slicer.stream_slicers
    assert len(underlying_slicers) == 2
    assert isinstance(underlying_slicers[0], ListStreamSlicer)
    assert isinstance(underlying_slicers[1], ListStreamSlicer)
    assert ["airbyte", "airbyte-cloud"] == underlying_slicers[0].slice_values
    assert ["hello", "world"] == underlying_slicers[1].slice_values


def test_datetime_stream_slicer():
    content = """
    stream_slicer:
        type: DatetimeStreamSlicer
        $options:
          datetime_format: "%Y-%m-%dT%H:%M:%S.%f%z"
        start_datetime:
          type: MinMaxDatetime
          datetime: "{{ config['start_time'] }}"
          min_datetime: "{{ config['start_time'] + day_delta(2) }}"
        end_datetime: "{{ config['end_time'] }}"
        step: "10d"
        cursor_field: "created"
        lookback_window: "5d"
        start_time_option:
          inject_into: request_parameter
          field_name: created[gte]
    """

    config = parser.parse(content)

    factory.create_component(config["stream_slicer"], input_config, False)

    stream_slicer = factory.create_component(config["stream_slicer"], input_config)()
    assert type(stream_slicer) == DatetimeStreamSlicer
    assert stream_slicer._timezone == datetime.timezone.utc
    assert type(stream_slicer.start_datetime) == MinMaxDatetime
    assert type(stream_slicer.end_datetime) == MinMaxDatetime
    assert stream_slicer.start_datetime._datetime_format == "%Y-%m-%dT%H:%M:%S.%f%z"
    assert stream_slicer.start_datetime._timezone == datetime.timezone.utc
    assert stream_slicer.start_datetime.datetime.string == "{{ config['start_time'] }}"
    assert stream_slicer.start_datetime.min_datetime.string == "{{ config['start_time'] + day_delta(2) }}"
    assert stream_slicer.end_datetime.datetime.string == "{{ config['end_time'] }}"
    assert stream_slicer._step == datetime.timedelta(days=10)
    assert stream_slicer.cursor_field.string == "created"
    assert stream_slicer.lookback_window.string == "5d"
    assert stream_slicer.start_time_option.inject_into == RequestOptionType.request_parameter
    assert stream_slicer.start_time_option.field_name == "created[gte]"


def test_full_config():
    content = """
decoder:
  class_name: "airbyte_cdk.sources.declarative.decoders.json_decoder.JsonDecoder"
extractor:
  class_name: airbyte_cdk.sources.declarative.extractors.dpath_extractor.DpathExtractor
  decoder: "*ref(decoder)"
selector:
  class_name: airbyte_cdk.sources.declarative.extractors.record_selector.RecordSelector
  record_filter:
    class_name: airbyte_cdk.sources.declarative.extractors.record_filter.RecordFilter
    condition: "{{ record['id'] > stream_state['id'] }}"
metadata_paginator:
    type: "DefaultPaginator"
    page_size_option:
      inject_into: request_parameter
      field_name: page_size
    page_token_option:
      inject_into: path
    pagination_strategy:
      type: "CursorPagination"
      cursor_value: "{{ response._metadata.next }}"
      page_size: 10
    url_base: "https://api.sendgrid.com/v3/"
next_page_url_from_token_partial:
  class_name: "airbyte_cdk.sources.declarative.interpolation.interpolated_string.InterpolatedString"
  string: "{{ next_page_token['next_page_url'] }}"
request_options_provider:
  class_name: airbyte_cdk.sources.declarative.requesters.request_options.interpolated_request_options_provider.InterpolatedRequestOptionsProvider
requester:
  class_name: airbyte_cdk.sources.declarative.requesters.http_requester.HttpRequester
  name: "{{ options['name'] }}"
  url_base: "https://api.sendgrid.com/v3/"
  http_method: "GET"
  authenticator:
    type: BearerAuthenticator
    api_token: "{{ config['apikey'] }}"
  request_parameters_provider: "*ref(request_options_provider)"
  error_handler:
    type: NoPagination
retriever:
  class_name: "airbyte_cdk.sources.declarative.retrievers.simple_retriever.SimpleRetriever"
  name: "{{ options['name'] }}"
  stream_slicer:
    class_name: airbyte_cdk.sources.declarative.stream_slicers.single_slice.SingleSlice
  paginator:
    class_name: airbyte_cdk.sources.declarative.requesters.paginators.no_pagination.NoPagination
  primary_key: "{{ options['primary_key'] }}"
partial_stream:
  class_name: "airbyte_cdk.sources.declarative.declarative_stream.DeclarativeStream"
  schema_loader:
    class_name: airbyte_cdk.sources.declarative.schema.json_schema.JsonSchema
    file_path: "./source_sendgrid/schemas/{{ options.name }}.json"
  cursor_field: [ ]
list_stream:
  $ref: "*ref(partial_stream)"
  $options:
    name: "lists"
    primary_key: "id"
    extractor:
      $ref: "*ref(extractor)"
      field_pointer: ["{{ options['name'] }}"]
  retriever:
    $ref: "*ref(retriever)"
    requester:
      $ref: "*ref(requester)"
      path:
        $ref: "*ref(next_page_url_from_token_partial)"
        default: "marketing/lists"
    paginator:
      $ref: "*ref(metadata_paginator)"
    record_selector:
      $ref: "*ref(selector)"
check:
  class_name: airbyte_cdk.sources.declarative.checks.check_stream.CheckStream
  stream_names: ["list_stream"]
    """
    config = parser.parse(content)

    factory.create_component(config["list_stream"], input_config, False)

    stream_config = config["list_stream"]
    assert stream_config["class_name"] == "airbyte_cdk.sources.declarative.declarative_stream.DeclarativeStream"
    assert stream_config["cursor_field"] == []
    stream = factory.create_component(stream_config, input_config)()

    assert isinstance(stream.retriever.record_selector.extractor, DpathExtractor)

    assert type(stream) == DeclarativeStream
    assert stream.primary_key == "id"
    assert stream.name == "lists"
    assert type(stream.schema_loader) == JsonSchema
    assert type(stream.retriever) == SimpleRetriever
    assert stream.retriever.requester.http_method == HttpMethod.GET
    assert stream.retriever.requester.authenticator._token.eval(input_config) == "verysecrettoken"
    assert type(stream.retriever.record_selector) == RecordSelector
    assert type(stream.retriever.record_selector.extractor.decoder) == JsonDecoder

    assert [fp.eval(input_config) for fp in stream.retriever.record_selector.extractor.field_pointer] == ["lists"]
    assert type(stream.retriever.record_selector.record_filter) == RecordFilter
    assert stream.retriever.record_selector.record_filter._filter_interpolator.condition == "{{ record['id'] > stream_state['id'] }}"
    assert stream.schema_loader._get_json_filepath() == "./source_sendgrid/schemas/lists.json"

    checker = factory.create_component(config["check"], input_config)()
    streams_to_check = checker.stream_names
    assert len(streams_to_check) == 1
    assert list(streams_to_check)[0] == "list_stream"

    assert stream.retriever.requester.path.default == "marketing/lists"


@pytest.mark.parametrize(
    "test_name, record_selector, expected_runtime_selector",
    [("test_static_record_selector", "result", "result"), ("test_options_record_selector", "{{ options['name'] }}", "lists")],
)
def test_create_record_selector(test_name, record_selector, expected_runtime_selector):
    content = f"""
    extractor:
      type: DpathExtractor
    selector:
      $options:
        name: "lists"
      class_name: airbyte_cdk.sources.declarative.extractors.record_selector.RecordSelector
      record_filter:
        class_name: airbyte_cdk.sources.declarative.extractors.record_filter.RecordFilter
        condition: "{{ record['id'] > stream_state['id'] }}"
      extractor:
        $ref: "*ref(extractor)"
        field_pointer: ["{record_selector}"]
    """
    config = parser.parse(content)

    factory.create_component(config["selector"], input_config, False)

    selector = factory.create_component(config["selector"], input_config)()
    assert isinstance(selector, RecordSelector)
    assert isinstance(selector.extractor, DpathExtractor)
    assert [fp.eval(input_config) for fp in selector.extractor.field_pointer] == [expected_runtime_selector]
    assert isinstance(selector.record_filter, RecordFilter)


@pytest.mark.parametrize(
    "test_name, content, expected_field_pointer_value",
    [
        (
            "test_option_in_selector",
            """
<<<<<<< HEAD
                  extractor:
                    type: DpathExtractor
                    field_pointer: ["{{ options['name'] }}"]
                  selector:
                    class_name: airbyte_cdk.sources.declarative.extractors.record_selector.RecordSelector
                    $options:
                      name: "selector"
                    extractor: "*ref(extractor)"
                """,
=======
          extractor:
            type: DpathExtractor
            field_pointer: ["{{ options['name'] }}"]
          selector:
            class_name: airbyte_cdk.sources.declarative.extractors.record_selector.RecordSelector
            $options:
              name: "selector"
            extractor: "*ref(extractor)"
        """,
>>>>>>> 84c7ff9c
            "selector",
        ),
        (
            "test_option_in_extractor",
            """
<<<<<<< HEAD
                  extractor:
                    type: DpathExtractor
                    $options:
                      name: "extractor"
                    field_pointer: ["{{ options['name'] }}"]
                  selector:
                    class_name: airbyte_cdk.sources.declarative.extractors.record_selector.RecordSelector
                    $options:
                      name: "selector"
                    extractor: "*ref(extractor)"
                """,
=======
          extractor:
            type: DpathExtractor
            $options:
              name: "extractor"
            field_pointer: ["{{ options['name'] }}"]
          selector:
            class_name: airbyte_cdk.sources.declarative.extractors.record_selector.RecordSelector
            $options:
              name: "selector"
            extractor: "*ref(extractor)"
        """,
>>>>>>> 84c7ff9c
            "extractor",
        ),
    ],
)
def test_options_propagation(test_name, content, expected_field_pointer_value):
    config = parser.parse(content)

    selector = factory.create_component(config["selector"], input_config, True)()
    assert selector.extractor.field_pointer[0].eval(input_config) == expected_field_pointer_value


@pytest.mark.parametrize(
    "test_name, error_handler",
    [
        (
            "test_create_requester_constant_error_handler",
            """
      error_handler:
        backoff_strategies:
          - type: "ConstantBackoffStrategy"
            backoff_time_in_seconds: 5
        """,
        ),
        (
            "test_create_requester_exponential_error_handler",
            """
      error_handler:
        backoff_strategies:
          - type: "ExponentialBackoffStrategy"
            factor: 5
        """,
        ),
        (
            "test_create_requester_wait_time_from_header_error_handler",
            """
      error_handler:
        backoff_strategies:
          - type: "WaitTimeFromHeader"
            header: "a_header"
        """,
        ),
        (
            "test_create_requester_wait_time_until_from_header_error_handler",
            """
      error_handler:
        backoff_strategies:
          - type: "WaitUntilTimeFromHeader"
            header: "a_header"
        """,
        ),
        (
            "test_create_requester_no_error_handler",
            """""",
        ),
    ],
)
def test_create_requester(test_name, error_handler):
    content = f"""
  requester:
    type: HttpRequester
    path: "/v3/marketing/lists"
    $options:
        name: 'lists'
    url_base: "https://api.sendgrid.com"
    authenticator:
      type: "BasicHttpAuthenticator"
      username: "{{{{ options.name}}}}"
      password: "{{{{ config.apikey }}}}"
    request_options_provider:
      request_parameters:
        a_parameter: "something_here"
      request_headers:
        header: header_value
    {error_handler}
    """
    config = parser.parse(content)

    factory.create_component(config["requester"], input_config, False)

    component = factory.create_component(config["requester"], input_config)()
    assert isinstance(component, HttpRequester)
    assert isinstance(component.error_handler, DefaultErrorHandler)
    assert component.path.string == "/v3/marketing/lists"
    assert component.url_base.string == "https://api.sendgrid.com"
    assert isinstance(component.authenticator, BasicHttpAuthenticator)
    assert component.authenticator._username.eval(input_config) == "lists"
    assert component.authenticator._password.eval(input_config) == "verysecrettoken"
    assert component._method == HttpMethod.GET
    assert component._request_options_provider._parameter_interpolator._interpolator.mapping["a_parameter"] == "something_here"
    assert component._request_options_provider._headers_interpolator._interpolator.mapping["header"] == "header_value"
    assert component.name == "lists"


def test_create_composite_error_handler():
    content = """
        error_handler:
          type: "CompositeErrorHandler"
          error_handlers:
            - response_filters:
                - predicate: "{{ 'code' in response }}"
                  action: RETRY
            - response_filters:
                - http_codes: [ 403 ]
                  action: RETRY
                  error_message: "Retryable error received: {{ response.message }}"
    """
    config = parser.parse(content)

    factory.create_component(config["error_handler"], input_config, False)

    component = factory.create_component(config["error_handler"], input_config)()
    assert len(component.error_handlers) == 2
    assert isinstance(component.error_handlers[0], DefaultErrorHandler)
    assert isinstance(component.error_handlers[0].response_filters[0], HttpResponseFilter)
    assert component.error_handlers[0].response_filters[0].predicate.condition == "{{ 'code' in response }}"
    assert component.error_handlers[1].response_filters[0].http_codes == [403]
    assert component.error_handlers[1].response_filters[0].error_message.string == "Retryable error received: {{ response.message }}"
    assert isinstance(component, CompositeErrorHandler)


def test_config_with_defaults():
    content = """
    lists_stream:
      type: "DeclarativeStream"
      $options:
        name: "lists"
        primary_key: id
        url_base: "https://api.sendgrid.com"
        schema_loader:
          name: "{{ options.stream_name }}"
          file_path: "./source_sendgrid/schemas/{{ options.name }}.yaml"
        retriever:
          paginator:
            type: "DefaultPaginator"
            page_size_option:
              inject_into: request_parameter
              field_name: page_size
            page_token_option:
              inject_into: path
            pagination_strategy:
              type: "CursorPagination"
              cursor_value: "{{ response._metadata.next }}"
              page_size: 10
          requester:
            path: "/v3/marketing/lists"
            authenticator:
              type: "BearerAuthenticator"
              api_token: "{{ config.apikey }}"
            request_parameters:
              page_size: 10
          record_selector:
            extractor:
              field_pointer: ["result"]
    streams:
      - "*ref(lists_stream)"
    """
    config = parser.parse(content)

    factory.create_component(config["lists_stream"], input_config, False)

    stream_config = config["lists_stream"]
    stream = factory.create_component(stream_config, input_config)()
    assert type(stream) == DeclarativeStream
    assert stream.primary_key == "id"
    assert stream.name == "lists"
    assert type(stream.schema_loader) == JsonSchema
    assert type(stream.retriever) == SimpleRetriever
    assert stream.retriever.requester.http_method == HttpMethod.GET

    assert stream.retriever.requester.authenticator._token.eval(input_config) == "verysecrettoken"
    assert [fp.eval(input_config) for fp in stream.retriever.record_selector.extractor.field_pointer] == ["result"]
    assert stream.schema_loader._get_json_filepath() == "./source_sendgrid/schemas/lists.yaml"
    assert isinstance(stream.retriever.paginator, DefaultPaginator)

    assert stream.retriever.paginator.url_base.string == "https://api.sendgrid.com"
    assert stream.retriever.paginator.pagination_strategy.get_page_size() == 10


def test_create_default_paginator():
    content = """
      paginator:
        type: "DefaultPaginator"
        url_base: "https://airbyte.io"
        page_size_option:
          inject_into: request_parameter
          field_name: page_size
        page_token_option:
          inject_into: path
        pagination_strategy:
          type: "CursorPagination"
          page_size: 50
          cursor_value: "{{ response._metadata.next }}"
    """
    config = parser.parse(content)

    factory.create_component(config["paginator"], input_config, False)

    paginator_config = config["paginator"]
    paginator = factory.create_component(paginator_config, input_config)()
    assert isinstance(paginator, DefaultPaginator)
    page_token_option = paginator.page_token_option
    assert isinstance(page_token_option, RequestOption)
    assert page_token_option.inject_into == RequestOptionType.path


class TestCreateTransformations:
    # the tabbing matters
    base_options = """
                name: "lists"
                primary_key: id
                url_base: "https://api.sendgrid.com"
                schema_loader:
                  name: "{{ options.name }}"
                  file_path: "./source_sendgrid/schemas/{{ options.name }}.yaml"
                retriever:
                  requester:
                    name: "{{ options.name }}"
                    path: "/v3/marketing/lists"
                    request_parameters:
                      page_size: 10
                  record_selector:
                    extractor:
                      field_pointer: ["result"]
    """

    def test_no_transformations(self):
        content = f"""
        the_stream:
            type: DeclarativeStream
            $options:
                {self.base_options}
        """
        config = parser.parse(content)

        factory.create_component(config["the_stream"], input_config, False)

        component = factory.create_component(config["the_stream"], input_config)()
        assert isinstance(component, DeclarativeStream)
        assert [] == component.transformations

    def test_remove_fields(self):
        content = f"""
        the_stream:
            type: DeclarativeStream
            $options:
                {self.base_options}
                transformations:
                    - type: RemoveFields
                      field_pointers:
                        - ["path", "to", "field1"]
                        - ["path2"]
        """
        config = parser.parse(content)

        factory.create_component(config["the_stream"], input_config, False)

        component = factory.create_component(config["the_stream"], input_config)()
        assert isinstance(component, DeclarativeStream)
        expected = [RemoveFields(field_pointers=[["path", "to", "field1"], ["path2"]], options={})]
        assert expected == component.transformations

    def test_add_fields(self):
        content = f"""
        the_stream:
            class_name: airbyte_cdk.sources.declarative.declarative_stream.DeclarativeStream
            $options:
                {self.base_options}
                transformations:
                    - type: AddFields
                      fields:
                        - path: ["field1"]
                          value: "static_value"
        """
        config = parser.parse(content)

        factory.create_component(config["the_stream"], input_config, False)

        component = factory.create_component(config["the_stream"], input_config)()
        assert isinstance(component, DeclarativeStream)
        expected = [
            AddFields(
                fields=[
                    AddedFieldDefinition(
                        path=["field1"], value=InterpolatedString(string="static_value", default="static_value", options={}), options={}
                    )
                ],
                options={},
            )
        ]
        assert expected == component.transformations

    def test_add_fields_path_in_options(self):
        content = f"""
        the_stream:
            class_name: airbyte_cdk.sources.declarative.declarative_stream.DeclarativeStream
            $options:
                {self.base_options}
                path: "/wrong_path"
                transformations:
                    - type: AddFields
                      fields:
                        - path: ["field1"]
                          value: "static_value"
        """
        config = parser.parse(content)

        factory.create_component(config["the_stream"], input_config, False)

        component = factory.create_component(config["the_stream"], input_config)()
        assert isinstance(component, DeclarativeStream)
        expected = [
            AddFields(
                fields=[
                    AddedFieldDefinition(
                        path=["field1"], value=InterpolatedString(string="static_value", default="static_value", options={}), options={}
                    )
                ],
                options={},
            )
        ]
        assert expected == component.transformations


def test_validation_wrong_input_type():
    content = """
    extractor:
      type: DpathExtractor
    selector:
      class_name: airbyte_cdk.sources.declarative.extractors.record_selector.RecordSelector
      record_filter:
        class_name: airbyte_cdk.sources.declarative.extractors.record_filter.RecordFilter
        condition: "{{ record['id'] > stream_state['id'] }}"
      extractor:
        $ref: "*ref(extractor)"
        field_pointer: 408
    """
    config = parser.parse(content)
    with pytest.raises(ValidationError):
        factory.create_component(config["selector"], input_config, False)


def test_validation_type_missing_required_fields():
    content = """
    stream_slicer:
      type: DatetimeStreamSlicer
      $options:
        datetime_format: "%Y-%m-%dT%H:%M:%S.%f%z"
      start_datetime:
        type: MinMaxDatetime
        datetime: "{{ config['start_time'] }}"
        min_datetime: "{{ config['start_time'] + day_delta(2) }}"
      end_datetime: "{{ config['end_time'] }}"
      cursor_field: "created"
      lookback_window: "5d"
      start_time_option:
        inject_into: request_parameter
        field_name: created[gte]
    """

    config = parser.parse(content)
    with pytest.raises(ValidationError):
        factory.create_component(config["stream_slicer"], input_config, False)


def test_validation_wrong_interface_type():
    content = """
    paginator:
      type: "DefaultPaginator"
      page_size: 10
      url_base: "https://airbyte.io"
      page_size_option:
        inject_into: request_parameter
        field_name: page_size
      page_token_option:
        inject_into: path
      pagination_strategy:
        type: "MinMaxDatetime"
        datetime: "{{ response._metadata.next }}"
    """
    config = parser.parse(content)
    with pytest.raises(ValidationError):
        factory.create_component(config["paginator"], input_config, False)


def test_validation_create_composite_error_handler():
    content = """
        error_handler:
          type: "CompositeErrorHandler"
          error_handlers:
            - response_filters:
                - predicate: "{{ 'code' in response }}"
                  action: RETRY
            - response_filters:
                - http_codes: [ 403 ]
    """
    config = parser.parse(content)
    with pytest.raises(ValidationError):
        factory.create_component(config["error_handler"], input_config, False)


# Leaving this test here to document a limitation of the validator. Decoder has no meaningful fields to validate on so it accepts
# the MinMaxDatetime despite being the wrong type
def test_validation_wrong_object_type():
    content = """
      paginator:
        type: "DefaultPaginator"
        page_size: 10
        url_base: "https://airbyte.io"
        page_size_option:
          inject_into: request_parameter
          field_name: page_size
        page_token_option:
          inject_into: path
        pagination_strategy:
          type: "CursorPagination"
          cursor_value: "{{ response._metadata.next }}"
        decoder:
          type: "MinMaxDatetime"
          datetime: "{{ response._metadata.next }}"
    """
    config = parser.parse(content)
    factory.create_component(config["paginator"], input_config, False)


# This test should fail because the extractor doesn't match the Array of resolved classes. However, despite the schema being correct
# validation passes. Leaving this here to document it and revisit at another time. This is another validator limitation.
def test_validate_types_nested_in_list():
    content = """
    error_handler:
      type: DefaultErrorHandler
      backoff_strategies:
        - type: DpathExtractor
          field_pointer: ["result"]
    """
    config = parser.parse(content)
    factory.create_component(config["error_handler"], input_config, False)


@pytest.mark.parametrize(
    "test_name, input_type, expected_unpacked_types",
    [
        (
            "test_unpacking_component_in_list",
            List[BackoffStrategy],
            List[
                Union[
                    ConstantBackoffStrategy,
                    ExponentialBackoffStrategy,
                    WaitTimeFromHeaderBackoffStrategy,
                    WaitUntilTimeFromHeaderBackoffStrategy,
                ]
            ],
        ),
        (
            "test_unpacking_component_in_union",
            Union[BackoffStrategy, RequestOption],
            Union[
                ConstantBackoffStrategy,
                ExponentialBackoffStrategy,
                WaitTimeFromHeaderBackoffStrategy,
                WaitUntilTimeFromHeaderBackoffStrategy,
                RequestOption,
            ],
        ),
        (
            "test_unpacking_component_in_optional",
            Optional[BackoffStrategy],
            Union[
                ConstantBackoffStrategy,
                ExponentialBackoffStrategy,
                WaitTimeFromHeaderBackoffStrategy,
                WaitUntilTimeFromHeaderBackoffStrategy,
                type(None),
            ],
        ),
        (
            "test_unpacking_component_nested_in_multiple_types",
            Optional[List[BackoffStrategy]],
            Union[
                List[
                    Union[
                        ConstantBackoffStrategy,
                        ExponentialBackoffStrategy,
                        WaitTimeFromHeaderBackoffStrategy,
                        WaitUntilTimeFromHeaderBackoffStrategy,
                    ]
                ],
                type(None),
            ],
        ),
    ],
)
def test_unpack(test_name, input_type, expected_unpacked_types):
    actual_unpacked_types = DeclarativeComponentFactory.unpack(input_type)
    assert actual_unpacked_types == expected_unpacked_types<|MERGE_RESOLUTION|>--- conflicted
+++ resolved
@@ -414,57 +414,31 @@
         (
             "test_option_in_selector",
             """
-<<<<<<< HEAD
-                  extractor:
-                    type: DpathExtractor
-                    field_pointer: ["{{ options['name'] }}"]
-                  selector:
-                    class_name: airbyte_cdk.sources.declarative.extractors.record_selector.RecordSelector
-                    $options:
-                      name: "selector"
-                    extractor: "*ref(extractor)"
-                """,
-=======
-          extractor:
-            type: DpathExtractor
-            field_pointer: ["{{ options['name'] }}"]
-          selector:
-            class_name: airbyte_cdk.sources.declarative.extractors.record_selector.RecordSelector
-            $options:
-              name: "selector"
-            extractor: "*ref(extractor)"
-        """,
->>>>>>> 84c7ff9c
+                      extractor:
+                        type: DpathExtractor
+                        field_pointer: ["{{ options['name'] }}"]
+                      selector:
+                        class_name: airbyte_cdk.sources.declarative.extractors.record_selector.RecordSelector
+                        $options:
+                          name: "selector"
+                        extractor: "*ref(extractor)"
+                    """,
             "selector",
         ),
         (
             "test_option_in_extractor",
             """
-<<<<<<< HEAD
-                  extractor:
-                    type: DpathExtractor
-                    $options:
-                      name: "extractor"
-                    field_pointer: ["{{ options['name'] }}"]
-                  selector:
-                    class_name: airbyte_cdk.sources.declarative.extractors.record_selector.RecordSelector
-                    $options:
-                      name: "selector"
-                    extractor: "*ref(extractor)"
-                """,
-=======
-          extractor:
-            type: DpathExtractor
-            $options:
-              name: "extractor"
-            field_pointer: ["{{ options['name'] }}"]
-          selector:
-            class_name: airbyte_cdk.sources.declarative.extractors.record_selector.RecordSelector
-            $options:
-              name: "selector"
-            extractor: "*ref(extractor)"
-        """,
->>>>>>> 84c7ff9c
+                      extractor:
+                        type: DpathExtractor
+                        $options:
+                          name: "extractor"
+                        field_pointer: ["{{ options['name'] }}"]
+                      selector:
+                        class_name: airbyte_cdk.sources.declarative.extractors.record_selector.RecordSelector
+                        $options:
+                          name: "selector"
+                        extractor: "*ref(extractor)"
+                    """,
             "extractor",
         ),
     ],
@@ -482,38 +456,38 @@
         (
             "test_create_requester_constant_error_handler",
             """
-      error_handler:
-        backoff_strategies:
-          - type: "ConstantBackoffStrategy"
-            backoff_time_in_seconds: 5
-        """,
+  error_handler:
+    backoff_strategies:
+      - type: "ConstantBackoffStrategy"
+        backoff_time_in_seconds: 5
+            """,
         ),
         (
             "test_create_requester_exponential_error_handler",
             """
-      error_handler:
-        backoff_strategies:
-          - type: "ExponentialBackoffStrategy"
-            factor: 5
-        """,
+  error_handler:
+    backoff_strategies:
+      - type: "ExponentialBackoffStrategy"
+        factor: 5
+            """,
         ),
         (
             "test_create_requester_wait_time_from_header_error_handler",
             """
-      error_handler:
-        backoff_strategies:
-          - type: "WaitTimeFromHeader"
-            header: "a_header"
-        """,
+  error_handler:
+    backoff_strategies:
+      - type: "WaitTimeFromHeader"
+        header: "a_header"
+            """,
         ),
         (
             "test_create_requester_wait_time_until_from_header_error_handler",
             """
-      error_handler:
-        backoff_strategies:
-          - type: "WaitUntilTimeFromHeader"
-            header: "a_header"
-        """,
+  error_handler:
+    backoff_strategies:
+      - type: "WaitUntilTimeFromHeader"
+        header: "a_header"
+            """,
         ),
         (
             "test_create_requester_no_error_handler",
@@ -569,7 +543,6 @@
             - response_filters:
                 - http_codes: [ 403 ]
                   action: RETRY
-                  error_message: "Retryable error received: {{ response.message }}"
     """
     config = parser.parse(content)
 
@@ -581,7 +554,6 @@
     assert isinstance(component.error_handlers[0].response_filters[0], HttpResponseFilter)
     assert component.error_handlers[0].response_filters[0].predicate.condition == "{{ 'code' in response }}"
     assert component.error_handlers[1].response_filters[0].http_codes == [403]
-    assert component.error_handlers[1].response_filters[0].error_message.string == "Retryable error received: {{ response.message }}"
     assert isinstance(component, CompositeErrorHandler)
 
 
@@ -756,37 +728,6 @@
         ]
         assert expected == component.transformations
 
-    def test_add_fields_path_in_options(self):
-        content = f"""
-        the_stream:
-            class_name: airbyte_cdk.sources.declarative.declarative_stream.DeclarativeStream
-            $options:
-                {self.base_options}
-                path: "/wrong_path"
-                transformations:
-                    - type: AddFields
-                      fields:
-                        - path: ["field1"]
-                          value: "static_value"
-        """
-        config = parser.parse(content)
-
-        factory.create_component(config["the_stream"], input_config, False)
-
-        component = factory.create_component(config["the_stream"], input_config)()
-        assert isinstance(component, DeclarativeStream)
-        expected = [
-            AddFields(
-                fields=[
-                    AddedFieldDefinition(
-                        path=["field1"], value=InterpolatedString(string="static_value", default="static_value", options={}), options={}
-                    )
-                ],
-                options={},
-            )
-        ]
-        assert expected == component.transformations
-
 
 def test_validation_wrong_input_type():
     content = """
