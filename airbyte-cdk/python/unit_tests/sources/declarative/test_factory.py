#
# Copyright (c) 2022 Airbyte, Inc., all rights reserved.
#

import datetime

from airbyte_cdk.sources.declarative.auth.token import BasicHttpAuthenticator
from airbyte_cdk.sources.declarative.datetime.min_max_datetime import MinMaxDatetime
from airbyte_cdk.sources.declarative.declarative_stream import DeclarativeStream
from airbyte_cdk.sources.declarative.decoders.json_decoder import JsonDecoder
from airbyte_cdk.sources.declarative.extractors.jello import JelloExtractor
from airbyte_cdk.sources.declarative.extractors.record_filter import RecordFilter
from airbyte_cdk.sources.declarative.extractors.record_selector import RecordSelector
from airbyte_cdk.sources.declarative.parsers.factory import DeclarativeComponentFactory
from airbyte_cdk.sources.declarative.parsers.yaml_parser import YamlParser
from airbyte_cdk.sources.declarative.requesters.error_handlers.composite_error_handler import CompositeErrorHandler
from airbyte_cdk.sources.declarative.requesters.error_handlers.default_error_handler import DefaultErrorHandler
from airbyte_cdk.sources.declarative.requesters.error_handlers.http_response_filter import HttpResponseFilter
from airbyte_cdk.sources.declarative.requesters.http_requester import HttpRequester
from airbyte_cdk.sources.declarative.requesters.paginators.limit_paginator import LimitPaginator
from airbyte_cdk.sources.declarative.requesters.request_option import RequestOption, RequestOptionType
from airbyte_cdk.sources.declarative.requesters.request_options.interpolated_request_options_provider import (
    InterpolatedRequestOptionsProvider,
)
from airbyte_cdk.sources.declarative.requesters.requester import HttpMethod
from airbyte_cdk.sources.declarative.retrievers.simple_retriever import SimpleRetriever
from airbyte_cdk.sources.declarative.schema.json_schema import JsonSchema
from airbyte_cdk.sources.declarative.stream_slicers.datetime_stream_slicer import DatetimeStreamSlicer
from airbyte_cdk.sources.declarative.stream_slicers.list_stream_slicer import ListStreamSlicer
from airbyte_cdk.sources.declarative.transformations import AddFields, RemoveFields
from airbyte_cdk.sources.declarative.transformations.add_fields import AddedFieldDefinition

factory = DeclarativeComponentFactory()

parser = YamlParser()

input_config = {"apikey": "verysecrettoken", "repos": ["airbyte", "airbyte-cloud"]}


def test_factory():
    content = """
    limit: 50
    offset_request_parameters:
      offset: "{{ next_page_token['offset'] }}"
      limit: "*ref(limit)"
    request_options:
      class_name: airbyte_cdk.sources.declarative.requesters.request_options.interpolated_request_options_provider.InterpolatedRequestOptionsProvider
      request_parameters: "*ref(offset_request_parameters)"
      request_body_json:
        body_offset: "{{ next_page_token['offset'] }}"
    """
    config = parser.parse(content)
    request_options_provider = factory.create_component(config["request_options"], input_config)()
    assert type(request_options_provider) == InterpolatedRequestOptionsProvider
    assert request_options_provider._parameter_interpolator._config == input_config
    assert request_options_provider._parameter_interpolator._interpolator._mapping["offset"] == "{{ next_page_token['offset'] }}"
    assert request_options_provider._body_json_interpolator._config == input_config
    assert request_options_provider._body_json_interpolator._interpolator._mapping["body_offset"] == "{{ next_page_token['offset'] }}"


def test_interpolate_config():
    content = """
    authenticator:
      class_name: airbyte_cdk.sources.declarative.auth.oauth.DeclarativeOauth2Authenticator
      client_id: "some_client_id"
      client_secret: "some_client_secret"
      token_refresh_endpoint: "https://api.sendgrid.com/v3/auth"
      refresh_token: "{{ config['apikey'] }}"
      refresh_request_body:
        body_field: "yoyoyo"
        interpolated_body_field: "{{ config['apikey'] }}"
    """
    config = parser.parse(content)
    authenticator = factory.create_component(config["authenticator"], input_config)()
    assert authenticator._client_id.eval(input_config) == "some_client_id"
    assert authenticator._client_secret._string == "some_client_secret"

    assert authenticator._token_refresh_endpoint.eval(input_config) == "https://api.sendgrid.com/v3/auth"
    assert authenticator._refresh_token.eval(input_config) == "verysecrettoken"
    assert authenticator._refresh_request_body._mapping == {"body_field": "yoyoyo", "interpolated_body_field": "{{ config['apikey'] }}"}


def test_list_based_stream_slicer_with_values_refd():
    content = """
    repositories: ["airbyte", "airbyte-cloud"]
    stream_slicer:
      class_name: airbyte_cdk.sources.declarative.stream_slicers.list_stream_slicer.ListStreamSlicer
      slice_values: "*ref(repositories)"
      cursor_field: repository
    """
    config = parser.parse(content)
    stream_slicer = factory.create_component(config["stream_slicer"], input_config)()
    assert ["airbyte", "airbyte-cloud"] == stream_slicer._slice_values


def test_list_based_stream_slicer_with_values_defined_in_config():
    content = """
    stream_slicer:
      type: ListStreamSlicer
      slice_values: "{{config['repos']}}"
      cursor_field: repository
      request_option:
        inject_into: header
        field_name: repository
    """
    config = parser.parse(content)
    stream_slicer = factory.create_component(config["stream_slicer"], input_config)()
    assert ["airbyte", "airbyte-cloud"] == stream_slicer._slice_values
    assert stream_slicer._request_option._option_type == RequestOptionType.header
    assert stream_slicer._request_option._field_name == "repository"


def test_create_substream_slicer():
    content = """
    schema_loader:
      file_path: "./source_sendgrid/schemas/{{name}}.yaml"
    retriever:
      requester:
        path: "/v3"
      record_selector:
        extractor:
          transform: "_"
    stream_A:
      type: DeclarativeStream
      options:
        name: "A"
        primary_key: "id"
        retriever: "*ref(retriever)"
        url_base: "https://airbyte.io"
        schema_loader: "*ref(schema_loader)"
    stream_B:
      type: DeclarativeStream
      options:
        name: "B"
        primary_key: "id"
        retriever: "*ref(retriever)"
        url_base: "https://airbyte.io"
        schema_loader: "*ref(schema_loader)"
    stream_slicer:
      type: SubstreamSlicer
      parent_streams_configs:
        - stream: "*ref(stream_A)"
          parent_key: id
          stream_slice_field: repository_id
          request_option:
            inject_into: request_parameter
            field_name: repository_id
        - stream: "*ref(stream_B)"
          parent_key: someid
          stream_slice_field: word_id
    """
    config = parser.parse(content)
    stream_slicer = factory.create_component(config["stream_slicer"], input_config)()
    parent_stream_configs = stream_slicer._parent_stream_configs
    assert len(parent_stream_configs) == 2
    assert isinstance(parent_stream_configs[0].stream, DeclarativeStream)
    assert isinstance(parent_stream_configs[1].stream, DeclarativeStream)
    assert stream_slicer._parent_stream_configs[0].parent_key == "id"
    assert stream_slicer._parent_stream_configs[0].stream_slice_field == "repository_id"
    assert stream_slicer._parent_stream_configs[0].request_option.inject_into == RequestOptionType.request_parameter
    assert stream_slicer._parent_stream_configs[0].request_option._field_name == "repository_id"

    assert stream_slicer._parent_stream_configs[1].parent_key == "someid"
    assert stream_slicer._parent_stream_configs[1].stream_slice_field == "word_id"
    assert stream_slicer._parent_stream_configs[1].request_option is None


def test_create_cartesian_stream_slicer():
    content = """
    stream_slicer_A:
      type: ListStreamSlicer
      slice_values: "{{config['repos']}}"
      cursor_field: repository
    stream_slicer_B:
      type: ListStreamSlicer
      slice_values:
        - hello
        - world
      cursor_field: words
    stream_slicer:
      type: CartesianProductStreamSlicer
      stream_slicers:
        - "*ref(stream_slicer_A)"
        - "*ref(stream_slicer_B)"
    """
    config = parser.parse(content)
    stream_slicer = factory.create_component(config["stream_slicer"], input_config)()
    underlying_slicers = stream_slicer._stream_slicers
    assert len(underlying_slicers) == 2
    assert isinstance(underlying_slicers[0], ListStreamSlicer)
    assert isinstance(underlying_slicers[1], ListStreamSlicer)
    assert ["airbyte", "airbyte-cloud"] == underlying_slicers[0]._slice_values
    assert ["hello", "world"] == underlying_slicers[1]._slice_values


def test_datetime_stream_slicer():
    content = """
    stream_slicer:
        type: DatetimeStreamSlicer
<<<<<<< HEAD
        $options:
          datetime_format: "%Y-%m-%d"
=======
        options:
          datetime_format: "%Y-%m-%dT%H:%M:%S.%f%z"
>>>>>>> 44ec661b
        start_datetime:
          type: MinMaxDatetime
          datetime: "{{ config['start_time'] }}"
          min_datetime: "{{ config['start_time'] + day_delta(2) }}"
        end_datetime: "{{ config['end_time'] }}"
        step: "10d"
        cursor_field: "created"
        lookback_window: "5d"
        start_time_option:
          inject_into: request_parameter
          field_name: created[gte]
    """

    config = parser.parse(content)
    stream_slicer = factory.create_component(config["stream_slicer"], input_config)()
    assert type(stream_slicer) == DatetimeStreamSlicer
    assert stream_slicer._timezone == datetime.timezone.utc
    assert type(stream_slicer._start_datetime) == MinMaxDatetime
    assert type(stream_slicer._end_datetime) == MinMaxDatetime
    assert stream_slicer._start_datetime._datetime_format == "%Y-%m-%dT%H:%M:%S.%f%z"
    assert stream_slicer._start_datetime._timezone == datetime.timezone.utc
    assert stream_slicer._start_datetime._datetime_interpolator._string == "{{ config['start_time'] }}"
    assert stream_slicer._start_datetime._min_datetime_interpolator._string == "{{ config['start_time'] + day_delta(2) }}"
    assert stream_slicer._end_datetime._datetime_interpolator._string == "{{ config['end_time'] }}"
    assert stream_slicer._step == datetime.timedelta(days=10)
    assert stream_slicer._cursor_field._string == "created"
    assert stream_slicer._lookback_window._string == "5d"
    assert stream_slicer._start_time_option.inject_into == RequestOptionType.request_parameter
    assert stream_slicer._start_time_option._field_name == "created[gte]"


def test_full_config():
    content = """
decoder:
  class_name: "airbyte_cdk.sources.declarative.decoders.json_decoder.JsonDecoder"
extractor:
  class_name: airbyte_cdk.sources.declarative.extractors.jello.JelloExtractor
  decoder: "*ref(decoder)"
selector:
  class_name: airbyte_cdk.sources.declarative.extractors.record_selector.RecordSelector
  record_filter:
    class_name: airbyte_cdk.sources.declarative.extractors.record_filter.RecordFilter
    condition: "{{ record['id'] > stream_state['id'] }}"
metadata_paginator:
    type: "LimitPaginator"
    page_size: 10
    limit_option:
      inject_into: request_parameter
      field_name: page_size
    page_token_option:
      inject_into: path
    pagination_strategy:
      type: "CursorPagination"
      cursor_value: "{{ response._metadata.next }}"
    url_base: "https://api.sendgrid.com/v3/"
next_page_url_from_token_partial:
  class_name: "airbyte_cdk.sources.declarative.interpolation.interpolated_string.InterpolatedString"
  string: "{{ next_page_token['next_page_url'] }}"
request_options_provider:
  class_name: airbyte_cdk.sources.declarative.requesters.request_options.interpolated_request_options_provider.InterpolatedRequestOptionsProvider
requester:
  class_name: airbyte_cdk.sources.declarative.requesters.http_requester.HttpRequester
  name: "{{ options['name'] }}"
  url_base: "https://api.sendgrid.com/v3/"
  http_method: "GET"
  authenticator:
    type: BearerAuthenticator
    token: "{{ config['apikey'] }}"
  request_parameters_provider: "*ref(request_options_provider)"
  error_handler:
    type: DefaultErrorHandler
retriever:
  class_name: "airbyte_cdk.sources.declarative.retrievers.simple_retriever.SimpleRetriever"
  name: "{{ options['name'] }}"
  stream_slicer:
    class_name: airbyte_cdk.sources.declarative.stream_slicers.single_slice.SingleSlice
  paginator:
    class_name: airbyte_cdk.sources.declarative.requesters.paginators.no_pagination.NoPagination
  primary_key: "{{ options['primary_key'] }}"
partial_stream:
  class_name: "airbyte_cdk.sources.declarative.declarative_stream.DeclarativeStream"
  schema_loader:
    class_name: airbyte_cdk.sources.declarative.schema.json_schema.JsonSchema
    file_path: "./source_sendgrid/schemas/{{ options.name }}.json"
  cursor_field: [ ]
list_stream:
  $ref: "*ref(partial_stream)"
  $options:
    name: "lists"
    primary_key: "id"
    extractor:
      $ref: "*ref(extractor)"
      transform: "_.result"
  retriever:
    $ref: "*ref(retriever)"
    requester:
      $ref: "*ref(requester)"
      path:
        $ref: "*ref(next_page_url_from_token_partial)"
        default: "marketing/lists"
    paginator:
      $ref: "*ref(metadata_paginator)"
    record_selector:
      $ref: "*ref(selector)"
check:
  class_name: airbyte_cdk.sources.declarative.checks.check_stream.CheckStream
  stream_names: ["list_stream"]
    """
    config = parser.parse(content)

    stream_config = config["list_stream"]
    assert stream_config["class_name"] == "airbyte_cdk.sources.declarative.declarative_stream.DeclarativeStream"
    assert stream_config["cursor_field"] == []
    stream = factory.create_component(stream_config, input_config)()

    assert isinstance(stream._retriever._record_selector._extractor, JelloExtractor)

    assert type(stream) == DeclarativeStream
    assert stream.primary_key == "id"
    assert stream.name == "lists"
    assert type(stream._schema_loader) == JsonSchema
    assert type(stream._retriever) == SimpleRetriever
    assert stream._retriever._requester._method == HttpMethod.GET
    assert stream._retriever._requester._authenticator._token.eval(input_config) == "verysecrettoken"
    assert type(stream._retriever._record_selector) == RecordSelector
    assert type(stream._retriever._record_selector._extractor._decoder) == JsonDecoder

    assert stream._retriever._record_selector._extractor._transform.eval(input_config) == "_.result"
    assert type(stream._retriever._record_selector._record_filter) == RecordFilter
    assert stream._retriever._record_selector._record_filter._filter_interpolator._condition == "{{ record['id'] > stream_state['id'] }}"
    assert stream._schema_loader._get_json_filepath() == "./source_sendgrid/schemas/lists.json"

    checker = factory.create_component(config["check"], input_config)()
    streams_to_check = checker._stream_names
    assert len(streams_to_check) == 1
    assert list(streams_to_check)[0] == "list_stream"

    assert stream._retriever._requester._path._default == "marketing/lists"


def test_create_record_selector():
    content = """
    extractor:
      type: JelloExtractor
      transform: "_.result"
    selector:
      class_name: airbyte_cdk.sources.declarative.extractors.record_selector.RecordSelector
      record_filter:
        class_name: airbyte_cdk.sources.declarative.extractors.record_filter.RecordFilter
        condition: "{{ record['id'] > stream_state['id'] }}"
      extractor:
        $ref: "*ref(extractor)"
        transform: "_.result"
    """
    config = parser.parse(content)
    selector = factory.create_component(config["selector"], input_config)()
    assert isinstance(selector, RecordSelector)
    assert isinstance(selector._extractor, JelloExtractor)
    assert selector._extractor._transform.eval(input_config) == "_.result"
    assert isinstance(selector._record_filter, RecordFilter)


def test_create_requester():
    content = """
  requester:
    type: HttpRequester
    path: "/v3/marketing/lists"
    $options:
        name: lists
    url_base: "https://api.sendgrid.com"
    authenticator:
      type: "BasicHttpAuthenticator"
      username: "{{ options.name }}"
      password: "{{ config.apikey }}"
    request_options_provider:
      request_parameters:
        page_size: 10
      request_headers:
        header: header_value
    """
    config = parser.parse(content)
    component = factory.create_component(config["requester"], input_config)()
    assert isinstance(component, HttpRequester)
    assert isinstance(component._error_handler, DefaultErrorHandler)
    assert component._path._string == "/v3/marketing/lists"
    assert component._url_base._string == "https://api.sendgrid.com"
    assert isinstance(component._authenticator, BasicHttpAuthenticator)

    assert component._authenticator._username.eval(input_config) == "lists"
    assert component._authenticator._password.eval(input_config) == "verysecrettoken"
    assert component._method == HttpMethod.GET
    assert component._request_options_provider._parameter_interpolator._interpolator._mapping["page_size"] == 10
    assert component._request_options_provider._headers_interpolator._interpolator._mapping["header"] == "header_value"
    assert component._name == "lists"


def test_create_composite_error_handler():
    content = """
        error_handler:
          type: "CompositeErrorHandler"
          error_handlers:
            - response_filters:
                - predicate: "{{ 'code' in response }}"
                  action: RETRY
            - response_filters:
                - http_codes: [ 403 ]
                  action: RETRY
    """
    config = parser.parse(content)
    component = factory.create_component(config["error_handler"], input_config)()
    assert len(component._error_handlers) == 2
    assert isinstance(component._error_handlers[0], DefaultErrorHandler)
    assert isinstance(component._error_handlers[0]._response_filters[0], HttpResponseFilter)
    assert component._error_handlers[0]._response_filters[0]._predicate._condition == "{{ 'code' in response }}"
    assert component._error_handlers[1]._response_filters[0]._http_codes == [403]
    assert isinstance(component, CompositeErrorHandler)


def test_config_with_defaults():
    content = """
    lists_stream:
      type: "DeclarativeStream"
      $options:
        name: "lists"
        primary_key: id
        url_base: "https://api.sendgrid.com"
        schema_loader:
          file_path: "./source_sendgrid/schemas/{{options.name}}.yaml"
        retriever:
          paginator:
            type: "LimitPaginator"
            page_size: 10
            limit_option:
              inject_into: request_parameter
              field_name: page_size
            page_token_option:
              inject_into: path
            pagination_strategy:
              type: "CursorPagination"
              cursor_value: "{{ response._metadata.next }}"
          requester:
            path: "/v3/marketing/lists"
            authenticator:
              type: "BearerAuthenticator"
              token: "{{ config.apikey }}"
            request_parameters:
              page_size: 10
          record_selector:
            extractor:
              transform: "_.result"
    streams:
      - "*ref(lists_stream)"
    """
    config = parser.parse(content)

    stream_config = config["lists_stream"]
    stream = factory.create_component(stream_config, input_config)()
    assert type(stream) == DeclarativeStream
    assert stream.primary_key == "id"
    assert stream.name == "lists"
    assert type(stream._schema_loader) == JsonSchema
    assert type(stream._retriever) == SimpleRetriever
    assert stream._retriever._requester._method == HttpMethod.GET

    assert stream._retriever._requester._authenticator._token.eval(input_config) == "verysecrettoken"

    assert stream._retriever._record_selector._extractor._transform.eval(input_config) == "_.result"
    assert stream._schema_loader._get_json_filepath() == "./source_sendgrid/schemas/lists.yaml"
    assert isinstance(stream._retriever._paginator, LimitPaginator)

    assert stream._retriever._paginator._url_base._string == "https://api.sendgrid.com"
    assert stream._retriever._paginator._page_size == 10


def test_create_limit_paginator():
    content = """
      paginator:
        type: "LimitPaginator"
        page_size: 10
        url_base: "https://airbyte.io"
        limit_option:
          inject_into: request_parameter
          field_name: page_size
        page_token_option:
          inject_into: path
        pagination_strategy:
          type: "CursorPagination"
          cursor_value: "{{ response._metadata.next }}"
    """
    config = parser.parse(content)

    paginator_config = config["paginator"]
    paginator = factory.create_component(paginator_config, input_config)()
    assert isinstance(paginator, LimitPaginator)
    page_token_option = paginator._page_token_option
    assert isinstance(page_token_option, RequestOption)
    assert page_token_option.inject_into == RequestOptionType.path


class TestCreateTransformations:
    # the tabbing matters
    base_options = """
                name: "lists"
                primary_key: id
                url_base: "https://api.sendgrid.com"
                schema_loader:
                  file_path: "./source_sendgrid/schemas/{{name}}.yaml"
                retriever:
                  requester:
                    path: "/v3/marketing/lists"
                    request_parameters:
                      page_size: 10
                  record_selector:
                    extractor:
                      transform: "_.result"
    """

    def test_no_transformations(self):
        content = f"""
        the_stream:
            type: DeclarativeStream
            $options:
                {self.base_options}
        """
        config = parser.parse(content)
        component = factory.create_component(config["the_stream"], input_config)()
        assert isinstance(component, DeclarativeStream)
        assert [] == component._transformations

    def test_remove_fields(self):
        content = f"""
        the_stream:
            type: DeclarativeStream
            $options:
                {self.base_options}
                transformations:
                    - type: RemoveFields
                      field_pointers:
                        - ["path", "to", "field1"]
                        - ["path2"]
        """
        config = parser.parse(content)
        component = factory.create_component(config["the_stream"], input_config)()
        assert isinstance(component, DeclarativeStream)
        expected = [RemoveFields(field_pointers=[["path", "to", "field1"], ["path2"]])]
        assert expected == component._transformations

    def test_add_fields(self):
        content = f"""
        the_stream:
            class_name: airbyte_cdk.sources.declarative.declarative_stream.DeclarativeStream
            $options:
                {self.base_options}
                transformations:
                    - type: AddFields
                      fields:
                        - path: ["field1"]
                          value: "static_value"
        """
        config = parser.parse(content)
        component = factory.create_component(config["the_stream"], input_config)()
        assert isinstance(component, DeclarativeStream)
        expected = [AddFields([AddedFieldDefinition(["field1"], "static_value")])]
        assert expected == component._transformations<|MERGE_RESOLUTION|>--- conflicted
+++ resolved
@@ -122,7 +122,7 @@
           transform: "_"
     stream_A:
       type: DeclarativeStream
-      options:
+      $options:
         name: "A"
         primary_key: "id"
         retriever: "*ref(retriever)"
@@ -130,7 +130,7 @@
         schema_loader: "*ref(schema_loader)"
     stream_B:
       type: DeclarativeStream
-      options:
+      $options:
         name: "B"
         primary_key: "id"
         retriever: "*ref(retriever)"
@@ -197,13 +197,8 @@
     content = """
     stream_slicer:
         type: DatetimeStreamSlicer
-<<<<<<< HEAD
         $options:
-          datetime_format: "%Y-%m-%d"
-=======
-        options:
           datetime_format: "%Y-%m-%dT%H:%M:%S.%f%z"
->>>>>>> 44ec661b
         start_datetime:
           type: MinMaxDatetime
           datetime: "{{ config['start_time'] }}"
@@ -391,7 +386,6 @@
     assert component._path._string == "/v3/marketing/lists"
     assert component._url_base._string == "https://api.sendgrid.com"
     assert isinstance(component._authenticator, BasicHttpAuthenticator)
-
     assert component._authenticator._username.eval(input_config) == "lists"
     assert component._authenticator._password.eval(input_config) == "verysecrettoken"
     assert component._method == HttpMethod.GET
@@ -469,7 +463,6 @@
     assert stream._retriever._requester._method == HttpMethod.GET
 
     assert stream._retriever._requester._authenticator._token.eval(input_config) == "verysecrettoken"
-
     assert stream._retriever._record_selector._extractor._transform.eval(input_config) == "_.result"
     assert stream._schema_loader._get_json_filepath() == "./source_sendgrid/schemas/lists.yaml"
     assert isinstance(stream._retriever._paginator, LimitPaginator)
