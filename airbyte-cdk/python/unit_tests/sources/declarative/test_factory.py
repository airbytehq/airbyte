--- conflicted
+++ resolved
@@ -73,11 +73,8 @@
     authenticator = factory.create_component(config["authenticator"], input_config)()
     assert authenticator._client_id.eval(input_config) == "some_client_id"
     assert authenticator._client_secret._string == "some_client_secret"
-<<<<<<< HEAD
-    assert authenticator._token_refresh_endpoint._string == "https://api.sendgrid.com/v3/auth"
-=======
+
     assert authenticator._token_refresh_endpoint.eval(input_config) == "https://api.sendgrid.com/v3/auth"
->>>>>>> 08239aba
     assert authenticator._refresh_token.eval(input_config) == "verysecrettoken"
     assert authenticator._refresh_request_body._mapping == {"body_field": "yoyoyo", "interpolated_body_field": "{{ config['apikey'] }}"}
 
@@ -374,14 +371,9 @@
     assert type(stream._schema_loader) == JsonSchema
     assert type(stream._retriever) == SimpleRetriever
     assert stream._retriever._requester._method == HttpMethod.GET
-<<<<<<< HEAD
 
     assert stream._retriever._requester._authenticator._token.eval(input_config) == "verysecrettoken"
-    assert stream._retriever._record_selector._extractor._transform == "_.result"
-=======
-    assert stream._retriever._requester._authenticator._tokens == ["verysecrettoken"]
     assert stream._retriever._record_selector._extractor._transform.eval(input_config) == "_.result"
->>>>>>> 08239aba
     assert stream._schema_loader._get_json_filepath() == "./source_sendgrid/schemas/lists.yaml"
     assert isinstance(stream._retriever._paginator, LimitPaginator)
 
