#
# Copyright (c) 2022 Airbyte, Inc., all rights reserved.
#

import datetime

from airbyte_cdk.sources.declarative.auth.token import BasicHttpAuthenticator
from airbyte_cdk.sources.declarative.datetime.min_max_datetime import MinMaxDatetime
from airbyte_cdk.sources.declarative.declarative_stream import DeclarativeStream
from airbyte_cdk.sources.declarative.decoders.json_decoder import JsonDecoder
from airbyte_cdk.sources.declarative.extractors.jello import JelloExtractor
from airbyte_cdk.sources.declarative.extractors.record_filter import RecordFilter
from airbyte_cdk.sources.declarative.extractors.record_selector import RecordSelector
from airbyte_cdk.sources.declarative.parsers.factory import DeclarativeComponentFactory
from airbyte_cdk.sources.declarative.parsers.yaml_parser import YamlParser
from airbyte_cdk.sources.declarative.requesters.error_handlers.composite_error_handler import CompositeErrorHandler
from airbyte_cdk.sources.declarative.requesters.error_handlers.default_error_handler import DefaultErrorHandler
from airbyte_cdk.sources.declarative.requesters.error_handlers.http_response_filter import HttpResponseFilter
from airbyte_cdk.sources.declarative.requesters.http_requester import HttpRequester
from airbyte_cdk.sources.declarative.requesters.paginators.limit_paginator import LimitPaginator
from airbyte_cdk.sources.declarative.requesters.request_option import RequestOption, RequestOptionType
from airbyte_cdk.sources.declarative.requesters.request_options.interpolated_request_options_provider import (
    InterpolatedRequestOptionsProvider,
)
from airbyte_cdk.sources.declarative.requesters.requester import HttpMethod
from airbyte_cdk.sources.declarative.retrievers.simple_retriever import SimpleRetriever
from airbyte_cdk.sources.declarative.schema.json_schema import JsonSchema
from airbyte_cdk.sources.declarative.stream_slicers.datetime_stream_slicer import DatetimeStreamSlicer
from airbyte_cdk.sources.declarative.stream_slicers.list_stream_slicer import ListStreamSlicer
from airbyte_cdk.sources.declarative.transformations import AddFields, RemoveFields
from airbyte_cdk.sources.declarative.transformations.add_fields import AddedFieldDefinition

factory = DeclarativeComponentFactory()

parser = YamlParser()

input_config = {"apikey": "verysecrettoken", "repos": ["airbyte", "airbyte-cloud"]}


def test_factory():
    content = """
    limit: 50
    offset_request_parameters:
      offset: "{{ next_page_token['offset'] }}"
      limit: "*ref(limit)"
    request_options:
      class_name: airbyte_cdk.sources.declarative.requesters.request_options.interpolated_request_options_provider.InterpolatedRequestOptionsProvider
      request_parameters: "*ref(offset_request_parameters)"
      request_body_json:
        body_offset: "{{ next_page_token['offset'] }}"
    """
    config = parser.parse(content)
    request_options_provider = factory.create_component(config["request_options"], input_config)()
    assert type(request_options_provider) == InterpolatedRequestOptionsProvider
    assert request_options_provider._parameter_interpolator._config == input_config
    assert request_options_provider._parameter_interpolator._interpolator._mapping["offset"] == "{{ next_page_token['offset'] }}"
    assert request_options_provider._body_json_interpolator._config == input_config
    assert request_options_provider._body_json_interpolator._interpolator._mapping["body_offset"] == "{{ next_page_token['offset'] }}"


def test_interpolate_config():
    content = """
    authenticator:
      class_name: airbyte_cdk.sources.declarative.auth.oauth.DeclarativeOauth2Authenticator
      client_id: "some_client_id"
      client_secret: "some_client_secret"
      token_refresh_endpoint: "https://api.sendgrid.com/v3/auth"
      refresh_token: "{{ config['apikey'] }}"
      refresh_request_body:
        body_field: "yoyoyo"
        interpolated_body_field: "{{ config['apikey'] }}"
    """
    config = parser.parse(content)
    authenticator = factory.create_component(config["authenticator"], input_config)()
    assert authenticator._client_id.eval(input_config) == "some_client_id"
    assert authenticator._client_secret._string == "some_client_secret"

    assert authenticator._token_refresh_endpoint.eval(input_config) == "https://api.sendgrid.com/v3/auth"
    assert authenticator._refresh_token.eval(input_config) == "verysecrettoken"
    assert authenticator._refresh_request_body._mapping == {"body_field": "yoyoyo", "interpolated_body_field": "{{ config['apikey'] }}"}


def test_list_based_stream_slicer_with_values_refd():
    content = """
    repositories: ["airbyte", "airbyte-cloud"]
    stream_slicer:
      class_name: airbyte_cdk.sources.declarative.stream_slicers.list_stream_slicer.ListStreamSlicer
      slice_values: "*ref(repositories)"
      cursor_field: repository
    """
    config = parser.parse(content)
    stream_slicer = factory.create_component(config["stream_slicer"], input_config)()
    assert ["airbyte", "airbyte-cloud"] == stream_slicer._slice_values


def test_list_based_stream_slicer_with_values_defined_in_config():
    content = """
    stream_slicer:
      type: ListStreamSlicer
      slice_values: "{{config['repos']}}"
      cursor_field: repository
      request_option:
        inject_into: header
        field_name: repository
    """
    config = parser.parse(content)
    stream_slicer = factory.create_component(config["stream_slicer"], input_config)()
    assert ["airbyte", "airbyte-cloud"] == stream_slicer._slice_values
    assert stream_slicer._request_option._option_type == RequestOptionType.header
    assert stream_slicer._request_option._field_name == "repository"


def test_create_substream_slicer():
    content = """
    schema_loader:
      file_path: "./source_sendgrid/schemas/{{name}}.yaml"
    retriever:
      requester:
        path: "/v3"
      record_selector:
        extractor:
          transform: "_"
    stream_A:
      type: DeclarativeStream
      options:
        name: "A"
        primary_key: "id"
        retriever: "*ref(retriever)"
        url_base: "https://airbyte.io"
        schema_loader: "*ref(schema_loader)"
    stream_B:
      type: DeclarativeStream
      options:
        name: "B"
        primary_key: "id"
        retriever: "*ref(retriever)"
        url_base: "https://airbyte.io"
        schema_loader: "*ref(schema_loader)"
    stream_slicer:
      type: SubstreamSlicer
      parent_streams_configs:
        - stream: "*ref(stream_A)"
          parent_key: id
          stream_slice_field: repository_id
          request_option:
            inject_into: request_parameter
            field_name: repository_id
        - stream: "*ref(stream_B)"
          parent_key: someid
          stream_slice_field: word_id
    """
    config = parser.parse(content)
    stream_slicer = factory.create_component(config["stream_slicer"], input_config)()
    parent_stream_configs = stream_slicer._parent_stream_configs
    assert len(parent_stream_configs) == 2
    assert isinstance(parent_stream_configs[0].stream, DeclarativeStream)
    assert isinstance(parent_stream_configs[1].stream, DeclarativeStream)
    assert stream_slicer._parent_stream_configs[0].parent_key == "id"
    assert stream_slicer._parent_stream_configs[0].stream_slice_field == "repository_id"
    assert stream_slicer._parent_stream_configs[0].request_option.inject_into == RequestOptionType.request_parameter
    assert stream_slicer._parent_stream_configs[0].request_option._field_name == "repository_id"

    assert stream_slicer._parent_stream_configs[1].parent_key == "someid"
    assert stream_slicer._parent_stream_configs[1].stream_slice_field == "word_id"
    assert stream_slicer._parent_stream_configs[1].request_option is None


def test_create_cartesian_stream_slicer():
    content = """
    stream_slicer_A:
      type: ListStreamSlicer
      slice_values: "{{config['repos']}}"
      cursor_field: repository
    stream_slicer_B:
      type: ListStreamSlicer
      slice_values:
        - hello
        - world
      cursor_field: words
    stream_slicer:
      type: CartesianProductStreamSlicer
      stream_slicers:
        - "*ref(stream_slicer_A)"
        - "*ref(stream_slicer_B)"
    """
    config = parser.parse(content)
    stream_slicer = factory.create_component(config["stream_slicer"], input_config)()
    underlying_slicers = stream_slicer._stream_slicers
    assert len(underlying_slicers) == 2
    assert isinstance(underlying_slicers[0], ListStreamSlicer)
    assert isinstance(underlying_slicers[1], ListStreamSlicer)
    assert ["airbyte", "airbyte-cloud"] == underlying_slicers[0]._slice_values
    assert ["hello", "world"] == underlying_slicers[1]._slice_values


def test_datetime_stream_slicer():
    content = """
    stream_slicer:
        type: DatetimeStreamSlicer
        options:
          datetime_format: "%Y-%m-%dT%H:%M:%S.%f%z"
        start_datetime:
          type: MinMaxDatetime
          datetime: "{{ config['start_time'] }}"
          min_datetime: "{{ config['start_time'] + day_delta(2) }}"
        end_datetime: "{{ config['end_time'] }}"
        step: "10d"
        cursor_field: "created"
        lookback_window: "5d"
        start_time_option:
          inject_into: request_parameter
          field_name: created[gte]
    """

    config = parser.parse(content)
    stream_slicer = factory.create_component(config["stream_slicer"], input_config)()
    assert type(stream_slicer) == DatetimeStreamSlicer
    assert stream_slicer._timezone == datetime.timezone.utc
    assert type(stream_slicer._start_datetime) == MinMaxDatetime
    assert type(stream_slicer._end_datetime) == MinMaxDatetime
    assert stream_slicer._start_datetime._datetime_format == "%Y-%m-%dT%H:%M:%S.%f%z"
    assert stream_slicer._start_datetime._timezone == datetime.timezone.utc
    assert stream_slicer._start_datetime._datetime_interpolator._string == "{{ config['start_time'] }}"
    assert stream_slicer._start_datetime._min_datetime_interpolator._string == "{{ config['start_time'] + day_delta(2) }}"
    assert stream_slicer._end_datetime._datetime_interpolator._string == "{{ config['end_time'] }}"
    assert stream_slicer._step == datetime.timedelta(days=10)
    assert stream_slicer._cursor_field._string == "created"
    assert stream_slicer._lookback_window._string == "5d"
    assert stream_slicer._start_time_option.inject_into == RequestOptionType.request_parameter
    assert stream_slicer._start_time_option._field_name == "created[gte]"


def test_full_config():
    content = """
decoder:
  class_name: "airbyte_cdk.sources.declarative.decoders.json_decoder.JsonDecoder"
extractor:
  class_name: airbyte_cdk.sources.declarative.extractors.jello.JelloExtractor
  decoder: "*ref(decoder)"
selector:
  class_name: airbyte_cdk.sources.declarative.extractors.record_selector.RecordSelector
  record_filter:
    class_name: airbyte_cdk.sources.declarative.extractors.record_filter.RecordFilter
    condition: "{{ record['id'] > stream_state['id'] }}"
metadata_paginator:
    type: "LimitPaginator"
    page_size: 10
    limit_option:
      inject_into: request_parameter
      field_name: page_size
    page_token_option:
      inject_into: path
    pagination_strategy:
      type: "CursorPagination"
      cursor_value: "{{ response._metadata.next }}"
    url_base: "https://api.sendgrid.com/v3/"
next_page_url_from_token_partial:
  class_name: "airbyte_cdk.sources.declarative.interpolation.interpolated_string.InterpolatedString"
  string: "{{ next_page_token['next_page_url'] }}"
request_options_provider:
  class_name: airbyte_cdk.sources.declarative.requesters.request_options.interpolated_request_options_provider.InterpolatedRequestOptionsProvider
requester:
  class_name: airbyte_cdk.sources.declarative.requesters.http_requester.HttpRequester
  name: "{{ options['name'] }}"
  url_base: "https://api.sendgrid.com/v3/"
  http_method: "GET"
  authenticator:
    type: BearerAuthenticator
    token: "{{ config['apikey'] }}"
  request_parameters_provider: "*ref(request_options_provider)"
  error_handler:
    type: DefaultErrorHandler
retriever:
  class_name: "airbyte_cdk.sources.declarative.retrievers.simple_retriever.SimpleRetriever"
  name: "{{ options['name'] }}"
  stream_slicer:
    class_name: airbyte_cdk.sources.declarative.stream_slicers.single_slice.SingleSlice
  paginator:
    class_name: airbyte_cdk.sources.declarative.requesters.paginators.no_pagination.NoPagination
  primary_key: "{{ options['primary_key'] }}"
partial_stream:
  class_name: "airbyte_cdk.sources.declarative.declarative_stream.DeclarativeStream"
  schema_loader:
    class_name: airbyte_cdk.sources.declarative.schema.json_schema.JsonSchema
    file_path: "./source_sendgrid/schemas/{{ name }}.json"
  cursor_field: [ ]
list_stream:
  $ref: "*ref(partial_stream)"
  options:
    name: "lists"
    primary_key: "id"
    extractor:
      $ref: "*ref(extractor)"
      transform: "_.result"
  retriever:
    $ref: "*ref(retriever)"
    requester:
      $ref: "*ref(requester)"
      path:
        $ref: "*ref(next_page_url_from_token_partial)"
        default: "marketing/lists"
    paginator:
      $ref: "*ref(metadata_paginator)"
    record_selector:
      $ref: "*ref(selector)"
check:
  class_name: airbyte_cdk.sources.declarative.checks.check_stream.CheckStream
  stream_names: ["list_stream"]
    """
    config = parser.parse(content)

    stream_config = config["list_stream"]
    assert stream_config["class_name"] == "airbyte_cdk.sources.declarative.declarative_stream.DeclarativeStream"
    assert stream_config["cursor_field"] == []
    stream = factory.create_component(stream_config, input_config)()

    assert isinstance(stream._retriever._record_selector._extractor, JelloExtractor)

    assert type(stream) == DeclarativeStream
    assert stream.primary_key == "id"
    assert stream.name == "lists"
    assert type(stream._schema_loader) == JsonSchema
    assert type(stream._retriever) == SimpleRetriever
    assert stream._retriever._requester._method == HttpMethod.GET
    assert stream._retriever._requester._authenticator._token.eval(input_config) == "verysecrettoken"
    assert type(stream._retriever._record_selector) == RecordSelector
    assert type(stream._retriever._record_selector._extractor._decoder) == JsonDecoder

    assert stream._retriever._record_selector._extractor._transform.eval(input_config) == "_.result"
    assert type(stream._retriever._record_selector._record_filter) == RecordFilter
    assert stream._retriever._record_selector._record_filter._filter_interpolator._condition == "{{ record['id'] > stream_state['id'] }}"
    assert stream._schema_loader._get_json_filepath() == "./source_sendgrid/schemas/lists.json"

    checker = factory.create_component(config["check"], input_config)()
    streams_to_check = checker._stream_names
    assert len(streams_to_check) == 1
    assert list(streams_to_check)[0] == "list_stream"

    assert stream._retriever._requester._path._default == "marketing/lists"


def test_create_record_selector():
    content = """
    extractor:
      type: JelloExtractor
      transform: "_.result"
    selector:
      class_name: airbyte_cdk.sources.declarative.extractors.record_selector.RecordSelector
      record_filter:
        class_name: airbyte_cdk.sources.declarative.extractors.record_filter.RecordFilter
        condition: "{{ record['id'] > stream_state['id'] }}"
      extractor:
        $ref: "*ref(extractor)"
        transform: "_.result"
    """
    config = parser.parse(content)
    selector = factory.create_component(config["selector"], input_config)()
    assert isinstance(selector, RecordSelector)
    assert isinstance(selector._extractor, JelloExtractor)
    assert selector._extractor._transform.eval(input_config) == "_.result"
    assert isinstance(selector._record_filter, RecordFilter)


def test_create_requester():
    content = """
  requester:
    type: HttpRequester
    path: "/v3/marketing/lists"
    options:
        name: lists
    url_base: "https://api.sendgrid.com"
    authenticator:
      type: "BasicHttpAuthenticator"
      username: "{{ config.apikey }}"
      password: "{{ config.apikey }}"
    request_options_provider:
      request_parameters:
        page_size: 10
      request_headers:
        header: header_value
    """
    config = parser.parse(content)
    component = factory.create_component(config["requester"], input_config)()
    assert isinstance(component, HttpRequester)
    assert isinstance(component._error_handler, DefaultErrorHandler)
    assert component._path._string == "/v3/marketing/lists"
    assert component._url_base._string == "https://api.sendgrid.com"
    assert isinstance(component._authenticator, BasicHttpAuthenticator)
    assert component._authenticator._username.eval(input_config) == "verysecrettoken"
    assert component._authenticator._password.eval(input_config) == "verysecrettoken"
    assert component._method == HttpMethod.GET
    assert component._request_options_provider._parameter_interpolator._interpolator._mapping["page_size"] == 10
    assert component._request_options_provider._headers_interpolator._interpolator._mapping["header"] == "header_value"
    assert component._name == "lists"


def test_create_composite_error_handler():
    content = """
        error_handler:
          type: "CompositeErrorHandler"
          error_handlers:
            - response_filters:
                - predicate: "{{ 'code' in response }}"
                  action: RETRY
            - response_filters:
                - http_codes: [ 403 ]
                  action: RETRY
    """
    config = parser.parse(content)
    component = factory.create_component(config["error_handler"], input_config)()
    assert len(component._error_handlers) == 2
    assert isinstance(component._error_handlers[0], DefaultErrorHandler)
    assert isinstance(component._error_handlers[0]._response_filters[0], HttpResponseFilter)
    assert component._error_handlers[0]._response_filters[0]._predicate._condition == "{{ 'code' in response }}"
    assert component._error_handlers[1]._response_filters[0]._http_codes == [403]
    assert isinstance(component, CompositeErrorHandler)


def test_config_with_defaults():
    content = """
    lists_stream:
      type: "DeclarativeStream"
      options:
        name: "lists"
        primary_key: id
        url_base: "https://api.sendgrid.com"
        schema_loader:
          file_path: "./source_sendgrid/schemas/{{name}}.yaml"
        retriever:
          paginator:
            type: "LimitPaginator"
            page_size: 10
            limit_option:
              inject_into: request_parameter
              field_name: page_size
            page_token_option:
              inject_into: path
            pagination_strategy:
              type: "CursorPagination"
              cursor_value: "{{ response._metadata.next }}"
          requester:
            path: "/v3/marketing/lists"
            authenticator:
              type: "BearerAuthenticator"
              token: "{{ config.apikey }}"
            request_parameters:
              page_size: 10
          record_selector:
            extractor:
              transform: "_.result"
    streams:
      - "*ref(lists_stream)"
    """
    config = parser.parse(content)

    stream_config = config["lists_stream"]
    stream = factory.create_component(stream_config, input_config)()
    assert type(stream) == DeclarativeStream
    assert stream.primary_key == "id"
    assert stream.name == "lists"
    assert type(stream._schema_loader) == JsonSchema
    assert type(stream._retriever) == SimpleRetriever
    assert stream._retriever._requester._method == HttpMethod.GET
<<<<<<< HEAD
    assert stream._retriever._requester._authenticator._tokens == ["verysecrettoken"]

    assert stream._retriever._record_selector._extractor._transform == "_.result"
=======

    assert stream._retriever._requester._authenticator._token.eval(input_config) == "verysecrettoken"
    assert stream._retriever._record_selector._extractor._transform.eval(input_config) == "_.result"
>>>>>>> 3d5237cd
    assert stream._schema_loader._get_json_filepath() == "./source_sendgrid/schemas/lists.yaml"
    assert isinstance(stream._retriever._paginator, LimitPaginator)

    assert stream._retriever._paginator._url_base._string == "https://api.sendgrid.com"
    assert stream._retriever._paginator._page_size == 10


def test_create_limit_paginator():
    content = """
      paginator:
        type: "LimitPaginator"
        page_size: 10
        url_base: "https://airbyte.io"
        limit_option:
          inject_into: request_parameter
          field_name: page_size
        page_token_option:
          inject_into: path
        pagination_strategy:
          type: "CursorPagination"
          cursor_value: "{{ response._metadata.next }}"
    """
    config = parser.parse(content)

    paginator_config = config["paginator"]
    paginator = factory.create_component(paginator_config, input_config)()
    assert isinstance(paginator, LimitPaginator)
    page_token_option = paginator._page_token_option
    assert isinstance(page_token_option, RequestOption)
    assert page_token_option.inject_into == RequestOptionType.path


class TestCreateTransformations:
    # the tabbing matters
    base_options = """
                name: "lists"
                primary_key: id
                url_base: "https://api.sendgrid.com"
                schema_loader:
                  file_path: "./source_sendgrid/schemas/{{name}}.yaml"
                retriever:
                  requester:
                    path: "/v3/marketing/lists"
                    request_parameters:
                      page_size: 10
                  record_selector:
                    extractor:
                      transform: "_.result"
    """

    def test_no_transformations(self):
        content = f"""
        the_stream:
            type: DeclarativeStream
            options:
                {self.base_options}
        """
        config = parser.parse(content)
        component = factory.create_component(config["the_stream"], input_config)()
        assert isinstance(component, DeclarativeStream)
        assert [] == component._transformations

    def test_remove_fields(self):
        content = f"""
        the_stream:
            type: DeclarativeStream
            options:
                {self.base_options}
                transformations:
                    - type: RemoveFields
                      field_pointers:
                        - ["path", "to", "field1"]
                        - ["path2"]
        """
        config = parser.parse(content)
        component = factory.create_component(config["the_stream"], input_config)()
        assert isinstance(component, DeclarativeStream)
        expected = [RemoveFields(field_pointers=[["path", "to", "field1"], ["path2"]])]
        assert expected == component._transformations

    def test_add_fields(self):
        content = f"""
        the_stream:
            class_name: airbyte_cdk.sources.declarative.declarative_stream.DeclarativeStream
            options:
                {self.base_options}
                transformations:
                    - type: AddFields
                      fields:
                        - path: ["field1"]
                          value: "static_value"
        """
        config = parser.parse(content)
        component = factory.create_component(config["the_stream"], input_config)()
        assert isinstance(component, DeclarativeStream)
        expected = [AddFields([AddedFieldDefinition(["field1"], "static_value")])]
        assert expected == component._transformations<|MERGE_RESOLUTION|>--- conflicted
+++ resolved
@@ -461,15 +461,9 @@
     assert type(stream._schema_loader) == JsonSchema
     assert type(stream._retriever) == SimpleRetriever
     assert stream._retriever._requester._method == HttpMethod.GET
-<<<<<<< HEAD
-    assert stream._retriever._requester._authenticator._tokens == ["verysecrettoken"]
-
-    assert stream._retriever._record_selector._extractor._transform == "_.result"
-=======
 
     assert stream._retriever._requester._authenticator._token.eval(input_config) == "verysecrettoken"
     assert stream._retriever._record_selector._extractor._transform.eval(input_config) == "_.result"
->>>>>>> 3d5237cd
     assert stream._schema_loader._get_json_filepath() == "./source_sendgrid/schemas/lists.yaml"
     assert isinstance(stream._retriever._paginator, LimitPaginator)
 
