--- conflicted
+++ resolved
@@ -144,13 +144,8 @@
         ),
     ],
 )
-<<<<<<< HEAD
 def test_parse_response(test_name, status_code, response_status, len_expected_records, expected_error):
-    requester = MagicMock()
-=======
-def test_parse_response(test_name, status_code, response_status, len_expected_records):
-    requester = MagicMock(use_cache=False)
->>>>>>> 5361f143
+    requester = MagicMock(use_cache=False)
     record_selector = MagicMock()
     record_selector.select_records.return_value = [{"id": 100}]
     retriever = SimpleRetriever(
