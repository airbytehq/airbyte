#
# Copyright (c) 2022 Airbyte, Inc., all rights reserved.
#

<<<<<<< HEAD
import datetime

=======
import pytest
>>>>>>> 59e20f20
from airbyte_cdk.sources.declarative.interpolation.jinja import JinjaInterpolation

interpolation = JinjaInterpolation()


def test_get_value_from_config():
    s = "{{ config['date'] }}"
    config = {"date": "2022-01-01"}
    val = interpolation.eval(s, config)
    assert val == "2022-01-01"


def test_get_value_from_stream_slice():
    s = "{{ stream_slice['date'] }}"
    config = {"date": "2022-01-01"}
    stream_slice = {"date": "2020-09-09"}
    val = interpolation.eval(s, config, **{"stream_slice": stream_slice})
    assert val == "2020-09-09"


def test_get_value_from_a_list_of_mappings():
    s = "{{ records[0]['date'] }}"
    config = {"date": "2022-01-01"}
    records = [{"date": "2020-09-09"}]
    val = interpolation.eval(s, config, **{"records": records})
    assert val == "2020-09-09"


<<<<<<< HEAD
def test_positive_day_delta():
    delta_template = "{{ day_delta(25) }}"
    interpolation = JinjaInterpolation()
    val = interpolation.eval(delta_template, {})

    # We need to assert against an earlier delta since the interpolation function runs datetime.now() a few milliseconds earlier
    assert val > (datetime.datetime.now(datetime.timezone.utc) + datetime.timedelta(days=24, hours=23)).strftime("%Y-%m-%dT%H:%M:%S.%f%z")


def test_negative_day_delta():
    delta_template = "{{ day_delta(-25) }}"
    interpolation = JinjaInterpolation()
    val = interpolation.eval(delta_template, {})

    assert val <= (datetime.datetime.now(datetime.timezone.utc) - datetime.timedelta(days=25)).strftime("%Y-%m-%dT%H:%M:%S.%f%z")
=======
@pytest.mark.parametrize(
    "test_name, s, value",
    [
        ("test_number", "{{1}}", 1),
        ("test_list", "{{[1,2]}}", [1, 2]),
        ("test_dict", "{{ {1:2} }}", {1: 2}),
        ("test_addition", "{{ 1+2 }}", 3),
    ],
)
def test_literals(test_name, s, value):
    val = interpolation.eval(s, None)
    assert val == value
>>>>>>> 59e20f20
<|MERGE_RESOLUTION|>--- conflicted
+++ resolved
@@ -2,12 +2,9 @@
 # Copyright (c) 2022 Airbyte, Inc., all rights reserved.
 #
 
-<<<<<<< HEAD
 import datetime
 
-=======
 import pytest
->>>>>>> 59e20f20
 from airbyte_cdk.sources.declarative.interpolation.jinja import JinjaInterpolation
 
 interpolation = JinjaInterpolation()
@@ -36,7 +33,20 @@
     assert val == "2020-09-09"
 
 
-<<<<<<< HEAD
+@pytest.mark.parametrize(
+    "test_name, s, value",
+    [
+        ("test_number", "{{1}}", 1),
+        ("test_list", "{{[1,2]}}", [1, 2]),
+        ("test_dict", "{{ {1:2} }}", {1: 2}),
+        ("test_addition", "{{ 1+2 }}", 3),
+    ],
+)
+def test_literals(test_name, s, value):
+    val = interpolation.eval(s, None)
+    assert val == value
+
+
 def test_positive_day_delta():
     delta_template = "{{ day_delta(25) }}"
     interpolation = JinjaInterpolation()
@@ -51,18 +61,4 @@
     interpolation = JinjaInterpolation()
     val = interpolation.eval(delta_template, {})
 
-    assert val <= (datetime.datetime.now(datetime.timezone.utc) - datetime.timedelta(days=25)).strftime("%Y-%m-%dT%H:%M:%S.%f%z")
-=======
-@pytest.mark.parametrize(
-    "test_name, s, value",
-    [
-        ("test_number", "{{1}}", 1),
-        ("test_list", "{{[1,2]}}", [1, 2]),
-        ("test_dict", "{{ {1:2} }}", {1: 2}),
-        ("test_addition", "{{ 1+2 }}", 3),
-    ],
-)
-def test_literals(test_name, s, value):
-    val = interpolation.eval(s, None)
-    assert val == value
->>>>>>> 59e20f20
+    assert val <= (datetime.datetime.now(datetime.timezone.utc) - datetime.timedelta(days=25)).strftime("%Y-%m-%dT%H:%M:%S.%f%z")