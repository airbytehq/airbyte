--- conflicted
+++ resolved
@@ -38,11 +38,8 @@
         cursor_field=cursor_field,
         schema_loader=schema_loader,
         retriever=retriever,
-<<<<<<< HEAD
         transformations=transformations,
-=======
         checkpoint_interval=checkpoint_interval,
->>>>>>> 078f5fcd
     )
 
     assert stream.name == name
@@ -52,11 +49,8 @@
     assert stream.primary_key == primary_key
     assert stream.cursor_field == cursor_field
     assert stream.stream_slices(sync_mode=SyncMode.incremental, cursor_field=cursor_field, stream_state=None) == stream_slices
-<<<<<<< HEAD
+    assert stream.state_checkpoint_interval == checkpoint_interval
     for transformation in transformations:
         assert len(transformation.transform.call_args_list) == len(records)
         expected_calls = [call(record) for record in records]
-        transformation.transform.assert_has_calls(expected_calls, any_order=False)
-=======
-    assert stream.state_checkpoint_interval == checkpoint_interval
->>>>>>> 078f5fcd
+        transformation.transform.assert_has_calls(expected_calls, any_order=False)