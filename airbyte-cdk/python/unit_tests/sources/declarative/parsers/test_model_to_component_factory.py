--- conflicted
+++ resolved
@@ -29,11 +29,7 @@
 from airbyte_cdk.sources.declarative.parsers.manifest_component_transformer import ManifestComponentTransformer
 from airbyte_cdk.sources.declarative.parsers.manifest_reference_resolver import ManifestReferenceResolver
 from airbyte_cdk.sources.declarative.parsers.model_to_component_factory import ModelToComponentFactory
-<<<<<<< HEAD
-from airbyte_cdk.sources.declarative.partition_routers import SubstreamPartitionRouter
-=======
-from airbyte_cdk.sources.declarative.partition_routers import SinglePartitionRouter
->>>>>>> e4c7f0d2
+from airbyte_cdk.sources.declarative.partition_routers import SinglePartitionRouter, SubstreamPartitionRouter
 from airbyte_cdk.sources.declarative.requesters import HttpRequester
 from airbyte_cdk.sources.declarative.requesters.error_handlers import CompositeErrorHandler, DefaultErrorHandler, HttpResponseFilter
 from airbyte_cdk.sources.declarative.requesters.error_handlers.backoff_strategies import (
@@ -52,16 +48,7 @@
 from airbyte_cdk.sources.declarative.retrievers import SimpleRetriever
 from airbyte_cdk.sources.declarative.schema import JsonFileSchemaLoader
 from airbyte_cdk.sources.declarative.spec import Spec
-<<<<<<< HEAD
-from airbyte_cdk.sources.declarative.stream_slicers import CartesianProductStreamSlicer, DatetimeStreamSlicer, ListStreamSlicer, SingleSlice
-=======
-from airbyte_cdk.sources.declarative.stream_slicers import (
-    CartesianProductStreamSlicer,
-    DatetimeStreamSlicer,
-    ListStreamSlicer,
-    SubstreamSlicer,
-)
->>>>>>> e4c7f0d2
+from airbyte_cdk.sources.declarative.stream_slicers import CartesianProductStreamSlicer, DatetimeStreamSlicer, ListStreamSlicer
 from airbyte_cdk.sources.declarative.transformations import AddFields, RemoveFields
 from airbyte_cdk.sources.declarative.transformations.add_fields import AddedFieldDefinition
 from airbyte_cdk.sources.declarative.yaml_declarative_source import YamlDeclarativeSource
@@ -391,15 +378,8 @@
     resolved_manifest = resolver.preprocess_manifest(parsed_manifest)
     partition_router_manifest = transformer.propagate_types_and_parameters("", resolved_manifest["partition_router"], {})
 
-<<<<<<< HEAD
     partition_router = factory.create_component(
-        model_type=SubstreamPartitionRouterModel,
-        component_definition=partition_router_manifest,
-        config=input_config
-=======
-    stream_slicer = factory.create_component(
-        model_type=SubstreamSlicerModel, component_definition=partition_router_manifest, config=input_config
->>>>>>> e4c7f0d2
+        model_type=SubstreamPartitionRouterModel, component_definition=partition_router_manifest, config=input_config
     )
 
     assert isinstance(partition_router, SubstreamPartitionRouter)
@@ -460,8 +440,8 @@
     assert stream_slicer.start_time_option.field_name == "created[gte]"
     assert stream_slicer.end_time_option.inject_into == RequestOptionType.body_json
     assert stream_slicer.end_time_option.field_name == "end_time"
-    assert stream_slicer.stream_state_field_start == "star"
-    assert stream_slicer.stream_state_field_end == "en"
+    assert stream_slicer.stream_state_field_start.eval({}) == "star"
+    assert stream_slicer.stream_state_field_end.eval({}) == "en"
 
     assert isinstance(stream_slicer.start_datetime, MinMaxDatetime)
     assert stream_slicer.start_datetime._datetime_format == "%Y-%m-%dT%H:%M:%S.%f%z"
@@ -928,14 +908,9 @@
 
 
 def test_custom_components_do_not_contain_extra_fields():
-    custom_substream_slicer_manifest = {
-<<<<<<< HEAD
-        "type": "CustomStreamSlicer",
+    custom_substream_partition_router_manifest = {
+        "type": "CustomPartitionRouter",
         "class_name": "unit_tests.sources.declarative.parsers.testing_components.TestingCustomSubstreamPartitionRouter",
-=======
-        "type": "CustomPartitionRouter",
-        "class_name": "unit_tests.sources.declarative.parsers.testing_components.TestingCustomSubstreamSlicer",
->>>>>>> e4c7f0d2
         "custom_field": "here",
         "extra_field_to_exclude": "should_not_pass_as_parameter",
         "custom_pagination_strategy": {"type": "PageIncrement", "page_size": 100},
@@ -966,33 +941,27 @@
         ],
     }
 
-<<<<<<< HEAD
-    custom_substream_slicer = factory.create_component(CustomStreamSlicerModel, custom_substream_slicer_manifest, input_config)
-    assert isinstance(custom_substream_slicer, TestingCustomSubstreamPartitionRouter)
-=======
-    custom_substream_slicer = factory.create_component(CustomPartitionRouterModel, custom_substream_slicer_manifest, input_config)
-    assert isinstance(custom_substream_slicer, TestingCustomSubstreamSlicer)
->>>>>>> e4c7f0d2
-
-    assert len(custom_substream_slicer.parent_stream_configs) == 1
-    assert custom_substream_slicer.parent_stream_configs[0].parent_key.eval({}) == "id"
-    assert custom_substream_slicer.parent_stream_configs[0].partition_field.eval({}) == "repository_id"
-    assert custom_substream_slicer.parent_stream_configs[0].request_option.inject_into == RequestOptionType.request_parameter
-    assert custom_substream_slicer.parent_stream_configs[0].request_option.field_name == "repository_id"
-
-    assert isinstance(custom_substream_slicer.custom_pagination_strategy, PageIncrement)
-    assert custom_substream_slicer.custom_pagination_strategy.page_size == 100
+    custom_substream_partition_router = factory.create_component(
+        CustomPartitionRouterModel,
+        custom_substream_partition_router_manifest,
+        input_config
+    )
+    assert isinstance(custom_substream_partition_router, TestingCustomSubstreamPartitionRouter)
+
+    assert len(custom_substream_partition_router.parent_stream_configs) == 1
+    assert custom_substream_partition_router.parent_stream_configs[0].parent_key.eval({}) == "id"
+    assert custom_substream_partition_router.parent_stream_configs[0].partition_field.eval({}) == "repository_id"
+    assert custom_substream_partition_router.parent_stream_configs[0].request_option.inject_into == RequestOptionType.request_parameter
+    assert custom_substream_partition_router.parent_stream_configs[0].request_option.field_name == "repository_id"
+
+    assert isinstance(custom_substream_partition_router.custom_pagination_strategy, PageIncrement)
+    assert custom_substream_partition_router.custom_pagination_strategy.page_size == 100
 
 
 def test_parse_custom_component_fields_if_subcomponent():
-    custom_substream_slicer_manifest = {
-<<<<<<< HEAD
-        "type": "CustomStreamSlicer",
+    custom_substream_partition_router_manifest = {
+        "type": "CustomPartitionRouter",
         "class_name": "unit_tests.sources.declarative.parsers.testing_components.TestingCustomSubstreamPartitionRouter",
-=======
-        "type": "CustomPartitionRouter",
-        "class_name": "unit_tests.sources.declarative.parsers.testing_components.TestingCustomSubstreamSlicer",
->>>>>>> e4c7f0d2
         "custom_field": "here",
         "custom_pagination_strategy": {"type": "PageIncrement", "page_size": 100},
         "parent_stream_configs": [
@@ -1022,23 +991,22 @@
         ],
     }
 
-<<<<<<< HEAD
-    custom_substream_slicer = factory.create_component(CustomStreamSlicerModel, custom_substream_slicer_manifest, input_config)
-    assert isinstance(custom_substream_slicer, TestingCustomSubstreamPartitionRouter)
-=======
-    custom_substream_slicer = factory.create_component(CustomPartitionRouterModel, custom_substream_slicer_manifest, input_config)
-    assert isinstance(custom_substream_slicer, TestingCustomSubstreamSlicer)
->>>>>>> e4c7f0d2
-    assert custom_substream_slicer.custom_field == "here"
-
-    assert len(custom_substream_slicer.parent_stream_configs) == 1
-    assert custom_substream_slicer.parent_stream_configs[0].parent_key.eval({}) == "id"
-    assert custom_substream_slicer.parent_stream_configs[0].partition_field.eval({}) == "repository_id"
-    assert custom_substream_slicer.parent_stream_configs[0].request_option.inject_into == RequestOptionType.request_parameter
-    assert custom_substream_slicer.parent_stream_configs[0].request_option.field_name == "repository_id"
-
-    assert isinstance(custom_substream_slicer.custom_pagination_strategy, PageIncrement)
-    assert custom_substream_slicer.custom_pagination_strategy.page_size == 100
+    custom_substream_partition_router = factory.create_component(
+        CustomPartitionRouterModel,
+        custom_substream_partition_router_manifest,
+        input_config
+    )
+    assert isinstance(custom_substream_partition_router, TestingCustomSubstreamPartitionRouter)
+    assert custom_substream_partition_router.custom_field == "here"
+
+    assert len(custom_substream_partition_router.parent_stream_configs) == 1
+    assert custom_substream_partition_router.parent_stream_configs[0].parent_key.eval({}) == "id"
+    assert custom_substream_partition_router.parent_stream_configs[0].partition_field.eval({}) == "repository_id"
+    assert custom_substream_partition_router.parent_stream_configs[0].request_option.inject_into == RequestOptionType.request_parameter
+    assert custom_substream_partition_router.parent_stream_configs[0].request_option.field_name == "repository_id"
+
+    assert isinstance(custom_substream_partition_router.custom_pagination_strategy, PageIncrement)
+    assert custom_substream_partition_router.custom_pagination_strategy.page_size == 100
 
 
 class TestCreateTransformations:
