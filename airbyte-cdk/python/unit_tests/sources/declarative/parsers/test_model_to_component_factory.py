#
# Copyright (c) 2022 Airbyte, Inc., all rights reserved.
#

import datetime

import pytest
from airbyte_cdk.sources.declarative.auth import DeclarativeOauth2Authenticator
from airbyte_cdk.sources.declarative.auth.token import BasicHttpAuthenticator, BearerAuthenticator
from airbyte_cdk.sources.declarative.checks import CheckStream
from airbyte_cdk.sources.declarative.datetime import MinMaxDatetime
from airbyte_cdk.sources.declarative.declarative_stream import DeclarativeStream
from airbyte_cdk.sources.declarative.decoders import JsonDecoder
from airbyte_cdk.sources.declarative.extractors import DpathExtractor, RecordFilter, RecordSelector
from airbyte_cdk.sources.declarative.interpolation import InterpolatedString
from airbyte_cdk.sources.declarative.models import CartesianProductStreamSlicer as CartesianProductStreamSlicerModel
from airbyte_cdk.sources.declarative.models import CheckStream as CheckStreamModel
from airbyte_cdk.sources.declarative.models import CompositeErrorHandler as CompositeErrorHandlerModel
from airbyte_cdk.sources.declarative.models import CustomErrorHandler as CustomErrorHandlerModel
from airbyte_cdk.sources.declarative.models import CustomStreamSlicer as CustomStreamSlicerModel
from airbyte_cdk.sources.declarative.models import DatetimeStreamSlicer as DatetimeStreamSlicerModel
from airbyte_cdk.sources.declarative.models import DeclarativeStream as DeclarativeStreamModel
from airbyte_cdk.sources.declarative.models import DefaultPaginator as DefaultPaginatorModel
from airbyte_cdk.sources.declarative.models import HttpRequester as HttpRequesterModel
from airbyte_cdk.sources.declarative.models import ListStreamSlicer as ListStreamSlicerModel
from airbyte_cdk.sources.declarative.models import OAuthAuthenticator as OAuthAuthenticatorModel
from airbyte_cdk.sources.declarative.models import RecordSelector as RecordSelectorModel
from airbyte_cdk.sources.declarative.models import Spec as SpecModel
from airbyte_cdk.sources.declarative.models import SubstreamSlicer as SubstreamSlicerModel
from airbyte_cdk.sources.declarative.parsers.manifest_component_transformer import ManifestComponentTransformer
from airbyte_cdk.sources.declarative.parsers.manifest_reference_resolver import ManifestReferenceResolver
from airbyte_cdk.sources.declarative.parsers.model_to_component_factory import ModelToComponentFactory
from airbyte_cdk.sources.declarative.requesters import HttpRequester
from airbyte_cdk.sources.declarative.requesters.error_handlers import CompositeErrorHandler, DefaultErrorHandler, HttpResponseFilter
from airbyte_cdk.sources.declarative.requesters.error_handlers.backoff_strategies import (
    ConstantBackoffStrategy,
    ExponentialBackoffStrategy,
    WaitTimeFromHeaderBackoffStrategy,
    WaitUntilTimeFromHeaderBackoffStrategy,
)
from airbyte_cdk.sources.declarative.requesters.error_handlers.response_action import ResponseAction
from airbyte_cdk.sources.declarative.requesters.paginators import DefaultPaginator
from airbyte_cdk.sources.declarative.requesters.paginators.strategies import CursorPaginationStrategy, OffsetIncrement, PageIncrement
from airbyte_cdk.sources.declarative.requesters.request_option import RequestOption, RequestOptionType
from airbyte_cdk.sources.declarative.requesters.request_options import InterpolatedRequestOptionsProvider
from airbyte_cdk.sources.declarative.requesters.request_path import RequestPath
from airbyte_cdk.sources.declarative.requesters.requester import HttpMethod
from airbyte_cdk.sources.declarative.retrievers import SimpleRetriever
from airbyte_cdk.sources.declarative.schema import JsonFileSchemaLoader
from airbyte_cdk.sources.declarative.spec import Spec
from airbyte_cdk.sources.declarative.stream_slicers import (
    CartesianProductStreamSlicer,
    DatetimeStreamSlicer,
    ListStreamSlicer,
    SubstreamSlicer,
)
from airbyte_cdk.sources.declarative.transformations import AddFields, RemoveFields
from airbyte_cdk.sources.declarative.transformations.add_fields import AddedFieldDefinition
from airbyte_cdk.sources.declarative.yaml_declarative_source import YamlDeclarativeSource
from unit_tests.sources.declarative.parsers.testing_components import TestingCustomSubstreamSlicer, TestingSomeComponent

factory = ModelToComponentFactory()

resolver = ManifestReferenceResolver()

transformer = ManifestComponentTransformer()

input_config = {"apikey": "verysecrettoken", "repos": ["airbyte", "airbyte-cloud"]}


def test_create_check_stream():
    manifest = {"check": {"type": "CheckStream", "stream_names": ["list_stream"]}}

    check = factory.create_component(CheckStreamModel, manifest["check"], {})

    assert isinstance(check, CheckStream)
    assert check.stream_names == ["list_stream"]


def test_create_component_type_mismatch():
    manifest = {"check": {"type": "MismatchType", "stream_names": ["list_stream"]}}

    with pytest.raises(ValueError):
        factory.create_component(CheckStreamModel, manifest["check"], {})


def test_full_config_stream():
    content = """
decoder:
  type: JsonDecoder
extractor:
  type: DpathExtractor
  decoder: "#/decoder"
selector:
  type: RecordSelector
  record_filter:
    type: RecordFilter
    condition: "{{ record['id'] > stream_state['id'] }}"
metadata_paginator:
    type: DefaultPaginator
    page_size_option:
      type: RequestOption
      inject_into: request_parameter
      field_name: page_size
    page_token_option:
      type: RequestPath
    pagination_strategy:
      type: "CursorPagination"
      cursor_value: "{{ response._metadata.next }}"
      page_size: 10
requester:
  type: HttpRequester
  url_base: "https://api.sendgrid.com/v3/"
  http_method: "GET"
  authenticator:
    type: BearerAuthenticator
    api_token: "{{ config['apikey'] }}"
  request_parameters:
    unit: "day"
retriever:
  stream_slicer:
    type: DatetimeStreamSlicer
    start_datetime: "{{ config['start_time'] }}"
    end_datetime: "{{ config['end_time'] }}"
    step: "P10D"
    cursor_field: "created"
    cursor_granularity: "PT0.000001S"
    $parameters:
      datetime_format: "%Y-%m-%dT%H:%M:%S.%f%z"
  paginator:
    type: NoPagination
partial_stream:
  type: DeclarativeStream
  schema_loader:
    type: JsonFileSchemaLoader
    file_path: "./source_sendgrid/schemas/{{ parameters.name }}.json"
list_stream:
  $ref: "#/partial_stream"
  $parameters:
    name: "lists"
    extractor:
      $ref: "#/extractor"
      field_path: ["{{ parameters['name'] }}"]
  name: "lists"
  primary_key: "id"
  retriever:
    $ref: "#/retriever"
    requester:
      $ref: "#/requester"
      path: "{{ next_page_token['next_page_url'] }}"
    paginator:
      $ref: "#/metadata_paginator"
    record_selector:
      $ref: "#/selector"
  transformations:
    - type: AddFields
      fields:
      - path: ["extra"]
        value: "{{ response.to_add }}"
check:
  type: CheckStream
  stream_names: ["list_stream"]
spec:
  type: Spec
  documentation_url: https://airbyte.com/#yaml-from-manifest
  connection_specification:
    title: Test Spec
    type: object
    required:
      - api_key
    additionalProperties: false
    properties:
      api_key:
        type: string
        airbyte_secret: true
        title: API Key
        description: Test API Key
        order: 0
    """
    parsed_manifest = YamlDeclarativeSource._parse(content)
    resolved_manifest = resolver.preprocess_manifest(parsed_manifest)
    resolved_manifest["type"] = "DeclarativeSource"
    manifest = transformer.propagate_types_and_parameters("", resolved_manifest, {})

    stream_manifest = manifest["list_stream"]
    assert stream_manifest["type"] == "DeclarativeStream"
    stream = factory.create_component(model_type=DeclarativeStreamModel, component_definition=stream_manifest, config=input_config)

    assert isinstance(stream, DeclarativeStream)
    assert stream.primary_key == "id"
    assert stream.name == "lists"
    assert stream.stream_cursor_field == "created"

    assert isinstance(stream.schema_loader, JsonFileSchemaLoader)
    assert stream.schema_loader._get_json_filepath() == "./source_sendgrid/schemas/lists.json"

    assert len(stream.transformations) == 1
    add_fields = stream.transformations[0]
    assert isinstance(add_fields, AddFields)
    assert add_fields.fields[0].path == ["extra"]
    assert add_fields.fields[0].value.string == "{{ response.to_add }}"

    assert isinstance(stream.retriever, SimpleRetriever)
    assert stream.retriever.primary_key == stream.primary_key
    assert stream.retriever.name == stream.name

    assert isinstance(stream.retriever.record_selector, RecordSelector)

    assert isinstance(stream.retriever.record_selector.extractor, DpathExtractor)
    assert isinstance(stream.retriever.record_selector.extractor.decoder, JsonDecoder)
    assert [fp.eval(input_config) for fp in stream.retriever.record_selector.extractor.field_path] == ["lists"]

    assert isinstance(stream.retriever.record_selector.record_filter, RecordFilter)
    assert stream.retriever.record_selector.record_filter._filter_interpolator.condition == "{{ record['id'] > stream_state['id'] }}"

    assert isinstance(stream.retriever.paginator, DefaultPaginator)
    assert isinstance(stream.retriever.paginator.decoder, JsonDecoder)
    assert stream.retriever.paginator.page_size_option.field_name == "page_size"
    assert stream.retriever.paginator.page_size_option.inject_into == RequestOptionType.request_parameter
    assert isinstance(stream.retriever.paginator.page_token_option, RequestPath)
    assert stream.retriever.paginator.url_base.string == "https://api.sendgrid.com/v3/"
    assert stream.retriever.paginator.url_base.default == "https://api.sendgrid.com/v3/"

    assert isinstance(stream.retriever.paginator.pagination_strategy, CursorPaginationStrategy)
    assert isinstance(stream.retriever.paginator.pagination_strategy.decoder, JsonDecoder)
    assert stream.retriever.paginator.pagination_strategy.cursor_value.string == "{{ response._metadata.next }}"
    assert stream.retriever.paginator.pagination_strategy.cursor_value.default == "{{ response._metadata.next }}"
    assert stream.retriever.paginator.pagination_strategy.page_size == 10

    assert isinstance(stream.retriever.requester, HttpRequester)
    assert stream.retriever.requester.http_method == HttpMethod.GET
    assert stream.retriever.requester.name == stream.name
    assert stream.retriever.requester.path.string == "{{ next_page_token['next_page_url'] }}"
    assert stream.retriever.requester.path.default == "{{ next_page_token['next_page_url'] }}"

    assert isinstance(stream.retriever.requester.authenticator, BearerAuthenticator)
    assert stream.retriever.requester.authenticator._token.eval(input_config) == "verysecrettoken"

    assert isinstance(stream.retriever.requester.request_options_provider, InterpolatedRequestOptionsProvider)
    assert stream.retriever.requester.request_options_provider.request_parameters.get("unit") == "day"

    checker = factory.create_component(model_type=CheckStreamModel, component_definition=manifest["check"], config=input_config)

    assert isinstance(checker, CheckStream)
    streams_to_check = checker.stream_names
    assert len(streams_to_check) == 1
    assert list(streams_to_check)[0] == "list_stream"

    spec = factory.create_component(model_type=SpecModel, component_definition=manifest["spec"], config=input_config)

    assert isinstance(spec, Spec)
    documentation_url = spec.documentation_url
    connection_specification = spec.connection_specification
    assert documentation_url == "https://airbyte.com/#yaml-from-manifest"
    assert connection_specification["title"] == "Test Spec"
    assert connection_specification["required"] == ["api_key"]
    assert connection_specification["properties"]["api_key"] == {
        "type": "string",
        "airbyte_secret": True,
        "title": "API Key",
        "description": "Test API Key",
        "order": 0,
    }


def test_interpolate_config():
    content = """
    authenticator:
      type: OAuthAuthenticator
      client_id: "some_client_id"
      client_secret: "some_client_secret"
      token_refresh_endpoint: "https://api.sendgrid.com/v3/auth"
      refresh_token: "{{ config['apikey'] }}"
      refresh_request_body:
        body_field: "yoyoyo"
        interpolated_body_field: "{{ config['apikey'] }}"
    """
    parsed_manifest = YamlDeclarativeSource._parse(content)
    resolved_manifest = resolver.preprocess_manifest(parsed_manifest)
    authenticator_manifest = transformer.propagate_types_and_parameters("", resolved_manifest["authenticator"], {})

    authenticator = factory.create_component(
        model_type=OAuthAuthenticatorModel, component_definition=authenticator_manifest, config=input_config
    )

    assert isinstance(authenticator, DeclarativeOauth2Authenticator)
    assert authenticator.client_id.eval(input_config) == "some_client_id"
    assert authenticator.client_secret.string == "some_client_secret"
    assert authenticator.token_refresh_endpoint.eval(input_config) == "https://api.sendgrid.com/v3/auth"
    assert authenticator.refresh_token.eval(input_config) == "verysecrettoken"
    assert authenticator._refresh_request_body.mapping == {"body_field": "yoyoyo", "interpolated_body_field": "{{ config['apikey'] }}"}
    assert authenticator.get_refresh_request_body() == {"body_field": "yoyoyo", "interpolated_body_field": "verysecrettoken"}


def test_list_based_stream_slicer_with_values_refd():
    content = """
    repositories: ["airbyte", "airbyte-cloud"]
    stream_slicer:
      type: ListStreamSlicer
      slice_values: "#/repositories"
      cursor_field: repository
    """
    parsed_manifest = YamlDeclarativeSource._parse(content)
    resolved_manifest = resolver.preprocess_manifest(parsed_manifest)
    slicer_manifest = transformer.propagate_types_and_parameters("", resolved_manifest["stream_slicer"], {})

    stream_slicer = factory.create_component(model_type=ListStreamSlicerModel, component_definition=slicer_manifest, config=input_config)

    assert isinstance(stream_slicer, ListStreamSlicer)
    assert stream_slicer.slice_values == ["airbyte", "airbyte-cloud"]


def test_list_based_stream_slicer_with_values_defined_in_config():
    content = """
    stream_slicer:
      type: ListStreamSlicer
      slice_values: "{{config['repos']}}"
      cursor_field: repository
      request_option:
        type: RequestOption
        inject_into: header
        field_name: repository
    """
    parsed_manifest = YamlDeclarativeSource._parse(content)
    resolved_manifest = resolver.preprocess_manifest(parsed_manifest)
    slicer_manifest = transformer.propagate_types_and_parameters("", resolved_manifest["stream_slicer"], {})

    stream_slicer = factory.create_component(model_type=ListStreamSlicerModel, component_definition=slicer_manifest, config=input_config)

    assert isinstance(stream_slicer, ListStreamSlicer)
    assert stream_slicer.slice_values == ["airbyte", "airbyte-cloud"]
    assert stream_slicer.request_option.inject_into == RequestOptionType.header
    assert stream_slicer.request_option.field_name == "repository"


def test_create_substream_slicer():
    content = """
    schema_loader:
      file_path: "./source_sendgrid/schemas/{{ parameters['name'] }}.yaml"
      name: "{{ parameters['stream_name'] }}"
    retriever:
      requester:
        type: "HttpRequester"
        path: "kek"
      record_selector:
        extractor:
          field_path: []
    stream_A:
      type: DeclarativeStream
      name: "A"
      primary_key: "id"
      $parameters:
        retriever: "#/retriever"
        url_base: "https://airbyte.io"
        schema_loader: "#/schema_loader"
    stream_B:
      type: DeclarativeStream
      name: "B"
      primary_key: "id"
      $parameters:
        retriever: "#/retriever"
        url_base: "https://airbyte.io"
        schema_loader: "#/schema_loader"
    stream_slicer:
      type: SubstreamSlicer
      parent_stream_configs:
        - stream: "#/stream_A"
          parent_key: id
          stream_slice_field: repository_id
          request_option:
            type: RequestOption
            inject_into: request_parameter
            field_name: repository_id
        - stream: "#/stream_B"
          parent_key: someid
          stream_slice_field: word_id
    """
    parsed_manifest = YamlDeclarativeSource._parse(content)
    resolved_manifest = resolver.preprocess_manifest(parsed_manifest)
    slicer_manifest = transformer.propagate_types_and_parameters("", resolved_manifest["stream_slicer"], {})

    stream_slicer = factory.create_component(model_type=SubstreamSlicerModel, component_definition=slicer_manifest, config=input_config)

    assert isinstance(stream_slicer, SubstreamSlicer)
    parent_stream_configs = stream_slicer.parent_stream_configs
    assert len(parent_stream_configs) == 2
    assert isinstance(parent_stream_configs[0].stream, DeclarativeStream)
    assert isinstance(parent_stream_configs[1].stream, DeclarativeStream)

    assert stream_slicer.parent_stream_configs[0].parent_key.eval({}) == "id"
    assert stream_slicer.parent_stream_configs[0].stream_slice_field.eval({}) == "repository_id"
    assert stream_slicer.parent_stream_configs[0].request_option.inject_into == RequestOptionType.request_parameter
    assert stream_slicer.parent_stream_configs[0].request_option.field_name == "repository_id"

    assert stream_slicer.parent_stream_configs[1].parent_key.eval({}) == "someid"
    assert stream_slicer.parent_stream_configs[1].stream_slice_field.eval({}) == "word_id"
    assert stream_slicer.parent_stream_configs[1].request_option is None


def test_create_cartesian_stream_slicer():
    content = """
    stream_slicer_A:
      type: ListStreamSlicer
      slice_values: "{{config['repos']}}"
      cursor_field: repository
    stream_slicer_B:
      type: ListStreamSlicer
      slice_values:
        - hello
        - world
      cursor_field: words
    stream_slicer:
      type: CartesianProductStreamSlicer
      stream_slicers:
        - "#/stream_slicer_A"
        - "#/stream_slicer_B"
    """
    parsed_manifest = YamlDeclarativeSource._parse(content)
    resolved_manifest = resolver.preprocess_manifest(parsed_manifest)
    slicer_manifest = transformer.propagate_types_and_parameters("", resolved_manifest["stream_slicer"], {})

    stream_slicer = factory.create_component(
        model_type=CartesianProductStreamSlicerModel, component_definition=slicer_manifest, config=input_config
    )

    assert isinstance(stream_slicer, CartesianProductStreamSlicer)
    underlying_slicers = stream_slicer.stream_slicers
    assert len(stream_slicer.stream_slicers) == 2

    underlying_slicer_0 = underlying_slicers[0]
    assert isinstance(underlying_slicer_0, ListStreamSlicer)
    assert ["airbyte", "airbyte-cloud"] == underlying_slicer_0.slice_values

    underlying_slicer_1 = underlying_slicers[1]
    assert isinstance(underlying_slicer_1, ListStreamSlicer)
    assert ["hello", "world"] == underlying_slicer_1.slice_values


def test_datetime_stream_slicer():
    content = """
    stream_slicer:
        type: DatetimeStreamSlicer
        $parameters:
          datetime_format: "%Y-%m-%dT%H:%M:%S.%f%z"
        start_datetime:
          type: MinMaxDatetime
          datetime: "{{ config['start_time'] }}"
          min_datetime: "{{ config['start_time'] + day_delta(2) }}"
        end_datetime: "{{ config['end_time'] }}"
        step: "P10D"
        cursor_field: "created"
        cursor_granularity: "PT0.000001S"
        lookback_window: "P5D"
        start_time_option:
          type: RequestOption
          inject_into: request_parameter
          field_name: created[gte]
        end_time_option:
          type: RequestOption
          inject_into: body_json
          field_name: end_time
        stream_state_field_start: star
        stream_state_field_end: en
    """
    parsed_manifest = YamlDeclarativeSource._parse(content)
    resolved_manifest = resolver.preprocess_manifest(parsed_manifest)
    slicer_manifest = transformer.propagate_types_and_parameters("", resolved_manifest["stream_slicer"], {})

    stream_slicer = factory.create_component(
        model_type=DatetimeStreamSlicerModel, component_definition=slicer_manifest, config=input_config
    )

    assert isinstance(stream_slicer, DatetimeStreamSlicer)
    assert stream_slicer._timezone == datetime.timezone.utc
    assert stream_slicer._step == datetime.timedelta(days=10)
    assert stream_slicer.cursor_field.string == "created"
    assert stream_slicer.cursor_granularity == "PT0.000001S"
    assert stream_slicer.lookback_window.string == "P5D"
    assert stream_slicer.start_time_option.inject_into == RequestOptionType.request_parameter
    assert stream_slicer.start_time_option.field_name == "created[gte]"
    assert stream_slicer.end_time_option.inject_into == RequestOptionType.body_json
    assert stream_slicer.end_time_option.field_name == "end_time"
    assert stream_slicer.stream_state_field_start == "star"
    assert stream_slicer.stream_state_field_end == "en"

    assert isinstance(stream_slicer.start_datetime, MinMaxDatetime)
    assert stream_slicer.start_datetime._datetime_format == "%Y-%m-%dT%H:%M:%S.%f%z"
    assert stream_slicer.start_datetime._timezone == datetime.timezone.utc
    assert stream_slicer.start_datetime.datetime.string == "{{ config['start_time'] }}"
    assert stream_slicer.start_datetime.min_datetime.string == "{{ config['start_time'] + day_delta(2) }}"

    assert isinstance(stream_slicer.end_datetime, MinMaxDatetime)
    assert stream_slicer.end_datetime.datetime.string == "{{ config['end_time'] }}"


@pytest.mark.parametrize(
    "test_name, record_selector, expected_runtime_selector",
    [("test_static_record_selector", "result", "result"), ("test_options_record_selector", "{{ parameters['name'] }}", "lists")],
)
def test_create_record_selector(test_name, record_selector, expected_runtime_selector):
    content = f"""
    extractor:
      type: DpathExtractor
    selector:
      $parameters:
        name: "lists"
      type: RecordSelector
      record_filter:
        type: RecordFilter
        condition: "{{{{ record['id'] > stream_state['id'] }}}}"
      extractor:
        $ref: "#/extractor"
        field_path: ["{record_selector}"]
    """
    parsed_manifest = YamlDeclarativeSource._parse(content)
    resolved_manifest = resolver.preprocess_manifest(parsed_manifest)
    selector_manifest = transformer.propagate_types_and_parameters("", resolved_manifest["selector"], {})

    selector = factory.create_component(model_type=RecordSelectorModel, component_definition=selector_manifest, config=input_config)

    assert isinstance(selector, RecordSelector)
    assert isinstance(selector.extractor, DpathExtractor)
    assert [fp.eval(input_config) for fp in selector.extractor.field_path] == [expected_runtime_selector]
    assert isinstance(selector.record_filter, RecordFilter)
    assert selector.record_filter.condition == "{{ record['id'] > stream_state['id'] }}"


@pytest.mark.parametrize(
    "test_name, error_handler, expected_backoff_strategy_type",
    [
        (
            "test_create_requester_constant_error_handler",
            """
  error_handler:
    backoff_strategies:
      - type: "ConstantBackoffStrategy"
        backoff_time_in_seconds: 5
            """,
            ConstantBackoffStrategy,
        ),
        (
            "test_create_requester_exponential_error_handler",
            """
  error_handler:
    backoff_strategies:
      - type: "ExponentialBackoffStrategy"
        factor: 5
            """,
            ExponentialBackoffStrategy,
        ),
        (
            "test_create_requester_wait_time_from_header_error_handler",
            """
  error_handler:
    backoff_strategies:
      - type: "WaitTimeFromHeader"
        header: "a_header"
            """,
            WaitTimeFromHeaderBackoffStrategy,
        ),
        (
            "test_create_requester_wait_time_until_from_header_error_handler",
            """
  error_handler:
    backoff_strategies:
      - type: "WaitUntilTimeFromHeader"
        header: "a_header"
            """,
            WaitUntilTimeFromHeaderBackoffStrategy,
        ),
        ("test_create_requester_no_error_handler", """""", ExponentialBackoffStrategy),
    ],
)
def test_create_requester(test_name, error_handler, expected_backoff_strategy_type):
    content = f"""
requester:
  type: HttpRequester
  path: "/v3/marketing/lists"
  $parameters:
    name: 'lists'
  url_base: "https://api.sendgrid.com"
  authenticator:
    type: "BasicHttpAuthenticator"
    username: "{{{{ parameters.name}}}}"
    password: "{{{{ config.apikey }}}}"
  request_parameters:
    a_parameter: "something_here"
  request_headers:
    header: header_value
  {error_handler}
    """
    name = "name"
    parsed_manifest = YamlDeclarativeSource._parse(content)
    resolved_manifest = resolver.preprocess_manifest(parsed_manifest)
    requester_manifest = transformer.propagate_types_and_parameters("", resolved_manifest["requester"], {})

    selector = factory.create_component(model_type=HttpRequesterModel, component_definition=requester_manifest, config=input_config, name=name)

    assert isinstance(selector, HttpRequester)
    assert selector._method == HttpMethod.GET
    assert selector.name == "name"
    assert selector.path.string == "/v3/marketing/lists"
    assert selector.url_base.string == "https://api.sendgrid.com"

    assert isinstance(selector.error_handler, DefaultErrorHandler)
    assert len(selector.error_handler.backoff_strategies) == 1
    assert isinstance(selector.error_handler.backoff_strategies[0], expected_backoff_strategy_type)

    assert isinstance(selector.authenticator, BasicHttpAuthenticator)
    assert selector.authenticator._username.eval(input_config) == "lists"
    assert selector.authenticator._password.eval(input_config) == "verysecrettoken"

    assert isinstance(selector._request_options_provider, InterpolatedRequestOptionsProvider)
    assert selector._request_options_provider._parameter_interpolator._interpolator.mapping["a_parameter"] == "something_here"
    assert selector._request_options_provider._headers_interpolator._interpolator.mapping["header"] == "header_value"


def test_create_composite_error_handler():
    content = """
        error_handler:
          type: "CompositeErrorHandler"
          error_handlers:
            - response_filters:
                - predicate: "{{ 'code' in response }}"
                  action: RETRY
            - response_filters:
                - http_codes: [ 403 ]
                  action: RETRY
    """
    parsed_manifest = YamlDeclarativeSource._parse(content)
    resolved_manifest = resolver.preprocess_manifest(parsed_manifest)
    error_handler_manifest = transformer.propagate_types_and_parameters("", resolved_manifest["error_handler"], {})

    error_handler = factory.create_component(
        model_type=CompositeErrorHandlerModel, component_definition=error_handler_manifest, config=input_config
    )

    assert isinstance(error_handler, CompositeErrorHandler)
    assert len(error_handler.error_handlers) == 2

    error_handler_0 = error_handler.error_handlers[0]
    assert isinstance(error_handler_0, DefaultErrorHandler)
    assert isinstance(error_handler_0.response_filters[0], HttpResponseFilter)
    assert error_handler_0.response_filters[0].predicate.condition == "{{ 'code' in response }}"
    assert error_handler_0.response_filters[0].action == ResponseAction.RETRY

    error_handler_1 = error_handler.error_handlers[1]
    assert isinstance(error_handler_1, DefaultErrorHandler)
    assert isinstance(error_handler_1.response_filters[0], HttpResponseFilter)
    assert error_handler_1.response_filters[0].http_codes == {403}
    assert error_handler_1.response_filters[0].action == ResponseAction.RETRY


# This might be a better test for the manifest transformer but also worth testing end-to-end here as well
def test_config_with_defaults():
    content = """
    lists_stream:
      type: "DeclarativeStream"
      name: "lists"
      primary_key: id
      $parameters:
        name: "lists"
        url_base: "https://api.sendgrid.com"
        schema_loader:
          name: "{{ parameters.stream_name }}"
          file_path: "./source_sendgrid/schemas/{{ parameters.name }}.yaml"
        retriever:
          paginator:
            type: "DefaultPaginator"
            page_size_option:
              type: RequestOption
              inject_into: request_parameter
              field_name: page_size
            page_token_option:
              type: RequestPath
            pagination_strategy:
              type: "CursorPagination"
              cursor_value: "{{ response._metadata.next }}"
              page_size: 10
          requester:
            path: "/v3/marketing/lists"
            authenticator:
              type: "BearerAuthenticator"
              api_token: "{{ config.apikey }}"
            request_parameters:
              page_size: 10
          record_selector:
            extractor:
              field_path: ["result"]
    streams:
      - "#/lists_stream"
    """
    parsed_manifest = YamlDeclarativeSource._parse(content)
    resolved_manifest = resolver.preprocess_manifest(parsed_manifest)
    resolved_manifest["type"] = "DeclarativeSource"
    stream_manifest = transformer.propagate_types_and_parameters("", resolved_manifest["lists_stream"], {})

    stream = factory.create_component(model_type=DeclarativeStreamModel, component_definition=stream_manifest, config=input_config)

    assert isinstance(stream, DeclarativeStream)
    assert stream.primary_key == "id"
    assert stream.name == "lists"
    assert isinstance(stream.retriever, SimpleRetriever)
    assert stream.retriever.name == stream.name
    assert stream.retriever.primary_key == stream.primary_key

    assert isinstance(stream.schema_loader, JsonFileSchemaLoader)
    assert stream.schema_loader.file_path.string == "./source_sendgrid/schemas/{{ parameters.name }}.yaml"
    assert stream.schema_loader.file_path.default == "./source_sendgrid/schemas/{{ parameters.name }}.yaml"

    assert isinstance(stream.retriever.requester, HttpRequester)
    assert stream.retriever.requester.http_method == HttpMethod.GET

    assert isinstance(stream.retriever.requester.authenticator, BearerAuthenticator)
    assert stream.retriever.requester.authenticator._token.eval(input_config) == "verysecrettoken"

    assert isinstance(stream.retriever.record_selector, RecordSelector)
    assert isinstance(stream.retriever.record_selector.extractor, DpathExtractor)
    assert [fp.eval(input_config) for fp in stream.retriever.record_selector.extractor.field_path] == ["result"]

    assert isinstance(stream.retriever.paginator, DefaultPaginator)
    assert stream.retriever.paginator.url_base.string == "https://api.sendgrid.com"
    assert stream.retriever.paginator.pagination_strategy.get_page_size() == 10


def test_create_default_paginator():
    content = """
      paginator:
        type: "DefaultPaginator"
        page_size_option:
          type: RequestOption
          inject_into: request_parameter
          field_name: page_size
        page_token_option:
          type: RequestPath
        pagination_strategy:
          type: "CursorPagination"
          page_size: 50
          cursor_value: "{{ response._metadata.next }}"
    """
    parsed_manifest = YamlDeclarativeSource._parse(content)
    resolved_manifest = resolver.preprocess_manifest(parsed_manifest)
    paginator_manifest = transformer.propagate_types_and_parameters("", resolved_manifest["paginator"], {})

    paginator = factory.create_component(
        model_type=DefaultPaginatorModel, component_definition=paginator_manifest, config=input_config, url_base="https://airbyte.io"
    )

    assert isinstance(paginator, DefaultPaginator)
    assert paginator.url_base.string == "https://airbyte.io"

    assert isinstance(paginator.pagination_strategy, CursorPaginationStrategy)
    assert paginator.pagination_strategy.page_size == 50
    assert paginator.pagination_strategy.cursor_value.string == "{{ response._metadata.next }}"

    assert isinstance(paginator.page_size_option, RequestOption)
    assert paginator.page_size_option.inject_into == RequestOptionType.request_parameter
    assert paginator.page_size_option.field_name == "page_size"

    assert isinstance(paginator.page_token_option, RequestPath)


@pytest.mark.parametrize(
    "manifest, field_name, expected_value, expected_error",
    [
        pytest.param(
            {
                "type": "CustomErrorHandler",
                "class_name": "unit_tests.sources.declarative.parsers.testing_components.TestingSomeComponent",
                "subcomponent_field_with_hint": {"type": "DpathExtractor", "field_path": []},
            },
            "subcomponent_field_with_hint",
            DpathExtractor(field_path=[], config={"apikey": "verysecrettoken", "repos": ["airbyte", "airbyte-cloud"]}, parameters={}),
            None,
            id="test_create_custom_component_with_subcomponent_that_must_be_parsed",
        ),
        pytest.param(
            {
                "type": "CustomErrorHandler",
                "class_name": "unit_tests.sources.declarative.parsers.testing_components.TestingSomeComponent",
                "subcomponent_field_with_hint": {"field_path": []},
            },
            "subcomponent_field_with_hint",
            DpathExtractor(field_path=[], config={"apikey": "verysecrettoken", "repos": ["airbyte", "airbyte-cloud"]}, parameters={}),
            None,
            id="test_create_custom_component_with_subcomponent_that_must_infer_type_from_explicit_hints",
        ),
        pytest.param(
            {
                "type": "CustomErrorHandler",
                "class_name": "unit_tests.sources.declarative.parsers.testing_components.TestingSomeComponent",
                "basic_field": "expected",
            },
            "basic_field",
            "expected",
            None,
            id="test_create_custom_component_with_built_in_type",
        ),
        pytest.param(
            {
                "type": "CustomErrorHandler",
                "class_name": "unit_tests.sources.declarative.parsers.testing_components.TestingSomeComponent",
                "optional_subcomponent_field": {"type": "RequestOption", "inject_into": "request_parameter", "field_name": "destination"},
            },
            "optional_subcomponent_field",
<<<<<<< HEAD
            RequestOption(inject_into=RequestOptionType.path, parameters={}),
            None,
=======
            RequestOption(inject_into=RequestOptionType.request_parameter, field_name="destination", parameters={}),
>>>>>>> 1fd1852e
            id="test_create_custom_component_with_subcomponent_wrapped_in_optional",
        ),
        pytest.param(
            {
                "type": "CustomErrorHandler",
                "class_name": "unit_tests.sources.declarative.parsers.testing_components.TestingSomeComponent",
                "list_of_subcomponents": [
                    {"inject_into": "header", "field_name": "store_me"},
                    {"type": "RequestOption", "inject_into": "request_parameter", "field_name": "destination"},
                ],
            },
            "list_of_subcomponents",
            [
                RequestOption(inject_into=RequestOptionType.header, field_name="store_me", parameters={}),
                RequestOption(inject_into=RequestOptionType.request_parameter, field_name="destination", parameters={}),
            ],
            None,
            id="test_create_custom_component_with_subcomponent_wrapped_in_list",
        ),
        pytest.param(
            {
                "type": "CustomErrorHandler",
                "class_name": "unit_tests.sources.declarative.parsers.testing_components.TestingSomeComponent",
                "without_hint": {"inject_into": "request_parameter", "field_name": "missing_hint"},
            },
            "without_hint",
            None,
            None,
            id="test_create_custom_component_with_subcomponent_without_type_hints",
        ),
        pytest.param(
            {
                "type": "CustomErrorHandler",
                "class_name": "unit_tests.sources.declarative.parsers.testing_components.TestingSomeComponent",
                "paginator": {
                    "type": "DefaultPaginator",
                    "pagination_strategy": {"type": "OffsetIncrement", "page_size": 10},
                    "$parameters": {"url_base": "https://physical_100.com"},
                },
            },
            "paginator",
            DefaultPaginator(
                pagination_strategy=OffsetIncrement(
                    page_size=10, config={"apikey": "verysecrettoken", "repos": ["airbyte", "airbyte-cloud"]}, parameters={}
                ),
                url_base="https://physical_100.com",
                config={"apikey": "verysecrettoken", "repos": ["airbyte", "airbyte-cloud"]},
                parameters={},
            ),
            None,
            id="test_create_custom_component_with_subcomponent_that_uses_parameters",
        ),
        pytest.param(
            {
                "type": "CustomErrorHandler",
                "class_name": "unit_tests.sources.declarative.parsers.testing_components.TestingSomeComponent",
                "paginator": {
                    "type": "DefaultPaginator",
                    "pagination_strategy": {"type": "OffsetIncrement", "page_size": 10},
                },
            },
            "paginator",
            None,
            ValueError,
            id="test_create_custom_component_missing_required_field_emits_error",
        ),
    ],
)
def test_create_custom_components(manifest, field_name, expected_value, expected_error):
    if expected_error:
        with pytest.raises(expected_error):
            factory.create_component(CustomErrorHandlerModel, manifest, input_config)
    else:
        custom_component = factory.create_component(CustomErrorHandlerModel, manifest, input_config)
        assert isinstance(custom_component, TestingSomeComponent)

        assert isinstance(getattr(custom_component, field_name), type(expected_value))
        assert getattr(custom_component, field_name) == expected_value


def test_custom_components_do_not_contain_extra_fields():
    custom_substream_slicer_manifest = {
        "type": "CustomStreamSlicer",
        "class_name": "unit_tests.sources.declarative.parsers.testing_components.TestingCustomSubstreamSlicer",
        "custom_field": "here",
        "extra_field_to_exclude": "should_not_pass_as_parameter",
        "custom_pagination_strategy": {"type": "PageIncrement", "page_size": 100},
        "parent_stream_configs": [
            {
                "type": "ParentStreamConfig",
                "stream": {
                    "type": "DeclarativeStream",
                    "name": "a_parent",
                    "primary_key": "id",
                    "retriever": {
                        "type": "SimpleRetriever",
                        "record_selector": {
                            "type": "RecordSelector",
                            "extractor": {"type": "DpathExtractor", "field_path": []},
                        },
                        "requester": {"type": "HttpRequester", "url_base": "https://airbyte.io", "path": "some"},
                    },
                    "schema_loader": {
                        "type": "JsonFileSchemaLoader",
                        "file_path": "./source_sendgrid/schemas/{{ parameters['name'] }}.yaml",
                    },
                },
                "parent_key": "id",
                "stream_slice_field": "repository_id",
                "request_option": {"type": "RequestOption", "inject_into": "request_parameter", "field_name": "repository_id"},
            }
        ],
    }

    custom_substream_slicer = factory.create_component(CustomStreamSlicerModel, custom_substream_slicer_manifest, input_config)
    assert isinstance(custom_substream_slicer, TestingCustomSubstreamSlicer)

    assert len(custom_substream_slicer.parent_stream_configs) == 1
    assert custom_substream_slicer.parent_stream_configs[0].parent_key.eval({}) == "id"
    assert custom_substream_slicer.parent_stream_configs[0].stream_slice_field.eval({}) == "repository_id"
    assert custom_substream_slicer.parent_stream_configs[0].request_option.inject_into == RequestOptionType.request_parameter
    assert custom_substream_slicer.parent_stream_configs[0].request_option.field_name == "repository_id"

    assert isinstance(custom_substream_slicer.custom_pagination_strategy, PageIncrement)
    assert custom_substream_slicer.custom_pagination_strategy.page_size == 100


def test_parse_custom_component_fields_if_subcomponent():
    custom_substream_slicer_manifest = {
        "type": "CustomStreamSlicer",
        "class_name": "unit_tests.sources.declarative.parsers.testing_components.TestingCustomSubstreamSlicer",
        "custom_field": "here",
        "custom_pagination_strategy": {"type": "PageIncrement", "page_size": 100},
        "parent_stream_configs": [
            {
                "type": "ParentStreamConfig",
                "stream": {
                    "type": "DeclarativeStream",
                    "name": "a_parent",
                    "primary_key": "id",
                    "retriever": {
                        "type": "SimpleRetriever",
                        "record_selector": {
                            "type": "RecordSelector",
                            "extractor": {"type": "DpathExtractor", "field_path": []},
                        },
                        "requester": {"type": "HttpRequester", "url_base": "https://airbyte.io", "path": "some"},
                    },
                    "schema_loader": {
                        "type": "JsonFileSchemaLoader",
                        "file_path": "./source_sendgrid/schemas/{{ parameters['name'] }}.yaml",
                    },
                },
                "parent_key": "id",
                "stream_slice_field": "repository_id",
                "request_option": {"type": "RequestOption", "inject_into": "request_parameter", "field_name": "repository_id"},
            }
        ],
    }

    custom_substream_slicer = factory.create_component(CustomStreamSlicerModel, custom_substream_slicer_manifest, input_config)
    assert isinstance(custom_substream_slicer, TestingCustomSubstreamSlicer)
    assert custom_substream_slicer.custom_field == "here"

    assert len(custom_substream_slicer.parent_stream_configs) == 1
    assert custom_substream_slicer.parent_stream_configs[0].parent_key.eval({}) == "id"
    assert custom_substream_slicer.parent_stream_configs[0].stream_slice_field.eval({}) == "repository_id"
    assert custom_substream_slicer.parent_stream_configs[0].request_option.inject_into == RequestOptionType.request_parameter
    assert custom_substream_slicer.parent_stream_configs[0].request_option.field_name == "repository_id"

    assert isinstance(custom_substream_slicer.custom_pagination_strategy, PageIncrement)
    assert custom_substream_slicer.custom_pagination_strategy.page_size == 100


class TestCreateTransformations:
    # the tabbing matters
    base_parameters = """
                name: "lists"
                primary_key: id
                url_base: "https://api.sendgrid.com"
                schema_loader:
                  name: "{{ parameters.name }}"
                  file_path: "./source_sendgrid/schemas/{{ parameters.name }}.yaml"
                retriever:
                  requester:
                    name: "{{ parameters.name }}"
                    path: "/v3/marketing/lists"
                    request_parameters:
                      page_size: 10
                  record_selector:
                    extractor:
                      field_path: ["result"]
    """

    def test_no_transformations(self):
        content = f"""
        the_stream:
            type: DeclarativeStream
            $parameters:
                {self.base_parameters}
        """
        parsed_manifest = YamlDeclarativeSource._parse(content)
        resolved_manifest = resolver.preprocess_manifest(parsed_manifest)
        resolved_manifest["type"] = "DeclarativeSource"
        stream_manifest = transformer.propagate_types_and_parameters("", resolved_manifest["the_stream"], {})

        stream = factory.create_component(model_type=DeclarativeStreamModel, component_definition=stream_manifest, config=input_config)

        assert isinstance(stream, DeclarativeStream)
        assert [] == stream.transformations

    def test_remove_fields(self):
        content = f"""
        the_stream:
            type: DeclarativeStream
            $parameters:
                {self.base_parameters}
                transformations:
                    - type: RemoveFields
                      field_pointers:
                        - ["path", "to", "field1"]
                        - ["path2"]
        """
        parsed_manifest = YamlDeclarativeSource._parse(content)
        resolved_manifest = resolver.preprocess_manifest(parsed_manifest)
        resolved_manifest["type"] = "DeclarativeSource"
        stream_manifest = transformer.propagate_types_and_parameters("", resolved_manifest["the_stream"], {})

        stream = factory.create_component(model_type=DeclarativeStreamModel, component_definition=stream_manifest, config=input_config)

        assert isinstance(stream, DeclarativeStream)
        expected = [RemoveFields(field_pointers=[["path", "to", "field1"], ["path2"]], parameters={})]
        assert stream.transformations == expected

    def test_add_fields(self):
        content = f"""
        the_stream:
            type: DeclarativeStream
            $parameters:
                {self.base_parameters}
                transformations:
                    - type: AddFields
                      fields:
                        - path: ["field1"]
                          value: "static_value"
        """
        parsed_manifest = YamlDeclarativeSource._parse(content)
        resolved_manifest = resolver.preprocess_manifest(parsed_manifest)
        resolved_manifest["type"] = "DeclarativeSource"
        stream_manifest = transformer.propagate_types_and_parameters("", resolved_manifest["the_stream"], {})

        stream = factory.create_component(model_type=DeclarativeStreamModel, component_definition=stream_manifest, config=input_config)

        assert isinstance(stream, DeclarativeStream)
        expected = [
            AddFields(
                fields=[
                    AddedFieldDefinition(
                        path=["field1"],
                        value=InterpolatedString(string="static_value", default="static_value", parameters={}),
                        parameters={},
                    )
                ],
                parameters={},
            )
        ]
        assert stream.transformations == expected

    def test_default_schema_loader(self):
        component_definition = {
            "type": "DeclarativeStream",
            "name": "test",
            "primary_key": [],
            "retriever": {
                "type": "SimpleRetriever",
                "requester": {
                    "type": "HttpRequester",
                    "url_base": "http://localhost:6767/",
                    "path": "items/",
                    "request_options_provider": {
                        "request_parameters": {},
                        "request_headers": {},
                        "request_body_json": {},
                        "type": "InterpolatedRequestOptionsProvider",
                    },
                    "authenticator": {"type": "BearerAuthenticator", "api_token": "{{ config['api_key'] }}"},
                },
                "record_selector": {"type": "RecordSelector", "extractor": {"type": "DpathExtractor", "field_path": ["items"]}},
                "paginator": {"type": "NoPagination"},
            },
        }
        resolved_manifest = resolver.preprocess_manifest(component_definition)
        ws = ManifestComponentTransformer()
        propagated_source_config = ws.propagate_types_and_parameters("", resolved_manifest, {})
        stream = factory.create_component(
            model_type=DeclarativeStreamModel, component_definition=propagated_source_config, config=input_config
        )
        schema_loader = stream.schema_loader
        assert schema_loader.default_loader._get_json_filepath().split("/")[-1] == f"{stream.name}.json"<|MERGE_RESOLUTION|>--- conflicted
+++ resolved
@@ -594,7 +594,9 @@
     resolved_manifest = resolver.preprocess_manifest(parsed_manifest)
     requester_manifest = transformer.propagate_types_and_parameters("", resolved_manifest["requester"], {})
 
-    selector = factory.create_component(model_type=HttpRequesterModel, component_definition=requester_manifest, config=input_config, name=name)
+    selector = factory.create_component(
+        model_type=HttpRequesterModel, component_definition=requester_manifest, config=input_config, name=name
+    )
 
     assert isinstance(selector, HttpRequester)
     assert selector._method == HttpMethod.GET
@@ -803,12 +805,7 @@
                 "optional_subcomponent_field": {"type": "RequestOption", "inject_into": "request_parameter", "field_name": "destination"},
             },
             "optional_subcomponent_field",
-<<<<<<< HEAD
-            RequestOption(inject_into=RequestOptionType.path, parameters={}),
-            None,
-=======
             RequestOption(inject_into=RequestOptionType.request_parameter, field_name="destination", parameters={}),
->>>>>>> 1fd1852e
             id="test_create_custom_component_with_subcomponent_wrapped_in_optional",
         ),
         pytest.param(
