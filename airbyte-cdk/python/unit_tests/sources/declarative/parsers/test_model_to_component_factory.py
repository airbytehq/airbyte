#
# Copyright (c) 2022 Airbyte, Inc., all rights reserved.
#

import datetime

import pytest
from airbyte_cdk.sources.declarative.auth import DeclarativeOauth2Authenticator
from airbyte_cdk.sources.declarative.auth.token import BasicHttpAuthenticator, BearerAuthenticator
from airbyte_cdk.sources.declarative.checks import CheckStream
from airbyte_cdk.sources.declarative.datetime import MinMaxDatetime
from airbyte_cdk.sources.declarative.declarative_stream import DeclarativeStream
from airbyte_cdk.sources.declarative.decoders import JsonDecoder
from airbyte_cdk.sources.declarative.extractors import DpathExtractor, RecordFilter, RecordSelector
from airbyte_cdk.sources.declarative.interpolation import InterpolatedString
from airbyte_cdk.sources.declarative.models import CheckStream as CheckStreamModel
from airbyte_cdk.sources.declarative.models import CompositeErrorHandler as CompositeErrorHandlerModel
from airbyte_cdk.sources.declarative.models import CustomErrorHandler as CustomErrorHandlerModel
from airbyte_cdk.sources.declarative.models import CustomStreamSlicer as CustomStreamSlicerModel
from airbyte_cdk.sources.declarative.models import DatetimeBasedCursor as DatetimeBasedCursorModel
from airbyte_cdk.sources.declarative.models import DeclarativeStream as DeclarativeStreamModel
from airbyte_cdk.sources.declarative.models import DefaultPaginator as DefaultPaginatorModel
from airbyte_cdk.sources.declarative.models import HttpRequester as HttpRequesterModel
from airbyte_cdk.sources.declarative.models import ListStreamSlicer as ListStreamSlicerModel
from airbyte_cdk.sources.declarative.models import OAuthAuthenticator as OAuthAuthenticatorModel
from airbyte_cdk.sources.declarative.models import RecordSelector as RecordSelectorModel
from airbyte_cdk.sources.declarative.models import Spec as SpecModel
from airbyte_cdk.sources.declarative.models import SubstreamSlicer as SubstreamSlicerModel
from airbyte_cdk.sources.declarative.parsers.manifest_component_transformer import ManifestComponentTransformer
from airbyte_cdk.sources.declarative.parsers.manifest_reference_resolver import ManifestReferenceResolver
from airbyte_cdk.sources.declarative.parsers.model_to_component_factory import ModelToComponentFactory
from airbyte_cdk.sources.declarative.requesters import HttpRequester
from airbyte_cdk.sources.declarative.requesters.error_handlers import CompositeErrorHandler, DefaultErrorHandler, HttpResponseFilter
from airbyte_cdk.sources.declarative.requesters.error_handlers.backoff_strategies import (
    ConstantBackoffStrategy,
    ExponentialBackoffStrategy,
    WaitTimeFromHeaderBackoffStrategy,
    WaitUntilTimeFromHeaderBackoffStrategy,
)
from airbyte_cdk.sources.declarative.requesters.error_handlers.response_action import ResponseAction
from airbyte_cdk.sources.declarative.requesters.paginators import DefaultPaginator
from airbyte_cdk.sources.declarative.requesters.paginators.strategies import CursorPaginationStrategy, PageIncrement
from airbyte_cdk.sources.declarative.requesters.request_option import RequestOption, RequestOptionType
from airbyte_cdk.sources.declarative.requesters.request_options import InterpolatedRequestOptionsProvider
from airbyte_cdk.sources.declarative.requesters.requester import HttpMethod
from airbyte_cdk.sources.declarative.retrievers import SimpleRetriever
from airbyte_cdk.sources.declarative.schema import JsonFileSchemaLoader
from airbyte_cdk.sources.declarative.spec import Spec
from airbyte_cdk.sources.declarative.stream_slicers import (
    CartesianProductStreamSlicer,
    DatetimeStreamSlicer,
    ListStreamSlicer,
    SingleSlice,
    SubstreamSlicer,
)
from airbyte_cdk.sources.declarative.transformations import AddFields, RemoveFields
from airbyte_cdk.sources.declarative.transformations.add_fields import AddedFieldDefinition
from airbyte_cdk.sources.declarative.yaml_declarative_source import YamlDeclarativeSource
from unit_tests.sources.declarative.parsers.testing_components import TestingCustomSubstreamSlicer, TestingSomeComponent

factory = ModelToComponentFactory()

resolver = ManifestReferenceResolver()

transformer = ManifestComponentTransformer()

input_config = {"apikey": "verysecrettoken", "repos": ["airbyte", "airbyte-cloud"]}


def test_create_check_stream():
    manifest = {"check": {"type": "CheckStream", "stream_names": ["list_stream"]}}

    check = factory.create_component(CheckStreamModel, manifest["check"], {})

    assert isinstance(check, CheckStream)
    assert check.stream_names == ["list_stream"]


def test_create_component_type_mismatch():
    manifest = {"check": {"type": "MismatchType", "stream_names": ["list_stream"]}}

    with pytest.raises(ValueError):
        factory.create_component(CheckStreamModel, manifest["check"], {})


def test_full_config_stream():
    content = """
decoder:
  type: JsonDecoder
extractor:
  type: DpathExtractor
  decoder: "#/decoder"
selector:
  type: RecordSelector
  record_filter:
    type: RecordFilter
    condition: "{{ record['id'] > stream_state['id'] }}"
metadata_paginator:
    type: DefaultPaginator
    page_size_option:
      inject_into: request_parameter
      field_name: page_size
    page_token_option:
      inject_into: path
    pagination_strategy:
      type: "CursorPagination"
      cursor_value: "{{ response._metadata.next }}"
      page_size: 10
requester:
  type: HttpRequester
  url_base: "https://api.sendgrid.com/v3/"
  http_method: "GET"
  authenticator:
    type: BearerAuthenticator
    api_token: "{{ config['apikey'] }}"
  request_parameters:
    unit: "day"
retriever:
<<<<<<< HEAD
  name: "{{ parameters['name'] }}"
  partition_router:
    type: SingleSlice
=======
  stream_slicer:
    type: DatetimeStreamSlicer
    start_datetime: "{{ config['start_time'] }}"
    end_datetime: "{{ config['end_time'] }}"
    step: "P10D"
    cursor_field: "created"
    cursor_granularity: "PT0.000001S"
    $parameters:
      datetime_format: "%Y-%m-%dT%H:%M:%S.%f%z"
>>>>>>> a2d954d2
  paginator:
    type: NoPagination
partial_stream:
  type: DeclarativeStream
  schema_loader:
    type: JsonFileSchemaLoader
    file_path: "./source_sendgrid/schemas/{{ parameters.name }}.json"
list_stream:
  $ref: "#/partial_stream"
  $parameters:
    name: "lists"
    extractor:
      $ref: "#/extractor"
      field_path: ["{{ parameters['name'] }}"]
  name: "lists"
  primary_key: "id"
  retriever:
    $ref: "#/retriever"
    requester:
      $ref: "#/requester"
      path: "{{ next_page_token['next_page_url'] }}"
    paginator:
      $ref: "#/metadata_paginator"
    record_selector:
      $ref: "#/selector"
  transformations:
    - type: AddFields
      fields:
      - path: ["extra"]
        value: "{{ response.to_add }}"
check:
  type: CheckStream
  stream_names: ["list_stream"]
spec:
  type: Spec
  documentation_url: https://airbyte.com/#yaml-from-manifest
  connection_specification:
    title: Test Spec
    type: object
    required:
      - api_key
    additionalProperties: false
    properties:
      api_key:
        type: string
        airbyte_secret: true
        title: API Key
        description: Test API Key
        order: 0
    """
    parsed_manifest = YamlDeclarativeSource._parse(content)
    resolved_manifest = resolver.preprocess_manifest(parsed_manifest)
    resolved_manifest["type"] = "DeclarativeSource"
    manifest = transformer.propagate_types_and_parameters("", resolved_manifest, {})

    stream_manifest = manifest["list_stream"]
    assert stream_manifest["type"] == "DeclarativeStream"
    stream = factory.create_component(model_type=DeclarativeStreamModel, component_definition=stream_manifest, config=input_config)

    assert isinstance(stream, DeclarativeStream)
    assert stream.primary_key == "id"
    assert stream.name == "lists"
    assert stream.stream_cursor_field == "created"

    assert isinstance(stream.schema_loader, JsonFileSchemaLoader)
    assert stream.schema_loader._get_json_filepath() == "./source_sendgrid/schemas/lists.json"

    assert len(stream.transformations) == 1
    add_fields = stream.transformations[0]
    assert isinstance(add_fields, AddFields)
    assert add_fields.fields[0].path == ["extra"]
    assert add_fields.fields[0].value.string == "{{ response.to_add }}"

    assert isinstance(stream.retriever, SimpleRetriever)
    assert stream.retriever.primary_key == stream.primary_key
    assert stream.retriever.name == stream.name

    assert isinstance(stream.retriever.record_selector, RecordSelector)

    assert isinstance(stream.retriever.record_selector.extractor, DpathExtractor)
    assert isinstance(stream.retriever.record_selector.extractor.decoder, JsonDecoder)
    assert [fp.eval(input_config) for fp in stream.retriever.record_selector.extractor.field_path] == ["lists"]

    assert isinstance(stream.retriever.record_selector.record_filter, RecordFilter)
    assert stream.retriever.record_selector.record_filter._filter_interpolator.condition == "{{ record['id'] > stream_state['id'] }}"

    assert isinstance(stream.retriever.paginator, DefaultPaginator)
    assert isinstance(stream.retriever.paginator.decoder, JsonDecoder)
    assert stream.retriever.paginator.page_size_option.field_name == "page_size"
    assert stream.retriever.paginator.page_size_option.inject_into == RequestOptionType.request_parameter
    assert stream.retriever.paginator.page_token_option.inject_into == RequestOptionType.path
    assert stream.retriever.paginator.url_base.string == "https://api.sendgrid.com/v3/"
    assert stream.retriever.paginator.url_base.default == "https://api.sendgrid.com/v3/"

    assert isinstance(stream.retriever.paginator.pagination_strategy, CursorPaginationStrategy)
    assert isinstance(stream.retriever.paginator.pagination_strategy.decoder, JsonDecoder)
    assert stream.retriever.paginator.pagination_strategy.cursor_value.string == "{{ response._metadata.next }}"
    assert stream.retriever.paginator.pagination_strategy.cursor_value.default == "{{ response._metadata.next }}"
    assert stream.retriever.paginator.pagination_strategy.page_size == 10

    assert isinstance(stream.retriever.requester, HttpRequester)
    assert stream.retriever.requester.http_method == HttpMethod.GET
    assert stream.retriever.requester.name == stream.name
    assert stream.retriever.requester.path.string == "{{ next_page_token['next_page_url'] }}"
    assert stream.retriever.requester.path.default == "{{ next_page_token['next_page_url'] }}"

    assert isinstance(stream.retriever.requester.authenticator, BearerAuthenticator)
    assert stream.retriever.requester.authenticator._token.eval(input_config) == "verysecrettoken"

    assert isinstance(stream.retriever.requester.request_options_provider, InterpolatedRequestOptionsProvider)
    assert stream.retriever.requester.request_options_provider.request_parameters.get("unit") == "day"

    checker = factory.create_component(model_type=CheckStreamModel, component_definition=manifest["check"], config=input_config)

    assert isinstance(checker, CheckStream)
    streams_to_check = checker.stream_names
    assert len(streams_to_check) == 1
    assert list(streams_to_check)[0] == "list_stream"

    spec = factory.create_component(model_type=SpecModel, component_definition=manifest["spec"], config=input_config)

    assert isinstance(spec, Spec)
    documentation_url = spec.documentation_url
    connection_specification = spec.connection_specification
    assert documentation_url == "https://airbyte.com/#yaml-from-manifest"
    assert connection_specification["title"] == "Test Spec"
    assert connection_specification["required"] == ["api_key"]
    assert connection_specification["properties"]["api_key"] == {
        "type": "string",
        "airbyte_secret": True,
        "title": "API Key",
        "description": "Test API Key",
        "order": 0,
    }


def test_interpolate_config():
    content = """
    authenticator:
      type: OAuthAuthenticator
      client_id: "some_client_id"
      client_secret: "some_client_secret"
      token_refresh_endpoint: "https://api.sendgrid.com/v3/auth"
      refresh_token: "{{ config['apikey'] }}"
      refresh_request_body:
        body_field: "yoyoyo"
        interpolated_body_field: "{{ config['apikey'] }}"
    """
    parsed_manifest = YamlDeclarativeSource._parse(content)
    resolved_manifest = resolver.preprocess_manifest(parsed_manifest)
    authenticator_manifest = transformer.propagate_types_and_parameters("", resolved_manifest["authenticator"], {})

    authenticator = factory.create_component(
        model_type=OAuthAuthenticatorModel, component_definition=authenticator_manifest, config=input_config
    )

    assert isinstance(authenticator, DeclarativeOauth2Authenticator)
    assert authenticator.client_id.eval(input_config) == "some_client_id"
    assert authenticator.client_secret.string == "some_client_secret"
    assert authenticator.token_refresh_endpoint.eval(input_config) == "https://api.sendgrid.com/v3/auth"
    assert authenticator.refresh_token.eval(input_config) == "verysecrettoken"
    assert authenticator._refresh_request_body.mapping == {"body_field": "yoyoyo", "interpolated_body_field": "{{ config['apikey'] }}"}
    assert authenticator.get_refresh_request_body() == {"body_field": "yoyoyo", "interpolated_body_field": "verysecrettoken"}


def test_list_based_stream_slicer_with_values_refd():
    content = """
    repositories: ["airbyte", "airbyte-cloud"]
    partition_router:
      type: ListStreamSlicer
      slice_values: "#/repositories"
      cursor_field: repository
    """
    parsed_manifest = YamlDeclarativeSource._parse(content)
    resolved_manifest = resolver.preprocess_manifest(parsed_manifest)
    slicer_manifest = transformer.propagate_types_and_parameters("", resolved_manifest["partition_router"], {})

    stream_slicer = factory.create_component(model_type=ListStreamSlicerModel, component_definition=slicer_manifest, config=input_config)

    assert isinstance(stream_slicer, ListStreamSlicer)
    assert stream_slicer.slice_values == ["airbyte", "airbyte-cloud"]


def test_list_based_stream_slicer_with_values_defined_in_config():
    content = """
    partition_router:
      type: ListStreamSlicer
      slice_values: "{{config['repos']}}"
      cursor_field: repository
      request_option:
        inject_into: header
        field_name: repository
    """
    parsed_manifest = YamlDeclarativeSource._parse(content)
    resolved_manifest = resolver.preprocess_manifest(parsed_manifest)
    slicer_manifest = transformer.propagate_types_and_parameters("", resolved_manifest["partition_router"], {})

    stream_slicer = factory.create_component(model_type=ListStreamSlicerModel, component_definition=slicer_manifest, config=input_config)

    assert isinstance(stream_slicer, ListStreamSlicer)
    assert stream_slicer.slice_values == ["airbyte", "airbyte-cloud"]
    assert stream_slicer.request_option.inject_into == RequestOptionType.header
    assert stream_slicer.request_option.field_name == "repository"


def test_create_substream_slicer():
    content = """
    schema_loader:
      file_path: "./source_sendgrid/schemas/{{ parameters['name'] }}.yaml"
      name: "{{ parameters['stream_name'] }}"
    retriever:
      requester:
        type: "HttpRequester"
        path: "kek"
      record_selector:
        extractor:
          field_path: []
    stream_A:
      type: DeclarativeStream
      name: "A"
      primary_key: "id"
      $parameters:
        retriever: "#/retriever"
        url_base: "https://airbyte.io"
        schema_loader: "#/schema_loader"
    stream_B:
      type: DeclarativeStream
      name: "B"
      primary_key: "id"
      $parameters:
        retriever: "#/retriever"
        url_base: "https://airbyte.io"
        schema_loader: "#/schema_loader"
    partition_router:
      type: SubstreamSlicer
      parent_stream_configs:
        - stream: "#/stream_A"
          parent_key: id
          stream_slice_field: repository_id
          request_option:
            inject_into: request_parameter
            field_name: repository_id
        - stream: "#/stream_B"
          parent_key: someid
          stream_slice_field: word_id
    """
    parsed_manifest = YamlDeclarativeSource._parse(content)
    resolved_manifest = resolver.preprocess_manifest(parsed_manifest)
    slicer_manifest = transformer.propagate_types_and_parameters("", resolved_manifest["partition_router"], {})

    stream_slicer = factory.create_component(model_type=SubstreamSlicerModel, component_definition=slicer_manifest, config=input_config)

    assert isinstance(stream_slicer, SubstreamSlicer)
    parent_stream_configs = stream_slicer.parent_stream_configs
    assert len(parent_stream_configs) == 2
    assert isinstance(parent_stream_configs[0].stream, DeclarativeStream)
    assert isinstance(parent_stream_configs[1].stream, DeclarativeStream)

    assert stream_slicer.parent_stream_configs[0].parent_key.eval({}) == "id"
    assert stream_slicer.parent_stream_configs[0].stream_slice_field.eval({}) == "repository_id"
    assert stream_slicer.parent_stream_configs[0].request_option.inject_into == RequestOptionType.request_parameter
    assert stream_slicer.parent_stream_configs[0].request_option.field_name == "repository_id"

    assert stream_slicer.parent_stream_configs[1].parent_key.eval({}) == "someid"
    assert stream_slicer.parent_stream_configs[1].stream_slice_field.eval({}) == "word_id"
    assert stream_slicer.parent_stream_configs[1].request_option is None


def test_datetime_based_cursor():
    content = """
    incremental:
        type: DatetimeBasedCursor
        $parameters:
          datetime_format: "%Y-%m-%dT%H:%M:%S.%f%z"
        start_datetime:
          type: MinMaxDatetime
          datetime: "{{ config['start_time'] }}"
          min_datetime: "{{ config['start_time'] + day_delta(2) }}"
        end_datetime: "{{ config['end_time'] }}"
        step: "P10D"
        cursor_field: "created"
        cursor_granularity: "PT0.000001S"
        lookback_window: "P5D"
        start_time_option:
          inject_into: request_parameter
          field_name: created[gte]
        end_time_option:
          inject_into: body_json
          field_name: end_time
        stream_state_field_start: star
        stream_state_field_end: en
    """
    parsed_manifest = YamlDeclarativeSource._parse(content)
    resolved_manifest = resolver.preprocess_manifest(parsed_manifest)
    slicer_manifest = transformer.propagate_types_and_parameters("", resolved_manifest["incremental"], {})

    stream_slicer = factory.create_component(model_type=DatetimeBasedCursorModel, component_definition=slicer_manifest, config=input_config)

    assert isinstance(stream_slicer, DatetimeStreamSlicer)
    assert stream_slicer._timezone == datetime.timezone.utc
    assert stream_slicer._step == datetime.timedelta(days=10)
    assert stream_slicer.cursor_field.string == "created"
    assert stream_slicer.cursor_granularity == "PT0.000001S"
    assert stream_slicer.lookback_window.string == "P5D"
    assert stream_slicer.start_time_option.inject_into == RequestOptionType.request_parameter
    assert stream_slicer.start_time_option.field_name == "created[gte]"
    assert stream_slicer.end_time_option.inject_into == RequestOptionType.body_json
    assert stream_slicer.end_time_option.field_name == "end_time"
    assert stream_slicer.stream_state_field_start == "star"
    assert stream_slicer.stream_state_field_end == "en"

    assert isinstance(stream_slicer.start_datetime, MinMaxDatetime)
    assert stream_slicer.start_datetime._datetime_format == "%Y-%m-%dT%H:%M:%S.%f%z"
    assert stream_slicer.start_datetime._timezone == datetime.timezone.utc
    assert stream_slicer.start_datetime.datetime.string == "{{ config['start_time'] }}"
    assert stream_slicer.start_datetime.min_datetime.string == "{{ config['start_time'] + day_delta(2) }}"

    assert isinstance(stream_slicer.end_datetime, MinMaxDatetime)
    assert stream_slicer.end_datetime.datetime.string == "{{ config['end_time'] }}"


def test_stream_with_incremental_and_retriever_with_iterable():
    content = """
<<<<<<< HEAD
stream:
  type: DeclarativeStream
  incremental_sync:
    type: DatetimeBasedCursor
    start_datetime: "{{config.start}}"
    end_datetime: "{{config.end}}"
    step: "P1D"
    cursor_field: "timestamp"
    datetime_format: "%Y%m%d"
    cursor_granularity: "P1D"
  retriever:
    record_selector:
      extractor:
        field_path: ["items"]
    requester:
      url_base: "https://a-base-url/path"
      path: "/a-path"
      http_method: "GET"
    partition_router:
      type: ListStreamSlicer
      slice_values: "{{config['repos']}}"
      cursor_field: a_key
      request_option:
        inject_into: header
        field_name: a_key
  $parameters:
    name: "a-name"
"""
    parsed_manifest = YamlDeclarativeSource._parse(content)
    resolved_manifest = resolver.preprocess_manifest(parsed_manifest)
    stream_definition = transformer.propagate_types_and_parameters("", resolved_manifest["stream"], {})

    stream = factory.create_component(
        model_type=DeclarativeStreamModel, component_definition=stream_definition, config=input_config
    )

    assert isinstance(stream.retriever.stream_slicer, CartesianProductStreamSlicer)
    assert len(stream.retriever.stream_slicer.stream_slicers) == 2
    assert set(map(lambda slicer: type(slicer), stream.retriever.stream_slicer.stream_slicers)) == {DatetimeStreamSlicer, ListStreamSlicer}
=======
decoder:
  type: JsonDecoder
extractor:
  type: DpathExtractor
  decoder: "#/decoder"
selector:
  type: RecordSelector
  record_filter:
    type: RecordFilter
    condition: "{{ record['id'] > stream_state['id'] }}"
requester:
  type: HttpRequester
  name: "{{ parameters['name'] }}"
  url_base: "https://api.sendgrid.com/v3/"
  http_method: "GET"
  authenticator:
    type: BearerAuthenticator
    api_token: "{{ config['apikey'] }}"
  request_parameters:
    unit: "day"
list_stream:
  type: DeclarativeStream
  schema_loader:
    type: JsonFileSchemaLoader
    file_path: "./source_sendgrid/schemas/{{ parameters.name }}.json"
  incremental_sync:
    type: DatetimeBasedCursor
    $parameters:
      datetime_format: "%Y-%m-%dT%H:%M:%S.%f%z"
    start_datetime: "{{ config['start_time'] }}"
    end_datetime: "{{ config['end_time'] }}"
    step: "P10D"
    cursor_field: "created"
    cursor_granularity: "PT0.000001S"
    lookback_window: "P5D"
    start_time_option:
      inject_into: request_parameter
      field_name: created[gte]
    end_time_option:
      inject_into: body_json
      field_name: end_time
    stream_state_field_start: star
    stream_state_field_end: en
  retriever:
    type: SimpleRetriever
    primary_key: "{{ parameters['primary_key'] }}"
    name: "{{ parameters['name'] }}"
    stream_slicer:
      type: ListStreamSlicer
      slice_values: "{{config['repos']}}"
      cursor_field: a_key
      request_option:
        inject_into: header
        field_name: a_key
    paginator:
      type: DefaultPaginator
      page_size_option:
        inject_into: request_parameter
        field_name: page_size
      page_token_option:
        inject_into: path
      pagination_strategy:
        type: "CursorPagination"
        cursor_value: "{{ response._metadata.next }}"
        page_size: 10
    requester:
      $ref: "#/requester"
      path: "{{ next_page_token['next_page_url'] }}"
    record_selector:
      $ref: "#/selector"
  $parameters:
    name: "lists"
    primary_key: "id"
    extractor:
      $ref: "#/extractor"
      field_path: ["{{ parameters['name'] }}"]
    """

    parsed_manifest = YamlDeclarativeSource._parse(content)
    resolved_manifest = resolver.preprocess_manifest(parsed_manifest)
    stream_manifest = transformer.propagate_types_and_parameters("", resolved_manifest["list_stream"], {})

    stream = factory.create_component(model_type=DeclarativeStreamModel, component_definition=stream_manifest, config=input_config)

    assert isinstance(stream, DeclarativeStream)
    assert isinstance(stream.retriever, SimpleRetriever)
    assert isinstance(stream.retriever.stream_slicer, CartesianProductStreamSlicer)
    assert len(stream.retriever.stream_slicer.stream_slicers) == 2

    datetime_stream_slicer = stream.retriever.stream_slicer.stream_slicers[0]
    assert isinstance(datetime_stream_slicer, DatetimeStreamSlicer)
    assert isinstance(datetime_stream_slicer.start_datetime, MinMaxDatetime)
    assert datetime_stream_slicer.start_datetime.datetime.string == "{{ config['start_time'] }}"
    assert isinstance(datetime_stream_slicer.end_datetime, MinMaxDatetime)
    assert datetime_stream_slicer.end_datetime.datetime.string == "{{ config['end_time'] }}"
    assert datetime_stream_slicer.step == "P10D"
    assert datetime_stream_slicer.cursor_field.string == "created"

    list_stream_slicer = stream.retriever.stream_slicer.stream_slicers[1]
    assert isinstance(list_stream_slicer, ListStreamSlicer)
    assert list_stream_slicer.slice_values == ["airbyte", "airbyte-cloud"]
    assert list_stream_slicer.cursor_field.string == "a_key"
>>>>>>> a2d954d2


@pytest.mark.parametrize(
    "test_name, record_selector, expected_runtime_selector",
    [("test_static_record_selector", "result", "result"), ("test_options_record_selector", "{{ parameters['name'] }}", "lists")],
)
def test_create_record_selector(test_name, record_selector, expected_runtime_selector):
    content = f"""
    extractor:
      type: DpathExtractor
    selector:
      $parameters:
        name: "lists"
      type: RecordSelector
      record_filter:
        type: RecordFilter
        condition: "{{{{ record['id'] > stream_state['id'] }}}}"
      extractor:
        $ref: "#/extractor"
        field_path: ["{record_selector}"]
    """
    parsed_manifest = YamlDeclarativeSource._parse(content)
    resolved_manifest = resolver.preprocess_manifest(parsed_manifest)
    selector_manifest = transformer.propagate_types_and_parameters("", resolved_manifest["selector"], {})

    selector = factory.create_component(model_type=RecordSelectorModel, component_definition=selector_manifest, config=input_config)

    assert isinstance(selector, RecordSelector)
    assert isinstance(selector.extractor, DpathExtractor)
    assert [fp.eval(input_config) for fp in selector.extractor.field_path] == [expected_runtime_selector]
    assert isinstance(selector.record_filter, RecordFilter)
    assert selector.record_filter.condition == "{{ record['id'] > stream_state['id'] }}"


@pytest.mark.parametrize(
    "test_name, error_handler, expected_backoff_strategy_type",
    [
        (
            "test_create_requester_constant_error_handler",
            """
  error_handler:
    backoff_strategies:
      - type: "ConstantBackoffStrategy"
        backoff_time_in_seconds: 5
            """,
            ConstantBackoffStrategy,
        ),
        (
            "test_create_requester_exponential_error_handler",
            """
  error_handler:
    backoff_strategies:
      - type: "ExponentialBackoffStrategy"
        factor: 5
            """,
            ExponentialBackoffStrategy,
        ),
        (
            "test_create_requester_wait_time_from_header_error_handler",
            """
  error_handler:
    backoff_strategies:
      - type: "WaitTimeFromHeader"
        header: "a_header"
            """,
            WaitTimeFromHeaderBackoffStrategy,
        ),
        (
            "test_create_requester_wait_time_until_from_header_error_handler",
            """
  error_handler:
    backoff_strategies:
      - type: "WaitUntilTimeFromHeader"
        header: "a_header"
            """,
            WaitUntilTimeFromHeaderBackoffStrategy,
        ),
        ("test_create_requester_no_error_handler", """""", ExponentialBackoffStrategy),
    ],
)
def test_create_requester(test_name, error_handler, expected_backoff_strategy_type):
    content = f"""
requester:
  type: HttpRequester
  path: "/v3/marketing/lists"
  $parameters:
    name: 'lists'
  url_base: "https://api.sendgrid.com"
  authenticator:
    type: "BasicHttpAuthenticator"
    username: "{{{{ parameters.name}}}}"
    password: "{{{{ config.apikey }}}}"
  request_parameters:
    a_parameter: "something_here"
  request_headers:
    header: header_value
  {error_handler}
    """
    name = "name"
    parsed_manifest = YamlDeclarativeSource._parse(content)
    resolved_manifest = resolver.preprocess_manifest(parsed_manifest)
    requester_manifest = transformer.propagate_types_and_parameters("", resolved_manifest["requester"], {})

    selector = factory.create_component(model_type=HttpRequesterModel, component_definition=requester_manifest, config=input_config, name=name)

    assert isinstance(selector, HttpRequester)
    assert selector._method == HttpMethod.GET
    assert selector.name == "name"
    assert selector.path.string == "/v3/marketing/lists"
    assert selector.url_base.string == "https://api.sendgrid.com"

    assert isinstance(selector.error_handler, DefaultErrorHandler)
    assert len(selector.error_handler.backoff_strategies) == 1
    assert isinstance(selector.error_handler.backoff_strategies[0], expected_backoff_strategy_type)

    assert isinstance(selector.authenticator, BasicHttpAuthenticator)
    assert selector.authenticator._username.eval(input_config) == "lists"
    assert selector.authenticator._password.eval(input_config) == "verysecrettoken"

    assert isinstance(selector._request_options_provider, InterpolatedRequestOptionsProvider)
    assert selector._request_options_provider._parameter_interpolator._interpolator.mapping["a_parameter"] == "something_here"
    assert selector._request_options_provider._headers_interpolator._interpolator.mapping["header"] == "header_value"


def test_create_composite_error_handler():
    content = """
        error_handler:
          type: "CompositeErrorHandler"
          error_handlers:
            - response_filters:
                - predicate: "{{ 'code' in response }}"
                  action: RETRY
            - response_filters:
                - http_codes: [ 403 ]
                  action: RETRY
    """
    parsed_manifest = YamlDeclarativeSource._parse(content)
    resolved_manifest = resolver.preprocess_manifest(parsed_manifest)
    error_handler_manifest = transformer.propagate_types_and_parameters("", resolved_manifest["error_handler"], {})

    error_handler = factory.create_component(
        model_type=CompositeErrorHandlerModel, component_definition=error_handler_manifest, config=input_config
    )

    assert isinstance(error_handler, CompositeErrorHandler)
    assert len(error_handler.error_handlers) == 2

    error_handler_0 = error_handler.error_handlers[0]
    assert isinstance(error_handler_0, DefaultErrorHandler)
    assert isinstance(error_handler_0.response_filters[0], HttpResponseFilter)
    assert error_handler_0.response_filters[0].predicate.condition == "{{ 'code' in response }}"
    assert error_handler_0.response_filters[0].action == ResponseAction.RETRY

    error_handler_1 = error_handler.error_handlers[1]
    assert isinstance(error_handler_1, DefaultErrorHandler)
    assert isinstance(error_handler_1.response_filters[0], HttpResponseFilter)
    assert error_handler_1.response_filters[0].http_codes == {403}
    assert error_handler_1.response_filters[0].action == ResponseAction.RETRY


# This might be a better test for the manifest transformer but also worth testing end-to-end here as well
def test_config_with_defaults():
    content = """
    lists_stream:
      type: "DeclarativeStream"
      name: "lists"
      primary_key: id
      $parameters:
        name: "lists"
        url_base: "https://api.sendgrid.com"
        schema_loader:
          name: "{{ parameters.stream_name }}"
          file_path: "./source_sendgrid/schemas/{{ parameters.name }}.yaml"
        retriever:
          paginator:
            type: "DefaultPaginator"
            page_size_option:
              inject_into: request_parameter
              field_name: page_size
            page_token_option:
              inject_into: path
            pagination_strategy:
              type: "CursorPagination"
              cursor_value: "{{ response._metadata.next }}"
              page_size: 10
          requester:
            path: "/v3/marketing/lists"
            authenticator:
              type: "BearerAuthenticator"
              api_token: "{{ config.apikey }}"
            request_parameters:
              page_size: 10
          record_selector:
            extractor:
              field_path: ["result"]
    streams:
      - "#/lists_stream"
    """
    parsed_manifest = YamlDeclarativeSource._parse(content)
    resolved_manifest = resolver.preprocess_manifest(parsed_manifest)
    resolved_manifest["type"] = "DeclarativeSource"
    stream_manifest = transformer.propagate_types_and_parameters("", resolved_manifest["lists_stream"], {})

    stream = factory.create_component(model_type=DeclarativeStreamModel, component_definition=stream_manifest, config=input_config)

    assert isinstance(stream, DeclarativeStream)
    assert stream.primary_key == "id"
    assert stream.name == "lists"
    assert isinstance(stream.retriever, SimpleRetriever)
    assert stream.retriever.name == stream.name
    assert stream.retriever.primary_key == stream.primary_key

    assert isinstance(stream.schema_loader, JsonFileSchemaLoader)
    assert stream.schema_loader.file_path.string == "./source_sendgrid/schemas/{{ parameters.name }}.yaml"
    assert stream.schema_loader.file_path.default == "./source_sendgrid/schemas/{{ parameters.name }}.yaml"

    assert isinstance(stream.retriever.requester, HttpRequester)
    assert stream.retriever.requester.http_method == HttpMethod.GET

    assert isinstance(stream.retriever.requester.authenticator, BearerAuthenticator)
    assert stream.retriever.requester.authenticator._token.eval(input_config) == "verysecrettoken"

    assert isinstance(stream.retriever.record_selector, RecordSelector)
    assert isinstance(stream.retriever.record_selector.extractor, DpathExtractor)
    assert [fp.eval(input_config) for fp in stream.retriever.record_selector.extractor.field_path] == ["result"]

    assert isinstance(stream.retriever.paginator, DefaultPaginator)
    assert stream.retriever.paginator.url_base.string == "https://api.sendgrid.com"
    assert stream.retriever.paginator.pagination_strategy.get_page_size() == 10


def test_create_default_paginator():
    content = """
      paginator:
        type: "DefaultPaginator"
        page_size_option:
          inject_into: request_parameter
          field_name: page_size
        page_token_option:
          inject_into: path
        pagination_strategy:
          type: "CursorPagination"
          page_size: 50
          cursor_value: "{{ response._metadata.next }}"
    """
    parsed_manifest = YamlDeclarativeSource._parse(content)
    resolved_manifest = resolver.preprocess_manifest(parsed_manifest)
    paginator_manifest = transformer.propagate_types_and_parameters("", resolved_manifest["paginator"], {})

    paginator = factory.create_component(
        model_type=DefaultPaginatorModel, component_definition=paginator_manifest, config=input_config, url_base="https://airbyte.io"
    )

    assert isinstance(paginator, DefaultPaginator)
    assert paginator.url_base.string == "https://airbyte.io"

    assert isinstance(paginator.pagination_strategy, CursorPaginationStrategy)
    assert paginator.pagination_strategy.page_size == 50
    assert paginator.pagination_strategy.cursor_value.string == "{{ response._metadata.next }}"

    assert isinstance(paginator.page_size_option, RequestOption)
    assert paginator.page_size_option.inject_into == RequestOptionType.request_parameter
    assert paginator.page_size_option.field_name == "page_size"

    assert isinstance(paginator.page_token_option, RequestOption)
    assert paginator.page_token_option.inject_into == RequestOptionType.path


@pytest.mark.parametrize(
    "manifest, field_name, expected_value",
    [
        pytest.param(
            {
                "type": "CustomErrorHandler",
                "class_name": "unit_tests.sources.declarative.parsers.testing_components.TestingSomeComponent",
                "subcomponent_field_with_hint": {"type": "DpathExtractor", "field_path": []},
            },
            "subcomponent_field_with_hint",
            DpathExtractor(field_path=[], config={"apikey": "verysecrettoken", "repos": ["airbyte", "airbyte-cloud"]}, parameters={}),
            id="test_create_custom_component_with_subcomponent_that_must_be_parsed",
        ),
        pytest.param(
            {
                "type": "CustomErrorHandler",
                "class_name": "unit_tests.sources.declarative.parsers.testing_components.TestingSomeComponent",
                "subcomponent_field_with_hint": {"field_path": []},
            },
            "subcomponent_field_with_hint",
            DpathExtractor(field_path=[], config={"apikey": "verysecrettoken", "repos": ["airbyte", "airbyte-cloud"]}, parameters={}),
            id="test_create_custom_component_with_subcomponent_that_must_infer_type_from_explicit_hints",
        ),
        pytest.param(
            {
                "type": "CustomErrorHandler",
                "class_name": "unit_tests.sources.declarative.parsers.testing_components.TestingSomeComponent",
                "basic_field": "expected",
            },
            "basic_field",
            "expected",
            id="test_create_custom_component_with_built_in_type",
        ),
        pytest.param(
            {
                "type": "CustomErrorHandler",
                "class_name": "unit_tests.sources.declarative.parsers.testing_components.TestingSomeComponent",
                "optional_subcomponent_field": {"inject_into": "path"},
            },
            "optional_subcomponent_field",
            RequestOption(inject_into=RequestOptionType.path, parameters={}),
            id="test_create_custom_component_with_subcomponent_wrapped_in_optional",
        ),
        pytest.param(
            {
                "type": "CustomErrorHandler",
                "class_name": "unit_tests.sources.declarative.parsers.testing_components.TestingSomeComponent",
                "list_of_subcomponents": [
                    {"inject_into": "header", "field_name": "store_me"},
                    {"type": "RequestOption", "inject_into": "request_parameter", "field_name": "destination"},
                ],
            },
            "list_of_subcomponents",
            [
                RequestOption(inject_into=RequestOptionType.header, field_name="store_me", parameters={}),
                RequestOption(inject_into=RequestOptionType.request_parameter, field_name="destination", parameters={}),
            ],
            id="test_create_custom_component_with_subcomponent_wrapped_in_list",
        ),
        pytest.param(
            {
                "type": "CustomErrorHandler",
                "class_name": "unit_tests.sources.declarative.parsers.testing_components.TestingSomeComponent",
                "without_hint": {"inject_into": "request_parameter", "field_name": "missing_hint"},
            },
            "without_hint",
            None,
            id="test_create_custom_component_with_subcomponent_without_type_hints",
        ),
    ],
)
def test_create_custom_components(manifest, field_name, expected_value):
    custom_component = factory.create_component(CustomErrorHandlerModel, manifest, input_config)
    assert isinstance(custom_component, TestingSomeComponent)

    assert isinstance(getattr(custom_component, field_name), type(expected_value))
    assert getattr(custom_component, field_name) == expected_value


def test_custom_components_do_not_contain_extra_fields():
    custom_substream_slicer_manifest = {
        "type": "CustomStreamSlicer",
        "class_name": "unit_tests.sources.declarative.parsers.testing_components.TestingCustomSubstreamSlicer",
        "custom_field": "here",
        "extra_field_to_exclude": "should_not_pass_as_parameter",
        "custom_pagination_strategy": {"type": "PageIncrement", "page_size": 100},
        "parent_stream_configs": [
            {
                "type": "ParentStreamConfig",
                "stream": {
                    "type": "DeclarativeStream",
                    "name": "a_parent",
                    "primary_key": "id",
                    "retriever": {
                        "type": "SimpleRetriever",
                        "record_selector": {
                            "type": "RecordSelector",
                            "extractor": {"type": "DpathExtractor", "field_path": []},
                        },
                        "requester": {"type": "HttpRequester", "url_base": "https://airbyte.io", "path": "some"},
                    },
                    "schema_loader": {
                        "type": "JsonFileSchemaLoader",
                        "file_path": "./source_sendgrid/schemas/{{ parameters['name'] }}.yaml",
                    },
                },
                "parent_key": "id",
                "stream_slice_field": "repository_id",
                "request_option": {"type": "RequestOption", "inject_into": "request_parameter", "field_name": "repository_id"},
            }
        ],
    }

    custom_substream_slicer = factory.create_component(CustomStreamSlicerModel, custom_substream_slicer_manifest, input_config)
    assert isinstance(custom_substream_slicer, TestingCustomSubstreamSlicer)

    assert len(custom_substream_slicer.parent_stream_configs) == 1
    assert custom_substream_slicer.parent_stream_configs[0].parent_key.eval({}) == "id"
    assert custom_substream_slicer.parent_stream_configs[0].stream_slice_field.eval({}) == "repository_id"
    assert custom_substream_slicer.parent_stream_configs[0].request_option.inject_into == RequestOptionType.request_parameter
    assert custom_substream_slicer.parent_stream_configs[0].request_option.field_name == "repository_id"

    assert isinstance(custom_substream_slicer.custom_pagination_strategy, PageIncrement)
    assert custom_substream_slicer.custom_pagination_strategy.page_size == 100


def test_parse_custom_component_fields_if_subcomponent():
    custom_substream_slicer_manifest = {
        "type": "CustomStreamSlicer",
        "class_name": "unit_tests.sources.declarative.parsers.testing_components.TestingCustomSubstreamSlicer",
        "custom_field": "here",
        "custom_pagination_strategy": {"type": "PageIncrement", "page_size": 100},
        "parent_stream_configs": [
            {
                "type": "ParentStreamConfig",
                "stream": {
                    "type": "DeclarativeStream",
                    "name": "a_parent",
                    "primary_key": "id",
                    "retriever": {
                        "type": "SimpleRetriever",
                        "record_selector": {
                            "type": "RecordSelector",
                            "extractor": {"type": "DpathExtractor", "field_path": []},
                        },
                        "requester": {"type": "HttpRequester", "url_base": "https://airbyte.io", "path": "some"},
                    },
                    "schema_loader": {
                        "type": "JsonFileSchemaLoader",
                        "file_path": "./source_sendgrid/schemas/{{ parameters['name'] }}.yaml",
                    },
                },
                "parent_key": "id",
                "stream_slice_field": "repository_id",
                "request_option": {"type": "RequestOption", "inject_into": "request_parameter", "field_name": "repository_id"},
            }
        ],
    }

    custom_substream_slicer = factory.create_component(CustomStreamSlicerModel, custom_substream_slicer_manifest, input_config)
    assert isinstance(custom_substream_slicer, TestingCustomSubstreamSlicer)
    assert custom_substream_slicer.custom_field == "here"

    assert len(custom_substream_slicer.parent_stream_configs) == 1
    assert custom_substream_slicer.parent_stream_configs[0].parent_key.eval({}) == "id"
    assert custom_substream_slicer.parent_stream_configs[0].stream_slice_field.eval({}) == "repository_id"
    assert custom_substream_slicer.parent_stream_configs[0].request_option.inject_into == RequestOptionType.request_parameter
    assert custom_substream_slicer.parent_stream_configs[0].request_option.field_name == "repository_id"

    assert isinstance(custom_substream_slicer.custom_pagination_strategy, PageIncrement)
    assert custom_substream_slicer.custom_pagination_strategy.page_size == 100


class TestCreateTransformations:
    # the tabbing matters
    base_parameters = """
                name: "lists"
                primary_key: id
                url_base: "https://api.sendgrid.com"
                schema_loader:
                  name: "{{ parameters.name }}"
                  file_path: "./source_sendgrid/schemas/{{ parameters.name }}.yaml"
                retriever:
                  requester:
                    name: "{{ parameters.name }}"
                    path: "/v3/marketing/lists"
                    request_parameters:
                      page_size: 10
                  record_selector:
                    extractor:
                      field_path: ["result"]
    """

    def test_no_transformations(self):
        content = f"""
        the_stream:
            type: DeclarativeStream
            $parameters:
                {self.base_parameters}
        """
        parsed_manifest = YamlDeclarativeSource._parse(content)
        resolved_manifest = resolver.preprocess_manifest(parsed_manifest)
        resolved_manifest["type"] = "DeclarativeSource"
        stream_manifest = transformer.propagate_types_and_parameters("", resolved_manifest["the_stream"], {})

        stream = factory.create_component(model_type=DeclarativeStreamModel, component_definition=stream_manifest, config=input_config)

        assert isinstance(stream, DeclarativeStream)
        assert [] == stream.transformations

    def test_remove_fields(self):
        content = f"""
        the_stream:
            type: DeclarativeStream
            $parameters:
                {self.base_parameters}
                transformations:
                    - type: RemoveFields
                      field_pointers:
                        - ["path", "to", "field1"]
                        - ["path2"]
        """
        parsed_manifest = YamlDeclarativeSource._parse(content)
        resolved_manifest = resolver.preprocess_manifest(parsed_manifest)
        resolved_manifest["type"] = "DeclarativeSource"
        stream_manifest = transformer.propagate_types_and_parameters("", resolved_manifest["the_stream"], {})

        stream = factory.create_component(model_type=DeclarativeStreamModel, component_definition=stream_manifest, config=input_config)

        assert isinstance(stream, DeclarativeStream)
        expected = [RemoveFields(field_pointers=[["path", "to", "field1"], ["path2"]], parameters={})]
        assert stream.transformations == expected

    def test_add_fields(self):
        content = f"""
        the_stream:
            type: DeclarativeStream
            $parameters:
                {self.base_parameters}
                transformations:
                    - type: AddFields
                      fields:
                        - path: ["field1"]
                          value: "static_value"
        """
        parsed_manifest = YamlDeclarativeSource._parse(content)
        resolved_manifest = resolver.preprocess_manifest(parsed_manifest)
        resolved_manifest["type"] = "DeclarativeSource"
        stream_manifest = transformer.propagate_types_and_parameters("", resolved_manifest["the_stream"], {})

        stream = factory.create_component(model_type=DeclarativeStreamModel, component_definition=stream_manifest, config=input_config)

        assert isinstance(stream, DeclarativeStream)
        expected = [
            AddFields(
                fields=[
                    AddedFieldDefinition(
                        path=["field1"],
                        value=InterpolatedString(string="static_value", default="static_value", parameters={}),
                        parameters={},
                    )
                ],
                parameters={},
            )
        ]
        assert stream.transformations == expected

    def test_default_schema_loader(self):
        component_definition = {
            "type": "DeclarativeStream",
            "name": "test",
            "primary_key": [],
            "retriever": {
                "type": "SimpleRetriever",
                "requester": {
                    "type": "HttpRequester",
                    "url_base": "http://localhost:6767/",
                    "path": "items/",
                    "request_options_provider": {
                        "request_parameters": {},
                        "request_headers": {},
                        "request_body_json": {},
                        "type": "InterpolatedRequestOptionsProvider",
                    },
                    "authenticator": {"type": "BearerAuthenticator", "api_token": "{{ config['api_key'] }}"},
                },
                "record_selector": {"type": "RecordSelector", "extractor": {"type": "DpathExtractor", "field_path": ["items"]}},
                "paginator": {"type": "NoPagination"},
            },
        }
        resolved_manifest = resolver.preprocess_manifest(component_definition)
        ws = ManifestComponentTransformer()
        propagated_source_config = ws.propagate_types_and_parameters("", resolved_manifest, {})
        stream = factory.create_component(
            model_type=DeclarativeStreamModel, component_definition=propagated_source_config, config=input_config
        )
        schema_loader = stream.schema_loader
        assert schema_loader.default_loader._get_json_filepath().split("/")[-1] == f"{stream.name}.json"


@pytest.mark.parametrize(
    "incremental, iterable, expected_type, expected_slicer_count",
    [
        pytest.param(
            {
                "type": "DatetimeBasedCursor",
                "datetime_format": "%Y-%m-%dT%H:%M:%S.%f%z",
                "start_datetime": "{{ config['start_time'] }}",
                "end_datetime": "{{ config['end_time'] }}",
                "step": "P10D",
                "cursor_field": "created",
                "cursor_granularity": "PT0.000001S",
            },
            None,
            DatetimeStreamSlicer,
            1,
            id="test_create_simple_retriever_with_incremental",
        ),
        pytest.param(
            None,
            {
                "type": "ListStreamSlicer",
                "slice_values": "{{config['repos']}}",
                "cursor_field": "a_key",
            },
            ListStreamSlicer,
            1,
            id="test_create_simple_retriever_with_iterable",
        ),
        pytest.param(
            {
                "type": "DatetimeBasedCursor",
                "datetime_format": "%Y-%m-%dT%H:%M:%S.%f%z",
                "start_datetime": "{{ config['start_time'] }}",
                "end_datetime": "{{ config['end_time'] }}",
                "step": "P10D",
                "cursor_field": "created",
                "cursor_granularity": "PT0.000001S",
            },
            {
                "type": "ListStreamSlicer",
                "slice_values": "{{config['repos']}}",
                "cursor_field": "a_key",
            },
            CartesianProductStreamSlicer,
            2,
            id="test_create_simple_retriever_with_incremental_and_iterable",
        ),
        pytest.param(
            {
                "type": "DatetimeBasedCursor",
                "datetime_format": "%Y-%m-%dT%H:%M:%S.%f%z",
                "start_datetime": "{{ config['start_time'] }}",
                "end_datetime": "{{ config['end_time'] }}",
                "step": "P10D",
                "cursor_field": "created",
                "cursor_granularity": "PT0.000001S",
            },
            [
                {
                    "type": "ListStreamSlicer",
                    "slice_values": "{{config['repos']}}",
                    "cursor_field": "a_key",
                },
                {
                    "type": "ListStreamSlicer",
                    "slice_values": "{{config['repos']}}",
                    "cursor_field": "b_key",
                },
            ],
            CartesianProductStreamSlicer,
            2,
            id="test_create_simple_retriever_with_iterable_multiple_components",
        ),
        pytest.param(None, None, SingleSlice, 1, id="test_create_simple_retriever_with_no_incremental_or_iterable"),
    ],
)
def test_merge_incremental_and_iterable(incremental, iterable, expected_type, expected_slicer_count):
    stream_model = {
        "type": "DeclarativeStream",
        "retriever": {
            "type": "SimpleRetriever",
            "record_selector": {
                "type": "RecordSelector",
                "extractor": {
                    "type": "DpathExtractor",
                    "field_path": [],
                },
            },
            "requester": {
                "type": "HttpRequester",
                "name": "list",
                "url_base": "orange.com",
                "path": "/v1/api",
            },
        },
    }

    if incremental:
        stream_model["incremental_sync"] = incremental

    if iterable:
        stream_model["retriever"]["stream_slicer"] = iterable

    stream = factory.create_component(model_type=DeclarativeStreamModel, component_definition=stream_model, config=input_config)

    assert isinstance(stream, DeclarativeStream)
    assert isinstance(stream.retriever, SimpleRetriever)
    assert isinstance(stream.retriever.stream_slicer, expected_type)

    if expected_slicer_count > 1:
        assert isinstance(stream.retriever.stream_slicer, CartesianProductStreamSlicer)
        assert len(stream.retriever.stream_slicer.stream_slicers) == expected_slicer_count<|MERGE_RESOLUTION|>--- conflicted
+++ resolved
@@ -116,21 +116,9 @@
   request_parameters:
     unit: "day"
 retriever:
-<<<<<<< HEAD
   name: "{{ parameters['name'] }}"
   partition_router:
     type: SingleSlice
-=======
-  stream_slicer:
-    type: DatetimeStreamSlicer
-    start_datetime: "{{ config['start_time'] }}"
-    end_datetime: "{{ config['end_time'] }}"
-    step: "P10D"
-    cursor_field: "created"
-    cursor_granularity: "PT0.000001S"
-    $parameters:
-      datetime_format: "%Y-%m-%dT%H:%M:%S.%f%z"
->>>>>>> a2d954d2
   paginator:
     type: NoPagination
 partial_stream:
@@ -161,6 +149,15 @@
       fields:
       - path: ["extra"]
         value: "{{ response.to_add }}"
+  incremental_sync:
+    type: DatetimeBasedCursor
+    start_datetime: "{{ config['start_time'] }}"
+    end_datetime: "{{ config['end_time'] }}"
+    step: "P10D"
+    cursor_field: "created"
+    cursor_granularity: "PT0.000001S"
+    $parameters:
+      datetime_format: "%Y-%m-%dT%H:%M:%S.%f%z"
 check:
   type: CheckStream
   stream_names: ["list_stream"]
@@ -454,47 +451,6 @@
 
 def test_stream_with_incremental_and_retriever_with_iterable():
     content = """
-<<<<<<< HEAD
-stream:
-  type: DeclarativeStream
-  incremental_sync:
-    type: DatetimeBasedCursor
-    start_datetime: "{{config.start}}"
-    end_datetime: "{{config.end}}"
-    step: "P1D"
-    cursor_field: "timestamp"
-    datetime_format: "%Y%m%d"
-    cursor_granularity: "P1D"
-  retriever:
-    record_selector:
-      extractor:
-        field_path: ["items"]
-    requester:
-      url_base: "https://a-base-url/path"
-      path: "/a-path"
-      http_method: "GET"
-    partition_router:
-      type: ListStreamSlicer
-      slice_values: "{{config['repos']}}"
-      cursor_field: a_key
-      request_option:
-        inject_into: header
-        field_name: a_key
-  $parameters:
-    name: "a-name"
-"""
-    parsed_manifest = YamlDeclarativeSource._parse(content)
-    resolved_manifest = resolver.preprocess_manifest(parsed_manifest)
-    stream_definition = transformer.propagate_types_and_parameters("", resolved_manifest["stream"], {})
-
-    stream = factory.create_component(
-        model_type=DeclarativeStreamModel, component_definition=stream_definition, config=input_config
-    )
-
-    assert isinstance(stream.retriever.stream_slicer, CartesianProductStreamSlicer)
-    assert len(stream.retriever.stream_slicer.stream_slicers) == 2
-    assert set(map(lambda slicer: type(slicer), stream.retriever.stream_slicer.stream_slicers)) == {DatetimeStreamSlicer, ListStreamSlicer}
-=======
 decoder:
   type: JsonDecoder
 extractor:
@@ -542,7 +498,7 @@
     type: SimpleRetriever
     primary_key: "{{ parameters['primary_key'] }}"
     name: "{{ parameters['name'] }}"
-    stream_slicer:
+    partition_router:
       type: ListStreamSlicer
       slice_values: "{{config['repos']}}"
       cursor_field: a_key
@@ -597,7 +553,6 @@
     assert isinstance(list_stream_slicer, ListStreamSlicer)
     assert list_stream_slicer.slice_values == ["airbyte", "airbyte-cloud"]
     assert list_stream_slicer.cursor_field.string == "a_key"
->>>>>>> a2d954d2
 
 
 @pytest.mark.parametrize(
@@ -1193,7 +1148,7 @@
             },
             ListStreamSlicer,
             1,
-            id="test_create_simple_retriever_with_iterable",
+            id="test_create_simple_retriever_with_partition_router",
         ),
         pytest.param(
             {
@@ -1212,7 +1167,7 @@
             },
             CartesianProductStreamSlicer,
             2,
-            id="test_create_simple_retriever_with_incremental_and_iterable",
+            id="test_create_simple_retriever_with_incremental_and_partition_router",
         ),
         pytest.param(
             {
@@ -1243,7 +1198,7 @@
         pytest.param(None, None, SingleSlice, 1, id="test_create_simple_retriever_with_no_incremental_or_iterable"),
     ],
 )
-def test_merge_incremental_and_iterable(incremental, iterable, expected_type, expected_slicer_count):
+def test_merge_incremental_and_partition_router(incremental, iterable, expected_type, expected_slicer_count):
     stream_model = {
         "type": "DeclarativeStream",
         "retriever": {
@@ -1268,7 +1223,7 @@
         stream_model["incremental_sync"] = incremental
 
     if iterable:
-        stream_model["retriever"]["stream_slicer"] = iterable
+        stream_model["retriever"]["partition_router"] = iterable
 
     stream = factory.create_component(model_type=DeclarativeStreamModel, component_definition=stream_model, config=input_config)
 
