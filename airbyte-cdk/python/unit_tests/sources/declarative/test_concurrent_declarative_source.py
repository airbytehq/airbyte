--- conflicted
+++ resolved
@@ -710,23 +710,11 @@
 
     party_members_slices_and_responses = _NO_STATE_PARTY_MEMBERS_SLICES_AND_RESPONSES + [
         (
-<<<<<<< HEAD
             {"start": "2024-09-04", "end": "2024-09-10"},  # considering lookback window
             HttpResponse(
                 json.dumps([{"id": "yoshizawa", "first_name": "sumire", "last_name": "yoshizawa", "updated_at": "2024-09-10"}])
             ),
-         )
-=======
-            {"start": "2024-09-04", "end": "2024-09-10"},
-            HttpResponse(
-                json.dumps(
-                    [
-                        {"id": "yoshizawa", "first_name": "sumire", "last_name": "yoshizawa", "updated_at": "2024-09-10"}
-                    ]
-                )
-            ),
-         )  # considering lookback window
->>>>>>> a9cbd282
+        )
     ]
     location_slices = [
         {"start": "2024-07-26", "end": "2024-08-25"},
