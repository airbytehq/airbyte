--- conflicted
+++ resolved
@@ -163,7 +163,6 @@
                 self._job_for_another_slice: [AsyncJobStatus.COMPLETED],
             }
         )
-
         orchestrator = AsyncJobOrchestrator(self._job_repository, [self._job_for_a_slice.job_parameters(), self._job_for_another_slice.job_parameters()], job_tracker)
 
         partitions = list(orchestrator.create_and_get_completed_partitions())
@@ -172,63 +171,13 @@
         assert job_tracker.try_to_get_intent()
 
     @mock.patch(sleep_mock_target)
-    def test_given_jobs_failed_more_than_max_attempts_when_create_and_get_completed_partitions_then_free_job_budget(self, mock_sleep: MagicMock) -> None:
-        job_tracker = JobTracker(1)
-        jobs = [self._an_async_job(str(i), _A_STREAM_SLICE) for i in range(_MAX_NUMBER_OF_ATTEMPTS)]
-        self._job_repository.start.side_effect = jobs
-        self._job_repository.update_jobs_status.side_effect = _status_update_per_jobs({job: [AsyncJobStatus.FAILED] for job in jobs})
-
-        orchestrator = AsyncJobOrchestrator(self._job_repository, [_A_STREAM_SLICE], job_tracker)
-
-        with pytest.raises(AirbyteTracedException):
-            list(orchestrator.create_and_get_completed_partitions())
-
-        assert job_tracker.try_to_get_intent()
-
-    def given_budget_already_taken_before_start_when_create_and_get_completed_partitions_then_wait_for_budget_to_be_freed(self) -> None:
-        job_tracker = JobTracker(1)
-        intent_to_free = job_tracker.try_to_get_intent()
-
-        def wait_and_free_intent(_job_tracker: JobTracker, _intent_to_free: str) -> None:
-            print("Waiting before freeing budget...")
-            time.sleep(1)
-            print("Waiting done, freeing budget!")
-            _job_tracker.remove_job(_intent_to_free)
-        self._job_repository.start.return_value = self._job_for_a_slice
-        self._job_repository.update_jobs_status.side_effect = _status_update_per_jobs(
-            {
-                self._job_for_a_slice: [AsyncJobStatus.COMPLETED] * _BUFFER
-            }
-        )
-        orchestrator = AsyncJobOrchestrator(self._job_repository, [_A_STREAM_SLICE], job_tracker)
-
-        threading.Thread(target=wait_and_free_intent, args=[job_tracker, intent_to_free]).start()
-        partitions = list(orchestrator.create_and_get_completed_partitions())
-
-        assert len(partitions) == 1
-
-    def test_given_start_job_raise_when_create_and_get_completed_partitions_then_free_budget(self) -> None:
-        job_tracker = JobTracker(1)
-        self._job_repository.start.side_effect = ValueError("Can't create job")
-
-        orchestrator = AsyncJobOrchestrator(self._job_repository, [_A_STREAM_SLICE], job_tracker)
-
-        with pytest.raises(Exception):
-            list(orchestrator.create_and_get_completed_partitions())
-
-        assert job_tracker.try_to_get_intent()
-
-    def _mock_repository(self):
-        self._job_repository = Mock(spec=AsyncJobRepository)
-
-<<<<<<< HEAD
-    def _an_async_job(self, job_id: str, stream_slice: StreamSlice) -> AsyncJob:
-        return mock.Mock(wraps=AsyncJob(job_id, stream_slice))
-=======
-    @mock.patch(sleep_mock_target)
     def test_given_exception_when_start_job_and_raise_this_exception_and_abort_jobs(self, mock_sleep: MagicMock) -> None:
-        orchestrator = AsyncJobOrchestrator(self._job_repository, [_A_STREAM_SLICE, _ANOTHER_STREAM_SLICE],
-                                            exceptions_to_break_on=[ValueError])
+        orchestrator = AsyncJobOrchestrator(
+            self._job_repository,
+        [_A_STREAM_SLICE, _ANOTHER_STREAM_SLICE],
+            JobTracker(_NO_JOB_LIMIT),
+            exceptions_to_break_on=[ValueError],
+        )
         self._job_repository.start.side_effect = [self._job_for_a_slice, ValueError("Something went wrong")]
 
         with pytest.raises(ValueError):
@@ -251,13 +200,66 @@
             }
         )
         orchestrator = AsyncJobOrchestrator(
-            self._job_repository, [_A_STREAM_SLICE, _A_STREAM_SLICE, _ANOTHER_STREAM_SLICE], exceptions_to_break_on=[ValueError]
+            self._job_repository,
+            [_A_STREAM_SLICE, _A_STREAM_SLICE,
+             _ANOTHER_STREAM_SLICE],
+            JobTracker(_NO_JOB_LIMIT),
+            exceptions_to_break_on=[ValueError],
         )
 
         partitions = list(orchestrator.create_and_get_completed_partitions())
 
         assert len(partitions) == 2
 
-    def _orchestrator(self, slices: List[StreamSlice]) -> AsyncJobOrchestrator:
-        return AsyncJobOrchestrator(self._job_repository, slices)
->>>>>>> 3e782de4
+    @mock.patch(sleep_mock_target)
+    def test_given_jobs_failed_more_than_max_attempts_when_create_and_get_completed_partitions_then_free_job_budget(self, mock_sleep: MagicMock) -> None:
+        job_tracker = JobTracker(1)
+        jobs = [self._an_async_job(str(i), _A_STREAM_SLICE) for i in range(_MAX_NUMBER_OF_ATTEMPTS)]
+        self._job_repository.start.side_effect = jobs
+        self._job_repository.update_jobs_status.side_effect = _status_update_per_jobs({job: [AsyncJobStatus.FAILED] for job in jobs})
+
+        orchestrator = AsyncJobOrchestrator(self._job_repository, [_A_STREAM_SLICE], job_tracker)
+
+        with pytest.raises(AirbyteTracedException):
+            list(orchestrator.create_and_get_completed_partitions())
+
+        assert job_tracker.try_to_get_intent()
+
+    def given_budget_already_taken_before_start_when_create_and_get_completed_partitions_then_wait_for_budget_to_be_freed(self) -> None:
+        job_tracker = JobTracker(1)
+        intent_to_free = job_tracker.try_to_get_intent()
+
+        def wait_and_free_intent(_job_tracker: JobTracker, _intent_to_free: str) -> None:
+            print("Waiting before freeing budget...")
+            time.sleep(1)
+            print("Waiting done, freeing budget!")
+            _job_tracker.remove_job(_intent_to_free)
+        self._job_repository.start.return_value = self._job_for_a_slice
+        self._job_repository.update_jobs_status.side_effect = _status_update_per_jobs(
+            {
+                self._job_for_a_slice: [AsyncJobStatus.COMPLETED] * _BUFFER
+            }
+        )
+        orchestrator = AsyncJobOrchestrator(self._job_repository, [_A_STREAM_SLICE], job_tracker)
+
+        threading.Thread(target=wait_and_free_intent, args=[job_tracker, intent_to_free]).start()
+        partitions = list(orchestrator.create_and_get_completed_partitions())
+
+        assert len(partitions) == 1
+
+    def test_given_start_job_raise_when_create_and_get_completed_partitions_then_free_budget(self) -> None:
+        job_tracker = JobTracker(1)
+        self._job_repository.start.side_effect = ValueError("Can't create job")
+
+        orchestrator = AsyncJobOrchestrator(self._job_repository, [_A_STREAM_SLICE], job_tracker, [ValueError])
+
+        with pytest.raises(Exception):
+            list(orchestrator.create_and_get_completed_partitions())
+
+        assert job_tracker.try_to_get_intent()
+
+    def _mock_repository(self) -> None:
+        self._job_repository = Mock(spec=AsyncJobRepository)
+
+    def _an_async_job(self, job_id: str, stream_slice: StreamSlice) -> AsyncJob:
+        return mock.Mock(wraps=AsyncJob(job_id, stream_slice))