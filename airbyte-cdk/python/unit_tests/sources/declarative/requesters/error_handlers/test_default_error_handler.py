--- conflicted
+++ resolved
@@ -139,13 +139,8 @@
     response_mock = create_response(http_code, headers=response_headers, json_body={"code": "1000", "error": "found"})
     response_mock.ok = http_code < 400
     response_filters = [f for f in [retry_response_filter, ignore_response_filter] if f]
-<<<<<<< HEAD
-    error_handler = DefaultErrorHandler(response_filters=response_filters, backoff_strategies=backoff_strategy, options={}, config={})
-    actual_should_retry = error_handler.should_retry(response_mock)
-=======
     error_handler = DefaultErrorHandler(response_filters=response_filters, backoff_strategies=backoff_strategy, config={}, options={})
     actual_should_retry = error_handler.interpret_response(response_mock)
->>>>>>> 84c7ff9c
     assert actual_should_retry == should_retry
     if should_retry.action == ResponseAction.RETRY:
         assert actual_should_retry.retry_in == should_retry.retry_in
@@ -154,13 +149,8 @@
 def test_default_error_handler_attempt_count_increases():
     status_code = 500
     response_mock = create_response(status_code)
-<<<<<<< HEAD
-    error_handler = DefaultErrorHandler(options={}, config={})
-    actual_should_retry = error_handler.should_retry(response_mock)
-=======
     error_handler = DefaultErrorHandler(config={}, options={})
     actual_should_retry = error_handler.interpret_response(response_mock)
->>>>>>> 84c7ff9c
     assert actual_should_retry == ResponseStatus.retry(10)
     assert actual_should_retry.retry_in == 10
 
