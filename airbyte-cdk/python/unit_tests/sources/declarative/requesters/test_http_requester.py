#
# Copyright (c) 2023 Airbyte, Inc., all rights reserved.
#

from typing import Any, Mapping, Optional
from unittest import mock
from unittest.mock import MagicMock
from urllib.parse import parse_qs, urlparse

import pytest as pytest
import requests
<<<<<<< HEAD
from airbyte_cdk.sources.declarative.auth.declarative_authenticator import DeclarativeAuthenticator
=======
import requests_cache
from airbyte_cdk.sources.declarative.auth.declarative_authenticator import DeclarativeAuthenticator, NoAuth
from airbyte_cdk.sources.declarative.auth.token import BearerAuthenticator
>>>>>>> 7a639660
from airbyte_cdk.sources.declarative.interpolation.interpolated_string import InterpolatedString
from airbyte_cdk.sources.declarative.requesters.error_handlers.backoff_strategies import ConstantBackoffStrategy, ExponentialBackoffStrategy
from airbyte_cdk.sources.declarative.requesters.error_handlers.default_error_handler import DefaultErrorHandler
from airbyte_cdk.sources.declarative.requesters.error_handlers.error_handler import ErrorHandler
from airbyte_cdk.sources.declarative.requesters.http_requester import HttpMethod, HttpRequester
from airbyte_cdk.sources.declarative.requesters.request_options import InterpolatedRequestOptionsProvider
from airbyte_cdk.sources.message import MessageRepository
from airbyte_cdk.sources.streams.http.exceptions import RequestBodyException, UserDefinedBackoffException
from airbyte_cdk.sources.types import Config
from airbyte_cdk.utils.traced_exception import AirbyteTracedException
from requests import PreparedRequest


@pytest.fixture
def http_requester_factory():
    def factory(
        name: str = "name",
        url_base: str = "https://test_base_url.com",
        path: str = "/",
        http_method: str = HttpMethod.GET,
        request_options_provider: Optional[InterpolatedRequestOptionsProvider] = None,
        authenticator: Optional[DeclarativeAuthenticator] = None,
        error_handler: Optional[ErrorHandler] = None,
        config: Optional[Config] = None,
        parameters: Mapping[str, Any] = None,
        disable_retries: bool = False,
        message_repository: Optional[MessageRepository] = None,
        use_cache: bool = False,
    ) -> HttpRequester:
        return HttpRequester(
            name=name,
            url_base=url_base,
            path=path,
            config=config or {},
            parameters=parameters or {},
            authenticator=authenticator,
            http_method=http_method,
            request_options_provider=request_options_provider,
            error_handler=error_handler,
            disable_retries=disable_retries,
            message_repository=message_repository or MagicMock(),
            use_cache=use_cache,
        )

    return factory


def test_http_requester():
    http_method = HttpMethod.GET

    request_options_provider = MagicMock()
    request_params = {"param": "value"}
    request_body_data = "body_key_1=value_1&body_key_2=value2"
    request_body_json = {"body_field": "body_value"}
    request_options_provider.get_request_params.return_value = request_params
    request_options_provider.get_request_body_data.return_value = request_body_data
    request_options_provider.get_request_body_json.return_value = request_body_json

    request_headers_provider = MagicMock()
    request_headers = {"header": "value"}
    request_headers_provider.get_request_headers.return_value = request_headers

    authenticator = MagicMock()

    error_handler = MagicMock()
    max_retries = 10
    backoff_time = 1000
    response_status = MagicMock()
    response_status.retry_in.return_value = 10
    error_handler.max_retries = max_retries
    error_handler.backoff_time.return_value = backoff_time

    config = {"url": "https://airbyte.io"}
    stream_slice = {"id": "1234"}

    name = "stream_name"

    requester = HttpRequester(
        name=name,
        url_base=InterpolatedString.create("{{ config['url'] }}", parameters={}),
        path=InterpolatedString.create("v1/{{ stream_slice['id'] }}", parameters={}),
        http_method=http_method,
        request_options_provider=request_options_provider,
        authenticator=authenticator,
        error_handler=error_handler,
        config=config,
        parameters={},
    )

    assert requester.get_url_base() == "https://airbyte.io/"
    assert requester.get_path(stream_state={}, stream_slice=stream_slice, next_page_token={}) == "v1/1234"
    assert requester.get_authenticator() == authenticator
    assert requester.get_method() == http_method
    assert requester.get_request_params(stream_state={}, stream_slice=None, next_page_token=None) == request_params
    assert requester.get_request_body_data(stream_state={}, stream_slice=None, next_page_token=None) == request_body_data
    assert requester.get_request_body_json(stream_state={}, stream_slice=None, next_page_token=None) == request_body_json


@pytest.mark.parametrize(
    "test_name, base_url, expected_base_url",
    [
        ("test_no_trailing_slash", "https://example.com", "https://example.com/"),
        ("test_with_trailing_slash", "https://example.com/", "https://example.com/"),
        ("test_with_v1_no_trailing_slash", "https://example.com/v1", "https://example.com/v1/"),
        ("test_with_v1_with_trailing_slash", "https://example.com/v1/", "https://example.com/v1/"),
    ],
)
def test_base_url_has_a_trailing_slash(test_name, base_url, expected_base_url):
    requester = HttpRequester(
        name="name",
        url_base=base_url,
        path="deals",
        http_method=HttpMethod.GET,
        request_options_provider=MagicMock(),
        authenticator=MagicMock(),
        error_handler=MagicMock(),
        config={},
        parameters={},
    )
    assert requester.get_url_base() == expected_base_url


@pytest.mark.parametrize(
    "test_name, path, expected_path",
    [
        ("test_no_leading_slash", "deals", "deals"),
        ("test_with_leading_slash", "/deals", "deals"),
        ("test_with_v1_no_leading_slash", "v1/deals", "v1/deals"),
        ("test_with_v1_with_leading_slash", "/v1/deals", "v1/deals"),
        ("test_with_v1_with_trailing_slash", "v1/deals/", "v1/deals/"),
    ],
)
def test_path(test_name, path, expected_path):
    requester = HttpRequester(
        name="name",
        url_base="https://example.com",
        path=path,
        http_method=HttpMethod.GET,
        request_options_provider=MagicMock(),
        authenticator=MagicMock(),
        error_handler=MagicMock(),
        config={},
        parameters={},
    )
    assert requester.get_path(stream_state={}, stream_slice={}, next_page_token={}) == expected_path


def create_requester(
    url_base: Optional[str] = None,
    parameters: Optional[Mapping[str, Any]] = {},
    config: Optional[Config] = None,
    path: Optional[str] = None,
    authenticator: Optional[DeclarativeAuthenticator] = None,
    error_handler: Optional[ErrorHandler] = None,
) -> HttpRequester:
    requester = HttpRequester(
        name="name",
        url_base=url_base or "https://example.com",
        path=path or "deals",
        http_method=HttpMethod.GET,
        request_options_provider=None,
        authenticator=authenticator,
        error_handler=error_handler,
        config=config or {},
        parameters=parameters or {},
    )
    requester._http_client._session.send = MagicMock()
    req = requests.Response()
    req.status_code = 200
    requester._http_client._session.send.return_value = req
    return requester


def test_basic_send_request():
    options_provider = MagicMock()
    options_provider.get_request_headers.return_value = {"my_header": "my_value"}
    requester = create_requester()
    requester._request_options_provider = options_provider
    requester.send_request()
    sent_request: PreparedRequest = requester._http_client._session.send.call_args_list[0][0][0]
    assert sent_request.method == "GET"
    assert sent_request.url == "https://example.com/deals"
    assert sent_request.headers["my_header"] == "my_value"
    assert sent_request.body is None


@pytest.mark.parametrize(
    "provider_data, provider_json, param_data, param_json, authenticator_data, authenticator_json, expected_exception, expected_body",
    [
        # merging data params from the three sources
        ({"field": "value"}, None, None, None, None, None, None, "field=value"),
        ({"field": "value"}, None, {"field2": "value"}, None, None, None, None, "field=value&field2=value"),
        ({"field": "value"}, None, {"field2": "value"}, None, {"authfield": "val"}, None, None, "field=value&field2=value&authfield=val"),
        ({"field": "value"}, None, {"field": "value"}, None, None, None, ValueError, None),
        ({"field": "value"}, None, None, None, {"field": "value"}, None, ValueError, None),
        ({"field": "value"}, None, {"field2": "value"}, None, {"field": "value"}, None, ValueError, None),
        # merging json params from the three sources
        (None, {"field": "value"}, None, None, None, None, None, '{"field": "value"}'),
        (None, {"field": "value"}, None, {"field2": "value"}, None, None, None, '{"field": "value", "field2": "value"}'),
        (
            None,
            {"field": "value"},
            None,
            {"field2": "value"},
            None,
            {"authfield": "val"},
            None,
            '{"field": "value", "field2": "value", "authfield": "val"}',
        ),
        (None, {"field": "value"}, None, {"field": "value"}, None, None, ValueError, None),
        (None, {"field": "value"}, None, None, None, {"field": "value"}, ValueError, None),
        # raise on mixed data and json params
        ({"field": "value"}, {"field": "value"}, None, None, None, None, RequestBodyException, None),
        ({"field": "value"}, None, None, {"field": "value"}, None, None, RequestBodyException, None),
        (None, None, {"field": "value"}, {"field": "value"}, None, None, RequestBodyException, None),
        (None, None, None, None, {"field": "value"}, {"field": "value"}, RequestBodyException, None),
        ({"field": "value"}, None, None, None, None, {"field": "value"}, RequestBodyException, None),
    ],
)
def test_send_request_data_json(
    provider_data, provider_json, param_data, param_json, authenticator_data, authenticator_json, expected_exception, expected_body
):
    options_provider = MagicMock()
    options_provider.get_request_body_data.return_value = provider_data
    options_provider.get_request_body_json.return_value = provider_json
    authenticator = MagicMock()
    authenticator.get_request_body_data.return_value = authenticator_data
    authenticator.get_request_body_json.return_value = authenticator_json
    requester = create_requester(authenticator=authenticator)
    requester._request_options_provider = options_provider
    if expected_exception is not None:
        with pytest.raises(expected_exception):
            requester.send_request(request_body_data=param_data, request_body_json=param_json)
    else:
        requester.send_request(request_body_data=param_data, request_body_json=param_json)
        sent_request: PreparedRequest = requester._http_client._session.send.call_args_list[0][0][0]
        if expected_body is not None:
            assert sent_request.body == expected_body.decode("UTF-8") if not isinstance(expected_body, str) else expected_body


@pytest.mark.parametrize(
    "provider_data, param_data, authenticator_data, expected_exception, expected_body",
    [
        # assert body string from one source works
        ("field=value", None, None, None, "field=value"),
        (None, "field=value", None, None, "field=value"),
        (None, None, "field=value", None, "field=value"),
        # assert body string from multiple sources fails
        ("field=value", "field=value", None, ValueError, None),
        ("field=value", None, "field=value", ValueError, None),
        (None, "field=value", "field=value", ValueError, None),
        ("field=value", "field=value", "field=value", ValueError, None),
        # assert body string and mapping from different source fails
        ("field=value", {"abc": "def"}, None, ValueError, None),
        ({"abc": "def"}, "field=value", None, ValueError, None),
        ("field=value", None, {"abc": "def"}, ValueError, None),
    ],
)
def test_send_request_string_data(provider_data, param_data, authenticator_data, expected_exception, expected_body):
    options_provider = MagicMock()
    options_provider.get_request_body_data.return_value = provider_data
    authenticator = MagicMock()
    authenticator.get_request_body_data.return_value = authenticator_data
    requester = create_requester(authenticator=authenticator)
    requester._request_options_provider = options_provider
    if expected_exception is not None:
        with pytest.raises(expected_exception):
            requester.send_request(request_body_data=param_data)
    else:
        requester.send_request(request_body_data=param_data)
        sent_request: PreparedRequest = requester._http_client._session.send.call_args_list[0][0][0]
        if expected_body is not None:
            assert sent_request.body == expected_body


@pytest.mark.parametrize(
    "provider_headers, param_headers, authenticator_headers, expected_exception, expected_headers",
    [
        # merging headers from the three sources
        ({"header": "value"}, None, None, None, {"header": "value"}),
        ({"header": "value"}, {"header2": "value"}, None, None, {"header": "value", "header2": "value"}),
        (
            {"header": "value"},
            {"header2": "value"},
            {"authheader": "val"},
            None,
            {"header": "value", "header2": "value", "authheader": "val"},
        ),
        # raise on conflicting headers
        ({"header": "value"}, {"header": "value"}, None, ValueError, None),
        ({"header": "value"}, None, {"header": "value"}, ValueError, None),
        ({"header": "value"}, {"header2": "value"}, {"header": "value"}, ValueError, None),
    ],
)
def test_send_request_headers(provider_headers, param_headers, authenticator_headers, expected_exception, expected_headers):
    # headers set by the requests framework, do not validate
    default_headers = {"User-Agent": mock.ANY, "Accept-Encoding": mock.ANY, "Accept": mock.ANY, "Connection": mock.ANY}
    options_provider = MagicMock()
    options_provider.get_request_headers.return_value = provider_headers
    authenticator = MagicMock()
    authenticator.get_auth_header.return_value = authenticator_headers or {}
    requester = create_requester(authenticator=authenticator)
    requester._request_options_provider = options_provider
    if expected_exception is not None:
        with pytest.raises(expected_exception):
            requester.send_request(request_headers=param_headers)
    else:
        requester.send_request(request_headers=param_headers)
        sent_request: PreparedRequest = requester._http_client._session.send.call_args_list[0][0][0]
        assert sent_request.headers == {**default_headers, **expected_headers}


@pytest.mark.parametrize(
    "provider_params, param_params, authenticator_params, expected_exception, expected_params",
    [
        # merging params from the three sources
        ({"param": "value"}, None, None, None, {"param": "value"}),
        ({"param": "value"}, {"param2": "value"}, None, None, {"param": "value", "param2": "value"}),
        ({"param": "value"}, {"param2": "value"}, {"authparam": "val"}, None, {"param": "value", "param2": "value", "authparam": "val"}),
        # raise on conflicting params
        ({"param": "value"}, {"param": "value"}, None, ValueError, None),
        ({"param": "value"}, None, {"param": "value"}, ValueError, None),
        ({"param": "value"}, {"param2": "value"}, {"param": "value"}, ValueError, None),
    ],
)
def test_send_request_params(provider_params, param_params, authenticator_params, expected_exception, expected_params):
    options_provider = MagicMock()
    options_provider.get_request_params.return_value = provider_params
    authenticator = MagicMock()
    authenticator.get_request_params.return_value = authenticator_params
    requester = create_requester(authenticator=authenticator)
    requester._request_options_provider = options_provider
    if expected_exception is not None:
        with pytest.raises(expected_exception):
            requester.send_request(request_params=param_params)
    else:
        requester.send_request(request_params=param_params)
        sent_request: PreparedRequest = requester._http_client._session.send.call_args_list[0][0][0]
        parsed_url = urlparse(sent_request.url)
        query_params = {key: value[0] for key, value in parse_qs(parsed_url.query).items()}
        assert query_params == expected_params


@pytest.mark.parametrize(
    "request_parameters, config, expected_query_params",
    [
        pytest.param(
            {"k": '{"updatedDateFrom": "2023-08-20T00:00:00Z", "updatedDateTo": "2023-08-20T23:59:59Z"}'},
            {},
            "k=%7B%22updatedDateFrom%22%3A+%222023-08-20T00%3A00%3A00Z%22%2C+%22updatedDateTo%22%3A+%222023-08-20T23%3A59%3A59Z%22%7D",
            id="test-request-parameter-dictionary",
        ),
        pytest.param(
            {"k": "1,2"},
            {},
            "k=1%2C2",  # k=1,2
            id="test-request-parameter-comma-separated-numbers",
        ),
        pytest.param(
            {"k": "a,b"},
            {},
            "k=a%2Cb",  # k=a,b
            id="test-request-parameter-comma-separated-strings",
        ),
        pytest.param(
            {"k": '{{ config["k"] }}'},
            {"k": {"updatedDateFrom": "2023-08-20T00:00:00Z", "updatedDateTo": "2023-08-20T23:59:59Z"}},
            # {'updatedDateFrom': '2023-08-20T00:00:00Z', 'updatedDateTo': '2023-08-20T23:59:59Z'}
            "k=%7B%27updatedDateFrom%27%3A+%272023-08-20T00%3A00%3A00Z%27%2C+%27updatedDateTo%27%3A+%272023-08-20T23%3A59%3A59Z%27%7D",
            id="test-request-parameter-from-config-object",
        ),
        pytest.param(
            {"k": "[1,2]"},
            {},
            "k=1&k=2",
            id="test-request-parameter-list-of-numbers",
        ),
        pytest.param(
            {"k": '["a", "b"]'},
            {},
            "k=a&k=b",
            id="test-request-parameter-list-of-strings",
        ),
        pytest.param(
            {"k": '{{ config["k"] }}'},
            {"k": [1, 2]},
            "k=1&k=2",
            id="test-request-parameter-from-config-list-of-numbers",
        ),
        pytest.param(
            {"k": '{{ config["k"] }}'},
            {"k": ["a", "b"]},
            "k=a&k=b",
            id="test-request-parameter-from-config-list-of-strings",
        ),
        pytest.param(
            {"k": '{{ config["k"] }}'},
            {"k": ["a,b"]},
            "k=a%2Cb",
            id="test-request-parameter-from-config-comma-separated-strings",
        ),
        pytest.param(
            {'["a", "b"]': '{{ config["k"] }}'},
            {"k": [1, 2]},
            "%5B%22a%22%2C+%22b%22%5D=1&%5B%22a%22%2C+%22b%22%5D=2",
            id="test-key-with-list-to-be-interpolated",
        )
    ],
)
def test_request_param_interpolation(request_parameters, config, expected_query_params):
    options_provider = InterpolatedRequestOptionsProvider(
        config=config,
        request_parameters=request_parameters,
        request_body_data={},
        request_headers={},
        parameters={},
    )
    requester = create_requester(error_handler=DefaultErrorHandler(parameters={}, config={}))
    requester._request_options_provider = options_provider
    requester.send_request()
    sent_request: PreparedRequest = requester._http_client._session.send.call_args_list[0][0][0]
    assert sent_request.url.split("?", 1)[-1] == expected_query_params


@pytest.mark.parametrize(
    "request_parameters, config, invalid_value_for_key",
    [
        pytest.param(
            {"k": {"updatedDateFrom": "2023-08-20T00:00:00Z", "updatedDateTo": "2023-08-20T23:59:59Z"}},
            {},
            "k",
            id="test-request-parameter-object-of-the-updated-info",
        ),
        pytest.param(
            {"a": '{{ config["k"] }}', "b": {"end_timestamp": 1699109113}},
            {"k": 1699108113},
            "b",
            id="test-key-with-multiple-keys",
        ),
    ],
)
def test_request_param_interpolation_with_incorrect_values(request_parameters, config, invalid_value_for_key):
    options_provider = InterpolatedRequestOptionsProvider(
        config=config,
        request_parameters=request_parameters,
        request_body_data={},
        request_headers={},
        parameters={},
    )
    requester = create_requester()
    requester._request_options_provider = options_provider
    with pytest.raises(ValueError) as error:
        requester.send_request()

    assert (
        error.value.args[0]
        == f"Invalid value for `{invalid_value_for_key}` parameter. The values of request params cannot be an object."
    )


@pytest.mark.parametrize(
    "request_body_data, config, expected_request_body_data",
    [
        pytest.param(
            {"k": '{"updatedDateFrom": "2023-08-20T00:00:00Z", "updatedDateTo": "2023-08-20T23:59:59Z"}'},
            {},
            # k={"updatedDateFrom": "2023-08-20T00:00:00Z", "updatedDateTo": "2023-08-20T23:59:59Z"}
            "k=%7B%22updatedDateFrom%22%3A+%222023-08-20T00%3A00%3A00Z%22%2C+%22updatedDateTo%22%3A+%222023-08-20T23%3A59%3A59Z%22%7D",
            id="test-request-body-dictionary",
        ),
        pytest.param(
            {"k": "1,2"},
            {},
            "k=1%2C2",  # k=1,2
            id="test-request-body-comma-separated-numbers",
        ),
        pytest.param(
            {"k": "a,b"},
            {},
            "k=a%2Cb",  # k=a,b
            id="test-request-body-comma-separated-strings",
        ),
        pytest.param(
            {"k": "[1,2]"},
            {},
            "k=1&k=2",
            id="test-request-body-list-of-numbers",
        ),
        pytest.param(
            {"k": '["a", "b"]'},
            {},
            "k=a&k=b",
            id="test-request-body-list-of-strings",
        ),
        pytest.param(
            {"k": '{{ config["k"] }}'},
            {"k": {"updatedDateFrom": "2023-08-20T00:00:00Z", "updatedDateTo": "2023-08-20T23:59:59Z"}},
            # k={'updatedDateFrom': '2023-08-20T00:00:00Z', 'updatedDateTo': '2023-08-20T23:59:59Z'}
            "k=%7B%27updatedDateFrom%27%3A+%272023-08-20T00%3A00%3A00Z%27%2C+%27updatedDateTo%27%3A+%272023-08-20T23%3A59%3A59Z%27%7D",
            id="test-request-body-from-config-object",
        ),
        pytest.param(
            {"k": '{{ config["k"] }}'},
            {"k": [1, 2]},
            "k=1&k=2",
            id="test-request-body-from-config-list-of-numbers",
        ),
        pytest.param(
            {"k": '{{ config["k"] }}'},
            {"k": ["a", "b"]},
            "k=a&k=b",
            id="test-request-body-from-config-list-of-strings",
        ),
        pytest.param(
            {"k": '{{ config["k"] }}'},
            {"k": ["a,b"]},
            "k=a%2Cb",  # k=a,b
            id="test-request-body-from-config-comma-separated-strings",
        ),
        pytest.param(
            {'["a", "b"]': '{{ config["k"] }}'},
            {"k": [1, 2]},
            "%5B%22a%22%2C+%22b%22%5D=1&%5B%22a%22%2C+%22b%22%5D=2",  # ["a", "b"]=1&["a", "b"]=2
            id="test-key-with-list-is-not-interpolated",
        ),
        pytest.param(
            {"k": "{'updatedDateFrom': '2023-08-20T00:00:00Z', 'updatedDateTo': '2023-08-20T23:59:59Z'}"},
            {},
            # k={'updatedDateFrom': '2023-08-20T00:00:00Z', 'updatedDateTo': '2023-08-20T23:59:59Z'}
            "k=%7B%27updatedDateFrom%27%3A+%272023-08-20T00%3A00%3A00Z%27%2C+%27updatedDateTo%27%3A+%272023-08-20T23%3A59%3A59Z%27%7D",
            id="test-single-quotes-are-retained",
        ),
    ],
)
def test_request_body_interpolation(request_body_data, config, expected_request_body_data):
    options_provider = InterpolatedRequestOptionsProvider(
        config=config,
        request_parameters={},
        request_body_data=request_body_data,
        request_headers={},
        parameters={},
    )
    requester = create_requester(error_handler=DefaultErrorHandler(parameters={}, config={}))
    requester._request_options_provider = options_provider
    requester.send_request()
    sent_request: PreparedRequest = requester._http_client._session.send.call_args_list[0][0][0]
    assert sent_request.body == expected_request_body_data


@pytest.mark.parametrize(
    "requester_path, param_path, expected_path",
    [
        ("deals", None, "/deals"),
        ("deals", "deals2", "/deals2"),
        ("deals", "/deals2", "/deals2"),
        (
            "deals/{{ stream_slice.start }}/{{ next_page_token.next_page_token }}/{{ config.config_key }}/{{ parameters.param_key }}",
            None,
            "/deals/2012/pagetoken/config_value/param_value",
        ),
    ],
)
def test_send_request_path(requester_path, param_path, expected_path):
    requester = create_requester(config={"config_key": "config_value"}, path=requester_path, parameters={"param_key": "param_value"})
    requester.send_request(stream_slice={"start": "2012"}, next_page_token={"next_page_token": "pagetoken"}, path=param_path)
    sent_request: PreparedRequest = requester._http_client._session.send.call_args_list[0][0][0]
    parsed_url = urlparse(sent_request.url)
    assert parsed_url.path == expected_path


def test_send_request_url_base():
    requester = create_requester(
        url_base="https://example.org/{{ config.config_key }}/{{ parameters.param_key }}",
        config={"config_key": "config_value"},
        parameters={"param_key": "param_value"},
        error_handler=DefaultErrorHandler(parameters={}, config={}),
    )
    requester.send_request()
    sent_request: PreparedRequest = requester._http_client._session.send.call_args_list[0][0][0]
    assert sent_request.url == "https://example.org/config_value/param_value/deals"


def test_send_request_stream_slice_next_page_token():
    options_provider = MagicMock()
    requester = create_requester(error_handler=DefaultErrorHandler(parameters={}, config={}))
    requester._request_options_provider = options_provider
    stream_slice = {"id": "1234"}
    next_page_token = {"next_page_token": "next_page_token"}
    requester.send_request(stream_slice=stream_slice, next_page_token=next_page_token)
    options_provider.get_request_params.assert_called_once_with(
        stream_state=None, stream_slice=stream_slice, next_page_token=next_page_token
    )
    options_provider.get_request_body_data.assert_called_once_with(
        stream_state=None, stream_slice=stream_slice, next_page_token=next_page_token
    )
    options_provider.get_request_body_json.assert_called_once_with(
        stream_state=None, stream_slice=stream_slice, next_page_token=next_page_token
    )
    options_provider.get_request_headers.assert_called_once_with(
        stream_state=None, stream_slice=stream_slice, next_page_token=next_page_token
    )


<<<<<<< HEAD
=======
def test_default_authenticator():
    requester = create_requester()
    assert isinstance(requester._authenticator, NoAuth)
    assert isinstance(requester._session.auth, NoAuth)


def test_token_authenticator():
    requester = create_requester(authenticator=BearerAuthenticator(token_provider=MagicMock(), config={}, parameters={}))
    assert isinstance(requester.authenticator, BearerAuthenticator)
    assert isinstance(requester._session.auth, BearerAuthenticator)


def test_stub_custom_backoff_http_stream(mocker):
    mocker.patch("time.sleep", lambda x: None)
    req = requests.Response()
    req.status_code = 429

    requester = create_requester(error_handler=DefaultErrorHandler(parameters={}, config={}))
    requester.error_handler.backoff_time = lambda _, attempt_count : 0.5

    requester._session.send.return_value = req

    with pytest.raises(UserDefinedBackoffException):
        requester.send_request()
    assert requester._session.send.call_count == requester.max_retries + 1


@pytest.mark.parametrize("retries", [-20, -1, 0, 1, 2, 10])
def test_stub_custom_backoff_http_stream_retries(mocker, retries):
    mocker.patch("time.sleep", lambda x: None)
    error_handler = DefaultErrorHandler(parameters={}, config={}, max_retries=retries)
    requester = create_requester(error_handler=error_handler)
    req = requests.Response()
    req.status_code = HTTPStatus.TOO_MANY_REQUESTS
    requester._session.send.return_value = req

    with pytest.raises(UserDefinedBackoffException, match="Request to https://example.com/deals failed") as excinfo:
        requester.send_request()
    assert isinstance(excinfo.value.request, requests.PreparedRequest)
    assert isinstance(excinfo.value.response, requests.Response)
    if retries <= 0:
        assert requester._session.send.call_count == 1
    else:
        assert requester._session.send.call_count == requester.max_retries + 1


def test_stub_custom_backoff_http_stream_endless_retries(mocker):
    mocker.patch("time.sleep", lambda x: None)
    error_handler = DefaultErrorHandler(parameters={}, config={}, max_retries=None)
    requester = create_requester(error_handler=error_handler)
    req = requests.Response()
    req.status_code = HTTPStatus.TOO_MANY_REQUESTS
    infinite_number = 20

    req = requests.Response()
    req.status_code = HTTPStatus.TOO_MANY_REQUESTS
    send_mock = mocker.patch.object(requester._session, "send", side_effect=[req] * infinite_number)

    # Expecting mock object to raise a RuntimeError when the end of side_effect list parameter reached.
    with pytest.raises(StopIteration):
        requester.send_request()
    assert send_mock.call_count == infinite_number + 1


@pytest.mark.parametrize("http_code", [400, 401, 403])
def test_4xx_error_codes_http_stream(mocker, http_code):
    requester = create_requester(error_handler=DefaultErrorHandler(parameters={}, config={}, max_retries=0))
    requester._DEFAULT_RETRY_FACTOR = 0.01
    req = requests.Response()
    req.request = requests.Request()
    req.status_code = http_code
    requester._session.send.return_value = req

    with pytest.raises(AirbyteTracedException):
        requester.send_request()


def test_raise_on_http_errors_off_429(mocker):
    mocked_backoff_strategy = MagicMock(spec=ConstantBackoffStrategy)
    mocked_backoff_strategy.backoff_time.return_value = 0
    requester = create_requester(error_handler=DefaultErrorHandler(parameters={}, config={}, max_retries=0, backoff_strategies=[mocked_backoff_strategy]))
    requester._DEFAULT_RETRY_FACTOR = 0.01
    req = requests.Response()
    req.status_code = 429
    requester._session.send.return_value = req

    with pytest.raises(DefaultBackoffException, match="Request to https://example.com/deals failed"):
        requester.send_request()


@pytest.mark.parametrize("status_code", [500, 501, 503, 504])
def test_raise_on_http_errors_off_5xx(mocker, status_code):
    mocked_backoff_strategy = MagicMock(spec=ConstantBackoffStrategy)
    mocked_backoff_strategy.backoff_time.return_value = 0
    requester = create_requester(error_handler=DefaultErrorHandler(parameters={}, config={}, max_retries=0, backoff_strategies=[mocked_backoff_strategy]))
    req = requests.Response()
    req.status_code = status_code
    requester._session.send.return_value = req
    requester._DEFAULT_RETRY_FACTOR = 0.01

    with pytest.raises(DefaultBackoffException):
        requester.send_request()
    assert requester._session.send.call_count == requester.max_retries + 1


@pytest.mark.parametrize("status_code", [400, 401, 403])
def test_raise_on_http_errors_off_non_retryable_4xx(mocker, status_code):
    requester = create_requester(error_handler=DefaultErrorHandler(parameters={}, config={}, max_retries=0))
    req = requests.Response()
    req.status_code = status_code
    requester._session.send.return_value = req
    requester._DEFAULT_RETRY_FACTOR = 0.01

    with pytest.raises(AirbyteTracedException):
        requester.send_request()


@pytest.mark.parametrize(
    "error",
    (
        requests.exceptions.ConnectTimeout,
        requests.exceptions.ConnectionError,
        requests.exceptions.ChunkedEncodingError,
        requests.exceptions.ReadTimeout,
    ),
)
def test_raise_on_http_errors(mocker, error):
    requester = create_requester()
    req = requests.Response()
    req.status_code = 200
    requester._session.send.return_value = req
    requester._DEFAULT_RETRY_FACTOR = 0.01
    mocker.patch.object(requester._session, "send", side_effect=error())

    with pytest.raises(error):
        requester.send_request()
    assert requester._session.send.call_count == requester.max_retries + 1


@pytest.mark.parametrize(
    "api_response, expected_message",
    [
        ({"error": "something broke"}, "something broke"),
        ({"error": {"message": "something broke"}}, "something broke"),
        ({"error": "err-001", "message": "something broke"}, "something broke"),
        ({"failure": {"message": "something broke"}}, "something broke"),
        ({"detail": {"message": "something broke"}}, "something broke"),
        ({"error": {"errors": [{"message": "one"}, {"message": "two"}, {"message": "three"}]}}, "one, two, three"),
        ({"errors": ["one", "two", "three"]}, "one, two, three"),
        ({"errors": [None, {}, "third error", 9002.09]}, "third error"),
        ({"messages": ["one", "two", "three"]}, "one, two, three"),
        ({"errors": [{"message": "one"}, {"message": "two"}, {"message": "three"}]}, "one, two, three"),
        ({"error": [{"message": "one"}, {"message": "two"}, {"message": "three"}]}, "one, two, three"),
        ({"errors": [{"error": "one"}, {"error": "two"}, {"error": "three"}]}, "one, two, three"),
        ({"failures": [{"message": "one"}, {"message": "two"}, {"message": "three"}]}, "one, two, three"),
        ({"details": [{"message": "one"}, {"message": "two"}, {"message": "three"}]}, "one, two, three"),
        ({"details": ["one", 10087, True]}, "one"),
        (["one", "two", "three"], "one, two, three"),
        ({"detail": False}, None),
        ([{"error": "one"}, {"error": "two"}, {"error": "three"}], "one, two, three"),
        ({"error": True}, None),
        ({"something_else": "hi"}, None),
        ({}, None),
    ],
)
def test_default_parse_response_error_message(api_response: dict, expected_message: Optional[str]):
    response = MagicMock()
    response.json.return_value = api_response

    message = HttpRequester.parse_response_error_message(response)
    assert message == expected_message


def test_default_parse_response_error_message_not_json(requests_mock):
    requests_mock.register_uri("GET", "mock://test.com/not_json", text="this is not json")
    response = requests.get("mock://test.com/not_json")

    message = HttpRequester.parse_response_error_message(response)
    assert message is None


>>>>>>> 7a639660
@pytest.mark.parametrize(
    "test_name, base_url, path, expected_full_url",
    [
        ("test_no_slashes", "https://airbyte.io", "my_endpoint", "https://airbyte.io/my_endpoint"),
        ("test_trailing_slash_on_base_url", "https://airbyte.io/", "my_endpoint", "https://airbyte.io/my_endpoint"),
        (
            "test_trailing_slash_on_base_url_and_leading_slash_on_path",
            "https://airbyte.io/",
            "/my_endpoint",
            "https://airbyte.io/my_endpoint",
        ),
        ("test_leading_slash_on_path", "https://airbyte.io", "/my_endpoint", "https://airbyte.io/my_endpoint"),
        ("test_trailing_slash_on_path", "https://airbyte.io", "/my_endpoint/", "https://airbyte.io/my_endpoint/"),
        ("test_nested_path_no_leading_slash", "https://airbyte.io", "v1/my_endpoint", "https://airbyte.io/v1/my_endpoint"),
        ("test_nested_path_with_leading_slash", "https://airbyte.io", "/v1/my_endpoint", "https://airbyte.io/v1/my_endpoint"),
    ],
)
def test_join_url(test_name, base_url, path, expected_full_url):
    requester = HttpRequester(
        name="name",
        url_base=base_url,
        path=path,
        http_method=HttpMethod.GET,
        request_options_provider=None,
        config={},
        parameters={},
        error_handler=DefaultErrorHandler(parameters={}, config={}),
    )
    requester._http_client._session.send = MagicMock()
    response = requests.Response()
    response.status_code = 200
    requester._http_client._session.send.return_value = response
    requester.send_request()
    sent_request: PreparedRequest = requester._http_client._session.send.call_args_list[0][0][0]
    assert sent_request.url == expected_full_url


def get_max_retries(http_requester):
    max_retries = http_requester._http_client._DEFAULT_MAX_RETRY
    if http_requester.disable_retries:
        max_retries = 0
    elif hasattr(http_requester._http_client._error_handler, "max_retries") and http_requester._http_client._error_handler.max_retries is not None:
        max_retries = http_requester._http_client._error_handler.max_retries
    else:
<<<<<<< HEAD
        for backoff_strategy in http_requester._http_client._backoff_strategies:
            if hasattr(backoff_strategy, "max_retries") and backoff_strategy.max_retries is not None:
                max_retries = backoff_strategy.max_retries
                break
    return max_retries


def test_request_attempt_count_is_tracked_across_retries(http_requester_factory):
    request_mock = MagicMock(spec=requests.PreparedRequest)
    request_mock.headers = {}
    request_mock.url = "https://example.com/deals"
    request_mock.method = "GET"
    request_mock.body = {}
    backoff_strategy = ConstantBackoffStrategy(parameters={}, config={}, backoff_time_in_seconds=0.1)
    error_handler = DefaultErrorHandler(parameters={}, config={}, max_retries=1, backoff_strategies=[backoff_strategy])
    http_requester = http_requester_factory(error_handler=error_handler)
    http_requester._http_client._session.send = MagicMock()
    response = requests.Response()
    response.status_code = 500
    http_requester._http_client._session.send.return_value = response
=======
        prepared_request = requester._create_prepared_request(path=path, params=params)
        assert prepared_request.url == expected_url


@pytest.mark.parametrize(
    "should_log, status_code, should_retry, should_throw",
    [
        (True, 200, False, False),
        (True, 400, False, True),
        (True, 500, True, False),
        (False, 200, False, False),
        (False, 400, False, True),
        (False, 500, True, False),
    ],
)
def test_log_requests(should_log, status_code, should_retry, should_throw):
    repository = MagicMock()
    mocked_backoff_strategy = MagicMock(spec=ConstantBackoffStrategy)
    mocked_backoff_strategy.backoff_time.return_value = 0
    requester = HttpRequester(
        name="name",
        url_base="https://test_base_url.com",
        path="/",
        http_method=HttpMethod.GET,
        request_options_provider=None,
        config={},
        parameters={},
        message_repository=repository,
        disable_retries=True,
        error_handler=DefaultErrorHandler(parameters={}, config={}, backoff_strategies=[mocked_backoff_strategy]),
    )
    requester._session.send = MagicMock()
    response = requests.Response()
    response.status_code = status_code
    requester._session.send.return_value = response
    formatter = MagicMock()
    formatter.return_value = "formatted_response"
    if should_retry:
        with pytest.raises(DefaultBackoffException):
            requester.send_request(log_formatter=formatter if should_log else None)
    elif should_throw:
        with pytest.raises(AirbyteTracedException):
            requester.send_request(log_formatter=formatter if should_log else None)
    else:
        requester.send_request(log_formatter=formatter if should_log else None)
    if should_log:
        assert repository.log_message.call_args_list[0].args[1]() == "formatted_response"
        formatter.assert_called_once_with(response)


def test_connection_pool():
    requester = HttpRequester(
        name="name",
        url_base="https://test_base_url.com",
        path="/",
        http_method=HttpMethod.GET,
        request_options_provider=None,
        config={},
        parameters={},
        message_repository=MagicMock(),
        disable_retries=True,
    )
    assert requester._session.adapters["https://"]._pool_connections == 20

>>>>>>> 7a639660

    with pytest.raises(UserDefinedBackoffException):
        http_requester._http_client._send_with_retry(request=request_mock, request_kwargs={})

    assert http_requester._http_client._request_attempt_count.get(request_mock) == get_max_retries(http_requester) + 1


def test_request_attempt_count_with_exponential_backoff_strategy(http_requester_factory):
    request_mock = MagicMock(spec=requests.PreparedRequest)
    request_mock.headers = {}
    request_mock.url = "https://example.com/deals"
    request_mock.method = "GET"
    request_mock.body = {}
    backoff_strategy = ExponentialBackoffStrategy(parameters={}, config={}, factor=0.01)
    error_handler = DefaultErrorHandler(parameters={}, config={}, max_retries=2, backoff_strategies=[backoff_strategy])
    http_requester = http_requester_factory(error_handler=error_handler)
    http_requester._http_client._session.send = MagicMock()
    response = requests.Response()
    response.status_code = 500
    http_requester._http_client._session.send.return_value = response

    with pytest.raises(UserDefinedBackoffException):
        http_requester._http_client._send_with_retry(request=request_mock, request_kwargs={})

<<<<<<< HEAD
    assert http_requester._http_client._request_attempt_count.get(request_mock) == get_max_retries(http_requester) + 1
=======
    assert len(response.json()) == len(new_response.json())


def test_request_attempt_count_is_tracked_across_retries(http_requester_factory):
    request_mock = MagicMock(spec=requests.PreparedRequest)
    request_mock.headers = {}
    request_mock.url = "https://example.com/deals"
    request_mock.method = "GET"
    request_mock.body = {}
    backoff_strategy = ConstantBackoffStrategy(parameters={}, config={}, backoff_time_in_seconds=0.1)
    error_handler = DefaultErrorHandler(parameters={}, config={}, max_retries=1, backoff_strategies=[backoff_strategy])
    http_requester = http_requester_factory(error_handler=error_handler)
    http_requester._session.send = MagicMock()
    response = requests.Response()
    response.status_code = 500
    http_requester._session.send.return_value = response

    with pytest.raises(UserDefinedBackoffException):
        http_requester._send_with_retry(request_mock)

    assert http_requester._request_attempt_count.get(request_mock) == http_requester.max_retries + 1


def test_request_attempt_count_with_exponential_backoff_strategy(http_requester_factory):
    request_mock = MagicMock(spec=requests.PreparedRequest)
    request_mock.headers = {}
    request_mock.url = "https://example.com/deals"
    request_mock.method = "GET"
    request_mock.body = {}
    backoff_strategy = ExponentialBackoffStrategy(parameters={}, config={}, factor=0.1)
    error_handler = DefaultErrorHandler(parameters={}, config={}, max_retries=2, backoff_strategies=[backoff_strategy])
    http_requester = http_requester_factory(error_handler=error_handler)
    http_requester._session.send = MagicMock()
    response = requests.Response()
    response.status_code = 500
    http_requester._session.send.return_value = response

    with pytest.raises(UserDefinedBackoffException):
        http_requester._send_with_retry(request_mock)

    assert http_requester._request_attempt_count.get(request_mock) == http_requester.max_retries + 1


def test_requester_with_default_error_handler_with_multipe_backoffs_returns_first_none_null(http_requester_factory):
    request_mock = MagicMock(spec=requests.PreparedRequest)
    request_mock.headers = {}
    request_mock.url = "https://example.com/deals"
    request_mock.method = "GET"
    request_mock.body = {}
    backoff_strategy_1 = ConstantBackoffStrategy(parameters={}, config={}, backoff_time_in_seconds=0)
    valid_backoff_time = 0.1
    backoff_strategy_2 = ConstantBackoffStrategy(parameters={}, config={}, backoff_time_in_seconds=valid_backoff_time)
    error_handler = DefaultErrorHandler(parameters={}, config={}, max_retries=1, backoff_strategies=[backoff_strategy_1, backoff_strategy_2])
    http_requester = http_requester_factory(error_handler=error_handler)
    http_requester._session.send = MagicMock()
    response = requests.Response()
    response.status_code = 500
    http_requester._session.send.return_value = response

    with pytest.raises(UserDefinedBackoffException):
        http_requester._send_with_retry(request_mock)

    assert http_requester._request_attempt_count.get(request_mock) == http_requester.max_retries + 1
    assert http_requester.error_handler.backoff_time(request_mock, http_requester._request_attempt_count.get(request_mock)) == valid_backoff_time
>>>>>>> 7a639660
<|MERGE_RESOLUTION|>--- conflicted
+++ resolved
@@ -9,13 +9,7 @@
 
 import pytest as pytest
 import requests
-<<<<<<< HEAD
 from airbyte_cdk.sources.declarative.auth.declarative_authenticator import DeclarativeAuthenticator
-=======
-import requests_cache
-from airbyte_cdk.sources.declarative.auth.declarative_authenticator import DeclarativeAuthenticator, NoAuth
-from airbyte_cdk.sources.declarative.auth.token import BearerAuthenticator
->>>>>>> 7a639660
 from airbyte_cdk.sources.declarative.interpolation.interpolated_string import InterpolatedString
 from airbyte_cdk.sources.declarative.requesters.error_handlers.backoff_strategies import ConstantBackoffStrategy, ExponentialBackoffStrategy
 from airbyte_cdk.sources.declarative.requesters.error_handlers.default_error_handler import DefaultErrorHandler
@@ -25,7 +19,6 @@
 from airbyte_cdk.sources.message import MessageRepository
 from airbyte_cdk.sources.streams.http.exceptions import RequestBodyException, UserDefinedBackoffException
 from airbyte_cdk.sources.types import Config
-from airbyte_cdk.utils.traced_exception import AirbyteTracedException
 from requests import PreparedRequest
 
 
@@ -619,190 +612,6 @@
     )
 
 
-<<<<<<< HEAD
-=======
-def test_default_authenticator():
-    requester = create_requester()
-    assert isinstance(requester._authenticator, NoAuth)
-    assert isinstance(requester._session.auth, NoAuth)
-
-
-def test_token_authenticator():
-    requester = create_requester(authenticator=BearerAuthenticator(token_provider=MagicMock(), config={}, parameters={}))
-    assert isinstance(requester.authenticator, BearerAuthenticator)
-    assert isinstance(requester._session.auth, BearerAuthenticator)
-
-
-def test_stub_custom_backoff_http_stream(mocker):
-    mocker.patch("time.sleep", lambda x: None)
-    req = requests.Response()
-    req.status_code = 429
-
-    requester = create_requester(error_handler=DefaultErrorHandler(parameters={}, config={}))
-    requester.error_handler.backoff_time = lambda _, attempt_count : 0.5
-
-    requester._session.send.return_value = req
-
-    with pytest.raises(UserDefinedBackoffException):
-        requester.send_request()
-    assert requester._session.send.call_count == requester.max_retries + 1
-
-
-@pytest.mark.parametrize("retries", [-20, -1, 0, 1, 2, 10])
-def test_stub_custom_backoff_http_stream_retries(mocker, retries):
-    mocker.patch("time.sleep", lambda x: None)
-    error_handler = DefaultErrorHandler(parameters={}, config={}, max_retries=retries)
-    requester = create_requester(error_handler=error_handler)
-    req = requests.Response()
-    req.status_code = HTTPStatus.TOO_MANY_REQUESTS
-    requester._session.send.return_value = req
-
-    with pytest.raises(UserDefinedBackoffException, match="Request to https://example.com/deals failed") as excinfo:
-        requester.send_request()
-    assert isinstance(excinfo.value.request, requests.PreparedRequest)
-    assert isinstance(excinfo.value.response, requests.Response)
-    if retries <= 0:
-        assert requester._session.send.call_count == 1
-    else:
-        assert requester._session.send.call_count == requester.max_retries + 1
-
-
-def test_stub_custom_backoff_http_stream_endless_retries(mocker):
-    mocker.patch("time.sleep", lambda x: None)
-    error_handler = DefaultErrorHandler(parameters={}, config={}, max_retries=None)
-    requester = create_requester(error_handler=error_handler)
-    req = requests.Response()
-    req.status_code = HTTPStatus.TOO_MANY_REQUESTS
-    infinite_number = 20
-
-    req = requests.Response()
-    req.status_code = HTTPStatus.TOO_MANY_REQUESTS
-    send_mock = mocker.patch.object(requester._session, "send", side_effect=[req] * infinite_number)
-
-    # Expecting mock object to raise a RuntimeError when the end of side_effect list parameter reached.
-    with pytest.raises(StopIteration):
-        requester.send_request()
-    assert send_mock.call_count == infinite_number + 1
-
-
-@pytest.mark.parametrize("http_code", [400, 401, 403])
-def test_4xx_error_codes_http_stream(mocker, http_code):
-    requester = create_requester(error_handler=DefaultErrorHandler(parameters={}, config={}, max_retries=0))
-    requester._DEFAULT_RETRY_FACTOR = 0.01
-    req = requests.Response()
-    req.request = requests.Request()
-    req.status_code = http_code
-    requester._session.send.return_value = req
-
-    with pytest.raises(AirbyteTracedException):
-        requester.send_request()
-
-
-def test_raise_on_http_errors_off_429(mocker):
-    mocked_backoff_strategy = MagicMock(spec=ConstantBackoffStrategy)
-    mocked_backoff_strategy.backoff_time.return_value = 0
-    requester = create_requester(error_handler=DefaultErrorHandler(parameters={}, config={}, max_retries=0, backoff_strategies=[mocked_backoff_strategy]))
-    requester._DEFAULT_RETRY_FACTOR = 0.01
-    req = requests.Response()
-    req.status_code = 429
-    requester._session.send.return_value = req
-
-    with pytest.raises(DefaultBackoffException, match="Request to https://example.com/deals failed"):
-        requester.send_request()
-
-
-@pytest.mark.parametrize("status_code", [500, 501, 503, 504])
-def test_raise_on_http_errors_off_5xx(mocker, status_code):
-    mocked_backoff_strategy = MagicMock(spec=ConstantBackoffStrategy)
-    mocked_backoff_strategy.backoff_time.return_value = 0
-    requester = create_requester(error_handler=DefaultErrorHandler(parameters={}, config={}, max_retries=0, backoff_strategies=[mocked_backoff_strategy]))
-    req = requests.Response()
-    req.status_code = status_code
-    requester._session.send.return_value = req
-    requester._DEFAULT_RETRY_FACTOR = 0.01
-
-    with pytest.raises(DefaultBackoffException):
-        requester.send_request()
-    assert requester._session.send.call_count == requester.max_retries + 1
-
-
-@pytest.mark.parametrize("status_code", [400, 401, 403])
-def test_raise_on_http_errors_off_non_retryable_4xx(mocker, status_code):
-    requester = create_requester(error_handler=DefaultErrorHandler(parameters={}, config={}, max_retries=0))
-    req = requests.Response()
-    req.status_code = status_code
-    requester._session.send.return_value = req
-    requester._DEFAULT_RETRY_FACTOR = 0.01
-
-    with pytest.raises(AirbyteTracedException):
-        requester.send_request()
-
-
-@pytest.mark.parametrize(
-    "error",
-    (
-        requests.exceptions.ConnectTimeout,
-        requests.exceptions.ConnectionError,
-        requests.exceptions.ChunkedEncodingError,
-        requests.exceptions.ReadTimeout,
-    ),
-)
-def test_raise_on_http_errors(mocker, error):
-    requester = create_requester()
-    req = requests.Response()
-    req.status_code = 200
-    requester._session.send.return_value = req
-    requester._DEFAULT_RETRY_FACTOR = 0.01
-    mocker.patch.object(requester._session, "send", side_effect=error())
-
-    with pytest.raises(error):
-        requester.send_request()
-    assert requester._session.send.call_count == requester.max_retries + 1
-
-
-@pytest.mark.parametrize(
-    "api_response, expected_message",
-    [
-        ({"error": "something broke"}, "something broke"),
-        ({"error": {"message": "something broke"}}, "something broke"),
-        ({"error": "err-001", "message": "something broke"}, "something broke"),
-        ({"failure": {"message": "something broke"}}, "something broke"),
-        ({"detail": {"message": "something broke"}}, "something broke"),
-        ({"error": {"errors": [{"message": "one"}, {"message": "two"}, {"message": "three"}]}}, "one, two, three"),
-        ({"errors": ["one", "two", "three"]}, "one, two, three"),
-        ({"errors": [None, {}, "third error", 9002.09]}, "third error"),
-        ({"messages": ["one", "two", "three"]}, "one, two, three"),
-        ({"errors": [{"message": "one"}, {"message": "two"}, {"message": "three"}]}, "one, two, three"),
-        ({"error": [{"message": "one"}, {"message": "two"}, {"message": "three"}]}, "one, two, three"),
-        ({"errors": [{"error": "one"}, {"error": "two"}, {"error": "three"}]}, "one, two, three"),
-        ({"failures": [{"message": "one"}, {"message": "two"}, {"message": "three"}]}, "one, two, three"),
-        ({"details": [{"message": "one"}, {"message": "two"}, {"message": "three"}]}, "one, two, three"),
-        ({"details": ["one", 10087, True]}, "one"),
-        (["one", "two", "three"], "one, two, three"),
-        ({"detail": False}, None),
-        ([{"error": "one"}, {"error": "two"}, {"error": "three"}], "one, two, three"),
-        ({"error": True}, None),
-        ({"something_else": "hi"}, None),
-        ({}, None),
-    ],
-)
-def test_default_parse_response_error_message(api_response: dict, expected_message: Optional[str]):
-    response = MagicMock()
-    response.json.return_value = api_response
-
-    message = HttpRequester.parse_response_error_message(response)
-    assert message == expected_message
-
-
-def test_default_parse_response_error_message_not_json(requests_mock):
-    requests_mock.register_uri("GET", "mock://test.com/not_json", text="this is not json")
-    response = requests.get("mock://test.com/not_json")
-
-    message = HttpRequester.parse_response_error_message(response)
-    assert message is None
-
-
->>>>>>> 7a639660
 @pytest.mark.parametrize(
     "test_name, base_url, path, expected_full_url",
     [
@@ -838,21 +647,6 @@
     requester.send_request()
     sent_request: PreparedRequest = requester._http_client._session.send.call_args_list[0][0][0]
     assert sent_request.url == expected_full_url
-
-
-def get_max_retries(http_requester):
-    max_retries = http_requester._http_client._DEFAULT_MAX_RETRY
-    if http_requester.disable_retries:
-        max_retries = 0
-    elif hasattr(http_requester._http_client._error_handler, "max_retries") and http_requester._http_client._error_handler.max_retries is not None:
-        max_retries = http_requester._http_client._error_handler.max_retries
-    else:
-<<<<<<< HEAD
-        for backoff_strategy in http_requester._http_client._backoff_strategies:
-            if hasattr(backoff_strategy, "max_retries") and backoff_strategy.max_retries is not None:
-                max_retries = backoff_strategy.max_retries
-                break
-    return max_retries
 
 
 def test_request_attempt_count_is_tracked_across_retries(http_requester_factory):
@@ -868,77 +662,11 @@
     response = requests.Response()
     response.status_code = 500
     http_requester._http_client._session.send.return_value = response
-=======
-        prepared_request = requester._create_prepared_request(path=path, params=params)
-        assert prepared_request.url == expected_url
-
-
-@pytest.mark.parametrize(
-    "should_log, status_code, should_retry, should_throw",
-    [
-        (True, 200, False, False),
-        (True, 400, False, True),
-        (True, 500, True, False),
-        (False, 200, False, False),
-        (False, 400, False, True),
-        (False, 500, True, False),
-    ],
-)
-def test_log_requests(should_log, status_code, should_retry, should_throw):
-    repository = MagicMock()
-    mocked_backoff_strategy = MagicMock(spec=ConstantBackoffStrategy)
-    mocked_backoff_strategy.backoff_time.return_value = 0
-    requester = HttpRequester(
-        name="name",
-        url_base="https://test_base_url.com",
-        path="/",
-        http_method=HttpMethod.GET,
-        request_options_provider=None,
-        config={},
-        parameters={},
-        message_repository=repository,
-        disable_retries=True,
-        error_handler=DefaultErrorHandler(parameters={}, config={}, backoff_strategies=[mocked_backoff_strategy]),
-    )
-    requester._session.send = MagicMock()
-    response = requests.Response()
-    response.status_code = status_code
-    requester._session.send.return_value = response
-    formatter = MagicMock()
-    formatter.return_value = "formatted_response"
-    if should_retry:
-        with pytest.raises(DefaultBackoffException):
-            requester.send_request(log_formatter=formatter if should_log else None)
-    elif should_throw:
-        with pytest.raises(AirbyteTracedException):
-            requester.send_request(log_formatter=formatter if should_log else None)
-    else:
-        requester.send_request(log_formatter=formatter if should_log else None)
-    if should_log:
-        assert repository.log_message.call_args_list[0].args[1]() == "formatted_response"
-        formatter.assert_called_once_with(response)
-
-
-def test_connection_pool():
-    requester = HttpRequester(
-        name="name",
-        url_base="https://test_base_url.com",
-        path="/",
-        http_method=HttpMethod.GET,
-        request_options_provider=None,
-        config={},
-        parameters={},
-        message_repository=MagicMock(),
-        disable_retries=True,
-    )
-    assert requester._session.adapters["https://"]._pool_connections == 20
-
->>>>>>> 7a639660
 
     with pytest.raises(UserDefinedBackoffException):
         http_requester._http_client._send_with_retry(request=request_mock, request_kwargs={})
 
-    assert http_requester._http_client._request_attempt_count.get(request_mock) == get_max_retries(http_requester) + 1
+    assert http_requester._http_client._request_attempt_count.get(request_mock) == http_requester._http_client._max_retries + 1
 
 
 def test_request_attempt_count_with_exponential_backoff_strategy(http_requester_factory):
@@ -958,71 +686,4 @@
     with pytest.raises(UserDefinedBackoffException):
         http_requester._http_client._send_with_retry(request=request_mock, request_kwargs={})
 
-<<<<<<< HEAD
-    assert http_requester._http_client._request_attempt_count.get(request_mock) == get_max_retries(http_requester) + 1
-=======
-    assert len(response.json()) == len(new_response.json())
-
-
-def test_request_attempt_count_is_tracked_across_retries(http_requester_factory):
-    request_mock = MagicMock(spec=requests.PreparedRequest)
-    request_mock.headers = {}
-    request_mock.url = "https://example.com/deals"
-    request_mock.method = "GET"
-    request_mock.body = {}
-    backoff_strategy = ConstantBackoffStrategy(parameters={}, config={}, backoff_time_in_seconds=0.1)
-    error_handler = DefaultErrorHandler(parameters={}, config={}, max_retries=1, backoff_strategies=[backoff_strategy])
-    http_requester = http_requester_factory(error_handler=error_handler)
-    http_requester._session.send = MagicMock()
-    response = requests.Response()
-    response.status_code = 500
-    http_requester._session.send.return_value = response
-
-    with pytest.raises(UserDefinedBackoffException):
-        http_requester._send_with_retry(request_mock)
-
-    assert http_requester._request_attempt_count.get(request_mock) == http_requester.max_retries + 1
-
-
-def test_request_attempt_count_with_exponential_backoff_strategy(http_requester_factory):
-    request_mock = MagicMock(spec=requests.PreparedRequest)
-    request_mock.headers = {}
-    request_mock.url = "https://example.com/deals"
-    request_mock.method = "GET"
-    request_mock.body = {}
-    backoff_strategy = ExponentialBackoffStrategy(parameters={}, config={}, factor=0.1)
-    error_handler = DefaultErrorHandler(parameters={}, config={}, max_retries=2, backoff_strategies=[backoff_strategy])
-    http_requester = http_requester_factory(error_handler=error_handler)
-    http_requester._session.send = MagicMock()
-    response = requests.Response()
-    response.status_code = 500
-    http_requester._session.send.return_value = response
-
-    with pytest.raises(UserDefinedBackoffException):
-        http_requester._send_with_retry(request_mock)
-
-    assert http_requester._request_attempt_count.get(request_mock) == http_requester.max_retries + 1
-
-
-def test_requester_with_default_error_handler_with_multipe_backoffs_returns_first_none_null(http_requester_factory):
-    request_mock = MagicMock(spec=requests.PreparedRequest)
-    request_mock.headers = {}
-    request_mock.url = "https://example.com/deals"
-    request_mock.method = "GET"
-    request_mock.body = {}
-    backoff_strategy_1 = ConstantBackoffStrategy(parameters={}, config={}, backoff_time_in_seconds=0)
-    valid_backoff_time = 0.1
-    backoff_strategy_2 = ConstantBackoffStrategy(parameters={}, config={}, backoff_time_in_seconds=valid_backoff_time)
-    error_handler = DefaultErrorHandler(parameters={}, config={}, max_retries=1, backoff_strategies=[backoff_strategy_1, backoff_strategy_2])
-    http_requester = http_requester_factory(error_handler=error_handler)
-    http_requester._session.send = MagicMock()
-    response = requests.Response()
-    response.status_code = 500
-    http_requester._session.send.return_value = response
-
-    with pytest.raises(UserDefinedBackoffException):
-        http_requester._send_with_retry(request_mock)
-
-    assert http_requester._request_attempt_count.get(request_mock) == http_requester.max_retries + 1
-    assert http_requester.error_handler.backoff_time(request_mock, http_requester._request_attempt_count.get(request_mock)) == valid_backoff_time
->>>>>>> 7a639660
+    assert http_requester._http_client._request_attempt_count.get(request_mock) == http_requester._http_client._max_retries + 1