--- conflicted
+++ resolved
@@ -111,11 +111,7 @@
     assert requester.get_request_body_data(stream_state={}, stream_slice=None, next_page_token=None) == request_body_data
     assert requester.get_request_body_json(stream_state={}, stream_slice=None, next_page_token=None) == request_body_json
     assert requester.interpret_response_status(requests.Response()) == response_status
-<<<<<<< HEAD
-    assert {} == requester.request_kwargs(stream_state={}, stream_slice=None, next_page_token=None)
-    assert requester.max_retries() == 10
-=======
->>>>>>> 797ac00b
+    assert requester.max_retries == 10
 
 
 @pytest.mark.parametrize(
