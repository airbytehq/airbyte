#
# Copyright (c) 2022 Airbyte, Inc., all rights reserved.
#

import json

import pytest
import requests
from airbyte_cdk.sources.declarative.decoders.json_decoder import JsonDecoder
from airbyte_cdk.sources.declarative.interpolation.interpolated_boolean import InterpolatedBoolean
from airbyte_cdk.sources.declarative.requesters.paginators.strategies.cursor_pagination_strategy import CursorPaginationStrategy


@pytest.mark.parametrize(
    "test_name, template_string, stop_condition, expected_token",
    [
        ("test_static_token", "token", None, "token"),
        ("test_token_from_config", "{{ config.config_key }}", None, "config_value"),
        ("test_token_from_last_record", "{{ last_records[-1].id }}", None, 1),
        ("test_token_from_response", "{{ response._metadata.content }}", None, "content_value"),
        ("test_token_from_options", "{{ options.key }}", None, "value"),
        ("test_token_not_found", "{{ response.invalid_key }}", None, None),
<<<<<<< HEAD
        ("test_static_token_with_stop_condition_false", "token", InterpolatedBoolean("{{False}}"), "token"),
        ("test_static_token_with_stop_condition_true", "token", InterpolatedBoolean("{{True}}"), None),
        ("test_token_from_header", "{{ headers.next }}", InterpolatedBoolean("{{ not headers.has_more }}"), "ready_to_go"),
        (
            "test_token_from_response_header_links",
            "{{ headers.link.next.url }}",
            InterpolatedBoolean("{{ not headers.link.next.url }}"),
            "https://adventure.io/api/v1/records?page=2&per_page=100",
        ),
=======
        ("test_static_token_with_stop_condition_false", "token", InterpolatedBoolean(condition="{{False}}", options={}), "token"),
        ("test_static_token_with_stop_condition_true", "token", InterpolatedBoolean(condition="{{True}}", options={}), None),
>>>>>>> bd311007
    ],
)
def test_cursor_pagination_strategy(test_name, template_string, stop_condition, expected_token):
    decoder = JsonDecoder(options={})
    config = {"config_key": "config_value"}
    options = {"key": "value"}
    strategy = CursorPaginationStrategy(
        cursor_value=template_string, config=config, stop_condition=stop_condition, decoder=decoder, options=options
    )

    response = requests.Response()
    link_str = '<https://adventure.io/api/v1/records?page=2&per_page=100>; rel="next"'
    response.headers = {"has_more": True, "next": "ready_to_go", "link": link_str}
    response_body = {"_metadata": {"content": "content_value"}, "accounts": [], "end": 99, "total": 200, "characters": {}}
    response._content = json.dumps(response_body).encode("utf-8")
    last_records = [{"id": 0, "more_records": True}, {"id": 1, "more_records": True}]

    token = strategy.next_page_token(response, last_records)
    assert expected_token == token<|MERGE_RESOLUTION|>--- conflicted
+++ resolved
@@ -20,20 +20,15 @@
         ("test_token_from_response", "{{ response._metadata.content }}", None, "content_value"),
         ("test_token_from_options", "{{ options.key }}", None, "value"),
         ("test_token_not_found", "{{ response.invalid_key }}", None, None),
-<<<<<<< HEAD
-        ("test_static_token_with_stop_condition_false", "token", InterpolatedBoolean("{{False}}"), "token"),
-        ("test_static_token_with_stop_condition_true", "token", InterpolatedBoolean("{{True}}"), None),
-        ("test_token_from_header", "{{ headers.next }}", InterpolatedBoolean("{{ not headers.has_more }}"), "ready_to_go"),
+        ("test_static_token_with_stop_condition_false", "token", InterpolatedBoolean("{{False}}", options={}), "token"),
+        ("test_static_token_with_stop_condition_true", "token", InterpolatedBoolean("{{True}}", options={}), None),
+        ("test_token_from_header", "{{ headers.next }}", InterpolatedBoolean("{{ not headers.has_more }}", options={}), "ready_to_go"),
         (
             "test_token_from_response_header_links",
             "{{ headers.link.next.url }}",
-            InterpolatedBoolean("{{ not headers.link.next.url }}"),
+            InterpolatedBoolean("{{ not headers.link.next.url }}", options={}),
             "https://adventure.io/api/v1/records?page=2&per_page=100",
         ),
-=======
-        ("test_static_token_with_stop_condition_false", "token", InterpolatedBoolean(condition="{{False}}", options={}), "token"),
-        ("test_static_token_with_stop_condition_true", "token", InterpolatedBoolean(condition="{{True}}", options={}), None),
->>>>>>> bd311007
     ],
 )
 def test_cursor_pagination_strategy(test_name, template_string, stop_condition, expected_token):
