#
# Copyright (c) 2022 Airbyte, Inc., all rights reserved.
#

import json

import pytest
import requests
from airbyte_cdk.sources.declarative.requesters.paginators.strategies.page_increment import PageIncrement


@pytest.mark.parametrize(
    "test_name, page_size, expected_next_page_token, expected_offset",
    [
        ("test_same_page_size", 2, 1, 1),
        ("test_larger_page_size", 3, None, 0),
    ],
)
def test_page_increment_paginator_strategy(test_name, page_size, expected_next_page_token, expected_offset):
<<<<<<< HEAD
    paginator_strategy = PageIncrement(page_size)
    assert paginator_strategy._page == 0
=======
    paginator_strategy = PageIncrement(page_size, options={})
    assert paginator_strategy._offset == 0
>>>>>>> c5c13f05

    response = requests.Response()

    response.headers = {"A_HEADER": "HEADER_VALUE"}
    response_body = {"next": "https://airbyte.io/next_url"}
    response._content = json.dumps(response_body).encode("utf-8")
    last_records = [{"id": 0}, {"id": 1}]

    next_page_token = paginator_strategy.next_page_token(response, last_records)
    assert expected_next_page_token == next_page_token
    assert expected_offset == paginator_strategy._page

    paginator_strategy.reset()
    assert 0 == paginator_strategy._page<|MERGE_RESOLUTION|>--- conflicted
+++ resolved
@@ -17,13 +17,8 @@
     ],
 )
 def test_page_increment_paginator_strategy(test_name, page_size, expected_next_page_token, expected_offset):
-<<<<<<< HEAD
-    paginator_strategy = PageIncrement(page_size)
+    paginator_strategy = PageIncrement(page_size, options={})
     assert paginator_strategy._page == 0
-=======
-    paginator_strategy = PageIncrement(page_size, options={})
-    assert paginator_strategy._offset == 0
->>>>>>> c5c13f05
 
     response = requests.Response()
 
