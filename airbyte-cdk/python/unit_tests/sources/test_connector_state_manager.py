--- conflicted
+++ resolved
@@ -6,12 +6,8 @@
 from typing import Any, Iterable, List, Mapping
 
 import pytest
-<<<<<<< HEAD
 from airbyte_cdk.models import AirbyteMessage, AirbyteStateBlob, AirbyteStateMessage, AirbyteStateType, AirbyteStreamState, StreamDescriptor
 from airbyte_cdk.models import Type as MessageType
-=======
-from airbyte_cdk.models import AirbyteStateBlob, AirbyteStateMessage, AirbyteStateType, AirbyteStreamState, StreamDescriptor
->>>>>>> db56c75f
 from airbyte_cdk.sources.connector_state_manager import ConnectorStateManager, HashableStreamDescriptor
 from airbyte_cdk.sources.streams import Stream
 
@@ -275,10 +271,6 @@
     actual_state = state_manager.get_stream_state(stream_name, namespace)
 
     assert actual_state == expected_state
-<<<<<<< HEAD
-    # todo add a test where the state is None and we still return an empty mapping
-=======
->>>>>>> db56c75f
 
 
 @pytest.mark.parametrize(
@@ -423,7 +415,6 @@
     assert state_manager.per_stream_states[
         HashableStreamDescriptor(name=update_name, namespace=update_namespace)
     ] == AirbyteStateBlob.parse_obj(update_value)
-<<<<<<< HEAD
     assert state_manager.get_legacy_state() == expected_legacy_state
 
 
@@ -516,7 +507,4 @@
     state_manager = ConnectorStateManager({}, start_state)
 
     actual_state_message = state_manager.create_state_message(stream_name=update_name, namespace=update_namespace)
-    assert actual_state_message == expected_state_message
-=======
-    assert state_manager.get_legacy_state() == expected_legacy_state
->>>>>>> db56c75f
+    assert actual_state_message == expected_state_message