#
# Copyright (c) 2023 Airbyte, Inc., all rights reserved.
#

from typing import Optional
from unittest.mock import ANY, MagicMock, call

import pytest
from airbyte_cdk.destinations.vector_db_based import ProcessingConfigModel, Writer
from airbyte_cdk.models.airbyte_protocol import (
    AirbyteLogMessage,
    AirbyteMessage,
    AirbyteRecordMessage,
    AirbyteStateMessage,
    ConfiguredAirbyteCatalog,
    Level,
    Type,
)


def _generate_record_message(index: int, stream: str = "example_stream", namespace: Optional[str] = None):
    return AirbyteMessage(
        type=Type.RECORD,
        record=AirbyteRecordMessage(
            stream=stream, namespace=namespace, emitted_at=1234, data={"column_name": f"value {index}", "id": index}
        ),
    )


BATCH_SIZE = 32


def generate_stream(name: str = "example_stream", namespace: Optional[str] = None):
    return {
        "stream": {
            "name": name,
            "namespace": namespace,
            "json_schema": {"$schema": "http://json-schema.org/draft-07/schema#", "type": "object", "properties": {}},
            "supported_sync_modes": ["full_refresh", "incremental"],
            "source_defined_cursor": False,
            "default_cursor_field": ["column_name"],
        },
        "primary_key": [["id"]],
        "sync_mode": "incremental",
        "destination_sync_mode": "append_dedup",
    }


def generate_mock_embedder():
    mock_embedder = MagicMock()
    mock_embedder.embed_chunks.return_value = [[0] * 1536] * (BATCH_SIZE + 5 + 5)
    mock_embedder.embed_chunks.side_effect = lambda chunks: [[0] * 1536] * len(chunks)

    return mock_embedder


@pytest.mark.parametrize("omit_raw_text", [True, False])
def test_write(omit_raw_text: bool):
    """
    Basic test for the write method, batcher and document processor.
    """
    config_model = ProcessingConfigModel(chunk_overlap=0, chunk_size=1000, metadata_fields=None, text_fields=["column_name"])

    configured_catalog: ConfiguredAirbyteCatalog = ConfiguredAirbyteCatalog.parse_obj({"streams": [generate_stream()]})
    # messages are flushed after 32 records or after a state message, so this will trigger two batches to be processed
    input_messages = [_generate_record_message(i) for i in range(BATCH_SIZE + 5)]
    state_message = AirbyteMessage(type=Type.STATE, state=AirbyteStateMessage())
    input_messages.append(state_message)
    # messages are also flushed once the input messages are exhausted, so this will trigger another batch
    input_messages.extend([_generate_record_message(i) for i in range(5)])

    mock_embedder = generate_mock_embedder()

    mock_indexer = MagicMock()
    post_sync_log_message = AirbyteMessage(type=Type.LOG, log=AirbyteLogMessage(level=Level.INFO, message="post sync"))
    mock_indexer.post_sync.return_value = [post_sync_log_message]

    # Create the DestinationLangchain instance
    writer = Writer(config_model, mock_indexer, mock_embedder, BATCH_SIZE, omit_raw_text)

    output_messages = writer.write(configured_catalog, input_messages)
    output_message = next(output_messages)
    # assert state message is
    assert output_message == state_message

    mock_indexer.pre_sync.assert_called_with(configured_catalog)

    # 1 batches due to max batch size reached and 1 batch due to state message
    assert mock_indexer.index.call_count == 2
    assert mock_indexer.delete.call_count == 2
    assert mock_embedder.embed_chunks.call_count == 2

    if omit_raw_text:
        for call_args in mock_indexer.index.call_args_list:
            for chunk in call_args[0][0]:
                if omit_raw_text:
                    assert chunk.page_content is None
                else:
                    assert chunk.page_content is not None

<<<<<<< HEAD

=======
>>>>>>> 379cf70e
    output_message = next(output_messages)
    assert output_message == post_sync_log_message

    try:
        next(output_messages)
        assert False, "Expected end of message stream"
    except StopIteration:
        pass

    # 1 batch due to end of message stream
    assert mock_indexer.index.call_count == 3
    assert mock_indexer.delete.call_count == 3
    assert mock_embedder.embed_chunks.call_count == 3

    mock_indexer.post_sync.assert_called()


def test_write_stream_namespace_split():
    """
    Test separate handling of streams and namespaces in the writer

    generate BATCH_SIZE - 10 records for example_stream, 5 records for example_stream with namespace abc and 10 records for example_stream2
    messages are flushed after 32 records or after a state message, so this will trigger 4 calls to the indexer:
    * out of the first batch of 32, example_stream, example stream with namespace abd and the first 5 records for example_stream2
    * in the second batch, the remaining 5 records for example_stream2
    """
    config_model = ProcessingConfigModel(chunk_overlap=0, chunk_size=1000, metadata_fields=None, text_fields=["column_name"])

    configured_catalog: ConfiguredAirbyteCatalog = ConfiguredAirbyteCatalog.parse_obj(
        {
            "streams": [
                generate_stream(),
                generate_stream(namespace="abc"),
                generate_stream("example_stream2"),
            ]
        }
    )

    input_messages = [_generate_record_message(i, "example_stream", None) for i in range(BATCH_SIZE - 10)]
    input_messages.extend([_generate_record_message(i, "example_stream", "abc") for i in range(5)])
    input_messages.extend([_generate_record_message(i, "example_stream2", None) for i in range(10)])
    state_message = AirbyteMessage(type=Type.STATE, state=AirbyteStateMessage())
    input_messages.append(state_message)

    mock_embedder = generate_mock_embedder()

    mock_indexer = MagicMock()
    mock_indexer.post_sync.return_value = []

    # Create the DestinationLangchain instance
    writer = Writer(config_model, mock_indexer, mock_embedder, BATCH_SIZE, False)

    output_messages = writer.write(configured_catalog, input_messages)
    next(output_messages)

    mock_indexer.index.assert_has_calls(
        [
            call(ANY, None, "example_stream"),
            call(ANY, "abc", "example_stream"),
            call(ANY, None, "example_stream2"),
            call(ANY, None, "example_stream2"),
        ]
    )
    mock_indexer.index.assert_has_calls(
        [
            call(ANY, None, "example_stream"),
            call(ANY, "abc", "example_stream"),
            call(ANY, None, "example_stream2"),
            call(ANY, None, "example_stream2"),
        ]
    )
    assert mock_embedder.embed_chunks.call_count == 4<|MERGE_RESOLUTION|>--- conflicted
+++ resolved
@@ -98,10 +98,6 @@
                 else:
                     assert chunk.page_content is not None
 
-<<<<<<< HEAD
-
-=======
->>>>>>> 379cf70e
     output_message = next(output_messages)
     assert output_message == post_sync_log_message
 
