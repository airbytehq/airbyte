--- conflicted
+++ resolved
@@ -4,7 +4,7 @@
 
 
 import sys
-from typing import Any, List, Mapping
+from typing import Any, List, Mapping, Tuple
 
 from airbyte_cdk.connector import BaseConnector
 from airbyte_cdk.entrypoint import AirbyteEntrypoint
@@ -18,52 +18,40 @@
     return ManifestDeclarativeSource(manifest, debug)
 
 
-<<<<<<< HEAD
-def handle_connector_builder_request(source: ManifestDeclarativeSource, config: Mapping[str, Any], catalog: ConfiguredAirbyteCatalog):
-    command = config["__command"]
-=======
-def get_config_from_args(args: List[str]) -> Mapping[str, Any]:
+def get_config_and_catalog_from_args(args: List[str]) -> Tuple[Mapping[str, Any], ConfiguredAirbyteCatalog]:
     parsed_args = AirbyteEntrypoint.parse_args(args)
+    config_path, catalog_path = parsed_args.config, parsed_args.catalog
     if parsed_args.command != "read":
         raise ValueError("Only read commands are allowed for Connector Builder requests.")
 
     config = BaseConnector.read_config(parsed_args.config)
+    catalog = ConfiguredAirbyteCatalog.parse_obj(BaseConnector.read_config(catalog_path))
 
     if "__injected_declarative_manifest" not in config:
         raise ValueError(
             f"Invalid config: `__injected_declarative_manifest` should be provided at the root of the config but config only has keys {list(config.keys())}"
         )
 
-    return config
+    return config, catalog
 
 
-def handle_connector_builder_request(source: ManifestDeclarativeSource, config: Mapping[str, Any]):
+def handle_connector_builder_request(source: ManifestDeclarativeSource, config: Mapping[str, Any], catalog: ConfiguredAirbyteCatalog):
     command = config.get("__command")
->>>>>>> 87326398
     if command == "resolve_manifest":
-        result = resolve_manifest(source)
+        return resolve_manifest(source)
     elif command == "read":
-        result = read_stream(source, config, catalog)
+        return read_stream(source, config, catalog)
     else:
         raise ValueError(f"Unrecognized command {command}.")
-    print(result)
 
 
 def handle_request(args: List[str]):
-    parser = AirbyteEntrypoint.parse_args(args)
-    config_path, catalog_path = parser.config, parser.catalog
-    config = BaseConnector.read_config(config_path)
-    catalog = ConfiguredAirbyteCatalog.parse_obj(BaseConnector.read_config(catalog_path))
+    config, catalog = get_config_and_catalog_from_args(args)
     if "__command" in config:
         source = create_source(config, True)
-        handle_connector_builder_request(source, config, catalog)
+        print(handle_connector_builder_request(source, config, catalog))
     else:
-<<<<<<< HEAD
-        source = create_source(config, False)
-        handle_connector_request(source, args)
-=======
         raise ValueError("Missing __command argument in config file.")
->>>>>>> 87326398
 
 
 if __name__ == "__main__":
