#
# Copyright (c) 2023 Airbyte, Inc., all rights reserved.
#

import dataclasses
from datetime import datetime
<<<<<<< HEAD
from typing import Any, Mapping

from airbyte_cdk.models import AirbyteRecordMessage, AirbyteMessage
from airbyte_cdk.models import Type as MessageType
from airbyte_cdk.sources.declarative.declarative_source import DeclarativeSource
=======

from airbyte_cdk.models import AirbyteMessage, AirbyteRecordMessage, Type
from airbyte_cdk.sources.declarative.manifest_declarative_source import ManifestDeclarativeSource
>>>>>>> a7911f51
from airbyte_cdk.utils.traced_exception import AirbyteTracedException
from connector_builder.message_grouper import MessageGrouper


def list_streams() -> AirbyteMessage:
    raise NotImplementedError


<<<<<<< HEAD
def read_stream(source: DeclarativeSource, config: Mapping[str, Any]) -> AirbyteMessage:
    command_config = config.get("__command_config")
    stream_name = command_config["stream_name"]
    max_pages_per_slice = command_config["max_pages_per_slice"]
    max_slices = command_config["max_slices"]
    max_records = command_config["max_records"]
    handler = MessageGrouper(max_pages_per_slice, max_slices)
    stream_read = handler.get_message_groups(source, config, stream_name, max_records)
    return AirbyteMessage(type=MessageType.RECORD, record=AirbyteRecordMessage(
        data=dataclasses.asdict(stream_read),
        stream="_test_read",
        emitted_at=_emitted_at()
    ))


def resolve_manifest(source) -> AirbyteMessage:
    try:
        return AirbyteMessage(type=MessageType.RECORD, record=AirbyteRecordMessage(
            data={"manifest": source.resolved_manifest},
            emitted_at=_emitted_at(),
            stream="",
        ))
=======
def stream_read() -> AirbyteMessage:
    raise NotImplementedError


def resolve_manifest(source: ManifestDeclarativeSource) -> AirbyteMessage:
    try:
        return AirbyteMessage(
            type=Type.RECORD,
            record=AirbyteRecordMessage(
                data={"manifest": source.resolved_manifest},
                emitted_at=_emitted_at(),
                stream="resolve_manifest",
            ),
        )
>>>>>>> a7911f51
    except Exception as exc:
        error = AirbyteTracedException.from_exception(exc, message="Error resolving manifest.")
        return error.as_airbyte_message()


def _emitted_at():
    return int(datetime.now().timestamp()) * 1000<|MERGE_RESOLUTION|>--- conflicted
+++ resolved
@@ -4,17 +4,12 @@
 
 import dataclasses
 from datetime import datetime
-<<<<<<< HEAD
 from typing import Any, Mapping
 
-from airbyte_cdk.models import AirbyteRecordMessage, AirbyteMessage
+from airbyte_cdk.models import AirbyteMessage, AirbyteRecordMessage, Type
 from airbyte_cdk.models import Type as MessageType
 from airbyte_cdk.sources.declarative.declarative_source import DeclarativeSource
-=======
-
-from airbyte_cdk.models import AirbyteMessage, AirbyteRecordMessage, Type
 from airbyte_cdk.sources.declarative.manifest_declarative_source import ManifestDeclarativeSource
->>>>>>> a7911f51
 from airbyte_cdk.utils.traced_exception import AirbyteTracedException
 from connector_builder.message_grouper import MessageGrouper
 
@@ -23,7 +18,6 @@
     raise NotImplementedError
 
 
-<<<<<<< HEAD
 def read_stream(source: DeclarativeSource, config: Mapping[str, Any]) -> AirbyteMessage:
     command_config = config.get("__command_config")
     stream_name = command_config["stream_name"]
@@ -39,18 +33,6 @@
     ))
 
 
-def resolve_manifest(source) -> AirbyteMessage:
-    try:
-        return AirbyteMessage(type=MessageType.RECORD, record=AirbyteRecordMessage(
-            data={"manifest": source.resolved_manifest},
-            emitted_at=_emitted_at(),
-            stream="",
-        ))
-=======
-def stream_read() -> AirbyteMessage:
-    raise NotImplementedError
-
-
 def resolve_manifest(source: ManifestDeclarativeSource) -> AirbyteMessage:
     try:
         return AirbyteMessage(
@@ -61,7 +43,6 @@
                 stream="resolve_manifest",
             ),
         )
->>>>>>> a7911f51
     except Exception as exc:
         error = AirbyteTracedException.from_exception(exc, message="Error resolving manifest.")
         return error.as_airbyte_message()
