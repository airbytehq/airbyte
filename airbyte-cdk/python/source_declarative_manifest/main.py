--- conflicted
+++ resolved
@@ -9,20 +9,11 @@
 
 from airbyte_cdk.connector import BaseConnector
 from airbyte_cdk.entrypoint import AirbyteEntrypoint, launch
-<<<<<<< HEAD
 from airbyte_cdk.models import AirbyteMessage
-from airbyte_cdk.sources.declarative.declarative_source import DeclarativeSource
-=======
->>>>>>> a7911f51
 from airbyte_cdk.sources.declarative.manifest_declarative_source import ManifestDeclarativeSource
 from connector_builder import connector_builder_handler
 
-
-<<<<<<< HEAD
-def create_source(config: Mapping[str, Any], debug: bool) -> DeclarativeSource:
-=======
-def create_source(config: Mapping[str, Any]) -> ManifestDeclarativeSource:
->>>>>>> a7911f51
+def create_source(config: Mapping[str, Any], debug: bool) -> ManifestDeclarativeSource:
     manifest = config.get("__injected_declarative_manifest")
     return ManifestDeclarativeSource(manifest, debug)
 
@@ -50,11 +41,7 @@
     return parsed.command, parsed.config
 
 
-<<<<<<< HEAD
-def execute_command(source: DeclarativeSource, config: Mapping[str, Any]) -> AirbyteMessage:
-=======
-def handle_connector_builder_request(source: ManifestDeclarativeSource, config: Mapping[str, Any]):
->>>>>>> a7911f51
+def execute_command(source: ManifestDeclarativeSource, config: Mapping[str, Any]) -> AirbyteMessage:
     command = config.get("__command")
     if command == "resolve_manifest":
         return connector_builder_handler.resolve_manifest(source)
@@ -63,16 +50,12 @@
     raise ValueError(f"Unrecognized command {command}.")
 
 
-<<<<<<< HEAD
-def handle_connector_builder_request(source: DeclarativeSource, config: Mapping[str, Any]):
+def handle_connector_builder_request(source: ManifestDeclarativeSource, config: Mapping[str, Any]):
     message = execute_command(source, config)
     print(message.json(exclude_unset=True))
 
 
-def handle_connector_request(source: DeclarativeSource, args: List[str]):
-=======
 def handle_connector_request(source: ManifestDeclarativeSource, args: List[str]):
->>>>>>> a7911f51
     # Verify that the correct args are present for the production codepaths.
     AirbyteEntrypoint.parse_args(args)
     launch(source, sys.argv[1:])
@@ -80,16 +63,10 @@
 
 def handle_request(args: List[str]):
     config = get_config_from_args(args)
-<<<<<<< HEAD
     is_connector_builder_request = "__command" in config
     source = create_source(config, is_connector_builder_request)
     if is_connector_builder_request:
         handle_connector_builder_request(source, config)
-=======
-    source = create_source(config)
-    if "__command" in config:
-        print(handle_connector_builder_request(source, config))
->>>>>>> a7911f51
     else:
         handle_connector_request(source, args)
 
