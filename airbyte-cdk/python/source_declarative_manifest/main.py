#
# Copyright (c) 2023 Airbyte, Inc., all rights reserved.
#


import sys
<<<<<<< HEAD
from typing import Any, List, Mapping
=======
from typing import List
>>>>>>> aea625ee

from airbyte_cdk.connector import BaseConnector
from airbyte_cdk.entrypoint import AirbyteEntrypoint, launch
from airbyte_cdk.models import AirbyteMessage, ConfiguredAirbyteCatalog
from airbyte_cdk.sources.declarative.manifest_declarative_source import ManifestDeclarativeSource
<<<<<<< HEAD
from airbyte_cdk.sources.source import Source
from connector_builder import connector_builder_handler


def create_source(config: Mapping[str, Any], debug: bool) -> ManifestDeclarativeSource:
    manifest = config.get("__injected_declarative_manifest")
    return ManifestDeclarativeSource(manifest, debug)


def handle_connector_request(source: ManifestDeclarativeSource, args: List[str]):
    # Verify that the correct args are present for the production codepaths.
    launch(source, args)


def handle_request(args: List[str]):
    parser = AirbyteEntrypoint.parse_args(args)
    command = parser.command
    config_path = parser.config
    config = BaseConnector.read_config(config_path)
=======


def create_manifest(args: List[str]):
    parsed_args = AirbyteEntrypoint.parse_args(args)
    if parsed_args.command == "spec":
        raise ValueError("spec command is not supported for injected declarative manifest")

    config = BaseConnector.read_config(parsed_args.config)
>>>>>>> aea625ee
    if "__injected_declarative_manifest" not in config:
        raise ValueError(
            f"Invalid config: `__injected_declarative_manifest` should be provided at the root of the config but config only has keys {list(config.keys())}"
        )
<<<<<<< HEAD
    if command == "read":
        catalog_path = parser.catalog
        catalog = Source.read_catalog(catalog_path)
        builder_request_handle = connector_builder_handler.get_connector_builder_request_handler(config, catalog)
        source = create_source(config, builder_request_handle is not None)
        if builder_request_handle:
            print(builder_request_handle(source))
        else:
            handle_connector_request(source, args)
    else:
        source = create_source(config, False)
        handle_connector_request(source, args)
=======
    return ManifestDeclarativeSource(config.get("__injected_declarative_manifest"))
>>>>>>> aea625ee


if __name__ == "__main__":
    source = create_manifest(sys.argv[1:])
    launch(source, sys.argv[1:])<|MERGE_RESOLUTION|>--- conflicted
+++ resolved
@@ -4,37 +4,13 @@
 
 
 import sys
-<<<<<<< HEAD
 from typing import Any, List, Mapping
-=======
 from typing import List
->>>>>>> aea625ee
 
 from airbyte_cdk.connector import BaseConnector
 from airbyte_cdk.entrypoint import AirbyteEntrypoint, launch
 from airbyte_cdk.models import AirbyteMessage, ConfiguredAirbyteCatalog
 from airbyte_cdk.sources.declarative.manifest_declarative_source import ManifestDeclarativeSource
-<<<<<<< HEAD
-from airbyte_cdk.sources.source import Source
-from connector_builder import connector_builder_handler
-
-
-def create_source(config: Mapping[str, Any], debug: bool) -> ManifestDeclarativeSource:
-    manifest = config.get("__injected_declarative_manifest")
-    return ManifestDeclarativeSource(manifest, debug)
-
-
-def handle_connector_request(source: ManifestDeclarativeSource, args: List[str]):
-    # Verify that the correct args are present for the production codepaths.
-    launch(source, args)
-
-
-def handle_request(args: List[str]):
-    parser = AirbyteEntrypoint.parse_args(args)
-    command = parser.command
-    config_path = parser.config
-    config = BaseConnector.read_config(config_path)
-=======
 
 
 def create_manifest(args: List[str]):
@@ -43,27 +19,11 @@
         raise ValueError("spec command is not supported for injected declarative manifest")
 
     config = BaseConnector.read_config(parsed_args.config)
->>>>>>> aea625ee
     if "__injected_declarative_manifest" not in config:
         raise ValueError(
             f"Invalid config: `__injected_declarative_manifest` should be provided at the root of the config but config only has keys {list(config.keys())}"
         )
-<<<<<<< HEAD
-    if command == "read":
-        catalog_path = parser.catalog
-        catalog = Source.read_catalog(catalog_path)
-        builder_request_handle = connector_builder_handler.get_connector_builder_request_handler(config, catalog)
-        source = create_source(config, builder_request_handle is not None)
-        if builder_request_handle:
-            print(builder_request_handle(source))
-        else:
-            handle_connector_request(source, args)
-    else:
-        source = create_source(config, False)
-        handle_connector_request(source, args)
-=======
     return ManifestDeclarativeSource(config.get("__injected_declarative_manifest"))
->>>>>>> aea625ee
 
 
 if __name__ == "__main__":
