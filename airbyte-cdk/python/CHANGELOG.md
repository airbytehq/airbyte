--- conflicted
+++ resolved
@@ -1,11 +1,10 @@
 # Changelog
 
+## 0.1.83
+- Make TypeTransformer more sustainable to incorrect incoming records
+
 ## 0.1.82
-<<<<<<< HEAD
-- Make TypeTransformer more sustainable to incorrect incoming records
-=======
 - Freeze dataclasses-jsonschema to 2.15.1
->>>>>>> 43b8d8be
 
 ## 0.1.81
 - Fix regression in `_checkpoint_state` arg
