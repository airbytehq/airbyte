--- conflicted
+++ resolved
@@ -1,11 +1,10 @@
 # Changelog
 
+## 0.9.4
+Low-code: Add jinja macro `strptime`
+
 ## 0.9.3
-<<<<<<< HEAD
-Low-code: Add jinja macro `strptime`
-=======
 Low-code: Avoid duplicate HTTP query in `simple_retriever`
->>>>>>> 4b7f6778
 
 ## 0.9.2
 Low-code: Make `default_paginator.page_token_option` optional
