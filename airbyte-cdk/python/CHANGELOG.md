--- conflicted
+++ resolved
@@ -1,11 +1,10 @@
 # Changelog
 
+## 0.11.0
+Declare a new authenticator `SingleUseRefreshTokenOauth2Authenticator` that can perform connector configuration mutation and emit `AirbyteControlMessage.ConnectorConfig`.
+
 ## 0.10.0
-<<<<<<< HEAD
-Declare a new authenticator `SingleUseRefreshTokenOauth2Authenticator` that can perform connector configuration mutation and emit `AirbyteControlMessage.ConnectorConfig`.
-=======
 Low-code: Add `start_from_page` option to a PageIncrement class
->>>>>>> a1b9db50
 
 ## 0.9.5
 Low-code: Add jinja macro `format_datetime`
