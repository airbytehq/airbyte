--- conflicted
+++ resolved
@@ -1,15 +1,13 @@
 # Changelog
 
-<<<<<<< HEAD
-## 0.1.9
+## 0.1.12
 Add raise_on_http_errors, max_retries, retry_factor properties to be able to ignore http status errors and modify retry time in HTTP stream
-=======
+
 ## 0.1.11
 Add checking specified config againt spec for read, write, check and discover commands
 
 ## 0.1.10
 Add `MultipleTokenAuthenticator` class to allow cycling through a list of API tokens when making HTTP requests
->>>>>>> 61140e4a
 
 ## 0.1.8
 Allow to fetch primary key info from singer catalog
