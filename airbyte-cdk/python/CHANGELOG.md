--- conflicted
+++ resolved
@@ -1,11 +1,10 @@
 # Changelog
 
+## 0.1.85
+- Make TypeTransformer more robust to incorrect incoming records
+
 ## 0.1.84
-<<<<<<< HEAD
-- Make TypeTransformer more robust to incorrect incoming records
-=======
 - Emit legacy format when state is unspecified for read override connectors
->>>>>>> 123971ac
 
 ## 0.1.83
 - Fix per-stream to send legacy format for connectors that override read
