# Changelog

<<<<<<< HEAD
=======
## 0.68.4
low-code: update cartesian stream slice to emit typed StreamSlice

## 0.68.3
Low-code: adding a default value if a stream slice is None during read_records

>>>>>>> be6849f5
## 0.68.2
low-code: remove parent cursor compoent from incremental substreams' state message

## 0.68.1
no-op republish of 0.68.0

## 0.68.0
low-code: Allow page size to be defined with string interpolation

## 0.67.3
CDK: upgrade pyarrow

## 0.67.2
File CDK: Update parquet parser to handle values that resolve to None

## 0.67.1
Fix handling of tab-separated CSVs

## 0.67.0
Low-code: Add CustomRecordFilter

## 0.66.0
Low-code: Add interpolation for request options

## 0.65.0
low-code: Allow connectors to ignore stream slicer request options on paginated requests

## 0.64.1


## 0.64.0
Low-code: Add filter to RemoveFields

## 0.63.2
Correct handling of custom max_records limits in connector_builder

## 0.63.1
File-based CDK:  fix record enqueuing

## 0.63.0
Per-stream error reporting and continue syncing on error by default

## 0.62.2
mask access key when logging refresh response

## 0.62.1
[ISSUE #34910] add headers to HttpResponse for test framework

## 0.62.0
File-based CDK: functionality to make incremental syncs concurrent

## 0.61.2
[ISSUE #34755] do not propagate parameters on JSON schemas

## 0.61.1
Align version in CDK Dockerfile to be consistent. Before this change, the docker images was mistakenly pinned to version 0.58.5.

## 0.61.0
File-based CDK: log warning on no sync mode instead of raising exception

## 0.60.2
Improve error messages for concurrent CDK

## 0.60.1
Emit state when no partitions are generated for ccdk and update StateBuilder

## 0.60.0
File-based CDK: run full refresh syncs with concurrency

## 0.59.2
Fix CCDK overlapping message due to print in entrypoint

## 0.59.1
Fix concurrent CDK deadlock

## 0.59.0
Fix state message handling when running concurrent syncs

## 0.58.9
concurrent-cdk: improve resource usage when reading from substreams

## 0.58.8
CDK: HttpRequester can accept http_method in str format, which is required by custom low code components

## 0.58.7


## 0.58.6
File CDK: Added logic to emit logged `RecordParseError` errors and raise the single `AirbyteTracebackException` in the end of the sync, instead of silent skipping the parsing errors. PR: https://github.com/airbytehq/airbyte/pull/32589

## 0.58.5
Handle private network exception as config error

## 0.58.4
Add POST method to HttpMocker

## 0.58.3
fix declarative oauth initialization

## 0.58.2
Integration tests: adding debug mode to improve logging

## 0.58.1
Add schema normalization to declarative stream

## 0.58.0
Concurrent CDK: add state converter for ISO timestamps with millisecond granularity

## 0.57.8
add SelectiveAuthenticator

## 0.57.7
File CDK: Support raw txt file

## 0.57.6
Adding more tooling to cover source-stripe events stream

## 0.57.5
Raise error on passing unsupported value formats as query parameters

## 0.57.4
Vector DB CDK: Refactor embedders, File based CDK: Handle 422 errors properly in document file type parser

## 0.57.3
Vector DB CDK: Refactor embedders, File based CDK: Handle 422 errors properly in document file type parser

## 0.57.2
Update airbyte-protocol

## 0.57.1
Improve integration tests tooling

## 0.57.0
low-code: cache requests sent for parent streams
File-based CDK: Add support for automatic primary key for document file type format
File-based CDK: Add support for remote parsing of document file type format via API
Vector DB CDK: Fix bug with embedding tokens with special meaning like `<|endoftext|>`

## 0.56.1
no-op to verify pypi publish flow

## 0.56.0
Allow for connectors to continue syncing when a stream fails

## 0.55.5
File-based CDK: hide source-defined primary key; users can define primary keys in the connection's configuration

## 0.55.4
Source Integration tests: decoupling entrypoint wrapper from pytest

## 0.55.3
First iteration of integration tests tooling (http mocker and response builder)

## 0.55.2
concurrent-cdk: factory method initializes concurrent source with default number of max tasks

## 0.55.1
Vector DB CDK: Add omit_raw_text flag

## 0.55.0
concurrent cdk: read multiple streams concurrently

## 0.54.0
low-code: fix injection of page token if first request

## 0.53.9
Fix of generate the error message using _try_get_error based on list of errors

## 0.53.8
Vector DB CDK: Remove CDC records, File CDK: Update unstructured parser

## 0.53.7
low-code: fix debug logging when using --debug flag

## 0.53.6
Increase maximum_attempts_to_acquire to avoid crashing in acquire_call

## 0.53.5
File CDK: Improve stream config appearance

## 0.53.4
Concurrent CDK: fix futures pruning

## 0.53.3
Fix spec schema generation for File CDK and Vector DB CDK and allow skipping invalid files in document file parser

## 0.53.2
Concurrent CDK: Increase connection pool size to allow for 20 max workers

## 0.53.1
Concurrent CDK: Improve handling of future to avoid memory leak and improve performances

## 0.53.0
Add call rate functionality

## 0.52.10
Fix class SessionTokenAuthenticator for CLASS_TYPES_REGISTRY mapper

## 0.52.9
File CDK: Improve file type detection in document file type parser

## 0.52.8
Concurrent CDK: incremental (missing state conversion). Outside of concurrent specific work, this includes the following changes:
* Checkpointing state was acting on the number of records per slice. This has been changed to consider the number of records per syncs
* `Source.read_state` and `Source._emit_legacy_state_format` are now classmethods to allow for developers to have access to the state before instantiating the source

## 0.52.7
File CDK: Add pptx support

## 0.52.6
make  parameter as not required for default backoff handler

## 0.52.5
use in-memory cache if no file path is provided

## 0.52.4
File CDK: Add unstructured parser

## 0.52.3
Update source-declarative-manifest base image to update Linux alpine and Python

## 0.52.2


## 0.52.1
Add max time for backoff handler

## 0.52.0
File CDK: Add CustomFileBasedException for custom errors

## 0.51.44
low-code: Allow connector developers to specify the type of an added field

## 0.51.43
concurrent cdk: fail fast if a partition raises an exception

## 0.51.42
File CDK: Avoid listing all files for check command

## 0.51.41
Vector DB CDK: Expose stream identifier logic, add field remapping to processing | File CDK: Emit analytics message for used streams

## 0.51.40
Add filters for base64 encode and decode in Jinja Interpolation 

## 0.51.39
Few bug fixes for concurrent cdk

## 0.51.38
Add ability to wrap HTTP errors with specific status codes occurred during access token refresh into AirbyteTracedException

## 0.51.37
Enable debug logging when running availability check

## 0.51.36
Enable debug logging when running availability check

## 0.51.35
File CDK: Allow configuring number of tested files for schema inference and parsability check

## 0.51.34
Vector DB CDK: Fix OpenAI compatible embedder when used without api key

## 0.51.33
Vector DB CDK: Improve batching process

## 0.51.32
Introduce experimental ThreadBasedConcurrentStream

## 0.51.31
Fix initialize of token_expiry_is_time_of_expiration field

## 0.51.30
Add new token_expiry_is_time_of_expiration property for AbstractOauth2Authenticator for indicate that token's expiry_in is a time of expiration

## 0.51.29
Coerce read_records to iterable in http availabilty strategy

## 0.51.28
Add functionality enabling Page Number/Offset to be set on the first request

## 0.51.27
Fix parsing of UUID fields in avro files

## 0.51.26
Vector DB CDK: Fix OpenAI embedder batch size

## 0.51.25
Add  configurable OpenAI embedder to cdk and add cloud environment helper

## 0.51.24
Fix previous version of request_cache clearing

## 0.51.23
Fix request_cache clearing and move it to tmp folder

## 0.51.22
Vector DB CDK: Adjust batch size for Azure embedder to current limits

## 0.51.21
Change Error message if Stream is not found

## 0.51.20
Vector DB CDK: Add text splitting options to document processing

## 0.51.19
Ensuring invalid user-provided urls does not generate sentry issues

## 0.51.18
Vector DB CDK adjustments: Prevent failures with big records and OpenAI embedder

## 0.51.17
[ISSUE #30353] File-Based CDK: remove file_type from stream config

## 0.51.16
Connector Builder: fix datetime format inference for str parsable as int but not isdecimal

## 0.51.15
Vector DB CDK: Add Azure OpenAI embedder

## 0.51.14
File-based CDK: improve error message for CSV parsing error

## 0.51.13
File-based CDK: migrated parsing error to config error to avoid sentry alerts

## 0.51.12
Add from-field embedder to vector db CDK

## 0.51.11
FIle-based CDK: Update spec and fix autogenerated headers with skip after

## 0.51.10
Vector DB CDK adjustments: Fix id generation, improve config spec, add base test case

## 0.51.9
[Issue #29660] Support empty keys with record selection

## 0.51.8
Add vector db CDK helpers

## 0.51.7
File-based CDK: allow user to provided column names for CSV files

## 0.51.6
File-based CDK: allow for extension mismatch

## 0.51.5
File-based CDK: Remove CSV noisy log

## 0.51.4
Source-S3 V4: feature parity rollout

## 0.51.3
File-based CDK: Do not stop processing files in slice on error

## 0.51.2
Check config against spec in embedded sources and remove list endpoint from connector builder module

## 0.51.1
low-code: allow formatting datetime as milliseconds since unix epoch

## 0.51.0
File-based CDK: handle legacy options

## 0.50.2
Fix title and description of datetime_format fields

## 0.50.1
File-based CDK cursor and entrypoint updates

## 0.50.0
Low code CDK: Decouple SimpleRetriever and HttpStream

## 0.49.0
Add utils for embedding sources in other Python applications

## 0.48.0
Relax pydantic version requirement and update to protocol models version 0.4.0

## 0.47.5
Support many format for cursor datetime

## 0.47.4
File-based CDK updates

## 0.47.3
Connector Builder: Ensure we return when there are no slices

## 0.47.2
low-code: deduplicate query params if they are already encoded in the URL

## 0.47.1
Fix RemoveFields transformation issue

## 0.47.0
Breaking change: Rename existing SessionTokenAuthenticator to LegacySessionTokenAuthenticator and make SessionTokenAuthenticator more generic

## 0.46.1
Connector builder: warn if the max number of records was reached

## 0.46.0
Remove pyarrow from main dependency and add it to extras

## 0.45.0
Fix pyyaml and cython incompatibility

## 0.44.4
Connector builder: Show all request/responses as part of the testing panel

## 0.44.3
[ISSUE #27494] allow for state to rely on transformed field

## 0.44.2
Ensuring the state value format matches the cursor value from the record

## 0.44.1
Fix issue with incremental sync following data feed release

## 0.44.0
Support data feed like incremental syncs

## 0.43.3
Fix return type of RecordFilter: changed from generator to list

## 0.43.2
Connector builder module: serialize request body as string

## 0.43.1
Fix availability check to handle HttpErrors which happen during slice extraction

## 0.43.0
Refactoring declarative state management

## 0.42.1
Error message on state per partition state discrepancy

## 0.42.0
Supporting state per partition given incremental sync and partition router

## 0.41.0
Use x-www-urlencoded for access token refresh requests

## 0.40.5
Replace  with  when making oauth calls

## 0.40.4
Emit messages using message repository

## 0.40.3
Add utils for inferring datetime formats

## 0.40.2
Add a metadata field to the declarative component schema

## 0.40.1
make DatetimeBasedCursor.end_datetime optional

## 0.40.0
Remove SingleUseRefreshTokenOAuthAuthenticator from low code CDK and add generic injection capabilities to ApiKeyAuthenticator

## 0.39.4
Connector builder: add latest connector config control message to read calls

## 0.39.3
Add refresh token update capabilities to OAuthAuthenticator

## 0.39.2
Make step and cursor_granularity optional

## 0.39.1
Improve connector builder error messages

## 0.39.0
Align schema generation in SchemaInferrer with Airbyte platform capabilities

## 0.38.0
Allow nested objects in request_body_json

## 0.37.0
low-code: Make refresh token in oauth authenticator optional

## 0.36.5
Unfreeze requests version and test new pipeline

## 0.36.4
low-code: use jinja sandbox and restrict some methods

## 0.36.3
pin the version of the requests library

## 0.36.2
Support parsing non UTC dates and Connector Builder set slice descriptor

## 0.36.1
low-code: fix add field transformation when running from the connector builder

## 0.36.0
Emit stream status messages

## 0.35.4
low-code: remove now_local() macro because it's too unpredictable

## 0.35.3
low-code: alias stream_interval and stream_partition to stream_slice in jinja context

## 0.35.2
Connector builder scrubs secrets from raw request and response

## 0.35.1
low-code: Add title, description, and examples for all fields in the manifest schema

## 0.35.0
low-code: simplify session token authenticator interface

## 0.34.3
low-code: fix typo in ManifestDeclarativeSource

## 0.34.2
Emit slice log messages when running the connector builder

## 0.34.1
set slice and pages limit when reading from the connector builder module

## 0.34.0
Low-Code CDK: Enable use of SingleUseRefreshTokenAuthenticator

## 0.33.2
low-code: fix duplicate stream slicer update

## 0.33.1
Low-Code CDK: make RecordFilter.filter_records as generator

## 0.33.0
Enable oauth flow for low-code connectors

## 0.32.0
Remove unexpected error swallowing on abstract source's check method

## 0.31.1
connector builder: send stacktrace when error on read

## 0.31.0
Add connector builder module for handling Connector Builder server requests

## 0.30.4
CDK's read command handler supports Connector Builder list_streams requests

## 0.30.3
Fix reset pagination issue on test reads

## 0.30.2
* Low-code CDK: Override refresh_access_token logic DeclarativeOAuthAuthenticator

## 0.30.1
Releasing using the new release flow. No change to the CDK per se

## 0.30.0
OAuth: retry refresh access token requests

## 0.29.3
Low-Code CDK: duration macro added

## 0.29.2
support python3.8

## 0.29.1
Publishing Docker image for source-declarative-manifest

## 0.29.0
**Breaking changes: We have promoted the low-code CDK to Beta. This release contains a number of breaking changes intended to improve the overall usability of the language by reorganizing certain concepts, renaming, reducing some field duplication, and removal of fields that are seldom used.**

The changes are: 
* Deprecated the concept of Stream Slicers in favor of two individual concepts: Incremental Syncs, and Partition Routers: 
  * Stream will define an `incremental_sync` field which is responsible for defining how the connector should support incremental syncs using a cursor field. `DatetimeStreamSlicer` has been renamed to `DatetimeBasedCursor` and can be used for this field.
  * `Retriever`s will now define a `partition_router` field. The remaining slicers are now called `SubstreamPartitionRouter` and `ListPartitionRouter`, both of which can be used here as they already have been.
  * The `CartesianProductStreamSlicer` because `partition_router` can accept a list of values and will generate that same cartesian product by default.
* `$options` have been renamed to `$parameters`
* Changed the notation for component references to the JSON schema notation (`$ref: "#/definitions/requester"`)
* `DefaultPaginator` no longer has a `url_base` field. Moving forward, paginators will derive the `url_base` from the `HttpRequester`. There are some unique cases for connectors that implement a custom `Retriever`.
* `primary_key` and `name` no longer need to be defined on `Retriever`s or `Requester`s. They will be derived from the stream’s definition
* Streams no longer define a `stream_cursor_field` and will derive it from the `incremental_sync` component. `checkpoint_interval` has also been deprecated
* DpathExtractor `field_pointer` has been renamed to `field_path`
* `RequestOption` can no longer be used with with `inject_into` set to `path`. There is now a dedicated `RequestPath` component moving forward.

## 0.28.1
Low-Code CDK: fix signature _parse_records_and_emit_request_and_responses

## 0.28.0
Low-Code: improve day_delta macro and MinMaxDatetime component

## 0.27.0
Make HttpAvailabilityStrategy default for HttpStreams

## 0.26.0
Low-Code CDK: make DatetimeStreamSlicer.step as InterpolatedString

## 0.25.2
Low-Code: SubstreamSlicer.parent_key - dpath support added

## 0.25.1
Fix issue when trying to log stream slices that are non-JSON-serializable

## 0.25.0
Use dpath.util.values method to parse response with nested lists

## 0.24.0
Use dpath.util.values method to parse response with nested lists

## 0.23.0
Limiting the number of HTTP requests during a test read

## 0.22.0
Surface the resolved manifest in the CDK

## 0.21.0
Add AvailabilityStrategy concept and use check_availability within CheckStream

## 0.20.2
Add missing package in previous patch release

## 0.20.1
Handle edge cases for CheckStream - checking connection to empty stream, and checking connection to substream with no parent records

## 0.20.0
Low-Code: Refactor low-code to use Pydantic model based manifest parsing and component creation

## 0.19.1
Low-code: Make documentation_url in the Spec be optional

## 0.19.0
Low-Code: Handle forward references in manifest

## 0.18.1
Allow for CustomRequester to be defined within declarative manifests

## 0.18.0
Adding `cursor_granularity` to the declarative API of DatetimeStreamSlicer

## 0.17.0
Add utility class to infer schemas from real records

## 0.16.3
Do not eagerly refresh access token in `SingleUseRefreshTokenOauth2Authenticator` [#20923](https://github.com/airbytehq/airbyte/pull/20923)

## 0.16.2
Fix the naming of OAuthAuthenticator

## 0.16.1
Include declarative_component_schema.yaml in the publish to PyPi

## 0.16.0
Start validating low-code manifests using the declarative_component_schema.yaml file

## 0.15.0
Reverts additions from versions 0.13.0 and 0.13.3.

## 0.14.0
Low-code: Add token_expiry_date_format to OAuth Authenticator. Resolve ref schema

## 0.13.3
Fixed `StopIteration` exception for empty streams while `check_availability` runs.

## 0.13.2
Low-code: Enable low-code CDK users to specify schema inline in the manifest

## 0.13.1
Low-code: Add `SessionTokenAuthenticator`

## 0.13.0
Add `Stream.check_availability` and `Stream.AvailabilityStrategy`. Make `HttpAvailabilityStrategy` the default `HttpStream.AvailabilityStrategy`.

## 0.12.4
Lookback window should applied when a state is supplied as well

## 0.12.3
Low-code: Finally, make `OffsetIncrement.page_size` interpolated string or int

## 0.12.2
Revert breaking change on `read_config` while keeping the improvement on the error message

## 0.12.0
Improve error readability when reading JSON config files

## 0.11.3
Low-code: Log response error message on failure

## 0.11.2
Low-code: Include the HTTP method used by the request in logging output of the `airbyte-cdk`

## 0.11.1
Low-code: Fix the component manifest schema to and validate check instead of checker

## 0.11.0
Declare a new authenticator `SingleUseRefreshTokenOauth2Authenticator` that can perform connector configuration mutation and emit `AirbyteControlMessage.ConnectorConfig`.

## 0.10.0
Low-code: Add `start_from_page` option to a PageIncrement class

## 0.9.5
Low-code: Add jinja macro `format_datetime`

## 0.9.4
Low-code: Fix reference resolution for connector builder

## 0.9.3
Low-code: Avoid duplicate HTTP query in `simple_retriever`

## 0.9.2
Low-code: Make `default_paginator.page_token_option` optional

## 0.9.1
Low-code: Fix filtering vars in `InterpolatedRequestInputProvider.eval_request_inputs`

## 0.9.0
Low-code: Allow `grant_type` to be specified for OAuthAuthenticator

## 0.8.1
Low-code: Don't update cursor for non-record messages and fix default loader for connector builder manifests

## 0.8.0
Low-code: Allow for request and response to be emitted as log messages

## 0.7.1
Low-code: Decouple yaml manifest parsing from the declarative source implementation

## 0.7.0
Low-code: Allow connector specifications to be defined in the manifest

## 0.6.0
Low-code: Add support for monthly and yearly incremental updates for `DatetimeStreamSlicer`

## 0.5.4
Low-code: Get response.json in a safe way

## 0.5.3
Low-code: Replace EmptySchemaLoader with DefaultSchemaLoader to retain backwards compatibility
Low-code: Evaluate backoff strategies at runtime

## 0.5.2
Low-code: Allow for read even when schemas are not defined for a connector yet

## 0.4.2
Low-code: Fix off by one error with the stream slicers

## 0.4.1
Low-code: Fix a few bugs with the stream slicers

## 0.4.0
Low-code: Add support for custom error messages on error response filters

## 0.3.0
Publish python typehints via `py.typed` file. 

## 0.2.3
- Propagate options to InterpolatedRequestInputProvider

## 0.2.2
- Report config validation errors as failed connection status during `check`.
- Report config validation errors as `config_error` failure type.

## 0.2.1

- Low-code: Always convert stream slices output to an iterator

## 0.2.0

- Replace caching method: VCR.py -> requests-cache with SQLite backend

## 0.1.104

- Protocol change: `supported_sync_modes` is now a required properties on AirbyteStream. [#15591](https://github.com/airbytehq/airbyte/pull/15591)

## 0.1.103

- Low-code: added hash filter to jinja template

## 0.1.102

- Low-code: Fix check for streams that do not define a stream slicer

## 0.1.101

- Low-code: $options do not overwrite parameters that are already set

## 0.1.100

- Low-code: Pass stream_slice to read_records when reading from CheckStream

## 0.1.99

- Low-code: Fix default stream schema loader

## 0.1.98

- Low-code: Expose WaitUntilTimeFromHeader strategy and WaitTimeFromHeader as component type

## 0.1.97

- Revert 0.1.96

## 0.1.96

- Improve error for returning non-iterable from connectors parse_response

## 0.1.95

- Low-code: Expose PageIncrement strategy as component type

## 0.1.94

- Low-code: Stream schema loader has a default value and can be omitted

## 0.1.93

- Low-code: Standardize slashes in url_base and path

## 0.1.92

- Low-code: Properly propagate $options to array items
- Low-code: Log request and response when running check operation in debug mode

## 0.1.91

- Low-code: Rename LimitPaginator to DefaultPaginator and move page_size field to PaginationStrategy

## 0.1.90

- Fix error when TypeTransformer tries to warn about invalid transformations in arrays

## 0.1.89

- Fix: properly emit state when a stream has empty slices, provided by an iterator

## 0.1.88

- Bugfix: Evaluate `response.text` only in debug mode

## 0.1.87

- During incremental syncs allow for streams to emit state messages in the per-stream format

## 0.1.86

- TypeTransformer now converts simple types to array of simple types
- TypeTransformer make warning message more informative

## 0.1.85

- Make TypeTransformer more robust to incorrect incoming records

## 0.1.84

- Emit legacy format when state is unspecified for read override connectors

## 0.1.83

- Fix per-stream to send legacy format for connectors that override read

## 0.1.82

- Freeze dataclasses-jsonschema to 2.15.1

## 0.1.81

- Fix regression in `_checkpoint_state` arg

## Unreleased

- Update Airbyte Protocol model to support protocol_version

## 0.1.80

- Add NoAuth to declarative registry and auth parse bug fix

## 0.1.79

- Fix yaml schema parsing when running from docker container

## 0.1.78

- Fix yaml config parsing when running from docker container

## 0.1.77

- Add schema validation for declarative YAML connector configs

## 0.1.76

- Bugfix: Correctly set parent slice stream for sub-resource streams

## 0.1.75

- Improve `filter_secrets` skip empty secret

## 0.1.74

- Replace JelloRecordExtractor with DpathRecordExtractor

## 0.1.73

- Bugfix: Fix bug in DatetimeStreamSlicer's parsing method

## 0.1.72

- Bugfix: Fix bug in DatetimeStreamSlicer's format method

## 0.1.71

- Refactor declarative package to dataclasses
- Bugfix: Requester header always converted to string
- Bugfix: Reset paginator state between stream slices
- Bugfix: Record selector handles single records

## 0.1.70

- Bugfix: DatetimeStreamSlicer cast interpolated result to string before converting to datetime
- Bugfix: Set stream slicer's request options in SimpleRetriever

## 0.1.69

- AbstractSource emits a state message when reading incremental even if there were no stream slices to process.

## 0.1.68

- Replace parse-time string interpolation with run-time interpolation in YAML-based sources

## 0.1.67

- Add support declarative token authenticator.

## 0.1.66

- Call init_uncaught_exception_handler from AirbyteEntrypoint.__init__ and Destination.run_cmd
- Add the ability to remove & add records in YAML-based sources

## 0.1.65

- Allow for detailed debug messages to be enabled using the --debug command.

## 0.1.64

- Add support for configurable oauth request payload and declarative oauth authenticator.

## 0.1.63

- Define `namespace` property on the `Stream` class inside `core.py`.

## 0.1.62

Bugfix: Correctly obfuscate nested secrets and secrets specified inside oneOf blocks inside the connector's spec.

## 0.1.61

- Remove legacy sentry code

## 0.1.60

- Add `requests.exceptions.ChunkedEncodingError` to transient errors so it could be retried

## 0.1.59

- Add `Stream.get_error_display_message()` to retrieve user-friendly messages from exceptions encountered while reading streams.
- Add default error error message retrieval logic for `HTTPStream`s following common API patterns.

## 0.1.58

`TypeTransformer.default_convert` catch `TypeError`

## 0.1.57

Update protocol models to support per-stream state: [#12829](https://github.com/airbytehq/airbyte/pull/12829).

## 0.1.56

- Update protocol models to include `AirbyteTraceMessage`
- Emit an `AirbyteTraceMessage` on uncaught exceptions
- Add `AirbyteTracedException`

## 0.1.55

Add support for reading the spec from a YAML file (`spec.yaml`)

## 0.1.54

- Add ability to import `IncrementalMixin` from `airbyte_cdk.sources.streams`.
- Bumped minimum supported Python version to 3.9.

## 0.1.53

Remove a false positive error logging during the send process.

## 0.1.52

Fix BaseBackoffException constructor

## 0.1.50

Improve logging for Error handling during send process.

## 0.1.49

Add support for streams with explicit state attribute.

## 0.1.48

Fix type annotations.

## 0.1.47

Fix typing errors.

## 0.1.45

Integrate Sentry for performance and errors tracking.

## 0.1.44

Log http response status code and its content.

## 0.1.43

Fix logging of unhandled exceptions: print stacktrace.

## 0.1.42

Add base pydantic model for connector config and schemas.

## 0.1.41

Fix build error

## 0.1.40

Filter airbyte_secrets values at logger and other logging refactorings.

## 0.1.39

Add `__init__.py` to mark the directory `airbyte_cdk/utils` as a package.

## 0.1.38

Improve URL-creation in CDK. Changed to using `urllib.parse.urljoin()`.

## 0.1.37

Fix `emitted_at` from `seconds * 1000` to correct milliseconds.

## 0.1.36

Fix broken logger in streams: add logger inheritance for streams from `airbyte`.

## 0.1.35

Fix false warnings on record transform.

## 0.1.34

Fix logging inside source and streams

## 0.1.33

Resolve $ref fields for discover json schema.

## 0.1.32

- Added Sphinx docs `airbyte-cdk/python/reference_docs` module.
- Added module documents at `airbyte-cdk/python/sphinx-docs.md`.
- Added Read the Docs publishing configuration at `.readthedocs.yaml`.

## 0.1.31

Transforming Python log levels to Airbyte protocol log levels

## 0.1.30

Updated OAuth2Specification.rootObject type in airbyte_protocol to allow string or int

## 0.1.29

Fix import logger error

## 0.1.28

Added `check_config_against_spec` parameter to `Connector` abstract class
to allow skipping validating the input config against the spec for non-`check` calls

## 0.1.27

Improving unit test for logger

## 0.1.26

Use python standard logging instead of custom class

## 0.1.25

Modified `OAuth2Specification` model, added new fields: `rootObject` and `oauthFlowOutputParameters`

## 0.1.24

Added Transform class to use for mutating record value types so they adhere to jsonschema definition.

## 0.1.23

Added the ability to use caching for efficient synchronization of nested streams.

## 0.1.22

Allow passing custom headers to request in `OAuth2Authenticator.refresh_access_token()`: https://github.com/airbytehq/airbyte/pull/6219

## 0.1.21

Resolve nested schema references and move external references to single schema definitions.

## 0.1.20

- Allow using `requests.auth.AuthBase` as authenticators instead of custom CDK authenticators.
- Implement Oauth2Authenticator, MultipleTokenAuthenticator and TokenAuthenticator authenticators.
- Add support for both legacy and requests native authenticator to HttpStream class.

## 0.1.19

No longer prints full config files on validation error to prevent exposing secrets to log file: https://github.com/airbytehq/airbyte/pull/5879

## 0.1.18

Fix incremental stream not saved state when internal limit config set.

## 0.1.17

Fix mismatching between number of records actually read and number of records in logs by 1: https://github.com/airbytehq/airbyte/pull/5767

## 0.1.16

Update generated AirbyteProtocol models to contain [Oauth changes](https://github.com/airbytehq/airbyte/pull/5776).

## 0.1.15

Add \_limit and \_page_size as internal config parameters for SAT

## 0.1.14

If the input config file does not comply with spec schema, raise an exception instead of `system.exit`.

## 0.1.13

Fix defect with user defined backoff time retry attempts, number of retries logic fixed

## 0.1.12

Add raise_on_http_errors, max_retries, retry_factor properties to be able to ignore http status errors and modify retry time in HTTP stream

## 0.1.11

Add checking specified config againt spec for read, write, check and discover commands

## 0.1.10

Add `MultipleTokenAuthenticator` class to allow cycling through a list of API tokens when making HTTP requests

## 0.1.8

Allow to fetch primary key info from singer catalog

## 0.1.7

Allow to use non-JSON payloads in request body for http source

## 0.1.6

Add abstraction for creating destinations.

Fix logging of the initial state.

## 0.1.5

Allow specifying keyword arguments to be sent on a request made by an HTTP stream: https://github.com/airbytehq/airbyte/pull/4493

## 0.1.4

Allow to use Python 3.7.0: https://github.com/airbytehq/airbyte/pull/3566

## 0.1.2

Fix an issue that caused infinite pagination: https://github.com/airbytehq/airbyte/pull/3366

## 0.1.1

Initial Release<|MERGE_RESOLUTION|>--- conflicted
+++ resolved
@@ -1,14 +1,11 @@
 # Changelog
 
-<<<<<<< HEAD
-=======
 ## 0.68.4
 low-code: update cartesian stream slice to emit typed StreamSlice
 
 ## 0.68.3
 Low-code: adding a default value if a stream slice is None during read_records
 
->>>>>>> be6849f5
 ## 0.68.2
 low-code: remove parent cursor compoent from incremental substreams' state message
 
