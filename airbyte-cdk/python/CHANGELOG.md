# Changelog

## 0.23.0
<<<<<<< HEAD
Use dpath.util.values method to parse response with nested lists
=======
Limiting the number of HTTP requests during a test read
>>>>>>> 113b1345

## 0.22.0
Surface the resolved manifest in the CDK

## 0.21.0
Add AvailabilityStrategy concept and use check_availability within CheckStream

## 0.20.2
Add missing package in previous patch release

## 0.20.1
Handle edge cases for CheckStream - checking connection to empty stream, and checking connection to substream with no parent records

## 0.20.0
Low-Code: Refactor low-code to use Pydantic model based manifest parsing and component creation

## 0.19.1
Low-code: Make documentation_url in the Spec be optional

## 0.19.0
Low-Code: Handle forward references in manifest

## 0.18.1
Allow for CustomRequester to be defined within declarative manifests

## 0.18.0
Adding `cursor_granularity` to the declarative API of DatetimeStreamSlicer

## 0.17.0
Add utility class to infer schemas from real records

## 0.16.3
Do not eagerly refresh access token in `SingleUseRefreshTokenOauth2Authenticator` [#20923](https://github.com/airbytehq/airbyte/pull/20923)

## 0.16.2
Fix the naming of OAuthAuthenticator

## 0.16.1
Include declarative_component_schema.yaml in the publish to PyPi

## 0.16.0
Start validating low-code manifests using the declarative_component_schema.yaml file

## 0.15.0
Reverts additions from versions 0.13.0 and 0.13.3.

## 0.14.0
Low-code: Add token_expiry_date_format to OAuth Authenticator. Resolve ref schema

## 0.13.3
Fixed `StopIteration` exception for empty streams while `check_availability` runs.

## 0.13.2
Low-code: Enable low-code CDK users to specify schema inline in the manifest

## 0.13.1
Low-code: Add `SessionTokenAuthenticator`

## 0.13.0
Add `Stream.check_availability` and `Stream.AvailabilityStrategy`. Make `HttpAvailabilityStrategy` the default `HttpStream.AvailabilityStrategy`.

## 0.12.4
Lookback window should applied when a state is supplied as well

## 0.12.3
Low-code: Finally, make `OffsetIncrement.page_size` interpolated string or int

## 0.12.2
Revert breaking change on `read_config` while keeping the improvement on the error message

## 0.12.0
Improve error readability when reading JSON config files

## 0.11.3
Low-code: Log response error message on failure

## 0.11.2
Low-code: Include the HTTP method used by the request in logging output of the `airbyte-cdk`

## 0.11.1
Low-code: Fix the component manifest schema to and validate check instead of checker

## 0.11.0
Declare a new authenticator `SingleUseRefreshTokenOauth2Authenticator` that can perform connector configuration mutation and emit `AirbyteControlMessage.ConnectorConfig`.

## 0.10.0
Low-code: Add `start_from_page` option to a PageIncrement class

## 0.9.5
Low-code: Add jinja macro `format_datetime`

## 0.9.4
Low-code: Fix reference resolution for connector builder

## 0.9.3
Low-code: Avoid duplicate HTTP query in `simple_retriever`

## 0.9.2
Low-code: Make `default_paginator.page_token_option` optional

## 0.9.1
Low-code: Fix filtering vars in `InterpolatedRequestInputProvider.eval_request_inputs`

## 0.9.0
Low-code: Allow `grant_type` to be specified for OAuthAuthenticator

## 0.8.1
Low-code: Don't update cursor for non-record messages and fix default loader for connector builder manifests

## 0.8.0
Low-code: Allow for request and response to be emitted as log messages

## 0.7.1
Low-code: Decouple yaml manifest parsing from the declarative source implementation

## 0.7.0
Low-code: Allow connector specifications to be defined in the manifest

## 0.6.0
Low-code: Add support for monthly and yearly incremental updates for `DatetimeStreamSlicer`

## 0.5.4
Low-code: Get response.json in a safe way

## 0.5.3
Low-code: Replace EmptySchemaLoader with DefaultSchemaLoader to retain backwards compatibility
Low-code: Evaluate backoff strategies at runtime

## 0.5.2
Low-code: Allow for read even when schemas are not defined for a connector yet

## 0.4.2
Low-code: Fix off by one error with the stream slicers

## 0.4.1
Low-code: Fix a few bugs with the stream slicers

## 0.4.0
Low-code: Add support for custom error messages on error response filters

## 0.3.0
Publish python typehints via `py.typed` file. 

## 0.2.3
- Propagate options to InterpolatedRequestInputProvider

## 0.2.2
- Report config validation errors as failed connection status during `check`.
- Report config validation errors as `config_error` failure type.

## 0.2.1

- Low-code: Always convert stream slices output to an iterator

## 0.2.0

- Replace caching method: VCR.py -> requests-cache with SQLite backend

## 0.1.104

- Protocol change: `supported_sync_modes` is now a required properties on AirbyteStream. [#15591](https://github.com/airbytehq/airbyte/pull/15591)

## 0.1.103

- Low-code: added hash filter to jinja template

## 0.1.102

- Low-code: Fix check for streams that do not define a stream slicer

## 0.1.101

- Low-code: $options do not overwrite parameters that are already set

## 0.1.100

- Low-code: Pass stream_slice to read_records when reading from CheckStream

## 0.1.99

- Low-code: Fix default stream schema loader

## 0.1.98

- Low-code: Expose WaitUntilTimeFromHeader strategy and WaitTimeFromHeader as component type

## 0.1.97

- Revert 0.1.96

## 0.1.96

- Improve error for returning non-iterable from connectors parse_response

## 0.1.95

- Low-code: Expose PageIncrement strategy as component type

## 0.1.94

- Low-code: Stream schema loader has a default value and can be omitted

## 0.1.93

- Low-code: Standardize slashes in url_base and path

## 0.1.92

- Low-code: Properly propagate $options to array items
- Low-code: Log request and response when running check operation in debug mode

## 0.1.91

- Low-code: Rename LimitPaginator to DefaultPaginator and move page_size field to PaginationStrategy

## 0.1.90

- Fix error when TypeTransformer tries to warn about invalid transformations in arrays

## 0.1.89

- Fix: properly emit state when a stream has empty slices, provided by an iterator

## 0.1.88

- Bugfix: Evaluate `response.text` only in debug mode

## 0.1.87

- During incremental syncs allow for streams to emit state messages in the per-stream format

## 0.1.86

- TypeTransformer now converts simple types to array of simple types
- TypeTransformer make warning message more informative

## 0.1.85

- Make TypeTransformer more robust to incorrect incoming records

## 0.1.84

- Emit legacy format when state is unspecified for read override connectors

## 0.1.83

- Fix per-stream to send legacy format for connectors that override read

## 0.1.82

- Freeze dataclasses-jsonschema to 2.15.1

## 0.1.81

- Fix regression in `_checkpoint_state` arg

## Unreleased

- Update Airbyte Protocol model to support protocol_version

## 0.1.80

- Add NoAuth to declarative registry and auth parse bug fix

## 0.1.79

- Fix yaml schema parsing when running from docker container

## 0.1.78

- Fix yaml config parsing when running from docker container

## 0.1.77

- Add schema validation for declarative YAML connector configs

## 0.1.76

- Bugfix: Correctly set parent slice stream for sub-resource streams

## 0.1.75

- Improve `filter_secrets` skip empty secret

## 0.1.74

- Replace JelloRecordExtractor with DpathRecordExtractor

## 0.1.73

- Bugfix: Fix bug in DatetimeStreamSlicer's parsing method

## 0.1.72

- Bugfix: Fix bug in DatetimeStreamSlicer's format method

## 0.1.71

- Refactor declarative package to dataclasses
- Bugfix: Requester header always converted to string
- Bugfix: Reset paginator state between stream slices
- Bugfix: Record selector handles single records

## 0.1.70

- Bugfix: DatetimeStreamSlicer cast interpolated result to string before converting to datetime
- Bugfix: Set stream slicer's request options in SimpleRetriever

## 0.1.69

- AbstractSource emits a state message when reading incremental even if there were no stream slices to process.

## 0.1.68

- Replace parse-time string interpolation with run-time interpolation in YAML-based sources

## 0.1.67

- Add support declarative token authenticator.

## 0.1.66

- Call init_uncaught_exception_handler from AirbyteEntrypoint.__init__ and Destination.run_cmd
- Add the ability to remove & add records in YAML-based sources

## 0.1.65

- Allow for detailed debug messages to be enabled using the --debug command.

## 0.1.64

- Add support for configurable oauth request payload and declarative oauth authenticator.

## 0.1.63

- Define `namespace` property on the `Stream` class inside `core.py`.

## 0.1.62

Bugfix: Correctly obfuscate nested secrets and secrets specified inside oneOf blocks inside the connector's spec.

## 0.1.61

- Remove legacy sentry code

## 0.1.60

- Add `requests.exceptions.ChunkedEncodingError` to transient errors so it could be retried

## 0.1.59

- Add `Stream.get_error_display_message()` to retrieve user-friendly messages from exceptions encountered while reading streams.
- Add default error error message retrieval logic for `HTTPStream`s following common API patterns.

## 0.1.58

`TypeTransformer.default_convert` catch `TypeError`

## 0.1.57

Update protocol models to support per-stream state: [#12829](https://github.com/airbytehq/airbyte/pull/12829).

## 0.1.56

- Update protocol models to include `AirbyteTraceMessage`
- Emit an `AirbyteTraceMessage` on uncaught exceptions
- Add `AirbyteTracedException`

## 0.1.55

Add support for reading the spec from a YAML file (`spec.yaml`)

## 0.1.54

- Add ability to import `IncrementalMixin` from `airbyte_cdk.sources.streams`.
- Bumped minimum supported Python version to 3.9.

## 0.1.53

Remove a false positive error logging during the send process.

## 0.1.52

Fix BaseBackoffException constructor

## 0.1.50

Improve logging for Error handling during send process.

## 0.1.49

Add support for streams with explicit state attribute.

## 0.1.48

Fix type annotations.

## 0.1.47

Fix typing errors.

## 0.1.45

Integrate Sentry for performance and errors tracking.

## 0.1.44

Log http response status code and its content.

## 0.1.43

Fix logging of unhandled exceptions: print stacktrace.

## 0.1.42

Add base pydantic model for connector config and schemas.

## 0.1.41

Fix build error

## 0.1.40

Filter airbyte_secrets values at logger and other logging refactorings.

## 0.1.39

Add `__init__.py` to mark the directory `airbyte_cdk/utils` as a package.

## 0.1.38

Improve URL-creation in CDK. Changed to using `urllib.parse.urljoin()`.

## 0.1.37

Fix `emitted_at` from `seconds * 1000` to correct milliseconds.

## 0.1.36

Fix broken logger in streams: add logger inheritance for streams from `airbyte`.

## 0.1.35

Fix false warnings on record transform.

## 0.1.34

Fix logging inside source and streams

## 0.1.33

Resolve $ref fields for discover json schema.

## 0.1.32

- Added Sphinx docs `airbyte-cdk/python/reference_docs` module.
- Added module documents at `airbyte-cdk/python/sphinx-docs.md`.
- Added Read the Docs publishing configuration at `.readthedocs.yaml`.

## 0.1.31

Transforming Python log levels to Airbyte protocol log levels

## 0.1.30

Updated OAuth2Specification.rootObject type in airbyte_protocol to allow string or int

## 0.1.29

Fix import logger error

## 0.1.28

Added `check_config_against_spec` parameter to `Connector` abstract class
to allow skipping validating the input config against the spec for non-`check` calls

## 0.1.27

Improving unit test for logger

## 0.1.26

Use python standard logging instead of custom class

## 0.1.25

Modified `OAuth2Specification` model, added new fields: `rootObject` and `oauthFlowOutputParameters`

## 0.1.24

Added Transform class to use for mutating record value types so they adhere to jsonschema definition.

## 0.1.23

Added the ability to use caching for efficient synchronization of nested streams.

## 0.1.22

Allow passing custom headers to request in `OAuth2Authenticator.refresh_access_token()`: https://github.com/airbytehq/airbyte/pull/6219

## 0.1.21

Resolve nested schema references and move external references to single schema definitions.

## 0.1.20

- Allow using `requests.auth.AuthBase` as authenticators instead of custom CDK authenticators.
- Implement Oauth2Authenticator, MultipleTokenAuthenticator and TokenAuthenticator authenticators.
- Add support for both legacy and requests native authenticator to HttpStream class.

## 0.1.19

No longer prints full config files on validation error to prevent exposing secrets to log file: https://github.com/airbytehq/airbyte/pull/5879

## 0.1.18

Fix incremental stream not saved state when internal limit config set.

## 0.1.17

Fix mismatching between number of records actually read and number of records in logs by 1: https://github.com/airbytehq/airbyte/pull/5767

## 0.1.16

Update generated AirbyteProtocol models to contain [Oauth changes](https://github.com/airbytehq/airbyte/pull/5776).

## 0.1.15

Add \_limit and \_page_size as internal config parameters for SAT

## 0.1.14

If the input config file does not comply with spec schema, raise an exception instead of `system.exit`.

## 0.1.13

Fix defect with user defined backoff time retry attempts, number of retries logic fixed

## 0.1.12

Add raise_on_http_errors, max_retries, retry_factor properties to be able to ignore http status errors and modify retry time in HTTP stream

## 0.1.11

Add checking specified config againt spec for read, write, check and discover commands

## 0.1.10

Add `MultipleTokenAuthenticator` class to allow cycling through a list of API tokens when making HTTP requests

## 0.1.8

Allow to fetch primary key info from singer catalog

## 0.1.7

Allow to use non-JSON payloads in request body for http source

## 0.1.6

Add abstraction for creating destinations.

Fix logging of the initial state.

## 0.1.5

Allow specifying keyword arguments to be sent on a request made by an HTTP stream: https://github.com/airbytehq/airbyte/pull/4493

## 0.1.4

Allow to use Python 3.7.0: https://github.com/airbytehq/airbyte/pull/3566

## 0.1.2

Fix an issue that caused infinite pagination: https://github.com/airbytehq/airbyte/pull/3366

## 0.1.1

Initial Release<|MERGE_RESOLUTION|>--- conflicted
+++ resolved
@@ -1,11 +1,7 @@
 # Changelog
 
 ## 0.23.0
-<<<<<<< HEAD
-Use dpath.util.values method to parse response with nested lists
-=======
 Limiting the number of HTTP requests during a test read
->>>>>>> 113b1345
 
 ## 0.22.0
 Surface the resolved manifest in the CDK
