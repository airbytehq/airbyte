--- conflicted
+++ resolved
@@ -1,11 +1,7 @@
 # Changelog
 
 ## 0.21.1
-<<<<<<< HEAD
-Low-code: Add `AccessTokenAuthenticator`
-=======
 Low-code: Add `ShortLivedTokenAuthenticator`
->>>>>>> a4f855a4
 
 ## 0.21.0
 Add AvailabilityStrategy concept and use check_availability within CheckStream
