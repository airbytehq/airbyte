--- conflicted
+++ resolved
@@ -1,11 +1,7 @@
 # Changelog
 
 ## 0.6.0
-<<<<<<< HEAD
-Low-code: Allow connector specifications to be defined in the manifest
-=======
 Low-code: Add support for monthly and yearly incremental updates for `DatetimeStreamSlicer`
->>>>>>> e6bfe102
 
 ## 0.5.4
 Low-code: Get response.json in a safe way
