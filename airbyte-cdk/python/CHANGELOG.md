# Changelog

<<<<<<< HEAD
## 0.1.105

- Low-code: Always convert stream slices output to an iterator
=======
## 0.2.0

- Replace caching method: VCR.py -> requests-cache with SQLite backend
>>>>>>> da5aed8a

## 0.1.104

- Protocol change: `supported_sync_modes` is now a required properties on AirbyteStream. [#15591](https://github.com/airbytehq/airbyte/pull/15591)

## 0.1.103

- Low-code: added hash filter to jinja template

## 0.1.102

- Low-code: Fix check for streams that do not define a stream slicer

## 0.1.101

- Low-code: $options do not overwrite parameters that are already set

## 0.1.100

- Low-code: Pass stream_slice to read_records when reading from CheckStream

## 0.1.99

- Low-code: Fix default stream schema loader

## 0.1.98

- Low-code: Expose WaitUntilTimeFromHeader strategy and WaitTimeFromHeader as component type

## 0.1.97

- Revert 0.1.96

## 0.1.96

- Improve error for returning non-iterable from connectors parse_response

## 0.1.95

- Low-code: Expose PageIncrement strategy as component type

## 0.1.94

- Low-code: Stream schema loader has a default value and can be omitted

## 0.1.93

- Low-code: Standardize slashes in url_base and path

## 0.1.92

- Low-code: Properly propagate $options to array items
- Low-code: Log request and response when running check operation in debug mode

## 0.1.91

- Low-code: Rename LimitPaginator to DefaultPaginator and move page_size field to PaginationStrategy

## 0.1.90

- Fix error when TypeTransformer tries to warn about invalid transformations in arrays

## 0.1.89

- Fix: properly emit state when a stream has empty slices, provided by an iterator

## 0.1.88

- Bugfix: Evaluate `response.text` only in debug mode

## 0.1.87

- During incremental syncs allow for streams to emit state messages in the per-stream format

## 0.1.86

- TypeTransformer now converts simple types to array of simple types
- TypeTransformer make warning message more informative

## 0.1.85

- Make TypeTransformer more robust to incorrect incoming records

## 0.1.84

- Emit legacy format when state is unspecified for read override connectors

## 0.1.83

- Fix per-stream to send legacy format for connectors that override read

## 0.1.82

- Freeze dataclasses-jsonschema to 2.15.1

## 0.1.81

- Fix regression in `_checkpoint_state` arg

## Unreleased

- Update Airbyte Protocol model to support protocol_version

## 0.1.80

- Add NoAuth to declarative registry and auth parse bug fix

## 0.1.79

- Fix yaml schema parsing when running from docker container

## 0.1.78

- Fix yaml config parsing when running from docker container

## 0.1.77

- Add schema validation for declarative YAML connector configs

## 0.1.76

- Bugfix: Correctly set parent slice stream for sub-resource streams

## 0.1.75

- Improve `filter_secrets` skip empty secret

## 0.1.74

- Replace JelloRecordExtractor with DpathRecordExtractor

## 0.1.73

- Bugfix: Fix bug in DatetimeStreamSlicer's parsing method

## 0.1.72

- Bugfix: Fix bug in DatetimeStreamSlicer's format method

## 0.1.71

- Refactor declarative package to dataclasses
- Bugfix: Requester header always converted to string
- Bugfix: Reset paginator state between stream slices
- Bugfix: Record selector handles single records

## 0.1.70

- Bugfix: DatetimeStreamSlicer cast interpolated result to string before converting to datetime
- Bugfix: Set stream slicer's request options in SimpleRetriever

## 0.1.69

- AbstractSource emits a state message when reading incremental even if there were no stream slices to process.

## 0.1.68

- Replace parse-time string interpolation with run-time interpolation in YAML-based sources

## 0.1.67

- Add support declarative token authenticator.

## 0.1.66

- Call init_uncaught_exception_handler from AirbyteEntrypoint.__init__ and Destination.run_cmd
- Add the ability to remove & add records in YAML-based sources

## 0.1.65

- Allow for detailed debug messages to be enabled using the --debug command.

## 0.1.64

- Add support for configurable oauth request payload and declarative oauth authenticator.

## 0.1.63

- Define `namespace` property on the `Stream` class inside `core.py`.

## 0.1.62

Bugfix: Correctly obfuscate nested secrets and secrets specified inside oneOf blocks inside the connector's spec.

## 0.1.61

- Remove legacy sentry code

## 0.1.60

- Add `requests.exceptions.ChunkedEncodingError` to transient errors so it could be retried

## 0.1.59

- Add `Stream.get_error_display_message()` to retrieve user-friendly messages from exceptions encountered while reading streams.
- Add default error error message retrieval logic for `HTTPStream`s following common API patterns.

## 0.1.58

`TypeTransformer.default_convert` catch `TypeError`

## 0.1.57

Update protocol models to support per-stream state: [#12829](https://github.com/airbytehq/airbyte/pull/12829).

## 0.1.56

- Update protocol models to include `AirbyteTraceMessage`
- Emit an `AirbyteTraceMessage` on uncaught exceptions
- Add `AirbyteTracedException`

## 0.1.55

Add support for reading the spec from a YAML file (`spec.yaml`)

## 0.1.54

- Add ability to import `IncrementalMixin` from `airbyte_cdk.sources.streams`.
- Bumped minimum supported Python version to 3.9.

## 0.1.53

Remove a false positive error logging during the send process.

## 0.1.52

Fix BaseBackoffException constructor

## 0.1.50

Improve logging for Error handling during send process.

## 0.1.49

Add support for streams with explicit state attribute.

## 0.1.48

Fix type annotations.

## 0.1.47

Fix typing errors.

## 0.1.45

Integrate Sentry for performance and errors tracking.

## 0.1.44

Log http response status code and its content.

## 0.1.43

Fix logging of unhandled exceptions: print stacktrace.

## 0.1.42

Add base pydantic model for connector config and schemas.

## 0.1.41

Fix build error

## 0.1.40

Filter airbyte_secrets values at logger and other logging refactorings.

## 0.1.39

Add `__init__.py` to mark the directory `airbyte_cdk/utils` as a package.

## 0.1.38

Improve URL-creation in CDK. Changed to using `urllib.parse.urljoin()`.

## 0.1.37

Fix `emitted_at` from `seconds * 1000` to correct milliseconds.

## 0.1.36

Fix broken logger in streams: add logger inheritance for streams from `airbyte`.

## 0.1.35

Fix false warnings on record transform.

## 0.1.34

Fix logging inside source and streams

## 0.1.33

Resolve $ref fields for discover json schema.

## 0.1.32

- Added Sphinx docs `airbyte-cdk/python/reference_docs` module.
- Added module documents at `airbyte-cdk/python/sphinx-docs.md`.
- Added Read the Docs publishing configuration at `.readthedocs.yaml`.

## 0.1.31

Transforming Python log levels to Airbyte protocol log levels

## 0.1.30

Updated OAuth2Specification.rootObject type in airbyte_protocol to allow string or int

## 0.1.29

Fix import logger error

## 0.1.28

Added `check_config_against_spec` parameter to `Connector` abstract class
to allow skipping validating the input config against the spec for non-`check` calls

## 0.1.27

Improving unit test for logger

## 0.1.26

Use python standard logging instead of custom class

## 0.1.25

Modified `OAuth2Specification` model, added new fields: `rootObject` and `oauthFlowOutputParameters`

## 0.1.24

Added Transform class to use for mutating record value types so they adhere to jsonschema definition.

## 0.1.23

Added the ability to use caching for efficient synchronization of nested streams.

## 0.1.22

Allow passing custom headers to request in `OAuth2Authenticator.refresh_access_token()`: https://github.com/airbytehq/airbyte/pull/6219

## 0.1.21

Resolve nested schema references and move external references to single schema definitions.

## 0.1.20

- Allow using `requests.auth.AuthBase` as authenticators instead of custom CDK authenticators.
- Implement Oauth2Authenticator, MultipleTokenAuthenticator and TokenAuthenticator authenticators.
- Add support for both legacy and requests native authenticator to HttpStream class.

## 0.1.19

No longer prints full config files on validation error to prevent exposing secrets to log file: https://github.com/airbytehq/airbyte/pull/5879

## 0.1.18

Fix incremental stream not saved state when internal limit config set.

## 0.1.17

Fix mismatching between number of records actually read and number of records in logs by 1: https://github.com/airbytehq/airbyte/pull/5767

## 0.1.16

Update generated AirbyteProtocol models to contain [Oauth changes](https://github.com/airbytehq/airbyte/pull/5776).

## 0.1.15

Add \_limit and \_page_size as internal config parameters for SAT

## 0.1.14

If the input config file does not comply with spec schema, raise an exception instead of `system.exit`.

## 0.1.13

Fix defect with user defined backoff time retry attempts, number of retries logic fixed

## 0.1.12

Add raise_on_http_errors, max_retries, retry_factor properties to be able to ignore http status errors and modify retry time in HTTP stream

## 0.1.11

Add checking specified config againt spec for read, write, check and discover commands

## 0.1.10

Add `MultipleTokenAuthenticator` class to allow cycling through a list of API tokens when making HTTP requests

## 0.1.8

Allow to fetch primary key info from singer catalog

## 0.1.7

Allow to use non-JSON payloads in request body for http source

## 0.1.6

Add abstraction for creating destinations.

Fix logging of the initial state.

## 0.1.5

Allow specifying keyword arguments to be sent on a request made by an HTTP stream: https://github.com/airbytehq/airbyte/pull/4493

## 0.1.4

Allow to use Python 3.7.0: https://github.com/airbytehq/airbyte/pull/3566

## 0.1.2

Fix an issue that caused infinite pagination: https://github.com/airbytehq/airbyte/pull/3366

## 0.1.1

Initial Release<|MERGE_RESOLUTION|>--- conflicted
+++ resolved
@@ -1,14 +1,12 @@
 # Changelog
 
-<<<<<<< HEAD
-## 0.1.105
+## 0.2.1
 
 - Low-code: Always convert stream slices output to an iterator
-=======
+
 ## 0.2.0
 
 - Replace caching method: VCR.py -> requests-cache with SQLite backend
->>>>>>> da5aed8a
 
 ## 0.1.104
 
