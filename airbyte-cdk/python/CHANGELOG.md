# Changelog

<<<<<<< HEAD
## 0.1.62
Bugfix: Correctly obfuscate nested secrets and secrets specified inside oneOf blocks inside the connector's spec.
 
=======
## 0.1.61
- Remove legacy sentry code

>>>>>>> d4574c54
## 0.1.60
- Add `requests.exceptions.ChunkedEncodingError` to transient errors so it could be retried

## 0.1.59
- Add `Stream.get_error_display_message()` to retrieve user-friendly messages from exceptions encountered while reading streams.
- Add default error error message retrieval logic for `HTTPStream`s following common API patterns.

## 0.1.58
`TypeTransformer.default_convert` catch `TypeError`

## 0.1.57
Update protocol models to support per-stream state: [#12829](https://github.com/airbytehq/airbyte/pull/12829).

## 0.1.56
- Update protocol models to include `AirbyteTraceMessage`
- Emit an `AirbyteTraceMessage` on uncaught exceptions
- Add `AirbyteTracedException`

## 0.1.55
Add support for reading the spec from a YAML file (`spec.yaml`) 

## 0.1.54
- Add ability to import `IncrementalMixin` from `airbyte_cdk.sources.streams`.
- Bumped minimum supported Python version to 3.9.

## 0.1.53
Remove a false positive error logging during the send process.

## 0.1.52
Fix BaseBackoffException constructor

## 0.1.50
Improve logging for Error handling during send process.

## 0.1.49
Add support for streams with explicit state attribute.

## 0.1.48
Fix type annotations.

## 0.1.47
Fix typing errors.

## 0.1.45
Integrate Sentry for performance and errors tracking.

## 0.1.44
Log http response status code and its content.

## 0.1.43
Fix logging of unhandled exceptions: print stacktrace. 

## 0.1.42
Add base pydantic model for connector config and schemas.

## 0.1.41
Fix build error

## 0.1.40
Filter airbyte_secrets values at logger and other logging refactorings.  

## 0.1.39
Add `__init__.py` to mark the directory `airbyte_cdk/utils` as a package.

## 0.1.38
Improve URL-creation in CDK. Changed to using `urllib.parse.urljoin()`.

## 0.1.37
Fix `emitted_at` from `seconds * 1000` to correct milliseconds.

## 0.1.36
Fix broken logger in streams: add logger inheritance for streams from `airbyte`.

## 0.1.35
Fix false warnings on record transform.

## 0.1.34
Fix logging inside source and streams

## 0.1.33
 Resolve $ref fields for discover json schema.

## 0.1.32
- Added Sphinx docs `airbyte-cdk/python/reference_docs` module. 
- Added module documents at `airbyte-cdk/python/sphinx-docs.md`.
- Added Read the Docs publishing configuration at `.readthedocs.yaml`.

## 0.1.31
Transforming Python log levels to Airbyte protocol log levels

## 0.1.30
Updated OAuth2Specification.rootObject type in airbyte_protocol to allow string or int

## 0.1.29
Fix import logger error

## 0.1.28
Added `check_config_against_spec` parameter to `Connector` abstract class 
to allow skipping validating the input config against the spec for non-`check` calls

## 0.1.27
Improving unit test for logger

## 0.1.26
Use python standard logging instead of custom class

## 0.1.25
Modified `OAuth2Specification` model, added new fields: `rootObject` and `oauthFlowOutputParameters`

## 0.1.24
Added Transform class to use for mutating record value types so they adhere to jsonschema definition.

## 0.1.23
Added the ability to use caching for efficient synchronization of nested streams.

## 0.1.22
Allow passing custom headers to request in `OAuth2Authenticator.refresh_access_token()`: https://github.com/airbytehq/airbyte/pull/6219

## 0.1.21
Resolve nested schema references and move external references to single schema definitions.

## 0.1.20
- Allow using `requests.auth.AuthBase` as authenticators instead of custom CDK authenticators.
- Implement Oauth2Authenticator, MultipleTokenAuthenticator and TokenAuthenticator authenticators.
- Add support for both legacy and requests native authenticator to HttpStream class.

## 0.1.19
No longer prints full config files on validation error to prevent exposing secrets to log file: https://github.com/airbytehq/airbyte/pull/5879

## 0.1.18
Fix incremental stream not saved state when internal limit config set.

## 0.1.17
Fix mismatching between number of records actually read and number of records in logs by 1: https://github.com/airbytehq/airbyte/pull/5767

## 0.1.16
Update generated AirbyteProtocol models to contain [Oauth changes](https://github.com/airbytehq/airbyte/pull/5776).

## 0.1.15
Add \_limit and \_page_size as internal config parameters for SAT

## 0.1.14
If the input config file does not comply with spec schema, raise an exception instead of `system.exit`.

## 0.1.13
Fix defect with user defined backoff time retry attempts, number of retries logic fixed

## 0.1.12
Add raise_on_http_errors, max_retries, retry_factor properties to be able to ignore http status errors and modify retry time in HTTP stream

## 0.1.11
Add checking specified config againt spec for read, write, check and discover commands

## 0.1.10
Add `MultipleTokenAuthenticator` class to allow cycling through a list of API tokens when making HTTP requests

## 0.1.8
Allow to fetch primary key info from singer catalog

## 0.1.7
Allow to use non-JSON payloads in request body for http source

## 0.1.6
Add abstraction for creating destinations.

Fix logging of the initial state.

## 0.1.5
Allow specifying keyword arguments to be sent on a request made by an HTTP stream: https://github.com/airbytehq/airbyte/pull/4493

## 0.1.4
Allow to use Python 3.7.0: https://github.com/airbytehq/airbyte/pull/3566

## 0.1.2
Fix an issue that caused infinite pagination: https://github.com/airbytehq/airbyte/pull/3366

## 0.1.1
Initial Release<|MERGE_RESOLUTION|>--- conflicted
+++ resolved
@@ -1,14 +1,11 @@
 # Changelog
 
-<<<<<<< HEAD
 ## 0.1.62
 Bugfix: Correctly obfuscate nested secrets and secrets specified inside oneOf blocks inside the connector's spec.
  
-=======
 ## 0.1.61
 - Remove legacy sentry code
 
->>>>>>> d4574c54
 ## 0.1.60
 - Add `requests.exceptions.ChunkedEncodingError` to transient errors so it could be retried
 
