--- conflicted
+++ resolved
@@ -1,15 +1,13 @@
 # Changelog
 
-<<<<<<< HEAD
-## 0.1.22
+## 0.1.24
 Added Transform class to use for mutating record value types so they adhere to jsonschema definition.
-=======
+
 ## 0.1.23
 Added the ability to use caching for efficient synchronization of nested streams.
 
 ## 0.1.22
 Allow passing custom headers to request in `OAuth2Authenticator.refresh_access_token()`: https://github.com/airbytehq/airbyte/pull/6219
->>>>>>> 3378ba43
 
 ## 0.1.21
 Resolve nested schema references and move external references to single schema definitions.
