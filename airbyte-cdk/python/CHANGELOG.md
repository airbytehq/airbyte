--- conflicted
+++ resolved
@@ -1,12 +1,10 @@
 # Changelog
 
-<<<<<<< HEAD
-## 0.8.2
+## 0.9.1
 Low-code: Fix filtering vars in `InterpolatedRequestInputProvider.eval_request_inputs`
-=======
+
 ## 0.9.0
 Low-code: Allow `grant_type` to be specified for OAuthAuthenticator
->>>>>>> 8a0d12fc
 
 ## 0.8.1
 Low-code: Don't update cursor for non-record messages and fix default loader for connector builder manifests
