# Changelog

## 0.1.28
<<<<<<< HEAD
Transforming Python log levels to Airbyte protocol log levels
=======
Added `check_config_against_spec` parameter to `Connector` abstract class 
to allow skipping validating the input config against the spec for non-`check` calls
>>>>>>> ad2b6dbf

## 0.1.27
Improving unit test for logger

## 0.1.26
Use python standard logging instead of custom class

## 0.1.25
Modified `OAuth2Specification` model, added new fields: `rootObject` and `oauthFlowOutputParameters`

## 0.1.24
Added Transform class to use for mutating record value types so they adhere to jsonschema definition.

## 0.1.23
Added the ability to use caching for efficient synchronization of nested streams.

## 0.1.22
Allow passing custom headers to request in `OAuth2Authenticator.refresh_access_token()`: https://github.com/airbytehq/airbyte/pull/6219

## 0.1.21
Resolve nested schema references and move external references to single schema definitions.

## 0.1.20
- Allow using `requests.auth.AuthBase` as authenticators instead of custom CDK authenticators.
- Implement Oauth2Authenticator, MultipleTokenAuthenticator and TokenAuthenticator authenticators.
- Add support for both legacy and requests native authenticator to HttpStream class.

## 0.1.19
No longer prints full config files on validation error to prevent exposing secrets to log file: https://github.com/airbytehq/airbyte/pull/5879

## 0.1.18
Fix incremental stream not saved state when internal limit config set.

## 0.1.17
Fix mismatching between number of records actually read and number of records in logs by 1: https://github.com/airbytehq/airbyte/pull/5767

## 0.1.16
Update generated AirbyteProtocol models to contain [Oauth changes](https://github.com/airbytehq/airbyte/pull/5776).

## 0.1.15
Add \_limit and \_page_size as internal config parameters for SAT

## 0.1.14
If the input config file does not comply with spec schema, raise an exception instead of `system.exit`.

## 0.1.13
Fix defect with user defined backoff time retry attempts, number of retries logic fixed

## 0.1.12
Add raise_on_http_errors, max_retries, retry_factor properties to be able to ignore http status errors and modify retry time in HTTP stream

## 0.1.11
Add checking specified config againt spec for read, write, check and discover commands

## 0.1.10
Add `MultipleTokenAuthenticator` class to allow cycling through a list of API tokens when making HTTP requests

## 0.1.8
Allow to fetch primary key info from singer catalog

## 0.1.7
Allow to use non-JSON payloads in request body for http source

## 0.1.6
Add abstraction for creating destinations.

Fix logging of the initial state.

## 0.1.5
Allow specifying keyword arguments to be sent on a request made by an HTTP stream: https://github.com/airbytehq/airbyte/pull/4493

## 0.1.4
Allow to use Python 3.7.0: https://github.com/airbytehq/airbyte/pull/3566

## 0.1.2
Fix an issue that caused infinite pagination: https://github.com/airbytehq/airbyte/pull/3366

## 0.1.1
Initial Release<|MERGE_RESOLUTION|>--- conflicted
+++ resolved
@@ -1,12 +1,11 @@
 # Changelog
 
+## 0.1.29
+Transforming Python log levels to Airbyte protocol log levels
+
 ## 0.1.28
-<<<<<<< HEAD
-Transforming Python log levels to Airbyte protocol log levels
-=======
 Added `check_config_against_spec` parameter to `Connector` abstract class 
 to allow skipping validating the input config against the spec for non-`check` calls
->>>>>>> ad2b6dbf
 
 ## 0.1.27
 Improving unit test for logger
