--- conflicted
+++ resolved
@@ -1,12 +1,12 @@
 # Changelog
 
+## 0.2.0
+
+- Replace caching method: VCR.py -> requests-cache with SQLite backend
+
 ## 0.1.103
 
-<<<<<<< HEAD
-- Replace caching method: VCR.py -> requests-cache with SQLite backend
-=======
 - Low-code: added hash filter to jinja template
->>>>>>> 26b63171
 
 ## 0.1.102
 
