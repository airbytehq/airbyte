--- conflicted
+++ resolved
@@ -1,11 +1,10 @@
 # Changelog
 
+## 0.1.14
+If the input config file does not comply with spec schema, raise an exception instead of `system.exit`.
+
 ## 0.1.13
-<<<<<<< HEAD
-In case of passed config file are not comply with spec schema raise an exception instead of sending airbyte error message and exit.
-=======
 Fix defect with user defined backoff time retry attempts, number of retries logic fixed
->>>>>>> 90ca4fd6
 
 ## 0.1.12
 Add raise_on_http_errors, max_retries, retry_factor properties to be able to ignore http status errors and modify retry time in HTTP stream
