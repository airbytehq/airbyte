--- conflicted
+++ resolved
@@ -1,17 +1,15 @@
 # Changelog
 
-<<<<<<< HEAD
-## 0.1.18
+## 0.1.20
 - Allow using `requests.auth.AuthBase` as authenticators instead of custom CDK authenticators.
 - Implement Oauth2Authenticator, MultipleTokenAuthenticator and TokenAuthenticator authenticators.
 - Add support for both legacy and requests native authenticator to HttpStream class.
-=======
+
 ## 0.1.19
 No longer prints full config files on validation error to prevent exposing secrets to log file: https://github.com/airbytehq/airbyte/pull/5879
 
 ## 0.1.18
 Fix incremental stream not saved state when internal limit config set.
->>>>>>> 278cb7d6
 
 ## 0.1.17
 Fix mismatching between number of records actually read and number of records in logs by 1: https://github.com/airbytehq/airbyte/pull/5767
