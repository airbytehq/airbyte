# Changelog

## 0.1.94
<<<<<<< HEAD
- Make `supported_sync_modes` a required `AirbyteStream` property
=======

- Low-code: Stream schema loader has a default value and can be omitted
>>>>>>> 53f68f46

## 0.1.93

- Low-code: Standardize slashes in url_base and path

## 0.1.92

- Low-code: Properly propagate $options to array items
- Low-code: Log request and response when running check operation in debug mode

## 0.1.91

- Low-code: Rename LimitPaginator to DefaultPaginator and move page_size field to PaginationStrategy

## 0.1.90

- Fix error when TypeTransformer tries to warn about invalid transformations in arrays

## 0.1.89

- Fix: properly emit state when a stream has empty slices, provided by an iterator

## 0.1.88

- Bugfix: Evaluate `response.text` only in debug mode

## 0.1.87

- During incremental syncs allow for streams to emit state messages in the per-stream format

## 0.1.86

- TypeTransformer now converts simple types to array of simple types
- TypeTransformer make warning message more informative

## 0.1.85

- Make TypeTransformer more robust to incorrect incoming records

## 0.1.84

- Emit legacy format when state is unspecified for read override connectors

## 0.1.83

- Fix per-stream to send legacy format for connectors that override read

## 0.1.82

- Freeze dataclasses-jsonschema to 2.15.1

## 0.1.81

- Fix regression in `_checkpoint_state` arg

## Unreleased

- Update Airbyte Protocol model to support protocol_version

## 0.1.80

- Add NoAuth to declarative registry and auth parse bug fix

## 0.1.79

- Fix yaml schema parsing when running from docker container

## 0.1.78

- Fix yaml config parsing when running from docker container

## 0.1.77

- Add schema validation for declarative YAML connector configs

## 0.1.76

- Bugfix: Correctly set parent slice stream for sub-resource streams

## 0.1.75

- Improve `filter_secrets` skip empty secret

## 0.1.74

- Replace JelloRecordExtractor with DpathRecordExtractor

## 0.1.73

- Bugfix: Fix bug in DatetimeStreamSlicer's parsing method

## 0.1.72

- Bugfix: Fix bug in DatetimeStreamSlicer's format method

## 0.1.71

- Refactor declarative package to dataclasses
- Bugfix: Requester header always converted to string
- Bugfix: Reset paginator state between stream slices
- Bugfix: Record selector handles single records

## 0.1.70

- Bugfix: DatetimeStreamSlicer cast interpolated result to string before converting to datetime
- Bugfix: Set stream slicer's request options in SimpleRetriever

## 0.1.69

- AbstractSource emits a state message when reading incremental even if there were no stream slices to process.

## 0.1.68

- Replace parse-time string interpolation with run-time interpolation in YAML-based sources

## 0.1.67

- Add support declarative token authenticator.

## 0.1.66

- Call init_uncaught_exception_handler from AirbyteEntrypoint.__init__ and Destination.run_cmd
- Add the ability to remove & add records in YAML-based sources

## 0.1.65

- Allow for detailed debug messages to be enabled using the --debug command.

## 0.1.64

- Add support for configurable oauth request payload and declarative oauth authenticator.

## 0.1.63

- Define `namespace` property on the `Stream` class inside `core.py`.

## 0.1.62

Bugfix: Correctly obfuscate nested secrets and secrets specified inside oneOf blocks inside the connector's spec.

## 0.1.61

- Remove legacy sentry code

## 0.1.60

- Add `requests.exceptions.ChunkedEncodingError` to transient errors so it could be retried

## 0.1.59

- Add `Stream.get_error_display_message()` to retrieve user-friendly messages from exceptions encountered while reading streams.
- Add default error error message retrieval logic for `HTTPStream`s following common API patterns.

## 0.1.58

`TypeTransformer.default_convert` catch `TypeError`

## 0.1.57

Update protocol models to support per-stream state: [#12829](https://github.com/airbytehq/airbyte/pull/12829).

## 0.1.56

- Update protocol models to include `AirbyteTraceMessage`
- Emit an `AirbyteTraceMessage` on uncaught exceptions
- Add `AirbyteTracedException`

## 0.1.55

Add support for reading the spec from a YAML file (`spec.yaml`)

## 0.1.54

- Add ability to import `IncrementalMixin` from `airbyte_cdk.sources.streams`.
- Bumped minimum supported Python version to 3.9.

## 0.1.53

Remove a false positive error logging during the send process.

## 0.1.52

Fix BaseBackoffException constructor

## 0.1.50

Improve logging for Error handling during send process.

## 0.1.49

Add support for streams with explicit state attribute.

## 0.1.48

Fix type annotations.

## 0.1.47

Fix typing errors.

## 0.1.45

Integrate Sentry for performance and errors tracking.

## 0.1.44

Log http response status code and its content.

## 0.1.43

Fix logging of unhandled exceptions: print stacktrace.

## 0.1.42

Add base pydantic model for connector config and schemas.

## 0.1.41

Fix build error

## 0.1.40

Filter airbyte_secrets values at logger and other logging refactorings.

## 0.1.39

Add `__init__.py` to mark the directory `airbyte_cdk/utils` as a package.

## 0.1.38

Improve URL-creation in CDK. Changed to using `urllib.parse.urljoin()`.

## 0.1.37

Fix `emitted_at` from `seconds * 1000` to correct milliseconds.

## 0.1.36

Fix broken logger in streams: add logger inheritance for streams from `airbyte`.

## 0.1.35

Fix false warnings on record transform.

## 0.1.34

Fix logging inside source and streams

## 0.1.33

Resolve $ref fields for discover json schema.

## 0.1.32

- Added Sphinx docs `airbyte-cdk/python/reference_docs` module.
- Added module documents at `airbyte-cdk/python/sphinx-docs.md`.
- Added Read the Docs publishing configuration at `.readthedocs.yaml`.

## 0.1.31

Transforming Python log levels to Airbyte protocol log levels

## 0.1.30

Updated OAuth2Specification.rootObject type in airbyte_protocol to allow string or int

## 0.1.29

Fix import logger error

## 0.1.28

Added `check_config_against_spec` parameter to `Connector` abstract class
to allow skipping validating the input config against the spec for non-`check` calls

## 0.1.27

Improving unit test for logger

## 0.1.26

Use python standard logging instead of custom class

## 0.1.25

Modified `OAuth2Specification` model, added new fields: `rootObject` and `oauthFlowOutputParameters`

## 0.1.24

Added Transform class to use for mutating record value types so they adhere to jsonschema definition.

## 0.1.23

Added the ability to use caching for efficient synchronization of nested streams.

## 0.1.22

Allow passing custom headers to request in `OAuth2Authenticator.refresh_access_token()`: https://github.com/airbytehq/airbyte/pull/6219

## 0.1.21

Resolve nested schema references and move external references to single schema definitions.

## 0.1.20

- Allow using `requests.auth.AuthBase` as authenticators instead of custom CDK authenticators.
- Implement Oauth2Authenticator, MultipleTokenAuthenticator and TokenAuthenticator authenticators.
- Add support for both legacy and requests native authenticator to HttpStream class.

## 0.1.19

No longer prints full config files on validation error to prevent exposing secrets to log file: https://github.com/airbytehq/airbyte/pull/5879

## 0.1.18

Fix incremental stream not saved state when internal limit config set.

## 0.1.17

Fix mismatching between number of records actually read and number of records in logs by 1: https://github.com/airbytehq/airbyte/pull/5767

## 0.1.16

Update generated AirbyteProtocol models to contain [Oauth changes](https://github.com/airbytehq/airbyte/pull/5776).

## 0.1.15

Add \_limit and \_page_size as internal config parameters for SAT

## 0.1.14

If the input config file does not comply with spec schema, raise an exception instead of `system.exit`.

## 0.1.13

Fix defect with user defined backoff time retry attempts, number of retries logic fixed

## 0.1.12

Add raise_on_http_errors, max_retries, retry_factor properties to be able to ignore http status errors and modify retry time in HTTP stream

## 0.1.11

Add checking specified config againt spec for read, write, check and discover commands

## 0.1.10

Add `MultipleTokenAuthenticator` class to allow cycling through a list of API tokens when making HTTP requests

## 0.1.8

Allow to fetch primary key info from singer catalog

## 0.1.7

Allow to use non-JSON payloads in request body for http source

## 0.1.6

Add abstraction for creating destinations.

Fix logging of the initial state.

## 0.1.5

Allow specifying keyword arguments to be sent on a request made by an HTTP stream: https://github.com/airbytehq/airbyte/pull/4493

## 0.1.4

Allow to use Python 3.7.0: https://github.com/airbytehq/airbyte/pull/3566

## 0.1.2

Fix an issue that caused infinite pagination: https://github.com/airbytehq/airbyte/pull/3366

## 0.1.1

Initial Release<|MERGE_RESOLUTION|>--- conflicted
+++ resolved
@@ -1,12 +1,8 @@
 # Changelog
 
 ## 0.1.94
-<<<<<<< HEAD
-- Make `supported_sync_modes` a required `AirbyteStream` property
-=======
 
 - Low-code: Stream schema loader has a default value and can be omitted
->>>>>>> 53f68f46
 
 ## 0.1.93
 
