# Changelog

## 0.8.1
<<<<<<< HEAD
Low-code: Allow `grant_type` to be specified for OAuthAuthenticator
=======
Low-code: Don't update cursor for non-record messages and fix default loader for connector builder manifests
>>>>>>> 0373497f

## 0.8.0
Low-code: Allow for request and response to be emitted as log messages

## 0.7.1
Low-code: Decouple yaml manifest parsing from the declarative source implementation

## 0.7.0
Low-code: Allow connector specifications to be defined in the manifest

## 0.6.0
Low-code: Add support for monthly and yearly incremental updates for `DatetimeStreamSlicer`

## 0.5.4
Low-code: Get response.json in a safe way

## 0.5.3
Low-code: Replace EmptySchemaLoader with DefaultSchemaLoader to retain backwards compatibility
Low-code: Evaluate backoff strategies at runtime

## 0.5.2
Low-code: Allow for read even when schemas are not defined for a connector yet

## 0.4.2
Low-code: Fix off by one error with the stream slicers

## 0.4.1
Low-code: Fix a few bugs with the stream slicers

## 0.4.0
Low-code: Add support for custom error messages on error response filters

## 0.3.0
Publish python typehints via `py.typed` file. 

## 0.2.3
- Propagate options to InterpolatedRequestInputProvider

## 0.2.2
- Report config validation errors as failed connection status during `check`.
- Report config validation errors as `config_error` failure type.

## 0.2.1

- Low-code: Always convert stream slices output to an iterator

## 0.2.0

- Replace caching method: VCR.py -> requests-cache with SQLite backend

## 0.1.104

- Protocol change: `supported_sync_modes` is now a required properties on AirbyteStream. [#15591](https://github.com/airbytehq/airbyte/pull/15591)

## 0.1.103

- Low-code: added hash filter to jinja template

## 0.1.102

- Low-code: Fix check for streams that do not define a stream slicer

## 0.1.101

- Low-code: $options do not overwrite parameters that are already set

## 0.1.100

- Low-code: Pass stream_slice to read_records when reading from CheckStream

## 0.1.99

- Low-code: Fix default stream schema loader

## 0.1.98

- Low-code: Expose WaitUntilTimeFromHeader strategy and WaitTimeFromHeader as component type

## 0.1.97

- Revert 0.1.96

## 0.1.96

- Improve error for returning non-iterable from connectors parse_response

## 0.1.95

- Low-code: Expose PageIncrement strategy as component type

## 0.1.94

- Low-code: Stream schema loader has a default value and can be omitted

## 0.1.93

- Low-code: Standardize slashes in url_base and path

## 0.1.92

- Low-code: Properly propagate $options to array items
- Low-code: Log request and response when running check operation in debug mode

## 0.1.91

- Low-code: Rename LimitPaginator to DefaultPaginator and move page_size field to PaginationStrategy

## 0.1.90

- Fix error when TypeTransformer tries to warn about invalid transformations in arrays

## 0.1.89

- Fix: properly emit state when a stream has empty slices, provided by an iterator

## 0.1.88

- Bugfix: Evaluate `response.text` only in debug mode

## 0.1.87

- During incremental syncs allow for streams to emit state messages in the per-stream format

## 0.1.86

- TypeTransformer now converts simple types to array of simple types
- TypeTransformer make warning message more informative

## 0.1.85

- Make TypeTransformer more robust to incorrect incoming records

## 0.1.84

- Emit legacy format when state is unspecified for read override connectors

## 0.1.83

- Fix per-stream to send legacy format for connectors that override read

## 0.1.82

- Freeze dataclasses-jsonschema to 2.15.1

## 0.1.81

- Fix regression in `_checkpoint_state` arg

## Unreleased

- Update Airbyte Protocol model to support protocol_version

## 0.1.80

- Add NoAuth to declarative registry and auth parse bug fix

## 0.1.79

- Fix yaml schema parsing when running from docker container

## 0.1.78

- Fix yaml config parsing when running from docker container

## 0.1.77

- Add schema validation for declarative YAML connector configs

## 0.1.76

- Bugfix: Correctly set parent slice stream for sub-resource streams

## 0.1.75

- Improve `filter_secrets` skip empty secret

## 0.1.74

- Replace JelloRecordExtractor with DpathRecordExtractor

## 0.1.73

- Bugfix: Fix bug in DatetimeStreamSlicer's parsing method

## 0.1.72

- Bugfix: Fix bug in DatetimeStreamSlicer's format method

## 0.1.71

- Refactor declarative package to dataclasses
- Bugfix: Requester header always converted to string
- Bugfix: Reset paginator state between stream slices
- Bugfix: Record selector handles single records

## 0.1.70

- Bugfix: DatetimeStreamSlicer cast interpolated result to string before converting to datetime
- Bugfix: Set stream slicer's request options in SimpleRetriever

## 0.1.69

- AbstractSource emits a state message when reading incremental even if there were no stream slices to process.

## 0.1.68

- Replace parse-time string interpolation with run-time interpolation in YAML-based sources

## 0.1.67

- Add support declarative token authenticator.

## 0.1.66

- Call init_uncaught_exception_handler from AirbyteEntrypoint.__init__ and Destination.run_cmd
- Add the ability to remove & add records in YAML-based sources

## 0.1.65

- Allow for detailed debug messages to be enabled using the --debug command.

## 0.1.64

- Add support for configurable oauth request payload and declarative oauth authenticator.

## 0.1.63

- Define `namespace` property on the `Stream` class inside `core.py`.

## 0.1.62

Bugfix: Correctly obfuscate nested secrets and secrets specified inside oneOf blocks inside the connector's spec.

## 0.1.61

- Remove legacy sentry code

## 0.1.60

- Add `requests.exceptions.ChunkedEncodingError` to transient errors so it could be retried

## 0.1.59

- Add `Stream.get_error_display_message()` to retrieve user-friendly messages from exceptions encountered while reading streams.
- Add default error error message retrieval logic for `HTTPStream`s following common API patterns.

## 0.1.58

`TypeTransformer.default_convert` catch `TypeError`

## 0.1.57

Update protocol models to support per-stream state: [#12829](https://github.com/airbytehq/airbyte/pull/12829).

## 0.1.56

- Update protocol models to include `AirbyteTraceMessage`
- Emit an `AirbyteTraceMessage` on uncaught exceptions
- Add `AirbyteTracedException`

## 0.1.55

Add support for reading the spec from a YAML file (`spec.yaml`)

## 0.1.54

- Add ability to import `IncrementalMixin` from `airbyte_cdk.sources.streams`.
- Bumped minimum supported Python version to 3.9.

## 0.1.53

Remove a false positive error logging during the send process.

## 0.1.52

Fix BaseBackoffException constructor

## 0.1.50

Improve logging for Error handling during send process.

## 0.1.49

Add support for streams with explicit state attribute.

## 0.1.48

Fix type annotations.

## 0.1.47

Fix typing errors.

## 0.1.45

Integrate Sentry for performance and errors tracking.

## 0.1.44

Log http response status code and its content.

## 0.1.43

Fix logging of unhandled exceptions: print stacktrace.

## 0.1.42

Add base pydantic model for connector config and schemas.

## 0.1.41

Fix build error

## 0.1.40

Filter airbyte_secrets values at logger and other logging refactorings.

## 0.1.39

Add `__init__.py` to mark the directory `airbyte_cdk/utils` as a package.

## 0.1.38

Improve URL-creation in CDK. Changed to using `urllib.parse.urljoin()`.

## 0.1.37

Fix `emitted_at` from `seconds * 1000` to correct milliseconds.

## 0.1.36

Fix broken logger in streams: add logger inheritance for streams from `airbyte`.

## 0.1.35

Fix false warnings on record transform.

## 0.1.34

Fix logging inside source and streams

## 0.1.33

Resolve $ref fields for discover json schema.

## 0.1.32

- Added Sphinx docs `airbyte-cdk/python/reference_docs` module.
- Added module documents at `airbyte-cdk/python/sphinx-docs.md`.
- Added Read the Docs publishing configuration at `.readthedocs.yaml`.

## 0.1.31

Transforming Python log levels to Airbyte protocol log levels

## 0.1.30

Updated OAuth2Specification.rootObject type in airbyte_protocol to allow string or int

## 0.1.29

Fix import logger error

## 0.1.28

Added `check_config_against_spec` parameter to `Connector` abstract class
to allow skipping validating the input config against the spec for non-`check` calls

## 0.1.27

Improving unit test for logger

## 0.1.26

Use python standard logging instead of custom class

## 0.1.25

Modified `OAuth2Specification` model, added new fields: `rootObject` and `oauthFlowOutputParameters`

## 0.1.24

Added Transform class to use for mutating record value types so they adhere to jsonschema definition.

## 0.1.23

Added the ability to use caching for efficient synchronization of nested streams.

## 0.1.22

Allow passing custom headers to request in `OAuth2Authenticator.refresh_access_token()`: https://github.com/airbytehq/airbyte/pull/6219

## 0.1.21

Resolve nested schema references and move external references to single schema definitions.

## 0.1.20

- Allow using `requests.auth.AuthBase` as authenticators instead of custom CDK authenticators.
- Implement Oauth2Authenticator, MultipleTokenAuthenticator and TokenAuthenticator authenticators.
- Add support for both legacy and requests native authenticator to HttpStream class.

## 0.1.19

No longer prints full config files on validation error to prevent exposing secrets to log file: https://github.com/airbytehq/airbyte/pull/5879

## 0.1.18

Fix incremental stream not saved state when internal limit config set.

## 0.1.17

Fix mismatching between number of records actually read and number of records in logs by 1: https://github.com/airbytehq/airbyte/pull/5767

## 0.1.16

Update generated AirbyteProtocol models to contain [Oauth changes](https://github.com/airbytehq/airbyte/pull/5776).

## 0.1.15

Add \_limit and \_page_size as internal config parameters for SAT

## 0.1.14

If the input config file does not comply with spec schema, raise an exception instead of `system.exit`.

## 0.1.13

Fix defect with user defined backoff time retry attempts, number of retries logic fixed

## 0.1.12

Add raise_on_http_errors, max_retries, retry_factor properties to be able to ignore http status errors and modify retry time in HTTP stream

## 0.1.11

Add checking specified config againt spec for read, write, check and discover commands

## 0.1.10

Add `MultipleTokenAuthenticator` class to allow cycling through a list of API tokens when making HTTP requests

## 0.1.8

Allow to fetch primary key info from singer catalog

## 0.1.7

Allow to use non-JSON payloads in request body for http source

## 0.1.6

Add abstraction for creating destinations.

Fix logging of the initial state.

## 0.1.5

Allow specifying keyword arguments to be sent on a request made by an HTTP stream: https://github.com/airbytehq/airbyte/pull/4493

## 0.1.4

Allow to use Python 3.7.0: https://github.com/airbytehq/airbyte/pull/3566

## 0.1.2

Fix an issue that caused infinite pagination: https://github.com/airbytehq/airbyte/pull/3366

## 0.1.1

Initial Release<|MERGE_RESOLUTION|>--- conflicted
+++ resolved
@@ -1,11 +1,10 @@
 # Changelog
 
+## 0.9.0
+Low-code: Allow `grant_type` to be specified for OAuthAuthenticator
+
 ## 0.8.1
-<<<<<<< HEAD
-Low-code: Allow `grant_type` to be specified for OAuthAuthenticator
-=======
 Low-code: Don't update cursor for non-record messages and fix default loader for connector builder manifests
->>>>>>> 0373497f
 
 ## 0.8.0
 Low-code: Allow for request and response to be emitted as log messages
