# Changelog

## 0.1.103

<<<<<<< HEAD
- Low-code: Always convert stream slices output to an iterator
=======
- Low-code: added hash filter to jinja template
>>>>>>> adf2c5ff

## 0.1.102

- Low-code: Fix check for streams that do not define a stream slicer

## 0.1.101

- Low-code: $options do not overwrite parameters that are already set

## 0.1.100

- Low-code: Pass stream_slice to read_records when reading from CheckStream

## 0.1.99

- Low-code: Fix default stream schema loader

## 0.1.98

- Low-code: Expose WaitUntilTimeFromHeader strategy and WaitTimeFromHeader as component type

## 0.1.97

- Revert 0.1.96

## 0.1.96

- Improve error for returning non-iterable from connectors parse_response

## 0.1.95

- Low-code: Expose PageIncrement strategy as component type

## 0.1.94

- Low-code: Stream schema loader has a default value and can be omitted

## 0.1.93

- Low-code: Standardize slashes in url_base and path

## 0.1.92

- Low-code: Properly propagate $options to array items
- Low-code: Log request and response when running check operation in debug mode

## 0.1.91

- Low-code: Rename LimitPaginator to DefaultPaginator and move page_size field to PaginationStrategy

## 0.1.90

- Fix error when TypeTransformer tries to warn about invalid transformations in arrays

## 0.1.89

- Fix: properly emit state when a stream has empty slices, provided by an iterator

## 0.1.88

- Bugfix: Evaluate `response.text` only in debug mode

## 0.1.87

- During incremental syncs allow for streams to emit state messages in the per-stream format

## 0.1.86

- TypeTransformer now converts simple types to array of simple types
- TypeTransformer make warning message more informative

## 0.1.85

- Make TypeTransformer more robust to incorrect incoming records

## 0.1.84

- Emit legacy format when state is unspecified for read override connectors

## 0.1.83

- Fix per-stream to send legacy format for connectors that override read

## 0.1.82

- Freeze dataclasses-jsonschema to 2.15.1

## 0.1.81

- Fix regression in `_checkpoint_state` arg

## Unreleased

- Update Airbyte Protocol model to support protocol_version

## 0.1.80

- Add NoAuth to declarative registry and auth parse bug fix

## 0.1.79

- Fix yaml schema parsing when running from docker container

## 0.1.78

- Fix yaml config parsing when running from docker container

## 0.1.77

- Add schema validation for declarative YAML connector configs

## 0.1.76

- Bugfix: Correctly set parent slice stream for sub-resource streams

## 0.1.75

- Improve `filter_secrets` skip empty secret

## 0.1.74

- Replace JelloRecordExtractor with DpathRecordExtractor

## 0.1.73

- Bugfix: Fix bug in DatetimeStreamSlicer's parsing method

## 0.1.72

- Bugfix: Fix bug in DatetimeStreamSlicer's format method

## 0.1.71

- Refactor declarative package to dataclasses
- Bugfix: Requester header always converted to string
- Bugfix: Reset paginator state between stream slices
- Bugfix: Record selector handles single records

## 0.1.70

- Bugfix: DatetimeStreamSlicer cast interpolated result to string before converting to datetime
- Bugfix: Set stream slicer's request options in SimpleRetriever

## 0.1.69

- AbstractSource emits a state message when reading incremental even if there were no stream slices to process.

## 0.1.68

- Replace parse-time string interpolation with run-time interpolation in YAML-based sources

## 0.1.67

- Add support declarative token authenticator.

## 0.1.66

- Call init_uncaught_exception_handler from AirbyteEntrypoint.__init__ and Destination.run_cmd
- Add the ability to remove & add records in YAML-based sources

## 0.1.65

- Allow for detailed debug messages to be enabled using the --debug command.

## 0.1.64

- Add support for configurable oauth request payload and declarative oauth authenticator.

## 0.1.63

- Define `namespace` property on the `Stream` class inside `core.py`.

## 0.1.62

Bugfix: Correctly obfuscate nested secrets and secrets specified inside oneOf blocks inside the connector's spec.

## 0.1.61

- Remove legacy sentry code

## 0.1.60

- Add `requests.exceptions.ChunkedEncodingError` to transient errors so it could be retried

## 0.1.59

- Add `Stream.get_error_display_message()` to retrieve user-friendly messages from exceptions encountered while reading streams.
- Add default error error message retrieval logic for `HTTPStream`s following common API patterns.

## 0.1.58

`TypeTransformer.default_convert` catch `TypeError`

## 0.1.57

Update protocol models to support per-stream state: [#12829](https://github.com/airbytehq/airbyte/pull/12829).

## 0.1.56

- Update protocol models to include `AirbyteTraceMessage`
- Emit an `AirbyteTraceMessage` on uncaught exceptions
- Add `AirbyteTracedException`

## 0.1.55

Add support for reading the spec from a YAML file (`spec.yaml`)

## 0.1.54

- Add ability to import `IncrementalMixin` from `airbyte_cdk.sources.streams`.
- Bumped minimum supported Python version to 3.9.

## 0.1.53

Remove a false positive error logging during the send process.

## 0.1.52

Fix BaseBackoffException constructor

## 0.1.50

Improve logging for Error handling during send process.

## 0.1.49

Add support for streams with explicit state attribute.

## 0.1.48

Fix type annotations.

## 0.1.47

Fix typing errors.

## 0.1.45

Integrate Sentry for performance and errors tracking.

## 0.1.44

Log http response status code and its content.

## 0.1.43

Fix logging of unhandled exceptions: print stacktrace.

## 0.1.42

Add base pydantic model for connector config and schemas.

## 0.1.41

Fix build error

## 0.1.40

Filter airbyte_secrets values at logger and other logging refactorings.

## 0.1.39

Add `__init__.py` to mark the directory `airbyte_cdk/utils` as a package.

## 0.1.38

Improve URL-creation in CDK. Changed to using `urllib.parse.urljoin()`.

## 0.1.37

Fix `emitted_at` from `seconds * 1000` to correct milliseconds.

## 0.1.36

Fix broken logger in streams: add logger inheritance for streams from `airbyte`.

## 0.1.35

Fix false warnings on record transform.

## 0.1.34

Fix logging inside source and streams

## 0.1.33

Resolve $ref fields for discover json schema.

## 0.1.32

- Added Sphinx docs `airbyte-cdk/python/reference_docs` module.
- Added module documents at `airbyte-cdk/python/sphinx-docs.md`.
- Added Read the Docs publishing configuration at `.readthedocs.yaml`.

## 0.1.31

Transforming Python log levels to Airbyte protocol log levels

## 0.1.30

Updated OAuth2Specification.rootObject type in airbyte_protocol to allow string or int

## 0.1.29

Fix import logger error

## 0.1.28

Added `check_config_against_spec` parameter to `Connector` abstract class
to allow skipping validating the input config against the spec for non-`check` calls

## 0.1.27

Improving unit test for logger

## 0.1.26

Use python standard logging instead of custom class

## 0.1.25

Modified `OAuth2Specification` model, added new fields: `rootObject` and `oauthFlowOutputParameters`

## 0.1.24

Added Transform class to use for mutating record value types so they adhere to jsonschema definition.

## 0.1.23

Added the ability to use caching for efficient synchronization of nested streams.

## 0.1.22

Allow passing custom headers to request in `OAuth2Authenticator.refresh_access_token()`: https://github.com/airbytehq/airbyte/pull/6219

## 0.1.21

Resolve nested schema references and move external references to single schema definitions.

## 0.1.20

- Allow using `requests.auth.AuthBase` as authenticators instead of custom CDK authenticators.
- Implement Oauth2Authenticator, MultipleTokenAuthenticator and TokenAuthenticator authenticators.
- Add support for both legacy and requests native authenticator to HttpStream class.

## 0.1.19

No longer prints full config files on validation error to prevent exposing secrets to log file: https://github.com/airbytehq/airbyte/pull/5879

## 0.1.18

Fix incremental stream not saved state when internal limit config set.

## 0.1.17

Fix mismatching between number of records actually read and number of records in logs by 1: https://github.com/airbytehq/airbyte/pull/5767

## 0.1.16

Update generated AirbyteProtocol models to contain [Oauth changes](https://github.com/airbytehq/airbyte/pull/5776).

## 0.1.15

Add \_limit and \_page_size as internal config parameters for SAT

## 0.1.14

If the input config file does not comply with spec schema, raise an exception instead of `system.exit`.

## 0.1.13

Fix defect with user defined backoff time retry attempts, number of retries logic fixed

## 0.1.12

Add raise_on_http_errors, max_retries, retry_factor properties to be able to ignore http status errors and modify retry time in HTTP stream

## 0.1.11

Add checking specified config againt spec for read, write, check and discover commands

## 0.1.10

Add `MultipleTokenAuthenticator` class to allow cycling through a list of API tokens when making HTTP requests

## 0.1.8

Allow to fetch primary key info from singer catalog

## 0.1.7

Allow to use non-JSON payloads in request body for http source

## 0.1.6

Add abstraction for creating destinations.

Fix logging of the initial state.

## 0.1.5

Allow specifying keyword arguments to be sent on a request made by an HTTP stream: https://github.com/airbytehq/airbyte/pull/4493

## 0.1.4

Allow to use Python 3.7.0: https://github.com/airbytehq/airbyte/pull/3566

## 0.1.2

Fix an issue that caused infinite pagination: https://github.com/airbytehq/airbyte/pull/3366

## 0.1.1

Initial Release<|MERGE_RESOLUTION|>--- conflicted
+++ resolved
@@ -1,12 +1,12 @@
 # Changelog
 
+## 0.1.104
+
+- Low-code: Always convert stream slices output to an iterator
+
 ## 0.1.103
 
-<<<<<<< HEAD
-- Low-code: Always convert stream slices output to an iterator
-=======
 - Low-code: added hash filter to jinja template
->>>>>>> adf2c5ff
 
 ## 0.1.102
 
