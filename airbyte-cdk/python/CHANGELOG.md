--- conflicted
+++ resolved
@@ -1,11 +1,10 @@
 # Changelog
 
+## 0.8.2
+Low-code: Don't filter falsy interpolated vars for `request_options_provider.request_body_json`
+
 ## 0.8.1
-<<<<<<< HEAD
-Low-code: Don't filter falsy interpolated vars for `request_options_provider.request_body_json`
-=======
 Low-code: Don't update cursor for non-record messages and fix default loader for connector builder manifests
->>>>>>> 9eee819d
 
 ## 0.8.0
 Low-code: Allow for request and response to be emitted as log messages
