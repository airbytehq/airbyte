# Changelog

<<<<<<< HEAD
## 0.1.92
- Low-code: Log requests and responses when running check in debug mode
- Low-code: Stream schema loader has a default value and can be omitted 

=======
## 0.1.93
- Low-code: Standardize slashes in url_base and path

## 0.1.92
- Low-code: Properly propagate $options to array items
- Low-code: Log request and response when running check operation in debug mode
>>>>>>> e521fffe

## 0.1.91
- Low-code: Rename LimitPaginator to DefaultPaginator and move page_size field to PaginationStrategy

## 0.1.90
- Fix error when TypeTransformer tries to warn about invalid transformations in arrays

## 0.1.89
- Fix: properly emit state when a stream has empty slices, provided by an iterator

## 0.1.88
- Bugfix: Evaluate `response.text` only in debug mode

## 0.1.87
- During incremental syncs allow for streams to emit state messages in the per-stream format

## 0.1.86
- TypeTransformer now converts simple types to array of simple types
- TypeTransformer make warning message more informative

## 0.1.85
- Make TypeTransformer more robust to incorrect incoming records

## 0.1.84
- Emit legacy format when state is unspecified for read override connectors

## 0.1.83
- Fix per-stream to send legacy format for connectors that override read

## 0.1.82
- Freeze dataclasses-jsonschema to 2.15.1

## 0.1.81
- Fix regression in `_checkpoint_state` arg

## Unreleased
- Update Airbyte Protocol model to support protocol_version

## 0.1.80
- Add NoAuth to declarative registry and auth parse bug fix

## 0.1.79
- Fix yaml schema parsing when running from docker container

## 0.1.78
- Fix yaml config parsing when running from docker container

## 0.1.77
- Add schema validation for declarative YAML connector configs

## 0.1.76
- Bugfix: Correctly set parent slice stream for sub-resource streams

## 0.1.75
- Improve `filter_secrets` skip empty secret

## 0.1.74
- Replace JelloRecordExtractor with DpathRecordExtractor

## 0.1.73
- Bugfix: Fix bug in DatetimeStreamSlicer's parsing method

## 0.1.72
- Bugfix: Fix bug in DatetimeStreamSlicer's format method

## 0.1.71
- Refactor declarative package to dataclasses
- Bugfix: Requester header always converted to string
- Bugfix: Reset paginator state between stream slices
- Bugfix: Record selector handles single records

## 0.1.70
- Bugfix: DatetimeStreamSlicer cast interpolated result to string before converting to datetime
- Bugfix: Set stream slicer's request options in SimpleRetriever

## 0.1.69
- AbstractSource emits a state message when reading incremental even if there were no stream slices to process.

## 0.1.68
- Replace parse-time string interpolation with run-time interpolation in YAML-based sources

## 0.1.67
- Add support declarative token authenticator.

## 0.1.66
- Call init_uncaught_exception_handler from AirbyteEntrypoint.__init__ and Destination.run_cmd
- Add the ability to remove & add records in YAML-based sources

## 0.1.65
- Allow for detailed debug messages to be enabled using the --debug command.

## 0.1.64
- Add support for configurable oauth request payload and declarative oauth authenticator.

## 0.1.63
- Define `namespace` property on the `Stream` class inside `core.py`.

## 0.1.62
Bugfix: Correctly obfuscate nested secrets and secrets specified inside oneOf blocks inside the connector's spec.
 
## 0.1.61
- Remove legacy sentry code

## 0.1.60
- Add `requests.exceptions.ChunkedEncodingError` to transient errors so it could be retried

## 0.1.59
- Add `Stream.get_error_display_message()` to retrieve user-friendly messages from exceptions encountered while reading streams.
- Add default error error message retrieval logic for `HTTPStream`s following common API patterns.

## 0.1.58
`TypeTransformer.default_convert` catch `TypeError`

## 0.1.57
Update protocol models to support per-stream state: [#12829](https://github.com/airbytehq/airbyte/pull/12829).

## 0.1.56
- Update protocol models to include `AirbyteTraceMessage`
- Emit an `AirbyteTraceMessage` on uncaught exceptions
- Add `AirbyteTracedException`

## 0.1.55
Add support for reading the spec from a YAML file (`spec.yaml`) 

## 0.1.54
- Add ability to import `IncrementalMixin` from `airbyte_cdk.sources.streams`.
- Bumped minimum supported Python version to 3.9.

## 0.1.53
Remove a false positive error logging during the send process.

## 0.1.52
Fix BaseBackoffException constructor

## 0.1.50
Improve logging for Error handling during send process.

## 0.1.49
Add support for streams with explicit state attribute.

## 0.1.48
Fix type annotations.

## 0.1.47
Fix typing errors.

## 0.1.45
Integrate Sentry for performance and errors tracking.

## 0.1.44
Log http response status code and its content.

## 0.1.43
Fix logging of unhandled exceptions: print stacktrace. 

## 0.1.42
Add base pydantic model for connector config and schemas.

## 0.1.41
Fix build error

## 0.1.40
Filter airbyte_secrets values at logger and other logging refactorings.  

## 0.1.39
Add `__init__.py` to mark the directory `airbyte_cdk/utils` as a package.

## 0.1.38
Improve URL-creation in CDK. Changed to using `urllib.parse.urljoin()`.

## 0.1.37
Fix `emitted_at` from `seconds * 1000` to correct milliseconds.

## 0.1.36
Fix broken logger in streams: add logger inheritance for streams from `airbyte`.

## 0.1.35
Fix false warnings on record transform.

## 0.1.34
Fix logging inside source and streams

## 0.1.33
 Resolve $ref fields for discover json schema.

## 0.1.32
- Added Sphinx docs `airbyte-cdk/python/reference_docs` module. 
- Added module documents at `airbyte-cdk/python/sphinx-docs.md`.
- Added Read the Docs publishing configuration at `.readthedocs.yaml`.

## 0.1.31
Transforming Python log levels to Airbyte protocol log levels

## 0.1.30
Updated OAuth2Specification.rootObject type in airbyte_protocol to allow string or int

## 0.1.29
Fix import logger error

## 0.1.28
Added `check_config_against_spec` parameter to `Connector` abstract class 
to allow skipping validating the input config against the spec for non-`check` calls

## 0.1.27
Improving unit test for logger

## 0.1.26
Use python standard logging instead of custom class

## 0.1.25
Modified `OAuth2Specification` model, added new fields: `rootObject` and `oauthFlowOutputParameters`

## 0.1.24
Added Transform class to use for mutating record value types so they adhere to jsonschema definition.

## 0.1.23
Added the ability to use caching for efficient synchronization of nested streams.

## 0.1.22
Allow passing custom headers to request in `OAuth2Authenticator.refresh_access_token()`: https://github.com/airbytehq/airbyte/pull/6219

## 0.1.21
Resolve nested schema references and move external references to single schema definitions.

## 0.1.20
- Allow using `requests.auth.AuthBase` as authenticators instead of custom CDK authenticators.
- Implement Oauth2Authenticator, MultipleTokenAuthenticator and TokenAuthenticator authenticators.
- Add support for both legacy and requests native authenticator to HttpStream class.

## 0.1.19
No longer prints full config files on validation error to prevent exposing secrets to log file: https://github.com/airbytehq/airbyte/pull/5879

## 0.1.18
Fix incremental stream not saved state when internal limit config set.

## 0.1.17
Fix mismatching between number of records actually read and number of records in logs by 1: https://github.com/airbytehq/airbyte/pull/5767

## 0.1.16
Update generated AirbyteProtocol models to contain [Oauth changes](https://github.com/airbytehq/airbyte/pull/5776).

## 0.1.15
Add \_limit and \_page_size as internal config parameters for SAT

## 0.1.14
If the input config file does not comply with spec schema, raise an exception instead of `system.exit`.

## 0.1.13
Fix defect with user defined backoff time retry attempts, number of retries logic fixed

## 0.1.12
Add raise_on_http_errors, max_retries, retry_factor properties to be able to ignore http status errors and modify retry time in HTTP stream

## 0.1.11
Add checking specified config againt spec for read, write, check and discover commands

## 0.1.10
Add `MultipleTokenAuthenticator` class to allow cycling through a list of API tokens when making HTTP requests

## 0.1.8
Allow to fetch primary key info from singer catalog

## 0.1.7
Allow to use non-JSON payloads in request body for http source

## 0.1.6
Add abstraction for creating destinations.

Fix logging of the initial state.

## 0.1.5
Allow specifying keyword arguments to be sent on a request made by an HTTP stream: https://github.com/airbytehq/airbyte/pull/4493

## 0.1.4
Allow to use Python 3.7.0: https://github.com/airbytehq/airbyte/pull/3566

## 0.1.2
Fix an issue that caused infinite pagination: https://github.com/airbytehq/airbyte/pull/3366

## 0.1.1
Initial Release<|MERGE_RESOLUTION|>--- conflicted
+++ resolved
@@ -1,296 +1,383 @@
 # Changelog
 
-<<<<<<< HEAD
+## 0.1.94
+
+- Low-code: Stream schema loader has a default value and can be omitted
+
+## 0.1.93
+
+- Low-code: Standardize slashes in url_base and path
+
 ## 0.1.92
-- Low-code: Log requests and responses when running check in debug mode
-- Low-code: Stream schema loader has a default value and can be omitted 
-
-=======
-## 0.1.93
-- Low-code: Standardize slashes in url_base and path
-
-## 0.1.92
+
 - Low-code: Properly propagate $options to array items
 - Low-code: Log request and response when running check operation in debug mode
->>>>>>> e521fffe
 
 ## 0.1.91
+
 - Low-code: Rename LimitPaginator to DefaultPaginator and move page_size field to PaginationStrategy
 
 ## 0.1.90
+
 - Fix error when TypeTransformer tries to warn about invalid transformations in arrays
 
 ## 0.1.89
+
 - Fix: properly emit state when a stream has empty slices, provided by an iterator
 
 ## 0.1.88
+
 - Bugfix: Evaluate `response.text` only in debug mode
 
 ## 0.1.87
+
 - During incremental syncs allow for streams to emit state messages in the per-stream format
 
 ## 0.1.86
+
 - TypeTransformer now converts simple types to array of simple types
 - TypeTransformer make warning message more informative
 
 ## 0.1.85
+
 - Make TypeTransformer more robust to incorrect incoming records
 
 ## 0.1.84
+
 - Emit legacy format when state is unspecified for read override connectors
 
 ## 0.1.83
+
 - Fix per-stream to send legacy format for connectors that override read
 
 ## 0.1.82
+
 - Freeze dataclasses-jsonschema to 2.15.1
 
 ## 0.1.81
+
 - Fix regression in `_checkpoint_state` arg
 
 ## Unreleased
+
 - Update Airbyte Protocol model to support protocol_version
 
 ## 0.1.80
+
 - Add NoAuth to declarative registry and auth parse bug fix
 
 ## 0.1.79
+
 - Fix yaml schema parsing when running from docker container
 
 ## 0.1.78
+
 - Fix yaml config parsing when running from docker container
 
 ## 0.1.77
+
 - Add schema validation for declarative YAML connector configs
 
 ## 0.1.76
+
 - Bugfix: Correctly set parent slice stream for sub-resource streams
 
 ## 0.1.75
+
 - Improve `filter_secrets` skip empty secret
 
 ## 0.1.74
+
 - Replace JelloRecordExtractor with DpathRecordExtractor
 
 ## 0.1.73
+
 - Bugfix: Fix bug in DatetimeStreamSlicer's parsing method
 
 ## 0.1.72
+
 - Bugfix: Fix bug in DatetimeStreamSlicer's format method
 
 ## 0.1.71
+
 - Refactor declarative package to dataclasses
 - Bugfix: Requester header always converted to string
 - Bugfix: Reset paginator state between stream slices
 - Bugfix: Record selector handles single records
 
 ## 0.1.70
+
 - Bugfix: DatetimeStreamSlicer cast interpolated result to string before converting to datetime
 - Bugfix: Set stream slicer's request options in SimpleRetriever
 
 ## 0.1.69
+
 - AbstractSource emits a state message when reading incremental even if there were no stream slices to process.
 
 ## 0.1.68
+
 - Replace parse-time string interpolation with run-time interpolation in YAML-based sources
 
 ## 0.1.67
+
 - Add support declarative token authenticator.
 
 ## 0.1.66
+
 - Call init_uncaught_exception_handler from AirbyteEntrypoint.__init__ and Destination.run_cmd
 - Add the ability to remove & add records in YAML-based sources
 
 ## 0.1.65
+
 - Allow for detailed debug messages to be enabled using the --debug command.
 
 ## 0.1.64
+
 - Add support for configurable oauth request payload and declarative oauth authenticator.
 
 ## 0.1.63
+
 - Define `namespace` property on the `Stream` class inside `core.py`.
 
 ## 0.1.62
+
 Bugfix: Correctly obfuscate nested secrets and secrets specified inside oneOf blocks inside the connector's spec.
- 
+
 ## 0.1.61
+
 - Remove legacy sentry code
 
 ## 0.1.60
+
 - Add `requests.exceptions.ChunkedEncodingError` to transient errors so it could be retried
 
 ## 0.1.59
+
 - Add `Stream.get_error_display_message()` to retrieve user-friendly messages from exceptions encountered while reading streams.
 - Add default error error message retrieval logic for `HTTPStream`s following common API patterns.
 
 ## 0.1.58
+
 `TypeTransformer.default_convert` catch `TypeError`
 
 ## 0.1.57
+
 Update protocol models to support per-stream state: [#12829](https://github.com/airbytehq/airbyte/pull/12829).
 
 ## 0.1.56
+
 - Update protocol models to include `AirbyteTraceMessage`
 - Emit an `AirbyteTraceMessage` on uncaught exceptions
 - Add `AirbyteTracedException`
 
 ## 0.1.55
-Add support for reading the spec from a YAML file (`spec.yaml`) 
+
+Add support for reading the spec from a YAML file (`spec.yaml`)
 
 ## 0.1.54
+
 - Add ability to import `IncrementalMixin` from `airbyte_cdk.sources.streams`.
 - Bumped minimum supported Python version to 3.9.
 
 ## 0.1.53
+
 Remove a false positive error logging during the send process.
 
 ## 0.1.52
+
 Fix BaseBackoffException constructor
 
 ## 0.1.50
+
 Improve logging for Error handling during send process.
 
 ## 0.1.49
+
 Add support for streams with explicit state attribute.
 
 ## 0.1.48
+
 Fix type annotations.
 
 ## 0.1.47
+
 Fix typing errors.
 
 ## 0.1.45
+
 Integrate Sentry for performance and errors tracking.
 
 ## 0.1.44
+
 Log http response status code and its content.
 
 ## 0.1.43
-Fix logging of unhandled exceptions: print stacktrace. 
+
+Fix logging of unhandled exceptions: print stacktrace.
 
 ## 0.1.42
+
 Add base pydantic model for connector config and schemas.
 
 ## 0.1.41
+
 Fix build error
 
 ## 0.1.40
-Filter airbyte_secrets values at logger and other logging refactorings.  
+
+Filter airbyte_secrets values at logger and other logging refactorings.
 
 ## 0.1.39
+
 Add `__init__.py` to mark the directory `airbyte_cdk/utils` as a package.
 
 ## 0.1.38
+
 Improve URL-creation in CDK. Changed to using `urllib.parse.urljoin()`.
 
 ## 0.1.37
+
 Fix `emitted_at` from `seconds * 1000` to correct milliseconds.
 
 ## 0.1.36
+
 Fix broken logger in streams: add logger inheritance for streams from `airbyte`.
 
 ## 0.1.35
+
 Fix false warnings on record transform.
 
 ## 0.1.34
+
 Fix logging inside source and streams
 
 ## 0.1.33
- Resolve $ref fields for discover json schema.
+
+Resolve $ref fields for discover json schema.
 
 ## 0.1.32
-- Added Sphinx docs `airbyte-cdk/python/reference_docs` module. 
+
+- Added Sphinx docs `airbyte-cdk/python/reference_docs` module.
 - Added module documents at `airbyte-cdk/python/sphinx-docs.md`.
 - Added Read the Docs publishing configuration at `.readthedocs.yaml`.
 
 ## 0.1.31
+
 Transforming Python log levels to Airbyte protocol log levels
 
 ## 0.1.30
+
 Updated OAuth2Specification.rootObject type in airbyte_protocol to allow string or int
 
 ## 0.1.29
+
 Fix import logger error
 
 ## 0.1.28
-Added `check_config_against_spec` parameter to `Connector` abstract class 
+
+Added `check_config_against_spec` parameter to `Connector` abstract class
 to allow skipping validating the input config against the spec for non-`check` calls
 
 ## 0.1.27
+
 Improving unit test for logger
 
 ## 0.1.26
+
 Use python standard logging instead of custom class
 
 ## 0.1.25
+
 Modified `OAuth2Specification` model, added new fields: `rootObject` and `oauthFlowOutputParameters`
 
 ## 0.1.24
+
 Added Transform class to use for mutating record value types so they adhere to jsonschema definition.
 
 ## 0.1.23
+
 Added the ability to use caching for efficient synchronization of nested streams.
 
 ## 0.1.22
+
 Allow passing custom headers to request in `OAuth2Authenticator.refresh_access_token()`: https://github.com/airbytehq/airbyte/pull/6219
 
 ## 0.1.21
+
 Resolve nested schema references and move external references to single schema definitions.
 
 ## 0.1.20
+
 - Allow using `requests.auth.AuthBase` as authenticators instead of custom CDK authenticators.
 - Implement Oauth2Authenticator, MultipleTokenAuthenticator and TokenAuthenticator authenticators.
 - Add support for both legacy and requests native authenticator to HttpStream class.
 
 ## 0.1.19
+
 No longer prints full config files on validation error to prevent exposing secrets to log file: https://github.com/airbytehq/airbyte/pull/5879
 
 ## 0.1.18
+
 Fix incremental stream not saved state when internal limit config set.
 
 ## 0.1.17
+
 Fix mismatching between number of records actually read and number of records in logs by 1: https://github.com/airbytehq/airbyte/pull/5767
 
 ## 0.1.16
+
 Update generated AirbyteProtocol models to contain [Oauth changes](https://github.com/airbytehq/airbyte/pull/5776).
 
 ## 0.1.15
+
 Add \_limit and \_page_size as internal config parameters for SAT
 
 ## 0.1.14
+
 If the input config file does not comply with spec schema, raise an exception instead of `system.exit`.
 
 ## 0.1.13
+
 Fix defect with user defined backoff time retry attempts, number of retries logic fixed
 
 ## 0.1.12
+
 Add raise_on_http_errors, max_retries, retry_factor properties to be able to ignore http status errors and modify retry time in HTTP stream
 
 ## 0.1.11
+
 Add checking specified config againt spec for read, write, check and discover commands
 
 ## 0.1.10
+
 Add `MultipleTokenAuthenticator` class to allow cycling through a list of API tokens when making HTTP requests
 
 ## 0.1.8
+
 Allow to fetch primary key info from singer catalog
 
 ## 0.1.7
+
 Allow to use non-JSON payloads in request body for http source
 
 ## 0.1.6
+
 Add abstraction for creating destinations.
 
 Fix logging of the initial state.
 
 ## 0.1.5
+
 Allow specifying keyword arguments to be sent on a request made by an HTTP stream: https://github.com/airbytehq/airbyte/pull/4493
 
 ## 0.1.4
+
 Allow to use Python 3.7.0: https://github.com/airbytehq/airbyte/pull/3566
 
 ## 0.1.2
+
 Fix an issue that caused infinite pagination: https://github.com/airbytehq/airbyte/pull/3366
 
 ## 0.1.1
+
 Initial Release