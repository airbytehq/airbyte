--- conflicted
+++ resolved
@@ -1,11 +1,10 @@
 # Changelog
 
+## 0.9.5
+Low-code: Add jinja macro `datetime_to_format`
+
 ## 0.9.4
-<<<<<<< HEAD
-Low-code: Add jinja macro `datetime_to_format`
-=======
 Low-code: Fix reference resolution for connector builder
->>>>>>> 5219a724
 
 ## 0.9.3
 Low-code: Avoid duplicate HTTP query in `simple_retriever`
