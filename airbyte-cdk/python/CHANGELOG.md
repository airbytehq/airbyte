# Changelog

<<<<<<< HEAD
## 0.4.3
Low-code: Get response.json in a safe way
=======
## 0.5.3
Low-code: Replace EmptySchemaLoader with DefaultSchemaLoader to retain backwards compatibility
Low-code: Evaluate backoff strategies at runtime

## 0.5.2
Low-code: Allow for read even when schemas are not defined for a connector yet
>>>>>>> 6967d146

## 0.4.2
Low-code: Fix off by one error with the stream slicers

## 0.4.1
Low-code: Fix a few bugs with the stream slicers

## 0.4.0
Low-code: Add support for custom error messages on error response filters

## 0.3.0
Publish python typehints via `py.typed` file. 

## 0.2.3
- Propagate options to InterpolatedRequestInputProvider

## 0.2.2
- Report config validation errors as failed connection status during `check`.
- Report config validation errors as `config_error` failure type.

## 0.2.1

- Low-code: Always convert stream slices output to an iterator

## 0.2.0

- Replace caching method: VCR.py -> requests-cache with SQLite backend

## 0.1.104

- Protocol change: `supported_sync_modes` is now a required properties on AirbyteStream. [#15591](https://github.com/airbytehq/airbyte/pull/15591)

## 0.1.103

- Low-code: added hash filter to jinja template

## 0.1.102

- Low-code: Fix check for streams that do not define a stream slicer

## 0.1.101

- Low-code: $options do not overwrite parameters that are already set

## 0.1.100

- Low-code: Pass stream_slice to read_records when reading from CheckStream

## 0.1.99

- Low-code: Fix default stream schema loader

## 0.1.98

- Low-code: Expose WaitUntilTimeFromHeader strategy and WaitTimeFromHeader as component type

## 0.1.97

- Revert 0.1.96

## 0.1.96

- Improve error for returning non-iterable from connectors parse_response

## 0.1.95

- Low-code: Expose PageIncrement strategy as component type

## 0.1.94

- Low-code: Stream schema loader has a default value and can be omitted

## 0.1.93

- Low-code: Standardize slashes in url_base and path

## 0.1.92

- Low-code: Properly propagate $options to array items
- Low-code: Log request and response when running check operation in debug mode

## 0.1.91

- Low-code: Rename LimitPaginator to DefaultPaginator and move page_size field to PaginationStrategy

## 0.1.90

- Fix error when TypeTransformer tries to warn about invalid transformations in arrays

## 0.1.89

- Fix: properly emit state when a stream has empty slices, provided by an iterator

## 0.1.88

- Bugfix: Evaluate `response.text` only in debug mode

## 0.1.87

- During incremental syncs allow for streams to emit state messages in the per-stream format

## 0.1.86

- TypeTransformer now converts simple types to array of simple types
- TypeTransformer make warning message more informative

## 0.1.85

- Make TypeTransformer more robust to incorrect incoming records

## 0.1.84

- Emit legacy format when state is unspecified for read override connectors

## 0.1.83

- Fix per-stream to send legacy format for connectors that override read

## 0.1.82

- Freeze dataclasses-jsonschema to 2.15.1

## 0.1.81

- Fix regression in `_checkpoint_state` arg

## Unreleased

- Update Airbyte Protocol model to support protocol_version

## 0.1.80

- Add NoAuth to declarative registry and auth parse bug fix

## 0.1.79

- Fix yaml schema parsing when running from docker container

## 0.1.78

- Fix yaml config parsing when running from docker container

## 0.1.77

- Add schema validation for declarative YAML connector configs

## 0.1.76

- Bugfix: Correctly set parent slice stream for sub-resource streams

## 0.1.75

- Improve `filter_secrets` skip empty secret

## 0.1.74

- Replace JelloRecordExtractor with DpathRecordExtractor

## 0.1.73

- Bugfix: Fix bug in DatetimeStreamSlicer's parsing method

## 0.1.72

- Bugfix: Fix bug in DatetimeStreamSlicer's format method

## 0.1.71

- Refactor declarative package to dataclasses
- Bugfix: Requester header always converted to string
- Bugfix: Reset paginator state between stream slices
- Bugfix: Record selector handles single records

## 0.1.70

- Bugfix: DatetimeStreamSlicer cast interpolated result to string before converting to datetime
- Bugfix: Set stream slicer's request options in SimpleRetriever

## 0.1.69

- AbstractSource emits a state message when reading incremental even if there were no stream slices to process.

## 0.1.68

- Replace parse-time string interpolation with run-time interpolation in YAML-based sources

## 0.1.67

- Add support declarative token authenticator.

## 0.1.66

- Call init_uncaught_exception_handler from AirbyteEntrypoint.__init__ and Destination.run_cmd
- Add the ability to remove & add records in YAML-based sources

## 0.1.65

- Allow for detailed debug messages to be enabled using the --debug command.

## 0.1.64

- Add support for configurable oauth request payload and declarative oauth authenticator.

## 0.1.63

- Define `namespace` property on the `Stream` class inside `core.py`.

## 0.1.62

Bugfix: Correctly obfuscate nested secrets and secrets specified inside oneOf blocks inside the connector's spec.

## 0.1.61

- Remove legacy sentry code

## 0.1.60

- Add `requests.exceptions.ChunkedEncodingError` to transient errors so it could be retried

## 0.1.59

- Add `Stream.get_error_display_message()` to retrieve user-friendly messages from exceptions encountered while reading streams.
- Add default error error message retrieval logic for `HTTPStream`s following common API patterns.

## 0.1.58

`TypeTransformer.default_convert` catch `TypeError`

## 0.1.57

Update protocol models to support per-stream state: [#12829](https://github.com/airbytehq/airbyte/pull/12829).

## 0.1.56

- Update protocol models to include `AirbyteTraceMessage`
- Emit an `AirbyteTraceMessage` on uncaught exceptions
- Add `AirbyteTracedException`

## 0.1.55

Add support for reading the spec from a YAML file (`spec.yaml`)

## 0.1.54

- Add ability to import `IncrementalMixin` from `airbyte_cdk.sources.streams`.
- Bumped minimum supported Python version to 3.9.

## 0.1.53

Remove a false positive error logging during the send process.

## 0.1.52

Fix BaseBackoffException constructor

## 0.1.50

Improve logging for Error handling during send process.

## 0.1.49

Add support for streams with explicit state attribute.

## 0.1.48

Fix type annotations.

## 0.1.47

Fix typing errors.

## 0.1.45

Integrate Sentry for performance and errors tracking.

## 0.1.44

Log http response status code and its content.

## 0.1.43

Fix logging of unhandled exceptions: print stacktrace.

## 0.1.42

Add base pydantic model for connector config and schemas.

## 0.1.41

Fix build error

## 0.1.40

Filter airbyte_secrets values at logger and other logging refactorings.

## 0.1.39

Add `__init__.py` to mark the directory `airbyte_cdk/utils` as a package.

## 0.1.38

Improve URL-creation in CDK. Changed to using `urllib.parse.urljoin()`.

## 0.1.37

Fix `emitted_at` from `seconds * 1000` to correct milliseconds.

## 0.1.36

Fix broken logger in streams: add logger inheritance for streams from `airbyte`.

## 0.1.35

Fix false warnings on record transform.

## 0.1.34

Fix logging inside source and streams

## 0.1.33

Resolve $ref fields for discover json schema.

## 0.1.32

- Added Sphinx docs `airbyte-cdk/python/reference_docs` module.
- Added module documents at `airbyte-cdk/python/sphinx-docs.md`.
- Added Read the Docs publishing configuration at `.readthedocs.yaml`.

## 0.1.31

Transforming Python log levels to Airbyte protocol log levels

## 0.1.30

Updated OAuth2Specification.rootObject type in airbyte_protocol to allow string or int

## 0.1.29

Fix import logger error

## 0.1.28

Added `check_config_against_spec` parameter to `Connector` abstract class
to allow skipping validating the input config against the spec for non-`check` calls

## 0.1.27

Improving unit test for logger

## 0.1.26

Use python standard logging instead of custom class

## 0.1.25

Modified `OAuth2Specification` model, added new fields: `rootObject` and `oauthFlowOutputParameters`

## 0.1.24

Added Transform class to use for mutating record value types so they adhere to jsonschema definition.

## 0.1.23

Added the ability to use caching for efficient synchronization of nested streams.

## 0.1.22

Allow passing custom headers to request in `OAuth2Authenticator.refresh_access_token()`: https://github.com/airbytehq/airbyte/pull/6219

## 0.1.21

Resolve nested schema references and move external references to single schema definitions.

## 0.1.20

- Allow using `requests.auth.AuthBase` as authenticators instead of custom CDK authenticators.
- Implement Oauth2Authenticator, MultipleTokenAuthenticator and TokenAuthenticator authenticators.
- Add support for both legacy and requests native authenticator to HttpStream class.

## 0.1.19

No longer prints full config files on validation error to prevent exposing secrets to log file: https://github.com/airbytehq/airbyte/pull/5879

## 0.1.18

Fix incremental stream not saved state when internal limit config set.

## 0.1.17

Fix mismatching between number of records actually read and number of records in logs by 1: https://github.com/airbytehq/airbyte/pull/5767

## 0.1.16

Update generated AirbyteProtocol models to contain [Oauth changes](https://github.com/airbytehq/airbyte/pull/5776).

## 0.1.15

Add \_limit and \_page_size as internal config parameters for SAT

## 0.1.14

If the input config file does not comply with spec schema, raise an exception instead of `system.exit`.

## 0.1.13

Fix defect with user defined backoff time retry attempts, number of retries logic fixed

## 0.1.12

Add raise_on_http_errors, max_retries, retry_factor properties to be able to ignore http status errors and modify retry time in HTTP stream

## 0.1.11

Add checking specified config againt spec for read, write, check and discover commands

## 0.1.10

Add `MultipleTokenAuthenticator` class to allow cycling through a list of API tokens when making HTTP requests

## 0.1.8

Allow to fetch primary key info from singer catalog

## 0.1.7

Allow to use non-JSON payloads in request body for http source

## 0.1.6

Add abstraction for creating destinations.

Fix logging of the initial state.

## 0.1.5

Allow specifying keyword arguments to be sent on a request made by an HTTP stream: https://github.com/airbytehq/airbyte/pull/4493

## 0.1.4

Allow to use Python 3.7.0: https://github.com/airbytehq/airbyte/pull/3566

## 0.1.2

Fix an issue that caused infinite pagination: https://github.com/airbytehq/airbyte/pull/3366

## 0.1.1

Initial Release<|MERGE_RESOLUTION|>--- conflicted
+++ resolved
@@ -1,16 +1,14 @@
 # Changelog
 
-<<<<<<< HEAD
-## 0.4.3
+## 0.5.4
 Low-code: Get response.json in a safe way
-=======
+
 ## 0.5.3
 Low-code: Replace EmptySchemaLoader with DefaultSchemaLoader to retain backwards compatibility
 Low-code: Evaluate backoff strategies at runtime
 
 ## 0.5.2
 Low-code: Allow for read even when schemas are not defined for a connector yet
->>>>>>> 6967d146
 
 ## 0.4.2
 Low-code: Fix off by one error with the stream slicers
