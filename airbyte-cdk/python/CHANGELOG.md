--- conflicted
+++ resolved
@@ -1,17 +1,11 @@
 # Changelog
 
-<<<<<<< HEAD
-## 0.8.1
-Low-code: Allow `grant_type` to be specified for OAuthAuthenticator
-
-=======
 ## 0.9.0
 Low-code: Allow `grant_type` to be specified for OAuthAuthenticator
 
 ## 0.8.1
 Low-code: Don't update cursor for non-record messages and fix default loader for connector builder manifests
 
->>>>>>> 33227f58
 ## 0.8.0
 Low-code: Allow for request and response to be emitted as log messages
 
