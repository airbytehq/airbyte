--- conflicted
+++ resolved
@@ -1,17 +1,14 @@
 # Changelog
 
-<<<<<<< HEAD
-## 0.1.26
+## 0.1.28
 Added `check_config_against_spec` parameter to `Connector` abstract class 
 to allow us to skip `check_config_against_spec_or_exit()` call on source/destination command runs.
 
-=======
 ## 0.1.27
 Improving unit test for logger
 
 ## 0.1.26
 Use python standard logging instead of custom class
->>>>>>> 62826f82
 
 ## 0.1.25
 Modified `OAuth2Specification` model, added new fields: `rootObject` and `oauthFlowOutputParameters`
