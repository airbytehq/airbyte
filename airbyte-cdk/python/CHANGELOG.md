--- conflicted
+++ resolved
@@ -1,14 +1,11 @@
 # Changelog
 
-<<<<<<< HEAD
-=======
 ## 0.1.74
 - Replace JelloRecordExtractor with DpathRecordExtractor
 
 ## 0.1.73
 - Bugfix: Fix bug in DatetimeStreamSlicer's parsing method
 
->>>>>>> c6ed3107
 ## 0.1.72
 - Bugfix: Fix bug in DatetimeStreamSlicer's parsing method
 
