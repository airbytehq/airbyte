--- conflicted
+++ resolved
@@ -1,12 +1,12 @@
 # Changelog
 
+## 0.1.103
+
+- Low-code: added hash filter to jinja template
+
 ## 0.1.102
 
-<<<<<<< HEAD
-- Low-code: added hash filter to jinja template
-=======
 - Low-code: Fix check for streams that do not define a stream slicer
->>>>>>> 70cbdd8e
 
 ## 0.1.101
 
