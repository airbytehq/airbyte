# Changelog

## 0.1.18
<<<<<<< HEAD
No longer prints full config files on validation error to prevent exposing secrets to log file: https://github.com/airbytehq/airbyte/pull/5879
=======
Fix incremental stream not saved state when internal limit config set.
>>>>>>> 71f51e0c

## 0.1.17
Fix mismatching between number of records actually read and number of records in logs by 1: https://github.com/airbytehq/airbyte/pull/5767

## 0.1.16
Update generated AirbyteProtocol models to contain [Oauth changes](https://github.com/airbytehq/airbyte/pull/5776).

## 0.1.15
Add \_limit and \_page_size as internal config parameters for SAT

## 0.1.14
If the input config file does not comply with spec schema, raise an exception instead of `system.exit`.

## 0.1.13
Fix defect with user defined backoff time retry attempts, number of retries logic fixed

## 0.1.12
Add raise_on_http_errors, max_retries, retry_factor properties to be able to ignore http status errors and modify retry time in HTTP stream

## 0.1.11
Add checking specified config againt spec for read, write, check and discover commands

## 0.1.10
Add `MultipleTokenAuthenticator` class to allow cycling through a list of API tokens when making HTTP requests

## 0.1.8
Allow to fetch primary key info from singer catalog

## 0.1.7
Allow to use non-JSON payloads in request body for http source

## 0.1.6
Add abstraction for creating destinations.

Fix logging of the initial state.

## 0.1.5
Allow specifying keyword arguments to be sent on a request made by an HTTP stream: https://github.com/airbytehq/airbyte/pull/4493

## 0.1.4
Allow to use Python 3.7.0: https://github.com/airbytehq/airbyte/pull/3566

## 0.1.2
Fix an issue that caused infinite pagination: https://github.com/airbytehq/airbyte/pull/3366

## 0.1.1
Initial Release<|MERGE_RESOLUTION|>--- conflicted
+++ resolved
@@ -1,11 +1,10 @@
 # Changelog
 
+## 0.1.19
+No longer prints full config files on validation error to prevent exposing secrets to log file: https://github.com/airbytehq/airbyte/pull/5879
+
 ## 0.1.18
-<<<<<<< HEAD
-No longer prints full config files on validation error to prevent exposing secrets to log file: https://github.com/airbytehq/airbyte/pull/5879
-=======
 Fix incremental stream not saved state when internal limit config set.
->>>>>>> 71f51e0c
 
 ## 0.1.17
 Fix mismatching between number of records actually read and number of records in logs by 1: https://github.com/airbytehq/airbyte/pull/5767
