# Changelog

<<<<<<< HEAD
## 0.13.0
Low-code: Add token_expiry_date_format to OAuth Authenticator. Resolve ref schema
=======
## 0.13.3
Fixed `StopIteration` exception for empty streams while `check_availability` runs.

## 0.13.2
Low-code: Enable low-code CDK users to specify schema inline in the manifest

## 0.13.1
Low-code: Add `SessionTokenAuthenticator`

## 0.13.0
Add `Stream.check_availability` and `Stream.AvailabilityStrategy`. Make `HttpAvailabilityStrategy` the default `HttpStream.AvailabilityStrategy`.
>>>>>>> 4b4c7694

## 0.12.4
Lookback window should applied when a state is supplied as well

## 0.12.3
Low-code: Finally, make `OffsetIncrement.page_size` interpolated string or int

## 0.12.2
Revert breaking change on `read_config` while keeping the improvement on the error message

## 0.12.0
Improve error readability when reading JSON config files

## 0.11.3
Low-code: Log response error message on failure

## 0.11.2
Low-code: Include the HTTP method used by the request in logging output of the `airbyte-cdk`

## 0.11.1
Low-code: Fix the component manifest schema to and validate check instead of checker

## 0.11.0
Declare a new authenticator `SingleUseRefreshTokenOauth2Authenticator` that can perform connector configuration mutation and emit `AirbyteControlMessage.ConnectorConfig`.

## 0.10.0
Low-code: Add `start_from_page` option to a PageIncrement class

## 0.9.5
Low-code: Add jinja macro `format_datetime`

## 0.9.4
Low-code: Fix reference resolution for connector builder

## 0.9.3
Low-code: Avoid duplicate HTTP query in `simple_retriever`

## 0.9.2
Low-code: Make `default_paginator.page_token_option` optional

## 0.9.1
Low-code: Fix filtering vars in `InterpolatedRequestInputProvider.eval_request_inputs`

## 0.9.0
Low-code: Allow `grant_type` to be specified for OAuthAuthenticator

## 0.8.1
Low-code: Don't update cursor for non-record messages and fix default loader for connector builder manifests

## 0.8.0
Low-code: Allow for request and response to be emitted as log messages

## 0.7.1
Low-code: Decouple yaml manifest parsing from the declarative source implementation

## 0.7.0
Low-code: Allow connector specifications to be defined in the manifest

## 0.6.0
Low-code: Add support for monthly and yearly incremental updates for `DatetimeStreamSlicer`

## 0.5.4
Low-code: Get response.json in a safe way

## 0.5.3
Low-code: Replace EmptySchemaLoader with DefaultSchemaLoader to retain backwards compatibility
Low-code: Evaluate backoff strategies at runtime

## 0.5.2
Low-code: Allow for read even when schemas are not defined for a connector yet

## 0.4.2
Low-code: Fix off by one error with the stream slicers

## 0.4.1
Low-code: Fix a few bugs with the stream slicers

## 0.4.0
Low-code: Add support for custom error messages on error response filters

## 0.3.0
Publish python typehints via `py.typed` file. 

## 0.2.3
- Propagate options to InterpolatedRequestInputProvider

## 0.2.2
- Report config validation errors as failed connection status during `check`.
- Report config validation errors as `config_error` failure type.

## 0.2.1

- Low-code: Always convert stream slices output to an iterator

## 0.2.0

- Replace caching method: VCR.py -> requests-cache with SQLite backend

## 0.1.104

- Protocol change: `supported_sync_modes` is now a required properties on AirbyteStream. [#15591](https://github.com/airbytehq/airbyte/pull/15591)

## 0.1.103

- Low-code: added hash filter to jinja template

## 0.1.102

- Low-code: Fix check for streams that do not define a stream slicer

## 0.1.101

- Low-code: $options do not overwrite parameters that are already set

## 0.1.100

- Low-code: Pass stream_slice to read_records when reading from CheckStream

## 0.1.99

- Low-code: Fix default stream schema loader

## 0.1.98

- Low-code: Expose WaitUntilTimeFromHeader strategy and WaitTimeFromHeader as component type

## 0.1.97

- Revert 0.1.96

## 0.1.96

- Improve error for returning non-iterable from connectors parse_response

## 0.1.95

- Low-code: Expose PageIncrement strategy as component type

## 0.1.94

- Low-code: Stream schema loader has a default value and can be omitted

## 0.1.93

- Low-code: Standardize slashes in url_base and path

## 0.1.92

- Low-code: Properly propagate $options to array items
- Low-code: Log request and response when running check operation in debug mode

## 0.1.91

- Low-code: Rename LimitPaginator to DefaultPaginator and move page_size field to PaginationStrategy

## 0.1.90

- Fix error when TypeTransformer tries to warn about invalid transformations in arrays

## 0.1.89

- Fix: properly emit state when a stream has empty slices, provided by an iterator

## 0.1.88

- Bugfix: Evaluate `response.text` only in debug mode

## 0.1.87

- During incremental syncs allow for streams to emit state messages in the per-stream format

## 0.1.86

- TypeTransformer now converts simple types to array of simple types
- TypeTransformer make warning message more informative

## 0.1.85

- Make TypeTransformer more robust to incorrect incoming records

## 0.1.84

- Emit legacy format when state is unspecified for read override connectors

## 0.1.83

- Fix per-stream to send legacy format for connectors that override read

## 0.1.82

- Freeze dataclasses-jsonschema to 2.15.1

## 0.1.81

- Fix regression in `_checkpoint_state` arg

## Unreleased

- Update Airbyte Protocol model to support protocol_version

## 0.1.80

- Add NoAuth to declarative registry and auth parse bug fix

## 0.1.79

- Fix yaml schema parsing when running from docker container

## 0.1.78

- Fix yaml config parsing when running from docker container

## 0.1.77

- Add schema validation for declarative YAML connector configs

## 0.1.76

- Bugfix: Correctly set parent slice stream for sub-resource streams

## 0.1.75

- Improve `filter_secrets` skip empty secret

## 0.1.74

- Replace JelloRecordExtractor with DpathRecordExtractor

## 0.1.73

- Bugfix: Fix bug in DatetimeStreamSlicer's parsing method

## 0.1.72

- Bugfix: Fix bug in DatetimeStreamSlicer's format method

## 0.1.71

- Refactor declarative package to dataclasses
- Bugfix: Requester header always converted to string
- Bugfix: Reset paginator state between stream slices
- Bugfix: Record selector handles single records

## 0.1.70

- Bugfix: DatetimeStreamSlicer cast interpolated result to string before converting to datetime
- Bugfix: Set stream slicer's request options in SimpleRetriever

## 0.1.69

- AbstractSource emits a state message when reading incremental even if there were no stream slices to process.

## 0.1.68

- Replace parse-time string interpolation with run-time interpolation in YAML-based sources

## 0.1.67

- Add support declarative token authenticator.

## 0.1.66

- Call init_uncaught_exception_handler from AirbyteEntrypoint.__init__ and Destination.run_cmd
- Add the ability to remove & add records in YAML-based sources

## 0.1.65

- Allow for detailed debug messages to be enabled using the --debug command.

## 0.1.64

- Add support for configurable oauth request payload and declarative oauth authenticator.

## 0.1.63

- Define `namespace` property on the `Stream` class inside `core.py`.

## 0.1.62

Bugfix: Correctly obfuscate nested secrets and secrets specified inside oneOf blocks inside the connector's spec.

## 0.1.61

- Remove legacy sentry code

## 0.1.60

- Add `requests.exceptions.ChunkedEncodingError` to transient errors so it could be retried

## 0.1.59

- Add `Stream.get_error_display_message()` to retrieve user-friendly messages from exceptions encountered while reading streams.
- Add default error error message retrieval logic for `HTTPStream`s following common API patterns.

## 0.1.58

`TypeTransformer.default_convert` catch `TypeError`

## 0.1.57

Update protocol models to support per-stream state: [#12829](https://github.com/airbytehq/airbyte/pull/12829).

## 0.1.56

- Update protocol models to include `AirbyteTraceMessage`
- Emit an `AirbyteTraceMessage` on uncaught exceptions
- Add `AirbyteTracedException`

## 0.1.55

Add support for reading the spec from a YAML file (`spec.yaml`)

## 0.1.54

- Add ability to import `IncrementalMixin` from `airbyte_cdk.sources.streams`.
- Bumped minimum supported Python version to 3.9.

## 0.1.53

Remove a false positive error logging during the send process.

## 0.1.52

Fix BaseBackoffException constructor

## 0.1.50

Improve logging for Error handling during send process.

## 0.1.49

Add support for streams with explicit state attribute.

## 0.1.48

Fix type annotations.

## 0.1.47

Fix typing errors.

## 0.1.45

Integrate Sentry for performance and errors tracking.

## 0.1.44

Log http response status code and its content.

## 0.1.43

Fix logging of unhandled exceptions: print stacktrace.

## 0.1.42

Add base pydantic model for connector config and schemas.

## 0.1.41

Fix build error

## 0.1.40

Filter airbyte_secrets values at logger and other logging refactorings.

## 0.1.39

Add `__init__.py` to mark the directory `airbyte_cdk/utils` as a package.

## 0.1.38

Improve URL-creation in CDK. Changed to using `urllib.parse.urljoin()`.

## 0.1.37

Fix `emitted_at` from `seconds * 1000` to correct milliseconds.

## 0.1.36

Fix broken logger in streams: add logger inheritance for streams from `airbyte`.

## 0.1.35

Fix false warnings on record transform.

## 0.1.34

Fix logging inside source and streams

## 0.1.33

Resolve $ref fields for discover json schema.

## 0.1.32

- Added Sphinx docs `airbyte-cdk/python/reference_docs` module.
- Added module documents at `airbyte-cdk/python/sphinx-docs.md`.
- Added Read the Docs publishing configuration at `.readthedocs.yaml`.

## 0.1.31

Transforming Python log levels to Airbyte protocol log levels

## 0.1.30

Updated OAuth2Specification.rootObject type in airbyte_protocol to allow string or int

## 0.1.29

Fix import logger error

## 0.1.28

Added `check_config_against_spec` parameter to `Connector` abstract class
to allow skipping validating the input config against the spec for non-`check` calls

## 0.1.27

Improving unit test for logger

## 0.1.26

Use python standard logging instead of custom class

## 0.1.25

Modified `OAuth2Specification` model, added new fields: `rootObject` and `oauthFlowOutputParameters`

## 0.1.24

Added Transform class to use for mutating record value types so they adhere to jsonschema definition.

## 0.1.23

Added the ability to use caching for efficient synchronization of nested streams.

## 0.1.22

Allow passing custom headers to request in `OAuth2Authenticator.refresh_access_token()`: https://github.com/airbytehq/airbyte/pull/6219

## 0.1.21

Resolve nested schema references and move external references to single schema definitions.

## 0.1.20

- Allow using `requests.auth.AuthBase` as authenticators instead of custom CDK authenticators.
- Implement Oauth2Authenticator, MultipleTokenAuthenticator and TokenAuthenticator authenticators.
- Add support for both legacy and requests native authenticator to HttpStream class.

## 0.1.19

No longer prints full config files on validation error to prevent exposing secrets to log file: https://github.com/airbytehq/airbyte/pull/5879

## 0.1.18

Fix incremental stream not saved state when internal limit config set.

## 0.1.17

Fix mismatching between number of records actually read and number of records in logs by 1: https://github.com/airbytehq/airbyte/pull/5767

## 0.1.16

Update generated AirbyteProtocol models to contain [Oauth changes](https://github.com/airbytehq/airbyte/pull/5776).

## 0.1.15

Add \_limit and \_page_size as internal config parameters for SAT

## 0.1.14

If the input config file does not comply with spec schema, raise an exception instead of `system.exit`.

## 0.1.13

Fix defect with user defined backoff time retry attempts, number of retries logic fixed

## 0.1.12

Add raise_on_http_errors, max_retries, retry_factor properties to be able to ignore http status errors and modify retry time in HTTP stream

## 0.1.11

Add checking specified config againt spec for read, write, check and discover commands

## 0.1.10

Add `MultipleTokenAuthenticator` class to allow cycling through a list of API tokens when making HTTP requests

## 0.1.8

Allow to fetch primary key info from singer catalog

## 0.1.7

Allow to use non-JSON payloads in request body for http source

## 0.1.6

Add abstraction for creating destinations.

Fix logging of the initial state.

## 0.1.5

Allow specifying keyword arguments to be sent on a request made by an HTTP stream: https://github.com/airbytehq/airbyte/pull/4493

## 0.1.4

Allow to use Python 3.7.0: https://github.com/airbytehq/airbyte/pull/3566

## 0.1.2

Fix an issue that caused infinite pagination: https://github.com/airbytehq/airbyte/pull/3366

## 0.1.1

Initial Release<|MERGE_RESOLUTION|>--- conflicted
+++ resolved
@@ -1,9 +1,8 @@
 # Changelog
 
-<<<<<<< HEAD
-## 0.13.0
+## 0.14.0
 Low-code: Add token_expiry_date_format to OAuth Authenticator. Resolve ref schema
-=======
+
 ## 0.13.3
 Fixed `StopIteration` exception for empty streams while `check_availability` runs.
 
@@ -15,7 +14,6 @@
 
 ## 0.13.0
 Add `Stream.check_availability` and `Stream.AvailabilityStrategy`. Make `HttpAvailabilityStrategy` the default `HttpStream.AvailabilityStrategy`.
->>>>>>> 4b4c7694
 
 ## 0.12.4
 Lookback window should applied when a state is supplied as well
