# MIT License
#
# Copyright (c) 2020 Airbyte
#
# Permission is hereby granted, free of charge, to any person obtaining a copy
# of this software and associated documentation files (the "Software"), to deal
# in the Software without restriction, including without limitation the rights
# to use, copy, modify, merge, publish, distribute, sublicense, and/or sell
# copies of the Software, and to permit persons to whom the Software is
# furnished to do so, subject to the following conditions:
#
# The above copyright notice and this permission notice shall be included in all
# copies or substantial portions of the Software.
#
# THE SOFTWARE IS PROVIDED "AS IS", WITHOUT WARRANTY OF ANY KIND, EXPRESS OR
# IMPLIED, INCLUDING BUT NOT LIMITED TO THE WARRANTIES OF MERCHANTABILITY,
# FITNESS FOR A PARTICULAR PURPOSE AND NONINFRINGEMENT. IN NO EVENT SHALL THE
# AUTHORS OR COPYRIGHT HOLDERS BE LIABLE FOR ANY CLAIM, DAMAGES OR OTHER
# LIABILITY, WHETHER IN AN ACTION OF CONTRACT, TORT OR OTHERWISE, ARISING FROM,
# OUT OF OR IN CONNECTION WITH THE SOFTWARE OR THE USE OR OTHER DEALINGS IN THE
# SOFTWARE.


import pathlib
from setuptools import setup, find_packages

# The directory containing this file
HERE = pathlib.Path(__file__).parent

# The text of the README file
README = (HERE / "README.md").read_text()

setup(
    name="airbyte-cdk",
    version="0.0.1",
    description="Contains machinery to make it easy to write an Airbyte Connector in Python.",
    long_description=README,
    long_description_content_type="text/markdown",
    author="Airbyte",
    author_email="contact@airbyte.io",
    license="MIT",
    url="https://github.com/airbytehq/airbyte",
    classifiers=[
        # This information is used when browsing on PyPi.

        # Dev Status
        'Development Status :: 3 - Alpha',

        # Project Audience
        'Intended Audience :: Developers',
        'Topic :: Scientific/Engineering',
        'Topic :: Software Development :: Libraries :: Python Modules',

        'License :: OSI Approved :: MIT License',

        # Python Version Support
        'Programming Language :: Python :: 3.7',
        'Programming Language :: Python :: 3.8',
        'Programming Language :: Python :: 3.9'

    ],
    keywords='airbyte connectors-development-kit cdk',
    project_urls={
        'Documentation': 'https://docs.airbyte.io/',
        'Source': 'https://github.com/airbytehq/airbyte',
        'Tracker': 'https://github.com/airbytehq/airbyte/issues',
    },
    packages=find_packages(exclude=("unit_tests",)),
    install_requires=[
<<<<<<< HEAD
            "backoff",
            "jsonschema==2.6.0",
            "pendulum",
            "pydantic==1.6.1",
            "pytest",
            "PyYAML==5.4",
            "requests",
            "MyPy",
=======
        "backoff",
        "jsonschema==2.6.0",
        "pendulum",
        "pydantic==1.6.1",
        "PyYAML==5.4",
        "requests",
>>>>>>> dd455372
    ],
    python_requires='>=3.7.9',
    extras={
        "dev": [
            "pytest",
        ]
    },
    entry_points={
        "console_scripts": ["base-python=base_python.entrypoint:main"],
    },
)<|MERGE_RESOLUTION|>--- conflicted
+++ resolved
@@ -67,28 +67,18 @@
     },
     packages=find_packages(exclude=("unit_tests",)),
     install_requires=[
-<<<<<<< HEAD
-            "backoff",
-            "jsonschema==2.6.0",
-            "pendulum",
-            "pydantic==1.6.1",
-            "pytest",
-            "PyYAML==5.4",
-            "requests",
-            "MyPy",
-=======
         "backoff",
         "jsonschema==2.6.0",
         "pendulum",
         "pydantic==1.6.1",
         "PyYAML==5.4",
         "requests",
->>>>>>> dd455372
     ],
     python_requires='>=3.7.9',
     extras={
         "dev": [
             "pytest",
+            "MyPy",
         ]
     },
     entry_points={
