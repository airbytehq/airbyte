--- conflicted
+++ resolved
@@ -15,11 +15,7 @@
 
 setup(
     name="airbyte-cdk",
-<<<<<<< HEAD
-    version="0.7.2",
-=======
-    version="0.8.0",
->>>>>>> c7554395
+    version="0.8.1",
     description="A framework for writing Airbyte Connectors.",
     long_description=README,
     long_description_content_type="text/markdown",
