--- conflicted
+++ resolved
@@ -71,9 +71,6 @@
         "requests",
     ],
     python_requires=">=3.7.9",
-<<<<<<< HEAD
-    extras_require={"dev": ["pytest", "MyPy", "pytest-cov", "pytest-mock"]},
-=======
     extras_require={
         "dev": [
             "MyPy",
@@ -82,7 +79,6 @@
             "pytest-mock",
         ]
     },
->>>>>>> 601ea5ee
     entry_points={
         "console_scripts": ["base-python=base_python.entrypoint:main"],
     },
