--- conflicted
+++ resolved
@@ -15,11 +15,7 @@
 
 setup(
     name="airbyte-cdk",
-<<<<<<< HEAD
-    version="0.9.0",
-=======
-    version="0.9.1",
->>>>>>> f3a38d80
+    version="0.9.2",
     description="A framework for writing Airbyte Connectors.",
     long_description=README,
     long_description_content_type="text/markdown",
