--- conflicted
+++ resolved
@@ -35,11 +35,7 @@
 
 setup(
     name="airbyte-cdk",
-<<<<<<< HEAD
-    version="0.1.22",
-=======
-    version="0.1.23",
->>>>>>> 3378ba43
+    version="0.1.24",
     description="A framework for writing Airbyte Connectors.",
     long_description=README,
     long_description_content_type="text/markdown",
