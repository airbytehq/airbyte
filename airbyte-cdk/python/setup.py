#
# MIT License
#
# Copyright (c) 2020 Airbyte
#
# Permission is hereby granted, free of charge, to any person obtaining a copy
# of this software and associated documentation files (the "Software"), to deal
# in the Software without restriction, including without limitation the rights
# to use, copy, modify, merge, publish, distribute, sublicense, and/or sell
# copies of the Software, and to permit persons to whom the Software is
# furnished to do so, subject to the following conditions:
#
# The above copyright notice and this permission notice shall be included in all
# copies or substantial portions of the Software.
#
# THE SOFTWARE IS PROVIDED "AS IS", WITHOUT WARRANTY OF ANY KIND, EXPRESS OR
# IMPLIED, INCLUDING BUT NOT LIMITED TO THE WARRANTIES OF MERCHANTABILITY,
# FITNESS FOR A PARTICULAR PURPOSE AND NONINFRINGEMENT. IN NO EVENT SHALL THE
# AUTHORS OR COPYRIGHT HOLDERS BE LIABLE FOR ANY CLAIM, DAMAGES OR OTHER
# LIABILITY, WHETHER IN AN ACTION OF CONTRACT, TORT OR OTHERWISE, ARISING FROM,
# OUT OF OR IN CONNECTION WITH THE SOFTWARE OR THE USE OR OTHER DEALINGS IN THE
# SOFTWARE.
#


import pathlib

from setuptools import find_packages, setup

# The directory containing this file
HERE = pathlib.Path(__file__).parent

# The text of the README file
README = (HERE / "README.md").read_text()

setup(
    name="airbyte-cdk",
<<<<<<< HEAD
    version="0.1.9",
=======
    version="0.1.11",
>>>>>>> 61140e4a
    description="A framework for writing Airbyte Connectors.",
    long_description=README,
    long_description_content_type="text/markdown",
    author="Airbyte",
    author_email="contact@airbyte.io",
    license="MIT",
    url="https://github.com/airbytehq/airbyte",
    classifiers=[
        # This information is used when browsing on PyPi.
        # Dev Status
        "Development Status :: 3 - Alpha",
        # Project Audience
        "Intended Audience :: Developers",
        "Topic :: Scientific/Engineering",
        "Topic :: Software Development :: Libraries :: Python Modules",
        "License :: OSI Approved :: MIT License",
        # Python Version Support
        "Programming Language :: Python :: 3.7",
        "Programming Language :: Python :: 3.8",
        "Programming Language :: Python :: 3.9",
    ],
    keywords="airbyte connector-development-kit cdk",
    project_urls={
        "Documentation": "https://docs.airbyte.io/",
        "Source": "https://github.com/airbytehq/airbyte",
        "Tracker": "https://github.com/airbytehq/airbyte/issues",
    },
    packages=find_packages(exclude=("unit_tests",)),
    install_requires=[
        "backoff",
        "jsonschema~=3.2.0",
        "pendulum",
        "pydantic~=1.6",
        "PyYAML~=5.4",
        "requests",
    ],
    python_requires=">=3.7.0",
    extras_require={"dev": ["MyPy~=0.812", "pytest", "pytest-cov", "pytest-mock", "requests-mock"]},
    entry_points={
        "console_scripts": ["base-python=base_python.entrypoint:main"],
    },
)<|MERGE_RESOLUTION|>--- conflicted
+++ resolved
@@ -35,11 +35,7 @@
 
 setup(
     name="airbyte-cdk",
-<<<<<<< HEAD
-    version="0.1.9",
-=======
-    version="0.1.11",
->>>>>>> 61140e4a
+    version="0.1.12",
     description="A framework for writing Airbyte Connectors.",
     long_description=README,
     long_description_content_type="text/markdown",
