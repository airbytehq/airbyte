# MIT License
#
# Copyright (c) 2020 Airbyte
#
# Permission is hereby granted, free of charge, to any person obtaining a copy
# of this software and associated documentation files (the "Software"), to deal
# in the Software without restriction, including without limitation the rights
# to use, copy, modify, merge, publish, distribute, sublicense, and/or sell
# copies of the Software, and to permit persons to whom the Software is
# furnished to do so, subject to the following conditions:
#
# The above copyright notice and this permission notice shall be included in all
# copies or substantial portions of the Software.
#
# THE SOFTWARE IS PROVIDED "AS IS", WITHOUT WARRANTY OF ANY KIND, EXPRESS OR
# IMPLIED, INCLUDING BUT NOT LIMITED TO THE WARRANTIES OF MERCHANTABILITY,
# FITNESS FOR A PARTICULAR PURPOSE AND NONINFRINGEMENT. IN NO EVENT SHALL THE
# AUTHORS OR COPYRIGHT HOLDERS BE LIABLE FOR ANY CLAIM, DAMAGES OR OTHER
# LIABILITY, WHETHER IN AN ACTION OF CONTRACT, TORT OR OTHERWISE, ARISING FROM,
# OUT OF OR IN CONNECTION WITH THE SOFTWARE OR THE USE OR OTHER DEALINGS IN THE
# SOFTWARE.


<<<<<<< HEAD

import pathlib
from setuptools import setup, find_packages
=======
import setuptools
>>>>>>> 4cf69ac6

# The directory containing this file
HERE = pathlib.Path(__file__).parent

# The text of the README file
README = (HERE / "README.md").read_text()

setup(
    name="airbyte-cdk",
    version="0.0.1",
    description="Contains machinery to make it easy to write an Airbyte Connector in Python.",
    long_description=README,
    long_description_content_type="text/markdown",
    author="Airbyte",
    author_email="contact@airbyte.io",
    license="MIT",
    url="https://github.com/airbytehq/airbyte",
    classifiers=[
            # This information is used when browsing on PyPi.

            # Dev Status
            'Development Status :: 3 - Alpha',

            # Project Audience
            'Intended Audience :: Developers',
            'Topic :: Scientific/Engineering',
            'Topic :: Software Development :: Libraries :: Python Modules',

            'License :: OSI Approved :: MIT License',

            # Python Version Support
            'Programming Language :: Python :: 3.7',
            'Programming Language :: Python :: 3.8',
            'Programming Language :: Python :: 3.9',
            'Programming Language :: Python :: 3.10',
    ],
    keywords='airbyte connectors-development-kit cdk',
    project_urls={
            'Documentation': 'https://docs.airbyte.io/',
            'Source': 'https://github.com/airbytehq/airbyte',
            'Tracker': 'https://github.com/airbytehq/airbyte/issues',
    },
    packages=find_packages(exclude=("unit_tests",)),
    install_requires=[
            "backoff",
            "jsonschema==2.6.0",
            "pendulum",
            "pydantic==1.6.1",
            "pytest",
            "PyYAML==5.4",
            "requests",
    ],
    python_requires='>=3.7.9',
    entry_points={
            "console_scripts": ["base-python=base_python.entrypoint:main"],
    },
)<|MERGE_RESOLUTION|>--- conflicted
+++ resolved
@@ -21,13 +21,8 @@
 # SOFTWARE.
 
 
-<<<<<<< HEAD
-
 import pathlib
 from setuptools import setup, find_packages
-=======
-import setuptools
->>>>>>> 4cf69ac6
 
 # The directory containing this file
 HERE = pathlib.Path(__file__).parent
