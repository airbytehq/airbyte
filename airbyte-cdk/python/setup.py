--- conflicted
+++ resolved
@@ -15,11 +15,7 @@
 
 setup(
     name="airbyte-cdk",
-<<<<<<< HEAD
-    version="0.11.1",
-=======
-    version="0.12.4",
->>>>>>> 17c767aa
+    version="0.13.0",
     description="A framework for writing Airbyte Connectors.",
     long_description=README,
     long_description_content_type="text/markdown",
