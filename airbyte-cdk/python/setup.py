--- conflicted
+++ resolved
@@ -15,11 +15,8 @@
 
 setup(
     name="airbyte-cdk",
-<<<<<<< HEAD
     version="0.9.6",
-=======
-    version="0.11.0",
->>>>>>> 92282ded
+    version="0.11.1",
     description="A framework for writing Airbyte Connectors.",
     long_description=README,
     long_description_content_type="text/markdown",
