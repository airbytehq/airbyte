--- conflicted
+++ resolved
@@ -17,11 +17,7 @@
     name="airbyte-cdk",
     # The version of the airbyte-cdk package is used at runtime to validate manifests. That validation must be
     # updated if our semver format changes such as using release candidate versions.
-<<<<<<< HEAD
-    version="0.39.1",
-=======
     version="0.40.2",
->>>>>>> 0fc11c51
     description="A framework for writing Airbyte Connectors.",
     long_description=README,
     long_description_content_type="text/markdown",
