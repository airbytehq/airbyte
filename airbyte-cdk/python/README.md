# Connector Development Kit (Python CDK)

The Airbyte Python CDK is a framework for rapidly developing production-grade Airbyte connectors.
The CDK currently offers helpers specific for creating Airbyte source connectors for:
* HTTP APIs (REST APIs, GraphQL, etc..)
* Singer Taps
* Generic Python sources (anything not covered by the above)

The CDK provides an improved developer experience by providing basic implementation structure and abstracting away low-level glue boilerplate.

This document is a general introduction to the CDK. Readers should have basic familiarity with the [Airbyte Specification](https://docs.airbyte.io/architecture/airbyte-specification) before proceeding.

## Getting Started
Generate an empty connector using the code generator. First clone the Airbyte repository then from the repository root run
```
cd airbyte-integrations/connector-templates/generator
npm run generate
```

then follow the interactive prompt. Next, find all `TODO`s in the generated project directory -- they're accompanied by lots of comments explaining what you'll need to do in order to implement your connector. Upon completing all TODOs properly, you should have a functioning connector.

Additionally, you can follow [this tutorial](docs/tutorials/http_api_source.md) for a complete walkthrough of creating an HTTP connector using the Airbyte CDK.

### Concepts & Documentation
See the [concepts docs](docs/concepts/README.md) for a tour through what the API offers.

### Example Connectors

**HTTP Connectors**:
* [Exchangerates API](https://github.com/airbytehq/airbyte/blob/master/airbyte-integrations/connectors/source-exchange-rates/source_exchange_rates/source.py)
* [Stripe](https://github.com/airbytehq/airbyte/blob/master/airbyte-integrations/connectors/source-stripe/source_stripe/source.py)
* [Slack](https://github.com/airbytehq/airbyte/blob/master/airbyte-integrations/connectors/source-slack/source_slack/source.py)

**Singer connectors**:
* [Salesforce](https://github.com/airbytehq/airbyte/blob/master/airbyte-integrations/connectors/source-salesforce-singer/source_salesforce_singer/source.py)
* [Github](https://github.com/airbytehq/airbyte/blob/master/airbyte-integrations/connectors/source-github-singer/source_github_singer/source.py)

**Simple Python connectors using the barebones `Source` abstraction**:
* [Google Sheets](https://github.com/airbytehq/airbyte/blob/master/airbyte-integrations/connectors/source-google-sheets/google_sheets_source/google_sheets_source.py)
* [Mailchimp](https://github.com/airbytehq/airbyte/blob/master/airbyte-integrations/connectors/source-mailchimp/source_mailchimp/source.py)

## Contributing

### First time setup
We assume `python` points to python >=3.7.

Setup a virtual env:
```
python -m venv .venv
source .venv/bin/activate
pip install -e ".[dev]" # [dev] installs development-only dependencies
```

#### Iteration
* Iterate on the code locally
* Run tests via `pytest -s unit_tests`
* Perform static type checks using `mypy airbyte_cdk`. `MyPy` configuration is in `.mypy.ini`.
* The `type_check_and_test.sh` script bundles both type checking and testing in one convenient command. Feel free to use it!


#### Testing
All tests are located in the `unit_tests` directory. Run `pytest --cov=airbyte_cdk unit_tests/` to run them.
This also presents a test coverage report.



#### Publishing a new version to PyPi
1. Bump the package version in `setup.py`
2. Open a PR
<<<<<<< HEAD
3. An Airbyte member must comment `/publish-cdk --dry-run=<true or false>`. Dry runs publish to test.pypi.org.
=======
3. An Airbyte member must comment `/publish-cdk --dry-run` or `/publish-cdk`

## Coming Soon
* Full OAuth 2.0 support (including refresh token issuing flow via UI or CLI) 
* Airbyte Java HTTP CDK
* CDK for Async HTTP endpoints (request-poll-wait style endpoints)
* CDK for other protocols
* General CDK for Destinations
* Don't see a feature you need? [Create an issue and let us know how we can help!](github.com/airbytehq/airbyte/issues/new/choose)
>>>>>>> c81d9fd7
<|MERGE_RESOLUTION|>--- conflicted
+++ resolved
@@ -67,10 +67,7 @@
 #### Publishing a new version to PyPi
 1. Bump the package version in `setup.py`
 2. Open a PR
-<<<<<<< HEAD
 3. An Airbyte member must comment `/publish-cdk --dry-run=<true or false>`. Dry runs publish to test.pypi.org.
-=======
-3. An Airbyte member must comment `/publish-cdk --dry-run` or `/publish-cdk`
 
 ## Coming Soon
 * Full OAuth 2.0 support (including refresh token issuing flow via UI or CLI) 
@@ -78,5 +75,4 @@
 * CDK for Async HTTP endpoints (request-poll-wait style endpoints)
 * CDK for other protocols
 * General CDK for Destinations
-* Don't see a feature you need? [Create an issue and let us know how we can help!](github.com/airbytehq/airbyte/issues/new/choose)
->>>>>>> c81d9fd7
+* Don't see a feature you need? [Create an issue and let us know how we can help!](github.com/airbytehq/airbyte/issues/new/choose)