--- conflicted
+++ resolved
@@ -42,21 +42,6 @@
 * [Google Sheets](https://github.com/airbytehq/airbyte/blob/master/airbyte-integrations/connectors/source-google-sheets/google_sheets_source/google_sheets_source.py)
 * [Mailchimp](https://github.com/airbytehq/airbyte/blob/master/airbyte-integrations/connectors/source-mailchimp/source_mailchimp/source.py)
 
-<<<<<<< HEAD
-### Contributing to the CDK
-#### First time setup
-Create a virtual env and install dependencies by running
-`` `
-python -m venv .venv
-source .venv/bin/activate
-pip install -r requirements.txt
-`` `
-
-#### Iteration
-* Iterate on the code locally
-* Run tests via `pytest -s unit_tests`
-* Perform static type checks using using `mypy airbyte_cdk`. `MyPy` configuration is in `.mypy.ini`.
-=======
 ## Contributing
 
 ### First time setup
@@ -68,4 +53,8 @@
 source .venv/bin/activate
 pip install -e ".[dev]" # [dev] installs development-only dependencies
 ```
->>>>>>> dd455372
+
+#### Iteration
+* Iterate on the code locally
+* Run tests via `pytest -s unit_tests`
+* Perform static type checks using using `mypy airbyte_cdk`. `MyPy` configuration is in `.mypy.ini`.