--- conflicted
+++ resolved
@@ -336,7 +336,6 @@
         stream_slice: Optional[Mapping[str, Any]] = None,
         stream_state: Optional[Mapping[str, Any]] = None,
     ) -> Iterable[StreamData]:
-<<<<<<< HEAD
         # A cursor_field indicates this is an incremental stream which offers better checkpointing than RFR enabled via the cursor
         if self.cursor_field or not isinstance(self.get_cursor(), ResumableFullRefreshCursor):
             yield from self._read_pages(
@@ -375,13 +374,6 @@
             return None
         else:
             return self.cursor
-=======
-        yield from self._read_pages(
-            lambda req, res, state, _slice: self.parse_response(res, stream_slice=_slice, stream_state=state),
-            stream_slice,
-            stream_state,
-        )
->>>>>>> c36d8e25
 
     def _read_pages(
         self,
