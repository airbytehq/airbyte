--- conflicted
+++ resolved
@@ -40,22 +40,12 @@
     page_size: Optional[int] = None  # Use this variable to define page size for API http requests with pagination support
 
     # TODO: remove legacy HttpAuthenticator authenticator references
-<<<<<<< HEAD
-    def __init__(self, authenticator: Optional[Union[AuthBase, HttpAuthenticator]] = None):
-        if self.use_cache:
-            self._session = self.request_cache()
-        else:
-            self._session = requests.Session()
-
+    def __init__(self, authenticator: Optional[Union[AuthBase, HttpAuthenticator]] = None, api_budget: Optional[APIBudget] = None):
+        self._api_budget: APIBudget = api_budget or APIBudget(policies=[])
+        self._session = self.request_session()
         self._session.mount(
             "https://", requests.adapters.HTTPAdapter(pool_connections=MAX_CONNECTION_POOL_SIZE, pool_maxsize=MAX_CONNECTION_POOL_SIZE)
         )
-
-=======
-    def __init__(self, authenticator: Optional[Union[AuthBase, HttpAuthenticator]] = None, api_budget: Optional[APIBudget] = None):
-        self._api_budget: APIBudget = api_budget or APIBudget(policies=[])
-        self._session = self.request_session()
->>>>>>> 139deeb0
         self._authenticator: HttpAuthenticator = NoAuth()
         if isinstance(authenticator, AuthBase):
             self._session.auth = authenticator
@@ -91,7 +81,8 @@
                 sqlite_path = str(Path(cache_dir) / self.cache_filename)
             else:
                 sqlite_path = "file::memory:?cache=shared"
-            return CachedLimiterSession(sqlite_path, backend="sqlite", api_budget=self._api_budget)  # type: ignore # there are no typeshed stubs for requests_cache
+            return CachedLimiterSession(sqlite_path, backend="sqlite",
+                                        api_budget=self._api_budget)  # type: ignore # there are no typeshed stubs for requests_cache
         else:
             return LimiterSession(api_budget=self._api_budget)
 
