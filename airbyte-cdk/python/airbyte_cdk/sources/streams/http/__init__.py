--- conflicted
+++ resolved
@@ -5,21 +5,6 @@
 # Initialize Streams Package
 from .http_client import HttpClient
 from .http import HttpStream, HttpSubStream
-<<<<<<< HEAD
-from .rate_limiting import default_backoff_handler, user_defined_backoff_handler, TRANSIENT_EXCEPTIONS
-from .availability_strategy import HttpAvailabilityStrategy
-
-__all__ = [
-    "HttpStream",
-    "HttpSubStream",
-    "HttpAvailabilityStrategy",
-    "UserDefinedBackoffException",
-    "default_backoff_handler",
-    "user_defined_backoff_handler",
-    "TRANSIENT_EXCEPTIONS",
-]
-=======
 from .exceptions import UserDefinedBackoffException
 
-__all__ = ["HttpClient", "HttpStream", "HttpSubStream", "UserDefinedBackoffException"]
->>>>>>> 8396fd2d
+__all__ = ["HttpClient", "HttpStream", "HttpSubStream", "UserDefinedBackoffException"]