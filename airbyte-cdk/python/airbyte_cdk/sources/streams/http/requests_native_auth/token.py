#
# Copyright (c) 2022 Airbyte, Inc., all rights reserved.
#

import base64
from itertools import cycle
from typing import List

from airbyte_cdk.sources.streams.http.requests_native_auth.abtract_token import AbstractHeaderAuthenticator


class MultipleTokenAuthenticator(AbstractHeaderAuthenticator):
    """
    Builds auth header, based on the list of tokens provided.
    Auth header is changed per each `get_auth_header` call, using each token in cycle.
    The token is attached to each request via the `auth_header` header.
    """

    @property
    def auth_header(self) -> str:
        return self._auth_header

    @property
    def token(self) -> str:
        return f"{self._auth_method} {next(self._tokens_iter)}"

    def __init__(self, tokens: List[str], auth_method: str = "Bearer", auth_header: str = "Authorization"):
        self._auth_method = auth_method
        self._auth_header = auth_header
        self._tokens = tokens
        self._tokens_iter = cycle(self._tokens)


class TokenAuthenticator(AbstractHeaderAuthenticator):
    """
    Builds auth header, based on the token provided.
    The token is attached to each request via the `auth_header` header.
    """

    @property
    def auth_header(self) -> str:
        return self._auth_header

    @property
    def token(self) -> str:
        return f"{self._auth_method} {self._token}"

    def __init__(self, token: str, auth_method: str = "Bearer", auth_header: str = "Authorization"):
        self._auth_header = auth_header
        self._auth_method = auth_method
        self._token = token


class BasicHttpAuthenticator(AbstractHeaderAuthenticator):
    """
    Builds auth based off the basic authentication scheme as defined by RFC 7617, which transmits credentials as USER ID/password pairs, encoded using bas64
    https://developer.mozilla.org/en-US/docs/Web/HTTP/Authentication#basic_authentication_scheme
    """

<<<<<<< HEAD
    @property
    def auth_header(self) -> str:
        return self._auth_header

    @property
    def token(self) -> str:
        return f"{self._auth_method} {self._token}"

    def __init__(self, username: str, password: str, auth_method: str = "Basic", auth_header: str = "Authorization"):
=======
    def __init__(self, username: str, password: str = "", auth_method: str = "Basic", auth_header: str = "Authorization"):
>>>>>>> 13b59c0a
        auth_string = f"{username}:{password}".encode("utf8")
        b64_encoded = base64.b64encode(auth_string).decode("utf8")
        self._auth_header = auth_header
        self._auth_method = auth_method
        self._token = b64_encoded<|MERGE_RESOLUTION|>--- conflicted
+++ resolved
@@ -57,7 +57,6 @@
     https://developer.mozilla.org/en-US/docs/Web/HTTP/Authentication#basic_authentication_scheme
     """
 
-<<<<<<< HEAD
     @property
     def auth_header(self) -> str:
         return self._auth_header
@@ -66,10 +65,7 @@
     def token(self) -> str:
         return f"{self._auth_method} {self._token}"
 
-    def __init__(self, username: str, password: str, auth_method: str = "Basic", auth_header: str = "Authorization"):
-=======
     def __init__(self, username: str, password: str = "", auth_method: str = "Basic", auth_header: str = "Authorization"):
->>>>>>> 13b59c0a
         auth_string = f"{username}:{password}".encode("utf8")
         b64_encoded = base64.b64encode(auth_string).decode("utf8")
         self._auth_header = auth_header
