#
# Copyright (c) 2023 Airbyte, Inc., all rights reserved.
#

from typing import Any, List, Mapping, Optional, Sequence, Tuple, Union

import dpath
import pendulum
from airbyte_cdk.config_observation import create_connector_config_control_message, emit_configuration_as_airbyte_control_message
from airbyte_cdk.sources.message import MessageRepository, NoopMessageRepository
from airbyte_cdk.sources.streams.http.requests_native_auth.abstract_oauth import AbstractOauth2Authenticator


class Oauth2Authenticator(AbstractOauth2Authenticator):
    """
    Generates OAuth2.0 access tokens from an OAuth2.0 refresh token and client credentials.
    The generated access token is attached to each request via the Authorization header.
    If a connector_config is provided any mutation of it's value in the scope of this class will emit AirbyteControlConnectorConfigMessage.
    """

    def __init__(
        self,
        token_refresh_endpoint: str,
        client_id: str,
        client_secret: str,
        refresh_token: str,
        scopes: List[str] = None,
        token_expiry_date: pendulum.DateTime = None,
        token_expiry_date_format: str = None,
        access_token_name: str = "access_token",
        expires_in_name: str = "expires_in",
        refresh_request_body: Mapping[str, Any] = None,
        grant_type: str = "refresh_token",
<<<<<<< HEAD
        refresh_token_error_status_codes: Tuple[int, ...] = (),
        refresh_token_error_key: str = "",
        refresh_token_error_values: Tuple[str, ...] = (),
=======
        token_expiry_is_time_of_expiration: bool = False,
>>>>>>> 694d88f9
    ):
        self._token_refresh_endpoint = token_refresh_endpoint
        self._client_secret = client_secret
        self._client_id = client_id
        self._refresh_token = refresh_token
        self._scopes = scopes
        self._access_token_name = access_token_name
        self._expires_in_name = expires_in_name
        self._refresh_request_body = refresh_request_body
        self._grant_type = grant_type

        self._token_expiry_date = token_expiry_date or pendulum.now().subtract(days=1)
        self._token_expiry_date_format = token_expiry_date_format
        self._token_expiry_is_time_of_expiration = token_expiry_is_time_of_expiration
        self._access_token = None
        super().__init__(refresh_token_error_status_codes, refresh_token_error_key, refresh_token_error_values)

    def get_token_refresh_endpoint(self) -> str:
        return self._token_refresh_endpoint

    def get_client_id(self) -> str:
        return self._client_id

    def get_client_secret(self) -> str:
        return self._client_secret

    def get_refresh_token(self) -> str:
        return self._refresh_token

    def get_access_token_name(self) -> str:
        return self._access_token_name

    def get_scopes(self) -> [str]:
        return self._scopes

    def get_expires_in_name(self) -> str:
        return self._expires_in_name

    def get_refresh_request_body(self) -> Mapping[str, Any]:
        return self._refresh_request_body

    def get_grant_type(self) -> str:
        return self._grant_type

    def get_token_expiry_date(self) -> pendulum.DateTime:
        return self._token_expiry_date

    def set_token_expiry_date(self, value: Union[str, int]):
        self._token_expiry_date = self._parse_token_expiration_date(value)

    @property
    def token_expiry_is_time_of_expiration(self) -> bool:
        return self._token_expiry_is_time_of_expiration

    @property
    def token_expiry_date_format(self) -> Optional[str]:
        return self._token_expiry_date_format

    @property
    def access_token(self) -> str:
        return self._access_token

    @access_token.setter
    def access_token(self, value: str):
        self._access_token = value


class SingleUseRefreshTokenOauth2Authenticator(Oauth2Authenticator):
    """
    Authenticator that should be used for API implementing single use refresh tokens:
    when refreshing access token some API returns a new refresh token that needs to used in the next refresh flow.
    This authenticator updates the configuration with new refresh token by emitting Airbyte control message from an observed mutation.
    By default, this authenticator expects a connector config with a "credentials" field with the following nested fields: client_id,
    client_secret, refresh_token. This behavior can be changed by defining custom config path (using dpath paths) in client_id_config_path,
    client_secret_config_path, refresh_token_config_path constructor arguments.
    """

    def __init__(
        self,
        connector_config: Mapping[str, Any],
        token_refresh_endpoint: str,
        scopes: List[str] = None,
        access_token_name: str = "access_token",
        expires_in_name: str = "expires_in",
        refresh_token_name: str = "refresh_token",
        refresh_request_body: Mapping[str, Any] = None,
        grant_type: str = "refresh_token",
        client_id: Optional[str] = None,
        client_secret: Optional[str] = None,
        access_token_config_path: Sequence[str] = ("credentials", "access_token"),
        refresh_token_config_path: Sequence[str] = ("credentials", "refresh_token"),
        token_expiry_date_config_path: Sequence[str] = ("credentials", "token_expiry_date"),
        token_expiry_date_format: Optional[str] = None,
        message_repository: MessageRepository = NoopMessageRepository(),
<<<<<<< HEAD
        refresh_token_error_status_codes: Tuple[int, ...] = (),
        refresh_token_error_key: str = "",
        refresh_token_error_values: Tuple[str, ...] = (),
=======
        token_expiry_is_time_of_expiration: bool = False,
>>>>>>> 694d88f9
    ):
        """
        Args:
            connector_config (Mapping[str, Any]): The full connector configuration
            token_refresh_endpoint (str): Full URL to the token refresh endpoint
            scopes (List[str], optional): List of OAuth scopes to pass in the refresh token request body. Defaults to None.
            access_token_name (str, optional): Name of the access token field, used to parse the refresh token response. Defaults to "access_token".
            expires_in_name (str, optional): Name of the name of the field that characterizes when the current access token will expire, used to parse the refresh token response. Defaults to "expires_in".
            refresh_token_name (str, optional): Name of the name of the refresh token field, used to parse the refresh token response. Defaults to "refresh_token".
            refresh_request_body (Mapping[str, Any], optional): Custom key value pair that will be added to the refresh token request body. Defaults to None.
            grant_type (str, optional): OAuth grant type. Defaults to "refresh_token".
            client_id (Optional[str]): The client id to authenticate. If not specified, defaults to credentials.client_id in the config object.
            client_secret (Optional[str]): The client secret to authenticate. If not specified, defaults to credentials.client_secret in the config object.
            access_token_config_path (Sequence[str]): Dpath to the access_token field in the connector configuration. Defaults to ("credentials", "access_token").
            refresh_token_config_path (Sequence[str]): Dpath to the refresh_token field in the connector configuration. Defaults to ("credentials", "refresh_token").
            token_expiry_date_config_path (Sequence[str]): Dpath to the token_expiry_date field in the connector configuration. Defaults to ("credentials", "token_expiry_date").
            token_expiry_date_format (Optional[str]): Date format of the token expiry date field (set by expires_in_name). If not specified the token expiry date is interpreted as number of seconds until expiration.
            token_expiry_is_time_of_expiration bool: set True it if expires_in is returned as time of expiration instead of the number seconds until expiration
            message_repository (MessageRepository): the message repository used to emit logs on HTTP requests and control message on config update
        """
        self._client_id = client_id if client_id is not None else dpath.util.get(connector_config, ("credentials", "client_id"))
        self._client_secret = (
            client_secret if client_secret is not None else dpath.util.get(connector_config, ("credentials", "client_secret"))
        )
        self._access_token_config_path = access_token_config_path
        self._refresh_token_config_path = refresh_token_config_path
        self._token_expiry_date_config_path = token_expiry_date_config_path
        self._token_expiry_date_format = token_expiry_date_format
        self._refresh_token_name = refresh_token_name
        self._connector_config = connector_config
        self.__message_repository = message_repository
        super().__init__(
            token_refresh_endpoint,
            self.get_client_id(),
            self.get_client_secret(),
            self.get_refresh_token(),
            scopes=scopes,
            token_expiry_date=self.get_token_expiry_date(),
            access_token_name=access_token_name,
            expires_in_name=expires_in_name,
            refresh_request_body=refresh_request_body,
            grant_type=grant_type,
            token_expiry_date_format=token_expiry_date_format,
<<<<<<< HEAD
            refresh_token_error_status_codes=refresh_token_error_status_codes,
            refresh_token_error_key=refresh_token_error_key,
            refresh_token_error_values=refresh_token_error_values,
=======
            token_expiry_is_time_of_expiration=token_expiry_is_time_of_expiration,
>>>>>>> 694d88f9
        )

    def get_refresh_token_name(self) -> str:
        return self._refresh_token_name

    def get_client_id(self) -> str:
        return self._client_id

    def get_client_secret(self) -> str:
        return self._client_secret

    @property
    def access_token(self) -> str:
        return dpath.util.get(self._connector_config, self._access_token_config_path, default="")

    @access_token.setter
    def access_token(self, new_access_token: str):
        dpath.util.new(self._connector_config, self._access_token_config_path, new_access_token)

    def get_refresh_token(self) -> str:
        return dpath.util.get(self._connector_config, self._refresh_token_config_path, default="")

    def set_refresh_token(self, new_refresh_token: str):
        dpath.util.new(self._connector_config, self._refresh_token_config_path, new_refresh_token)

    def get_token_expiry_date(self) -> pendulum.DateTime:
        expiry_date = dpath.util.get(self._connector_config, self._token_expiry_date_config_path, default="")
        return pendulum.now().subtract(days=1) if expiry_date == "" else pendulum.parse(expiry_date)

    def set_token_expiry_date(self, new_token_expiry_date):
        dpath.util.new(self._connector_config, self._token_expiry_date_config_path, str(new_token_expiry_date))

    def token_has_expired(self) -> bool:
        """Returns True if the token is expired"""
        return pendulum.now("UTC") > self.get_token_expiry_date()

    @staticmethod
    def get_new_token_expiry_date(access_token_expires_in: str, token_expiry_date_format: str = None) -> pendulum.DateTime:
        if token_expiry_date_format:
            return pendulum.from_format(access_token_expires_in, token_expiry_date_format)
        else:
            return pendulum.now("UTC").add(seconds=int(access_token_expires_in))

    def get_access_token(self) -> str:
        """Retrieve new access and refresh token if the access token has expired.
        The new refresh token is persisted with the set_refresh_token function
        Returns:
            str: The current access_token, updated if it was previously expired.
        """
        if self.token_has_expired():
            new_access_token, access_token_expires_in, new_refresh_token = self.refresh_access_token()
            new_token_expiry_date = self.get_new_token_expiry_date(access_token_expires_in, self._token_expiry_date_format)
            self.access_token = new_access_token
            self.set_refresh_token(new_refresh_token)
            self.set_token_expiry_date(new_token_expiry_date)
            # FIXME emit_configuration_as_airbyte_control_message as been deprecated in favor of package airbyte_cdk.sources.message
            #  Usually, a class shouldn't care about the implementation details but to keep backward compatibility where we print the
            #  message directly in the console, this is needed
            if not isinstance(self._message_repository, NoopMessageRepository):
                self._message_repository.emit_message(create_connector_config_control_message(self._connector_config))
            else:
                emit_configuration_as_airbyte_control_message(self._connector_config)
        return self.access_token

    def refresh_access_token(self) -> Tuple[str, str, str]:
        response_json = self._get_refresh_access_token_response()
        return (
            response_json[self.get_access_token_name()],
            response_json[self.get_expires_in_name()],
            response_json[self.get_refresh_token_name()],
        )

    @property
    def _message_repository(self) -> MessageRepository:
        """
        Overriding AbstractOauth2Authenticator._message_repository to allow for HTTP request logs
        """
        return self.__message_repository<|MERGE_RESOLUTION|>--- conflicted
+++ resolved
@@ -31,13 +31,10 @@
         expires_in_name: str = "expires_in",
         refresh_request_body: Mapping[str, Any] = None,
         grant_type: str = "refresh_token",
-<<<<<<< HEAD
+        token_expiry_is_time_of_expiration: bool = False,
         refresh_token_error_status_codes: Tuple[int, ...] = (),
         refresh_token_error_key: str = "",
         refresh_token_error_values: Tuple[str, ...] = (),
-=======
-        token_expiry_is_time_of_expiration: bool = False,
->>>>>>> 694d88f9
     ):
         self._token_refresh_endpoint = token_refresh_endpoint
         self._client_secret = client_secret
@@ -132,13 +129,10 @@
         token_expiry_date_config_path: Sequence[str] = ("credentials", "token_expiry_date"),
         token_expiry_date_format: Optional[str] = None,
         message_repository: MessageRepository = NoopMessageRepository(),
-<<<<<<< HEAD
+        token_expiry_is_time_of_expiration: bool = False,
         refresh_token_error_status_codes: Tuple[int, ...] = (),
         refresh_token_error_key: str = "",
         refresh_token_error_values: Tuple[str, ...] = (),
-=======
-        token_expiry_is_time_of_expiration: bool = False,
->>>>>>> 694d88f9
     ):
         """
         Args:
@@ -182,13 +176,10 @@
             refresh_request_body=refresh_request_body,
             grant_type=grant_type,
             token_expiry_date_format=token_expiry_date_format,
-<<<<<<< HEAD
+            token_expiry_is_time_of_expiration=token_expiry_is_time_of_expiration,
             refresh_token_error_status_codes=refresh_token_error_status_codes,
             refresh_token_error_key=refresh_token_error_key,
             refresh_token_error_values=refresh_token_error_values,
-=======
-            token_expiry_is_time_of_expiration=token_expiry_is_time_of_expiration,
->>>>>>> 694d88f9
         )
 
     def get_refresh_token_name(self) -> str:
