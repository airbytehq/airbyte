#
# Copyright (c) 2023 Airbyte, Inc., all rights reserved.
#

import logging
import os
import urllib
from pathlib import Path
from typing import Any, Callable, Dict, List, Mapping, Optional, Tuple, Union

import requests
import requests_cache
from airbyte_cdk.models import AirbyteStreamStatus, AirbyteStreamStatusReason, AirbyteStreamStatusReasonType, Level, StreamDescriptor
from airbyte_cdk.sources.http_config import MAX_CONNECTION_POOL_SIZE
from airbyte_cdk.sources.message import MessageRepository
from airbyte_cdk.sources.streams.call_rate import APIBudget, CachedLimiterSession, LimiterSession
from airbyte_cdk.sources.streams.http.error_handlers import (
    BackoffStrategy,
    DefaultBackoffStrategy,
    ErrorHandler,
    ErrorMessageParser,
    ErrorResolution,
    HttpStatusErrorHandler,
    JsonErrorMessageParser,
    ResponseAction,
)
from airbyte_cdk.sources.streams.http.exceptions import (
    DefaultBackoffException,
    RateLimitBackoffException,
    RequestBodyException,
    UserDefinedBackoffException,
)
from airbyte_cdk.sources.streams.http.rate_limiting import (
    http_client_default_backoff_handler,
    rate_limit_default_backoff_handler,
    user_defined_backoff_handler,
)
from airbyte_cdk.utils.constants import ENV_REQUEST_CACHE_PATH
from airbyte_cdk.utils.stream_status_utils import as_airbyte_message as stream_status_as_airbyte_message
from airbyte_cdk.utils.traced_exception import AirbyteTracedException
from requests.auth import AuthBase

BODY_REQUEST_METHODS = ("GET", "POST", "PUT", "PATCH")


class MessageRepresentationAirbyteTracedErrors(AirbyteTracedException):
    """
    Before the migration to the HttpClient in low-code, the exception raised was
    [ReadException](https://github.com/airbytehq/airbyte/blob/8fdd9818ec16e653ba3dd2b167a74b7c07459861/airbyte-cdk/python/airbyte_cdk/sources/declarative/requesters/http_requester.py#L566).
    This has been moved to a AirbyteTracedException. The printing on this is questionable (AirbyteTracedException string representation
    shows the internal_message and not the message). We have already discussed moving the AirbyteTracedException string representation to
    `message` but the impact is unclear and hard to quantify so we will do it here only for now.
    """

    def __str__(self) -> str:
        if self.message:
            return self.message
        elif self.internal_message:
            return self.internal_message
        return ""


class HttpClient:

    _DEFAULT_MAX_RETRY: int = 5
    _DEFAULT_MAX_TIME: int = 60 * 10

    def __init__(
        self,
        name: str,
        logger: logging.Logger,
        error_handler: Optional[ErrorHandler] = None,
        api_budget: Optional[APIBudget] = None,
        session: Optional[Union[requests.Session, requests_cache.CachedSession]] = None,
        authenticator: Optional[AuthBase] = None,
        use_cache: bool = False,
        backoff_strategy: Optional[Union[BackoffStrategy, List[BackoffStrategy]]] = None,
        error_message_parser: Optional[ErrorMessageParser] = None,
        disable_retries: bool = False,
        message_repository: Optional[MessageRepository] = None,
    ):
        self._name = name
        self._api_budget: APIBudget = api_budget or APIBudget(policies=[])
        if session:
            self._session = session
        else:
            self._use_cache = use_cache
            self._session = self._request_session()
            self._session.mount(
                "https://", requests.adapters.HTTPAdapter(pool_connections=MAX_CONNECTION_POOL_SIZE, pool_maxsize=MAX_CONNECTION_POOL_SIZE)
            )
        if isinstance(authenticator, AuthBase):
            self._session.auth = authenticator
        self._logger = logger
        self._error_handler = error_handler or HttpStatusErrorHandler(self._logger)
        if backoff_strategy is not None:
            if isinstance(backoff_strategy, list):
                self._backoff_strategies = backoff_strategy
            else:
                self._backoff_strategies = [backoff_strategy]
        else:
            self._backoff_strategies = [DefaultBackoffStrategy()]
        self._error_message_parser = error_message_parser or JsonErrorMessageParser()
        self._request_attempt_count: Dict[requests.PreparedRequest, int] = {}
        self._disable_retries = disable_retries
        self._message_repository = message_repository

    @property
    def cache_filename(self) -> str:
        """
        Override if needed. Return the name of cache file
        Note that if the environment variable REQUEST_CACHE_PATH is not set, the cache will be in-memory only.
        """
        return f"{self._name}.sqlite"

    def _request_session(self) -> requests.Session:
        """
        Session factory based on use_cache property and call rate limits (api_budget parameter)
        :return: instance of request-based session
        """
        if self._use_cache:
            cache_dir = os.getenv(ENV_REQUEST_CACHE_PATH)
            # Use in-memory cache if cache_dir is not set
            # This is a non-obvious interface, but it ensures we don't write sql files when running unit tests
            if cache_dir:
                sqlite_path = str(Path(cache_dir) / self.cache_filename)
            else:
                sqlite_path = "file::memory:?cache=shared"
            return CachedLimiterSession(sqlite_path, backend="sqlite", api_budget=self._api_budget)  # type: ignore # there are no typeshed stubs for requests_cache
        else:
            return LimiterSession(api_budget=self._api_budget)

<<<<<<< HEAD
    def _dedupe_query_params(self, url: str, params: Optional[Mapping[str, str]] = None) -> Mapping[str, str]:
=======
    def clear_cache(self) -> None:
        """
        Clear cached requests for current session, can be called any time
        """
        if isinstance(self._session, requests_cache.CachedSession):
            self._session.cache.clear()  # type: ignore # cache.clear is not typed

    def _dedupe_query_params(self, url: str, params: Optional[Mapping[str, str]]) -> Mapping[str, str]:
>>>>>>> 018c538c
        """
        Remove query parameters from params mapping if they are already encoded in the URL.
        :param url: URL with
        :param params:
        :return:
        """
        if params:
            query_params = urllib.parse.parse_qs(urllib.parse.urlsplit(url).query)
            deduped_params = {k: v for k, v in params.items() if k not in query_params or str(query_params[k][0]) != str(v)}
            return deduped_params
        return {}

    def _create_prepared_request(
        self,
        http_method: str,
        url: str,
        dedupe_query_params: bool = False,
        headers: Optional[Mapping[str, str]] = None,
        params: Optional[Mapping[str, str]] = None,
        json: Optional[Mapping[str, Any]] = None,
        data: Optional[Union[str, Mapping[str, Any]]] = None,
    ) -> requests.PreparedRequest:
        if dedupe_query_params:
            query_params = self._dedupe_query_params(url, params)
        else:
            query_params = params or {}
        args = {"method": http_method, "url": url, "headers": headers, "params": query_params}
        if http_method.upper() in BODY_REQUEST_METHODS:
            if json and data:
                raise RequestBodyException(
                    "At the same time only one of the 'request_body_data' and 'request_body_json' functions can return data"
                )
            elif json:
                args["json"] = json
            elif data:
                args["data"] = data
        prepared_request: requests.PreparedRequest = self._session.prepare_request(requests.Request(**args))

        return prepared_request

    @property
    def _max_retries(self) -> int:
        """
        Determines the max retries based on the provided error handler.
        """
        max_retries = None
        if self._disable_retries:
            max_retries = 0
        else:
            max_retries = self._error_handler.max_retries
        return max_retries if max_retries is not None else self._DEFAULT_MAX_RETRY

    @property
    def _max_time(self) -> int:
        """
        Determines the max time based on the provided error handler.
        """
        return self._error_handler.max_time if self._error_handler.max_time is not None else self._DEFAULT_MAX_TIME

    def _send_with_retry(
        self,
        request: requests.PreparedRequest,
        request_kwargs: Mapping[str, Any],
        log_formatter: Optional[Callable[[requests.Response], Any]] = None,
        exit_on_rate_limit: Optional[bool] = False,
    ) -> requests.Response:
        """
        Sends a request with retry logic.

        Args:
            request (requests.PreparedRequest): The prepared HTTP request to send.
            request_kwargs (Mapping[str, Any]): Additional keyword arguments for the request.

        Returns:
            requests.Response: The HTTP response received from the server after retries.
        """

        max_retries = self._max_retries
        max_tries = max(0, max_retries) + 1
        max_time = self._max_time

        user_backoff_handler = user_defined_backoff_handler(max_tries=max_tries, max_time=max_time)(self._send)
        rate_limit_backoff_handler = rate_limit_default_backoff_handler()
        backoff_handler = http_client_default_backoff_handler(max_tries=max_tries, max_time=max_time)
        # backoff handlers wrap _send, so it will always return a response
        response = backoff_handler(rate_limit_backoff_handler(user_backoff_handler))(request, request_kwargs, log_formatter=log_formatter, exit_on_rate_limit=exit_on_rate_limit)  # type: ignore # mypy can't infer that backoff_handler wraps _send

        return response

    def _send(
        self,
        request: requests.PreparedRequest,
        request_kwargs: Mapping[str, Any],
        log_formatter: Optional[Callable[[requests.Response], Any]] = None,
        exit_on_rate_limit: Optional[bool] = False,
    ) -> requests.Response:

        if request not in self._request_attempt_count:
            self._request_attempt_count[request] = 1
        else:
            self._request_attempt_count[request] += 1

        self._logger.debug(
            "Making outbound API request", extra={"headers": request.headers, "url": request.url, "request_body": request.body}
        )

        response: Optional[requests.Response] = None
        exc: Optional[requests.RequestException] = None

        try:
            response = self._session.send(request, **request_kwargs)
        except requests.RequestException as e:
            exc = e

        error_resolution: ErrorResolution = self._error_handler.interpret_response(response if response is not None else exc)

        # Evaluation of response.text can be heavy, for example, if streaming a large response
        # Do it only in debug mode
        if self._logger.isEnabledFor(logging.DEBUG) and response is not None:
            if request_kwargs.get("stream"):
                self._logger.debug(
                    "Receiving response, but not logging it as the response is streamed",
                    extra={"headers": response.headers, "status": response.status_code},
                )
            else:
                self._logger.debug(
                    "Receiving response", extra={"headers": response.headers, "status": response.status_code, "body": response.text}
                )

        # Request/response logging for declarative cdk
        if log_formatter is not None and response is not None and self._message_repository is not None:
            formatter = log_formatter
            self._message_repository.log_message(
                Level.DEBUG,
                lambda: formatter(response),  # type: ignore # log_formatter is always cast to a callable
            )

        # Emit stream status RUNNING with the reason RATE_LIMITED to log that the rate limit has been reached
        if error_resolution.response_action == ResponseAction.RATE_LIMITED:
            # TODO: Update to handle with message repository when concurrent message repository is ready
            reasons = [AirbyteStreamStatusReason(type=AirbyteStreamStatusReasonType.RATE_LIMITED)]
            message = stream_status_as_airbyte_message(
                StreamDescriptor(name=self._name), AirbyteStreamStatus.RUNNING, reasons
            ).model_dump_json(exclude_unset=True)

            # Simply printing the stream status is a temporary solution and can cause future issues. Currently, the _send method is
            # wrapped with backoff decorators, and we can only emit messages by iterating record_iterator in the abstract source at the
            # end of the retry decorator behavior. This approach does not allow us to emit messages in the queue before exiting the
            # backoff retry loop. Adding `\n` to the message and ignore 'end' ensure that few messages are printed at the same time.
            print(f"{message}\n", end="", flush=True)

        if error_resolution.response_action == ResponseAction.FAIL:
            if response is not None:
                error_message = f"'{request.method}' request to '{request.url}' failed with status code '{response.status_code}' and error message '{self._error_message_parser.parse_response_error_message(response)}'"
            else:
                error_message = f"'{request.method}' request to '{request.url}' failed with exception: '{exc}'"

            raise MessageRepresentationAirbyteTracedErrors(
                internal_message=error_message,
                message=error_resolution.error_message or error_message,
                failure_type=error_resolution.failure_type,
            )

        elif error_resolution.response_action == ResponseAction.IGNORE:
            if response is not None:
                log_message = (
                    f"Ignoring response for '{request.method}' request to '{request.url}' with response code '{response.status_code}'"
                )
            else:
                log_message = f"Ignoring response for '{request.method}' request to '{request.url}' with error '{exc}'"

            self._logger.info(error_resolution.error_message or log_message)

        # TODO: Consider dynamic retry count depending on subsequent error codes
        elif error_resolution.response_action == ResponseAction.RETRY or error_resolution.response_action == ResponseAction.RATE_LIMITED:
            user_defined_backoff_time = None
            for backoff_strategy in self._backoff_strategies:
                backoff_time = backoff_strategy.backoff_time(
                    response_or_exception=response if response is not None else exc, attempt_count=self._request_attempt_count[request]
                )
                if backoff_time:
                    user_defined_backoff_time = backoff_time
                    break
            error_message = (
                error_resolution.error_message
                or f"Request to {request.url} failed with failure type {error_resolution.failure_type}, response action {error_resolution.response_action}."
            )

            retry_endlessly = error_resolution.response_action == ResponseAction.RATE_LIMITED and not exit_on_rate_limit

            if user_defined_backoff_time:
                raise UserDefinedBackoffException(
                    backoff=user_defined_backoff_time,
                    request=request,
                    response=(response if response is not None else exc),
                    error_message=error_message,
                )

            elif retry_endlessly:
                raise RateLimitBackoffException(request=request, response=response or exc, error_message=error_message)

            raise DefaultBackoffException(
                request=request, response=(response if response is not None else exc), error_message=error_message
            )

        elif response:
            try:
                response.raise_for_status()
            except requests.HTTPError as e:
                self._logger.error(response.text)
                raise e

        return response  # type: ignore # will either return a valid response of type requests.Response or raise an exception

    @property
    def name(self) -> str:
        return self._name

    def send_request(
        self,
        http_method: str,
        url: str,
        request_kwargs: Mapping[str, Any],
        headers: Optional[Mapping[str, str]] = None,
        params: Optional[Mapping[str, str]] = None,
        json: Optional[Mapping[str, Any]] = None,
        data: Optional[Union[str, Mapping[str, Any]]] = None,
        dedupe_query_params: bool = False,
        log_formatter: Optional[Callable[[requests.Response], Any]] = None,
        exit_on_rate_limit: Optional[bool] = False,
    ) -> Tuple[requests.PreparedRequest, requests.Response]:
        """
        Prepares and sends request and return request and response objects.
        """

        request: requests.PreparedRequest = self._create_prepared_request(
            http_method=http_method, url=url, dedupe_query_params=dedupe_query_params, headers=headers, params=params, json=json, data=data
        )

        response: requests.Response = self._send_with_retry(
            request=request, request_kwargs=request_kwargs, log_formatter=log_formatter, exit_on_rate_limit=exit_on_rate_limit
        )

        return request, response<|MERGE_RESOLUTION|>--- conflicted
+++ resolved
@@ -130,9 +130,6 @@
         else:
             return LimiterSession(api_budget=self._api_budget)
 
-<<<<<<< HEAD
-    def _dedupe_query_params(self, url: str, params: Optional[Mapping[str, str]] = None) -> Mapping[str, str]:
-=======
     def clear_cache(self) -> None:
         """
         Clear cached requests for current session, can be called any time
@@ -140,8 +137,7 @@
         if isinstance(self._session, requests_cache.CachedSession):
             self._session.cache.clear()  # type: ignore # cache.clear is not typed
 
-    def _dedupe_query_params(self, url: str, params: Optional[Mapping[str, str]]) -> Mapping[str, str]:
->>>>>>> 018c538c
+    def _dedupe_query_params(self, url: str, params: Optional[Mapping[str, str]] = None) -> Mapping[str, str]:
         """
         Remove query parameters from params mapping if they are already encoded in the URL.
         :param url: URL with
