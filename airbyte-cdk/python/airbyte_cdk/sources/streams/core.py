#
# Copyright (c) 2023 Airbyte, Inc., all rights reserved.
#

import inspect
import itertools
import logging
from abc import ABC, abstractmethod
from dataclasses import dataclass
from functools import lru_cache
<<<<<<< HEAD
from typing import Any, Dict, Iterable, List, Mapping, MutableMapping, Optional, Union
=======
from typing import Any, Dict, Iterable, Iterator, List, Mapping, MutableMapping, Optional, Tuple, Union
>>>>>>> 3cbd2921

import airbyte_cdk.sources.utils.casing as casing
from airbyte_cdk.models import AirbyteMessage, AirbyteStream, ConfiguredAirbyteStream, DestinationSyncMode, SyncMode
from airbyte_cdk.models import Type as MessageType
from airbyte_cdk.sources.streams.checkpoint import (
    CheckpointMode,
    CheckpointReader,
    Cursor,
    CursorBasedCheckpointReader,
    FullRefreshCheckpointReader,
    IncrementalCheckpointReader,
    LegacyCursorBasedCheckpointReader,
    ResumableFullRefreshCheckpointReader,
)
from airbyte_cdk.sources.types import StreamSlice

# list of all possible HTTP methods which can be used for sending of request bodies
from airbyte_cdk.sources.utils.schema_helpers import InternalConfig, ResourceSchemaLoader
from airbyte_cdk.sources.utils.slice_logger import DebugSliceLogger, SliceLogger
from airbyte_cdk.sources.utils.transform import TransformConfig, TypeTransformer
from deprecated import deprecated

# A stream's read method can return one of the following types:
# Mapping[str, Any]: The content of an AirbyteRecordMessage
# AirbyteMessage: An AirbyteMessage. Could be of any type
StreamData = Union[Mapping[str, Any], AirbyteMessage]

JsonSchema = Mapping[str, Any]

NO_CURSOR_STATE_KEY = "__ab_no_cursor_state_message"


def package_name_from_class(cls: object) -> str:
    """Find the package name given a class name"""
    module = inspect.getmodule(cls)
    if module is not None:
        return module.__name__.split(".")[0]
    else:
        raise ValueError(f"Could not find package name for class {cls}")


class CheckpointMixin(ABC):
    """Mixin for a stream that implements reading and writing the internal state used to checkpoint sync progress to the platform

    class CheckpointedStream(Stream, CheckpointMixin):
        @property
        def state(self):
            return self._state

        @state.setter
        def state(self, value):
            self._state[self.cursor_field] = value[self.cursor_field]
    """

    @property
    @abstractmethod
    def state(self) -> MutableMapping[str, Any]:
        """State getter, should return state in form that can serialized to a string and send to the output
        as a STATE AirbyteMessage.

        A good example of a state is a cursor_value:
            {
                self.cursor_field: "cursor_value"
            }

         State should try to be as small as possible but at the same time descriptive enough to restore
         syncing process from the point where it stopped.
        """

    @state.setter
    @abstractmethod
    def state(self, value: MutableMapping[str, Any]) -> None:
        """State setter, accept state serialized by state getter."""


@deprecated(version="0.87.0", reason="Deprecated in favor of the CheckpointMixin which offers similar functionality")
class IncrementalMixin(CheckpointMixin, ABC):
    """Mixin to make stream incremental.

    class IncrementalStream(Stream, IncrementalMixin):
        @property
        def state(self):
            return self._state

        @state.setter
        def state(self, value):
            self._state[self.cursor_field] = value[self.cursor_field]
    """


@dataclass
class StreamClassification:
    is_legacy_format: bool
    has_multiple_slices: bool


class Stream(ABC):
    """
    Base abstract class for an Airbyte Stream. Makes no assumption of the Stream's underlying transport protocol.
    """

    _configured_json_schema: Optional[Dict[str, Any]] = None

    # Use self.logger in subclasses to log any messages
    @property
    def logger(self) -> logging.Logger:
        return logging.getLogger(f"airbyte.streams.{self.name}")

    # TypeTransformer object to perform output data transformation
    transformer: TypeTransformer = TypeTransformer(TransformConfig.NoTransform)

    cursor: Optional[Cursor] = None

    has_multiple_slices = False

    @property
    def name(self) -> str:
        """
        :return: Stream name. By default this is the implementing class name, but it can be overridden as needed.
        """
        return casing.camel_to_snake(self.__class__.__name__)

    def get_error_display_message(self, exception: BaseException) -> Optional[str]:
        """
        Retrieves the user-friendly display message that corresponds to an exception.
        This will be called when encountering an exception while reading records from the stream, and used to build the AirbyteTraceMessage.

        The default implementation of this method does not return user-friendly messages for any exception type, but it should be overriden as needed.

        :param exception: The exception that was raised
        :return: A user-friendly message that indicates the cause of the error
        """
        return None

    def read(  # type: ignore  # ignoring typing for ConnectorStateManager because of circular dependencies
        self,
        configured_stream: ConfiguredAirbyteStream,
        logger: logging.Logger,
        slice_logger: SliceLogger,
        stream_state: MutableMapping[str, Any],
        state_manager,
        internal_config: InternalConfig,
    ) -> Iterable[StreamData]:
        sync_mode = configured_stream.sync_mode
        cursor_field = configured_stream.cursor_field
        self.configured_json_schema = configured_stream.stream.json_schema

        # WARNING: When performing a read() that uses incoming stream state, we MUST use the self.state that is defined as
        # opposed to the incoming stream_state value. Because some connectors like ones using the file-based CDK modify
        # state before setting the value on the Stream attribute, the most up-to-date state is derived from Stream.state
        # instead of the stream_state parameter. This does not apply to legacy connectors using get_updated_state().
        try:
            stream_state = self.state  # type: ignore # we know the field might not exist...
        except AttributeError:
            pass

        should_checkpoint = bool(state_manager)
        checkpoint_reader = self._get_checkpoint_reader(
            logger=logger, cursor_field=cursor_field, sync_mode=sync_mode, stream_state=stream_state
        )

        next_slice = checkpoint_reader.next()
        record_counter = 0
        while next_slice is not None:
            if slice_logger.should_log_slice_message(logger):
                yield slice_logger.create_slice_log_message(next_slice)
            records = self.read_records(
                sync_mode=sync_mode,  # todo: change this interface to no longer rely on sync_mode for behavior
                stream_slice=next_slice,
                stream_state=stream_state,
                cursor_field=cursor_field or None,
            )
            for record_data_or_message in records:
                yield record_data_or_message
                if isinstance(record_data_or_message, Mapping) or (
                    hasattr(record_data_or_message, "type") and record_data_or_message.type == MessageType.RECORD
                ):
                    record_data = record_data_or_message if isinstance(record_data_or_message, Mapping) else record_data_or_message.record

                    # Thanks I hate it. RFR fundamentally doesn't fit with the concept of the legacy Stream.get_updated_state()
                    # method because RFR streams rely on pagination as a cursor. Stream.get_updated_state() was designed to make
                    # the CDK manage state using specifically the last seen record. don't @ brian.lai
                    #
                    # Also, because the legacy incremental state case decouples observing incoming records from emitting state, it
                    # requires that we separate CheckpointReader.observe() and CheckpointReader.get_checkpoint() which could
                    # otherwise be combined.
                    if self.cursor_field:
                        # Some connectors have streams that implement get_updated_state(), but do not define a cursor_field. This
                        # should be fixed on the stream implementation, but we should also protect against this in the CDK as well
                        self._observe_state(checkpoint_reader, self.get_updated_state(stream_state, record_data))
                    record_counter += 1

                    checkpoint_interval = self.state_checkpoint_interval
                    checkpoint = checkpoint_reader.get_checkpoint()
                    if should_checkpoint and checkpoint_interval and record_counter % checkpoint_interval == 0 and checkpoint is not None:
                        airbyte_state_message = self._checkpoint_state(checkpoint, state_manager=state_manager)
                        yield airbyte_state_message

                    if internal_config.is_limit_reached(record_counter):
                        break
            self._observe_state(checkpoint_reader)
            checkpoint_state = checkpoint_reader.get_checkpoint()
            if should_checkpoint and checkpoint_state is not None:
                airbyte_state_message = self._checkpoint_state(checkpoint_state, state_manager=state_manager)
                yield airbyte_state_message

            next_slice = checkpoint_reader.next()

        checkpoint = checkpoint_reader.get_checkpoint()
        if should_checkpoint and checkpoint is not None:
            airbyte_state_message = self._checkpoint_state(checkpoint, state_manager=state_manager)
            yield airbyte_state_message

    def read_only_records(self, state: Optional[Mapping[str, Any]] = None) -> Iterable[StreamData]:
        """
        Helper method that performs a read on a stream with an optional state and emits records. If the parent stream supports
        incremental, this operation does not update the stream's internal state (if it uses the modern state setter/getter)
        or emit state messages.
        """

        configured_stream = ConfiguredAirbyteStream(
            stream=AirbyteStream(
                name=self.name,
                json_schema={},
                supported_sync_modes=[SyncMode.full_refresh, SyncMode.incremental],
            ),
            sync_mode=SyncMode.incremental if state else SyncMode.full_refresh,
            destination_sync_mode=DestinationSyncMode.append,
        )

        yield from self.read(
            configured_stream=configured_stream,
            logger=self.logger,
            slice_logger=DebugSliceLogger(),
            stream_state=dict(state) if state else {},  # read() expects MutableMapping instead of Mapping which is used more often
            state_manager=None,
            internal_config=InternalConfig(),
        )

    @abstractmethod
    def read_records(
        self,
        sync_mode: SyncMode,
        cursor_field: Optional[List[str]] = None,
        stream_slice: Optional[Mapping[str, Any]] = None,
        stream_state: Optional[Mapping[str, Any]] = None,
    ) -> Iterable[StreamData]:
        """
        This method should be overridden by subclasses to read records based on the inputs
        """

    @lru_cache(maxsize=None)
    def get_json_schema(self) -> Mapping[str, Any]:
        """
        :return: A dict of the JSON schema representing this stream.

        The default implementation of this method looks for a JSONSchema file with the same name as this stream's "name" property.
        Override as needed.
        """
        # TODO show an example of using pydantic to define the JSON schema, or reading an OpenAPI spec
        return ResourceSchemaLoader(package_name_from_class(self.__class__)).get_schema(self.name)

    def as_airbyte_stream(self) -> AirbyteStream:
        stream = AirbyteStream(
            name=self.name,
            json_schema=dict(self.get_json_schema()),
            supported_sync_modes=[SyncMode.full_refresh],
            is_resumable=self.is_resumable,
        )

        if self.namespace:
            stream.namespace = self.namespace

        # If we can offer incremental we always should. RFR is always less reliable than incremental which uses a real cursor value
        if self.supports_incremental:
            stream.source_defined_cursor = self.source_defined_cursor
            stream.supported_sync_modes.append(SyncMode.incremental)  # type: ignore
            stream.default_cursor_field = self._wrapped_cursor_field()

        keys = Stream._wrapped_primary_key(self.primary_key)
        if keys and len(keys) > 0:
            stream.source_defined_primary_key = keys

        return stream

    @property
    def supports_incremental(self) -> bool:
        """
        :return: True if this stream supports incrementally reading data
        """
        return len(self._wrapped_cursor_field()) > 0

    @property
    def is_resumable(self) -> bool:
        """
        :return: True if this stream allows the checkpointing of sync progress and can resume from it on subsequent attempts.
        This differs from supports_incremental because certain kinds of streams like those supporting resumable full refresh
        can checkpoint progress in between attempts for improved fault tolerance. However, they will start from the beginning
        on the next sync job.
        """
        if self.supports_incremental:
            return True
        if self.has_multiple_slices:
            # We temporarily gate substream to not support RFR because puts a pretty high burden on connector developers
            # to structure stream state in a very specific way. We also can't check for issubclass(HttpSubStream) because
            # not all substreams implement the interface and it would be a circular dependency so we use parent as a surrogate
            return False
        elif hasattr(type(self), "state") and getattr(type(self), "state").fset is not None:
            # Modern case where a stream manages state using getter/setter
            return True
        else:
            # Legacy case where the CDK manages state via the get_updated_state() method. This is determined by checking if
            # the stream's get_updated_state() differs from the Stream class and therefore has been overridden
            return type(self).get_updated_state != Stream.get_updated_state

    def _wrapped_cursor_field(self) -> List[str]:
        return [self.cursor_field] if isinstance(self.cursor_field, str) else self.cursor_field

    @property
    def cursor_field(self) -> Union[str, List[str]]:
        """
        Override to return the default cursor field used by this stream e.g: an API entity might always use created_at as the cursor field.
        :return: The name of the field used as a cursor. If the cursor is nested, return an array consisting of the path to the cursor.
        """
        return []

    @property
    def namespace(self) -> Optional[str]:
        """
        Override to return the namespace of this stream, e.g. the Postgres schema which this stream will emit records for.
        :return: A string containing the name of the namespace.
        """
        return None

    @property
    def source_defined_cursor(self) -> bool:
        """
        Return False if the cursor can be configured by the user.
        """
        return True

    @property
    def exit_on_rate_limit(self) -> bool:
        """
        :return: False if the stream will retry endlessly when rate limited
        """
        return False

    @property
    @abstractmethod
    def primary_key(self) -> Optional[Union[str, List[str], List[List[str]]]]:
        """
        :return: string if single primary key, list of strings if composite primary key, list of list of strings if composite primary key consisting of nested fields.
          If the stream has no primary keys, return None.
        """

    def stream_slices(
        self, *, sync_mode: SyncMode, cursor_field: Optional[List[str]] = None, stream_state: Optional[Mapping[str, Any]] = None
    ) -> Iterable[Optional[Mapping[str, Any]]]:
        """
        Override to define the slices for this stream. See the stream slicing section of the docs for more information.

        :param sync_mode:
        :param cursor_field:
        :param stream_state:
        :return:
        """
        yield StreamSlice(partition={}, cursor_slice={})

    @property
    def state_checkpoint_interval(self) -> Optional[int]:
        """
        Decides how often to checkpoint state (i.e: emit a STATE message). E.g: if this returns a value of 100, then state is persisted after reading
        100 records, then 200, 300, etc.. A good default value is 1000 although your mileage may vary depending on the underlying data source.

        Checkpointing a stream avoids re-reading records in the case a sync is failed or cancelled.

        return None if state should not be checkpointed e.g: because records returned from the underlying data source are not returned in
        ascending order with respect to the cursor field. This can happen if the source does not support reading records in ascending order of
        created_at date (or whatever the cursor is). In those cases, state must only be saved once the full stream has been read.
        """
        return None

    @deprecated(version="0.1.49", reason="You should use explicit state property instead, see IncrementalMixin docs.")
    def get_updated_state(
        self, current_stream_state: MutableMapping[str, Any], latest_record: Mapping[str, Any]
    ) -> MutableMapping[str, Any]:
        """Override to extract state from the latest record. Needed to implement incremental sync.

        Inspects the latest record extracted from the data source and the current state object and return an updated state object.

        For example: if the state object is based on created_at timestamp, and the current state is {'created_at': 10}, and the latest_record is
        {'name': 'octavia', 'created_at': 20 } then this method would return {'created_at': 20} to indicate state should be updated to this object.

        :param current_stream_state: The stream's current state object
        :param latest_record: The latest record extracted from the stream
        :return: An updated state object
        """
        return {}

    def get_cursor(self) -> Optional[Cursor]:
        """
        A Cursor is an interface that a stream can implement to manage how its internal state is read and updated while
        reading records. Historically, Python connectors had no concept of a cursor to manage state. Python streams need
        to define a cursor implementation and override this method to manage state through a Cursor.
        """
        return self.cursor

    def _get_checkpoint_reader(
        self,
        logger: logging.Logger,
        cursor_field: Optional[List[str]],
        sync_mode: SyncMode,
        stream_state: MutableMapping[str, Any],
    ) -> CheckpointReader:
        mappings_or_slices = self.stream_slices(
            cursor_field=cursor_field,
            sync_mode=sync_mode,  # todo: change this interface to no longer rely on sync_mode for behavior
            stream_state=stream_state,
        )

        # Because of poor foresight, we wrote the default Stream.stream_slices() method to return [None] which is confusing and
        # has now normalized this behavior for connector developers. Now some connectors return [None]. This is objectively
        # misleading and a more ideal interface is [{}] to indicate we still want to iterate over one slice, but with no
        # specific slice values. None is bad, and now I feel bad that I have to write this hack.
        if mappings_or_slices == [None]:
            mappings_or_slices = [{}]

        slices_iterable_copy, iterable_for_detecting_format = itertools.tee(mappings_or_slices, 2)
        stream_classification = self._classify_stream(mappings_or_slices=iterable_for_detecting_format)

        # Streams that override has_multiple_slices are explicitly indicating that they will iterate over
        # multiple partitions. Inspecting slices to automatically apply the correct cursor is only needed as
        # a backup. So if this value was already assigned to True by the stream, we don't need to reassign it
        self.has_multiple_slices = self.has_multiple_slices or stream_classification.has_multiple_slices

        cursor = self.get_cursor()
        if cursor:
            cursor.set_initial_state(stream_state=stream_state)

        checkpoint_mode = self._checkpoint_mode

        if cursor and stream_classification.is_legacy_format:
            return LegacyCursorBasedCheckpointReader(stream_slices=slices_iterable_copy, cursor=cursor, read_state_from_cursor=True)
        elif cursor:
            return CursorBasedCheckpointReader(
                stream_slices=slices_iterable_copy,
                cursor=cursor,
                read_state_from_cursor=checkpoint_mode == CheckpointMode.RESUMABLE_FULL_REFRESH,
            )
        elif checkpoint_mode == CheckpointMode.RESUMABLE_FULL_REFRESH:
            # Resumable full refresh readers rely on the stream state dynamically being updated during pagination and does
            # not iterate over a static set of slices.
            return ResumableFullRefreshCheckpointReader(stream_state=stream_state)
        elif checkpoint_mode == CheckpointMode.INCREMENTAL:
            return IncrementalCheckpointReader(stream_slices=slices_iterable_copy, stream_state=stream_state)
        else:
            return FullRefreshCheckpointReader(stream_slices=slices_iterable_copy)

    @property
    def _checkpoint_mode(self) -> CheckpointMode:
        if self.is_resumable and len(self._wrapped_cursor_field()) > 0:
            return CheckpointMode.INCREMENTAL
        elif self.is_resumable:
            return CheckpointMode.RESUMABLE_FULL_REFRESH
        else:
            return CheckpointMode.FULL_REFRESH

    @staticmethod
    def _classify_stream(mappings_or_slices: Iterator[Optional[Union[Mapping[str, Any], StreamSlice]]]) -> StreamClassification:
        """
        This is a bit of a crazy solution, but also the only way we can detect certain attributes about the stream since Python
        streams do not follow consistent implementation patterns. We care about the following two attributes:
        - is_substream: Helps to incrementally release changes since substreams w/ parents are much more complicated. Also
          helps de-risk the release of changes that might impact all connectors
        - uses_legacy_slice_format: Since the checkpoint reader must manage a complex state object, we opted to have it always
          use the structured StreamSlice object. However, this requires backwards compatibility with Python sources that only
          support the legacy mapping object

        Both attributes can eventually be deprecated once stream's define this method deleted once substreams have been implemented and
        legacy connectors all adhere to the StreamSlice object.
        """
        if not mappings_or_slices:
            raise ValueError("A stream should always have at least one slice")
        try:
            next_slice = next(mappings_or_slices)
            if isinstance(next_slice, StreamSlice) and next_slice == StreamSlice(partition={}, cursor_slice={}):
                is_legacy_format = False
                slice_has_value = False
            elif next_slice == {}:
                is_legacy_format = True
                slice_has_value = False
            elif isinstance(next_slice, StreamSlice):
                is_legacy_format = False
                slice_has_value = True
            else:
                is_legacy_format = True
                slice_has_value = True
        except StopIteration:
            # If the stream has no slices, the format ultimately does not matter since no data will get synced. This is technically
            # a valid case because it is up to the stream to define its slicing behavior
            return StreamClassification(is_legacy_format=False, has_multiple_slices=False)

        if slice_has_value:
            # If the first slice contained a partition value from the result of stream_slices(), this is a substream that might
            # have multiple parent records to iterate over
            return StreamClassification(is_legacy_format=is_legacy_format, has_multiple_slices=slice_has_value)

        try:
            # If stream_slices() returns multiple slices, this is also a substream that can potentially generate empty slices
            next(mappings_or_slices)
            return StreamClassification(is_legacy_format=is_legacy_format, has_multiple_slices=True)
        except StopIteration:
            # If the result of stream_slices() only returns a single empty stream slice, then we know this is a regular stream
            return StreamClassification(is_legacy_format=is_legacy_format, has_multiple_slices=False)

    def log_stream_sync_configuration(self) -> None:
        """
        Logs the configuration of this stream.
        """
        self.logger.debug(
            f"Syncing stream instance: {self.name}",
            extra={
                "primary_key": self.primary_key,
                "cursor_field": self.cursor_field,
            },
        )

    @staticmethod
    def _wrapped_primary_key(keys: Optional[Union[str, List[str], List[List[str]]]]) -> Optional[List[List[str]]]:
        """
        :return: wrap the primary_key property in a list of list of strings required by the Airbyte Stream object.
        """
        if not keys:
            return None

        if isinstance(keys, str):
            return [[keys]]
        elif isinstance(keys, list):
            wrapped_keys = []
            for component in keys:
                if isinstance(component, str):
                    wrapped_keys.append([component])
                elif isinstance(component, list):
                    wrapped_keys.append(component)
                else:
                    raise ValueError(f"Element must be either list or str. Got: {type(component)}")
            return wrapped_keys
        else:
            raise ValueError(f"Element must be either list or str. Got: {type(keys)}")

    def _observe_state(self, checkpoint_reader: CheckpointReader, stream_state: Optional[Mapping[str, Any]] = None) -> None:
        """
        Convenience method that attempts to read the Stream's state using the recommended way of connector's managing their
        own state via state setter/getter. But if we get back an AttributeError, then the legacy Stream.get_updated_state()
        method is used as a fallback method.
        """

        # This is an inversion of the original logic that used to try state getter/setters first. As part of the work to
        # automatically apply resumable full refresh to all streams, all HttpStream classes implement default state
        # getter/setter methods, we should default to only using the incoming stream_state parameter value is {} which
        # indicates the stream does not override the default get_updated_state() implementation. When the default method
        # is not overridden, then the stream defers to self.state getter
        if stream_state:
            checkpoint_reader.observe(stream_state)
        elif type(self).get_updated_state == Stream.get_updated_state:
            # We only default to the state getter/setter if the stream does not use the legacy get_updated_state() method
            try:
                new_state = self.state  # type: ignore # This will always exist on HttpStreams, but may not for Stream
                if new_state:
                    checkpoint_reader.observe(new_state)
            except AttributeError:
                pass

    def _checkpoint_state(  # type: ignore  # ignoring typing for ConnectorStateManager because of circular dependencies
        self,
        stream_state: Mapping[str, Any],
        state_manager,
    ) -> AirbyteMessage:
        # todo: This can be consolidated into one ConnectorStateManager.update_and_create_state_message() method, but I want
        #  to reduce changes right now and this would span concurrent as well
        state_manager.update_state_for_stream(self.name, self.namespace, stream_state)
        return state_manager.create_state_message(self.name, self.namespace)

    @property
    def configured_json_schema(self) -> Optional[Dict[str, Any]]:
        """
        This property is set from the read method.

        :return Optional[Dict]: JSON schema from configured catalog if provided, otherwise None.
        """
        return self._configured_json_schema

    @configured_json_schema.setter
    def configured_json_schema(self, json_schema: Dict[str, Any]) -> None:
        self._configured_json_schema = self._filter_schema_invalid_properties(json_schema)

    def _filter_schema_invalid_properties(self, configured_catalog_json_schema: Dict[str, Any]) -> Dict[str, Any]:
        """
        Filters the properties in json_schema that are not present in the stream schema.
        Configured Schemas can have very old fields, so we need to housekeeping ourselves.
        """
        configured_schema: Any = configured_catalog_json_schema.get("properties", {})
        stream_schema_properties: Any = self.get_json_schema().get("properties", {})

        configured_keys = configured_schema.keys()
        stream_keys = stream_schema_properties.keys()
        invalid_properties = configured_keys - stream_keys
        if not invalid_properties:
            return configured_catalog_json_schema

        self.logger.warning(
            f"Stream {self.name}: the following fields are deprecated and cannot be synced. {invalid_properties}. Refresh the connection's source schema to resolve this warning."
        )

        valid_configured_schema_properties_keys = stream_keys & configured_keys
        valid_configured_schema_properties = {}

        for configured_schema_property in valid_configured_schema_properties_keys:
            valid_configured_schema_properties[configured_schema_property] = stream_schema_properties[configured_schema_property]

        return {**configured_catalog_json_schema, "properties": valid_configured_schema_properties}<|MERGE_RESOLUTION|>--- conflicted
+++ resolved
@@ -8,11 +8,7 @@
 from abc import ABC, abstractmethod
 from dataclasses import dataclass
 from functools import lru_cache
-<<<<<<< HEAD
-from typing import Any, Dict, Iterable, List, Mapping, MutableMapping, Optional, Union
-=======
-from typing import Any, Dict, Iterable, Iterator, List, Mapping, MutableMapping, Optional, Tuple, Union
->>>>>>> 3cbd2921
+from typing import Any, Dict, Iterable, Iterator, List, Mapping, MutableMapping, Optional, Union
 
 import airbyte_cdk.sources.utils.casing as casing
 from airbyte_cdk.models import AirbyteMessage, AirbyteStream, ConfiguredAirbyteStream, DestinationSyncMode, SyncMode
