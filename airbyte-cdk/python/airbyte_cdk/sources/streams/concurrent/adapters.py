#
# Copyright (c) 2023 Airbyte, Inc., all rights reserved.
#

import copy
import json
import logging
from functools import lru_cache
from typing import Any, Iterable, List, Mapping, MutableMapping, Optional, Tuple, Union

from airbyte_cdk.models import AirbyteLogMessage, AirbyteMessage, AirbyteStream, ConfiguredAirbyteStream, Level, SyncMode, Type
from airbyte_cdk.sources import AbstractSource, Source
from airbyte_cdk.sources.connector_state_manager import ConnectorStateManager
from airbyte_cdk.sources.message import MessageRepository
from airbyte_cdk.sources.source import ExperimentalClassWarning
from airbyte_cdk.sources.streams import Stream
from airbyte_cdk.sources.streams.availability_strategy import AvailabilityStrategy
from airbyte_cdk.sources.streams.concurrent.abstract_stream_facade import AbstractStreamFacade
from airbyte_cdk.sources.streams.concurrent.availability_strategy import (
    AbstractAvailabilityStrategy,
    AlwaysAvailableAvailabilityStrategy,
    StreamAvailability,
    StreamAvailable,
)
from airbyte_cdk.sources.streams.concurrent.cursor import Cursor, FinalStateCursor
from airbyte_cdk.sources.streams.concurrent.default_stream import DefaultStream
from airbyte_cdk.sources.streams.concurrent.exceptions import ExceptionWithDisplayMessage
from airbyte_cdk.sources.streams.concurrent.helpers import get_cursor_field_from_stream, get_primary_key_from_stream
from airbyte_cdk.sources.streams.concurrent.partitions.partition import Partition
from airbyte_cdk.sources.streams.concurrent.partitions.partition_generator import PartitionGenerator
from airbyte_cdk.sources.streams.concurrent.partitions.record import Record
from airbyte_cdk.sources.streams.core import StreamData
from airbyte_cdk.sources.utils.schema_helpers import InternalConfig
from airbyte_cdk.sources.utils.slice_logger import SliceLogger
from deprecated.classic import deprecated

"""
This module contains adapters to help enabling concurrency on Stream objects without needing to migrate to AbstractStream
"""


@deprecated("This class is experimental. Use at your own risk.", category=ExperimentalClassWarning)
class StreamFacade(AbstractStreamFacade[DefaultStream], Stream):
    """
    The StreamFacade is a Stream that wraps an AbstractStream and exposes it as a Stream.

    All methods either delegate to the wrapped AbstractStream or provide a default implementation.
    The default implementations define restrictions imposed on Streams migrated to the new interface. For instance, only source-defined cursors are supported.
    """

    @classmethod
    def create_from_stream(
        cls,
        stream: Stream,
        source: AbstractSource,
        logger: logging.Logger,
        state: Optional[MutableMapping[str, Any]],
        cursor: Cursor,
    ) -> Stream:
        """
        Create a ConcurrentStream from a Stream object.
        :param source: The source
        :param stream: The stream
        :param max_workers: The maximum number of worker thread to use
        :return:
        """
        pk = get_primary_key_from_stream(stream.primary_key)
        cursor_field = get_cursor_field_from_stream(stream)

        if not source.message_repository:
            raise ValueError(
                "A message repository is required to emit non-record messages. Please set the message repository on the source."
            )

        message_repository = source.message_repository
        return StreamFacade(
            DefaultStream(
                partition_generator=StreamPartitionGenerator(
                    stream,
                    message_repository,
                    SyncMode.full_refresh if isinstance(cursor, FinalStateCursor) else SyncMode.incremental,
                    [cursor_field] if cursor_field is not None else None,
                    state,
                    cursor,
                ),
                name=stream.name,
                namespace=stream.namespace,
                json_schema=stream.get_json_schema(),
                availability_strategy=AlwaysAvailableAvailabilityStrategy(),
                primary_key=pk,
                cursor_field=cursor_field,
                logger=logger,
                cursor=cursor,
            ),
            stream,
            cursor,
            slice_logger=source._slice_logger,
            logger=logger,
        )

    @property
    def state(self) -> MutableMapping[str, Any]:
        raise NotImplementedError("This should not be called as part of the Concurrent CDK code. Please report the problem to Airbyte")

    @state.setter
    def state(self, value: Mapping[str, Any]) -> None:
        if "state" in dir(self._legacy_stream):
            self._legacy_stream.state = value  # type: ignore  # validating `state` is attribute of stream using `if` above

    def __init__(self, stream: DefaultStream, legacy_stream: Stream, cursor: Cursor, slice_logger: SliceLogger, logger: logging.Logger):
        """
        :param stream: The underlying AbstractStream
        """
        self._abstract_stream = stream
        self._legacy_stream = legacy_stream
        self._cursor = cursor
        self._slice_logger = slice_logger
        self._logger = logger

    def read(
        self,
        configured_stream: ConfiguredAirbyteStream,
        logger: logging.Logger,
        slice_logger: SliceLogger,
        stream_state: MutableMapping[str, Any],
        state_manager: ConnectorStateManager,
        internal_config: InternalConfig,
    ) -> Iterable[StreamData]:
        yield from self._read_records()

    def read_records(
        self,
        sync_mode: SyncMode,
        cursor_field: Optional[List[str]] = None,
        stream_slice: Optional[Mapping[str, Any]] = None,
        stream_state: Optional[Mapping[str, Any]] = None,
    ) -> Iterable[StreamData]:
        try:
            yield from self._read_records()
        except Exception as exc:
            if hasattr(self._cursor, "state"):
                state = str(self._cursor.state)
            else:
                # This shouldn't happen if the ConcurrentCursor was used
                state = "unknown; no state attribute was available on the cursor"
            yield AirbyteMessage(
                type=Type.LOG, log=AirbyteLogMessage(level=Level.ERROR, message=f"Cursor State at time of exception: {state}")
            )
            raise exc

    def _read_records(self) -> Iterable[StreamData]:
        for partition in self._abstract_stream.generate_partitions():
            if self._slice_logger.should_log_slice_message(self._logger):
                yield self._slice_logger.create_slice_log_message(partition.to_slice())
            for record in partition.read():
                yield record.data

    @property
    def name(self) -> str:
        return self._abstract_stream.name

    @property
    def primary_key(self) -> Optional[Union[str, List[str], List[List[str]]]]:
        # This method is not expected to be called directly. It is only implemented for backward compatibility with the old interface
        return self.as_airbyte_stream().source_defined_primary_key  # type: ignore # source_defined_primary_key is known to be an Optional[List[List[str]]]

    @property
    def cursor_field(self) -> Union[str, List[str]]:
        if self._abstract_stream.cursor_field is None:
            return []
        else:
            return self._abstract_stream.cursor_field

    @lru_cache(maxsize=None)
    def get_json_schema(self) -> Mapping[str, Any]:
        return self._abstract_stream.get_json_schema()

    @property
    def supports_incremental(self) -> bool:
        return self._legacy_stream.supports_incremental

    def check_availability(self, logger: logging.Logger, source: Optional["Source"] = None) -> Tuple[bool, Optional[str]]:
        """
        Verifies the stream is available. Delegates to the underlying AbstractStream and ignores the parameters
        :param logger: (ignored)
        :param source:  (ignored)
        :return:
        """
        availability = self._abstract_stream.check_availability()
        return availability.is_available(), availability.message()

    def as_airbyte_stream(self) -> AirbyteStream:
        return self._abstract_stream.as_airbyte_stream()

    def log_stream_sync_configuration(self) -> None:
        self._abstract_stream.log_stream_sync_configuration()

    def get_underlying_stream(self) -> DefaultStream:
        return self._abstract_stream


class SliceEncoder(json.JSONEncoder):
    def default(self, obj: Any) -> Any:
        if hasattr(obj, "__json_serializable__"):
            return obj.__json_serializable__()
        # Let the base class default method raise the TypeError
        return super().default(obj)


class StreamPartition(Partition):
    """
    This class acts as an adapter between the new Partition interface and the Stream's stream_slice interface

    StreamPartitions are instantiated from a Stream and a stream_slice.

    This class can be used to help enable concurrency on existing connectors without having to rewrite everything as AbstractStream.
    In the long-run, it would be preferable to update the connectors, but we don't have the tooling or need to justify the effort at this time.
    """

    def __init__(
        self,
        stream: Stream,
        _slice: Optional[Mapping[str, Any]],
        message_repository: MessageRepository,
        sync_mode: SyncMode,
        cursor_field: Optional[List[str]],
        state: Optional[MutableMapping[str, Any]],
        cursor: Cursor,
    ):
        """
        :param stream: The stream to delegate to
        :param _slice: The partition's stream_slice
        :param message_repository: The message repository to use to emit non-record messages
        """
        self._stream = stream
        self._slice = _slice
        self._message_repository = message_repository
        self._sync_mode = sync_mode
        self._cursor_field = cursor_field
        self._state = state
        self._cursor = cursor
        self._is_closed = False

    def read(self) -> Iterable[Record]:
        """
        Read messages from the stream.
        If the StreamData is a Mapping, it will be converted to a Record.
        Otherwise, the message will be emitted on the message repository.
        """
        try:
            # using `stream_state=self._state` have a very different behavior than the current one as today the state is updated slice
            #  by slice incrementally. We don't have this guarantee with Concurrent CDK. For HttpStream, `stream_state` is passed to:
            #  * fetch_next_page
            #  * parse_response
            #  Both are not used for Stripe so we should be good for the first iteration of Concurrent CDK. However, Stripe still do
            #  `if not stream_state` to know if it calls the Event stream or not
            for record_data in self._stream.read_records(
                cursor_field=self._cursor_field,
                sync_mode=SyncMode.full_refresh,
                stream_slice=copy.deepcopy(self._slice),
                stream_state=self._state,
            ):
                if isinstance(record_data, Mapping):
                    data_to_return = dict(record_data)
                    self._stream.transformer.transform(data_to_return, self._stream.get_json_schema())
                    record = Record(data_to_return, self._stream.name)
                    self._cursor.observe(record)
                    yield Record(data_to_return, self._stream.name)
                else:
                    self._message_repository.emit_message(record_data)
        except Exception as e:
            display_message = self._stream.get_error_display_message(e)
            if display_message:
                raise ExceptionWithDisplayMessage(display_message) from e
            else:
                raise e

    def to_slice(self) -> Optional[Mapping[str, Any]]:
        return self._slice

    def __hash__(self) -> int:
        if self._slice:
            # Convert the slice to a string so that it can be hashed
            s = json.dumps(self._slice, sort_keys=True, cls=SliceEncoder)
            return hash((self._stream.name, s))
        else:
            return hash(self._stream.name)

    def stream_name(self) -> str:
        return self._stream.name

    def close(self) -> None:
        self._cursor.close_partition(self)
        self._is_closed = True

    def is_closed(self) -> bool:
        return self._is_closed

    def __repr__(self) -> str:
        return f"StreamPartition({self._stream.name}, {self._slice})"


class StreamPartitionGenerator(PartitionGenerator):
    """
    This class acts as an adapter between the new PartitionGenerator and Stream.stream_slices

    This class can be used to help enable concurrency on existing connectors without having to rewrite everything as AbstractStream.
    In the long-run, it would be preferable to update the connectors, but we don't have the tooling or need to justify the effort at this time.
    """

    def __init__(
        self,
        stream: Stream,
        message_repository: MessageRepository,
        sync_mode: SyncMode,
        cursor_field: Optional[List[str]],
        state: Optional[MutableMapping[str, Any]],
        cursor: Cursor,
    ):
        """
        :param stream: The stream to delegate to
        :param message_repository: The message repository to use to emit non-record messages
        """
        self.message_repository = message_repository
        self._stream = stream
        self._sync_mode = sync_mode
        self._cursor_field = cursor_field
        self._state = state
        self._cursor = cursor

    def generate(self) -> Iterable[Partition]:
        for s in self._stream.stream_slices(sync_mode=self._sync_mode, cursor_field=self._cursor_field, stream_state=self._state):
            yield StreamPartition(
                self._stream, copy.deepcopy(s), self.message_repository, self._sync_mode, self._cursor_field, self._state, self._cursor
            )


@deprecated("This class is experimental. Use at your own risk.", category=ExperimentalClassWarning)
class AvailabilityStrategyFacade(AvailabilityStrategy):
    def __init__(self, abstract_availability_strategy: AbstractAvailabilityStrategy):
        self._abstract_availability_strategy = abstract_availability_strategy

<<<<<<< HEAD
    def check_availability(self, stream: Stream, logger: logging.Logger, source: Optional["Source"] = None) -> Tuple[bool, Optional[str]]:
=======
    def check_availability(self, stream: Stream, logger: logging.Logger, source: Optional[Source] = None) -> Tuple[bool, Optional[str]]:
>>>>>>> 1e205f24
        """
        Checks stream availability.

        Important to note that the stream and source parameters are not used by the underlying AbstractAvailabilityStrategy.

        :param stream: (unused)
        :param logger: logger object to use
        :param source: (unused)
        :return: A tuple of (boolean, str). If boolean is true, then the stream
        """
        stream_availability = self._abstract_availability_strategy.check_availability(logger)
<<<<<<< HEAD
        return stream_availability.is_available(), stream_availability.message()
=======
        return stream_availability.is_available(), stream_availability.message()


class StreamAvailabilityStrategy(AbstractAvailabilityStrategy):
    """
    This class acts as an adapter between the existing AvailabilityStrategy and the new AbstractAvailabilityStrategy.
    StreamAvailabilityStrategy is instantiated with a Stream and a Source to allow the existing AvailabilityStrategy to be used with the new AbstractAvailabilityStrategy interface.

    A more convenient implementation would not depend on the docs URL instead of the Source itself, and would support running on an AbstractStream instead of only on a Stream.

    This class can be used to help enable concurrency on existing connectors without having to rewrite everything as AbstractStream and AbstractAvailabilityStrategy.
    In the long-run, it would be preferable to update the connectors, but we don't have the tooling or need to justify the effort at this time.
    """

    def __init__(self, stream: Stream, source: Source):
        """
        :param stream: The stream to delegate to
        :param source: The source to delegate to
        """
        self._stream = stream
        self._source = source

    def check_availability(self, logger: logging.Logger) -> StreamAvailability:
        try:
            if hasattr(self._stream, "check_availability"):
                available, message = self._stream.check_availability(logger, self._source)
                if available:
                    return StreamAvailable()
                else:
                    return StreamUnavailable(str(message))
            else:
                # Given no availability strategy, we will assume the stream is available
                return StreamAvailable()
        except Exception as e:
            display_message = self._stream.get_error_display_message(e)
            if display_message:
                raise ExceptionWithDisplayMessage(display_message)
            else:
                raise e
>>>>>>> 1e205f24
<|MERGE_RESOLUTION|>--- conflicted
+++ resolved
@@ -340,11 +340,7 @@
     def __init__(self, abstract_availability_strategy: AbstractAvailabilityStrategy):
         self._abstract_availability_strategy = abstract_availability_strategy
 
-<<<<<<< HEAD
     def check_availability(self, stream: Stream, logger: logging.Logger, source: Optional["Source"] = None) -> Tuple[bool, Optional[str]]:
-=======
-    def check_availability(self, stream: Stream, logger: logging.Logger, source: Optional[Source] = None) -> Tuple[bool, Optional[str]]:
->>>>>>> 1e205f24
         """
         Checks stream availability.
 
@@ -356,46 +352,4 @@
         :return: A tuple of (boolean, str). If boolean is true, then the stream
         """
         stream_availability = self._abstract_availability_strategy.check_availability(logger)
-<<<<<<< HEAD
-        return stream_availability.is_available(), stream_availability.message()
-=======
-        return stream_availability.is_available(), stream_availability.message()
-
-
-class StreamAvailabilityStrategy(AbstractAvailabilityStrategy):
-    """
-    This class acts as an adapter between the existing AvailabilityStrategy and the new AbstractAvailabilityStrategy.
-    StreamAvailabilityStrategy is instantiated with a Stream and a Source to allow the existing AvailabilityStrategy to be used with the new AbstractAvailabilityStrategy interface.
-
-    A more convenient implementation would not depend on the docs URL instead of the Source itself, and would support running on an AbstractStream instead of only on a Stream.
-
-    This class can be used to help enable concurrency on existing connectors without having to rewrite everything as AbstractStream and AbstractAvailabilityStrategy.
-    In the long-run, it would be preferable to update the connectors, but we don't have the tooling or need to justify the effort at this time.
-    """
-
-    def __init__(self, stream: Stream, source: Source):
-        """
-        :param stream: The stream to delegate to
-        :param source: The source to delegate to
-        """
-        self._stream = stream
-        self._source = source
-
-    def check_availability(self, logger: logging.Logger) -> StreamAvailability:
-        try:
-            if hasattr(self._stream, "check_availability"):
-                available, message = self._stream.check_availability(logger, self._source)
-                if available:
-                    return StreamAvailable()
-                else:
-                    return StreamUnavailable(str(message))
-            else:
-                # Given no availability strategy, we will assume the stream is available
-                return StreamAvailable()
-        except Exception as e:
-            display_message = self._stream.get_error_display_message(e)
-            if display_message:
-                raise ExceptionWithDisplayMessage(display_message)
-            else:
-                raise e
->>>>>>> 1e205f24
+        return stream_availability.is_available(), stream_availability.message()