#
# Copyright (c) 2023 Airbyte, Inc., all rights reserved.
#

from queue import Queue

from airbyte_cdk.models import SyncMode
from airbyte_cdk.sources.streams.concurrent.partitions.partition_generator import PartitionGenerator
from airbyte_cdk.sources.streams.concurrent.partitions.types import PARTITIONS_GENERATED_SENTINEL, QueueItem


class PartitionEnqueuer:
    """
    Generates partitions from a partition generator and puts them in a queue.
    """

    def __init__(self, queue: Queue[QueueItem], sentinel: PARTITIONS_GENERATED_SENTINEL) -> None:
        """
        :param queue:  The queue to put the partitions in.
        :param sentinel: The sentinel to put in the queue when all the partitions have been generated.
        """
        self._queue = queue
        self._sentinel = sentinel

    def generate_partitions(self, partition_generator: PartitionGenerator) -> None:
        """
        Generate partitions from a partition generator and put them in a queue.
        When all the partitions are added to the queue, a sentinel is added to the queue to indicate that all the partitions have been generated.

        If an exception is encountered, the exception will be caught and put in the queue.

        This method is meant to be called in a separate thread.
        :param partition_generator: The partition Generator
        :param sync_mode: The sync mode used
        :return:
        """
<<<<<<< HEAD
        for partition in partition_generator.generate():
            self._queue.put(partition)
        self._queue.put(self._sentinel)
=======
        try:
            for partition in partition_generator.generate(sync_mode=sync_mode):
                self._queue.put(partition)
            self._queue.put(self._sentinel)
        except Exception as e:
            self._queue.put(e)
>>>>>>> cbbb14ad
<|MERGE_RESOLUTION|>--- conflicted
+++ resolved
@@ -34,15 +34,9 @@
         :param sync_mode: The sync mode used
         :return:
         """
-<<<<<<< HEAD
-        for partition in partition_generator.generate():
-            self._queue.put(partition)
-        self._queue.put(self._sentinel)
-=======
         try:
-            for partition in partition_generator.generate(sync_mode=sync_mode):
+            for partition in partition_generator.generate():
                 self._queue.put(partition)
             self._queue.put(self._sentinel)
         except Exception as e:
-            self._queue.put(e)
->>>>>>> cbbb14ad
+            self._queue.put(e)