--- conflicted
+++ resolved
@@ -69,11 +69,7 @@
         const=True,
     )
 
-<<<<<<< HEAD
     skip_unprocessable_file_types: bool = Field(
-=======
-    skip_unprocessable_files: Optional[bool] = Field(
->>>>>>> 5b682ef7
         default=True,
         title="Skip Unprocessable Files",
         description="If true, skip files that cannot be parsed and pass the error message along as the _ab_source_file_parse_error field. If false, fail the sync.",
