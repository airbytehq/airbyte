--- conflicted
+++ resolved
@@ -47,12 +47,8 @@
     )
     primary_key: Optional[str] = Field(
         title="Primary Key",
-<<<<<<< HEAD
         description="The column or columns (for a composite key) that serves as the unique identifier of a record. If empty, the primary key will default to the parser's default primary key.",
-=======
-        description="The column or columns (for a composite key) that serves as the unique identifier of a record.",
         airbyte_hidden=True,  # Users can create/modify primary keys in the connection configuration so we shouldn't duplicate it here.
->>>>>>> 5b682ef7
     )
     days_to_sync_if_history_is_full: int = Field(
         title="Days To Sync If History Is Full",
