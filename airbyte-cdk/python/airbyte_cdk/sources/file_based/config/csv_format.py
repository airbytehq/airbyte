#
# Copyright (c) 2023 Airbyte, Inc., all rights reserved.
#

import codecs
from enum import Enum
from typing import Any, Mapping, Optional, Set

from pydantic import BaseModel, Field, root_validator, validator
from typing_extensions import Literal


class QuotingBehavior(Enum):
    QUOTE_ALL = "Quote All"
    QUOTE_SPECIAL_CHARACTERS = "Quote Special Characters"
    QUOTE_NONNUMERIC = "Quote Non-numeric"
    QUOTE_NONE = "Quote None"


class InferenceType(Enum):
    NONE = "None"
    PRIMITIVE_TYPES_ONLY = "Primitive Types Only"
<<<<<<< HEAD
    PRIMITIVE_AND_COMPLEX_TYPES = "Primitive and Complex Types"
=======
>>>>>>> 86ba8232


DEFAULT_TRUE_VALUES = ["y", "yes", "t", "true", "on", "1"]
DEFAULT_FALSE_VALUES = ["n", "no", "f", "false", "off", "0"]


class CsvFormat(BaseModel):
    class Config:
        title = "CSV Format"

    filetype: Literal["csv"] = "csv"
    delimiter: str = Field(
        title="Delimiter",
        description="The character delimiting individual cells in the CSV data. This may only be a 1-character string. For tab-delimited data enter '\\t'.",
        default=",",
    )
    quote_char: str = Field(
        title="Quote Character",
        default='"',
        description="The character used for quoting CSV values. To disallow quoting, make this field blank.",
    )
    escape_char: Optional[str] = Field(
        title="Escape Character",
        default=None,
        description="The character used for escaping special characters. To disallow escaping, leave this field blank.",
    )
    encoding: Optional[str] = Field(
        default="utf8",
        description='The character encoding of the CSV data. Leave blank to default to <strong>UTF8</strong>. See <a href="https://docs.python.org/3/library/codecs.html#standard-encodings" target="_blank">list of python encodings</a> for allowable options.',
    )
    double_quote: bool = Field(
        title="Double Quote", default=True, description="Whether two quotes in a quoted CSV value denote a single quote in the data."
    )
    quoting_behavior: QuotingBehavior = Field(
        title="Quoting Behavior",
        default=QuotingBehavior.QUOTE_SPECIAL_CHARACTERS,
        description="The quoting behavior determines when a value in a row should have quote marks added around it. For example, if Quote Non-numeric is specified, while reading, quotes are expected for row values that do not contain numbers. Or for Quote All, every row value will be expecting quotes.",
    )
    null_values: Set[str] = Field(
        title="Null Values",
        default=[],
        description="A set of case-sensitive strings that should be interpreted as null values. For example, if the value 'NA' should be interpreted as null, enter 'NA' in this field.",
    )
    strings_can_be_null: bool = Field(
        title="Strings Can Be Null",
        default=True,
        description="Whether strings can be interpreted as null values. If true, strings that match the null_values set will be interpreted as null. If false, strings that match the null_values set will be interpreted as the string itself.",
    )
    skip_rows_before_header: int = Field(
        title="Skip Rows Before Header",
        default=0,
        description="The number of rows to skip before the header row. For example, if the header row is on the 3rd row, enter 2 in this field.",
    )
    skip_rows_after_header: int = Field(
        title="Skip Rows After Header", default=0, description="The number of rows to skip after the header row."
    )
    autogenerate_column_names: bool = Field(
        title="Autogenerate Column Names",
        default=False,
        description="Whether to autogenerate column names if column_names is empty. If true, column names will be of the form “f0”, “f1”… If false, column names will be read from the first CSV row after skip_rows_before_header.",
    )
    true_values: Set[str] = Field(
        title="True Values",
        default=DEFAULT_TRUE_VALUES,
        description="A set of case-sensitive strings that should be interpreted as true values.",
    )
    false_values: Set[str] = Field(
        title="False Values",
        default=DEFAULT_FALSE_VALUES,
        description="A set of case-sensitive strings that should be interpreted as false values.",
    )
    inference_type: InferenceType = Field(
        title="Inference Type",
        default=InferenceType.NONE,
        description="How to infer the types of the columns. If none, inference default to strings.",
<<<<<<< HEAD
=======
        airbyte_hidden=True,
>>>>>>> 86ba8232
    )

    @validator("delimiter")
    def validate_delimiter(cls, v: str) -> str:
        if len(v) != 1:
            raise ValueError("delimiter should only be one character")
        if v in {"\r", "\n"}:
            raise ValueError(f"delimiter cannot be {v}")
        return v

    @validator("quote_char")
    def validate_quote_char(cls, v: str) -> str:
        if len(v) != 1:
            raise ValueError("quote_char should only be one character")
        return v

    @validator("escape_char")
    def validate_escape_char(cls, v: str) -> str:
        if v is not None and len(v) != 1:
            raise ValueError("escape_char should only be one character")
        return v

    @validator("encoding")
    def validate_encoding(cls, v: str) -> str:
        try:
            codecs.lookup(v)
        except LookupError:
            raise ValueError(f"invalid encoding format: {v}")
        return v

    @root_validator
    def validate_option_combinations(cls, values: Mapping[str, Any]) -> Mapping[str, Any]:
        skip_rows_before_header = values.get("skip_rows_before_header", 0)
        auto_generate_column_names = values.get("autogenerate_column_names", False)
        if skip_rows_before_header > 0 and auto_generate_column_names:
            raise ValueError("Cannot skip rows before header and autogenerate column names at the same time.")
        return values<|MERGE_RESOLUTION|>--- conflicted
+++ resolved
@@ -20,10 +20,6 @@
 class InferenceType(Enum):
     NONE = "None"
     PRIMITIVE_TYPES_ONLY = "Primitive Types Only"
-<<<<<<< HEAD
-    PRIMITIVE_AND_COMPLEX_TYPES = "Primitive and Complex Types"
-=======
->>>>>>> 86ba8232
 
 
 DEFAULT_TRUE_VALUES = ["y", "yes", "t", "true", "on", "1"]
@@ -99,10 +95,7 @@
         title="Inference Type",
         default=InferenceType.NONE,
         description="How to infer the types of the columns. If none, inference default to strings.",
-<<<<<<< HEAD
-=======
         airbyte_hidden=True,
->>>>>>> 86ba8232
     )
 
     @validator("delimiter")
