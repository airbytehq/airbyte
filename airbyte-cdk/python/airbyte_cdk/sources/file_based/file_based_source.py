#
# Copyright (c) 2023 Airbyte, Inc., all rights reserved.
#

import logging
import traceback
from abc import ABC
from typing import Any, Dict, List, Mapping, Optional, Tuple, Type

from airbyte_cdk.models import ConfiguredAirbyteCatalog
from airbyte_cdk.models.airbyte_protocol import ConnectorSpecification
from airbyte_cdk.sources import AbstractSource
from airbyte_cdk.sources.file_based.config.abstract_file_based_spec import AbstractFileBasedSpec
from airbyte_cdk.sources.file_based.config.file_based_stream_config import FileBasedStreamConfig
from airbyte_cdk.sources.file_based.default_file_based_availability_strategy import DefaultFileBasedAvailabilityStrategy
from airbyte_cdk.sources.file_based.discovery_policy import AbstractDiscoveryPolicy, DefaultDiscoveryPolicy
from airbyte_cdk.sources.file_based.exceptions import ConfigValidationError, FileBasedSourceError
from airbyte_cdk.sources.file_based.file_based_stream_reader import AbstractFileBasedStreamReader
from airbyte_cdk.sources.file_based.file_types import default_parsers
from airbyte_cdk.sources.file_based.file_types.file_type_parser import FileTypeParser
from airbyte_cdk.sources.file_based.schema_validation_policies import DEFAULT_SCHEMA_VALIDATION_POLICIES, AbstractSchemaValidationPolicy
from airbyte_cdk.sources.file_based.stream import AbstractFileBasedStream, DefaultFileBasedStream
from airbyte_cdk.sources.file_based.stream.cursor.default_file_based_cursor import DefaultFileBasedCursor
from airbyte_cdk.sources.streams.availability_strategy import AvailabilityStrategy
from pydantic.error_wrappers import ValidationError

DEFAULT_MAX_HISTORY_SIZE = 10_000


class FileBasedSource(AbstractSource, ABC):
    def __init__(
        self,
        stream_reader: AbstractFileBasedStreamReader,
        catalog: Optional[ConfiguredAirbyteCatalog],
        availability_strategy: Optional[AvailabilityStrategy],
        spec_class: Type[AbstractFileBasedSpec],
        discovery_policy: AbstractDiscoveryPolicy = DefaultDiscoveryPolicy(),
        parsers: Dict[str, FileTypeParser] = None,
        validation_policies: Dict[str, AbstractSchemaValidationPolicy] = DEFAULT_SCHEMA_VALIDATION_POLICIES,
        max_history_size: int = DEFAULT_MAX_HISTORY_SIZE,
    ):
        self.stream_reader = stream_reader
        self.availability_strategy = availability_strategy or DefaultFileBasedAvailabilityStrategy(stream_reader)
        self.spec_class = spec_class
        self.discovery_policy = discovery_policy
        self.parsers = parsers or default_parsers
        self.validation_policies = validation_policies
        self.stream_schemas = {s.stream.name: s.stream.json_schema for s in catalog.streams} if catalog else {}
        self.max_history_size = max_history_size

    def check_connection(self, logger: logging.Logger, config: Mapping[str, Any]) -> Tuple[bool, Optional[Any]]:
        """
        Check that the source can be accessed using the user-provided configuration.

        For each stream, verify that we can list and read files.

        Returns (True, None) if the connection check is successful.

        Otherwise, the "error" object should describe what went wrong.
        """
        streams = self.streams(config)
        if len(streams) == 0:
            return (
                False,
                f"No streams are available for source {self.name}. This is probably an issue with the connector. Please verify that your "
                f"configuration provides permissions to list and read files from the source. Contact support if you are unable to "
                f"resolve this issue.",
            )

        errors = []
        for stream in streams:
            try:
                (
                    stream_is_available,
                    reason,
                ) = stream.availability_strategy.check_availability(stream, logger, self)
            except Exception:
                errors.append(f"Unable to connect to stream {stream} - {''.join(traceback.format_exc())}")
            else:
                if not stream_is_available:
                    errors.append(reason)

        return not bool(errors), (errors or None)

    def _validate_stream_config(self, stream_config: FileBasedStreamConfig):
        if stream_config.validation_policy not in self.validation_policies:
            raise ValidationError(
                f"`validation_policy` must be one of {list(self.validation_policies.keys())}", model=FileBasedStreamConfig
            )
        if stream_config.input_schema and stream_config.schemaless:
            raise ValidationError("`input_schema` and `schemaless` options cannot both be set", model=FileBasedStreamConfig)

    def streams(self, config: Mapping[str, Any]) -> List[AbstractFileBasedStream]:
        """
        Return a list of this source's streams.
        """
        try:
            parsed_config = self.spec_class(**config)
            streams = []
<<<<<<< HEAD
            for stream_config in parsed_config.streams:
                if stream_config.validation_policy not in self.validation_policies:
                    raise ValidationError(
                        f"validation_policy must be one of {list(self.validation_policies.keys())}", model=FileBasedStreamConfig
                    )
=======
            for stream in config["streams"]:
                stream_config = FileBasedStreamConfig(**stream)
                self._validate_stream_config(stream_config)
>>>>>>> 4c6f14a0
                streams.append(
                    DefaultFileBasedStream(
                        config=stream_config,
                        catalog_schema=self.stream_schemas.get(stream_config.name),
                        stream_reader=self.stream_reader,
                        availability_strategy=self.availability_strategy,
                        discovery_policy=self.discovery_policy,
                        parsers=self.parsers,
                        validation_policies=self.validation_policies,
                        cursor=DefaultFileBasedCursor(self.max_history_size, stream_config.days_to_sync_if_history_is_full),
                    )
                )
            return streams

        except ValidationError as exc:
            raise ConfigValidationError(FileBasedSourceError.CONFIG_VALIDATION_ERROR) from exc

    def spec(self, *args: Any, **kwargs: Any) -> ConnectorSpecification:
        """
        Returns the specification describing what fields can be configured by a user when setting up a file-based source.
        """

        return ConnectorSpecification(
            documentationUrl=self.spec_class.documentation_url(),
            connectionSpecification=self.spec_class.schema(),
        )<|MERGE_RESOLUTION|>--- conflicted
+++ resolved
@@ -97,17 +97,8 @@
         try:
             parsed_config = self.spec_class(**config)
             streams = []
-<<<<<<< HEAD
             for stream_config in parsed_config.streams:
-                if stream_config.validation_policy not in self.validation_policies:
-                    raise ValidationError(
-                        f"validation_policy must be one of {list(self.validation_policies.keys())}", model=FileBasedStreamConfig
-                    )
-=======
-            for stream in config["streams"]:
-                stream_config = FileBasedStreamConfig(**stream)
                 self._validate_stream_config(stream_config)
->>>>>>> 4c6f14a0
                 streams.append(
                     DefaultFileBasedStream(
                         config=stream_config,
