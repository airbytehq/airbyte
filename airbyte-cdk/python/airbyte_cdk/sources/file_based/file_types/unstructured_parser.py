--- conflicted
+++ resolved
@@ -2,10 +2,6 @@
 # Copyright (c) 2023 Airbyte, Inc., all rights reserved.
 #
 import logging
-<<<<<<< HEAD
-import os
-=======
->>>>>>> f5ac5cfd
 import traceback
 from io import BytesIO, IOBase
 from typing import Any, Dict, Iterable, List, Mapping, Optional, Tuple, Union
@@ -13,10 +9,7 @@
 import backoff
 import dpath.util
 import requests
-<<<<<<< HEAD
 from airbyte_cdk.models import FailureType
-=======
->>>>>>> f5ac5cfd
 from airbyte_cdk.sources.file_based.config.file_based_stream_config import FileBasedStreamConfig
 from airbyte_cdk.sources.file_based.config.unstructured_format import (
     APIParameterConfigModel,
@@ -30,10 +23,7 @@
 from airbyte_cdk.sources.file_based.remote_file import RemoteFile
 from airbyte_cdk.sources.file_based.schema_helpers import SchemaType
 from airbyte_cdk.utils import is_cloud_environment
-<<<<<<< HEAD
 from airbyte_cdk.utils.traced_exception import AirbyteTracedException
-=======
->>>>>>> f5ac5cfd
 from unstructured.file_utils.filetype import FILETYPE_TO_MIMETYPE, STR_TO_FILETYPE, FileType, detect_filetype
 
 unstructured_partition_pdf = None
@@ -173,16 +163,12 @@
         if format.processing.mode == "local":
             return self._read_file_locally(file_handle, filetype, format.strategy, remote_file)
         elif format.processing.mode == "api":
-<<<<<<< HEAD
             try:
                 result: str = self._read_file_remotely_with_retries(file_handle, format.processing, filetype, format.strategy)
             except Exception as e:
                 # Re-throw as config error so the sync is stopped as problems with the external API need to be resolved by the user and are not considered part of the SLA.
                 # Once this parser leaves experimental stage, we should consider making this a system error instead for issues that might be transient.
                 raise AirbyteTracedException.from_exception(e, failure_type=FailureType.config_error)
-=======
-            result: str = self._read_file_remotely_with_retries(file_handle, format.processing, filetype, format.strategy)
->>>>>>> f5ac5cfd
 
             return result
 
