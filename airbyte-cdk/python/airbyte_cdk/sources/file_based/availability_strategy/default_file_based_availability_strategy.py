#
# Copyright (c) 2023 Airbyte, Inc., all rights reserved.
#

import logging
import traceback
from typing import TYPE_CHECKING, List, Optional, Tuple

from airbyte_cdk.sources import Source
from airbyte_cdk.sources.file_based.availability_strategy import AbstractFileBasedAvailabilityStrategy
from airbyte_cdk.sources.file_based.exceptions import CheckAvailabilityError, FileBasedSourceError
from airbyte_cdk.sources.file_based.file_based_stream_reader import AbstractFileBasedStreamReader
from airbyte_cdk.sources.file_based.remote_file import RemoteFile
from airbyte_cdk.sources.file_based.schema_helpers import conforms_to_schema

if TYPE_CHECKING:
    from airbyte_cdk.sources.file_based.stream import AbstractFileBasedStream


class DefaultFileBasedAvailabilityStrategy(AbstractFileBasedAvailabilityStrategy):
    _WITHOUT_SCHEMA = None

    def __init__(self, stream_reader: AbstractFileBasedStreamReader):
        self.stream_reader = stream_reader

    def check_availability(self, stream: "AbstractFileBasedStream", logger: logging.Logger, _: Optional[Source]) -> Tuple[bool, Optional[str]]:  # type: ignore[override]
        """
        Perform a connection check for the stream (verify that we can list files from the stream).

        Returns (True, None) if successful, otherwise (False, <error message>).
        """
        try:
            self._check_list_files(stream)
        except CheckAvailabilityError:
            return False, "".join(traceback.format_exc())

        return True, None

    def check_availability_and_parsability(
        self, stream: "AbstractFileBasedStream", logger: logging.Logger, _: Optional[Source]
    ) -> Tuple[bool, Optional[str]]:
        """
        Perform a connection check for the stream.

        Returns (True, None) if successful, otherwise (False, <error message>).

        For the stream:
        - Verify that we can list files from the stream using the configured globs.
        - Verify that we can read one file from the stream.

        This method will also check that the files and their contents are consistent
        with the configured options, as follows:
        - If the files have extensions, verify that they don't disagree with the
          configured file type.
        - If the user provided a schema in the config, check that a subset of records in
          one file conform to the schema via a call to stream.conforms_to_schema(schema).
        """
        try:
            files = self._check_list_files(stream)
            self._check_extensions(stream, files)
            self._check_parse_record(stream, files[0], logger)
        except CheckAvailabilityError:
            return False, "".join(traceback.format_exc())

        return True, None

    def _check_list_files(self, stream: "AbstractFileBasedStream") -> List[RemoteFile]:
        try:
            files = stream.list_files()
        except Exception as exc:
            raise CheckAvailabilityError(FileBasedSourceError.ERROR_LISTING_FILES, stream=stream.name) from exc

        if not files:
            raise CheckAvailabilityError(FileBasedSourceError.EMPTY_STREAM, stream=stream.name)

        return files

    def _check_extensions(self, stream: "AbstractFileBasedStream", files: List[RemoteFile]) -> None:
        if not all(f.extension_agrees_with_file_type(stream.config.file_type) for f in files):
            raise CheckAvailabilityError(FileBasedSourceError.EXTENSION_MISMATCH, stream=stream.name)
        return None

    def _check_parse_record(self, stream: "AbstractFileBasedStream", file: RemoteFile, logger: logging.Logger) -> None:
        parser = stream.get_parser(stream.config.file_type)

        try:
<<<<<<< HEAD
            record = next(iter(parser.parse_records(stream.config, file, self.stream_reader, logger, self._WITHOUT_SCHEMA)))
=======
            record = next(iter(parser.parse_records(stream.config, file, self.stream_reader, logger, discovered_schema=None)))
>>>>>>> 82b82740
        except StopIteration:
            # The file is empty. We've verified that we can open it, so will
            # consider the connection check successful even though it means
            # we skip the schema validation check.
            return
        except Exception as exc:
            raise CheckAvailabilityError(FileBasedSourceError.ERROR_READING_FILE, stream=stream.name, file=file.uri) from exc

        schema = stream.catalog_schema or stream.config.input_schema
        if schema and stream.validation_policy.validate_schema_before_sync:
            if not conforms_to_schema(record, schema):  # type: ignore
                raise CheckAvailabilityError(
                    FileBasedSourceError.ERROR_VALIDATING_RECORD,
                    stream=stream.name,
                    file=file.uri,
                )

        return None<|MERGE_RESOLUTION|>--- conflicted
+++ resolved
@@ -18,8 +18,6 @@
 
 
 class DefaultFileBasedAvailabilityStrategy(AbstractFileBasedAvailabilityStrategy):
-    _WITHOUT_SCHEMA = None
-
     def __init__(self, stream_reader: AbstractFileBasedStreamReader):
         self.stream_reader = stream_reader
 
@@ -84,11 +82,7 @@
         parser = stream.get_parser(stream.config.file_type)
 
         try:
-<<<<<<< HEAD
-            record = next(iter(parser.parse_records(stream.config, file, self.stream_reader, logger, self._WITHOUT_SCHEMA)))
-=======
             record = next(iter(parser.parse_records(stream.config, file, self.stream_reader, logger, discovered_schema=None)))
->>>>>>> 82b82740
         except StopIteration:
             # The file is empty. We've verified that we can open it, so will
             # consider the connection check successful even though it means
