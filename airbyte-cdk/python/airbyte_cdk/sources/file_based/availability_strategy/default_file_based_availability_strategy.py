#
# Copyright (c) 2023 Airbyte, Inc., all rights reserved.
#

import logging
import traceback
from typing import TYPE_CHECKING, List, Optional, Tuple

from airbyte_cdk.sources import Source
from airbyte_cdk.sources.file_based.availability_strategy import AbstractFileBasedAvailabilityStrategy
from airbyte_cdk.sources.file_based.exceptions import CheckAvailabilityError, FileBasedSourceError
from airbyte_cdk.sources.file_based.file_based_stream_reader import AbstractFileBasedStreamReader
from airbyte_cdk.sources.file_based.remote_file import RemoteFile
from airbyte_cdk.sources.file_based.schema_helpers import conforms_to_schema

if TYPE_CHECKING:
    from airbyte_cdk.sources.file_based.stream import AbstractFileBasedStream


class DefaultFileBasedAvailabilityStrategy(AbstractFileBasedAvailabilityStrategy):
    _WITHOUT_SCHEMA = None

    def __init__(self, stream_reader: AbstractFileBasedStreamReader):
        self.stream_reader = stream_reader

    def check_availability(self, stream: "AbstractFileBasedStream", logger: logging.Logger, _: Optional[Source]) -> Tuple[bool, Optional[str]]:  # type: ignore[override]
        """
        Perform a connection check for the stream (verify that we can list files from the stream).

        Returns (True, None) if successful, otherwise (False, <error message>).
        """
        try:
            self._check_list_files(stream)
        except CheckAvailabilityError:
            return False, "".join(traceback.format_exc())

        return True, None

    def check_availability_and_parsability(
        self, stream: "AbstractFileBasedStream", logger: logging.Logger, _: Optional[Source]
    ) -> Tuple[bool, Optional[str]]:
        """
        Perform a connection check for the stream.

        Returns (True, None) if successful, otherwise (False, <error message>).

        For the stream:
        - Verify that we can list files from the stream using the configured globs.
        - Verify that we can read one file from the stream.

        This method will also check that the files and their contents are consistent
        with the configured options, as follows:
        - If the files have extensions, verify that they don't disagree with the
          configured file type.
        - If the user provided a schema in the config, check that a subset of records in
          one file conform to the schema via a call to stream.conforms_to_schema(schema).
        """
        try:
            files = self._check_list_files(stream)
            self._check_extensions(stream, files)
            self._check_parse_record(stream, files[0], logger)
        except CheckAvailabilityError:
            return False, "".join(traceback.format_exc())

        return True, None

    def _check_list_files(self, stream: "AbstractFileBasedStream") -> List[RemoteFile]:
        try:
            files = stream.list_files()
        except Exception as exc:
            raise CheckAvailabilityError(FileBasedSourceError.ERROR_LISTING_FILES, stream=stream.name) from exc

        if not files:
            raise CheckAvailabilityError(FileBasedSourceError.EMPTY_STREAM, stream=stream.name)

        return files

    def _check_extensions(self, stream: "AbstractFileBasedStream", files: List[RemoteFile]) -> None:
        if not all(f.extension_agrees_with_file_type(stream.config.file_type) for f in files):
            raise CheckAvailabilityError(FileBasedSourceError.EXTENSION_MISMATCH, stream=stream.name)
        return None

    def _check_parse_record(self, stream: "AbstractFileBasedStream", file: RemoteFile, logger: logging.Logger) -> None:
        parser = stream.get_parser(stream.config.file_type)

        try:
<<<<<<< HEAD
            record = next(iter(parser.parse_records(stream.config, file, self.stream_reader, logger, self._WITHOUT_SCHEMA)))
=======
            record = next(iter(parser.parse_records(stream.config, file, self.stream_reader, logger, discovered_schema=None)))
>>>>>>> 86ba8232
        except StopIteration:
            # The file is empty. We've verified that we can open it, so will
            # consider the connection check successful even though it means
            # we skip the schema validation check.
            return
        except Exception as exc:
            raise CheckAvailabilityError(FileBasedSourceError.ERROR_READING_FILE, stream=stream.name, file=file.uri) from exc

        schema = stream.catalog_schema or stream.config.input_schema
        if schema and stream.validation_policy.validate_schema_before_sync:
            if not conforms_to_schema(record, schema):  # type: ignore
                raise CheckAvailabilityError(
                    FileBasedSourceError.ERROR_VALIDATING_RECORD,
                    stream=stream.name,
                    file=file.uri,
                )

        return None<|MERGE_RESOLUTION|>--- conflicted
+++ resolved
@@ -84,11 +84,8 @@
         parser = stream.get_parser(stream.config.file_type)
 
         try:
-<<<<<<< HEAD
-            record = next(iter(parser.parse_records(stream.config, file, self.stream_reader, logger, self._WITHOUT_SCHEMA)))
-=======
+
             record = next(iter(parser.parse_records(stream.config, file, self.stream_reader, logger, discovered_schema=None)))
->>>>>>> 86ba8232
         except StopIteration:
             # The file is empty. We've verified that we can open it, so will
             # consider the connection check successful even though it means
