#
# Copyright (c) 2023 Airbyte, Inc., all rights reserved.
#

import json
from copy import deepcopy
from enum import Enum
from functools import total_ordering
from typing import Any, Dict, List, Literal, Mapping, Optional, Tuple, Type, Union

from airbyte_cdk.sources.file_based.exceptions import ConfigValidationError, FileBasedSourceError, SchemaInferenceError

JsonSchemaSupportedType = Union[List[str], Literal["string"], str]
SchemaType = Mapping[str, Mapping[str, JsonSchemaSupportedType]]

schemaless_schema = {"type": "object", "properties": {"data": {"type": "object"}}}


@total_ordering
class ComparableType(Enum):
    NULL = 0
    BOOLEAN = 1
    INTEGER = 2
    NUMBER = 3
    STRING = 4
    OBJECT = 5

    def __lt__(self, other: Any) -> bool:
        if self.__class__ is other.__class__:
            return self.value < other.value  # type: ignore
        else:
            return NotImplemented


TYPE_PYTHON_MAPPING: Mapping[str, Tuple[str, Optional[Type[Any]]]] = {
    "null": ("null", None),
    "array": ("array", list),
    "boolean": ("boolean", bool),
    "float": ("number", float),
    "integer": ("integer", int),
    "number": ("number", float),
    "object": ("object", dict),
    "string": ("string", str),
}
PYTHON_TYPE_MAPPING = {t: k for k, (_, t) in TYPE_PYTHON_MAPPING.items()}


def get_comparable_type(value: Any) -> Optional[ComparableType]:
    if value == "null":
        return ComparableType.NULL
    if value == "boolean":
        return ComparableType.BOOLEAN
    if value == "integer":
        return ComparableType.INTEGER
    if value == "number":
        return ComparableType.NUMBER
    if value == "string":
        return ComparableType.STRING
    if value == "object":
        return ComparableType.OBJECT
    else:
        return None


def get_inferred_type(value: Any) -> Optional[ComparableType]:
    if value is None:
        return ComparableType.NULL
    if isinstance(value, bool):
        return ComparableType.BOOLEAN
    if isinstance(value, int):
        return ComparableType.INTEGER
    if isinstance(value, float):
        return ComparableType.NUMBER
    if isinstance(value, str):
        return ComparableType.STRING
    if isinstance(value, dict):
        return ComparableType.OBJECT
    else:
        return None


def merge_schemas(schema1: SchemaType, schema2: SchemaType) -> SchemaType:
    """
    Returns a new dictionary that contains schema1 and schema2.

    Schemas are merged as follows
    - If a key is in one schema but not the other, add it to the base schema with its existing type.
    - If a key is in both schemas but with different types, use the wider type.
    - If the type is a list in one schema but a different type of element in the other schema, raise an exception.
    - If the type is an object in both schemas but the objects are different raise an exception.
    - If the type is an object in one schema but not in the other schema, raise an exception.

    In other words, we support merging
    - any atomic type with any other atomic type (choose the wider of the two)
    - list with list (union)
    and nothing else.
    """
    for k, t in list(schema1.items()) + list(schema2.items()):
        if not isinstance(t, dict) or "type" not in t or not _is_valid_type(t["type"]):
            raise SchemaInferenceError(FileBasedSourceError.UNRECOGNIZED_TYPE, key=k, type=t)

    merged_schema: Dict[str, Any] = deepcopy(schema1)  # type: ignore  # as of 2023-08-08, deepcopy can copy Mapping
    for k2, t2 in schema2.items():
        t1 = merged_schema.get(k2)
        if t1 is None:
            merged_schema[k2] = t2
        elif t1 == t2:
            continue
        else:
            merged_schema[k2] = _choose_wider_type(k2, t1, t2)

    return merged_schema


def _is_valid_type(t: JsonSchemaSupportedType) -> bool:
    return t == "array" or get_comparable_type(t) is not None


def _choose_wider_type(key: str, t1: Mapping[str, Any], t2: Mapping[str, Any]) -> Mapping[str, Any]:
    t1_type = t1["type"]
    t2_type = t2["type"]

    if (t1_type == "array" or t2_type == "array") and t1 != t2:
        raise SchemaInferenceError(
            FileBasedSourceError.SCHEMA_INFERENCE_ERROR,
            details="Cannot merge schema for unequal array types.",
            key=key,
            detected_types=f"{t1},{t2}",
        )
    # Schemas can still be merged if a key contains a null value in either t1 or t2, but it is still an object
    elif (t1_type == "object" or t2_type == "object") and t1_type != "null" and t2_type != "null" and t1 != t2:
        raise SchemaInferenceError(
            FileBasedSourceError.SCHEMA_INFERENCE_ERROR,
            details="Cannot merge schema for unequal object types.",
            key=key,
            detected_types=f"{t1},{t2}",
        )
    else:
        comparable_t1 = get_comparable_type(TYPE_PYTHON_MAPPING[t1_type][0])  # accessing the type_mapping value
        comparable_t2 = get_comparable_type(TYPE_PYTHON_MAPPING[t2_type][0])  # accessing the type_mapping value
        if not comparable_t1 and comparable_t2:
            raise SchemaInferenceError(FileBasedSourceError.UNRECOGNIZED_TYPE, key=key, detected_types=f"{t1},{t2}")
        return max(
            [t1, t2], key=lambda x: ComparableType(get_comparable_type(TYPE_PYTHON_MAPPING[x["type"]][0]))
        )  # accessing the type_mapping value


def is_equal_or_narrower_type(value: Any, expected_type: str) -> bool:
    if isinstance(value, list):
        # We do not compare lists directly; the individual items are compared.
        # If we hit this condition, it means that the expected type is not
        # compatible with the inferred type.
        return False

    inferred_type = ComparableType(get_inferred_type(value))

    if inferred_type is None:
        return False

<<<<<<< HEAD
    return inferred_type <= ComparableType(get_comparable_type(expected_type))
=======
    # Direct comparison without recreating ComparableType
    return inferred_type <= get_comparable_type(expected_type)
>>>>>>> 48898a87


def conforms_to_schema(record: Mapping[str, Any], schema: Mapping[str, Any]) -> bool:
    """
    Return true iff the record conforms to the supplied schema.

    The record conforms to the supplied schema iff:
    - All columns in the record are in the schema.
    - For every column in the record, that column's type is equal to or narrower than the same column's type in the schema.
    """
    schema_properties = schema.get("properties", {})
<<<<<<< HEAD
    schema_columns = set(schema_properties.keys())
    record_columns = set(record.keys())
=======
    schema_columns = schema_properties.keys()
>>>>>>> 48898a87

    if not record.keys() <= schema_columns:
        return False

<<<<<<< HEAD
    for column in record_columns:
        value = record[column]
        if value is None:
            continue

        definition = schema_properties.get(column)
        if not definition:
            return False

        expected_type = definition.get("type")

        if isinstance(expected_type, list):
            if not any(is_equal_or_narrower_type(value, e) for e in expected_type):
                return False
        elif expected_type == "object":
            if not isinstance(value, dict):
                return False
        elif expected_type == "array":
            if not (isinstance(value, list) and all(is_equal_or_narrower_type(v, definition.get("items", {}).get("type")) for v in value)):
=======
    for column, definition in schema_properties.items():
        expected_type = definition.get("type")
        value = record.get(column)

        if value is not None:
            if isinstance(expected_type, list):
                if not any(is_equal_or_narrower_type(value, e) for e in expected_type):
                    return False
            elif expected_type == "object":
                if not isinstance(value, dict):
                    return False
            elif expected_type == "array":
                if not (
                    isinstance(value, list) and all(is_equal_or_narrower_type(v, definition.get("items", {}).get("type")) for v in value)
                ):
                    return False
            elif not is_equal_or_narrower_type(value, expected_type):
>>>>>>> 48898a87
                return False
        elif not is_equal_or_narrower_type(value, expected_type):
            return False

    return True


def _parse_json_input(input_schema: Union[str, Mapping[str, str]]) -> Optional[Mapping[str, str]]:
    try:
        if isinstance(input_schema, str):
            schema: Mapping[str, str] = json.loads(input_schema)
        else:
            schema = input_schema
        if not all(isinstance(s, str) for s in schema.values()):
            raise ConfigValidationError(
                FileBasedSourceError.ERROR_PARSING_USER_PROVIDED_SCHEMA, details="Invalid input schema; nested schemas are not supported."
            )

    except json.decoder.JSONDecodeError:
        return None

    return schema


def type_mapping_to_jsonschema(input_schema: Optional[Union[str, Mapping[str, str]]]) -> Optional[Mapping[str, Any]]:
    """
    Return the user input schema (type mapping), transformed to JSON Schema format.

    Verify that the input schema:
        - is a key:value map
        - all values in the map correspond to a JsonSchema datatype
    """
    if not input_schema:
        return None

    result_schema = {}

    json_mapping = _parse_json_input(input_schema) or {}

    for col_name, type_name in json_mapping.items():
        col_name, type_name = col_name.strip(), type_name.strip()
        if not (col_name and type_name):
            raise ConfigValidationError(
                FileBasedSourceError.ERROR_PARSING_USER_PROVIDED_SCHEMA,
                details=f"Invalid input schema; expected mapping in the format column_name: type, got {input_schema}.",
            )

        _json_schema_type = TYPE_PYTHON_MAPPING.get(type_name.casefold())

        if not _json_schema_type:
            raise ConfigValidationError(
                FileBasedSourceError.ERROR_PARSING_USER_PROVIDED_SCHEMA, details=f"Invalid type '{type_name}' for property '{col_name}'."
            )

        json_schema_type = _json_schema_type[0]
        result_schema[col_name] = {"type": json_schema_type}

    return {"type": "object", "properties": result_schema}<|MERGE_RESOLUTION|>--- conflicted
+++ resolved
@@ -157,12 +157,8 @@
     if inferred_type is None:
         return False
 
-<<<<<<< HEAD
-    return inferred_type <= ComparableType(get_comparable_type(expected_type))
-=======
     # Direct comparison without recreating ComparableType
     return inferred_type <= get_comparable_type(expected_type)
->>>>>>> 48898a87
 
 
 def conforms_to_schema(record: Mapping[str, Any], schema: Mapping[str, Any]) -> bool:
@@ -174,37 +170,11 @@
     - For every column in the record, that column's type is equal to or narrower than the same column's type in the schema.
     """
     schema_properties = schema.get("properties", {})
-<<<<<<< HEAD
-    schema_columns = set(schema_properties.keys())
-    record_columns = set(record.keys())
-=======
     schema_columns = schema_properties.keys()
->>>>>>> 48898a87
 
     if not record.keys() <= schema_columns:
         return False
 
-<<<<<<< HEAD
-    for column in record_columns:
-        value = record[column]
-        if value is None:
-            continue
-
-        definition = schema_properties.get(column)
-        if not definition:
-            return False
-
-        expected_type = definition.get("type")
-
-        if isinstance(expected_type, list):
-            if not any(is_equal_or_narrower_type(value, e) for e in expected_type):
-                return False
-        elif expected_type == "object":
-            if not isinstance(value, dict):
-                return False
-        elif expected_type == "array":
-            if not (isinstance(value, list) and all(is_equal_or_narrower_type(v, definition.get("items", {}).get("type")) for v in value)):
-=======
     for column, definition in schema_properties.items():
         expected_type = definition.get("type")
         value = record.get(column)
@@ -222,10 +192,7 @@
                 ):
                     return False
             elif not is_equal_or_narrower_type(value, expected_type):
->>>>>>> 48898a87
                 return False
-        elif not is_equal_or_narrower_type(value, expected_type):
-            return False
 
     return True
 
