--- conflicted
+++ resolved
@@ -13,13 +13,6 @@
     A file in a file-based stream.
     """
 
-<<<<<<< HEAD
     uri: str
     last_modified: datetime
-    file_type: str
-=======
-    def __init__(self, uri: str, last_modified: datetime, file_type: Optional[str] = None):
-        self.uri = uri
-        self.last_modified = last_modified
-        self.file_type = file_type
->>>>>>> 4638209e
+    file_type: Optional[str] = None