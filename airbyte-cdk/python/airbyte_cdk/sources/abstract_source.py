--- conflicted
+++ resolved
@@ -139,27 +139,12 @@
                     )
                     logger.info(f"Marking stream {configured_stream.stream.name} as STOPPED")
                     yield stream_status_as_airbyte_message(configured_stream.stream, AirbyteStreamStatus.COMPLETE)
-<<<<<<< HEAD
-=======
-                except AirbyteTracedException as e:
-                    yield from self._emit_queued_messages()
-                    logger.exception(f"Encountered an exception while reading stream {configured_stream.stream.name}")
-                    logger.info(f"Marking stream {configured_stream.stream.name} as STOPPED")
-                    yield stream_status_as_airbyte_message(configured_stream.stream, AirbyteStreamStatus.INCOMPLETE)
-                    yield e.as_sanitized_airbyte_message(stream_descriptor=StreamDescriptor(name=configured_stream.stream.name))
-                    stream_name_to_exception[stream_instance.name] = e  # type: ignore # use configured_stream if stream_instance is None
-                    if self.stop_sync_on_stream_failure:
-                        logger.info(
-                            f"Stopping sync on error from stream {configured_stream.stream.name} because {self.name} does not support continuing syncs on error."
-                        )
-                        break
->>>>>>> efd76b79
+
                 except Exception as e:
                     yield from self._emit_queued_messages()
                     logger.exception(f"Encountered an exception while reading stream {configured_stream.stream.name}")
                     logger.info(f"Marking stream {configured_stream.stream.name} as STOPPED")
                     yield stream_status_as_airbyte_message(configured_stream.stream, AirbyteStreamStatus.INCOMPLETE)
-<<<<<<< HEAD
 
                     if isinstance(e, AirbyteTracedException):
                         stream_descriptor = StreamDescriptor(name=configured_stream.stream.name)
@@ -172,18 +157,6 @@
 
                     yield traced_exception.as_sanitized_airbyte_message(stream_descriptor=stream_descriptor)
                     stream_name_to_exception[stream_instance.name] = traced_exception
-=======
-                    display_message = stream_instance.get_error_display_message(e)  # type: ignore[union-attr]
-                    stream_descriptor = StreamDescriptor(name=configured_stream.stream.name)
-                    if display_message:
-                        traced_exception = AirbyteTracedException.from_exception(
-                            e, message=display_message, stream_descriptor=stream_descriptor
-                        )
-                    else:
-                        traced_exception = AirbyteTracedException.from_exception(e, stream_descriptor=stream_descriptor)
-                    yield traced_exception.as_sanitized_airbyte_message()
-                    stream_name_to_exception[stream_instance.name] = traced_exception  # type: ignore
->>>>>>> efd76b79
                     if self.stop_sync_on_stream_failure:
                         logger.info(info_message)
                         break
