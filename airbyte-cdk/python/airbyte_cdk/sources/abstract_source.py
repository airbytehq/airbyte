#
# Copyright (c) 2023 Airbyte, Inc., all rights reserved.
#

import logging
from abc import ABC, abstractmethod
from typing import Any, Dict, Iterable, Iterator, List, Mapping, MutableMapping, Optional, Tuple, Union

from airbyte_cdk.models import (
    AirbyteCatalog,
    AirbyteConnectionStatus,
    AirbyteMessage,
    AirbyteStateMessage,
    AirbyteStreamStatus,
    ConfiguredAirbyteCatalog,
    ConfiguredAirbyteStream,
    Status,
    SyncMode,
)
from airbyte_cdk.models import Type as MessageType
from airbyte_cdk.sources.connector_state_manager import ConnectorStateManager
from airbyte_cdk.sources.message import InMemoryMessageRepository, MessageRepository
from airbyte_cdk.sources.source import Source
from airbyte_cdk.sources.streams import Stream
from airbyte_cdk.sources.streams.core import StreamData
from airbyte_cdk.sources.streams.http.http import HttpStream
from airbyte_cdk.sources.utils.record_helper import stream_data_to_airbyte_message
from airbyte_cdk.sources.utils.schema_helpers import InternalConfig, split_config
from airbyte_cdk.sources.utils.slice_logger import DebugSliceLogger, SliceLogger
from airbyte_cdk.utils.event_timing import create_timer
from airbyte_cdk.utils.stream_status_utils import as_airbyte_message as stream_status_as_airbyte_message
from airbyte_cdk.utils.traced_exception import AirbyteTracedException

_default_message_repository = InMemoryMessageRepository()


class AbstractSource(Source, ABC):
    """
    Abstract base class for an Airbyte Source. Consumers should implement any abstract methods
    in this class to create an Airbyte Specification compliant Source.
    """

    @abstractmethod
    def check_connection(self, logger: logging.Logger, config: Mapping[str, Any]) -> Tuple[bool, Optional[Any]]:
        """
        :param logger: source logger
        :param config: The user-provided configuration as specified by the source's spec.
          This usually contains information required to check connection e.g. tokens, secrets and keys etc.
        :return: A tuple of (boolean, error). If boolean is true, then the connection check is successful
          and we can connect to the underlying data source using the provided configuration.
          Otherwise, the input config cannot be used to connect to the underlying data source,
          and the "error" object should describe what went wrong.
          The error object will be cast to string to display the problem to the user.
        """

    @abstractmethod
    def streams(self, config: Mapping[str, Any]) -> List[Stream]:
        """
        :param config: The user-provided configuration as specified by the source's spec.
        Any stream construction related operation should happen here.
        :return: A list of the streams in this source connector.
        """

    # Stream name to instance map for applying output object transformation
    _stream_to_instance_map: Dict[str, Stream] = {}
    _slice_logger: SliceLogger = DebugSliceLogger()

    @property
    def name(self) -> str:
        """Source name"""
        return self.__class__.__name__

    def discover(self, logger: logging.Logger, config: Mapping[str, Any]) -> AirbyteCatalog:
        """Implements the Discover operation from the Airbyte Specification.
        See https://docs.airbyte.com/understanding-airbyte/airbyte-protocol/#discover.
        """
        streams = [stream.as_airbyte_stream() for stream in self.streams(config=config)]
        return AirbyteCatalog(streams=streams)

    def check(self, logger: logging.Logger, config: Mapping[str, Any]) -> AirbyteConnectionStatus:
        """Implements the Check Connection operation from the Airbyte Specification.
        See https://docs.airbyte.com/understanding-airbyte/airbyte-protocol/#check.
        """
        check_succeeded, error = self.check_connection(logger, config)
        if not check_succeeded:
            return AirbyteConnectionStatus(status=Status.FAILED, message=repr(error))
        return AirbyteConnectionStatus(status=Status.SUCCEEDED)

    def read(
        self,
        logger: logging.Logger,
        config: Mapping[str, Any],
        catalog: ConfiguredAirbyteCatalog,
        state: Optional[Union[List[AirbyteStateMessage], MutableMapping[str, Any]]] = None,
    ) -> Iterator[AirbyteMessage]:
        """Implements the Read operation from the Airbyte Specification. See https://docs.airbyte.com/understanding-airbyte/airbyte-protocol/."""
        logger.info(f"Starting syncing {self.name}")
        config, internal_config = split_config(config)
        # TODO assert all streams exist in the connector
        # get the streams once in case the connector needs to make any queries to generate them
        stream_instances = {s.name: s for s in self.streams(config)}
        state_manager = ConnectorStateManager(stream_instance_map=stream_instances, state=state)
        self._stream_to_instance_map = stream_instances

        stream_name_to_exception: MutableMapping[str, AirbyteTracedException] = {}

        with create_timer(self.name) as timer:
            for configured_stream in catalog.streams:
                stream_instance = stream_instances.get(configured_stream.stream.name)
                if not stream_instance:
                    if not self.raise_exception_on_missing_stream:
                        continue
                    raise KeyError(
                        f"The stream {configured_stream.stream.name} no longer exists in the configuration. "
                        f"Refresh the schema in replication settings and remove this stream from future sync attempts."
                    )

                try:
                    timer.start_event(f"Syncing stream {configured_stream.stream.name}")
                    stream_is_available, reason = stream_instance.check_availability(logger, self)
                    if not stream_is_available:
                        logger.warning(f"Skipped syncing stream '{stream_instance.name}' because it was unavailable. {reason}")
                        continue
                    logger.info(f"Marking stream {configured_stream.stream.name} as STARTED")
                    yield stream_status_as_airbyte_message(configured_stream.stream, AirbyteStreamStatus.STARTED)
                    yield from self._read_stream(
                        logger=logger,
                        stream_instance=stream_instance,
                        configured_stream=configured_stream,
                        state_manager=state_manager,
                        internal_config=internal_config,
                    )
                    logger.info(f"Marking stream {configured_stream.stream.name} as STOPPED")
                    yield stream_status_as_airbyte_message(configured_stream.stream, AirbyteStreamStatus.COMPLETE)
                except AirbyteTracedException as e:
                    yield stream_status_as_airbyte_message(configured_stream.stream, AirbyteStreamStatus.INCOMPLETE)
                    if self.continue_sync_on_stream_failure:
                        stream_name_to_exception[stream_instance.name] = e
                    else:
                        raise e
                except Exception as e:
                    yield from self._emit_queued_messages()
                    logger.exception(f"Encountered an exception while reading stream {configured_stream.stream.name}")
                    logger.info(f"Marking stream {configured_stream.stream.name} as STOPPED")
                    yield stream_status_as_airbyte_message(configured_stream.stream, AirbyteStreamStatus.INCOMPLETE)
                    display_message = stream_instance.get_error_display_message(e)
                    if display_message:
                        raise AirbyteTracedException.from_exception(e, message=display_message) from e
                    raise e
                finally:
                    timer.finish_event()
                    logger.info(f"Finished syncing {configured_stream.stream.name}")
                    logger.info(timer.report())

        if self.continue_sync_on_stream_failure and len(stream_name_to_exception) > 0:
            # Should this actually be a logger.warning instead?
            raise AirbyteTracedException(
                message=self._generate_failed_streams_error_message(stream_name_to_exception))
        logger.info(f"Finished syncing {self.name}")

    @property
    def raise_exception_on_missing_stream(self) -> bool:
        return True

    @property
    def per_stream_state_enabled(self) -> bool:
        return True

    def _read_stream(
        self,
        logger: logging.Logger,
        stream_instance: Stream,
        configured_stream: ConfiguredAirbyteStream,
        state_manager: ConnectorStateManager,
        internal_config: InternalConfig,
    ) -> Iterator[AirbyteMessage]:
        if internal_config.page_size and isinstance(stream_instance, HttpStream):
            logger.info(f"Setting page size for {stream_instance.name} to {internal_config.page_size}")
            stream_instance.page_size = internal_config.page_size
        logger.debug(
            f"Syncing configured stream: {configured_stream.stream.name}",
            extra={
                "sync_mode": configured_stream.sync_mode,
                "primary_key": configured_stream.primary_key,
                "cursor_field": configured_stream.cursor_field,
            },
        )
        stream_instance.log_stream_sync_configuration()

        use_incremental = configured_stream.sync_mode == SyncMode.incremental and stream_instance.supports_incremental
        if use_incremental:
            record_iterator = self._read_incremental(
                logger,
                stream_instance,
                configured_stream,
                state_manager,
                internal_config,
            )
        else:
            record_iterator = self._read_full_refresh(logger, stream_instance, configured_stream, internal_config)

        record_counter = 0
        stream_name = configured_stream.stream.name
        logger.info(f"Syncing stream: {stream_name} ")
        for record in record_iterator:
            if record.type == MessageType.RECORD:
                record_counter += 1
                if record_counter == 1:
                    logger.info(f"Marking stream {stream_name} as RUNNING")
                    # If we just read the first record of the stream, emit the transition to the RUNNING state
                    yield stream_status_as_airbyte_message(configured_stream.stream, AirbyteStreamStatus.RUNNING)
            yield from self._emit_queued_messages()
            yield record

        logger.info(f"Read {record_counter} records from {stream_name} stream")

    def _read_incremental(
        self,
        logger: logging.Logger,
        stream_instance: Stream,
        configured_stream: ConfiguredAirbyteStream,
        state_manager: ConnectorStateManager,
        internal_config: InternalConfig,
    ) -> Iterator[AirbyteMessage]:
        """Read stream using incremental algorithm

        :param logger:
        :param stream_instance:
        :param configured_stream:
        :param state_manager:
        :param internal_config:
        :return:
        """
        stream_name = configured_stream.stream.name
        stream_state = state_manager.get_stream_state(stream_name, stream_instance.namespace)

        if stream_state and "state" in dir(stream_instance):
            stream_instance.state = stream_state  # type: ignore # we check that state in the dir(stream_instance)
            logger.info(f"Setting state of {self.name} stream to {stream_state}")

        for record_data_or_message in stream_instance.read_incremental(
            configured_stream.cursor_field,
            logger,
            self._slice_logger,
            stream_state,
            state_manager,
            self.per_stream_state_enabled,
            internal_config,
        ):
            yield self._get_message(record_data_or_message, stream_instance)

    def _emit_queued_messages(self) -> Iterable[AirbyteMessage]:
        if self.message_repository:
            yield from self.message_repository.consume_queue()
        return

    def _read_full_refresh(
        self,
        logger: logging.Logger,
        stream_instance: Stream,
        configured_stream: ConfiguredAirbyteStream,
        internal_config: InternalConfig,
    ) -> Iterator[AirbyteMessage]:
        total_records_counter = 0
        for record_data_or_message in stream_instance.read_full_refresh(configured_stream.cursor_field, logger, self._slice_logger):
            message = self._get_message(record_data_or_message, stream_instance)
            yield message
            if message.type == MessageType.RECORD:
                total_records_counter += 1
                if internal_config.is_limit_reached(total_records_counter):
                    return

    def _get_message(self, record_data_or_message: Union[StreamData, AirbyteMessage], stream: Stream) -> AirbyteMessage:
        """
        Converts the input to an AirbyteMessage if it is a StreamData. Returns the input as is if it is already an AirbyteMessage
        """
        if isinstance(record_data_or_message, AirbyteMessage):
            return record_data_or_message
        else:
            return stream_data_to_airbyte_message(stream.name, record_data_or_message, stream.transformer, stream.get_json_schema())

    @property
    def message_repository(self) -> Union[None, MessageRepository]:
<<<<<<< HEAD
        return None

    @property
    def continue_sync_on_stream_failure(self) -> bool:
        """
        WARNING: This function is in-development which means it is subject to change. Use at your own risk.

        By default, a source should raise an exception and stop the sync when it encounters an error while syncing a stream. This
        method can be overridden on a per-source basis so that a source will continue syncing streams other streams even if an
        exception is raised for a stream.
        """
        return False

    @staticmethod
    def _generate_failed_streams_error_message(stream_failures: Mapping[str, AirbyteTracedException]) -> str:
        failures = ', '.join([f"{stream}: {exception.__repr__()}" for stream, exception in stream_failures.items()])
        return f"During the sync, the following streams did not sync successfully: {failures}"
=======
        return _default_message_repository
>>>>>>> 62b2020f
<|MERGE_RESOLUTION|>--- conflicted
+++ resolved
@@ -281,8 +281,7 @@
 
     @property
     def message_repository(self) -> Union[None, MessageRepository]:
-<<<<<<< HEAD
-        return None
+        return _default_message_repository
 
     @property
     def continue_sync_on_stream_failure(self) -> bool:
@@ -298,7 +297,4 @@
     @staticmethod
     def _generate_failed_streams_error_message(stream_failures: Mapping[str, AirbyteTracedException]) -> str:
         failures = ', '.join([f"{stream}: {exception.__repr__()}" for stream, exception in stream_failures.items()])
-        return f"During the sync, the following streams did not sync successfully: {failures}"
-=======
-        return _default_message_repository
->>>>>>> 62b2020f
+        return f"During the sync, the following streams did not sync successfully: {failures}"