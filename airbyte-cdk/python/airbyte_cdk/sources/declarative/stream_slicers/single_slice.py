#
# Copyright (c) 2022 Airbyte, Inc., all rights reserved.
#

from dataclasses import InitVar, dataclass
from typing import Any, Iterable, Mapping, Optional

from airbyte_cdk.models import SyncMode
from airbyte_cdk.sources.declarative.stream_slicers.stream_slicer import StreamSlicer
from airbyte_cdk.sources.declarative.types import Record, StreamSlice, StreamState
from dataclasses_jsonschema import JsonSchemaMixin


@dataclass
class SingleSlice(StreamSlicer, JsonSchemaMixin):
    """Stream slicer returning only a single stream slice"""

<<<<<<< HEAD
    options: InitVar[Mapping[str, Any]]
=======
    def __init__(self, **options):
        pass
>>>>>>> 23bdd61b

    def update_cursor(self, stream_slice: StreamSlice, last_record: Optional[Record] = None):
        pass

    def get_stream_state(self) -> StreamState:
        return {}

<<<<<<< HEAD
    def get_request_params(self) -> Mapping[str, Any]:
        return {}

    def get_request_headers(self) -> Mapping[str, Any]:
        return {}

    def get_request_body_data(self) -> Mapping[str, Any]:
        return {}

    def get_request_body_json(self) -> Mapping[str, Any]:
=======
    def request_params(
        self,
        stream_state: Optional[StreamState] = None,
        stream_slice: Optional[StreamSlice] = None,
        next_page_token: Optional[Mapping[str, Any]] = None,
    ) -> Mapping[str, Any]:
        return {}

    def request_headers(
        self,
        stream_state: Optional[StreamState] = None,
        stream_slice: Optional[StreamSlice] = None,
        next_page_token: Optional[Mapping[str, Any]] = None,
    ) -> Mapping[str, Any]:
        return {}

    def request_body_data(
        self,
        stream_state: Optional[StreamState] = None,
        stream_slice: Optional[StreamSlice] = None,
        next_page_token: Optional[Mapping[str, Any]] = None,
    ) -> Mapping[str, Any]:
        return {}

    def request_body_json(
        self,
        stream_state: Optional[StreamState] = None,
        stream_slice: Optional[StreamSlice] = None,
        next_page_token: Optional[Mapping[str, Any]] = None,
    ) -> Mapping[str, Any]:
>>>>>>> 23bdd61b
        return {}

    def stream_slices(self, sync_mode: SyncMode, stream_state: Mapping[str, Any]) -> Iterable[StreamSlice]:
        return [dict()]<|MERGE_RESOLUTION|>--- conflicted
+++ resolved
@@ -15,12 +15,7 @@
 class SingleSlice(StreamSlicer, JsonSchemaMixin):
     """Stream slicer returning only a single stream slice"""
 
-<<<<<<< HEAD
     options: InitVar[Mapping[str, Any]]
-=======
-    def __init__(self, **options):
-        pass
->>>>>>> 23bdd61b
 
     def update_cursor(self, stream_slice: StreamSlice, last_record: Optional[Record] = None):
         pass
@@ -28,19 +23,7 @@
     def get_stream_state(self) -> StreamState:
         return {}
 
-<<<<<<< HEAD
-    def get_request_params(self) -> Mapping[str, Any]:
-        return {}
-
-    def get_request_headers(self) -> Mapping[str, Any]:
-        return {}
-
-    def get_request_body_data(self) -> Mapping[str, Any]:
-        return {}
-
-    def get_request_body_json(self) -> Mapping[str, Any]:
-=======
-    def request_params(
+    def get_request_params(
         self,
         stream_state: Optional[StreamState] = None,
         stream_slice: Optional[StreamSlice] = None,
@@ -48,7 +31,7 @@
     ) -> Mapping[str, Any]:
         return {}
 
-    def request_headers(
+    def get_request_headers(
         self,
         stream_state: Optional[StreamState] = None,
         stream_slice: Optional[StreamSlice] = None,
@@ -56,7 +39,7 @@
     ) -> Mapping[str, Any]:
         return {}
 
-    def request_body_data(
+    def get_request_body_data(
         self,
         stream_state: Optional[StreamState] = None,
         stream_slice: Optional[StreamSlice] = None,
@@ -64,13 +47,12 @@
     ) -> Mapping[str, Any]:
         return {}
 
-    def request_body_json(
+    def get_request_body_json(
         self,
         stream_state: Optional[StreamState] = None,
         stream_slice: Optional[StreamSlice] = None,
         next_page_token: Optional[Mapping[str, Any]] = None,
     ) -> Mapping[str, Any]:
->>>>>>> 23bdd61b
         return {}
 
     def stream_slices(self, sync_mode: SyncMode, stream_state: Mapping[str, Any]) -> Iterable[StreamSlice]:
