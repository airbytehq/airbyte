--- conflicted
+++ resolved
@@ -97,22 +97,13 @@
 
     def _get_request_option(self, option_type: RequestOptionType, stream_slice: StreamSlice):
         params = {}
-<<<<<<< HEAD
-        for parent_config in self.parent_stream_configs:
-            if parent_config.request_option and parent_config.request_option.inject_into == option_type:
-                key = parent_config.stream_slice_field
-                value = stream_slice.get(key)
-                if value:
-                    params.update({key: value})
-=======
-        if self._cursor:
+        if stream_slice:
             for parent_config in self.parent_stream_configs:
                 if parent_config.request_option and parent_config.request_option.inject_into == option_type:
                     key = parent_config.stream_slice_field
-                    value = self._cursor.get(key)
+                    value = stream_slice.get(key)
                     if value:
                         params.update({key: value})
->>>>>>> b9c8aa41
         return params
 
     def get_stream_state(self) -> StreamState:
