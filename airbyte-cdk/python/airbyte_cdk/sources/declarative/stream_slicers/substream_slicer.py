--- conflicted
+++ resolved
@@ -2,10 +2,7 @@
 # Copyright (c) 2022 Airbyte, Inc., all rights reserved.
 #
 
-<<<<<<< HEAD
-=======
 from dataclasses import dataclass
->>>>>>> 44ec661b
 from typing import Any, Iterable, List, Mapping, Optional
 
 from airbyte_cdk.models import SyncMode
@@ -38,27 +35,16 @@
     Will populate the state with `parent_stream_slice` and `parent_record` so they can be accessed by other components
     """
 
-    def __init__(
-        self,
-<<<<<<< HEAD
-        parent_streams: List[Stream],
-        state: DictState,
-        slice_definition: Mapping[str, Any],
-        **options: Optional[Mapping[str, Any]],
-    ):
-        self._parent_streams = parent_streams
-        self._state = state
-        self._interpolation = InterpolatedMapping(slice_definition, options=options)
-=======
-        parent_streams_configs: List[ParentStreamConfig],
-    ):
+    def __init__(self, parent_streams_configs: List[ParentStreamConfig], **options: Optional[Mapping[str, Any]]):
         """
         :param parent_streams_configs: parent streams to iterate over and their config
+        :param options: Additional runtime parameters to be used for string interpolation
         """
         if not parent_streams_configs:
             raise ValueError("SubstreamSlicer needs at least 1 parent stream")
         self._parent_stream_configs = parent_streams_configs
         self._cursor = None
+        self._options = options
 
     def update_cursor(self, stream_slice: StreamSlice, last_record: Optional[Record] = None):
         cursor = {}
@@ -67,7 +53,6 @@
             if slice_value:
                 cursor.update({parent_stream_config.stream_slice_field: slice_value})
         self._cursor = cursor
->>>>>>> 44ec661b
 
     def request_params(self) -> Mapping[str, Any]:
         return self._get_request_option(RequestOptionType.request_parameter)
