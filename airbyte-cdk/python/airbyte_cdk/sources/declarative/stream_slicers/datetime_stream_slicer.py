--- conflicted
+++ resolved
@@ -29,21 +29,12 @@
     # FIXME: timezone should be declarative?
     def __init__(
         self,
-<<<<<<< HEAD
         start_datetime: MinMaxDatetime,
         end_datetime: MinMaxDatetime,
-        step,
-        cursor_value: InterpolatedString,
-        datetime_format,
-        config,
-=======
-        start_time: Union[InterpolatedString, str],
-        end_time: Union[InterpolatedString, str],
         step: str,
         cursor_value: Union[InterpolatedString, str],
         datetime_format: str,
         config: Config,
->>>>>>> 6b897c46
     ):
         self._timezone = datetime.timezone.utc
         self._interpolation = JinjaInterpolation()
