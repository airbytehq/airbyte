#
# Copyright (c) 2022 Airbyte, Inc., all rights reserved.
#

import copy
import typing
from typing import Any, Mapping

PARAMETERS_STR = "$parameters"


DEFAULT_MODEL_TYPES: Mapping[str, str] = {
    # CompositeErrorHandler
    "CompositeErrorHandler.error_handlers": "DefaultErrorHandler",
    # CursorPagination
    "CursorPagination.decoder": "JsonDecoder",
    # DatetimeBasedCursor
    "DatetimeBasedCursor.end_datetime": "MinMaxDatetime",
    "DatetimeBasedCursor.end_time_option": "RequestOption",
    "DatetimeBasedCursor.start_datetime": "MinMaxDatetime",
    "DatetimeBasedCursor.start_time_option": "RequestOption",
    # CustomIncrementalSync
    "CustomIncrementalSync.end_datetime": "MinMaxDatetime",
    "CustomIncrementalSync.end_time_option": "RequestOption",
    "CustomIncrementalSync.start_datetime": "MinMaxDatetime",
    "CustomIncrementalSync.start_time_option": "RequestOption",
    # DeclarativeSource
    "DeclarativeSource.check": "CheckStream",
    "DeclarativeSource.spec": "Spec",
    "DeclarativeSource.streams": "DeclarativeStream",
    # DeclarativeStream
    "DeclarativeStream.retriever": "SimpleRetriever",
    "DeclarativeStream.schema_loader": "JsonFileSchemaLoader",
    # DefaultErrorHandler
    "DefaultErrorHandler.response_filters": "HttpResponseFilter",
    # DefaultPaginator
    "DefaultPaginator.decoder": "JsonDecoder",
    "DefaultPaginator.page_size_option": "RequestOption",
    "DefaultPaginator.page_token_option": "RequestOption",
    # DpathExtractor
    "DpathExtractor.decoder": "JsonDecoder",
    # HttpRequester
    "HttpRequester.error_handler": "DefaultErrorHandler",
    # ListStreamSlicer
    "ListStreamSlicer.request_option": "RequestOption",
    # ParentStreamConfig
    "ParentStreamConfig.request_option": "RequestOption",
    "ParentStreamConfig.stream": "DeclarativeStream",
    # RecordSelector
    "RecordSelector.extractor": "DpathExtractor",
    "RecordSelector.record_filter": "RecordFilter",
    # SimpleRetriever
    "SimpleRetriever.paginator": "NoPagination",
    "SimpleRetriever.record_selector": "RecordSelector",
    "SimpleRetriever.requester": "HttpRequester",
<<<<<<< HEAD
    "SimpleRetriever.stream_slicer": "SingleSlice",
    # SubstreamPartitionRouter
    "SubstreamPartitionRouter.parent_stream_configs": "ParentStreamConfig",
=======
    "SimpleRetriever.partition_router  ": "SingleSlice",
    # SubstreamSlicer
    "SubstreamSlicer.parent_stream_configs": "ParentStreamConfig",
>>>>>>> 33696211
    # AddFields
    "AddFields.fields": "AddedFieldDefinition",
    # CustomStreamSlicer
    "CustomStreamSlicer.end_datetime": "MinMaxDatetime",
    "CustomStreamSlicer.end_time_option": "RequestOption",
    "CustomStreamSlicer.parent_stream_configs": "ParentStreamConfig",
    "CustomStreamSlicer.start_datetime": "MinMaxDatetime",
    "CustomStreamSlicer.start_time_option": "RequestOption",
}

# We retain a separate registry for custom components to automatically insert the type if it is missing. This is intended to
# be a short term fix because once we have migrated, then type and class_name should be requirements for all custom components.
CUSTOM_COMPONENTS_MAPPING: Mapping[str, str] = {
    "CompositeErrorHandler.backoff_strategies": "CustomBackoffStrategy",
    "DeclarativeStream.retriever": "CustomRetriever",
    "DeclarativeStream.transformations": "CustomTransformation",
    "DefaultErrorHandler.backoff_strategies": "CustomBackoffStrategy",
    "DefaultPaginator.pagination_strategy": "CustomPaginationStrategy",
    "HttpRequester.authenticator": "CustomAuthenticator",
    "HttpRequester.error_handler": "CustomErrorHandler",
    "RecordSelector.extractor": "CustomRecordExtractor",
    "SimpleRetriever.partition_router": "CustomStreamSlicer",
}


class ManifestComponentTransformer:
    def propagate_types_and_parameters(
        self, parent_field_identifier: str, declarative_component: Mapping[str, Any], parent_parameters: Mapping[str, Any]
    ) -> Mapping[str, Any]:
        """
        Recursively transforms the specified declarative component and subcomponents to propagate parameters and insert the
        default component type if it was not already present. The resulting transformed components are a deep copy of the input
        components, not an in-place transformation.

        :param declarative_component: The current component that is having type and parameters added
        :param parent_field_identifier: The name of the field of the current component coming from the parent component
        :param parent_parameters: The parameters set on parent components defined before the current component
        :return: A deep copy of the transformed component with types and parameters persisted to it
        """
        propagated_component = dict(copy.deepcopy(declarative_component))
        if "type" not in propagated_component:
            # If the component has class_name we assume that this is a reference to a custom component. This is a slight change to
            # existing behavior because we originally allowed for either class or type to be specified. After the pydantic migration,
            # class_name will only be a valid field on custom components and this change reflects that. I checked, and we currently
            # have no low-code connectors that use class_name except for custom components.
            if "class_name" in propagated_component:
                found_type = CUSTOM_COMPONENTS_MAPPING.get(parent_field_identifier)
            else:
                found_type = DEFAULT_MODEL_TYPES.get(parent_field_identifier)
            if found_type:
                propagated_component["type"] = found_type

        # When there is no resolved type, we're not processing a component (likely a regular object) and don't need to propagate parameters
        if "type" not in propagated_component:
            return propagated_component

        # Combines parameters defined at the current level with parameters from parent components. Parameters at the current
        # level take precedence
        current_parameters = dict(copy.deepcopy(parent_parameters))
        component_parameters = propagated_component.pop(PARAMETERS_STR, {})
        current_parameters = {**current_parameters, **component_parameters}

        # Parameters should be applied to the current component fields with the existing field taking precedence over parameters if
        # both exist
        for parameter_key, parameter_value in current_parameters.items():
            propagated_component[parameter_key] = propagated_component.get(parameter_key) or parameter_value

        for field_name, field_value in propagated_component.items():
            if isinstance(field_value, dict):
                # We exclude propagating a parameter that matches the current field name because that would result in an infinite cycle
                excluded_parameter = current_parameters.pop(field_name, None)
                parent_type_field_identifier = f"{propagated_component.get('type')}.{field_name}"
                propagated_component[field_name] = self.propagate_types_and_parameters(
                    parent_type_field_identifier, field_value, current_parameters
                )
                if excluded_parameter:
                    current_parameters[field_name] = excluded_parameter
            elif isinstance(field_value, typing.List):
                # We exclude propagating a parameter that matches the current field name because that would result in an infinite cycle
                excluded_parameter = current_parameters.pop(field_name, None)
                for i, element in enumerate(field_value):
                    if isinstance(element, dict):
                        parent_type_field_identifier = f"{propagated_component.get('type')}.{field_name}"
                        field_value[i] = self.propagate_types_and_parameters(parent_type_field_identifier, element, current_parameters)
                if excluded_parameter:
                    current_parameters[field_name] = excluded_parameter

        if current_parameters:
            propagated_component[PARAMETERS_STR] = current_parameters
        return propagated_component<|MERGE_RESOLUTION|>--- conflicted
+++ resolved
@@ -53,15 +53,9 @@
     "SimpleRetriever.paginator": "NoPagination",
     "SimpleRetriever.record_selector": "RecordSelector",
     "SimpleRetriever.requester": "HttpRequester",
-<<<<<<< HEAD
-    "SimpleRetriever.stream_slicer": "SingleSlice",
+    "SimpleRetriever.partition_router": "SingleSlice",
     # SubstreamPartitionRouter
     "SubstreamPartitionRouter.parent_stream_configs": "ParentStreamConfig",
-=======
-    "SimpleRetriever.partition_router  ": "SingleSlice",
-    # SubstreamSlicer
-    "SubstreamSlicer.parent_stream_configs": "ParentStreamConfig",
->>>>>>> 33696211
     # AddFields
     "AddFields.fields": "AddedFieldDefinition",
     # CustomStreamSlicer
