#
# Copyright (c) 2023 Airbyte, Inc., all rights reserved.
#

from __future__ import annotations

import importlib
import inspect
import re
from typing import Any, Callable, List, Literal, Mapping, Optional, Type, Union, get_args, get_origin, get_type_hints

import dpath
from airbyte_cdk.sources.declarative.auth import DeclarativeOauth2Authenticator
from airbyte_cdk.sources.declarative.auth.declarative_authenticator import NoAuth
from airbyte_cdk.sources.declarative.auth.oauth import DeclarativeSingleUseRefreshTokenOauth2Authenticator
from airbyte_cdk.sources.declarative.auth.token import (
    ApiKeyAuthenticator,
    BasicHttpAuthenticator,
    BearerAuthenticator,
    SessionTokenAuthenticator,
)
from airbyte_cdk.sources.declarative.checks import CheckStream
from airbyte_cdk.sources.declarative.datetime import MinMaxDatetime
from airbyte_cdk.sources.declarative.declarative_stream import DeclarativeStream
from airbyte_cdk.sources.declarative.decoders import JsonDecoder
from airbyte_cdk.sources.declarative.extractors import DpathExtractor, RecordFilter, RecordSelector
from airbyte_cdk.sources.declarative.incremental import DatetimeBasedCursor
from airbyte_cdk.sources.declarative.interpolation import InterpolatedString
from airbyte_cdk.sources.declarative.interpolation.interpolated_mapping import InterpolatedMapping
from airbyte_cdk.sources.declarative.models.declarative_component_schema import AddedFieldDefinition as AddedFieldDefinitionModel
from airbyte_cdk.sources.declarative.models.declarative_component_schema import AddFields as AddFieldsModel
from airbyte_cdk.sources.declarative.models.declarative_component_schema import ApiKeyAuthenticator as ApiKeyAuthenticatorModel
from airbyte_cdk.sources.declarative.models.declarative_component_schema import BasicHttpAuthenticator as BasicHttpAuthenticatorModel
from airbyte_cdk.sources.declarative.models.declarative_component_schema import BearerAuthenticator as BearerAuthenticatorModel
from airbyte_cdk.sources.declarative.models.declarative_component_schema import CheckStream as CheckStreamModel
from airbyte_cdk.sources.declarative.models.declarative_component_schema import CompositeErrorHandler as CompositeErrorHandlerModel
from airbyte_cdk.sources.declarative.models.declarative_component_schema import ConstantBackoffStrategy as ConstantBackoffStrategyModel
from airbyte_cdk.sources.declarative.models.declarative_component_schema import CursorPagination as CursorPaginationModel
from airbyte_cdk.sources.declarative.models.declarative_component_schema import CustomAuthenticator as CustomAuthenticatorModel
from airbyte_cdk.sources.declarative.models.declarative_component_schema import CustomBackoffStrategy as CustomBackoffStrategyModel
from airbyte_cdk.sources.declarative.models.declarative_component_schema import CustomErrorHandler as CustomErrorHandlerModel
from airbyte_cdk.sources.declarative.models.declarative_component_schema import CustomIncrementalSync as CustomIncrementalSyncModel
from airbyte_cdk.sources.declarative.models.declarative_component_schema import CustomPaginationStrategy as CustomPaginationStrategyModel
from airbyte_cdk.sources.declarative.models.declarative_component_schema import CustomPartitionRouter as CustomPartitionRouterModel
from airbyte_cdk.sources.declarative.models.declarative_component_schema import CustomRecordExtractor as CustomRecordExtractorModel
from airbyte_cdk.sources.declarative.models.declarative_component_schema import CustomRequester as CustomRequesterModel
from airbyte_cdk.sources.declarative.models.declarative_component_schema import CustomRetriever as CustomRetrieverModel
from airbyte_cdk.sources.declarative.models.declarative_component_schema import CustomTransformation as CustomTransformationModel
from airbyte_cdk.sources.declarative.models.declarative_component_schema import DatetimeBasedCursor as DatetimeBasedCursorModel
from airbyte_cdk.sources.declarative.models.declarative_component_schema import DeclarativeStream as DeclarativeStreamModel
from airbyte_cdk.sources.declarative.models.declarative_component_schema import DefaultErrorHandler as DefaultErrorHandlerModel
from airbyte_cdk.sources.declarative.models.declarative_component_schema import DefaultPaginator as DefaultPaginatorModel
from airbyte_cdk.sources.declarative.models.declarative_component_schema import DpathExtractor as DpathExtractorModel
from airbyte_cdk.sources.declarative.models.declarative_component_schema import (
    ExponentialBackoffStrategy as ExponentialBackoffStrategyModel,
)
from airbyte_cdk.sources.declarative.models.declarative_component_schema import HttpRequester as HttpRequesterModel
from airbyte_cdk.sources.declarative.models.declarative_component_schema import HttpResponseFilter as HttpResponseFilterModel
from airbyte_cdk.sources.declarative.models.declarative_component_schema import InlineSchemaLoader as InlineSchemaLoaderModel
from airbyte_cdk.sources.declarative.models.declarative_component_schema import JsonDecoder as JsonDecoderModel
from airbyte_cdk.sources.declarative.models.declarative_component_schema import JsonFileSchemaLoader as JsonFileSchemaLoaderModel
from airbyte_cdk.sources.declarative.models.declarative_component_schema import ListPartitionRouter as ListPartitionRouterModel
from airbyte_cdk.sources.declarative.models.declarative_component_schema import MinMaxDatetime as MinMaxDatetimeModel
from airbyte_cdk.sources.declarative.models.declarative_component_schema import NoAuth as NoAuthModel
from airbyte_cdk.sources.declarative.models.declarative_component_schema import NoPagination as NoPaginationModel
from airbyte_cdk.sources.declarative.models.declarative_component_schema import OAuthAuthenticator as OAuthAuthenticatorModel
from airbyte_cdk.sources.declarative.models.declarative_component_schema import OffsetIncrement as OffsetIncrementModel
from airbyte_cdk.sources.declarative.models.declarative_component_schema import PageIncrement as PageIncrementModel
from airbyte_cdk.sources.declarative.models.declarative_component_schema import ParentStreamConfig as ParentStreamConfigModel
from airbyte_cdk.sources.declarative.models.declarative_component_schema import RecordFilter as RecordFilterModel
from airbyte_cdk.sources.declarative.models.declarative_component_schema import RecordSelector as RecordSelectorModel
from airbyte_cdk.sources.declarative.models.declarative_component_schema import RemoveFields as RemoveFieldsModel
from airbyte_cdk.sources.declarative.models.declarative_component_schema import RequestOption as RequestOptionModel
from airbyte_cdk.sources.declarative.models.declarative_component_schema import RequestPath as RequestPathModel
from airbyte_cdk.sources.declarative.models.declarative_component_schema import SessionTokenAuthenticator as SessionTokenAuthenticatorModel
from airbyte_cdk.sources.declarative.models.declarative_component_schema import SimpleRetriever as SimpleRetrieverModel
from airbyte_cdk.sources.declarative.models.declarative_component_schema import (
    SingleUseRefreshTokenOAuthAuthenticator as SingleUseRefreshTokenOAuthAuthenticatorModel,
)
from airbyte_cdk.sources.declarative.models.declarative_component_schema import Spec as SpecModel
from airbyte_cdk.sources.declarative.models.declarative_component_schema import SubstreamPartitionRouter as SubstreamPartitionRouterModel
from airbyte_cdk.sources.declarative.models.declarative_component_schema import WaitTimeFromHeader as WaitTimeFromHeaderModel
from airbyte_cdk.sources.declarative.models.declarative_component_schema import WaitUntilTimeFromHeader as WaitUntilTimeFromHeaderModel
from airbyte_cdk.sources.declarative.partition_routers import ListPartitionRouter, SinglePartitionRouter, SubstreamPartitionRouter
from airbyte_cdk.sources.declarative.partition_routers.substream_partition_router import ParentStreamConfig
from airbyte_cdk.sources.declarative.requesters import HttpRequester, RequestOption
from airbyte_cdk.sources.declarative.requesters.error_handlers import CompositeErrorHandler, DefaultErrorHandler, HttpResponseFilter
from airbyte_cdk.sources.declarative.requesters.error_handlers.backoff_strategies import (
    ConstantBackoffStrategy,
    ExponentialBackoffStrategy,
    WaitTimeFromHeaderBackoffStrategy,
    WaitUntilTimeFromHeaderBackoffStrategy,
)
from airbyte_cdk.sources.declarative.requesters.error_handlers.response_action import ResponseAction
from airbyte_cdk.sources.declarative.requesters.paginators import DefaultPaginator, NoPagination, PaginatorTestReadDecorator
from airbyte_cdk.sources.declarative.requesters.paginators.strategies import CursorPaginationStrategy, OffsetIncrement, PageIncrement
from airbyte_cdk.sources.declarative.requesters.request_option import RequestOptionType
from airbyte_cdk.sources.declarative.requesters.request_options import InterpolatedRequestOptionsProvider
from airbyte_cdk.sources.declarative.requesters.request_path import RequestPath
from airbyte_cdk.sources.declarative.retrievers import SimpleRetriever, SimpleRetrieverTestReadDecorator
from airbyte_cdk.sources.declarative.schema import DefaultSchemaLoader, InlineSchemaLoader, JsonFileSchemaLoader
from airbyte_cdk.sources.declarative.spec import Spec
from airbyte_cdk.sources.declarative.stream_slicers import CartesianProductStreamSlicer, StreamSlicer
from airbyte_cdk.sources.declarative.transformations import AddFields, RemoveFields
from airbyte_cdk.sources.declarative.transformations.add_fields import AddedFieldDefinition
from airbyte_cdk.sources.declarative.types import Config
from airbyte_cdk.sources.streams.http.requests_native_auth.oauth import SingleUseRefreshTokenOauth2Authenticator
from pydantic import BaseModel

ComponentDefinition: Union[Literal, Mapping, List]


DEFAULT_BACKOFF_STRATEGY = ExponentialBackoffStrategy


class ModelToComponentFactory:
    def __init__(
        self,
        limit_pages_fetched_per_slice: int = None,
        limit_slices_fetched: int = None,
        emit_connector_builder_messages: bool = False,
        disable_retries=False,
    ):
        self._init_mappings()
        self._limit_pages_fetched_per_slice = limit_pages_fetched_per_slice
        self._limit_slices_fetched = limit_slices_fetched
        self._emit_connector_builder_messages = emit_connector_builder_messages
        self._disable_retries = disable_retries

    def _init_mappings(self):
        self.PYDANTIC_MODEL_TO_CONSTRUCTOR: [Type[BaseModel], Callable] = {
            AddedFieldDefinitionModel: self.create_added_field_definition,
            AddFieldsModel: self.create_add_fields,
            ApiKeyAuthenticatorModel: self.create_api_key_authenticator,
            BasicHttpAuthenticatorModel: self.create_basic_http_authenticator,
            BearerAuthenticatorModel: self.create_bearer_authenticator,
            CheckStreamModel: self.create_check_stream,
            CompositeErrorHandlerModel: self.create_composite_error_handler,
            ConstantBackoffStrategyModel: self.create_constant_backoff_strategy,
            CursorPaginationModel: self.create_cursor_pagination,
            CustomAuthenticatorModel: self.create_custom_component,
            CustomBackoffStrategyModel: self.create_custom_component,
            CustomErrorHandlerModel: self.create_custom_component,
            CustomIncrementalSyncModel: self.create_custom_component,
            CustomRecordExtractorModel: self.create_custom_component,
            CustomRequesterModel: self.create_custom_component,
            CustomRetrieverModel: self.create_custom_component,
            CustomPaginationStrategyModel: self.create_custom_component,
            CustomPartitionRouterModel: self.create_custom_component,
            CustomTransformationModel: self.create_custom_component,
            DatetimeBasedCursorModel: self.create_datetime_based_cursor,
            DeclarativeStreamModel: self.create_declarative_stream,
            DefaultErrorHandlerModel: self.create_default_error_handler,
            DefaultPaginatorModel: self.create_default_paginator,
            DpathExtractorModel: self.create_dpath_extractor,
            ExponentialBackoffStrategyModel: self.create_exponential_backoff_strategy,
            HttpRequesterModel: self.create_http_requester,
            HttpResponseFilterModel: self.create_http_response_filter,
            InlineSchemaLoaderModel: self.create_inline_schema_loader,
            JsonDecoderModel: self.create_json_decoder,
            JsonFileSchemaLoaderModel: self.create_json_file_schema_loader,
            ListPartitionRouterModel: self.create_list_partition_router,
            MinMaxDatetimeModel: self.create_min_max_datetime,
            NoAuthModel: self.create_no_auth,
            NoPaginationModel: self.create_no_pagination,
            OAuthAuthenticatorModel: self.create_oauth_authenticator,
            SingleUseRefreshTokenOAuthAuthenticatorModel: self.create_single_use_refresh_token_oauth_authenticator,
            OffsetIncrementModel: self.create_offset_increment,
            PageIncrementModel: self.create_page_increment,
            ParentStreamConfigModel: self.create_parent_stream_config,
            RecordFilterModel: self.create_record_filter,
            RecordSelectorModel: self.create_record_selector,
            RemoveFieldsModel: self.create_remove_fields,
            RequestPathModel: self.create_request_path,
            RequestOptionModel: self.create_request_option,
            SessionTokenAuthenticatorModel: self.create_session_token_authenticator,
            SimpleRetrieverModel: self.create_simple_retriever,
            SpecModel: self.create_spec,
            SubstreamPartitionRouterModel: self.create_substream_partition_router,
            WaitTimeFromHeaderModel: self.create_wait_time_from_header,
            WaitUntilTimeFromHeaderModel: self.create_wait_until_time_from_header,
        }

        # Needed for the case where we need to perform a second parse on the fields of a custom component
        self.TYPE_NAME_TO_MODEL = {cls.__name__: cls for cls in self.PYDANTIC_MODEL_TO_CONSTRUCTOR}

    def create_component(self, model_type: Type[BaseModel], component_definition: ComponentDefinition, config: Config, **kwargs) -> type:
        """
        Takes a given Pydantic model type and Mapping representing a component definition and creates a declarative component and
        subcomponents which will be used at runtime. This is done by first parsing the mapping into a Pydantic model and then creating
        creating declarative components from that model.

        :param model_type: The type of declarative component that is being initialized
        :param component_definition: The mapping that represents a declarative component
        :param config: The connector config that is provided by the customer
        :return: The declarative component to be used at runtime
        """

        component_type = component_definition.get("type")
        if component_definition.get("type") != model_type.__name__:
            raise ValueError(f"Expected manifest component of type {model_type.__name__}, but received {component_type} instead")

        declarative_component_model = model_type.parse_obj(component_definition)

        if not isinstance(declarative_component_model, model_type):
            raise ValueError(f"Expected {model_type.__name__} component, but received {declarative_component_model.__class__.__name__}")

        return self._create_component_from_model(model=declarative_component_model, config=config, **kwargs)

    def _create_component_from_model(self, model: BaseModel, config: Config, **kwargs) -> Any:
        if model.__class__ not in self.PYDANTIC_MODEL_TO_CONSTRUCTOR:
            raise ValueError(f"{model.__class__} with attributes {model} is not a valid component type")
        component_constructor = self.PYDANTIC_MODEL_TO_CONSTRUCTOR.get(model.__class__)
        return component_constructor(model=model, config=config, **kwargs)

    @staticmethod
    def create_added_field_definition(model: AddedFieldDefinitionModel, config: Config, **kwargs) -> AddedFieldDefinition:
        interpolated_value = InterpolatedString.create(model.value, parameters=model.parameters)
        return AddedFieldDefinition(path=model.path, value=interpolated_value, parameters=model.parameters)

    def create_add_fields(self, model: AddFieldsModel, config: Config, **kwargs) -> AddFields:
        added_field_definitions = [
            self._create_component_from_model(model=added_field_definition_model, config=config)
            for added_field_definition_model in model.fields
        ]
        return AddFields(fields=added_field_definitions, parameters=model.parameters)

    @staticmethod
    def create_api_key_authenticator(model: ApiKeyAuthenticatorModel, config: Config, **kwargs) -> ApiKeyAuthenticator:
        return ApiKeyAuthenticator(api_token=model.api_token, header=model.header, config=config, parameters=model.parameters)

    @staticmethod
    def create_basic_http_authenticator(model: BasicHttpAuthenticatorModel, config: Config, **kwargs) -> BasicHttpAuthenticator:
        return BasicHttpAuthenticator(password=model.password, username=model.username, config=config, parameters=model.parameters)

    @staticmethod
    def create_bearer_authenticator(model: BearerAuthenticatorModel, config: Config, **kwargs) -> BearerAuthenticator:
        return BearerAuthenticator(
            api_token=model.api_token,
            config=config,
            parameters=model.parameters,
        )

    @staticmethod
    def create_check_stream(model: CheckStreamModel, config: Config, **kwargs):
        return CheckStream(stream_names=model.stream_names, parameters={})

    def create_composite_error_handler(self, model: CompositeErrorHandlerModel, config: Config, **kwargs) -> CompositeErrorHandler:
        error_handlers = [
            self._create_component_from_model(model=error_handler_model, config=config) for error_handler_model in model.error_handlers
        ]
        return CompositeErrorHandler(error_handlers=error_handlers, parameters=model.parameters)

    @staticmethod
    def create_constant_backoff_strategy(model: ConstantBackoffStrategyModel, config: Config, **kwargs) -> ConstantBackoffStrategy:
        return ConstantBackoffStrategy(
            backoff_time_in_seconds=model.backoff_time_in_seconds,
            config=config,
            parameters=model.parameters,
        )

    def create_cursor_pagination(self, model: CursorPaginationModel, config: Config, **kwargs) -> CursorPaginationStrategy:
        if model.decoder:
            decoder = self._create_component_from_model(model=model.decoder, config=config)
        else:
            decoder = JsonDecoder(parameters=model.parameters)

        return CursorPaginationStrategy(
            cursor_value=model.cursor_value,
            decoder=decoder,
            page_size=model.page_size,
            stop_condition=model.stop_condition,
            config=config,
            parameters=model.parameters,
        )

    def create_custom_component(self, model, config: Config, **kwargs) -> type:
        """
        Generically creates a custom component based on the model type and a class_name reference to the custom Python class being
        instantiated. Only the model's additional properties that match the custom class definition are passed to the constructor
        :param model: The Pydantic model of the custom component being created
        :param config: The custom defined connector config
        :return: The declarative component built from the Pydantic model to be used at runtime
        """

        custom_component_class = self._get_class_from_fully_qualified_class_name(model.class_name)
        component_fields = get_type_hints(custom_component_class)
        model_args = model.dict()
        model_args["config"] = config

        # There are cases where a parent component will pass arguments to a child component via kwargs. When there are field collisions
        # we defer to these arguments over the component's definition
        for key, arg in kwargs.items():
            model_args[key] = arg

        # Pydantic is unable to parse a custom component's fields that are subcomponents into models because their fields and types are not
        # defined in the schema. The fields and types are defined within the Python class implementation. Pydantic can only parse down to
        # the custom component and this code performs a second parse to convert the sub-fields first into models, then declarative components
        for model_field, model_value in model_args.items():
            # If a custom component field doesn't have a type set, we try to use the type hints to infer the type
            if isinstance(model_value, dict) and "type" not in model_value and model_field in component_fields:
                derived_type = self._derive_component_type_from_type_hints(component_fields.get(model_field))
                if derived_type:
                    model_value["type"] = derived_type

            if self._is_component(model_value):
                model_args[model_field] = self._create_nested_component(model, model_field, model_value, config)
            elif isinstance(model_value, list):
                vals = []
                for v in model_value:
                    if isinstance(v, dict) and "type" not in v and model_field in component_fields:
                        derived_type = self._derive_component_type_from_type_hints(component_fields.get(model_field))
                        if derived_type:
                            v["type"] = derived_type
                    if self._is_component(v):
                        vals.append(self._create_nested_component(model, model_field, v, config))
                    else:
                        vals.append(v)
                model_args[model_field] = vals

        kwargs = {class_field: model_args[class_field] for class_field in component_fields.keys() if class_field in model_args}
        return custom_component_class(**kwargs)

    @staticmethod
    def _get_class_from_fully_qualified_class_name(class_name: str) -> type:
        split = class_name.split(".")
        module = ".".join(split[:-1])
        class_name = split[-1]
        return getattr(importlib.import_module(module), class_name)

    @staticmethod
    def _derive_component_type_from_type_hints(field_type: str) -> Optional[str]:
        interface = field_type
        while True:
            origin = get_origin(interface)
            if origin:
                # Unnest types until we reach the raw type
                # List[T] -> T
                # Optional[List[T]] -> T
                args = get_args(interface)
                interface = args[0]
            else:
                break
        if isinstance(interface, type) and not ModelToComponentFactory.is_builtin_type(interface):
            return interface.__name__
        return None

    @staticmethod
    def is_builtin_type(cls) -> bool:
        if not cls:
            return False
        return cls.__module__ == "builtins"

    @staticmethod
    def _extract_missing_parameters(error: TypeError) -> List[str]:
        parameter_search = re.search(r"keyword-only.*:\s(.*)", str(error))
        if parameter_search:
            return re.findall(r"\'(.+?)\'", parameter_search.group(1))
        else:
            return []

    def _create_nested_component(self, model, model_field: str, model_value: Any, config: Config) -> Any:
        type_name = model_value.get("type", None)
        if not type_name:
            # If no type is specified, we can assume this is a dictionary object which can be returned instead of a subcomponent
            return model_value

        model_type = self.TYPE_NAME_TO_MODEL.get(type_name, None)
        if model_type:
            parsed_model = model_type.parse_obj(model_value)
            try:
                # To improve usability of the language, certain fields are shared between components. This can come in the form of
                # a parent component passing some of its fields to a child component or the parent extracting fields from other child
                # components and passing it to others. One example is the DefaultPaginator referencing the HttpRequester url_base
                # while constructing a SimpleRetriever. However, custom components don't support this behavior because they are created
                # generically in create_custom_component(). This block allows developers to specify extra arguments in $parameters that
                # are needed by a component and could not be shared.
                model_constructor = self.PYDANTIC_MODEL_TO_CONSTRUCTOR.get(parsed_model.__class__)
                constructor_kwargs = inspect.getfullargspec(model_constructor).kwonlyargs
                model_parameters = model_value.get("$parameters", {})
                matching_parameters = {kwarg: model_parameters[kwarg] for kwarg in constructor_kwargs if kwarg in model_parameters}
                return self._create_component_from_model(model=parsed_model, config=config, **matching_parameters)
            except TypeError as error:
                missing_parameters = self._extract_missing_parameters(error)
                if missing_parameters:
                    raise ValueError(
                        f"Error creating component '{type_name}' with parent custom component {model.class_name}: Please provide "
                        + ", ".join((f"{type_name}.$parameters.{parameter}" for parameter in missing_parameters))
                    )
                raise TypeError(f"Error creating component '{type_name}' with parent custom component {model.class_name}: {error}")
        else:
            raise ValueError(
                f"Error creating custom component {model.class_name}. Subcomponent creation has not been implemented for '{type_name}'"
            )

    @staticmethod
    def _is_component(model_value: Any) -> bool:
        return isinstance(model_value, dict) and model_value.get("type")

    def create_datetime_based_cursor(self, model: DatetimeBasedCursorModel, config: Config, **kwargs) -> DatetimeBasedCursor:
        start_datetime = (
            model.start_datetime if isinstance(model.start_datetime, str) else self.create_min_max_datetime(model.start_datetime, config)
        )
        end_datetime = (
            model.end_datetime if isinstance(model.end_datetime, str) else self.create_min_max_datetime(model.end_datetime, config)
        )

        end_time_option = (
            RequestOption(
                inject_into=RequestOptionType(model.end_time_option.inject_into.value),
                field_name=model.end_time_option.field_name,
                parameters=model.parameters,
            )
            if model.end_time_option
            else None
        )
        start_time_option = (
            RequestOption(
                inject_into=RequestOptionType(model.start_time_option.inject_into.value),
                field_name=model.start_time_option.field_name,
                parameters=model.parameters,
            )
            if model.start_time_option
            else None
        )

        return DatetimeBasedCursor(
            cursor_field=model.cursor_field,
            cursor_granularity=model.cursor_granularity,
            datetime_format=model.datetime_format,
            end_datetime=end_datetime,
            start_datetime=start_datetime,
            step=model.step,
            end_time_option=end_time_option,
            lookback_window=model.lookback_window,
            start_time_option=start_time_option,
            partition_field_end=model.partition_field_end,
            partition_field_start=model.partition_field_start,
            config=config,
            parameters=model.parameters,
        )

    def create_declarative_stream(self, model: DeclarativeStreamModel, config: Config, **kwargs) -> DeclarativeStream:
        # When constructing a declarative stream, we assemble the incremental_sync component and retriever's partition_router field
        # components if they exist into a single CartesianProductStreamSlicer. This is then passed back as an argument when constructing the
        # Retriever. This is done in the declarative stream not the retriever to support custom retrievers. The custom create methods in
        # the factory only support passing arguments to the component constructors, whereas this performs a merge of all slicers into one.
        combined_slicers = self._merge_stream_slicers(model=model, config=config)

        primary_key = model.primary_key.__root__ if model.primary_key else None
        retriever = self._create_component_from_model(
            model=model.retriever, config=config, name=model.name, primary_key=primary_key, stream_slicer=combined_slicers
        )

        cursor_field = model.incremental_sync.cursor_field if model.incremental_sync else None

        if model.schema_loader:
            schema_loader = self._create_component_from_model(model=model.schema_loader, config=config)
        else:
            options = model.parameters or {}
            if "name" not in options:
                options["name"] = model.name
            schema_loader = DefaultSchemaLoader(config=config, parameters=options)

        transformations = []
        if model.transformations:
            for transformation_model in model.transformations:
                transformations.append(self._create_component_from_model(model=transformation_model, config=config))
        return DeclarativeStream(
            name=model.name,
            primary_key=primary_key,
            retriever=retriever,
            schema_loader=schema_loader,
            stream_cursor_field=cursor_field or "",
            transformations=transformations,
            config=config,
            parameters=model.parameters,
        )

    def _merge_stream_slicers(self, model: DeclarativeStreamModel, config: Config) -> Optional[StreamSlicer]:
        incremental_sync = (
            self._create_component_from_model(model=model.incremental_sync, config=config) if model.incremental_sync else None
        )

        stream_slicer = None
        if hasattr(model.retriever, "partition_router") and model.retriever.partition_router:
            stream_slicer_model = model.retriever.partition_router
            stream_slicer = (
                CartesianProductStreamSlicer(
                    [self._create_component_from_model(model=slicer, config=config) for slicer in stream_slicer_model], parameters={}
                )
                if type(stream_slicer_model) == list
                else self._create_component_from_model(model=stream_slicer_model, config=config)
            )

        if incremental_sync and stream_slicer:
            return CartesianProductStreamSlicer(stream_slicers=[incremental_sync, stream_slicer], parameters=model.parameters)
        elif incremental_sync:
            return incremental_sync
        elif stream_slicer:
            return stream_slicer
        else:
            return None

    def create_default_error_handler(self, model: DefaultErrorHandlerModel, config: Config, **kwargs) -> DefaultErrorHandler:
        backoff_strategies = []
        if model.backoff_strategies:
            for backoff_strategy_model in model.backoff_strategies:
                backoff_strategies.append(self._create_component_from_model(model=backoff_strategy_model, config=config))
        else:
            backoff_strategies.append(DEFAULT_BACKOFF_STRATEGY(config=config, parameters=model.parameters))

        response_filters = []
        if model.response_filters:
            for response_filter_model in model.response_filters:
                response_filters.append(self._create_component_from_model(model=response_filter_model, config=config))
        else:
            response_filters.append(
                HttpResponseFilter(
                    ResponseAction.RETRY, http_codes=HttpResponseFilter.DEFAULT_RETRIABLE_ERRORS, config=config, parameters=model.parameters
                )
            )
            response_filters.append(HttpResponseFilter(ResponseAction.IGNORE, config=config, parameters=model.parameters))

        return DefaultErrorHandler(
            backoff_strategies=backoff_strategies,
            max_retries=model.max_retries,
            response_filters=response_filters,
            config=config,
            parameters=model.parameters,
        )

    def create_default_paginator(self, model: DefaultPaginatorModel, config: Config, *, url_base: str) -> DefaultPaginator:
        decoder = self._create_component_from_model(model=model.decoder, config=config) if model.decoder else JsonDecoder(parameters={})
        page_size_option = (
            self._create_component_from_model(model=model.page_size_option, config=config) if model.page_size_option else None
        )
        page_token_option = (
            self._create_component_from_model(model=model.page_token_option, config=config) if model.page_token_option else None
        )
        pagination_strategy = self._create_component_from_model(model=model.pagination_strategy, config=config)

        paginator = DefaultPaginator(
            decoder=decoder,
            page_size_option=page_size_option,
            page_token_option=page_token_option,
            pagination_strategy=pagination_strategy,
            url_base=url_base,
            config=config,
            parameters=model.parameters,
        )
        if self._limit_pages_fetched_per_slice:
            return PaginatorTestReadDecorator(paginator, self._limit_pages_fetched_per_slice)
        return paginator

    def create_dpath_extractor(self, model: DpathExtractorModel, config: Config, **kwargs) -> DpathExtractor:
        decoder = self._create_component_from_model(model.decoder, config=config) if model.decoder else JsonDecoder(parameters={})
        return DpathExtractor(decoder=decoder, field_path=model.field_path, config=config, parameters=model.parameters)

    @staticmethod
    def create_exponential_backoff_strategy(model: ExponentialBackoffStrategyModel, config: Config) -> ExponentialBackoffStrategy:
        return ExponentialBackoffStrategy(factor=model.factor, parameters=model.parameters, config=config)

    def create_http_requester(self, model: HttpRequesterModel, config: Config, *, name: str) -> HttpRequester:
        authenticator = (
            self._create_component_from_model(model=model.authenticator, config=config, url_base=model.url_base)
            if model.authenticator
            else None
        )
        error_handler = (
            self._create_component_from_model(model=model.error_handler, config=config)
            if model.error_handler
            else DefaultErrorHandler(backoff_strategies=[], response_filters=[], config=config, parameters=model.parameters)
        )

        request_options_provider = InterpolatedRequestOptionsProvider(
            request_body_data=model.request_body_data,
            request_body_json=model.request_body_json,
            request_headers=model.request_headers,
            request_parameters=model.request_parameters,
            config=config,
            parameters=model.parameters,
        )

        return HttpRequester(
            name=name,
            url_base=model.url_base,
            path=model.path,
            authenticator=authenticator,
            error_handler=error_handler,
            http_method=model.http_method,
            request_options_provider=request_options_provider,
            config=config,
            parameters=model.parameters,
        )

    @staticmethod
    def create_http_response_filter(model: HttpResponseFilterModel, config: Config, **kwargs) -> HttpResponseFilter:
        action = ResponseAction(model.action.value)
        http_codes = (
            set(model.http_codes) if model.http_codes else set()
        )  # JSON schema notation has no set data type. The schema enforces an array of unique elements

        return HttpResponseFilter(
            action=action,
            error_message=model.error_message or "",
            error_message_contains=model.error_message_contains,
            http_codes=http_codes,
            predicate=model.predicate or "",
            config=config,
            parameters=model.parameters,
        )

    @staticmethod
    def create_inline_schema_loader(model: InlineSchemaLoaderModel, config: Config, **kwargs) -> InlineSchemaLoader:
        return InlineSchemaLoader(schema=model.schema_, parameters={})

    @staticmethod
    def create_json_decoder(model: JsonDecoderModel, config: Config, **kwargs) -> JsonDecoder:
        return JsonDecoder(parameters={})

    @staticmethod
    def create_json_file_schema_loader(model: JsonFileSchemaLoaderModel, config: Config, **kwargs) -> JsonFileSchemaLoader:
        return JsonFileSchemaLoader(file_path=model.file_path, config=config, parameters=model.parameters)

    @staticmethod
    def create_list_partition_router(model: ListPartitionRouterModel, config: Config, **kwargs) -> ListPartitionRouter:
        request_option = (
            RequestOption(
                inject_into=RequestOptionType(model.request_option.inject_into.value),
                field_name=model.request_option.field_name,
                parameters=model.parameters,
            )
            if model.request_option
            else None
        )
        return ListPartitionRouter(
            cursor_field=model.cursor_field,
            request_option=request_option,
            values=model.values,
            config=config,
            parameters=model.parameters,
        )

    @staticmethod
    def create_min_max_datetime(model: MinMaxDatetimeModel, config: Config, **kwargs) -> MinMaxDatetime:
        return MinMaxDatetime(
            datetime=model.datetime,
            datetime_format=model.datetime_format,
            max_datetime=model.max_datetime,
            min_datetime=model.min_datetime,
            parameters=model.parameters,
        )

    @staticmethod
    def create_no_auth(model: NoAuthModel, config: Config, **kwargs) -> NoAuth:
        return NoAuth(parameters=model.parameters)

    @staticmethod
    def create_no_pagination(model: NoPaginationModel, config: Config, **kwargs) -> NoPagination:
        return NoPagination(parameters={})

    @staticmethod
    def create_oauth_authenticator(model: OAuthAuthenticatorModel, config: Config, **kwargs) -> DeclarativeOauth2Authenticator:
        if model.refresh_token_updater:
<<<<<<< HEAD
            return SingleUseRefreshTokenOauth2Authenticator(
=======
            return DeclarativeSingleUseRefreshTokenOauth2Authenticator(
>>>>>>> 05d686eb
                config,
                InterpolatedString.create(model.token_refresh_endpoint, parameters=model.parameters).eval(config),
                access_token_name=InterpolatedString.create(model.access_token_name, parameters=model.parameters).eval(config),
                refresh_token_name=model.refresh_token_updater.refresh_token_name,
                expires_in_name=InterpolatedString.create(model.expires_in_name, parameters=model.parameters).eval(config),
                client_id=InterpolatedString.create(model.client_id, parameters=model.parameters).eval(config),
                client_secret=InterpolatedString.create(model.client_secret, parameters=model.parameters).eval(config),
                access_token_config_path=model.refresh_token_updater.access_token_config_path,
                refresh_token_config_path=model.refresh_token_updater.refresh_token_config_path,
                token_expiry_date_config_path=model.refresh_token_updater.token_expiry_date_config_path,
                grant_type=InterpolatedString.create(model.grant_type, parameters=model.parameters).eval(config),
                refresh_request_body=InterpolatedMapping(model.refresh_request_body or {}, parameters=model.parameters).eval(config),
                scopes=model.scopes,
                token_expiry_date_format=model.token_expiry_date_format,
            )
        return DeclarativeOauth2Authenticator(
            access_token_name=model.access_token_name,
            client_id=model.client_id,
            client_secret=model.client_secret,
            expires_in_name=model.expires_in_name,
            grant_type=model.grant_type,
            refresh_request_body=model.refresh_request_body,
            refresh_token=model.refresh_token,
            scopes=model.scopes,
            token_expiry_date=model.token_expiry_date,
            token_expiry_date_format=model.token_expiry_date_format,
            token_refresh_endpoint=model.token_refresh_endpoint,
            config=config,
            parameters=model.parameters,
        )

    @staticmethod
    def create_single_use_refresh_token_oauth_authenticator(
        model: SingleUseRefreshTokenOAuthAuthenticatorModel, config: Config, **kwargs
    ) -> SingleUseRefreshTokenOauth2Authenticator:
        return SingleUseRefreshTokenOauth2Authenticator(
            config,
            model.token_refresh_endpoint,
            access_token_name=model.access_token_name,
            refresh_token_name=model.refresh_token_name,
            expires_in_name=model.expires_in_name,
            client_id=dpath.util.get(config, model.client_id_config_path),
<<<<<<< HEAD
            client_secret=dpath.util.get(config, model.client_id_config_path),
=======
            client_secret=dpath.util.get(config, model.client_secret_config_path),
>>>>>>> 05d686eb
            access_token_config_path=model.access_token_config_path,
            refresh_token_config_path=model.refresh_token_config_path,
            token_expiry_date_config_path=model.token_expiry_date_config_path,
            grant_type=model.grant_type,
            refresh_request_body=model.refresh_request_body,
            scopes=model.scopes,
        )

    @staticmethod
    def create_offset_increment(model: OffsetIncrementModel, config: Config, **kwargs) -> OffsetIncrement:
        return OffsetIncrement(page_size=model.page_size, config=config, parameters=model.parameters)

    @staticmethod
    def create_page_increment(model: PageIncrementModel, config: Config, **kwargs) -> PageIncrement:
        return PageIncrement(page_size=model.page_size, start_from_page=model.start_from_page, parameters=model.parameters)

    def create_parent_stream_config(self, model: ParentStreamConfigModel, config: Config, **kwargs) -> ParentStreamConfig:
        declarative_stream = self._create_component_from_model(model.stream, config=config)
        request_option = self._create_component_from_model(model.request_option, config=config) if model.request_option else None
        return ParentStreamConfig(
            parent_key=model.parent_key,
            request_option=request_option,
            stream=declarative_stream,
            partition_field=model.partition_field,
            config=config,
            parameters=model.parameters,
        )

    @staticmethod
    def create_record_filter(model: RecordFilterModel, config: Config, **kwargs) -> RecordFilter:
        return RecordFilter(condition=model.condition, config=config, parameters=model.parameters)

    @staticmethod
    def create_request_path(model: RequestPathModel, config: Config, **kwargs) -> RequestPath:
        return RequestPath(parameters={})

    @staticmethod
    def create_request_option(model: RequestOptionModel, config: Config, **kwargs) -> RequestOption:
        inject_into = RequestOptionType(model.inject_into.value)
        return RequestOption(field_name=model.field_name, inject_into=inject_into, parameters={})

    def create_record_selector(self, model: RecordSelectorModel, config: Config, **kwargs) -> RecordSelector:
        extractor = self._create_component_from_model(model=model.extractor, config=config)
        record_filter = self._create_component_from_model(model.record_filter, config=config) if model.record_filter else None

        return RecordSelector(extractor=extractor, record_filter=record_filter, parameters=model.parameters)

    @staticmethod
    def create_remove_fields(model: RemoveFieldsModel, config: Config, **kwargs) -> RemoveFields:
        return RemoveFields(field_pointers=model.field_pointers, parameters={})

    @staticmethod
    def create_session_token_authenticator(
        model: SessionTokenAuthenticatorModel, config: Config, *, url_base: str, **kwargs
    ) -> SessionTokenAuthenticator:
        return SessionTokenAuthenticator(
            api_url=url_base,
            header=model.header,
            login_url=model.login_url,
            password=model.password,
            session_token=model.session_token,
            session_token_response_key=model.session_token_response_key,
            username=model.username,
            validate_session_url=model.validate_session_url,
            config=config,
            parameters=model.parameters,
        )

    def create_simple_retriever(
        self,
        model: SimpleRetrieverModel,
        config: Config,
        *,
        name: str,
        primary_key: Optional[Union[str, List[str], List[List[str]]]],
        stream_slicer: Optional[StreamSlicer],
    ) -> SimpleRetriever:
        requester = self._create_component_from_model(model=model.requester, config=config, name=name)
        record_selector = self._create_component_from_model(model=model.record_selector, config=config)
        url_base = model.requester.url_base if hasattr(model.requester, "url_base") else requester.get_url_base()
        paginator = (
            self._create_component_from_model(model=model.paginator, config=config, url_base=url_base)
            if model.paginator
            else NoPagination(parameters={})
        )

        if self._limit_slices_fetched or self._emit_connector_builder_messages:
            return SimpleRetrieverTestReadDecorator(
                name=name,
                paginator=paginator,
                primary_key=primary_key,
                requester=requester,
                record_selector=record_selector,
                stream_slicer=stream_slicer or SinglePartitionRouter(parameters={}),
                config=config,
                maximum_number_of_slices=self._limit_slices_fetched,
                parameters=model.parameters,
                disable_retries=self._disable_retries,
            )
        return SimpleRetriever(
            name=name,
            paginator=paginator,
            primary_key=primary_key,
            requester=requester,
            record_selector=record_selector,
            stream_slicer=stream_slicer or SinglePartitionRouter(parameters={}),
            config=config,
            parameters=model.parameters,
            disable_retries=self._disable_retries,
        )

    @staticmethod
    def create_spec(model: SpecModel, config: Config, **kwargs) -> Spec:
        return Spec(
            connection_specification=model.connection_specification,
            documentation_url=model.documentation_url,
            advanced_auth=model.advanced_auth,
            parameters={},
        )

    def create_substream_partition_router(self, model: SubstreamPartitionRouterModel, config: Config, **kwargs) -> SubstreamPartitionRouter:
        parent_stream_configs = []
        if model.parent_stream_configs:
            parent_stream_configs.extend(
                [
                    self._create_component_from_model(model=parent_stream_config, config=config)
                    for parent_stream_config in model.parent_stream_configs
                ]
            )

        return SubstreamPartitionRouter(parent_stream_configs=parent_stream_configs, parameters=model.parameters, config=config)

    @staticmethod
    def create_wait_time_from_header(model: WaitTimeFromHeaderModel, config: Config, **kwargs) -> WaitTimeFromHeaderBackoffStrategy:
        return WaitTimeFromHeaderBackoffStrategy(header=model.header, parameters=model.parameters, config=config, regex=model.regex)

    @staticmethod
    def create_wait_until_time_from_header(
        model: WaitUntilTimeFromHeaderModel, config: Config, **kwargs
    ) -> WaitUntilTimeFromHeaderBackoffStrategy:
        return WaitUntilTimeFromHeaderBackoffStrategy(
            header=model.header, parameters=model.parameters, config=config, min_wait=model.min_wait, regex=model.regex
        )<|MERGE_RESOLUTION|>--- conflicted
+++ resolved
@@ -663,11 +663,7 @@
     @staticmethod
     def create_oauth_authenticator(model: OAuthAuthenticatorModel, config: Config, **kwargs) -> DeclarativeOauth2Authenticator:
         if model.refresh_token_updater:
-<<<<<<< HEAD
-            return SingleUseRefreshTokenOauth2Authenticator(
-=======
             return DeclarativeSingleUseRefreshTokenOauth2Authenticator(
->>>>>>> 05d686eb
                 config,
                 InterpolatedString.create(model.token_refresh_endpoint, parameters=model.parameters).eval(config),
                 access_token_name=InterpolatedString.create(model.access_token_name, parameters=model.parameters).eval(config),
@@ -710,11 +706,7 @@
             refresh_token_name=model.refresh_token_name,
             expires_in_name=model.expires_in_name,
             client_id=dpath.util.get(config, model.client_id_config_path),
-<<<<<<< HEAD
-            client_secret=dpath.util.get(config, model.client_id_config_path),
-=======
             client_secret=dpath.util.get(config, model.client_secret_config_path),
->>>>>>> 05d686eb
             access_token_config_path=model.access_token_config_path,
             refresh_token_config_path=model.refresh_token_config_path,
             token_expiry_date_config_path=model.token_expiry_date_config_path,
