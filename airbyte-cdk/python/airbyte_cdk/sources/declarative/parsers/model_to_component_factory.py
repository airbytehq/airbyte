#
# Copyright (c) 2023 Airbyte, Inc., all rights reserved.
#

from __future__ import annotations

import importlib
import inspect
import re
from typing import Any, Callable, Dict, List, Mapping, Optional, Type, Union, get_args, get_origin, get_type_hints

from airbyte_cdk.models import Level
from airbyte_cdk.sources.declarative.auth import DeclarativeOauth2Authenticator, JwtAuthenticator
from airbyte_cdk.sources.declarative.auth.declarative_authenticator import DeclarativeAuthenticator, NoAuth
from airbyte_cdk.sources.declarative.auth.jwt import JwtAlgorithm
from airbyte_cdk.sources.declarative.auth.oauth import DeclarativeSingleUseRefreshTokenOauth2Authenticator
from airbyte_cdk.sources.declarative.auth.selective_authenticator import SelectiveAuthenticator
from airbyte_cdk.sources.declarative.auth.token import (
    ApiKeyAuthenticator,
    BasicHttpAuthenticator,
    BearerAuthenticator,
    LegacySessionTokenAuthenticator,
)
from airbyte_cdk.sources.declarative.auth.token_provider import InterpolatedStringTokenProvider, SessionTokenProvider, TokenProvider
from airbyte_cdk.sources.declarative.checks import CheckStream
from airbyte_cdk.sources.declarative.datetime import MinMaxDatetime
from airbyte_cdk.sources.declarative.declarative_stream import DeclarativeStream
from airbyte_cdk.sources.declarative.decoders import Decoder, IterableDecoder, JsonDecoder, JsonlDecoder
from airbyte_cdk.sources.declarative.extractors import DpathExtractor, RecordFilter, RecordSelector
from airbyte_cdk.sources.declarative.extractors.record_filter import ClientSideIncrementalRecordFilterDecorator
from airbyte_cdk.sources.declarative.extractors.record_selector import SCHEMA_TRANSFORMER_TYPE_MAPPING
from airbyte_cdk.sources.declarative.incremental import (
    CursorFactory,
    DatetimeBasedCursor,
    DeclarativeCursor,
    PerPartitionCursor,
    ResumableFullRefreshCursor,
)
from airbyte_cdk.sources.declarative.interpolation import InterpolatedString
from airbyte_cdk.sources.declarative.interpolation.interpolated_mapping import InterpolatedMapping
from airbyte_cdk.sources.declarative.migrations.legacy_to_per_partition_state_migration import LegacyToPerPartitionStateMigration
from airbyte_cdk.sources.declarative.models import CustomStateMigration
from airbyte_cdk.sources.declarative.models.declarative_component_schema import AddedFieldDefinition as AddedFieldDefinitionModel
from airbyte_cdk.sources.declarative.models.declarative_component_schema import AddFields as AddFieldsModel
from airbyte_cdk.sources.declarative.models.declarative_component_schema import ApiKeyAuthenticator as ApiKeyAuthenticatorModel
from airbyte_cdk.sources.declarative.models.declarative_component_schema import BasicHttpAuthenticator as BasicHttpAuthenticatorModel
from airbyte_cdk.sources.declarative.models.declarative_component_schema import BearerAuthenticator as BearerAuthenticatorModel
from airbyte_cdk.sources.declarative.models.declarative_component_schema import CheckStream as CheckStreamModel
from airbyte_cdk.sources.declarative.models.declarative_component_schema import CompositeErrorHandler as CompositeErrorHandlerModel
from airbyte_cdk.sources.declarative.models.declarative_component_schema import ConstantBackoffStrategy as ConstantBackoffStrategyModel
from airbyte_cdk.sources.declarative.models.declarative_component_schema import CursorPagination as CursorPaginationModel
from airbyte_cdk.sources.declarative.models.declarative_component_schema import CustomAuthenticator as CustomAuthenticatorModel
from airbyte_cdk.sources.declarative.models.declarative_component_schema import CustomBackoffStrategy as CustomBackoffStrategyModel
from airbyte_cdk.sources.declarative.models.declarative_component_schema import CustomErrorHandler as CustomErrorHandlerModel
from airbyte_cdk.sources.declarative.models.declarative_component_schema import CustomIncrementalSync as CustomIncrementalSyncModel
from airbyte_cdk.sources.declarative.models.declarative_component_schema import CustomPaginationStrategy as CustomPaginationStrategyModel
from airbyte_cdk.sources.declarative.models.declarative_component_schema import CustomPartitionRouter as CustomPartitionRouterModel
from airbyte_cdk.sources.declarative.models.declarative_component_schema import CustomRecordExtractor as CustomRecordExtractorModel
from airbyte_cdk.sources.declarative.models.declarative_component_schema import CustomRecordFilter as CustomRecordFilterModel
from airbyte_cdk.sources.declarative.models.declarative_component_schema import CustomRequester as CustomRequesterModel
from airbyte_cdk.sources.declarative.models.declarative_component_schema import CustomRetriever as CustomRetrieverModel
from airbyte_cdk.sources.declarative.models.declarative_component_schema import CustomSchemaLoader as CustomSchemaLoader
from airbyte_cdk.sources.declarative.models.declarative_component_schema import CustomTransformation as CustomTransformationModel
from airbyte_cdk.sources.declarative.models.declarative_component_schema import DatetimeBasedCursor as DatetimeBasedCursorModel
from airbyte_cdk.sources.declarative.models.declarative_component_schema import DeclarativeStream as DeclarativeStreamModel
from airbyte_cdk.sources.declarative.models.declarative_component_schema import DefaultErrorHandler as DefaultErrorHandlerModel
from airbyte_cdk.sources.declarative.models.declarative_component_schema import DefaultPaginator as DefaultPaginatorModel
from airbyte_cdk.sources.declarative.models.declarative_component_schema import DpathExtractor as DpathExtractorModel
from airbyte_cdk.sources.declarative.models.declarative_component_schema import (
    ExponentialBackoffStrategy as ExponentialBackoffStrategyModel,
)
from airbyte_cdk.sources.declarative.models.declarative_component_schema import HttpRequester as HttpRequesterModel
from airbyte_cdk.sources.declarative.models.declarative_component_schema import HttpResponseFilter as HttpResponseFilterModel
from airbyte_cdk.sources.declarative.models.declarative_component_schema import InlineSchemaLoader as InlineSchemaLoaderModel
from airbyte_cdk.sources.declarative.models.declarative_component_schema import IterableDecoder as IterableDecoderModel
from airbyte_cdk.sources.declarative.models.declarative_component_schema import JsonDecoder as JsonDecoderModel
from airbyte_cdk.sources.declarative.models.declarative_component_schema import JsonFileSchemaLoader as JsonFileSchemaLoaderModel
from airbyte_cdk.sources.declarative.models.declarative_component_schema import JsonlDecoder as JsonlDecoderModel
from airbyte_cdk.sources.declarative.models.declarative_component_schema import JwtAuthenticator as JwtAuthenticatorModel
from airbyte_cdk.sources.declarative.models.declarative_component_schema import JwtHeaders as JwtHeadersModel
from airbyte_cdk.sources.declarative.models.declarative_component_schema import JwtPayload as JwtPayloadModel
from airbyte_cdk.sources.declarative.models.declarative_component_schema import (
    LegacySessionTokenAuthenticator as LegacySessionTokenAuthenticatorModel,
)
from airbyte_cdk.sources.declarative.models.declarative_component_schema import (
    LegacyToPerPartitionStateMigration as LegacyToPerPartitionStateMigrationModel,
)
from airbyte_cdk.sources.declarative.models.declarative_component_schema import ListPartitionRouter as ListPartitionRouterModel
from airbyte_cdk.sources.declarative.models.declarative_component_schema import MinMaxDatetime as MinMaxDatetimeModel
from airbyte_cdk.sources.declarative.models.declarative_component_schema import NoAuth as NoAuthModel
from airbyte_cdk.sources.declarative.models.declarative_component_schema import NoPagination as NoPaginationModel
from airbyte_cdk.sources.declarative.models.declarative_component_schema import OAuthAuthenticator as OAuthAuthenticatorModel
from airbyte_cdk.sources.declarative.models.declarative_component_schema import OffsetIncrement as OffsetIncrementModel
from airbyte_cdk.sources.declarative.models.declarative_component_schema import PageIncrement as PageIncrementModel
from airbyte_cdk.sources.declarative.models.declarative_component_schema import ParentStreamConfig as ParentStreamConfigModel
from airbyte_cdk.sources.declarative.models.declarative_component_schema import RecordFilter as RecordFilterModel
from airbyte_cdk.sources.declarative.models.declarative_component_schema import RecordSelector as RecordSelectorModel
from airbyte_cdk.sources.declarative.models.declarative_component_schema import RemoveFields as RemoveFieldsModel
from airbyte_cdk.sources.declarative.models.declarative_component_schema import RequestOption as RequestOptionModel
from airbyte_cdk.sources.declarative.models.declarative_component_schema import RequestPath as RequestPathModel
from airbyte_cdk.sources.declarative.models.declarative_component_schema import SelectiveAuthenticator as SelectiveAuthenticatorModel
from airbyte_cdk.sources.declarative.models.declarative_component_schema import SessionTokenAuthenticator as SessionTokenAuthenticatorModel
from airbyte_cdk.sources.declarative.models.declarative_component_schema import SimpleRetriever as SimpleRetrieverModel
from airbyte_cdk.sources.declarative.models.declarative_component_schema import Spec as SpecModel
from airbyte_cdk.sources.declarative.models.declarative_component_schema import SubstreamPartitionRouter as SubstreamPartitionRouterModel
from airbyte_cdk.sources.declarative.models.declarative_component_schema import ValueType
from airbyte_cdk.sources.declarative.models.declarative_component_schema import WaitTimeFromHeader as WaitTimeFromHeaderModel
from airbyte_cdk.sources.declarative.models.declarative_component_schema import WaitUntilTimeFromHeader as WaitUntilTimeFromHeaderModel
from airbyte_cdk.sources.declarative.partition_routers import (
    CartesianProductStreamSlicer,
    ListPartitionRouter,
    SinglePartitionRouter,
    SubstreamPartitionRouter,
)
from airbyte_cdk.sources.declarative.partition_routers.substream_partition_router import ParentStreamConfig
from airbyte_cdk.sources.declarative.requesters import HttpRequester, RequestOption
from airbyte_cdk.sources.declarative.requesters.error_handlers import CompositeErrorHandler, DefaultErrorHandler, HttpResponseFilter
from airbyte_cdk.sources.declarative.requesters.error_handlers.backoff_strategies import (
    ConstantBackoffStrategy,
    ExponentialBackoffStrategy,
    WaitTimeFromHeaderBackoffStrategy,
    WaitUntilTimeFromHeaderBackoffStrategy,
)
from airbyte_cdk.sources.declarative.requesters.paginators import DefaultPaginator, NoPagination, PaginatorTestReadDecorator
from airbyte_cdk.sources.declarative.requesters.paginators.strategies import (
    CursorPaginationStrategy,
    CursorStopCondition,
    OffsetIncrement,
    PageIncrement,
    StopConditionPaginationStrategyDecorator,
)
from airbyte_cdk.sources.declarative.requesters.request_option import RequestOptionType
from airbyte_cdk.sources.declarative.requesters.request_options import InterpolatedRequestOptionsProvider
from airbyte_cdk.sources.declarative.requesters.request_path import RequestPath
from airbyte_cdk.sources.declarative.requesters.requester import HttpMethod
from airbyte_cdk.sources.declarative.retrievers import SimpleRetriever, SimpleRetrieverTestReadDecorator
from airbyte_cdk.sources.declarative.schema import DefaultSchemaLoader, InlineSchemaLoader, JsonFileSchemaLoader
from airbyte_cdk.sources.declarative.spec import Spec
from airbyte_cdk.sources.declarative.stream_slicers import StreamSlicer
from airbyte_cdk.sources.declarative.transformations import AddFields, RecordTransformation, RemoveFields
from airbyte_cdk.sources.declarative.transformations.add_fields import AddedFieldDefinition
from airbyte_cdk.sources.message import InMemoryMessageRepository, LogAppenderMessageRepositoryDecorator, MessageRepository
from airbyte_cdk.sources.streams.http.error_handlers.response_models import ResponseAction
from airbyte_cdk.sources.types import Config
from airbyte_cdk.sources.utils.transform import TypeTransformer
from isodate import parse_duration
from pydantic.v1 import BaseModel

ComponentDefinition = Mapping[str, Any]


DEFAULT_BACKOFF_STRATEGY = ExponentialBackoffStrategy


class ModelToComponentFactory:
    def __init__(
        self,
        limit_pages_fetched_per_slice: Optional[int] = None,
        limit_slices_fetched: Optional[int] = None,
        emit_connector_builder_messages: bool = False,
        disable_retries: bool = False,
        message_repository: Optional[MessageRepository] = None,
    ):
        self._init_mappings()
        self._limit_pages_fetched_per_slice = limit_pages_fetched_per_slice
        self._limit_slices_fetched = limit_slices_fetched
        self._emit_connector_builder_messages = emit_connector_builder_messages
        self._disable_retries = disable_retries
        self._message_repository = message_repository or InMemoryMessageRepository(  # type: ignore
            self._evaluate_log_level(emit_connector_builder_messages)
        )

    def _init_mappings(self) -> None:
        self.PYDANTIC_MODEL_TO_CONSTRUCTOR: Mapping[Type[BaseModel], Callable[..., Any]] = {
            AddedFieldDefinitionModel: self.create_added_field_definition,
            AddFieldsModel: self.create_add_fields,
            ApiKeyAuthenticatorModel: self.create_api_key_authenticator,
            BasicHttpAuthenticatorModel: self.create_basic_http_authenticator,
            BearerAuthenticatorModel: self.create_bearer_authenticator,
            CheckStreamModel: self.create_check_stream,
            CompositeErrorHandlerModel: self.create_composite_error_handler,
            ConstantBackoffStrategyModel: self.create_constant_backoff_strategy,
            CursorPaginationModel: self.create_cursor_pagination,
            CustomAuthenticatorModel: self.create_custom_component,
            CustomBackoffStrategyModel: self.create_custom_component,
            CustomErrorHandlerModel: self.create_custom_component,
            CustomIncrementalSyncModel: self.create_custom_component,
            CustomRecordExtractorModel: self.create_custom_component,
            CustomRecordFilterModel: self.create_custom_component,
            CustomRequesterModel: self.create_custom_component,
            CustomRetrieverModel: self.create_custom_component,
            CustomSchemaLoader: self.create_custom_component,
            CustomStateMigration: self.create_custom_component,
            CustomPaginationStrategyModel: self.create_custom_component,
            CustomPartitionRouterModel: self.create_custom_component,
            CustomTransformationModel: self.create_custom_component,
            DatetimeBasedCursorModel: self.create_datetime_based_cursor,
            DeclarativeStreamModel: self.create_declarative_stream,
            DefaultErrorHandlerModel: self.create_default_error_handler,
            DefaultPaginatorModel: self.create_default_paginator,
            DpathExtractorModel: self.create_dpath_extractor,
            ExponentialBackoffStrategyModel: self.create_exponential_backoff_strategy,
            SessionTokenAuthenticatorModel: self.create_session_token_authenticator,
            HttpRequesterModel: self.create_http_requester,
            HttpResponseFilterModel: self.create_http_response_filter,
            InlineSchemaLoaderModel: self.create_inline_schema_loader,
            JsonDecoderModel: self.create_json_decoder,
            JsonlDecoderModel: self.create_jsonl_decoder,
            IterableDecoderModel: self.create_iterable_decoder,
            JsonFileSchemaLoaderModel: self.create_json_file_schema_loader,
            JwtAuthenticatorModel: self.create_jwt_authenticator,
            LegacyToPerPartitionStateMigrationModel: self.create_legacy_to_per_partition_state_migration,
            ListPartitionRouterModel: self.create_list_partition_router,
            MinMaxDatetimeModel: self.create_min_max_datetime,
            NoAuthModel: self.create_no_auth,
            NoPaginationModel: self.create_no_pagination,
            OAuthAuthenticatorModel: self.create_oauth_authenticator,
            OffsetIncrementModel: self.create_offset_increment,
            PageIncrementModel: self.create_page_increment,
            ParentStreamConfigModel: self.create_parent_stream_config,
            RecordFilterModel: self.create_record_filter,
            RecordSelectorModel: self.create_record_selector,
            RemoveFieldsModel: self.create_remove_fields,
            RequestPathModel: self.create_request_path,
            RequestOptionModel: self.create_request_option,
            LegacySessionTokenAuthenticatorModel: self.create_legacy_session_token_authenticator,
            SelectiveAuthenticatorModel: self.create_selective_authenticator,
            SimpleRetrieverModel: self.create_simple_retriever,
            SpecModel: self.create_spec,
            SubstreamPartitionRouterModel: self.create_substream_partition_router,
            WaitTimeFromHeaderModel: self.create_wait_time_from_header,
            WaitUntilTimeFromHeaderModel: self.create_wait_until_time_from_header,
        }

        # Needed for the case where we need to perform a second parse on the fields of a custom component
        self.TYPE_NAME_TO_MODEL = {cls.__name__: cls for cls in self.PYDANTIC_MODEL_TO_CONSTRUCTOR}

    def create_component(
        self, model_type: Type[BaseModel], component_definition: ComponentDefinition, config: Config, **kwargs: Any
    ) -> Any:
        """
        Takes a given Pydantic model type and Mapping representing a component definition and creates a declarative component and
        subcomponents which will be used at runtime. This is done by first parsing the mapping into a Pydantic model and then creating
        creating declarative components from that model.

        :param model_type: The type of declarative component that is being initialized
        :param component_definition: The mapping that represents a declarative component
        :param config: The connector config that is provided by the customer
        :return: The declarative component to be used at runtime
        """

        component_type = component_definition.get("type")
        if component_definition.get("type") != model_type.__name__:
            raise ValueError(f"Expected manifest component of type {model_type.__name__}, but received {component_type} instead")

        declarative_component_model = model_type.parse_obj(component_definition)

        if not isinstance(declarative_component_model, model_type):
            raise ValueError(f"Expected {model_type.__name__} component, but received {declarative_component_model.__class__.__name__}")

        return self._create_component_from_model(model=declarative_component_model, config=config, **kwargs)

    def _create_component_from_model(self, model: BaseModel, config: Config, **kwargs: Any) -> Any:
        if model.__class__ not in self.PYDANTIC_MODEL_TO_CONSTRUCTOR:
            raise ValueError(f"{model.__class__} with attributes {model} is not a valid component type")
        component_constructor = self.PYDANTIC_MODEL_TO_CONSTRUCTOR.get(model.__class__)
        if not component_constructor:
            raise ValueError(f"Could not find constructor for {model.__class__}")
        return component_constructor(model=model, config=config, **kwargs)

    @staticmethod
    def create_added_field_definition(model: AddedFieldDefinitionModel, config: Config, **kwargs: Any) -> AddedFieldDefinition:
        interpolated_value = InterpolatedString.create(model.value, parameters=model.parameters or {})
        return AddedFieldDefinition(
            path=model.path,
            value=interpolated_value,
            value_type=ModelToComponentFactory._json_schema_type_name_to_type(model.value_type),
            parameters=model.parameters or {},
        )

    def create_add_fields(self, model: AddFieldsModel, config: Config, **kwargs: Any) -> AddFields:
        added_field_definitions = [
            self._create_component_from_model(
                model=added_field_definition_model,
                value_type=ModelToComponentFactory._json_schema_type_name_to_type(added_field_definition_model.value_type),
                config=config,
            )
            for added_field_definition_model in model.fields
        ]
        return AddFields(fields=added_field_definitions, parameters=model.parameters or {})

    @staticmethod
    def _json_schema_type_name_to_type(value_type: Optional[ValueType]) -> Optional[Type[Any]]:
        if not value_type:
            return None
        names_to_types = {
            ValueType.string: str,
            ValueType.number: float,
            ValueType.integer: int,
            ValueType.boolean: bool,
        }
        return names_to_types[value_type]

    @staticmethod
    def create_api_key_authenticator(
        model: ApiKeyAuthenticatorModel, config: Config, token_provider: Optional[TokenProvider] = None, **kwargs: Any
    ) -> ApiKeyAuthenticator:
        if model.inject_into is None and model.header is None:
            raise ValueError("Expected either inject_into or header to be set for ApiKeyAuthenticator")

        if model.inject_into is not None and model.header is not None:
            raise ValueError("inject_into and header cannot be set both for ApiKeyAuthenticator - remove the deprecated header option")

        if token_provider is not None and model.api_token != "":
            raise ValueError("If token_provider is set, api_token is ignored and has to be set to empty string.")

        request_option = (
            RequestOption(
                inject_into=RequestOptionType(model.inject_into.inject_into.value),
                field_name=model.inject_into.field_name,
                parameters=model.parameters or {},
            )
            if model.inject_into
            else RequestOption(
                inject_into=RequestOptionType.header,
                field_name=model.header or "",
                parameters=model.parameters or {},
            )
        )
        return ApiKeyAuthenticator(
            token_provider=token_provider
            if token_provider is not None
            else InterpolatedStringTokenProvider(api_token=model.api_token or "", config=config, parameters=model.parameters or {}),
            request_option=request_option,
            config=config,
            parameters=model.parameters or {},
        )

    def create_legacy_to_per_partition_state_migration(
        self,
        model: LegacyToPerPartitionStateMigrationModel,
        config: Mapping[str, Any],
        declarative_stream: DeclarativeStreamModel,
    ) -> LegacyToPerPartitionStateMigration:
        retriever = declarative_stream.retriever
        if not isinstance(retriever, SimpleRetrieverModel):
            raise ValueError(
                f"LegacyToPerPartitionStateMigrations can only be applied on a DeclarativeStream with a SimpleRetriever. Got {type(retriever)}"
            )
        partition_router = retriever.partition_router
        if not isinstance(partition_router, (SubstreamPartitionRouterModel, CustomPartitionRouterModel)):
            raise ValueError(
                f"LegacyToPerPartitionStateMigrations can only be applied on a SimpleRetriever with a Substream partition router. Got {type(partition_router)}"
            )
        if not hasattr(partition_router, "parent_stream_configs"):
            raise ValueError("LegacyToPerPartitionStateMigrations can only be applied with a parent stream configuration.")

        return LegacyToPerPartitionStateMigration(declarative_stream.retriever.partition_router, declarative_stream.incremental_sync, config, declarative_stream.parameters)  # type: ignore # The retriever type was already checked

    def create_session_token_authenticator(
        self, model: SessionTokenAuthenticatorModel, config: Config, name: str, decoder: Decoder, **kwargs: Any
    ) -> Union[ApiKeyAuthenticator, BearerAuthenticator]:
        login_requester = self._create_component_from_model(
            model=model.login_requester, config=config, name=f"{name}_login_requester", decoder=decoder
        )
        token_provider = SessionTokenProvider(
            login_requester=login_requester,
            session_token_path=model.session_token_path,
            expiration_duration=parse_duration(model.expiration_duration) if model.expiration_duration else None,
            parameters=model.parameters or {},
            message_repository=self._message_repository,
        )
        if model.request_authentication.type == "Bearer":
            return ModelToComponentFactory.create_bearer_authenticator(
                BearerAuthenticatorModel(type="BearerAuthenticator", api_token=""),  # type: ignore # $parameters has a default value
                config,
                token_provider=token_provider,  # type: ignore # $parameters defaults to None
            )
        else:
            return ModelToComponentFactory.create_api_key_authenticator(
                ApiKeyAuthenticatorModel(type="ApiKeyAuthenticator", api_token="", inject_into=model.request_authentication.inject_into),  # type: ignore # $parameters and headers default to None
                config=config,
                token_provider=token_provider,
            )

    @staticmethod
    def create_basic_http_authenticator(model: BasicHttpAuthenticatorModel, config: Config, **kwargs: Any) -> BasicHttpAuthenticator:
        return BasicHttpAuthenticator(
            password=model.password or "", username=model.username, config=config, parameters=model.parameters or {}
        )

    @staticmethod
    def create_bearer_authenticator(
        model: BearerAuthenticatorModel, config: Config, token_provider: Optional[TokenProvider] = None, **kwargs: Any
    ) -> BearerAuthenticator:
        if token_provider is not None and model.api_token != "":
            raise ValueError("If token_provider is set, api_token is ignored and has to be set to empty string.")
        return BearerAuthenticator(
            token_provider=token_provider
            if token_provider is not None
            else InterpolatedStringTokenProvider(api_token=model.api_token or "", config=config, parameters=model.parameters or {}),
            config=config,
            parameters=model.parameters or {},
        )

    @staticmethod
    def create_check_stream(model: CheckStreamModel, config: Config, **kwargs: Any) -> CheckStream:
        return CheckStream(stream_names=model.stream_names, parameters={})

    def create_composite_error_handler(self, model: CompositeErrorHandlerModel, config: Config, **kwargs: Any) -> CompositeErrorHandler:
        error_handlers = [
            self._create_component_from_model(model=error_handler_model, config=config) for error_handler_model in model.error_handlers
        ]
        return CompositeErrorHandler(error_handlers=error_handlers, parameters=model.parameters or {})

    @staticmethod
    def create_constant_backoff_strategy(model: ConstantBackoffStrategyModel, config: Config, **kwargs: Any) -> ConstantBackoffStrategy:
        return ConstantBackoffStrategy(
            backoff_time_in_seconds=model.backoff_time_in_seconds,
            config=config,
            parameters=model.parameters or {},
        )

    def create_cursor_pagination(self, model: CursorPaginationModel, config: Config, **kwargs: Any) -> CursorPaginationStrategy:
        if model.decoder:
            decoder = self._create_component_from_model(model=model.decoder, config=config)
        else:
            decoder = JsonDecoder(parameters=model.parameters or {})

        return CursorPaginationStrategy(
            cursor_value=model.cursor_value,
            decoder=decoder,
            page_size=model.page_size,
            stop_condition=model.stop_condition,
            config=config,
            parameters=model.parameters or {},
        )

    def create_custom_component(self, model: Any, config: Config, **kwargs: Any) -> Any:
        """
        Generically creates a custom component based on the model type and a class_name reference to the custom Python class being
        instantiated. Only the model's additional properties that match the custom class definition are passed to the constructor
        :param model: The Pydantic model of the custom component being created
        :param config: The custom defined connector config
        :return: The declarative component built from the Pydantic model to be used at runtime
        """

        custom_component_class = self._get_class_from_fully_qualified_class_name(model.class_name)
        component_fields = get_type_hints(custom_component_class)
        model_args = model.dict()
        model_args["config"] = config

        # There are cases where a parent component will pass arguments to a child component via kwargs. When there are field collisions
        # we defer to these arguments over the component's definition
        for key, arg in kwargs.items():
            model_args[key] = arg

        # Pydantic is unable to parse a custom component's fields that are subcomponents into models because their fields and types are not
        # defined in the schema. The fields and types are defined within the Python class implementation. Pydantic can only parse down to
        # the custom component and this code performs a second parse to convert the sub-fields first into models, then declarative components
        for model_field, model_value in model_args.items():
            # If a custom component field doesn't have a type set, we try to use the type hints to infer the type
            if isinstance(model_value, dict) and "type" not in model_value and model_field in component_fields:
                derived_type = self._derive_component_type_from_type_hints(component_fields.get(model_field))
                if derived_type:
                    model_value["type"] = derived_type

            if self._is_component(model_value):
                model_args[model_field] = self._create_nested_component(model, model_field, model_value, config)
            elif isinstance(model_value, list):
                vals = []
                for v in model_value:
                    if isinstance(v, dict) and "type" not in v and model_field in component_fields:
                        derived_type = self._derive_component_type_from_type_hints(component_fields.get(model_field))
                        if derived_type:
                            v["type"] = derived_type
                    if self._is_component(v):
                        vals.append(self._create_nested_component(model, model_field, v, config))
                    else:
                        vals.append(v)
                model_args[model_field] = vals

        kwargs = {class_field: model_args[class_field] for class_field in component_fields.keys() if class_field in model_args}
        return custom_component_class(**kwargs)

    @staticmethod
    def _get_class_from_fully_qualified_class_name(full_qualified_class_name: str) -> Any:
        split = full_qualified_class_name.split(".")
        module = ".".join(split[:-1])
        class_name = split[-1]
        try:
            return getattr(importlib.import_module(module), class_name)
        except AttributeError:
            raise ValueError(f"Could not load class {full_qualified_class_name}.")

    @staticmethod
    def _derive_component_type_from_type_hints(field_type: Any) -> Optional[str]:
        interface = field_type
        while True:
            origin = get_origin(interface)
            if origin:
                # Unnest types until we reach the raw type
                # List[T] -> T
                # Optional[List[T]] -> T
                args = get_args(interface)
                interface = args[0]
            else:
                break
        if isinstance(interface, type) and not ModelToComponentFactory.is_builtin_type(interface):
            return interface.__name__
        return None

    @staticmethod
    def is_builtin_type(cls: Optional[Type[Any]]) -> bool:
        if not cls:
            return False
        return cls.__module__ == "builtins"

    @staticmethod
    def _extract_missing_parameters(error: TypeError) -> List[str]:
        parameter_search = re.search(r"keyword-only.*:\s(.*)", str(error))
        if parameter_search:
            return re.findall(r"\'(.+?)\'", parameter_search.group(1))
        else:
            return []

    def _create_nested_component(self, model: Any, model_field: str, model_value: Any, config: Config) -> Any:
        type_name = model_value.get("type", None)
        if not type_name:
            # If no type is specified, we can assume this is a dictionary object which can be returned instead of a subcomponent
            return model_value

        model_type = self.TYPE_NAME_TO_MODEL.get(type_name, None)
        if model_type:
            parsed_model = model_type.parse_obj(model_value)
            try:
                # To improve usability of the language, certain fields are shared between components. This can come in the form of
                # a parent component passing some of its fields to a child component or the parent extracting fields from other child
                # components and passing it to others. One example is the DefaultPaginator referencing the HttpRequester url_base
                # while constructing a SimpleRetriever. However, custom components don't support this behavior because they are created
                # generically in create_custom_component(). This block allows developers to specify extra arguments in $parameters that
                # are needed by a component and could not be shared.
                model_constructor = self.PYDANTIC_MODEL_TO_CONSTRUCTOR.get(parsed_model.__class__)
                constructor_kwargs = inspect.getfullargspec(model_constructor).kwonlyargs
                model_parameters = model_value.get("$parameters", {})
                matching_parameters = {kwarg: model_parameters[kwarg] for kwarg in constructor_kwargs if kwarg in model_parameters}
                return self._create_component_from_model(model=parsed_model, config=config, **matching_parameters)
            except TypeError as error:
                missing_parameters = self._extract_missing_parameters(error)
                if missing_parameters:
                    raise ValueError(
                        f"Error creating component '{type_name}' with parent custom component {model.class_name}: Please provide "
                        + ", ".join((f"{type_name}.$parameters.{parameter}" for parameter in missing_parameters))
                    )
                raise TypeError(f"Error creating component '{type_name}' with parent custom component {model.class_name}: {error}")
        else:
            raise ValueError(
                f"Error creating custom component {model.class_name}. Subcomponent creation has not been implemented for '{type_name}'"
            )

    @staticmethod
    def _is_component(model_value: Any) -> bool:
        return isinstance(model_value, dict) and model_value.get("type") is not None

    def create_datetime_based_cursor(self, model: DatetimeBasedCursorModel, config: Config, **kwargs: Any) -> DatetimeBasedCursor:
        start_datetime: Union[str, MinMaxDatetime] = (
            model.start_datetime if isinstance(model.start_datetime, str) else self.create_min_max_datetime(model.start_datetime, config)
        )
        end_datetime: Union[str, MinMaxDatetime, None] = None
        if model.is_data_feed and model.end_datetime:
            raise ValueError("Data feed does not support end_datetime")
        if model.is_data_feed and model.is_client_side_incremental:
            raise ValueError("`Client side incremental` cannot be applied with `data feed`. Choose only 1 from them.")
        if model.end_datetime:
            end_datetime = (
                model.end_datetime if isinstance(model.end_datetime, str) else self.create_min_max_datetime(model.end_datetime, config)
            )

        end_time_option = (
            RequestOption(
                inject_into=RequestOptionType(model.end_time_option.inject_into.value),
                field_name=model.end_time_option.field_name,
                parameters=model.parameters or {},
            )
            if model.end_time_option
            else None
        )
        start_time_option = (
            RequestOption(
                inject_into=RequestOptionType(model.start_time_option.inject_into.value),
                field_name=model.start_time_option.field_name,
                parameters=model.parameters or {},
            )
            if model.start_time_option
            else None
        )

        return DatetimeBasedCursor(
            cursor_field=model.cursor_field,
            cursor_datetime_formats=model.cursor_datetime_formats if model.cursor_datetime_formats else [],
            cursor_granularity=model.cursor_granularity,
            datetime_format=model.datetime_format,
            end_datetime=end_datetime,
            start_datetime=start_datetime,
            step=model.step,
            end_time_option=end_time_option,
            lookback_window=model.lookback_window,
            start_time_option=start_time_option,
            partition_field_end=model.partition_field_end,
            partition_field_start=model.partition_field_start,
            message_repository=self._message_repository,
            is_compare_strictly=model.is_compare_strictly,
            config=config,
            parameters=model.parameters or {},
        )

    def create_declarative_stream(self, model: DeclarativeStreamModel, config: Config, **kwargs: Any) -> DeclarativeStream:
        # When constructing a declarative stream, we assemble the incremental_sync component and retriever's partition_router field
        # components if they exist into a single CartesianProductStreamSlicer. This is then passed back as an argument when constructing the
        # Retriever. This is done in the declarative stream not the retriever to support custom retrievers. The custom create methods in
        # the factory only support passing arguments to the component constructors, whereas this performs a merge of all slicers into one.
        combined_slicers = self._merge_stream_slicers(model=model, config=config)

        primary_key = model.primary_key.__root__ if model.primary_key else None
        stop_condition_on_cursor = (
            model.incremental_sync and hasattr(model.incremental_sync, "is_data_feed") and model.incremental_sync.is_data_feed
        )
        client_side_incremental_sync = None
        if (
            model.incremental_sync
            and hasattr(model.incremental_sync, "is_client_side_incremental")
            and model.incremental_sync.is_client_side_incremental
        ):
            if combined_slicers and not isinstance(combined_slicers, (DatetimeBasedCursor, PerPartitionCursor)):
                raise ValueError("Unsupported Slicer is used. PerPartitionCursor should be used here instead")
            client_side_incremental_sync = {
                "date_time_based_cursor": self._create_component_from_model(model=model.incremental_sync, config=config),
                "per_partition_cursor": combined_slicers if isinstance(combined_slicers, PerPartitionCursor) else None,
            }
        transformations = []
        if model.transformations:
            for transformation_model in model.transformations:
                transformations.append(self._create_component_from_model(model=transformation_model, config=config))
        retriever = self._create_component_from_model(
            model=model.retriever,
            config=config,
            name=model.name,
            primary_key=primary_key,
            stream_slicer=combined_slicers,
            stop_condition_on_cursor=stop_condition_on_cursor,
            client_side_incremental_sync=client_side_incremental_sync,
            transformations=transformations,
        )
        cursor_field = model.incremental_sync.cursor_field if model.incremental_sync else None

        if model.state_migrations:
            state_transformations = [
                self._create_component_from_model(state_migration, config, declarative_stream=model)
                for state_migration in model.state_migrations
            ]
        else:
            state_transformations = []

        if model.schema_loader:
            schema_loader = self._create_component_from_model(model=model.schema_loader, config=config)
        else:
            options = model.parameters or {}
            if "name" not in options:
                options["name"] = model.name
            schema_loader = DefaultSchemaLoader(config=config, parameters=options)

        return DeclarativeStream(
            name=model.name or "",
            primary_key=primary_key,
            retriever=retriever,
            schema_loader=schema_loader,
            stream_cursor_field=cursor_field or "",
            state_migrations=state_transformations,
            config=config,
            parameters=model.parameters or {},
        )

    def _merge_stream_slicers(self, model: DeclarativeStreamModel, config: Config) -> Optional[StreamSlicer]:
        stream_slicer = None
        if (
            hasattr(model.retriever, "partition_router")
            and isinstance(model.retriever, SimpleRetrieverModel)
            and model.retriever.partition_router
        ):
            stream_slicer_model = model.retriever.partition_router
            if isinstance(stream_slicer_model, list):
                stream_slicer = CartesianProductStreamSlicer(
                    [self._create_component_from_model(model=slicer, config=config) for slicer in stream_slicer_model], parameters={}
                )
            else:
                stream_slicer = self._create_component_from_model(model=stream_slicer_model, config=config)

        if model.incremental_sync and stream_slicer:
            incremental_sync_model = model.incremental_sync
            return PerPartitionCursor(
                cursor_factory=CursorFactory(
                    lambda: self._create_component_from_model(model=incremental_sync_model, config=config),
                ),
                partition_router=stream_slicer,
            )
        elif model.incremental_sync:
            return self._create_component_from_model(model=model.incremental_sync, config=config) if model.incremental_sync else None
        elif hasattr(model.retriever, "paginator") and model.retriever.paginator and not stream_slicer:
            # To incrementally deliver RFR for low-code we're first implementing this for streams that do not use
            # nested state like substreams or those using list partition routers
            return ResumableFullRefreshCursor(parameters={})
        elif stream_slicer:
            return stream_slicer
        else:
            return None

    def create_default_error_handler(self, model: DefaultErrorHandlerModel, config: Config, **kwargs: Any) -> DefaultErrorHandler:
        backoff_strategies = []
        if model.backoff_strategies:
            for backoff_strategy_model in model.backoff_strategies:
                backoff_strategies.append(self._create_component_from_model(model=backoff_strategy_model, config=config))
        else:
            backoff_strategies.append(DEFAULT_BACKOFF_STRATEGY(config=config, parameters=model.parameters or {}))

        response_filters = []
        if model.response_filters:
            for response_filter_model in model.response_filters:
                response_filters.append(self._create_component_from_model(model=response_filter_model, config=config))
        response_filters.append(HttpResponseFilter(config=config, parameters=model.parameters or {}))

        return DefaultErrorHandler(
            backoff_strategies=backoff_strategies,
            max_retries=model.max_retries,
            response_filters=response_filters,
            config=config,
            parameters=model.parameters or {},
        )

    def create_default_paginator(
        self,
        model: DefaultPaginatorModel,
        config: Config,
        *,
        url_base: str,
        cursor_used_for_stop_condition: Optional[DeclarativeCursor] = None,
    ) -> Union[DefaultPaginator, PaginatorTestReadDecorator]:
        decoder = self._create_component_from_model(model=model.decoder, config=config) if model.decoder else JsonDecoder(parameters={})
        page_size_option = (
            self._create_component_from_model(model=model.page_size_option, config=config) if model.page_size_option else None
        )
        page_token_option = (
            self._create_component_from_model(model=model.page_token_option, config=config) if model.page_token_option else None
        )
        pagination_strategy = self._create_component_from_model(model=model.pagination_strategy, config=config)
        if cursor_used_for_stop_condition:
            pagination_strategy = StopConditionPaginationStrategyDecorator(
                pagination_strategy, CursorStopCondition(cursor_used_for_stop_condition)
            )

        paginator = DefaultPaginator(
            decoder=decoder,
            page_size_option=page_size_option,
            page_token_option=page_token_option,
            pagination_strategy=pagination_strategy,
            url_base=url_base,
            config=config,
            parameters=model.parameters or {},
        )
        if self._limit_pages_fetched_per_slice:
            return PaginatorTestReadDecorator(paginator, self._limit_pages_fetched_per_slice)
        return paginator

    def create_dpath_extractor(
        self, model: DpathExtractorModel, config: Config, decoder: Optional[Decoder] = None, **kwargs: Any
    ) -> DpathExtractor:
        if model.decoder:
            decoder_to_use = self._create_component_from_model(model=model.decoder, config=config)
        elif decoder:
            decoder_to_use = decoder
        else:
            decoder_to_use = JsonDecoder(parameters={})
        model_field_path: List[Union[InterpolatedString, str]] = [x for x in model.field_path]
        return DpathExtractor(decoder=decoder_to_use, field_path=model_field_path, config=config, parameters=model.parameters or {})

    @staticmethod
    def create_exponential_backoff_strategy(model: ExponentialBackoffStrategyModel, config: Config) -> ExponentialBackoffStrategy:
        return ExponentialBackoffStrategy(factor=model.factor or 5, parameters=model.parameters or {}, config=config)

    def create_http_requester(self, model: HttpRequesterModel, decoder: Decoder, config: Config, *, name: str) -> HttpRequester:
        authenticator = (
            self._create_component_from_model(model=model.authenticator, config=config, url_base=model.url_base, name=name, decoder=decoder)
            if model.authenticator
            else None
        )
        error_handler = (
            self._create_component_from_model(model=model.error_handler, config=config)
            if model.error_handler
            else DefaultErrorHandler(backoff_strategies=[], response_filters=[], config=config, parameters=model.parameters or {})
        )

        request_options_provider = InterpolatedRequestOptionsProvider(
            request_body_data=model.request_body_data,
            request_body_json=model.request_body_json,
            request_headers=model.request_headers,
            request_parameters=model.request_parameters,
            config=config,
            parameters=model.parameters or {},
        )

        assert model.use_cache is not None  # for mypy
        assert model.http_method is not None  # for mypy

<<<<<<< HEAD
        assert model.use_cache is not None  # for mypy

        stream_response_line_by_line = decoder.is_stream_response if decoder else False

=======
>>>>>>> fc85d8da
        return HttpRequester(
            name=name,
            url_base=model.url_base,
            path=model.path,
            authenticator=authenticator,
            error_handler=error_handler,
            http_method=HttpMethod[model.http_method.value],
            request_options_provider=request_options_provider,
            config=config,
            disable_retries=self._disable_retries,
            parameters=model.parameters or {},
            message_repository=self._message_repository,
            use_cache=model.use_cache,
            decoder=decoder,
            stream_response=stream_response_line_by_line,
        )

    @staticmethod
    def create_http_response_filter(model: HttpResponseFilterModel, config: Config, **kwargs: Any) -> HttpResponseFilter:
        if model.action:
            action = ResponseAction(model.action.value)
        else:
            action = None
        http_codes = (
            set(model.http_codes) if model.http_codes else set()
        )  # JSON schema notation has no set data type. The schema enforces an array of unique elements

        return HttpResponseFilter(
            action=action,
            error_message=model.error_message or "",
            error_message_contains=model.error_message_contains or "",
            http_codes=http_codes,
            predicate=model.predicate or "",
            config=config,
            parameters=model.parameters or {},
        )

    @staticmethod
    def create_inline_schema_loader(model: InlineSchemaLoaderModel, config: Config, **kwargs: Any) -> InlineSchemaLoader:
        return InlineSchemaLoader(schema=model.schema_ or {}, parameters={})

    @staticmethod
    def create_json_decoder(model: JsonDecoderModel, config: Config, **kwargs: Any) -> JsonDecoder:
        return JsonDecoder(parameters={})

    @staticmethod
    def create_jsonl_decoder(model: JsonlDecoderModel, config: Config, **kwargs: Any) -> JsonlDecoder:
        return JsonlDecoder(parameters={})

    @staticmethod
    def create_iterable_decoder(model: IterableDecoderModel, config: Config, **kwargs: Any) -> IterableDecoder:
        return IterableDecoder(parameters={})

    @staticmethod
    def create_json_file_schema_loader(model: JsonFileSchemaLoaderModel, config: Config, **kwargs: Any) -> JsonFileSchemaLoader:
        return JsonFileSchemaLoader(file_path=model.file_path or "", config=config, parameters=model.parameters or {})

    @staticmethod
    def create_jwt_authenticator(model: JwtAuthenticatorModel, config: Config, **kwargs: Any) -> JwtAuthenticator:
        jwt_headers = model.jwt_headers or JwtHeadersModel(kid=None, typ="JWT", cty=None)
        jwt_payload = model.jwt_payload or JwtPayloadModel(iss=None, sub=None, aud=None)
        return JwtAuthenticator(
            config=config,
            parameters=model.parameters or {},
            algorithm=JwtAlgorithm(model.algorithm.value),
            secret_key=model.secret_key,
            base64_encode_secret_key=model.base64_encode_secret_key,
            token_duration=model.token_duration,
            header_prefix=model.header_prefix,
            kid=jwt_headers.kid,
            typ=jwt_headers.typ,
            cty=jwt_headers.cty,
            iss=jwt_payload.iss,
            sub=jwt_payload.sub,
            aud=jwt_payload.aud,
            additional_jwt_headers=model.additional_jwt_headers,
            additional_jwt_payload=model.additional_jwt_payload,
        )

    @staticmethod
    def create_list_partition_router(model: ListPartitionRouterModel, config: Config, **kwargs: Any) -> ListPartitionRouter:
        request_option = (
            RequestOption(
                inject_into=RequestOptionType(model.request_option.inject_into.value),
                field_name=model.request_option.field_name,
                parameters=model.parameters or {},
            )
            if model.request_option
            else None
        )
        return ListPartitionRouter(
            cursor_field=model.cursor_field,
            request_option=request_option,
            values=model.values,
            config=config,
            parameters=model.parameters or {},
        )

    @staticmethod
    def create_min_max_datetime(model: MinMaxDatetimeModel, config: Config, **kwargs: Any) -> MinMaxDatetime:
        return MinMaxDatetime(
            datetime=model.datetime,
            datetime_format=model.datetime_format or "",
            max_datetime=model.max_datetime or "",
            min_datetime=model.min_datetime or "",
            parameters=model.parameters or {},
        )

    @staticmethod
    def create_no_auth(model: NoAuthModel, config: Config, **kwargs: Any) -> NoAuth:
        return NoAuth(parameters=model.parameters or {})

    @staticmethod
    def create_no_pagination(model: NoPaginationModel, config: Config, **kwargs: Any) -> NoPagination:
        return NoPagination(parameters={})

    def create_oauth_authenticator(self, model: OAuthAuthenticatorModel, config: Config, **kwargs: Any) -> DeclarativeOauth2Authenticator:
        if model.refresh_token_updater:
            # ignore type error because fixing it would have a lot of dependencies, revisit later
            return DeclarativeSingleUseRefreshTokenOauth2Authenticator(  # type: ignore
                config,
                InterpolatedString.create(model.token_refresh_endpoint, parameters=model.parameters or {}).eval(config),
                access_token_name=InterpolatedString.create(
                    model.access_token_name or "access_token", parameters=model.parameters or {}
                ).eval(config),
                refresh_token_name=model.refresh_token_updater.refresh_token_name,
                expires_in_name=InterpolatedString.create(model.expires_in_name or "expires_in", parameters=model.parameters or {}).eval(
                    config
                ),
                client_id=InterpolatedString.create(model.client_id, parameters=model.parameters or {}).eval(config),
                client_secret=InterpolatedString.create(model.client_secret, parameters=model.parameters or {}).eval(config),
                access_token_config_path=model.refresh_token_updater.access_token_config_path,
                refresh_token_config_path=model.refresh_token_updater.refresh_token_config_path,
                token_expiry_date_config_path=model.refresh_token_updater.token_expiry_date_config_path,
                grant_type=InterpolatedString.create(model.grant_type or "refresh_token", parameters=model.parameters or {}).eval(config),
                refresh_request_body=InterpolatedMapping(model.refresh_request_body or {}, parameters=model.parameters or {}).eval(config),
                scopes=model.scopes,
                token_expiry_date_format=model.token_expiry_date_format,
                message_repository=self._message_repository,
                refresh_token_error_status_codes=model.refresh_token_updater.refresh_token_error_status_codes,
                refresh_token_error_key=model.refresh_token_updater.refresh_token_error_key,
                refresh_token_error_values=model.refresh_token_updater.refresh_token_error_values,
            )
        # ignore type error because fixing it would have a lot of dependencies, revisit later
        return DeclarativeOauth2Authenticator(  # type: ignore
            access_token_name=model.access_token_name or "access_token",
            client_id=model.client_id,
            client_secret=model.client_secret,
            expires_in_name=model.expires_in_name or "expires_in",
            grant_type=model.grant_type or "refresh_token",
            refresh_request_body=model.refresh_request_body,
            refresh_token=model.refresh_token,
            scopes=model.scopes,
            token_expiry_date=model.token_expiry_date,
            token_expiry_date_format=model.token_expiry_date_format,  # type: ignore
            token_expiry_is_time_of_expiration=bool(model.token_expiry_date_format),
            token_refresh_endpoint=model.token_refresh_endpoint,
            config=config,
            parameters=model.parameters or {},
            message_repository=self._message_repository,
        )

    @staticmethod
    def create_offset_increment(model: OffsetIncrementModel, config: Config, **kwargs: Any) -> OffsetIncrement:
        return OffsetIncrement(
            page_size=model.page_size,
            config=config,
            inject_on_first_request=model.inject_on_first_request or False,
            parameters=model.parameters or {},
        )

    @staticmethod
    def create_page_increment(model: PageIncrementModel, config: Config, **kwargs: Any) -> PageIncrement:
        return PageIncrement(
            page_size=model.page_size,
            config=config,
            start_from_page=model.start_from_page or 0,
            inject_on_first_request=model.inject_on_first_request or False,
            parameters=model.parameters or {},
        )

    def create_parent_stream_config(self, model: ParentStreamConfigModel, config: Config, **kwargs: Any) -> ParentStreamConfig:
        declarative_stream = self._create_component_from_model(model.stream, config=config)
        request_option = self._create_component_from_model(model.request_option, config=config) if model.request_option else None
        return ParentStreamConfig(
            parent_key=model.parent_key,
            request_option=request_option,
            stream=declarative_stream,
            partition_field=model.partition_field,
            config=config,
            incremental_dependency=model.incremental_dependency or False,
            parameters=model.parameters or {},
        )

    @staticmethod
    def create_record_filter(model: RecordFilterModel, config: Config, **kwargs: Any) -> RecordFilter:
        return RecordFilter(condition=model.condition or "", config=config, parameters=model.parameters or {})

    @staticmethod
    def create_request_path(model: RequestPathModel, config: Config, **kwargs: Any) -> RequestPath:
        return RequestPath(parameters={})

    @staticmethod
    def create_request_option(model: RequestOptionModel, config: Config, **kwargs: Any) -> RequestOption:
        inject_into = RequestOptionType(model.inject_into.value)
        return RequestOption(field_name=model.field_name, inject_into=inject_into, parameters={})

    def create_record_selector(
        self,
        model: RecordSelectorModel,
        config: Config,
        decoder: Optional[Decoder],
        *,
        transformations: List[RecordTransformation],
        client_side_incremental_sync: Optional[Dict[str, Any]] = None,
        **kwargs: Any,
    ) -> RecordSelector:
        assert model.schema_normalization is not None  # for mypy
        extractor = self._create_component_from_model(model=model.extractor, decoder=decoder, config=config)
        record_filter = self._create_component_from_model(model.record_filter, config=config) if model.record_filter else None
        if client_side_incremental_sync:
            record_filter = ClientSideIncrementalRecordFilterDecorator(
                config=config,
                parameters=model.parameters,
                condition=model.record_filter.condition if (model.record_filter and hasattr(model.record_filter, "condition")) else None,
                **client_side_incremental_sync,
            )
        schema_normalization = TypeTransformer(SCHEMA_TRANSFORMER_TYPE_MAPPING[model.schema_normalization])

        return RecordSelector(
            extractor=extractor,
            config=config,
            record_filter=record_filter,
            transformations=transformations,
            schema_normalization=schema_normalization,
            parameters=model.parameters or {},
        )

    @staticmethod
    def create_remove_fields(model: RemoveFieldsModel, config: Config, **kwargs: Any) -> RemoveFields:
        return RemoveFields(field_pointers=model.field_pointers, condition=model.condition or "", parameters={})

    def create_selective_authenticator(self, model: SelectiveAuthenticatorModel, config: Config, **kwargs: Any) -> DeclarativeAuthenticator:
        authenticators = {name: self._create_component_from_model(model=auth, config=config) for name, auth in model.authenticators.items()}
        # SelectiveAuthenticator will return instance of DeclarativeAuthenticator or raise ValueError error
        return SelectiveAuthenticator(  # type: ignore[abstract]
            config=config,
            authenticators=authenticators,
            authenticator_selection_path=model.authenticator_selection_path,
            **kwargs,
        )

    @staticmethod
    def create_legacy_session_token_authenticator(
        model: LegacySessionTokenAuthenticatorModel, config: Config, *, url_base: str, **kwargs: Any
    ) -> LegacySessionTokenAuthenticator:
        return LegacySessionTokenAuthenticator(
            api_url=url_base,
            header=model.header,
            login_url=model.login_url,
            password=model.password or "",
            session_token=model.session_token or "",
            session_token_response_key=model.session_token_response_key or "",
            username=model.username or "",
            validate_session_url=model.validate_session_url,
            config=config,
            parameters=model.parameters or {},
        )

    def create_simple_retriever(
        self,
        model: SimpleRetrieverModel,
        config: Config,
        *,
        name: str,
        primary_key: Optional[Union[str, List[str], List[List[str]]]],
        stream_slicer: Optional[StreamSlicer],
        stop_condition_on_cursor: bool = False,
        client_side_incremental_sync: Optional[Dict[str, Any]] = None,
        transformations: List[RecordTransformation],
    ) -> SimpleRetriever:
        decoder = self._create_component_from_model(model=model.decoder, config=config) if model.decoder else None
        requester = self._create_component_from_model(model=model.requester, decoder=decoder, config=config, name=name)
        record_selector = self._create_component_from_model(
            model=model.record_selector,
            config=config,
            decoder=decoder,
            transformations=transformations,
            client_side_incremental_sync=client_side_incremental_sync,
        )
        url_base = model.requester.url_base if hasattr(model.requester, "url_base") else requester.get_url_base()
        stream_slicer = stream_slicer or SinglePartitionRouter(parameters={})
        cursor = stream_slicer if isinstance(stream_slicer, DeclarativeCursor) else None

        cursor_used_for_stop_condition = cursor if stop_condition_on_cursor else None
        paginator = (
            self._create_component_from_model(
                model=model.paginator,
                config=config,
                url_base=url_base,
                cursor_used_for_stop_condition=cursor_used_for_stop_condition,
            )
            if model.paginator
            else NoPagination(parameters={})
        )

        ignore_stream_slicer_parameters_on_paginated_requests = model.ignore_stream_slicer_parameters_on_paginated_requests or False

        if self._limit_slices_fetched or self._emit_connector_builder_messages:
            return SimpleRetrieverTestReadDecorator(
                name=name,
                paginator=paginator,
                primary_key=primary_key,
                requester=requester,
                record_selector=record_selector,
                stream_slicer=stream_slicer,
                cursor=cursor,
                config=config,
                maximum_number_of_slices=self._limit_slices_fetched or 5,
                ignore_stream_slicer_parameters_on_paginated_requests=ignore_stream_slicer_parameters_on_paginated_requests,
                parameters=model.parameters or {},
            )
        return SimpleRetriever(
            name=name,
            paginator=paginator,
            primary_key=primary_key,
            requester=requester,
            record_selector=record_selector,
            stream_slicer=stream_slicer,
            cursor=cursor,
            config=config,
            ignore_stream_slicer_parameters_on_paginated_requests=ignore_stream_slicer_parameters_on_paginated_requests,
            parameters=model.parameters or {},
        )

    @staticmethod
    def create_spec(model: SpecModel, config: Config, **kwargs: Any) -> Spec:
        return Spec(
            connection_specification=model.connection_specification,
            documentation_url=model.documentation_url,
            advanced_auth=model.advanced_auth,
            parameters={},
        )

    def create_substream_partition_router(
        self, model: SubstreamPartitionRouterModel, config: Config, **kwargs: Any
    ) -> SubstreamPartitionRouter:
        parent_stream_configs = []
        if model.parent_stream_configs:
            parent_stream_configs.extend(
                [
                    self._create_message_repository_substream_wrapper(model=parent_stream_config, config=config)
                    for parent_stream_config in model.parent_stream_configs
                ]
            )

        return SubstreamPartitionRouter(parent_stream_configs=parent_stream_configs, parameters=model.parameters or {}, config=config)

    def _create_message_repository_substream_wrapper(self, model: ParentStreamConfigModel, config: Config) -> Any:
        substream_factory = ModelToComponentFactory(
            limit_pages_fetched_per_slice=self._limit_pages_fetched_per_slice,
            limit_slices_fetched=self._limit_slices_fetched,
            emit_connector_builder_messages=self._emit_connector_builder_messages,
            disable_retries=self._disable_retries,
            message_repository=LogAppenderMessageRepositoryDecorator(
                {"airbyte_cdk": {"stream": {"is_substream": True}}, "http": {"is_auxiliary": True}},
                self._message_repository,
                self._evaluate_log_level(self._emit_connector_builder_messages),
            ),
        )
        return substream_factory._create_component_from_model(model=model, config=config)

    @staticmethod
    def create_wait_time_from_header(model: WaitTimeFromHeaderModel, config: Config, **kwargs: Any) -> WaitTimeFromHeaderBackoffStrategy:
        return WaitTimeFromHeaderBackoffStrategy(header=model.header, parameters=model.parameters or {}, config=config, regex=model.regex)

    @staticmethod
    def create_wait_until_time_from_header(
        model: WaitUntilTimeFromHeaderModel, config: Config, **kwargs: Any
    ) -> WaitUntilTimeFromHeaderBackoffStrategy:
        return WaitUntilTimeFromHeaderBackoffStrategy(
            header=model.header, parameters=model.parameters or {}, config=config, min_wait=model.min_wait, regex=model.regex
        )

    def get_message_repository(self) -> MessageRepository:
        return self._message_repository

    def _evaluate_log_level(self, emit_connector_builder_messages: bool) -> Level:
        return Level.DEBUG if emit_connector_builder_messages else Level.INFO<|MERGE_RESOLUTION|>--- conflicted
+++ resolved
@@ -810,13 +810,6 @@
         assert model.use_cache is not None  # for mypy
         assert model.http_method is not None  # for mypy
 
-<<<<<<< HEAD
-        assert model.use_cache is not None  # for mypy
-
-        stream_response_line_by_line = decoder.is_stream_response if decoder else False
-
-=======
->>>>>>> fc85d8da
         return HttpRequester(
             name=name,
             url_base=model.url_base,
@@ -831,7 +824,7 @@
             message_repository=self._message_repository,
             use_cache=model.use_cache,
             decoder=decoder,
-            stream_response=stream_response_line_by_line,
+            stream_response=decoder.is_stream_response if decoder else False,
         )
 
     @staticmethod
