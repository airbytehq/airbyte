#
# Copyright (c) 2022 Airbyte, Inc., all rights reserved.
#

from __future__ import annotations

import importlib
from typing import Any, Callable, List, Literal, Mapping, Optional, Type, Union, get_args, get_origin, get_type_hints

from airbyte_cdk.sources.declarative.auth import DeclarativeOauth2Authenticator
from airbyte_cdk.sources.declarative.auth.declarative_authenticator import NoAuth
from airbyte_cdk.sources.declarative.auth.token import (
    ApiKeyAuthenticator,
    BasicHttpAuthenticator,
    BearerAuthenticator,
    SessionTokenAuthenticator,
)
from airbyte_cdk.sources.declarative.checks import CheckStream
from airbyte_cdk.sources.declarative.datetime import MinMaxDatetime
from airbyte_cdk.sources.declarative.declarative_stream import DeclarativeStream
from airbyte_cdk.sources.declarative.decoders import JsonDecoder
from airbyte_cdk.sources.declarative.extractors import DpathExtractor, RecordFilter, RecordSelector
from airbyte_cdk.sources.declarative.interpolation import InterpolatedString
from airbyte_cdk.sources.declarative.models.declarative_component_schema import AddedFieldDefinition as AddedFieldDefinitionModel
from airbyte_cdk.sources.declarative.models.declarative_component_schema import AddFields as AddFieldsModel
from airbyte_cdk.sources.declarative.models.declarative_component_schema import ApiKeyAuthenticator as ApiKeyAuthenticatorModel
from airbyte_cdk.sources.declarative.models.declarative_component_schema import BasicHttpAuthenticator as BasicHttpAuthenticatorModel
from airbyte_cdk.sources.declarative.models.declarative_component_schema import BearerAuthenticator as BearerAuthenticatorModel
from airbyte_cdk.sources.declarative.models.declarative_component_schema import (
    CartesianProductStreamSlicer as CartesianProductStreamSlicerModel,
)
from airbyte_cdk.sources.declarative.models.declarative_component_schema import CheckStream as CheckStreamModel
from airbyte_cdk.sources.declarative.models.declarative_component_schema import CompositeErrorHandler as CompositeErrorHandlerModel
from airbyte_cdk.sources.declarative.models.declarative_component_schema import ConstantBackoffStrategy as ConstantBackoffStrategyModel
from airbyte_cdk.sources.declarative.models.declarative_component_schema import CursorPagination as CursorPaginationModel
from airbyte_cdk.sources.declarative.models.declarative_component_schema import CustomAuthenticator as CustomAuthenticatorModel
from airbyte_cdk.sources.declarative.models.declarative_component_schema import CustomBackoffStrategy as CustomBackoffStrategyModel
from airbyte_cdk.sources.declarative.models.declarative_component_schema import CustomErrorHandler as CustomErrorHandlerModel
from airbyte_cdk.sources.declarative.models.declarative_component_schema import CustomPaginationStrategy as CustomPaginationStrategyModel
from airbyte_cdk.sources.declarative.models.declarative_component_schema import CustomRecordExtractor as CustomRecordExtractorModel
from airbyte_cdk.sources.declarative.models.declarative_component_schema import CustomRequester as CustomRequesterModel
from airbyte_cdk.sources.declarative.models.declarative_component_schema import (
    CustomRequestOptionsProvider as CustomRequestOptionsProviderModel,
)
from airbyte_cdk.sources.declarative.models.declarative_component_schema import CustomRetriever as CustomRetrieverModel
from airbyte_cdk.sources.declarative.models.declarative_component_schema import CustomStreamSlicer as CustomStreamSlicerModel
from airbyte_cdk.sources.declarative.models.declarative_component_schema import CustomTransformation as CustomTransformationModel
from airbyte_cdk.sources.declarative.models.declarative_component_schema import DatetimeStreamSlicer as DatetimeStreamSlicerModel
from airbyte_cdk.sources.declarative.models.declarative_component_schema import DeclarativeStream as DeclarativeStreamModel
from airbyte_cdk.sources.declarative.models.declarative_component_schema import DefaultErrorHandler as DefaultErrorHandlerModel
from airbyte_cdk.sources.declarative.models.declarative_component_schema import DefaultPaginator as DefaultPaginatorModel
from airbyte_cdk.sources.declarative.models.declarative_component_schema import DpathExtractor as DpathExtractorModel
from airbyte_cdk.sources.declarative.models.declarative_component_schema import (
    ExponentialBackoffStrategy as ExponentialBackoffStrategyModel,
)
from airbyte_cdk.sources.declarative.models.declarative_component_schema import HttpRequester as HttpRequesterModel
from airbyte_cdk.sources.declarative.models.declarative_component_schema import HttpResponseFilter as HttpResponseFilterModel
from airbyte_cdk.sources.declarative.models.declarative_component_schema import InlineSchemaLoader as InlineSchemaLoaderModel
from airbyte_cdk.sources.declarative.models.declarative_component_schema import (
    InterpolatedRequestOptionsProvider as InterpolatedRequestOptionsProviderModel,
)
from airbyte_cdk.sources.declarative.models.declarative_component_schema import JsonDecoder as JsonDecoderModel
from airbyte_cdk.sources.declarative.models.declarative_component_schema import JsonFileSchemaLoader as JsonFileSchemaLoaderModel
from airbyte_cdk.sources.declarative.models.declarative_component_schema import ListStreamSlicer as ListStreamSlicerModel
from airbyte_cdk.sources.declarative.models.declarative_component_schema import MinMaxDatetime as MinMaxDatetimeModel
from airbyte_cdk.sources.declarative.models.declarative_component_schema import NoAuth as NoAuthModel
from airbyte_cdk.sources.declarative.models.declarative_component_schema import NoPagination as NoPaginationModel
from airbyte_cdk.sources.declarative.models.declarative_component_schema import OAuthAuthenticator as OAuthAuthenticatorModel
from airbyte_cdk.sources.declarative.models.declarative_component_schema import OffsetIncrement as OffsetIncrementModel
from airbyte_cdk.sources.declarative.models.declarative_component_schema import PageIncrement as PageIncrementModel
from airbyte_cdk.sources.declarative.models.declarative_component_schema import ParentStreamConfig as ParentStreamConfigModel
from airbyte_cdk.sources.declarative.models.declarative_component_schema import RecordFilter as RecordFilterModel
from airbyte_cdk.sources.declarative.models.declarative_component_schema import RecordSelector as RecordSelectorModel
from airbyte_cdk.sources.declarative.models.declarative_component_schema import RemoveFields as RemoveFieldsModel
from airbyte_cdk.sources.declarative.models.declarative_component_schema import RequestOption as RequestOptionModel
from airbyte_cdk.sources.declarative.models.declarative_component_schema import SessionTokenAuthenticator as SessionTokenAuthenticatorModel
from airbyte_cdk.sources.declarative.models.declarative_component_schema import SimpleRetriever as SimpleRetrieverModel
from airbyte_cdk.sources.declarative.models.declarative_component_schema import SingleSlice as SingleSliceModel
from airbyte_cdk.sources.declarative.models.declarative_component_schema import Spec as SpecModel
from airbyte_cdk.sources.declarative.models.declarative_component_schema import SubstreamSlicer as SubstreamSlicerModel
from airbyte_cdk.sources.declarative.models.declarative_component_schema import WaitTimeFromHeader as WaitTimeFromHeaderModel
from airbyte_cdk.sources.declarative.models.declarative_component_schema import WaitUntilTimeFromHeader as WaitUntilTimeFromHeaderModel
from airbyte_cdk.sources.declarative.requesters import HttpRequester, RequestOption
from airbyte_cdk.sources.declarative.requesters.error_handlers import CompositeErrorHandler, DefaultErrorHandler, HttpResponseFilter
from airbyte_cdk.sources.declarative.requesters.error_handlers.backoff_strategies import (
    ConstantBackoffStrategy,
    ExponentialBackoffStrategy,
    WaitTimeFromHeaderBackoffStrategy,
    WaitUntilTimeFromHeaderBackoffStrategy,
)
from airbyte_cdk.sources.declarative.requesters.error_handlers.response_action import ResponseAction
from airbyte_cdk.sources.declarative.requesters.paginators import DefaultPaginator, NoPagination, PaginatorTestReadDecorator
from airbyte_cdk.sources.declarative.requesters.paginators.strategies import CursorPaginationStrategy, OffsetIncrement, PageIncrement
from airbyte_cdk.sources.declarative.requesters.request_option import RequestOptionType
from airbyte_cdk.sources.declarative.requesters.request_options import InterpolatedRequestOptionsProvider
from airbyte_cdk.sources.declarative.retrievers import SimpleRetriever, SimpleRetrieverTestReadDecorator
from airbyte_cdk.sources.declarative.schema import DefaultSchemaLoader, InlineSchemaLoader, JsonFileSchemaLoader
from airbyte_cdk.sources.declarative.spec import Spec
from airbyte_cdk.sources.declarative.stream_slicers import (
    CartesianProductStreamSlicer,
    DatetimeStreamSlicer,
    ListStreamSlicer,
    SingleSlice,
    SubstreamSlicer,
)
from airbyte_cdk.sources.declarative.stream_slicers.substream_slicer import ParentStreamConfig
from airbyte_cdk.sources.declarative.transformations import AddFields, RemoveFields
from airbyte_cdk.sources.declarative.transformations.add_fields import AddedFieldDefinition
from airbyte_cdk.sources.declarative.types import Config
from pydantic import BaseModel

ComponentDefinition: Union[Literal, Mapping, List]


DEFAULT_BACKOFF_STRATEGY = ExponentialBackoffStrategy


class ModelToComponentFactory:
    def __init__(self, limit_pages_fetched_per_slice: int = None, limit_slices_fetched: int = None):
        self._init_mappings()
        self._limit_pages_fetched_per_slice = limit_pages_fetched_per_slice
        self._limit_slices_fetched = limit_slices_fetched

    def _init_mappings(self):
        self.PYDANTIC_MODEL_TO_CONSTRUCTOR: [Type[BaseModel], Callable] = {
            AddedFieldDefinitionModel: self.create_added_field_definition,
            AddFieldsModel: self.create_add_fields,
            ApiKeyAuthenticatorModel: self.create_api_key_authenticator,
            BasicHttpAuthenticatorModel: self.create_basic_http_authenticator,
            BearerAuthenticatorModel: self.create_bearer_authenticator,
            CheckStreamModel: self.create_check_stream,
            CartesianProductStreamSlicerModel: self.create_cartesian_product_slicer,
            CompositeErrorHandlerModel: self.create_composite_error_handler,
            ConstantBackoffStrategyModel: self.create_constant_backoff_strategy,
            CursorPaginationModel: self.create_cursor_pagination,
            CustomAuthenticatorModel: self.create_custom_component,
            CustomBackoffStrategyModel: self.create_custom_component,
            CustomErrorHandlerModel: self.create_custom_component,
            CustomRecordExtractorModel: self.create_custom_component,
            CustomRequesterModel: self.create_custom_component,
            CustomRequestOptionsProviderModel: self.create_custom_component,
            # todo: Remove later when we deprecate request providers from interface
            CustomRetrieverModel: self.create_custom_component,
            CustomPaginationStrategyModel: self.create_custom_component,
            CustomStreamSlicerModel: self.create_custom_component,
            CustomTransformationModel: self.create_custom_component,
            DatetimeStreamSlicerModel: self.create_datetime_stream_slicer,
            DeclarativeStreamModel: self.create_declarative_stream,
            DefaultErrorHandlerModel: self.create_default_error_handler,
            DefaultPaginatorModel: self.create_default_paginator,
            DpathExtractorModel: self.create_dpath_extractor,
            ExponentialBackoffStrategyModel: self.create_exponential_backoff_strategy,
            HttpRequesterModel: self.create_http_requester,
            HttpResponseFilterModel: self.create_http_response_filter,
            InlineSchemaLoaderModel: self.create_inline_schema_loader,
            InterpolatedRequestOptionsProviderModel: self.create_interpolated_request_options_provider,
            JsonDecoderModel: self.create_json_decoder,
            JsonFileSchemaLoaderModel: self.create_json_file_schema_loader,
            ListStreamSlicerModel: self.create_list_stream_slicer,
            MinMaxDatetimeModel: self.create_min_max_datetime,
            NoAuthModel: self.create_no_auth,
            NoPaginationModel: self.create_no_pagination,
            OAuthAuthenticatorModel: self.create_oauth_authenticator,
            OffsetIncrementModel: self.create_offset_increment,
            PageIncrementModel: self.create_page_increment,
            ParentStreamConfigModel: self.create_parent_stream_config,
            RecordFilterModel: self.create_record_filter,
            RecordSelectorModel: self.create_record_selector,
            RemoveFieldsModel: self.create_remove_fields,
            RequestOptionModel: self.create_request_option,
            SessionTokenAuthenticatorModel: self.create_session_token_authenticator,
            SimpleRetrieverModel: self.create_simple_retriever,
            SingleSliceModel: self.create_single_slice,
            SpecModel: self.create_spec,
            SubstreamSlicerModel: self.create_substream_slicer,
            WaitTimeFromHeaderModel: self.create_wait_time_from_header,
            WaitUntilTimeFromHeaderModel: self.create_wait_until_time_from_header,
        }

        # Needed for the case where we need to perform a second parse on the fields of a custom component
        self.TYPE_NAME_TO_MODEL = {cls.__name__: cls for cls in self.PYDANTIC_MODEL_TO_CONSTRUCTOR}

    def create_component(self, model_type: Type[BaseModel], component_definition: ComponentDefinition, config: Config) -> type:
        """
        Takes a given Pydantic model type and Mapping representing a component definition and creates a declarative component and
        subcomponents which will be used at runtime. This is done by first parsing the mapping into a Pydantic model and then creating
        creating declarative components from that model.

        :param model_type: The type of declarative component that is being initialized
        :param component_definition: The mapping that represents a declarative component
        :param config: The connector config that is provided by the customer
        :return: The declarative component to be used at runtime
        """

        component_type = component_definition.get("type")
        if component_definition.get("type") != model_type.__name__:
            raise ValueError(f"Expected manifest component of type {model_type.__name__}, but received {component_type} instead")

        declarative_component_model = model_type.parse_obj(component_definition)

        if not isinstance(declarative_component_model, model_type):
            raise ValueError(f"Expected {model_type.__name__} component, but received {declarative_component_model.__class__.__name__}")

        return self._create_component_from_model(model=declarative_component_model, config=config)

    def _create_component_from_model(self, model: BaseModel, config: Config, **kwargs) -> Any:
        if model.__class__ not in self.PYDANTIC_MODEL_TO_CONSTRUCTOR:
            raise ValueError(f"{model.__class__} with attributes {model} is not a valid component type")
        component_constructor = self.PYDANTIC_MODEL_TO_CONSTRUCTOR.get(model.__class__)
        return component_constructor(model=model, config=config, **kwargs)

    @staticmethod
    def create_added_field_definition(model: AddedFieldDefinitionModel, config: Config, **kwargs) -> AddedFieldDefinition:
        interpolated_value = InterpolatedString.create(model.value, options=model.options)
        return AddedFieldDefinition(path=model.path, value=interpolated_value, options=model.options)

    def create_add_fields(self, model: AddFieldsModel, config: Config, **kwargs) -> AddFields:
        added_field_definitions = [
            self._create_component_from_model(model=added_field_definition_model, config=config)
            for added_field_definition_model in model.fields
        ]
        return AddFields(fields=added_field_definitions, options=model.options)

    @staticmethod
    def create_api_key_authenticator(model: ApiKeyAuthenticatorModel, config: Config, **kwargs) -> ApiKeyAuthenticator:
        return ApiKeyAuthenticator(api_token=model.api_token, header=model.header, config=config, options=model.options)

    @staticmethod
    def create_basic_http_authenticator(model: BasicHttpAuthenticatorModel, config: Config, **kwargs) -> BasicHttpAuthenticator:
        return BasicHttpAuthenticator(password=model.password, username=model.username, config=config, options=model.options)

    @staticmethod
    def create_bearer_authenticator(model: BearerAuthenticatorModel, config: Config, **kwargs) -> BearerAuthenticator:
        return BearerAuthenticator(
            api_token=model.api_token,
            config=config,
            options=model.options,
        )

    def create_cartesian_product_slicer(
        self, model: CartesianProductStreamSlicerModel, config: Config, **kwargs
    ) -> CartesianProductStreamSlicer:
        stream_slicers = [
            self._create_component_from_model(model=stream_slicer_model, config=config) for stream_slicer_model in model.stream_slicers
        ]
        return CartesianProductStreamSlicer(stream_slicers=stream_slicers, options=model.options)

    @staticmethod
    def create_check_stream(model: CheckStreamModel, config: Config, **kwargs):
        return CheckStream(stream_names=model.stream_names, options={})

    def create_composite_error_handler(self, model: CompositeErrorHandlerModel, config: Config, **kwargs) -> CompositeErrorHandler:
        error_handlers = [
            self._create_component_from_model(model=error_handler_model, config=config) for error_handler_model in model.error_handlers
        ]
        return CompositeErrorHandler(error_handlers=error_handlers, options=model.options)

    @staticmethod
    def create_constant_backoff_strategy(model: ConstantBackoffStrategyModel, config: Config, **kwargs) -> ConstantBackoffStrategy:
        return ConstantBackoffStrategy(
            backoff_time_in_seconds=model.backoff_time_in_seconds,
            config=config,
            options=model.options,
        )

    def create_cursor_pagination(self, model: CursorPaginationModel, config: Config, **kwargs) -> CursorPaginationStrategy:
        if model.decoder:
            decoder = self._create_component_from_model(model=model.decoder, config=config)
        else:
            decoder = JsonDecoder(options=model.options)

        return CursorPaginationStrategy(
            cursor_value=model.cursor_value,
            decoder=decoder,
            page_size=model.page_size,
            stop_condition=model.stop_condition,
            config=config,
            options=model.options,
        )

    def create_custom_component(self, model, config: Config, **kwargs) -> type:
        """
        Generically creates a custom component based on the model type and a class_name reference to the custom Python class being
        instantiated. Only the model's additional properties that match the custom class definition are passed to the constructor
        :param model: The Pydantic model of the custom component being created
        :param config: The custom defined connector config
        :return: The declarative component built from the Pydantic model to be used at runtime
        """

        custom_component_class = self._get_class_from_fully_qualified_class_name(model.class_name)
        component_fields = get_type_hints(custom_component_class)
        model_args = model.dict()
        model_args["config"] = config

        # Pydantic is unable to parse a custom component's fields that are subcomponents into models because their fields and types are not
        # defined in the schema. The fields and types are defined within the Python class implementation. Pydantic can only parse down to
        # the custom component and this code performs a second parse to convert the sub-fields first into models, then declarative components
        for model_field, model_value in model_args.items():
            # If a custom component field doesn't have a type set, we try to use the type hints to infer the type
            if isinstance(model_value, dict) and "type" not in model_value and model_field in component_fields:
                derived_type = self._derive_component_type_from_type_hints(component_fields.get(model_field))
                if derived_type:
                    model_value["type"] = derived_type

            if self._is_component(model_value):
                model_args[model_field] = self._create_nested_component(model, model_field, model_value, config)
            elif isinstance(model_value, list):
                vals = []
                for v in model_value:
                    if isinstance(v, dict) and "type" not in v and model_field in component_fields:
                        derived_type = self._derive_component_type_from_type_hints(component_fields.get(model_field))
                        if derived_type:
                            v["type"] = derived_type
                    if self._is_component(v):
                        vals.append(self._create_nested_component(model, model_field, v, config))
                    else:
                        vals.append(v)
                model_args[model_field] = vals

        kwargs = {class_field: model_args[class_field] for class_field in component_fields.keys() if class_field in model_args}
        return custom_component_class(**kwargs)

    @staticmethod
    def _get_class_from_fully_qualified_class_name(class_name: str) -> type:
        split = class_name.split(".")
        module = ".".join(split[:-1])
        class_name = split[-1]
        return getattr(importlib.import_module(module), class_name)

    @staticmethod
    def _derive_component_type_from_type_hints(field_type: str) -> Optional[str]:
        interface = field_type
        while True:
            origin = get_origin(interface)
            if origin:
                # Unnest types until we reach the raw type
                # List[T] -> T
                # Optional[List[T]] -> T
                args = get_args(interface)
                interface = args[0]
            else:
                break
        if isinstance(interface, type) and not ModelToComponentFactory.is_builtin_type(interface):
            return interface.__name__
        return None

    @staticmethod
    def is_builtin_type(cls) -> bool:
        if not cls:
            return False
        return cls.__module__ == "builtins"

    def _create_nested_component(self, model, model_field: str, model_value: Any, config: Config) -> Any:
        type_name = model_value.get("type", None)
        if not type_name:
            # If no type is specified, we can assume this is a dictionary object which can be returned instead of a subcomponent
            return model_value

        model_type = self.TYPE_NAME_TO_MODEL.get(type_name, None)
        if model_type:
            parsed_model = model_type.parse_obj(model_value)
            return self._create_component_from_model(model=parsed_model, config=config)
        else:
            raise ValueError(
                f"Error creating custom component {model.class_name}. Subcomponent creation has not been implemented for '{type_name}'"
            )

    @staticmethod
    def _is_component(model_value: Any) -> bool:
        return isinstance(model_value, dict) and model_value.get("type")

    def create_datetime_stream_slicer(self, model: DatetimeStreamSlicerModel, config: Config, **kwargs) -> DatetimeStreamSlicer:
        start_datetime = (
            model.start_datetime if isinstance(model.start_datetime, str) else self.create_min_max_datetime(model.start_datetime, config)
        )
        end_datetime = (
            model.end_datetime if isinstance(model.end_datetime, str) else self.create_min_max_datetime(model.end_datetime, config)
        )

        end_time_option = (
            RequestOption(
                inject_into=RequestOptionType(model.end_time_option.inject_into.value),
                field_name=model.end_time_option.field_name,
                options=model.options,
            )
            if model.end_time_option
            else None
        )
        start_time_option = (
            RequestOption(
                inject_into=RequestOptionType(model.start_time_option.inject_into.value),
                field_name=model.start_time_option.field_name,
                options=model.options,
            )
            if model.start_time_option
            else None
        )

        return DatetimeStreamSlicer(
            cursor_field=model.cursor_field,
            cursor_granularity=model.cursor_granularity,
            datetime_format=model.datetime_format,
            end_datetime=end_datetime,
            start_datetime=start_datetime,
            step=model.step,
            end_time_option=end_time_option,
            lookback_window=model.lookback_window,
            start_time_option=start_time_option,
            stream_state_field_end=model.stream_state_field_end,
            stream_state_field_start=model.stream_state_field_start,
            config=config,
            options=model.options,
        )

    def create_declarative_stream(self, model: DeclarativeStreamModel, config: Config, **kwargs) -> DeclarativeStream:
        retriever = self._create_component_from_model(model=model.retriever, config=config)

        if model.schema_loader:
            schema_loader = self._create_component_from_model(model=model.schema_loader, config=config)
        else:
            schema_loader = DefaultSchemaLoader(config=config, options=model.options)

        transformations = []
        if model.transformations:
            for transformation_model in model.transformations:
                transformations.append(self._create_component_from_model(model=transformation_model, config=config))
        return DeclarativeStream(
            checkpoint_interval=model.checkpoint_interval,
            name=model.name,
            primary_key=model.primary_key,
            retriever=retriever,
            schema_loader=schema_loader,
            stream_cursor_field=model.stream_cursor_field or [],
            transformations=transformations,
            config=config,
            options={},
        )

    def create_default_error_handler(self, model: DefaultErrorHandlerModel, config: Config, **kwargs) -> DefaultErrorHandler:
        backoff_strategies = []
        if model.backoff_strategies:
            for backoff_strategy_model in model.backoff_strategies:
                backoff_strategies.append(self._create_component_from_model(model=backoff_strategy_model, config=config))
        else:
            backoff_strategies.append(DEFAULT_BACKOFF_STRATEGY(config=config, options=model.options))

        response_filters = []
        if model.response_filters:
            for response_filter_model in model.response_filters:
                response_filters.append(self._create_component_from_model(model=response_filter_model, config=config))
        else:
            response_filters.append(
                HttpResponseFilter(
                    ResponseAction.RETRY, http_codes=HttpResponseFilter.DEFAULT_RETRIABLE_ERRORS, config=config, options=model.options
                )
            )
            response_filters.append(HttpResponseFilter(ResponseAction.IGNORE, config=config, options=model.options))

        return DefaultErrorHandler(
            backoff_strategies=backoff_strategies,
            max_retries=model.max_retries,
            response_filters=response_filters,
            config=config,
            options=model.options,
        )

    def create_default_paginator(self, model: DefaultPaginatorModel, config: Config, **kwargs) -> DefaultPaginator:
        decoder = self._create_component_from_model(model=model.decoder, config=config) if model.decoder else JsonDecoder(options={})
        page_size_option = (
            self._create_component_from_model(model=model.page_size_option, config=config) if model.page_size_option else None
        )
        page_token_option = (
            self._create_component_from_model(model=model.page_token_option, config=config) if model.page_token_option else None
        )
        pagination_strategy = self._create_component_from_model(model=model.pagination_strategy, config=config)

        paginator = DefaultPaginator(
            decoder=decoder,
            page_size_option=page_size_option,
            page_token_option=page_token_option,
            pagination_strategy=pagination_strategy,
            url_base=model.url_base,
            config=config,
            options=model.options,
        )
        if self._limit_pages_fetched_per_slice:
            return PaginatorTestReadDecorator(paginator, self._limit_pages_fetched_per_slice)
        return paginator

    def create_dpath_extractor(self, model: DpathExtractorModel, config: Config, **kwargs) -> DpathExtractor:
        decoder = self._create_component_from_model(model.decoder, config=config) if model.decoder else JsonDecoder(options={})
        return DpathExtractor(decoder=decoder, field_pointer=model.field_pointer, config=config, options=model.options)

    @staticmethod
    def create_exponential_backoff_strategy(model: ExponentialBackoffStrategyModel, config: Config) -> ExponentialBackoffStrategy:
        return ExponentialBackoffStrategy(factor=model.factor, options=model.options, config=config)

    def create_http_requester(self, model: HttpRequesterModel, config: Config, **kwargs) -> HttpRequester:
        authenticator = self._create_component_from_model(model=model.authenticator, config=config) if model.authenticator else None
        error_handler = (
            self._create_component_from_model(model=model.error_handler, config=config)
            if model.error_handler
            else DefaultErrorHandler(backoff_strategies=[], response_filters=[], config=config, options=model.options)
        )
        request_options_provider = (
            self._create_component_from_model(model=model.request_options_provider, config=config)
            if model.request_options_provider
            else None
        )

        return HttpRequester(
            name=model.name,
            url_base=model.url_base,
            path=model.path,
            authenticator=authenticator,
            error_handler=error_handler,
            http_method=model.http_method,
            request_options_provider=request_options_provider,
            config=config,
            options=model.options,
        )

    @staticmethod
    def create_http_response_filter(model: HttpResponseFilterModel, config: Config, **kwargs) -> HttpResponseFilter:
        action = ResponseAction(model.action.value)
        http_codes = (
            set(model.http_codes) if model.http_codes else set()
        )  # JSON schema notation has no set data type. The schema enforces an array of unique elements

        return HttpResponseFilter(
            action=action,
            error_message=model.error_message or "",
            error_message_contains=model.error_message_contains,
            http_codes=http_codes,
            predicate=model.predicate or "",
            config=config,
            options=model.options,
        )

    @staticmethod
    def create_inline_schema_loader(model: InlineSchemaLoaderModel, config: Config, **kwargs) -> InlineSchemaLoader:
        return InlineSchemaLoader(schema=model.schema_, options={})

    @staticmethod
    def create_interpolated_request_options_provider(
        model: InterpolatedRequestOptionsProviderModel, config: Config, **kwargs
    ) -> InterpolatedRequestOptionsProvider:
        return InterpolatedRequestOptionsProvider(
            request_body_data=model.request_body_data,
            request_body_json=model.request_body_json,
            request_headers=model.request_headers,
            request_parameters=model.request_parameters,
            config=config,
            options=model.options,
        )
<<<<<<< HEAD

    @staticmethod
    def create_json_decoder(model: JsonDecoderModel, config: Config, **kwargs) -> JsonDecoder:
        return JsonDecoder(options={})

    @staticmethod
    def create_json_file_schema_loader(model: JsonFileSchemaLoaderModel, config: Config, **kwargs) -> JsonFileSchemaLoader:
        return JsonFileSchemaLoader(file_path=model.file_path, config=config, options=model.options)

    @staticmethod
    def create_list_stream_slicer(model: ListStreamSlicerModel, config: Config, **kwargs) -> ListStreamSlicer:
        request_option = (
            RequestOption(
                inject_into=RequestOptionType(model.request_option.inject_into.value),
                field_name=model.request_option.field_name,
                options=model.options,
=======
        if model.start_time_option
        else None
    )

    return DatetimeStreamSlicer(
        cursor_field=model.cursor_field,
        cursor_granularity=model.cursor_granularity,
        datetime_format=model.datetime_format,
        end_datetime=end_datetime,
        start_datetime=start_datetime,
        step=model.step,
        end_time_option=end_time_option,
        lookback_window=model.lookback_window,
        start_time_option=start_time_option,
        stream_state_field_end=model.stream_state_field_end,
        stream_state_field_start=model.stream_state_field_start,
        config=config,
        options=model.options,
    )


def create_declarative_stream(model: DeclarativeStreamModel, config: Config, **kwargs) -> DeclarativeStream:
    retriever = _create_component_from_model(model=model.retriever, config=config)

    if model.schema_loader:
        schema_loader = _create_component_from_model(model=model.schema_loader, config=config)
    else:
        options = model.options or {}
        if "name" not in options:
            options["name"] = model.name
        schema_loader = DefaultSchemaLoader(config=config, options=options)

    transformations = []
    if model.transformations:
        for transformation_model in model.transformations:
            transformations.append(_create_component_from_model(model=transformation_model, config=config))
    return DeclarativeStream(
        checkpoint_interval=model.checkpoint_interval,
        name=model.name,
        primary_key=model.primary_key,
        retriever=retriever,
        schema_loader=schema_loader,
        stream_cursor_field=model.stream_cursor_field or [],
        transformations=transformations,
        config=config,
        options={},
    )


def create_default_error_handler(model: DefaultErrorHandlerModel, config: Config, **kwargs) -> DefaultErrorHandler:
    backoff_strategies = []
    if model.backoff_strategies:
        for backoff_strategy_model in model.backoff_strategies:
            backoff_strategies.append(_create_component_from_model(model=backoff_strategy_model, config=config))
    else:
        backoff_strategies.append(DEFAULT_BACKOFF_STRATEGY(config=config, options=model.options))

    response_filters = []
    if model.response_filters:
        for response_filter_model in model.response_filters:
            response_filters.append(_create_component_from_model(model=response_filter_model, config=config))
    else:
        response_filters.append(
            HttpResponseFilter(
                ResponseAction.RETRY, http_codes=HttpResponseFilter.DEFAULT_RETRIABLE_ERRORS, config=config, options=model.options
>>>>>>> d7cbc790
            )
            if model.request_option
            else None
        )
        return ListStreamSlicer(
            cursor_field=model.cursor_field,
            request_option=request_option,
            slice_values=model.slice_values,
            config=config,
            options=model.options,
        )

    @staticmethod
    def create_min_max_datetime(model: MinMaxDatetimeModel, config: Config, **kwargs) -> MinMaxDatetime:
        return MinMaxDatetime(
            datetime=model.datetime,
            datetime_format=model.datetime_format,
            max_datetime=model.max_datetime,
            min_datetime=model.min_datetime,
            options=model.options,
        )

    @staticmethod
    def create_no_auth(model: NoAuthModel, config: Config, **kwargs) -> NoAuth:
        return NoAuth(options=model.options)

    @staticmethod
    def create_no_pagination(model: NoPaginationModel, config: Config, **kwargs) -> NoPagination:
        return NoPagination(options={})

    @staticmethod
    def create_oauth_authenticator(model: OAuthAuthenticatorModel, config: Config, **kwargs) -> DeclarativeOauth2Authenticator:
        return DeclarativeOauth2Authenticator(
            access_token_name=model.access_token_name,
            client_id=model.client_id,
            client_secret=model.client_secret,
            expires_in_name=model.expires_in_name,
            grant_type=model.grant_type,
            refresh_request_body=model.refresh_request_body,
            refresh_token=model.refresh_token,
            scopes=model.scopes,
            token_expiry_date=model.token_expiry_date,
            token_expiry_date_format=model.token_expiry_date_format,
            token_refresh_endpoint=model.token_refresh_endpoint,
            config=config,
            options=model.options,
        )

    @staticmethod
    def create_offset_increment(model: OffsetIncrementModel, config: Config, **kwargs) -> OffsetIncrement:
        return OffsetIncrement(page_size=model.page_size, config=config, options=model.options)

    @staticmethod
    def create_page_increment(model: PageIncrementModel, config: Config, **kwargs) -> PageIncrement:
        return PageIncrement(page_size=model.page_size, start_from_page=model.start_from_page, options=model.options)

    def create_parent_stream_config(self, model: ParentStreamConfigModel, config: Config, **kwargs) -> ParentStreamConfig:
        declarative_stream = self._create_component_from_model(model.stream, config=config)
        request_option = self._create_component_from_model(model.request_option, config=config) if model.request_option else None
        return ParentStreamConfig(
            parent_key=model.parent_key,
            request_option=request_option,
            stream=declarative_stream,
            stream_slice_field=model.stream_slice_field,
            options=model.options,
        )

    @staticmethod
    def create_record_filter(model: RecordFilterModel, config: Config, **kwargs) -> RecordFilter:
        return RecordFilter(condition=model.condition, config=config, options=model.options)

    @staticmethod
    def create_request_option(model: RequestOptionModel, config: Config, **kwargs) -> RequestOption:
        inject_into = RequestOptionType(model.inject_into.value)
        return RequestOption(field_name=model.field_name, inject_into=inject_into, options={})

    def create_record_selector(self, model: RecordSelectorModel, config: Config, **kwargs) -> RecordSelector:
        extractor = self._create_component_from_model(model=model.extractor, config=config)
        record_filter = self._create_component_from_model(model.record_filter, config=config) if model.record_filter else None

        return RecordSelector(extractor=extractor, record_filter=record_filter, options=model.options)

    @staticmethod
    def create_remove_fields(model: RemoveFieldsModel, config: Config, **kwargs) -> RemoveFields:
        return RemoveFields(field_pointers=model.field_pointers, options={})

    @staticmethod
    def create_session_token_authenticator(model: SessionTokenAuthenticatorModel, config: Config, **kwargs) -> SessionTokenAuthenticator:
        return SessionTokenAuthenticator(
            api_url=model.api_url,
            header=model.header,
            login_url=model.login_url,
            password=model.password,
            session_token=model.session_token,
            session_token_response_key=model.session_token_response_key,
            username=model.username,
            validate_session_url=model.validate_session_url,
            config=config,
            options=model.options,
        )

    def create_simple_retriever(self, model: SimpleRetrieverModel, config: Config, **kwargs) -> SimpleRetriever:
        requester = self._create_component_from_model(model=model.requester, config=config)
        record_selector = self._create_component_from_model(model=model.record_selector, config=config)
        paginator = (
            self._create_component_from_model(model=model.paginator, config=config, url_base=model.requester.url_base)
            if model.paginator
            else NoPagination(options={})
        )
        stream_slicer = (
            self._create_component_from_model(model=model.stream_slicer, config=config) if model.stream_slicer else SingleSlice(options={})
        )

        if self._limit_slices_fetched:
            return SimpleRetrieverTestReadDecorator(
                name=model.name,
                paginator=paginator,
                primary_key=model.primary_key.__root__ if model.primary_key else None,
                requester=requester,
                record_selector=record_selector,
                stream_slicer=stream_slicer,
                config=config,
                maximum_number_of_slices=self._limit_slices_fetched,
                options=model.options,
            )
        return SimpleRetriever(
            name=model.name,
            paginator=paginator,
            primary_key=model.primary_key.__root__ if model.primary_key else None,
            requester=requester,
            record_selector=record_selector,
            stream_slicer=stream_slicer,
            config=config,
            options=model.options,
        )

    @staticmethod
    def create_single_slice(model: SingleSliceModel, config: Config, **kwargs) -> SingleSlice:
        return SingleSlice(options={})

    @staticmethod
    def create_spec(model: SpecModel, config: Config, **kwargs) -> Spec:
        return Spec(connection_specification=model.connection_specification, documentation_url=model.documentation_url, options={})

    def create_substream_slicer(self, model: SubstreamSlicerModel, config: Config, **kwargs) -> SubstreamSlicer:
        parent_stream_configs = []
        if model.parent_stream_configs:
            parent_stream_configs.extend(
                [
                    self._create_component_from_model(model=parent_stream_config, config=config)
                    for parent_stream_config in model.parent_stream_configs
                ]
            )

        return SubstreamSlicer(parent_stream_configs=parent_stream_configs, options=model.options)

    @staticmethod
    def create_wait_time_from_header(model: WaitTimeFromHeaderModel, config: Config, **kwargs) -> WaitTimeFromHeaderBackoffStrategy:
        return WaitTimeFromHeaderBackoffStrategy(header=model.header, options=model.options, config=config, regex=model.regex)

    @staticmethod
    def create_wait_until_time_from_header(
        model: WaitUntilTimeFromHeaderModel, config: Config, **kwargs
    ) -> WaitUntilTimeFromHeaderBackoffStrategy:
        return WaitUntilTimeFromHeaderBackoffStrategy(
            header=model.header, options=model.options, config=config, min_wait=model.min_wait, regex=model.regex
        )<|MERGE_RESOLUTION|>--- conflicted
+++ resolved
@@ -418,7 +418,10 @@
         if model.schema_loader:
             schema_loader = self._create_component_from_model(model=model.schema_loader, config=config)
         else:
-            schema_loader = DefaultSchemaLoader(config=config, options=model.options)
+            options = model.options or {}
+            if "name" not in options:
+                options["name"] = model.name
+            schema_loader = DefaultSchemaLoader(config=config, options=options)
 
         transformations = []
         if model.transformations:
@@ -553,7 +556,6 @@
             config=config,
             options=model.options,
         )
-<<<<<<< HEAD
 
     @staticmethod
     def create_json_decoder(model: JsonDecoderModel, config: Config, **kwargs) -> JsonDecoder:
@@ -570,73 +572,6 @@
                 inject_into=RequestOptionType(model.request_option.inject_into.value),
                 field_name=model.request_option.field_name,
                 options=model.options,
-=======
-        if model.start_time_option
-        else None
-    )
-
-    return DatetimeStreamSlicer(
-        cursor_field=model.cursor_field,
-        cursor_granularity=model.cursor_granularity,
-        datetime_format=model.datetime_format,
-        end_datetime=end_datetime,
-        start_datetime=start_datetime,
-        step=model.step,
-        end_time_option=end_time_option,
-        lookback_window=model.lookback_window,
-        start_time_option=start_time_option,
-        stream_state_field_end=model.stream_state_field_end,
-        stream_state_field_start=model.stream_state_field_start,
-        config=config,
-        options=model.options,
-    )
-
-
-def create_declarative_stream(model: DeclarativeStreamModel, config: Config, **kwargs) -> DeclarativeStream:
-    retriever = _create_component_from_model(model=model.retriever, config=config)
-
-    if model.schema_loader:
-        schema_loader = _create_component_from_model(model=model.schema_loader, config=config)
-    else:
-        options = model.options or {}
-        if "name" not in options:
-            options["name"] = model.name
-        schema_loader = DefaultSchemaLoader(config=config, options=options)
-
-    transformations = []
-    if model.transformations:
-        for transformation_model in model.transformations:
-            transformations.append(_create_component_from_model(model=transformation_model, config=config))
-    return DeclarativeStream(
-        checkpoint_interval=model.checkpoint_interval,
-        name=model.name,
-        primary_key=model.primary_key,
-        retriever=retriever,
-        schema_loader=schema_loader,
-        stream_cursor_field=model.stream_cursor_field or [],
-        transformations=transformations,
-        config=config,
-        options={},
-    )
-
-
-def create_default_error_handler(model: DefaultErrorHandlerModel, config: Config, **kwargs) -> DefaultErrorHandler:
-    backoff_strategies = []
-    if model.backoff_strategies:
-        for backoff_strategy_model in model.backoff_strategies:
-            backoff_strategies.append(_create_component_from_model(model=backoff_strategy_model, config=config))
-    else:
-        backoff_strategies.append(DEFAULT_BACKOFF_STRATEGY(config=config, options=model.options))
-
-    response_filters = []
-    if model.response_filters:
-        for response_filter_model in model.response_filters:
-            response_filters.append(_create_component_from_model(model=response_filter_model, config=config))
-    else:
-        response_filters.append(
-            HttpResponseFilter(
-                ResponseAction.RETRY, http_codes=HttpResponseFilter.DEFAULT_RETRIABLE_ERRORS, config=config, options=model.options
->>>>>>> d7cbc790
             )
             if model.request_option
             else None
