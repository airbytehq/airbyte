--- conflicted
+++ resolved
@@ -1293,13 +1293,8 @@
 
         return AsyncRetriever(
             job_orchestrator_factory=lambda stream_slices: AsyncJobOrchestrator(
-<<<<<<< HEAD
-                job_repository, stream_slices, JobTracker(5), self._message_repository,
-            ),  # FIXME eventually make the number of concurrent jobs in the API configurable
-=======
-                job_repository, stream_slices, JobTracker(1)
+                job_repository, stream_slices, JobTracker(1), self._message_repository,
             ),  # FIXME eventually make the number of concurrent jobs in the API configurable. Until then, we limit to 1
->>>>>>> cf33943b
             record_selector=record_selector,
             stream_slicer=stream_slicer,
             config=config,
