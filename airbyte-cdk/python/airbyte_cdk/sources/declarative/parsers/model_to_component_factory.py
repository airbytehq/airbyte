--- conflicted
+++ resolved
@@ -400,19 +400,18 @@
         )
 
     def create_declarative_stream(self, model: DeclarativeStreamModel, config: Config, **kwargs) -> DeclarativeStream:
-<<<<<<< HEAD
         # When constructing a declarative stream, we assemble the incremental_sync component and retriever's iterable field components
         # if they exist into a single CartesianProductStreamSlicer. This is then passed back as an argument when constructing the
         # Retriever. This is done in the declarative stream not the retriever to support custom retrievers. The custom create methods in
         # the factory only support passing arguments to the component constructors, whereas this performs a merge of all slicers into one.
         combined_slicers = self._merge_stream_slicers(model=model, config=config)
-        retriever = self._create_component_from_model(model=model.retriever, config=config, stream_slicer=combined_slicers)
-=======
+
         primary_key = model.primary_key.__root__ if model.primary_key else None
-        retriever = self._create_component_from_model(model=model.retriever, config=config, name=model.name, primary_key=primary_key)
+        retriever = self._create_component_from_model(
+            model=model.retriever, config=config, name=model.name, primary_key=primary_key, stream_slicer=combined_slicers
+        )
 
         cursor_field = self._get_cursor_field_from_stream_slicer(model)
->>>>>>> b5cd33ec
 
         if model.schema_loader:
             schema_loader = self._create_component_from_model(model=model.schema_loader, config=config)
@@ -437,7 +436,6 @@
             parameters={},
         )
 
-<<<<<<< HEAD
     def _merge_stream_slicers(self, model: DeclarativeStreamModel, config: Config) -> Optional[StreamSlicer]:
         incremental_sync = (
             self._create_component_from_model(model=model.incremental_sync, config=config) if model.incremental_sync else None
@@ -460,22 +458,15 @@
             return incremental_sync
         elif stream_slicer:
             return stream_slicer
-=======
+        else:
+            return None
+
     @staticmethod
     def _get_cursor_field_from_stream_slicer(model: DeclarativeStreamModel) -> Optional[Union[str, List[str]]]:
         if not model.retriever or not model.retriever.stream_slicer:
             return None
         elif hasattr(model.retriever.stream_slicer, "cursor_field"):
             return model.retriever.stream_slicer.cursor_field
-        elif isinstance(model.retriever.stream_slicer, CartesianProductStreamSlicerModel):
-            # TODO: Remove once we redesign stream slicers
-            # This condition is a temporary hack to derive the cursor_field for streams that use a CartesianProductStreamSlicer that
-            # contains at least one cursor_field implying that it is an incremental stream. We have an upcoming PR that aims to decouple
-            # incremental and iteration concepts and once we support that, we can remove this logic and reference the cursor field stored
-            # in model.incremental_sync.cursor_field.
-            for slicer in model.retriever.stream_slicer.stream_slicers:
-                if hasattr(slicer, "cursor_field"):
-                    return slicer.cursor_field
         elif isinstance(model.retriever.stream_slicer, dict) and "stream_slicers" in model.retriever.stream_slicer:
             # TODO: Remove once we redesign stream slicers
             # Similar to the above. This covers the case for CustomStreamSlicer whose model will be in the form of dictionaries instead
@@ -483,7 +474,6 @@
             for slicer in model.retriever.stream_slicer["stream_slicers"]:
                 if "cursor_field" in slicer:
                     return slicer.get("cursor_field")
->>>>>>> b5cd33ec
         else:
             return None
 
@@ -714,15 +704,15 @@
         )
 
     def create_simple_retriever(
-<<<<<<< HEAD
-        self, model: SimpleRetrieverModel, config: Config, *, stream_slicer: Optional[StreamSlicer]
-    ) -> SimpleRetriever:
-        requester = self._create_component_from_model(model=model.requester, config=config)
-=======
-        self, model: SimpleRetrieverModel, config: Config, *, name: str, primary_key: Optional[Union[str, List[str], List[List[str]]]]
+        self,
+        model: SimpleRetrieverModel,
+        config: Config,
+        *,
+        name: str,
+        primary_key: Optional[Union[str, List[str], List[List[str]]]],
+        stream_slicer: Optional[StreamSlicer],
     ) -> SimpleRetriever:
         requester = self._create_component_from_model(model=model.requester, config=config, name=name)
->>>>>>> b5cd33ec
         record_selector = self._create_component_from_model(model=model.record_selector, config=config)
         url_base = model.requester.url_base if hasattr(model.requester, "url_base") else requester.get_url_base()
         paginator = (
