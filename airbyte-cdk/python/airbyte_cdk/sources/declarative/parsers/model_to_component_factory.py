#
# Copyright (c) 2022 Airbyte, Inc., all rights reserved.
#

from __future__ import annotations

import importlib
from typing import Any, Callable, List, Literal, Mapping, Optional, Type, Union, get_args, get_origin, get_type_hints

from airbyte_cdk.sources.declarative.auth import DeclarativeOauth2Authenticator
from airbyte_cdk.sources.declarative.auth.declarative_authenticator import NoAuth
from airbyte_cdk.sources.declarative.auth.token import (
    ApiKeyAuthenticator,
    BasicHttpAuthenticator,
    BearerAuthenticator,
    SessionTokenAuthenticator,
)
from airbyte_cdk.sources.declarative.checks import CheckStream
from airbyte_cdk.sources.declarative.datetime import MinMaxDatetime
from airbyte_cdk.sources.declarative.declarative_stream import DeclarativeStream
from airbyte_cdk.sources.declarative.decoders import JsonDecoder
from airbyte_cdk.sources.declarative.extractors import DpathExtractor, RecordFilter, RecordSelector
from airbyte_cdk.sources.declarative.interpolation import InterpolatedString
from airbyte_cdk.sources.declarative.models.declarative_component_schema import AddedFieldDefinition as AddedFieldDefinitionModel
from airbyte_cdk.sources.declarative.models.declarative_component_schema import AddFields as AddFieldsModel
from airbyte_cdk.sources.declarative.models.declarative_component_schema import ApiKeyAuthenticator as ApiKeyAuthenticatorModel
from airbyte_cdk.sources.declarative.models.declarative_component_schema import BasicHttpAuthenticator as BasicHttpAuthenticatorModel
from airbyte_cdk.sources.declarative.models.declarative_component_schema import BearerAuthenticator as BearerAuthenticatorModel
from airbyte_cdk.sources.declarative.models.declarative_component_schema import (
    CartesianProductStreamSlicer as CartesianProductStreamSlicerModel,
)
from airbyte_cdk.sources.declarative.models.declarative_component_schema import CheckStream as CheckStreamModel
from airbyte_cdk.sources.declarative.models.declarative_component_schema import CompositeErrorHandler as CompositeErrorHandlerModel
from airbyte_cdk.sources.declarative.models.declarative_component_schema import ConstantBackoffStrategy as ConstantBackoffStrategyModel
from airbyte_cdk.sources.declarative.models.declarative_component_schema import CursorPagination as CursorPaginationModel
from airbyte_cdk.sources.declarative.models.declarative_component_schema import CustomAuthenticator as CustomAuthenticatorModel
from airbyte_cdk.sources.declarative.models.declarative_component_schema import CustomBackoffStrategy as CustomBackoffStrategyModel
from airbyte_cdk.sources.declarative.models.declarative_component_schema import CustomErrorHandler as CustomErrorHandlerModel
from airbyte_cdk.sources.declarative.models.declarative_component_schema import CustomPaginationStrategy as CustomPaginationStrategyModel
from airbyte_cdk.sources.declarative.models.declarative_component_schema import CustomRecordExtractor as CustomRecordExtractorModel
from airbyte_cdk.sources.declarative.models.declarative_component_schema import CustomRequester as CustomRequesterModel
from airbyte_cdk.sources.declarative.models.declarative_component_schema import CustomRetriever as CustomRetrieverModel
from airbyte_cdk.sources.declarative.models.declarative_component_schema import CustomStreamSlicer as CustomStreamSlicerModel
from airbyte_cdk.sources.declarative.models.declarative_component_schema import CustomTransformation as CustomTransformationModel
from airbyte_cdk.sources.declarative.models.declarative_component_schema import DatetimeStreamSlicer as DatetimeStreamSlicerModel
from airbyte_cdk.sources.declarative.models.declarative_component_schema import DeclarativeStream as DeclarativeStreamModel
from airbyte_cdk.sources.declarative.models.declarative_component_schema import DefaultErrorHandler as DefaultErrorHandlerModel
from airbyte_cdk.sources.declarative.models.declarative_component_schema import DefaultPaginator as DefaultPaginatorModel
from airbyte_cdk.sources.declarative.models.declarative_component_schema import DpathExtractor as DpathExtractorModel
from airbyte_cdk.sources.declarative.models.declarative_component_schema import (
    ExponentialBackoffStrategy as ExponentialBackoffStrategyModel,
)
from airbyte_cdk.sources.declarative.models.declarative_component_schema import HttpRequester as HttpRequesterModel
from airbyte_cdk.sources.declarative.models.declarative_component_schema import HttpResponseFilter as HttpResponseFilterModel
from airbyte_cdk.sources.declarative.models.declarative_component_schema import InlineSchemaLoader as InlineSchemaLoaderModel
from airbyte_cdk.sources.declarative.models.declarative_component_schema import JsonDecoder as JsonDecoderModel
from airbyte_cdk.sources.declarative.models.declarative_component_schema import JsonFileSchemaLoader as JsonFileSchemaLoaderModel
from airbyte_cdk.sources.declarative.models.declarative_component_schema import ListStreamSlicer as ListStreamSlicerModel
from airbyte_cdk.sources.declarative.models.declarative_component_schema import MinMaxDatetime as MinMaxDatetimeModel
from airbyte_cdk.sources.declarative.models.declarative_component_schema import NoAuth as NoAuthModel
from airbyte_cdk.sources.declarative.models.declarative_component_schema import NoPagination as NoPaginationModel
from airbyte_cdk.sources.declarative.models.declarative_component_schema import OAuthAuthenticator as OAuthAuthenticatorModel
from airbyte_cdk.sources.declarative.models.declarative_component_schema import OffsetIncrement as OffsetIncrementModel
from airbyte_cdk.sources.declarative.models.declarative_component_schema import PageIncrement as PageIncrementModel
from airbyte_cdk.sources.declarative.models.declarative_component_schema import ParentStreamConfig as ParentStreamConfigModel
from airbyte_cdk.sources.declarative.models.declarative_component_schema import RecordFilter as RecordFilterModel
from airbyte_cdk.sources.declarative.models.declarative_component_schema import RecordSelector as RecordSelectorModel
from airbyte_cdk.sources.declarative.models.declarative_component_schema import RemoveFields as RemoveFieldsModel
from airbyte_cdk.sources.declarative.models.declarative_component_schema import RequestOption as RequestOptionModel
from airbyte_cdk.sources.declarative.models.declarative_component_schema import SessionTokenAuthenticator as SessionTokenAuthenticatorModel
from airbyte_cdk.sources.declarative.models.declarative_component_schema import SimpleRetriever as SimpleRetrieverModel
from airbyte_cdk.sources.declarative.models.declarative_component_schema import SingleSlice as SingleSliceModel
from airbyte_cdk.sources.declarative.models.declarative_component_schema import Spec as SpecModel
from airbyte_cdk.sources.declarative.models.declarative_component_schema import SubstreamSlicer as SubstreamSlicerModel
from airbyte_cdk.sources.declarative.models.declarative_component_schema import WaitTimeFromHeader as WaitTimeFromHeaderModel
from airbyte_cdk.sources.declarative.models.declarative_component_schema import WaitUntilTimeFromHeader as WaitUntilTimeFromHeaderModel
from airbyte_cdk.sources.declarative.requesters import HttpRequester, RequestOption
from airbyte_cdk.sources.declarative.requesters.error_handlers import CompositeErrorHandler, DefaultErrorHandler, HttpResponseFilter
from airbyte_cdk.sources.declarative.requesters.error_handlers.backoff_strategies import (
    ConstantBackoffStrategy,
    ExponentialBackoffStrategy,
    WaitTimeFromHeaderBackoffStrategy,
    WaitUntilTimeFromHeaderBackoffStrategy,
)
from airbyte_cdk.sources.declarative.requesters.error_handlers.response_action import ResponseAction
from airbyte_cdk.sources.declarative.requesters.paginators import DefaultPaginator, NoPagination, PaginatorTestReadDecorator
from airbyte_cdk.sources.declarative.requesters.paginators.strategies import CursorPaginationStrategy, OffsetIncrement, PageIncrement
from airbyte_cdk.sources.declarative.requesters.request_option import RequestOptionType
from airbyte_cdk.sources.declarative.requesters.request_options import InterpolatedRequestOptionsProvider
from airbyte_cdk.sources.declarative.retrievers import SimpleRetriever, SimpleRetrieverTestReadDecorator
from airbyte_cdk.sources.declarative.schema import DefaultSchemaLoader, InlineSchemaLoader, JsonFileSchemaLoader
from airbyte_cdk.sources.declarative.spec import Spec
from airbyte_cdk.sources.declarative.stream_slicers import (
    CartesianProductStreamSlicer,
    DatetimeStreamSlicer,
    ListStreamSlicer,
    SingleSlice,
    SubstreamSlicer,
)
from airbyte_cdk.sources.declarative.stream_slicers.substream_slicer import ParentStreamConfig
from airbyte_cdk.sources.declarative.transformations import AddFields, RemoveFields
from airbyte_cdk.sources.declarative.transformations.add_fields import AddedFieldDefinition
from airbyte_cdk.sources.declarative.types import Config
from pydantic import BaseModel

ComponentDefinition: Union[Literal, Mapping, List]


DEFAULT_BACKOFF_STRATEGY = ExponentialBackoffStrategy


class ModelToComponentFactory:
    def __init__(self, limit_pages_fetched_per_slice: int = None, limit_slices_fetched: int = None):
        self._init_mappings()
        self._limit_pages_fetched_per_slice = limit_pages_fetched_per_slice
        self._limit_slices_fetched = limit_slices_fetched

    def _init_mappings(self):
        self.PYDANTIC_MODEL_TO_CONSTRUCTOR: [Type[BaseModel], Callable] = {
            AddedFieldDefinitionModel: self.create_added_field_definition,
            AddFieldsModel: self.create_add_fields,
            ApiKeyAuthenticatorModel: self.create_api_key_authenticator,
            BasicHttpAuthenticatorModel: self.create_basic_http_authenticator,
            BearerAuthenticatorModel: self.create_bearer_authenticator,
            CheckStreamModel: self.create_check_stream,
            CartesianProductStreamSlicerModel: self.create_cartesian_product_slicer,
            CompositeErrorHandlerModel: self.create_composite_error_handler,
            ConstantBackoffStrategyModel: self.create_constant_backoff_strategy,
            CursorPaginationModel: self.create_cursor_pagination,
            CustomAuthenticatorModel: self.create_custom_component,
            CustomBackoffStrategyModel: self.create_custom_component,
            CustomErrorHandlerModel: self.create_custom_component,
            CustomRecordExtractorModel: self.create_custom_component,
            CustomRequesterModel: self.create_custom_component,
            CustomRetrieverModel: self.create_custom_component,
            CustomPaginationStrategyModel: self.create_custom_component,
            CustomStreamSlicerModel: self.create_custom_component,
            CustomTransformationModel: self.create_custom_component,
            DatetimeStreamSlicerModel: self.create_datetime_stream_slicer,
            DeclarativeStreamModel: self.create_declarative_stream,
            DefaultErrorHandlerModel: self.create_default_error_handler,
            DefaultPaginatorModel: self.create_default_paginator,
            DpathExtractorModel: self.create_dpath_extractor,
            ExponentialBackoffStrategyModel: self.create_exponential_backoff_strategy,
            HttpRequesterModel: self.create_http_requester,
            HttpResponseFilterModel: self.create_http_response_filter,
            InlineSchemaLoaderModel: self.create_inline_schema_loader,
            JsonDecoderModel: self.create_json_decoder,
            JsonFileSchemaLoaderModel: self.create_json_file_schema_loader,
            ListStreamSlicerModel: self.create_list_stream_slicer,
            MinMaxDatetimeModel: self.create_min_max_datetime,
            NoAuthModel: self.create_no_auth,
            NoPaginationModel: self.create_no_pagination,
            OAuthAuthenticatorModel: self.create_oauth_authenticator,
            OffsetIncrementModel: self.create_offset_increment,
            PageIncrementModel: self.create_page_increment,
            ParentStreamConfigModel: self.create_parent_stream_config,
            RecordFilterModel: self.create_record_filter,
            RecordSelectorModel: self.create_record_selector,
            RemoveFieldsModel: self.create_remove_fields,
            RequestOptionModel: self.create_request_option,
            SessionTokenAuthenticatorModel: self.create_session_token_authenticator,
            SimpleRetrieverModel: self.create_simple_retriever,
            SingleSliceModel: self.create_single_slice,
            SpecModel: self.create_spec,
            SubstreamSlicerModel: self.create_substream_slicer,
            WaitTimeFromHeaderModel: self.create_wait_time_from_header,
            WaitUntilTimeFromHeaderModel: self.create_wait_until_time_from_header,
        }

        # Needed for the case where we need to perform a second parse on the fields of a custom component
        self.TYPE_NAME_TO_MODEL = {cls.__name__: cls for cls in self.PYDANTIC_MODEL_TO_CONSTRUCTOR}

    def create_component(self, model_type: Type[BaseModel], component_definition: ComponentDefinition, config: Config, **kwargs) -> type:
        """
        Takes a given Pydantic model type and Mapping representing a component definition and creates a declarative component and
        subcomponents which will be used at runtime. This is done by first parsing the mapping into a Pydantic model and then creating
        creating declarative components from that model.

        :param model_type: The type of declarative component that is being initialized
        :param component_definition: The mapping that represents a declarative component
        :param config: The connector config that is provided by the customer
        :return: The declarative component to be used at runtime
        """

        component_type = component_definition.get("type")
        if component_definition.get("type") != model_type.__name__:
            raise ValueError(f"Expected manifest component of type {model_type.__name__}, but received {component_type} instead")

        declarative_component_model = model_type.parse_obj(component_definition)

        if not isinstance(declarative_component_model, model_type):
            raise ValueError(f"Expected {model_type.__name__} component, but received {declarative_component_model.__class__.__name__}")

        return self._create_component_from_model(model=declarative_component_model, config=config, **kwargs)

    def _create_component_from_model(self, model: BaseModel, config: Config, **kwargs) -> Any:
        if model.__class__ not in self.PYDANTIC_MODEL_TO_CONSTRUCTOR:
            raise ValueError(f"{model.__class__} with attributes {model} is not a valid component type")
        component_constructor = self.PYDANTIC_MODEL_TO_CONSTRUCTOR.get(model.__class__)
        return component_constructor(model=model, config=config, **kwargs)

    @staticmethod
    def create_added_field_definition(model: AddedFieldDefinitionModel, config: Config, **kwargs) -> AddedFieldDefinition:
        interpolated_value = InterpolatedString.create(model.value, parameters=model.parameters)
        return AddedFieldDefinition(path=model.path, value=interpolated_value, parameters=model.parameters)

    def create_add_fields(self, model: AddFieldsModel, config: Config, **kwargs) -> AddFields:
        added_field_definitions = [
            self._create_component_from_model(model=added_field_definition_model, config=config)
            for added_field_definition_model in model.fields
        ]
        return AddFields(fields=added_field_definitions, parameters=model.parameters)

    @staticmethod
    def create_api_key_authenticator(model: ApiKeyAuthenticatorModel, config: Config, **kwargs) -> ApiKeyAuthenticator:
        return ApiKeyAuthenticator(api_token=model.api_token, header=model.header, config=config, parameters=model.parameters)

    @staticmethod
    def create_basic_http_authenticator(model: BasicHttpAuthenticatorModel, config: Config, **kwargs) -> BasicHttpAuthenticator:
        return BasicHttpAuthenticator(password=model.password, username=model.username, config=config, parameters=model.parameters)

    @staticmethod
    def create_bearer_authenticator(model: BearerAuthenticatorModel, config: Config, **kwargs) -> BearerAuthenticator:
        return BearerAuthenticator(
            api_token=model.api_token,
            config=config,
            parameters=model.parameters,
        )

    def create_cartesian_product_slicer(
        self, model: CartesianProductStreamSlicerModel, config: Config, **kwargs
    ) -> CartesianProductStreamSlicer:
        stream_slicers = [
            self._create_component_from_model(model=stream_slicer_model, config=config) for stream_slicer_model in model.stream_slicers
        ]
        return CartesianProductStreamSlicer(stream_slicers=stream_slicers, parameters=model.parameters)

    @staticmethod
    def create_check_stream(model: CheckStreamModel, config: Config, **kwargs):
        return CheckStream(stream_names=model.stream_names, parameters={})

    def create_composite_error_handler(self, model: CompositeErrorHandlerModel, config: Config, **kwargs) -> CompositeErrorHandler:
        error_handlers = [
            self._create_component_from_model(model=error_handler_model, config=config) for error_handler_model in model.error_handlers
        ]
        return CompositeErrorHandler(error_handlers=error_handlers, parameters=model.parameters)

    @staticmethod
    def create_constant_backoff_strategy(model: ConstantBackoffStrategyModel, config: Config, **kwargs) -> ConstantBackoffStrategy:
        return ConstantBackoffStrategy(
            backoff_time_in_seconds=model.backoff_time_in_seconds,
            config=config,
            parameters=model.parameters,
        )

    def create_cursor_pagination(self, model: CursorPaginationModel, config: Config, **kwargs) -> CursorPaginationStrategy:
        if model.decoder:
            decoder = self._create_component_from_model(model=model.decoder, config=config)
        else:
            decoder = JsonDecoder(parameters=model.parameters)

        return CursorPaginationStrategy(
            cursor_value=model.cursor_value,
            decoder=decoder,
            page_size=model.page_size,
            stop_condition=model.stop_condition,
            config=config,
            parameters=model.parameters,
        )

    def create_custom_component(self, model, config: Config, **kwargs) -> type:
        """
        Generically creates a custom component based on the model type and a class_name reference to the custom Python class being
        instantiated. Only the model's additional properties that match the custom class definition are passed to the constructor
        :param model: The Pydantic model of the custom component being created
        :param config: The custom defined connector config
        :return: The declarative component built from the Pydantic model to be used at runtime
        """

        custom_component_class = self._get_class_from_fully_qualified_class_name(model.class_name)
        component_fields = get_type_hints(custom_component_class)
        model_args = model.dict()
        model_args["config"] = config

        # Pydantic is unable to parse a custom component's fields that are subcomponents into models because their fields and types are not
        # defined in the schema. The fields and types are defined within the Python class implementation. Pydantic can only parse down to
        # the custom component and this code performs a second parse to convert the sub-fields first into models, then declarative components
        for model_field, model_value in model_args.items():
            # If a custom component field doesn't have a type set, we try to use the type hints to infer the type
            if isinstance(model_value, dict) and "type" not in model_value and model_field in component_fields:
                derived_type = self._derive_component_type_from_type_hints(component_fields.get(model_field))
                if derived_type:
                    model_value["type"] = derived_type

            if self._is_component(model_value):
                model_args[model_field] = self._create_nested_component(model, model_field, model_value, config)
            elif isinstance(model_value, list):
                vals = []
                for v in model_value:
                    if isinstance(v, dict) and "type" not in v and model_field in component_fields:
                        derived_type = self._derive_component_type_from_type_hints(component_fields.get(model_field))
                        if derived_type:
                            v["type"] = derived_type
                    if self._is_component(v):
                        vals.append(self._create_nested_component(model, model_field, v, config))
                    else:
                        vals.append(v)
                model_args[model_field] = vals

        kwargs = {class_field: model_args[class_field] for class_field in component_fields.keys() if class_field in model_args}
        return custom_component_class(**kwargs)

    @staticmethod
    def _get_class_from_fully_qualified_class_name(class_name: str) -> type:
        split = class_name.split(".")
        module = ".".join(split[:-1])
        class_name = split[-1]
        return getattr(importlib.import_module(module), class_name)

    @staticmethod
    def _derive_component_type_from_type_hints(field_type: str) -> Optional[str]:
        interface = field_type
        while True:
            origin = get_origin(interface)
            if origin:
                # Unnest types until we reach the raw type
                # List[T] -> T
                # Optional[List[T]] -> T
                args = get_args(interface)
                interface = args[0]
            else:
                break
        if isinstance(interface, type) and not ModelToComponentFactory.is_builtin_type(interface):
            return interface.__name__
        return None

    @staticmethod
    def is_builtin_type(cls) -> bool:
        if not cls:
            return False
        return cls.__module__ == "builtins"

    def _create_nested_component(self, model, model_field: str, model_value: Any, config: Config) -> Any:
        type_name = model_value.get("type", None)
        if not type_name:
            # If no type is specified, we can assume this is a dictionary object which can be returned instead of a subcomponent
            return model_value

        model_type = self.TYPE_NAME_TO_MODEL.get(type_name, None)
        if model_type:
            parsed_model = model_type.parse_obj(model_value)
            return self._create_component_from_model(model=parsed_model, config=config)
        else:
            raise ValueError(
                f"Error creating custom component {model.class_name}. Subcomponent creation has not been implemented for '{type_name}'"
            )

    @staticmethod
    def _is_component(model_value: Any) -> bool:
        return isinstance(model_value, dict) and model_value.get("type")

    def create_datetime_stream_slicer(self, model: DatetimeStreamSlicerModel, config: Config, **kwargs) -> DatetimeStreamSlicer:
        start_datetime = (
            model.start_datetime if isinstance(model.start_datetime, str) else self.create_min_max_datetime(model.start_datetime, config)
        )
        end_datetime = (
            model.end_datetime if isinstance(model.end_datetime, str) else self.create_min_max_datetime(model.end_datetime, config)
        )

        end_time_option = (
            RequestOption(
                inject_into=RequestOptionType(model.end_time_option.inject_into.value),
                field_name=model.end_time_option.field_name,
                parameters=model.parameters,
            )
            if model.end_time_option
            else None
        )
        start_time_option = (
            RequestOption(
                inject_into=RequestOptionType(model.start_time_option.inject_into.value),
                field_name=model.start_time_option.field_name,
                parameters=model.parameters,
            )
            if model.start_time_option
            else None
        )

        return DatetimeStreamSlicer(
            cursor_field=model.cursor_field,
            cursor_granularity=model.cursor_granularity,
            datetime_format=model.datetime_format,
            end_datetime=end_datetime,
            start_datetime=start_datetime,
            step=model.step,
            end_time_option=end_time_option,
            lookback_window=model.lookback_window,
            start_time_option=start_time_option,
            stream_state_field_end=model.stream_state_field_end,
            stream_state_field_start=model.stream_state_field_start,
            config=config,
            parameters=model.parameters,
        )

    def create_declarative_stream(self, model: DeclarativeStreamModel, config: Config, **kwargs) -> DeclarativeStream:
        retriever = self._create_component_from_model(model=model.retriever, config=config)

        if model.schema_loader:
            schema_loader = self._create_component_from_model(model=model.schema_loader, config=config)
        else:
            options = model.parameters or {}
            if "name" not in options:
                options["name"] = model.name
            schema_loader = DefaultSchemaLoader(config=config, parameters=options)

        transformations = []
        if model.transformations:
            for transformation_model in model.transformations:
                transformations.append(self._create_component_from_model(model=transformation_model, config=config))
        return DeclarativeStream(
            checkpoint_interval=model.checkpoint_interval,
            name=model.name,
            primary_key=model.primary_key,
            retriever=retriever,
            schema_loader=schema_loader,
            stream_cursor_field=model.stream_cursor_field or [],
            transformations=transformations,
            config=config,
            parameters={},
        )

    def create_default_error_handler(self, model: DefaultErrorHandlerModel, config: Config, **kwargs) -> DefaultErrorHandler:
        backoff_strategies = []
        if model.backoff_strategies:
            for backoff_strategy_model in model.backoff_strategies:
                backoff_strategies.append(self._create_component_from_model(model=backoff_strategy_model, config=config))
        else:
            backoff_strategies.append(DEFAULT_BACKOFF_STRATEGY(config=config, parameters=model.parameters))

        response_filters = []
        if model.response_filters:
            for response_filter_model in model.response_filters:
                response_filters.append(self._create_component_from_model(model=response_filter_model, config=config))
        else:
            response_filters.append(
                HttpResponseFilter(
                    ResponseAction.RETRY, http_codes=HttpResponseFilter.DEFAULT_RETRIABLE_ERRORS, config=config, parameters=model.parameters
                )
            )
            response_filters.append(HttpResponseFilter(ResponseAction.IGNORE, config=config, parameters=model.parameters))

        return DefaultErrorHandler(
            backoff_strategies=backoff_strategies,
            max_retries=model.max_retries,
            response_filters=response_filters,
            config=config,
            parameters=model.parameters,
        )

<<<<<<< HEAD
    def create_default_paginator(self, model: DefaultPaginatorModel, config: Config, *, url_base: str) -> DefaultPaginator:
        decoder = self._create_component_from_model(model=model.decoder, config=config) if model.decoder else JsonDecoder(options={})
=======
    def create_default_paginator(self, model: DefaultPaginatorModel, config: Config, **kwargs) -> DefaultPaginator:
        decoder = self._create_component_from_model(model=model.decoder, config=config) if model.decoder else JsonDecoder(parameters={})
>>>>>>> 87471cd1
        page_size_option = (
            self._create_component_from_model(model=model.page_size_option, config=config) if model.page_size_option else None
        )
        page_token_option = (
            self._create_component_from_model(model=model.page_token_option, config=config) if model.page_token_option else None
        )
        pagination_strategy = self._create_component_from_model(model=model.pagination_strategy, config=config)

        paginator = DefaultPaginator(
            decoder=decoder,
            page_size_option=page_size_option,
            page_token_option=page_token_option,
            pagination_strategy=pagination_strategy,
            url_base=url_base,
            config=config,
            parameters=model.parameters,
        )
        if self._limit_pages_fetched_per_slice:
            return PaginatorTestReadDecorator(paginator, self._limit_pages_fetched_per_slice)
        return paginator

    def create_dpath_extractor(self, model: DpathExtractorModel, config: Config, **kwargs) -> DpathExtractor:
        decoder = self._create_component_from_model(model.decoder, config=config) if model.decoder else JsonDecoder(parameters={})
        return DpathExtractor(decoder=decoder, field_pointer=model.field_pointer, config=config, parameters=model.parameters)

    @staticmethod
    def create_exponential_backoff_strategy(model: ExponentialBackoffStrategyModel, config: Config) -> ExponentialBackoffStrategy:
        return ExponentialBackoffStrategy(factor=model.factor, parameters=model.parameters, config=config)

    def create_http_requester(self, model: HttpRequesterModel, config: Config, **kwargs) -> HttpRequester:
        authenticator = self._create_component_from_model(model=model.authenticator, config=config) if model.authenticator else None
        error_handler = (
            self._create_component_from_model(model=model.error_handler, config=config)
            if model.error_handler
            else DefaultErrorHandler(backoff_strategies=[], response_filters=[], config=config, parameters=model.parameters)
        )

        request_options_provider = InterpolatedRequestOptionsProvider(
            request_body_data=model.request_body_data,
            request_body_json=model.request_body_json,
            request_headers=model.request_headers,
            request_parameters=model.request_parameters,
            config=config,
            parameters=model.parameters,
        )

        return HttpRequester(
            name=model.name,
            url_base=model.url_base,
            path=model.path,
            authenticator=authenticator,
            error_handler=error_handler,
            http_method=model.http_method,
            request_options_provider=request_options_provider,
            config=config,
            parameters=model.parameters,
        )

    @staticmethod
    def create_http_response_filter(model: HttpResponseFilterModel, config: Config, **kwargs) -> HttpResponseFilter:
        action = ResponseAction(model.action.value)
        http_codes = (
            set(model.http_codes) if model.http_codes else set()
        )  # JSON schema notation has no set data type. The schema enforces an array of unique elements

        return HttpResponseFilter(
            action=action,
            error_message=model.error_message or "",
            error_message_contains=model.error_message_contains,
            http_codes=http_codes,
            predicate=model.predicate or "",
            config=config,
            parameters=model.parameters,
        )

    @staticmethod
    def create_inline_schema_loader(model: InlineSchemaLoaderModel, config: Config, **kwargs) -> InlineSchemaLoader:
        return InlineSchemaLoader(schema=model.schema_, parameters={})

    @staticmethod
    def create_json_decoder(model: JsonDecoderModel, config: Config, **kwargs) -> JsonDecoder:
        return JsonDecoder(parameters={})

    @staticmethod
    def create_json_file_schema_loader(model: JsonFileSchemaLoaderModel, config: Config, **kwargs) -> JsonFileSchemaLoader:
        return JsonFileSchemaLoader(file_path=model.file_path, config=config, parameters=model.parameters)

    @staticmethod
    def create_list_stream_slicer(model: ListStreamSlicerModel, config: Config, **kwargs) -> ListStreamSlicer:
        request_option = (
            RequestOption(
                inject_into=RequestOptionType(model.request_option.inject_into.value),
                field_name=model.request_option.field_name,
                parameters=model.parameters,
            )
            if model.request_option
            else None
        )
        return ListStreamSlicer(
            cursor_field=model.cursor_field,
            request_option=request_option,
            slice_values=model.slice_values,
            config=config,
            parameters=model.parameters,
        )

    @staticmethod
    def create_min_max_datetime(model: MinMaxDatetimeModel, config: Config, **kwargs) -> MinMaxDatetime:
        return MinMaxDatetime(
            datetime=model.datetime,
            datetime_format=model.datetime_format,
            max_datetime=model.max_datetime,
            min_datetime=model.min_datetime,
            parameters=model.parameters,
        )

    @staticmethod
    def create_no_auth(model: NoAuthModel, config: Config, **kwargs) -> NoAuth:
        return NoAuth(parameters=model.parameters)

    @staticmethod
    def create_no_pagination(model: NoPaginationModel, config: Config, **kwargs) -> NoPagination:
        return NoPagination(parameters={})

    @staticmethod
    def create_oauth_authenticator(model: OAuthAuthenticatorModel, config: Config, **kwargs) -> DeclarativeOauth2Authenticator:
        return DeclarativeOauth2Authenticator(
            access_token_name=model.access_token_name,
            client_id=model.client_id,
            client_secret=model.client_secret,
            expires_in_name=model.expires_in_name,
            grant_type=model.grant_type,
            refresh_request_body=model.refresh_request_body,
            refresh_token=model.refresh_token,
            scopes=model.scopes,
            token_expiry_date=model.token_expiry_date,
            token_expiry_date_format=model.token_expiry_date_format,
            token_refresh_endpoint=model.token_refresh_endpoint,
            config=config,
            parameters=model.parameters,
        )

    @staticmethod
    def create_offset_increment(model: OffsetIncrementModel, config: Config, **kwargs) -> OffsetIncrement:
        return OffsetIncrement(page_size=model.page_size, config=config, parameters=model.parameters)

    @staticmethod
    def create_page_increment(model: PageIncrementModel, config: Config, **kwargs) -> PageIncrement:
        return PageIncrement(page_size=model.page_size, start_from_page=model.start_from_page, parameters=model.parameters)

    def create_parent_stream_config(self, model: ParentStreamConfigModel, config: Config, **kwargs) -> ParentStreamConfig:
        declarative_stream = self._create_component_from_model(model.stream, config=config)
        request_option = self._create_component_from_model(model.request_option, config=config) if model.request_option else None
        return ParentStreamConfig(
            parent_key=model.parent_key,
            request_option=request_option,
            stream=declarative_stream,
            stream_slice_field=model.stream_slice_field,
            parameters=model.parameters,
        )

    @staticmethod
    def create_record_filter(model: RecordFilterModel, config: Config, **kwargs) -> RecordFilter:
        return RecordFilter(condition=model.condition, config=config, parameters=model.parameters)

    @staticmethod
    def create_request_option(model: RequestOptionModel, config: Config, **kwargs) -> RequestOption:
        inject_into = RequestOptionType(model.inject_into.value)
        return RequestOption(field_name=model.field_name, inject_into=inject_into, parameters={})

    def create_record_selector(self, model: RecordSelectorModel, config: Config, **kwargs) -> RecordSelector:
        extractor = self._create_component_from_model(model=model.extractor, config=config)
        record_filter = self._create_component_from_model(model.record_filter, config=config) if model.record_filter else None

        return RecordSelector(extractor=extractor, record_filter=record_filter, parameters=model.parameters)

    @staticmethod
    def create_remove_fields(model: RemoveFieldsModel, config: Config, **kwargs) -> RemoveFields:
        return RemoveFields(field_pointers=model.field_pointers, parameters={})

    @staticmethod
    def create_session_token_authenticator(model: SessionTokenAuthenticatorModel, config: Config, **kwargs) -> SessionTokenAuthenticator:
        return SessionTokenAuthenticator(
            api_url=model.api_url,
            header=model.header,
            login_url=model.login_url,
            password=model.password,
            session_token=model.session_token,
            session_token_response_key=model.session_token_response_key,
            username=model.username,
            validate_session_url=model.validate_session_url,
            config=config,
            parameters=model.parameters,
        )

    def create_simple_retriever(self, model: SimpleRetrieverModel, config: Config, **kwargs) -> SimpleRetriever:
        requester = self._create_component_from_model(model=model.requester, config=config)
        record_selector = self._create_component_from_model(model=model.record_selector, config=config)
        paginator = (
            self._create_component_from_model(model=model.paginator, config=config, url_base=model.requester.url_base)
            if model.paginator
            else NoPagination(parameters={})
        )
        stream_slicer = (
            self._create_component_from_model(model=model.stream_slicer, config=config)
            if model.stream_slicer
            else SingleSlice(parameters={})
        )

        if self._limit_slices_fetched:
            return SimpleRetrieverTestReadDecorator(
                name=model.name,
                paginator=paginator,
                primary_key=model.primary_key.__root__ if model.primary_key else None,
                requester=requester,
                record_selector=record_selector,
                stream_slicer=stream_slicer,
                config=config,
                maximum_number_of_slices=self._limit_slices_fetched,
                parameters=model.parameters,
            )
        return SimpleRetriever(
            name=model.name,
            paginator=paginator,
            primary_key=model.primary_key.__root__ if model.primary_key else None,
            requester=requester,
            record_selector=record_selector,
            stream_slicer=stream_slicer,
            config=config,
            parameters=model.parameters,
        )

    @staticmethod
    def create_single_slice(model: SingleSliceModel, config: Config, **kwargs) -> SingleSlice:
        return SingleSlice(parameters={})

    @staticmethod
    def create_spec(model: SpecModel, config: Config, **kwargs) -> Spec:
        return Spec(connection_specification=model.connection_specification, documentation_url=model.documentation_url, parameters={})

    def create_substream_slicer(self, model: SubstreamSlicerModel, config: Config, **kwargs) -> SubstreamSlicer:
        parent_stream_configs = []
        if model.parent_stream_configs:
            parent_stream_configs.extend(
                [
                    self._create_component_from_model(model=parent_stream_config, config=config)
                    for parent_stream_config in model.parent_stream_configs
                ]
            )

        return SubstreamSlicer(parent_stream_configs=parent_stream_configs, parameters=model.parameters)

    @staticmethod
    def create_wait_time_from_header(model: WaitTimeFromHeaderModel, config: Config, **kwargs) -> WaitTimeFromHeaderBackoffStrategy:
        return WaitTimeFromHeaderBackoffStrategy(header=model.header, parameters=model.parameters, config=config, regex=model.regex)

    @staticmethod
    def create_wait_until_time_from_header(
        model: WaitUntilTimeFromHeaderModel, config: Config, **kwargs
    ) -> WaitUntilTimeFromHeaderBackoffStrategy:
        return WaitUntilTimeFromHeaderBackoffStrategy(
            header=model.header, parameters=model.parameters, config=config, min_wait=model.min_wait, regex=model.regex
        )<|MERGE_RESOLUTION|>--- conflicted
+++ resolved
@@ -458,13 +458,8 @@
             parameters=model.parameters,
         )
 
-<<<<<<< HEAD
     def create_default_paginator(self, model: DefaultPaginatorModel, config: Config, *, url_base: str) -> DefaultPaginator:
-        decoder = self._create_component_from_model(model=model.decoder, config=config) if model.decoder else JsonDecoder(options={})
-=======
-    def create_default_paginator(self, model: DefaultPaginatorModel, config: Config, **kwargs) -> DefaultPaginator:
         decoder = self._create_component_from_model(model=model.decoder, config=config) if model.decoder else JsonDecoder(parameters={})
->>>>>>> 87471cd1
         page_size_option = (
             self._create_component_from_model(model=model.page_size_option, config=config) if model.page_size_option else None
         )
