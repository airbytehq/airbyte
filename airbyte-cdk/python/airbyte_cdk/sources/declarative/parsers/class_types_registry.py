#
# Copyright (c) 2022 Airbyte, Inc., all rights reserved.
#

from typing import Mapping, Type

<<<<<<< HEAD
from airbyte_cdk.sources.declarative.auth.token import ApiKeyAuth, BasicHttpAuth, BearerAuth
=======
from airbyte_cdk.sources.declarative.auth.token import ApiKeyAuthenticator, BasicHttpAuthenticator, BearerAuthenticator
>>>>>>> a39d8ced
from airbyte_cdk.sources.declarative.datetime.min_max_datetime import MinMaxDatetime
from airbyte_cdk.sources.declarative.declarative_stream import DeclarativeStream
from airbyte_cdk.sources.declarative.extractors.jello import JelloExtractor
from airbyte_cdk.sources.declarative.extractors.record_selector import RecordSelector
from airbyte_cdk.sources.declarative.requesters.error_handlers.backoff_strategies.constant_backoff_strategy import ConstantBackoffStrategy
from airbyte_cdk.sources.declarative.requesters.error_handlers.backoff_strategies.exponential_backoff_strategy import (
    ExponentialBackoffStrategy,
)
from airbyte_cdk.sources.declarative.requesters.error_handlers.composite_error_handler import CompositeErrorHandler
from airbyte_cdk.sources.declarative.requesters.error_handlers.default_error_handler import DefaultErrorHandler
from airbyte_cdk.sources.declarative.requesters.http_requester import HttpRequester
from airbyte_cdk.sources.declarative.requesters.paginators.limit_paginator import LimitPaginator
from airbyte_cdk.sources.declarative.requesters.paginators.no_pagination import NoPagination
from airbyte_cdk.sources.declarative.requesters.paginators.strategies.cursor_pagination_strategy import CursorPaginationStrategy
from airbyte_cdk.sources.declarative.requesters.paginators.strategies.offset_increment import OffsetIncrement
from airbyte_cdk.sources.declarative.retrievers.simple_retriever import SimpleRetriever
from airbyte_cdk.sources.declarative.schema.json_schema import JsonSchema
from airbyte_cdk.sources.declarative.stream_slicers.cartesian_product_stream_slicer import CartesianProductStreamSlicer
from airbyte_cdk.sources.declarative.stream_slicers.datetime_stream_slicer import DatetimeStreamSlicer
from airbyte_cdk.sources.declarative.stream_slicers.list_stream_slicer import ListStreamSlicer
from airbyte_cdk.sources.declarative.transformations import RemoveFields
from airbyte_cdk.sources.declarative.transformations.add_fields import AddFields

CLASS_TYPES_REGISTRY: Mapping[str, Type] = {
    "AddFields": AddFields,
    "ApiKeyAuthenticator": ApiKeyAuthenticator,
    "BasicHttpAuthenticator": BasicHttpAuthenticator,
    "BearerAuthenticator": BearerAuthenticator,
    "CartesianProductStreamSlicer": CartesianProductStreamSlicer,
    "CompositeErrorHandler": CompositeErrorHandler,
    "ConstantBackoffStrategy": ConstantBackoffStrategy,
    "CursorPagination": CursorPaginationStrategy,
    "DatetimeStreamSlicer": DatetimeStreamSlicer,
    "DeclarativeStream": DeclarativeStream,
    "DefaultErrorHandler": DefaultErrorHandler,
    "ExponentialBackoffStrategy": ExponentialBackoffStrategy,
    "HttpRequester": HttpRequester,
    "JelloExtractor": JelloExtractor,
    "JsonSchema": JsonSchema,
    "LimitPaginator": LimitPaginator,
    "ListStreamSlicer": ListStreamSlicer,
    "MinMaxDatetime": MinMaxDatetime,
    "NoPagination": NoPagination,
    "OffsetIncrement": OffsetIncrement,
    "RecordSelector": RecordSelector,
    "RemoveFields": RemoveFields,
<<<<<<< HEAD
    "ApiKeyAuth": ApiKeyAuth,
    "BearerAuth": BearerAuth,
    "BasicHttpAuth": BasicHttpAuth,
=======
    "SimpleRetriever": SimpleRetriever,
>>>>>>> a39d8ced
}<|MERGE_RESOLUTION|>--- conflicted
+++ resolved
@@ -4,11 +4,7 @@
 
 from typing import Mapping, Type
 
-<<<<<<< HEAD
-from airbyte_cdk.sources.declarative.auth.token import ApiKeyAuth, BasicHttpAuth, BearerAuth
-=======
 from airbyte_cdk.sources.declarative.auth.token import ApiKeyAuthenticator, BasicHttpAuthenticator, BearerAuthenticator
->>>>>>> a39d8ced
 from airbyte_cdk.sources.declarative.datetime.min_max_datetime import MinMaxDatetime
 from airbyte_cdk.sources.declarative.declarative_stream import DeclarativeStream
 from airbyte_cdk.sources.declarative.extractors.jello import JelloExtractor
@@ -55,11 +51,5 @@
     "OffsetIncrement": OffsetIncrement,
     "RecordSelector": RecordSelector,
     "RemoveFields": RemoveFields,
-<<<<<<< HEAD
-    "ApiKeyAuth": ApiKeyAuth,
-    "BearerAuth": BearerAuth,
-    "BasicHttpAuth": BasicHttpAuth,
-=======
     "SimpleRetriever": SimpleRetriever,
->>>>>>> a39d8ced
 }