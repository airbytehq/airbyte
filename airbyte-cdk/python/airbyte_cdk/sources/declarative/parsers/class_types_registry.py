#
# Copyright (c) 2022 Airbyte, Inc., all rights reserved.
#

from typing import Mapping, Type

from airbyte_cdk.sources.declarative.datetime.min_max_datetime import MinMaxDatetime
from airbyte_cdk.sources.declarative.declarative_stream import DeclarativeStream
from airbyte_cdk.sources.declarative.extractors.jello import JelloExtractor
from airbyte_cdk.sources.declarative.requesters.error_handlers.backoff_strategies.constant_backoff_strategy import ConstantBackoffStrategy
from airbyte_cdk.sources.declarative.requesters.error_handlers.backoff_strategies.exponential_backoff_strategy import (
    ExponentialBackoffStrategy,
)
from airbyte_cdk.sources.declarative.requesters.error_handlers.composite_error_handler import CompositeErrorHandler
from airbyte_cdk.sources.declarative.requesters.error_handlers.default_error_handler import DefaultErrorHandler
from airbyte_cdk.sources.declarative.requesters.http_requester import HttpRequester
from airbyte_cdk.sources.declarative.requesters.paginators.interpolated_paginator import InterpolatedPaginator
from airbyte_cdk.sources.declarative.requesters.paginators.next_page_url_paginator import NextPageUrlPaginator
from airbyte_cdk.sources.declarative.requesters.paginators.offset_paginator import OffsetPaginator
from airbyte_cdk.sources.declarative.stream_slicers.cartesian_product_stream_slicer import CartesianProductStreamSlicer
from airbyte_cdk.sources.declarative.stream_slicers.datetime_stream_slicer import DatetimeStreamSlicer
from airbyte_cdk.sources.declarative.stream_slicers.list_stream_slicer import ListStreamSlicer
from airbyte_cdk.sources.declarative.transformations import RemoveFields
from airbyte_cdk.sources.declarative.transformations.add_fields import AddFields
from airbyte_cdk.sources.streams.http.requests_native_auth.token import TokenAuthenticator

CLASS_TYPES_REGISTRY: Mapping[str, Type] = {
<<<<<<< HEAD
    # Authenticators
    "TokenAuthenticator": TokenAuthenticator,
    # Paginators
    "InterpolatedPaginator": InterpolatedPaginator,
    "NextPageUrlPaginator": NextPageUrlPaginator,
    "OffsetPaginator": OffsetPaginator,
    # Transformations
    "AddFields": AddFields,
    "RemoveFields": RemoveFields,
    # Slicers
    "DatetimeStreamSlicer": DatetimeStreamSlicer,
    # Misc
    "MinMaxDatetime": MinMaxDatetime,
=======
    "CartesianProductStreamSlicer": CartesianProductStreamSlicer,
    "CompositeErrorHandler": CompositeErrorHandler,
    "ConstantBackoffStrategy": ConstantBackoffStrategy,
    "DatetimeStreamSlicer": DatetimeStreamSlicer,
    "DeclarativeStream": DeclarativeStream,
    "DefaultErrorHandler": DefaultErrorHandler,
    "ExponentialBackoffStrategy": ExponentialBackoffStrategy,
    "HttpRequester": HttpRequester,
    "InterpolatedPaginator": InterpolatedPaginator,
    "JelloExtractor": JelloExtractor,
    "ListStreamSlicer": ListStreamSlicer,
    "MinMaxDatetime": MinMaxDatetime,
    "NextPageUrlPaginator": NextPageUrlPaginator,
    "OffsetPaginator": OffsetPaginator,
    "RemoveFields": RemoveFields,
    "TokenAuthenticator": TokenAuthenticator,
>>>>>>> 6653cd30
}<|MERGE_RESOLUTION|>--- conflicted
+++ resolved
@@ -25,21 +25,7 @@
 from airbyte_cdk.sources.streams.http.requests_native_auth.token import TokenAuthenticator
 
 CLASS_TYPES_REGISTRY: Mapping[str, Type] = {
-<<<<<<< HEAD
-    # Authenticators
-    "TokenAuthenticator": TokenAuthenticator,
-    # Paginators
-    "InterpolatedPaginator": InterpolatedPaginator,
-    "NextPageUrlPaginator": NextPageUrlPaginator,
-    "OffsetPaginator": OffsetPaginator,
-    # Transformations
     "AddFields": AddFields,
-    "RemoveFields": RemoveFields,
-    # Slicers
-    "DatetimeStreamSlicer": DatetimeStreamSlicer,
-    # Misc
-    "MinMaxDatetime": MinMaxDatetime,
-=======
     "CartesianProductStreamSlicer": CartesianProductStreamSlicer,
     "CompositeErrorHandler": CompositeErrorHandler,
     "ConstantBackoffStrategy": ConstantBackoffStrategy,
@@ -56,5 +42,4 @@
     "OffsetPaginator": OffsetPaginator,
     "RemoveFields": RemoveFields,
     "TokenAuthenticator": TokenAuthenticator,
->>>>>>> 6653cd30
 }