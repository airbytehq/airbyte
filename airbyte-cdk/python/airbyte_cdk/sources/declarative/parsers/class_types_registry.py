--- conflicted
+++ resolved
@@ -19,9 +19,5 @@
     "NextPageUrlPaginator": NextPageUrlPaginator,
     "OffsetPaginator": OffsetPaginator,
     "TokenAuthenticator": TokenAuthenticator,
-<<<<<<< HEAD
-    "DatetimeStreamSlicer": DatetimeStreamSlicer,
     "RemoveFields": RemoveFields,
-=======
->>>>>>> 078f5fcd
 }