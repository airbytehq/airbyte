#
# Copyright (c) 2022 Airbyte, Inc., all rights reserved.
#

from typing import Mapping, Type

from airbyte_cdk.sources.declarative.auth.declarative_authenticator import NoAuth
from airbyte_cdk.sources.declarative.auth.oauth import DeclarativeOauth2Authenticator
from airbyte_cdk.sources.declarative.auth.token import (
    AccessTokenAuthenticator,
    ApiKeyAuthenticator,
    BasicHttpAuthenticator,
    BearerAuthenticator,
    SessionTokenAuthenticator,
    ShortLivedTokenAuthenticator,
)
from airbyte_cdk.sources.declarative.checks import CheckStream
from airbyte_cdk.sources.declarative.datetime.min_max_datetime import MinMaxDatetime
from airbyte_cdk.sources.declarative.declarative_stream import DeclarativeStream
from airbyte_cdk.sources.declarative.extractors import RecordFilter
from airbyte_cdk.sources.declarative.extractors.dpath_extractor import DpathExtractor
from airbyte_cdk.sources.declarative.extractors.record_selector import RecordSelector
from airbyte_cdk.sources.declarative.interpolation.interpolated_boolean import InterpolatedBoolean
from airbyte_cdk.sources.declarative.interpolation.interpolated_string import InterpolatedString
from airbyte_cdk.sources.declarative.requesters import RequestOption
from airbyte_cdk.sources.declarative.requesters.error_handlers import HttpResponseFilter
from airbyte_cdk.sources.declarative.requesters.error_handlers.backoff_strategies.constant_backoff_strategy import ConstantBackoffStrategy
from airbyte_cdk.sources.declarative.requesters.error_handlers.backoff_strategies.exponential_backoff_strategy import (
    ExponentialBackoffStrategy,
)
from airbyte_cdk.sources.declarative.requesters.error_handlers.backoff_strategies.wait_time_from_header_backoff_strategy import (
    WaitTimeFromHeaderBackoffStrategy,
)
from airbyte_cdk.sources.declarative.requesters.error_handlers.backoff_strategies.wait_until_time_from_header_backoff_strategy import (
    WaitUntilTimeFromHeaderBackoffStrategy,
)
from airbyte_cdk.sources.declarative.requesters.error_handlers.composite_error_handler import CompositeErrorHandler
from airbyte_cdk.sources.declarative.requesters.error_handlers.default_error_handler import DefaultErrorHandler
from airbyte_cdk.sources.declarative.requesters.http_requester import HttpRequester
from airbyte_cdk.sources.declarative.requesters.paginators.default_paginator import DefaultPaginator
from airbyte_cdk.sources.declarative.requesters.paginators.no_pagination import NoPagination
from airbyte_cdk.sources.declarative.requesters.paginators.strategies.cursor_pagination_strategy import CursorPaginationStrategy
from airbyte_cdk.sources.declarative.requesters.paginators.strategies.offset_increment import OffsetIncrement
from airbyte_cdk.sources.declarative.requesters.paginators.strategies.page_increment import PageIncrement
from airbyte_cdk.sources.declarative.requesters.request_options import InterpolatedRequestOptionsProvider
from airbyte_cdk.sources.declarative.retrievers.simple_retriever import SimpleRetriever
from airbyte_cdk.sources.declarative.schema.inline_schema_loader import InlineSchemaLoader
from airbyte_cdk.sources.declarative.schema.json_file_schema_loader import JsonFileSchemaLoader
from airbyte_cdk.sources.declarative.spec import Spec
from airbyte_cdk.sources.declarative.stream_slicers.cartesian_product_stream_slicer import CartesianProductStreamSlicer
from airbyte_cdk.sources.declarative.stream_slicers.datetime_stream_slicer import DatetimeStreamSlicer
from airbyte_cdk.sources.declarative.stream_slicers.list_stream_slicer import ListStreamSlicer
from airbyte_cdk.sources.declarative.stream_slicers.single_slice import SingleSlice
from airbyte_cdk.sources.declarative.stream_slicers.substream_slicer import ParentStreamConfig, SubstreamSlicer
from airbyte_cdk.sources.declarative.transformations import RemoveFields
from airbyte_cdk.sources.declarative.transformations.add_fields import AddedFieldDefinition, AddFields

"""
CLASS_TYPES_REGISTRY contains a mapping of developer-friendly string -> class to abstract the specific class referred to
"""
CLASS_TYPES_REGISTRY: Mapping[str, Type] = {
    "AddedFieldDefinition": AddedFieldDefinition,
    "AddFields": AddFields,
    "ApiKeyAuthenticator": ApiKeyAuthenticator,
    "BasicHttpAuthenticator": BasicHttpAuthenticator,
    "BearerAuthenticator": BearerAuthenticator,
    "CartesianProductStreamSlicer": CartesianProductStreamSlicer,
    "CheckStream": CheckStream,
    "CompositeErrorHandler": CompositeErrorHandler,
    "ConstantBackoffStrategy": ConstantBackoffStrategy,
    "CursorPagination": CursorPaginationStrategy,
    "DatetimeStreamSlicer": DatetimeStreamSlicer,
    "DeclarativeStream": DeclarativeStream,
    "DefaultErrorHandler": DefaultErrorHandler,
    "DefaultPaginator": DefaultPaginator,
    "DpathExtractor": DpathExtractor,
    "ExponentialBackoffStrategy": ExponentialBackoffStrategy,
    "HttpRequester": HttpRequester,
    "HttpResponseFilter": HttpResponseFilter,
    "InlineSchemaLoader": InlineSchemaLoader,
    "InterpolatedBoolean": InterpolatedBoolean,
    "InterpolatedRequestOptionsProvider": InterpolatedRequestOptionsProvider,
    "InterpolatedString": InterpolatedString,
    "JsonSchema": JsonFileSchemaLoader,  # todo remove after hacktoberfest and update connectors to use JsonFileSchemaLoader
    "JsonFileSchemaLoader": JsonFileSchemaLoader,
    "ListStreamSlicer": ListStreamSlicer,
    "MinMaxDatetime": MinMaxDatetime,
    "NoAuth": NoAuth,
    "NoPagination": NoPagination,
    "OAuthAuthenticator": DeclarativeOauth2Authenticator,
    "OffsetIncrement": OffsetIncrement,
    "PageIncrement": PageIncrement,
    "ParentStreamConfig": ParentStreamConfig,
    "RecordFilter": RecordFilter,
    "RecordSelector": RecordSelector,
    "RequestOption": RequestOption,
    "RemoveFields": RemoveFields,
    "SimpleRetriever": SimpleRetriever,
    "SingleSlice": SingleSlice,
    "Spec": Spec,
    "SubstreamSlicer": SubstreamSlicer,
    "SessionTokenAuthenticator": SessionTokenAuthenticator,
<<<<<<< HEAD
    "AccessTokenAuthenticator": AccessTokenAuthenticator,
=======
    "ShortLivedTokenAuthenticator": ShortLivedTokenAuthenticator,
>>>>>>> a4f855a4
    "WaitUntilTimeFromHeader": WaitUntilTimeFromHeaderBackoffStrategy,
    "WaitTimeFromHeader": WaitTimeFromHeaderBackoffStrategy,
}<|MERGE_RESOLUTION|>--- conflicted
+++ resolved
@@ -7,7 +7,6 @@
 from airbyte_cdk.sources.declarative.auth.declarative_authenticator import NoAuth
 from airbyte_cdk.sources.declarative.auth.oauth import DeclarativeOauth2Authenticator
 from airbyte_cdk.sources.declarative.auth.token import (
-    AccessTokenAuthenticator,
     ApiKeyAuthenticator,
     BasicHttpAuthenticator,
     BearerAuthenticator,
@@ -100,11 +99,7 @@
     "Spec": Spec,
     "SubstreamSlicer": SubstreamSlicer,
     "SessionTokenAuthenticator": SessionTokenAuthenticator,
-<<<<<<< HEAD
-    "AccessTokenAuthenticator": AccessTokenAuthenticator,
-=======
     "ShortLivedTokenAuthenticator": ShortLivedTokenAuthenticator,
->>>>>>> a4f855a4
     "WaitUntilTimeFromHeader": WaitUntilTimeFromHeaderBackoffStrategy,
     "WaitTimeFromHeader": WaitTimeFromHeaderBackoffStrategy,
 }