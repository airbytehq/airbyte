--- conflicted
+++ resolved
@@ -700,12 +700,8 @@
       - type
     properties:
       type:
-<<<<<<< HEAD
+        type: string
         enum: [JsonFileSchemaLoader]
-=======
-        type: string
-        enum: [JsonFileSchemaLoader, JsonSchema] # TODO As part of Beta, remove JsonSchema and update connectors to use JsonFileSchemaLoader
->>>>>>> 6977682a
       file_path:
         type: string
       $parameters:
