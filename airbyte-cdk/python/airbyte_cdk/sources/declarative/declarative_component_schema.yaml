"$schema": http://json-schema.org/draft-07/schema#
"$id": https://github.com/airbytehq/airbyte/blob/master/airbyte-cdk/python/airbyte_cdk/sources/declarative/declarative_component_schema.yaml
title: DeclarativeSource
type: object
description: An API source that extracts data according to its declarative components
version: 1.0.0
required:
  - type
  - check
  - streams
  - version
properties:
  type:
    type: string
    enum: [DeclarativeSource]
  check:
    "$ref": "#/definitions/CheckStream"
  streams:
    type: array
    items:
      "$ref": "#/definitions/DeclarativeStream"
  version:
    type: string
  schemas:
    "$ref": "#/definitions/Schemas"
  definitions:
    type: object
  spec:
    "$ref": "#/definitions/Spec"
additionalProperties: false
definitions:
  AddedFieldDefinition:
    description: Defines the field to add on a record
    type: object
    required:
      - type
      - path
      - value
    properties:
      type:
        type: string
        enum: [AddedFieldDefinition]
      path:
        type: array
        items:
          type: string
      value:
        type: string
      $parameters:
        type: object
        additionalProperties: true
  AddFields:
    description: Transformation which adds field to an output record. The path of the added field can be nested.
    type: object
    required:
      - type
      - fields
    properties:
      type:
        type: string
        enum: [AddFields]
      fields:
        type: array
        items:
          - "$ref": "#/definitions/AddedFieldDefinition"
      $parameters:
        type: object
        additionalProperties: true
  ApiKeyAuthenticator:
    description: Authenticator for requests requiring an api token
    type: object
    required:
      - type
      - api_token
    properties:
      type:
        type: string
        enum: [ApiKeyAuthenticator]
      api_token:
        type: string
      header:
        type: string
      $parameters:
        type: object
        additionalProperties: true
  BasicHttpAuthenticator:
    description: Authenticator for requests authenticated with a username and optional password
    type: object
    required:
      - type
      - username
    properties:
      type:
        type: string
        enum: [BasicHttpAuthenticator]
      username:
        description: The username that will be combined with the password, base64 encoded and used to make requests
        type: string
      password:
        description: The password that will be combined with the username, base64 encoded and used to make requests
        type: string
        default: ""
      $parameters:
        type: object
        additionalProperties: true
  BearerAuthenticator:
    description: Authenticator for requests authenticated with a Bearer token
    type: object
    required:
      - type
      - api_token
    properties:
      type:
        type: string
        enum: [BearerAuthenticator]
      api_token:
        type: string
      $parameters:
        type: object
        additionalProperties: true
  CheckStream:
    description: Checks the connections by trying to read records from one or many of the streams selected by the developer
    type: object
    required:
      - type
      - stream_names
    properties:
      type:
        type: string
        enum: [CheckStream]
      stream_names:
        type: array
        items:
          type: string
  CompositeErrorHandler:
    description: Error handler that sequentially iterates over a list of error handlers
    type: object
    required:
      - type
      - error_handlers
    properties:
      type:
        type: string
        enum: [CompositeErrorHandler]
      error_handlers:
        type: array
        items:
          anyOf:
            - "$ref": "#/definitions/CompositeErrorHandler"
            - "$ref": "#/definitions/DefaultErrorHandler"
      $parameters:
        type: object
        additionalProperties: true
  ConstantBackoffStrategy:
    description: Backoff strategy with a constant backoff interval
    type: object
    required:
      - type
      - backoff_time_in_seconds
    properties:
      type:
        type: string
        enum: [ConstantBackoffStrategy]
      backoff_time_in_seconds:
        anyOf:
          - type: number
          - type: string
      $parameters:
        type: object
        additionalProperties: true
  CursorPagination:
    description: Pagination strategy that evaluates an interpolated string to define the next page token
    type: object
    required:
      - type
      - cursor_value
    properties:
      type:
        type: string
        enum: [CursorPagination]
      cursor_value:
        type: string
      page_size:
        type: integer
      stop_condition:
        type: string
      decoder:
        "$ref": "#/definitions/JsonDecoder"
      $parameters:
        type: object
        additionalProperties: true
  CustomAuthenticator:
    description: Authenticator component whose behavior is derived from a custom code implementation of the connector
    type: object
    additionalProperties: true
    required:
      - type
      - class_name
    properties:
      type:
        type: string
        enum: [CustomAuthenticator]
      class_name:
        type: string
        additionalProperties: true
      $parameters:
        type: object
        additionalProperties: true
  CustomBackoffStrategy:
    description: Backoff strategy component whose behavior is derived from a custom code implementation of the connector
    type: object
    additionalProperties: true
    required:
      - type
      - class_name
    properties:
      type:
        type: string
        enum: [CustomBackoffStrategy]
      class_name:
        type: string
      $parameters:
        type: object
        additionalProperties: true
  CustomErrorHandler:
    description: Error handler component whose behavior is derived from a custom code implementation of the connector
    type: object
    additionalProperties: true
    required:
      - type
      - class_name
    properties:
      type:
        type: string
        enum: [CustomErrorHandler]
      class_name:
        type: string
      $parameters:
        type: object
        additionalProperties: true
  CustomIncrementalSync:
    description: Incremental component whose behavior is derived from a custom code implementation of the connector
    type: object
    additionalProperties: true
    required:
      - type
      - class_name
    properties:
      type:
        type: string
        enum: [CustomIncrementalSync]
      class_name:
        type: string
        additionalProperties: true
      $parameters:
        type: object
        additionalProperties: true
  CustomPaginationStrategy:
    description: Pagination strategy component whose behavior is derived from a custom code implementation of the connector
    type: object
    additionalProperties: true
    required:
      - type
      - class_name
    properties:
      type:
        type: string
        enum: [CustomPaginationStrategy]
      class_name:
        type: string
      $parameters:
        type: object
        additionalProperties: true
  CustomRecordExtractor:
    description: Record extractor component whose behavior is derived from a custom code implementation of the connector
    type: object
    additionalProperties: true
    required:
      - type
      - class_name
    properties:
      type:
        type: string
        enum: [CustomRecordExtractor]
      class_name:
        type: string
      $parameters:
        type: object
        additionalProperties: true
  CustomRequester:
    description: Requester component whose behavior is derived from a custom code implementation of the connector
    type: object
    additionalProperties: true
    required:
      - type
      - class_name
    properties:
      type:
        type: string
        enum: [CustomRequester]
      class_name:
        type: string
        additionalProperties: true
      $parameters:
        type: object
        additionalProperties: true
  CustomRetriever:
    description: Retriever component whose behavior is derived from a custom code implementation of the connector
    type: object
    additionalProperties: true
    required:
      - type
      - class_name
    properties:
      type:
        type: string
        enum: [CustomRetriever]
      class_name:
        type: string
        additionalProperties: true
      $parameters:
        type: object
        additionalProperties: true
  CustomStreamSlicer:
    description: Stream slicer component whose behavior is derived from a custom code implementation of the connector
    type: object
    additionalProperties: true
    required:
      - type
      - class_name
    properties:
      type:
        type: string
        enum: [CustomStreamSlicer]
      class_name:
        type: string
      $parameters:
        type: object
        additionalProperties: true
  CustomTransformation:
    description: Transformation component whose behavior is derived from a custom code implementation of the connector
    type: object
    additionalProperties: true
    required:
      - type
      - class_name
    properties:
      type:
        type: string
        enum: [CustomTransformation]
      class_name:
        type: string
      $parameters:
        type: object
        additionalProperties: true
  DatetimeBasedCursor:
    description: Cursor to provide incremental capabilities over datetime
    type: object
    required:
      - type
      - cursor_field
      - end_datetime
      - datetime_format
      - cursor_granularity
      - start_datetime
      - step
    properties:
      type:
        type: string
        enum: [DatetimeBasedCursor]
      cursor_field:
        description: The location of the value on a record that will be used as a bookmark during sync
        type: string
      datetime_format:
        description: The format of the datetime
        type: string
      cursor_granularity:
        description: Smallest increment the datetime_format has (ISO 8601 duration) that is used to ensure the start of a slice does not overlap with the end of the previous one
        type: string
      end_datetime:
        description: The datetime that determines the last record that should be synced
        anyOf:
          - type: string
          - "$ref": "#/definitions/MinMaxDatetime"
      start_datetime:
        description: The datetime that determines the earliest record that should be synced
        anyOf:
          - type: string
          - "$ref": "#/definitions/MinMaxDatetime"
      step:
        description: The size of the time window (ISO8601 duration)
        type: string
      end_time_option:
        description: Request option for end time
        "$ref": "#/definitions/RequestOption"
      lookback_window:
        description: How many days before start_datetime to read data for (ISO8601 duration)
        type: string
      start_time_option:
        description: Request option for start time
        "$ref": "#/definitions/RequestOption"
      stream_state_field_end:
        description: Stream slice start time field
        type: string
      stream_state_field_start:
        description: Stream slice end time field
        type: string
      $parameters:
        type: object
        additionalProperties: true
  OAuthAuthenticator:
    description: Authenticator for requests using OAuth 2.0 authentication
    type: object
    required:
      - type
      - client_id
      - client_secret
      - refresh_token
      - token_refresh_endpoint
    properties:
      type:
        type: string
        enum: [OAuthAuthenticator]
      client_id:
        type: string
      client_secret:
        type: string
      refresh_token:
        type: string
      token_refresh_endpoint:
        type: string
      access_token_name:
        type: string
        default: "access_token"
      expires_in_name:
        type: string
        default: "expires_in"
      grant_type:
        type: string
        default: "refresh_token"
      refresh_request_body:
        type: object
        additionalProperties: true
      scopes:
        type: array
        items:
          type: string
      token_expiry_date:
        type: string
      token_expiry_date_format:
        description: The format of the datetime; provide it if expires_in is returned in datetime instead of seconds
        type: string
      $parameters:
        type: object
        additionalProperties: true
  DeclarativeStream:
    description: A stream whose behavior is described by a set of declarative low code components
    type: object
    additionalProperties: true
    required:
      - type
      - retriever
    properties:
      type:
        type: string
        enum: [DeclarativeStream]
      retriever:
        definition: Component used to coordinate how records are extracted across stream slices and request pages
        anyOf:
          - "$ref": "#/definitions/CustomRetriever"
          - "$ref": "#/definitions/SimpleRetriever"
      incremental_sync:
        anyOf:
          - "$ref": "#/definitions/CustomIncrementalSync"
          - "$ref": "#/definitions/DatetimeBasedCursor"
      name:
        definition: The stream name
        type: string
        default: ""
      primary_key:
        definition: The primary key of the stream
        "$ref": "#/definitions/PrimaryKey"
        default: ""
      schema_loader:
        definition: The schema loader used to retrieve the schema for the current stream
        anyOf:
          - "$ref": "#/definitions/InlineSchemaLoader"
          - "$ref": "#/definitions/JsonFileSchemaLoader"
      transformations:
        definition: A list of transformations to be applied to each output record in the
        type: array
        items:
          anyOf:
            - "$ref": "#/definitions/AddFields"
            - "$ref": "#/definitions/CustomTransformation"
            - "$ref": "#/definitions/RemoveFields"
      $parameters:
        type: object
        additional_properties: true
  DefaultErrorHandler:
    description: The default error handler. Default behavior includes only retrying server errors (HTTP 5XX) and too many requests (HTTP 429) with an exponential backoff
    type: object
    required:
      - type
    properties:
      type:
        type: string
        enum: [DefaultErrorHandler]
      backoff_strategies:
        type: array
        items:
          anyOf:
            - "$ref": "#/definitions/ConstantBackoffStrategy"
            - "$ref": "#/definitions/CustomBackoffStrategy"
            - "$ref": "#/definitions/ExponentialBackoffStrategy"
            - "$ref": "#/definitions/WaitTimeFromHeader"
            - "$ref": "#/definitions/WaitUntilTimeFromHeader"
      max_retries:
        type: integer
        default: 5
      response_filters:
        type: array
        items:
          "$ref": "#/definitions/HttpResponseFilter"
      $parameters:
        type: object
        additional_properties: true
  DefaultPaginator:
    description: Default pagination implementation to request pages of results with a fixed size until the pagination strategy no longer returns a next_page_token
    type: object
    required:
      - type
      - pagination_strategy
    properties:
      type:
        type: string
        enum: [DefaultPaginator]
      pagination_strategy:
        anyOf:
          - "$ref": "#/definitions/CursorPagination"
          - "$ref": "#/definitions/CustomPaginationStrategy"
          - "$ref": "#/definitions/OffsetIncrement"
          - "$ref": "#/definitions/PageIncrement"
      decoder:
        "$ref": "#/definitions/JsonDecoder"
      page_size_option:
        "$ref": "#/definitions/RequestOption"
      page_token_option:
        "$ref": "#/definitions/RequestOption"
      $parameters:
        type: object
        additionalProperties: true
  DpathExtractor:
    description: Record extractor that searches a decoded response over a path defined as an array of fields
    type: object
    required:
      - type
      - field_path
    properties:
      type:
        type: string
        enum: [DpathExtractor]
      field_path:
        type: array
        items:
          - type: string
      decoder:
        "$ref": "#/definitions/JsonDecoder"
      $parameters:
        type: object
        additionalProperties: true
  ExponentialBackoffStrategy:
    description: Backoff strategy with an exponential backoff interval
    type: object
    required:
      - type
    properties:
      type:
        type: string
        enum: [ExponentialBackoffStrategy]
      factor:
        anyOf:
          - type: number
          - type: string
        default: 5
      $parameters:
        type: object
        additionalProperties: true
  HttpRequester:
    description: Default implementation of a requester
    type: object
    required:
      - type
      - path
      - url_base
    properties:
      type:
        type: string
        enum: [HttpRequester]
      path:
        description: The specific endpoint to fetch data from for a resource.
        type: string
      url_base:
        description: The root of the API source.
        type: string
      authenticator:
        description: Authenticator component that defines how to authenticate to the source.
        anyOf:
          - "$ref": "#/definitions/ApiKeyAuthenticator"
          - "$ref": "#/definitions/BasicHttpAuthenticator"
          - "$ref": "#/definitions/BearerAuthenticator"
          - "$ref": "#/definitions/CustomAuthenticator"
          - "$ref": "#/definitions/OAuthAuthenticator"
          - "$ref": "#/definitions/NoAuth"
          - "$ref": "#/definitions/SessionTokenAuthenticator"
      error_handler:
        description: Error handler component that defines how to handle errors.
        anyOf:
          - "$ref": "#/definitions/DefaultErrorHandler"
          - "$ref": "#/definitions/CustomErrorHandler"
          - "$ref": "#/definitions/CompositeErrorHandler"
      http_method:
        description: The HTTP method used to fetch data from the source (can be GET or POST).
        anyOf:
          - type: string
          - type: string
            enum:
              - GET
              - POST
        default: GET
      request_body_data:
        description: Specifies how to populate the body of the request with a non-JSON payload. If returns a ready text that it will be sent as is. If returns a dict that it will be converted to a urlencoded form.
        anyOf:
          - type: string
          - type: object
            additionalProperties:
              type: string
      request_body_json:
        description: Specifies how to populate the body of the request with a JSON payload.
        anyOf:
          - type: string
          - type: object
            additionalProperties:
              type: string
      request_headers:
        description: Return any non-auth headers. Authentication headers will overwrite any overlapping headers returned from this method.
        anyOf:
          - type: string
          - type: object
            additionalProperties:
              type: string
      request_parameters:
        description: Specifies the query parameters that should be set on an outgoing HTTP request given the inputs.
        anyOf:
          - type: string
          - type: object
            additionalProperties:
              type: string
      $parameters:
        type: object
        additionalProperties: true
  HttpResponseFilter:
    description: A filter that is used to select on properties of the HTTP response received
    type: object
    required:
      - type
      - action
    properties:
      type:
        type: string
        enum: [HttpResponseFilter]
      action:
        type: string
        enum:
          - SUCCESS
          - FAIL
          - RETRY
          - IGNORE
      error_message:
        type: string
      error_message_contains:
        type: string
      http_codes:
        type: array
        items:
          type: integer
        uniqueItems: true
      predicate:
        type: string
      $parameters:
        type: object
        additionalProperties: true
  InlineSchemaLoader:
    description: Loads a schema that is defined directly in the manifest file
    type: object
    required:
      - type
    properties:
      type:
        type: string
        enum: [InlineSchemaLoader]
      schema:
        type: object
  JsonFileSchemaLoader:
    description: Loads the schema from a json file
    type: object
    required:
      - type
    properties:
      type:
        enum: [JsonFileSchemaLoader]
      file_path:
        type: string
      $parameters:
        type: object
        additionalProperties: true
  JsonDecoder:
    type: object
    required:
      - type
    properties:
      type:
        type: string
        enum: [JsonDecoder]
  ListStreamSlicer:
    description: Partition router that is used to retrieve records that have been partitioned according to a list of values
    type: object
    required:
      - type
      - cursor_field
      - slice_values
    properties:
      type:
        type: string
        enum: [ListStreamSlicer]
      cursor_field:
        type: string
      slice_values:
        anyOf:
          - type: string
          - type: array
            items:
              type: string
      request_option:
        "$ref": "#/definitions/RequestOption"
      $parameters:
        type: object
        additionalProperties: true
  MinMaxDatetime:
    description: Compares the provided date against optional minimum or maximum times. The max_datetime serves as the ceiling and will be returned when datetime exceeds it. The min_datetime serves as the floor
    type: object
    required:
      - type
      - datetime
    properties:
      type:
        type: string
        enum: [MinMaxDatetime]
      datetime:
        type: string
      datetime_format:
        type: string
        default: ""
      max_datetime:
        type: string
      min_datetime:
        type: string
      $parameters:
        type: object
        additionalProperties: true
  NoAuth:
    description: Authenticator for requests requiring no authentication
    type: object
    required:
      - type
    properties:
      type:
        type: string
        enum: [NoAuth]
      $parameters:
        type: object
        additionalProperties: true
  NoPagination:
    description: Pagination implementation that never returns a next page
    type: object
    required:
      - type
    properties:
      type:
        type: string
        enum: [NoPagination]
  OffsetIncrement:
    description: Pagination strategy that returns the number of records reads so far and returns it as the next page token
    type: object
    required:
      - type
      - page_size
    properties:
      type:
        type: string
        enum: [OffsetIncrement]
      page_size:
        description: The number of records to request
        anyOf:
          - type: integer
          - type: string
      $parameters:
        type: object
        additionalProperties: true
  PageIncrement:
    description: Pagination strategy that returns the number of pages reads so far and returns it as the next page token
    type: object
    required:
      - type
      - page_size
    properties:
      type:
        type: string
        enum: [PageIncrement]
      page_size:
        description: The number of records to request
        type: integer
      start_from_page:
        type: integer
        default: 0
      $parameters:
        type: object
        additionalProperties: true
  ParentStreamConfig:
    description: Describes how to create a stream slice from a parent stream
    type: object
    required:
      - type
      - parent_key
      - stream
      - stream_slice_field
    properties:
      type:
        type: string
        enum: [ParentStreamConfig]
      parent_key:
        type: string
      stream:
        "$ref": "#/definitions/DeclarativeStream"
      stream_slice_field:
        type: string
      request_option:
        "$ref": "#/definitions/RequestOption"
      $parameters:
        type: object
        additionalProperties: true
  PrimaryKey:
    description: The stream field to be used to distinguish unique rows
    anyOf:
      - type: string
      - type: array
        items:
          type: string
      - type: array
        items:
          type: array
          items:
            type: string
    default: ""
  RecordFilter:
    description: Filter applied on a list of Records
    type: object
    required:
      - type
    properties:
      type:
        type: string
        enum: [RecordFilter]
      condition:
        description: The predicate to filter a record. Records will be removed if evaluated to False
        type: string
        default: ""
      $parameters:
        type: object
        additionalProperties: true
  RecordSelector:
    description: Responsible for translating an HTTP response into a list of records by extracting records from the response and optionally filtering records based on a heuristic.
    type: object
    required:
      - type
      - extractor
    properties:
      type:
        type: string
        enum: [RecordSelector]
      extractor:
        anyOf:
          - "$ref": "#/definitions/CustomRecordExtractor"
          - "$ref": "#/definitions/DpathExtractor"
      record_filter:
        "$ref": "#/definitions/RecordFilter"
      $parameters:
        type: object
        additionalProperties: true
  RemoveFields:
    description: A transformation which removes fields from a record. The fields removed are designated using FieldPointers. During transformation, if a field or any of its parents does not exist in the record, no error is thrown.
    type: object
    required:
      - type
      - field_pointers
    properties:
      type:
        type: string
        enum: [RemoveFields]
      field_pointers:
        type: array
        items:
          items:
            type: string
  RequestOption:
    description: Describes an option to set on a request
    type: object
    required:
      - type
      - inject_into
    properties:
      type:
        type: string
        enum: [RequestOption]
      inject_into:
        enum:
          - request_parameter
          - header
          - path
          - body_data
          - body_json
      field_name:
        type: string
  Schemas:
    description: The stream schemas representing the shape of the data emitted by the stream
    type: object
    additionalProperties: true
  SessionTokenAuthenticator:
    description: Authenticator for requests based on session tokens. A session token is a random value generated by a server to identify a specific user for the duration of one interaction session
    type: object
    required:
      - type
      - api_url
      - header
      - login_url
      - session_token
      - session_token_response_key
      - username
      - validate_session_url
    properties:
      type:
        type: string
        enum: [SessionTokenAuthenticator]
      api_url:
        type: string
      header:
        type: string
      login_url:
        type: string
      session_token:
        type: string
      session_token_response_key:
        type: string
      username:
        type: string
      validate_session_url:
        type: string
      password:
        type: string
        default: ""
      $parameters:
        type: object
        additionalProperties: true
  SimpleRetriever:
    description: Retrieves records by synchronously sending requests to fetch records. The retriever acts as an orchestrator between the requester, the record selector, the paginator, and the partition router.
    type: object
    required:
      - type
      - record_selector
      - requester
    properties:
      type:
        type: string
        enum: [SimpleRetriever]
      record_selector:
        description: Component that describes how to extract records from a HTTP response.
        "$ref": "#/definitions/RecordSelector"
      requester:
        description: Requester component that describes how to prepare HTTP requests to send to the source API.
        anyOf:
          - "$ref": "#/definitions/CustomRequester"
          - "$ref": "#/definitions/HttpRequester"
      paginator:
        description: Paginator component that describes how to navigate through the API's pages.
        anyOf:
          - "$ref": "#/definitions/DefaultPaginator"
          - "$ref": "#/definitions/NoPagination"
      stream_slicer:
<<<<<<< HEAD
        default: []
=======
        description: StreamSlicer component that describes how to partition the stream, enabling incremental syncs and checkpointing.
>>>>>>> b5cd33ec
        anyOf:
          - "$ref": "#/definitions/CustomStreamSlicer"
          - "$ref": "#/definitions/ListStreamSlicer"
          - "$ref": "#/definitions/SingleSlice"
          - "$ref": "#/definitions/SubstreamSlicer"
          - type: array
            items:
              anyOf:
                - "$ref": "#/definitions/CustomStreamSlicer"
                - "$ref": "#/definitions/ListStreamSlicer"
                - "$ref": "#/definitions/SingleSlice"
                - "$ref": "#/definitions/SubstreamSlicer"
      $parameters:
        type: object
        additionalProperties: true
  SingleSlice:
    description: Stream slicer returning only a single stream slice
    type: object
    required:
      - type
    properties:
      type:
        type: string
        enum: [SingleSlice]
      $parameters:
        type: object
        additionalProperties: true
  Spec:
    description: A connection specification made up of information about the connector and how it can be configured
    type: object
    required:
      - type
      - connection_specification
    properties:
      type:
        type: string
        enum: [Spec]
      connection_specification:
        type: object
        additionalProperties: true
      documentation_url:
        type: string
  SubstreamSlicer:
    description: Partition router that is used to retrieve records that have been partitioned according to records from the specified parent streams
    type: object
    required:
      - type
      - parent_stream_configs
    properties:
      type:
        type: string
        enum: [SubstreamSlicer]
      parent_stream_configs:
        type: array
        items:
          "$ref": "#/definitions/ParentStreamConfig"
      $parameters:
        type: object
        additionalProperties: true
  WaitTimeFromHeader:
    description: Extract wait time from http header
    type: object
    required:
      - type
      - header
    properties:
      type:
        type: string
        enum: [WaitTimeFromHeader]
      header:
        type: string
      regex:
        type: string
      $parameters:
        type: object
        additionalProperties: true
  WaitUntilTimeFromHeader:
    description: Extract time at which we can retry the request from response header and wait for the difference between now and that time
    type: object
    required:
      - type
      - header
    properties:
      type:
        type: string
        enum: [WaitUntilTimeFromHeader]
      header:
        type: string
      min_wait:
        anyOf:
          - type: number
          - type: string
      regex:
        type: string
      $parameters:
        type: object
        additionalProperties: true<|MERGE_RESOLUTION|>--- conflicted
+++ resolved
@@ -996,11 +996,8 @@
           - "$ref": "#/definitions/DefaultPaginator"
           - "$ref": "#/definitions/NoPagination"
       stream_slicer:
-<<<<<<< HEAD
         default: []
-=======
         description: StreamSlicer component that describes how to partition the stream, enabling incremental syncs and checkpointing.
->>>>>>> b5cd33ec
         anyOf:
           - "$ref": "#/definitions/CustomStreamSlicer"
           - "$ref": "#/definitions/ListStreamSlicer"
