"$schema": http://json-schema.org/draft-07/schema#
"$id": https://github.com/airbytehq/airbyte/blob/master/airbyte-cdk/python/airbyte_cdk/sources/declarative/declarative_component_schema.yaml
title: DeclarativeSource
type: object
description: An API source that extracts data according to its declarative components
version: 1.0.0
required:
  - type
  - check
  - streams
  - version
properties:
  type:
    type: string
    enum: [DeclarativeSource]
  check:
    "$ref": "#/definitions/CheckStream"
  streams:
    type: array
    items:
      "$ref": "#/definitions/DeclarativeStream"
  version:
    type: string
  schemas:
    "$ref": "#/definitions/Schemas"
  definitions:
    type: object
  spec:
    "$ref": "#/definitions/Spec"
additionalProperties: false
definitions:
  AddedFieldDefinition:
    description: Defines the field to add on a record
    type: object
    required:
      - type
      - path
      - value
    properties:
      type:
        type: string
        enum: [AddedFieldDefinition]
      path:
        type: array
        items:
          type: string
      value:
        type: string
      $parameters:
        type: object
        additionalProperties: true
  AddFields:
    description: Transformation which adds field to an output record. The path of the added field can be nested.
    type: object
    required:
      - type
      - fields
    properties:
      type:
        type: string
        enum: [AddFields]
      fields:
        type: array
        items:
          - "$ref": "#/definitions/AddedFieldDefinition"
      $parameters:
        type: object
        additionalProperties: true
  ApiKeyAuthenticator:
    description: Authenticator for requests requiring an api token
    type: object
    required:
      - type
      - api_token
    properties:
      type:
        type: string
        enum: [ApiKeyAuthenticator]
      api_token:
        type: string
      header:
        type: string
      $parameters:
        type: object
        additionalProperties: true
  BasicHttpAuthenticator:
    description: Authenticator for requests authenticated with a username and optional password
    type: object
    required:
      - type
      - username
    properties:
      type:
        type: string
        enum: [BasicHttpAuthenticator]
      username:
        description: The username that will be combined with the password, base64 encoded and used to make requests
        type: string
      password:
        description: The password that will be combined with the username, base64 encoded and used to make requests
        type: string
        default: ""
      $parameters:
        type: object
        additionalProperties: true
  BearerAuthenticator:
    description: Authenticator for requests authenticated with a Bearer token
    type: object
    required:
      - type
      - api_token
    properties:
      type:
        type: string
        enum: [BearerAuthenticator]
      api_token:
        type: string
      $parameters:
        type: object
        additionalProperties: true
  CheckStream:
    description: Checks the connections by trying to read records from one or many of the streams selected by the developer
    type: object
    required:
      - type
      - stream_names
    properties:
      type:
        type: string
        enum: [CheckStream]
      stream_names:
        type: array
        items:
          type: string
  CompositeErrorHandler:
    description: Error handler that sequentially iterates over a list of error handlers
    type: object
    required:
      - type
      - error_handlers
    properties:
      type:
        type: string
        enum: [CompositeErrorHandler]
      error_handlers:
        type: array
        items:
          anyOf:
            - "$ref": "#/definitions/CompositeErrorHandler"
            - "$ref": "#/definitions/DefaultErrorHandler"
      $parameters:
        type: object
        additionalProperties: true
  ConstantBackoffStrategy:
    description: Backoff strategy with a constant backoff interval
    type: object
    required:
      - type
      - backoff_time_in_seconds
    properties:
      type:
        type: string
        enum: [ConstantBackoffStrategy]
      backoff_time_in_seconds:
        anyOf:
          - type: number
          - type: string
      $parameters:
        type: object
        additionalProperties: true
  CursorPagination:
    description: Pagination strategy that evaluates an interpolated string to define the next page token
    type: object
    required:
      - type
      - cursor_value
    properties:
      type:
        type: string
        enum: [CursorPagination]
      cursor_value:
        type: string
      page_size:
        type: integer
      stop_condition:
        type: string
      decoder:
        "$ref": "#/definitions/JsonDecoder"
      $parameters:
        type: object
        additionalProperties: true
  CustomAuthenticator:
    description: Authenticator component whose behavior is derived from a custom code implementation of the connector
    type: object
    additionalProperties: true
    required:
      - type
      - class_name
    properties:
      type:
        type: string
        enum: [CustomAuthenticator]
      class_name:
        type: string
        additionalProperties: true
      $parameters:
        type: object
        additionalProperties: true
  CustomBackoffStrategy:
    description: Backoff strategy component whose behavior is derived from a custom code implementation of the connector
    type: object
    additionalProperties: true
    required:
      - type
      - class_name
    properties:
      type:
        type: string
        enum: [CustomBackoffStrategy]
      class_name:
        type: string
      $parameters:
        type: object
        additionalProperties: true
  CustomErrorHandler:
    description: Error handler component whose behavior is derived from a custom code implementation of the connector
    type: object
    additionalProperties: true
    required:
      - type
      - class_name
    properties:
      type:
        type: string
        enum: [CustomErrorHandler]
      class_name:
        type: string
      $parameters:
        type: object
        additionalProperties: true
  CustomIncrementalSync:
    description: Incremental component whose behavior is derived from a custom code implementation of the connector
    type: object
    additionalProperties: true
    required:
      - type
      - class_name
      - cursor_field
    properties:
      type:
        type: string
        enum: [CustomIncrementalSync]
      class_name:
        type: string
        additionalProperties: true
      cursor_field:
        type: string
      $parameters:
        type: object
        additionalProperties: true
  CustomPaginationStrategy:
    description: Pagination strategy component whose behavior is derived from a custom code implementation of the connector
    type: object
    additionalProperties: true
    required:
      - type
      - class_name
    properties:
      type:
        type: string
        enum: [CustomPaginationStrategy]
      class_name:
        type: string
      $parameters:
        type: object
        additionalProperties: true
  CustomRecordExtractor:
    description: Record extractor component whose behavior is derived from a custom code implementation of the connector
    type: object
    additionalProperties: true
    required:
      - type
      - class_name
    properties:
      type:
        type: string
        enum: [CustomRecordExtractor]
      class_name:
        type: string
      $parameters:
        type: object
        additionalProperties: true
  CustomRequester:
    description: Requester component whose behavior is derived from a custom code implementation of the connector
    type: object
    additionalProperties: true
    required:
      - type
      - class_name
    properties:
      type:
        type: string
        enum: [CustomRequester]
      class_name:
        type: string
        additionalProperties: true
      $parameters:
        type: object
        additionalProperties: true
  CustomRetriever:
    description: Retriever component whose behavior is derived from a custom code implementation of the connector
    type: object
    additionalProperties: true
    required:
      - type
      - class_name
    properties:
      type:
        type: string
        enum: [CustomRetriever]
      class_name:
        type: string
        additionalProperties: true
      $parameters:
        type: object
        additionalProperties: true
  CustomPartitionRouter:
    description: Partition router component whose behavior is derived from a custom code implementation of the connector
    type: object
    additionalProperties: true
    required:
      - type
      - class_name
    properties:
      type:
        type: string
        enum: [CustomPartitionRouter]
      class_name:
        type: string
      $parameters:
        type: object
        additionalProperties: true
  CustomTransformation:
    description: Transformation component whose behavior is derived from a custom code implementation of the connector
    type: object
    additionalProperties: true
    required:
      - type
      - class_name
    properties:
      type:
        type: string
        enum: [CustomTransformation]
      class_name:
        type: string
      $parameters:
        type: object
        additionalProperties: true
  DatetimeBasedCursor:
    description: Cursor to provide incremental capabilities over datetime
    type: object
    required:
      - type
      - cursor_field
      - end_datetime
      - datetime_format
      - cursor_granularity
      - start_datetime
      - step
    properties:
      type:
        type: string
        enum: [DatetimeBasedCursor]
      cursor_field:
        description: The location of the value on a record that will be used as a bookmark during sync
        type: string
      datetime_format:
        description: The format of the datetime
        type: string
      cursor_granularity:
        description: Smallest increment the datetime_format has (ISO 8601 duration) that is used to ensure the start of a slice does not overlap with the end of the previous one
        type: string
      end_datetime:
        description: The datetime that determines the last record that should be synced
        anyOf:
          - type: string
          - "$ref": "#/definitions/MinMaxDatetime"
      start_datetime:
        description: The datetime that determines the earliest record that should be synced
        anyOf:
          - type: string
          - "$ref": "#/definitions/MinMaxDatetime"
      step:
        description: The size of the time window (ISO8601 duration)
        type: string
      end_time_option:
        description: Request option for end time
        "$ref": "#/definitions/RequestOption"
      lookback_window:
        description: How many days before start_datetime to read data for (ISO8601 duration)
        type: string
      start_time_option:
        description: Request option for start time
        "$ref": "#/definitions/RequestOption"
      stream_state_field_end:
        description: Stream slice start time field
        type: string
      stream_state_field_start:
        description: Stream slice end time field
        type: string
      $parameters:
        type: object
        additionalProperties: true
  OAuthAuthenticator:
    description: Authenticator for requests using OAuth 2.0 authentication
    type: object
    required:
      - type
      - client_id
      - client_secret
      - refresh_token
      - token_refresh_endpoint
    properties:
      type:
        type: string
        enum: [OAuthAuthenticator]
      client_id:
        type: string
      client_secret:
        type: string
      refresh_token:
        type: string
      token_refresh_endpoint:
        type: string
      access_token_name:
        type: string
        default: "access_token"
      expires_in_name:
        type: string
        default: "expires_in"
      grant_type:
        type: string
        default: "refresh_token"
      refresh_request_body:
        type: object
        additionalProperties: true
      scopes:
        type: array
        items:
          type: string
      token_expiry_date:
        type: string
      token_expiry_date_format:
        description: The format of the datetime; provide it if expires_in is returned in datetime instead of seconds
        type: string
      $parameters:
        type: object
        additionalProperties: true
  DeclarativeStream:
    description: A stream whose behavior is described by a set of declarative low code components
    type: object
    additionalProperties: true
    required:
      - type
      - retriever
    properties:
      type:
        type: string
        enum: [DeclarativeStream]
      retriever:
        definition: Component used to coordinate how records are extracted across stream slices and request pages
        anyOf:
          - "$ref": "#/definitions/CustomRetriever"
          - "$ref": "#/definitions/SimpleRetriever"
      incremental_sync:
        anyOf:
          - "$ref": "#/definitions/CustomIncrementalSync"
          - "$ref": "#/definitions/DatetimeBasedCursor"
      name:
        definition: The stream name
        type: string
        default: ""
      primary_key:
        definition: The primary key of the stream
        "$ref": "#/definitions/PrimaryKey"
        default: ""
      schema_loader:
        definition: The schema loader used to retrieve the schema for the current stream
        anyOf:
          - "$ref": "#/definitions/InlineSchemaLoader"
          - "$ref": "#/definitions/JsonFileSchemaLoader"
      transformations:
        definition: A list of transformations to be applied to each output record in the
        type: array
        items:
          anyOf:
            - "$ref": "#/definitions/AddFields"
            - "$ref": "#/definitions/CustomTransformation"
            - "$ref": "#/definitions/RemoveFields"
      $parameters:
        type: object
        additional_properties: true
  DefaultErrorHandler:
    description: The default error handler. Default behavior includes only retrying server errors (HTTP 5XX) and too many requests (HTTP 429) with an exponential backoff
    type: object
    required:
      - type
    properties:
      type:
        type: string
        enum: [DefaultErrorHandler]
      backoff_strategies:
        type: array
        items:
          anyOf:
            - "$ref": "#/definitions/ConstantBackoffStrategy"
            - "$ref": "#/definitions/CustomBackoffStrategy"
            - "$ref": "#/definitions/ExponentialBackoffStrategy"
            - "$ref": "#/definitions/WaitTimeFromHeader"
            - "$ref": "#/definitions/WaitUntilTimeFromHeader"
      max_retries:
        type: integer
        default: 5
      response_filters:
        type: array
        items:
          "$ref": "#/definitions/HttpResponseFilter"
      $parameters:
        type: object
        additional_properties: true
  DefaultPaginator:
    description: Default pagination implementation to request pages of results with a fixed size until the pagination strategy no longer returns a next_page_token
    type: object
    required:
      - type
      - pagination_strategy
    properties:
      type:
        type: string
        enum: [DefaultPaginator]
      pagination_strategy:
        anyOf:
          - "$ref": "#/definitions/CursorPagination"
          - "$ref": "#/definitions/CustomPaginationStrategy"
          - "$ref": "#/definitions/OffsetIncrement"
          - "$ref": "#/definitions/PageIncrement"
      decoder:
        "$ref": "#/definitions/JsonDecoder"
      page_size_option:
        "$ref": "#/definitions/RequestOption"
      page_token_option:
        anyOf:
          - "$ref": "#/definitions/RequestOption"
          - "$ref": "#/definitions/RequestPath"
      $parameters:
        type: object
        additionalProperties: true
  DpathExtractor:
    description: Record extractor that searches a decoded response over a path defined as an array of fields
    type: object
    required:
      - type
      - field_path
    properties:
      type:
        type: string
        enum: [DpathExtractor]
      field_path:
        type: array
        items:
          - type: string
      decoder:
        "$ref": "#/definitions/JsonDecoder"
      $parameters:
        type: object
        additionalProperties: true
  ExponentialBackoffStrategy:
    description: Backoff strategy with an exponential backoff interval
    type: object
    required:
      - type
    properties:
      type:
        type: string
        enum: [ExponentialBackoffStrategy]
      factor:
        anyOf:
          - type: number
          - type: string
        default: 5
      $parameters:
        type: object
        additionalProperties: true
  HttpRequester:
    description: Default implementation of a requester
    type: object
    required:
      - type
      - path
      - url_base
    properties:
      type:
        type: string
        enum: [HttpRequester]
      path:
        description: The specific endpoint to fetch data from for a resource.
        type: string
      url_base:
        description: The root of the API source.
        type: string
      authenticator:
        description: Authenticator component that defines how to authenticate to the source.
        anyOf:
          - "$ref": "#/definitions/ApiKeyAuthenticator"
          - "$ref": "#/definitions/BasicHttpAuthenticator"
          - "$ref": "#/definitions/BearerAuthenticator"
          - "$ref": "#/definitions/CustomAuthenticator"
          - "$ref": "#/definitions/OAuthAuthenticator"
          - "$ref": "#/definitions/NoAuth"
          - "$ref": "#/definitions/SessionTokenAuthenticator"
      error_handler:
        description: Error handler component that defines how to handle errors.
        anyOf:
          - "$ref": "#/definitions/DefaultErrorHandler"
          - "$ref": "#/definitions/CustomErrorHandler"
          - "$ref": "#/definitions/CompositeErrorHandler"
      http_method:
        description: The HTTP method used to fetch data from the source (can be GET or POST).
        anyOf:
          - type: string
          - type: string
            enum:
              - GET
              - POST
        default: GET
      request_body_data:
        description: Specifies how to populate the body of the request with a non-JSON payload. If returns a ready text that it will be sent as is. If returns a dict that it will be converted to a urlencoded form.
        anyOf:
          - type: string
          - type: object
            additionalProperties:
              type: string
      request_body_json:
        description: Specifies how to populate the body of the request with a JSON payload.
        anyOf:
          - type: string
          - type: object
            additionalProperties:
              type: string
      request_headers:
        description: Return any non-auth headers. Authentication headers will overwrite any overlapping headers returned from this method.
        anyOf:
          - type: string
          - type: object
            additionalProperties:
              type: string
      request_parameters:
        description: Specifies the query parameters that should be set on an outgoing HTTP request given the inputs.
        anyOf:
          - type: string
          - type: object
            additionalProperties:
              type: string
      $parameters:
        type: object
        additionalProperties: true
  HttpResponseFilter:
    description: A filter that is used to select on properties of the HTTP response received
    type: object
    required:
      - type
      - action
    properties:
      type:
        type: string
        enum: [HttpResponseFilter]
      action:
        type: string
        enum:
          - SUCCESS
          - FAIL
          - RETRY
          - IGNORE
      error_message:
        type: string
      error_message_contains:
        type: string
      http_codes:
        type: array
        items:
          type: integer
        uniqueItems: true
      predicate:
        type: string
      $parameters:
        type: object
        additionalProperties: true
  InlineSchemaLoader:
    description: Loads a schema that is defined directly in the manifest file
    type: object
    required:
      - type
    properties:
      type:
        type: string
        enum: [InlineSchemaLoader]
      schema:
        type: object
  JsonFileSchemaLoader:
    description: Loads the schema from a json file
    type: object
    required:
      - type
    properties:
      type:
        enum: [JsonFileSchemaLoader]
      file_path:
        type: string
      $parameters:
        type: object
        additionalProperties: true
  JsonDecoder:
    type: object
    required:
      - type
    properties:
      type:
        type: string
        enum: [JsonDecoder]
  ListPartitionRouter:
    description: Partition router that is used to retrieve records that have been partitioned according to a list of values
    type: object
    required:
      - type
      - cursor_field
      - values
    properties:
      type:
        type: string
        enum: [ListPartitionRouter]
      cursor_field:
        type: string
      values:
        anyOf:
          - type: string
          - type: array
            items:
              type: string
      request_option:
        "$ref": "#/definitions/RequestOption"
      $parameters:
        type: object
        additionalProperties: true
  MinMaxDatetime:
    description: Compares the provided date against optional minimum or maximum times. The max_datetime serves as the ceiling and will be returned when datetime exceeds it. The min_datetime serves as the floor
    type: object
    required:
      - type
      - datetime
    properties:
      type:
        type: string
        enum: [MinMaxDatetime]
      datetime:
        type: string
      datetime_format:
        type: string
        default: ""
      max_datetime:
        type: string
      min_datetime:
        type: string
      $parameters:
        type: object
        additionalProperties: true
  NoAuth:
    description: Authenticator for requests requiring no authentication
    type: object
    required:
      - type
    properties:
      type:
        type: string
        enum: [NoAuth]
      $parameters:
        type: object
        additionalProperties: true
  NoPagination:
    description: Pagination implementation that never returns a next page
    type: object
    required:
      - type
    properties:
      type:
        type: string
        enum: [NoPagination]
  OffsetIncrement:
    description: Pagination strategy that returns the number of records reads so far and returns it as the next page token
    type: object
    required:
      - type
      - page_size
    properties:
      type:
        type: string
        enum: [OffsetIncrement]
      page_size:
        description: The number of records to request
        anyOf:
          - type: integer
          - type: string
      $parameters:
        type: object
        additionalProperties: true
  PageIncrement:
    description: Pagination strategy that returns the number of pages reads so far and returns it as the next page token
    type: object
    required:
      - type
      - page_size
    properties:
      type:
        type: string
        enum: [PageIncrement]
      page_size:
        description: The number of records to request
        type: integer
      start_from_page:
        type: integer
        default: 0
      $parameters:
        type: object
        additionalProperties: true
  ParentStreamConfig:
    description: Describes how to create a stream slice from a parent stream
    type: object
    required:
      - type
      - parent_key
      - stream
      - stream_slice_field
    properties:
      type:
        type: string
        enum: [ParentStreamConfig]
      parent_key:
        type: string
      stream:
        "$ref": "#/definitions/DeclarativeStream"
      stream_slice_field:
        type: string
      request_option:
        "$ref": "#/definitions/RequestOption"
      $parameters:
        type: object
        additionalProperties: true
  PrimaryKey:
    description: The stream field to be used to distinguish unique rows
    anyOf:
      - type: string
      - type: array
        items:
          type: string
      - type: array
        items:
          type: array
          items:
            type: string
    default: ""
  RecordFilter:
    description: Filter applied on a list of Records
    type: object
    required:
      - type
    properties:
      type:
        type: string
        enum: [RecordFilter]
      condition:
        description: The predicate to filter a record. Records will be removed if evaluated to False
        type: string
        default: ""
      $parameters:
        type: object
        additionalProperties: true
  RecordSelector:
    description: Responsible for translating an HTTP response into a list of records by extracting records from the response and optionally filtering records based on a heuristic.
    type: object
    required:
      - type
      - extractor
    properties:
      type:
        type: string
        enum: [RecordSelector]
      extractor:
        anyOf:
          - "$ref": "#/definitions/CustomRecordExtractor"
          - "$ref": "#/definitions/DpathExtractor"
      record_filter:
        "$ref": "#/definitions/RecordFilter"
      $parameters:
        type: object
        additionalProperties: true
  RemoveFields:
    description: A transformation which removes fields from a record. The fields removed are designated using FieldPointers. During transformation, if a field or any of its parents does not exist in the record, no error is thrown.
    type: object
    required:
      - type
      - field_pointers
    properties:
      type:
        type: string
        enum: [RemoveFields]
      field_pointers:
        type: array
        items:
          items:
            type: string
  RequestPath:
    description: A component that specifies where in the request path a component's value should be inserted into.
    type: object
    required:
      - type
    properties:
      type:
        type: string
        enum: [RequestPath]
  RequestOption:
    description: A component that specifies the key field and where in the request a component's value should be inserted into.
    type: object
    required:
      - type
      - field_name
      - inject_into
    properties:
      type:
        type: string
        enum: [RequestOption]
      field_name:
        type: string
      inject_into:
        enum:
          - request_parameter
          - header
          - body_data
          - body_json
  Schemas:
    description: The stream schemas representing the shape of the data emitted by the stream
    type: object
    additionalProperties: true
  SessionTokenAuthenticator:
    description: Authenticator for requests based on session tokens. A session token is a random value generated by a server to identify a specific user for the duration of one interaction session
    type: object
    required:
      - type
      - api_url
      - header
      - login_url
      - session_token
      - session_token_response_key
      - username
      - validate_session_url
    properties:
      type:
        type: string
        enum: [SessionTokenAuthenticator]
      api_url:
        type: string
      header:
        type: string
      login_url:
        type: string
      session_token:
        type: string
      session_token_response_key:
        type: string
      username:
        type: string
      validate_session_url:
        type: string
      password:
        type: string
        default: ""
      $parameters:
        type: object
        additionalProperties: true
  SimpleRetriever:
    description: Retrieves records by synchronously sending requests to fetch records. The retriever acts as an orchestrator between the requester, the record selector, the paginator, and the partition router.
    type: object
    required:
      - type
      - record_selector
      - requester
    properties:
      type:
        type: string
        enum: [SimpleRetriever]
      record_selector:
        description: Component that describes how to extract records from a HTTP response.
        "$ref": "#/definitions/RecordSelector"
      requester:
        description: Requester component that describes how to prepare HTTP requests to send to the source API.
        anyOf:
          - "$ref": "#/definitions/CustomRequester"
          - "$ref": "#/definitions/HttpRequester"
      paginator:
        description: Paginator component that describes how to navigate through the API's pages.
        anyOf:
          - "$ref": "#/definitions/DefaultPaginator"
          - "$ref": "#/definitions/NoPagination"
      partition_router:
        default: []
        description: StreamSlicer component that describes how to partition the stream, enabling incremental syncs and checkpointing.
        anyOf:
<<<<<<< HEAD
          - "$ref": "#/definitions/CustomStreamSlicer"
          - "$ref": "#/definitions/ListPartitionRouter"
=======
          - "$ref": "#/definitions/CustomPartitionRouter"
          - "$ref": "#/definitions/ListStreamSlicer"
>>>>>>> a49b6f18
          - "$ref": "#/definitions/SingleSlice"
          - "$ref": "#/definitions/SubstreamSlicer"
          - type: array
            items:
              anyOf:
<<<<<<< HEAD
                - "$ref": "#/definitions/CustomStreamSlicer"
                - "$ref": "#/definitions/ListPartitionRouter"
=======
                - "$ref": "#/definitions/CustomPartitionRouter"
                - "$ref": "#/definitions/ListStreamSlicer"
>>>>>>> a49b6f18
                - "$ref": "#/definitions/SingleSlice"
                - "$ref": "#/definitions/SubstreamSlicer"
      $parameters:
        type: object
        additionalProperties: true
  SingleSlice:
    description: Stream slicer returning only a single stream slice
    type: object
    required:
      - type
    properties:
      type:
        type: string
        enum: [SingleSlice]
      $parameters:
        type: object
        additionalProperties: true
  Spec:
    description: A connection specification made up of information about the connector and how it can be configured
    type: object
    required:
      - type
      - connection_specification
    properties:
      type:
        type: string
        enum: [Spec]
      connection_specification:
        type: object
        additionalProperties: true
      documentation_url:
        type: string
  SubstreamSlicer:
    description: Partition router that is used to retrieve records that have been partitioned according to records from the specified parent streams
    type: object
    required:
      - type
      - parent_stream_configs
    properties:
      type:
        type: string
        enum: [SubstreamSlicer]
      parent_stream_configs:
        type: array
        items:
          "$ref": "#/definitions/ParentStreamConfig"
      $parameters:
        type: object
        additionalProperties: true
  WaitTimeFromHeader:
    description: Extract wait time from http header
    type: object
    required:
      - type
      - header
    properties:
      type:
        type: string
        enum: [WaitTimeFromHeader]
      header:
        type: string
      regex:
        type: string
      $parameters:
        type: object
        additionalProperties: true
  WaitUntilTimeFromHeader:
    description: Extract time at which we can retry the request from response header and wait for the difference between now and that time
    type: object
    required:
      - type
      - header
    properties:
      type:
        type: string
        enum: [WaitUntilTimeFromHeader]
      header:
        type: string
      min_wait:
        anyOf:
          - type: number
          - type: string
      regex:
        type: string
      $parameters:
        type: object
        additionalProperties: true<|MERGE_RESOLUTION|>--- conflicted
+++ resolved
@@ -1013,25 +1013,15 @@
         default: []
         description: StreamSlicer component that describes how to partition the stream, enabling incremental syncs and checkpointing.
         anyOf:
-<<<<<<< HEAD
-          - "$ref": "#/definitions/CustomStreamSlicer"
+          - "$ref": "#/definitions/CustomPartitionRouter"
           - "$ref": "#/definitions/ListPartitionRouter"
-=======
-          - "$ref": "#/definitions/CustomPartitionRouter"
-          - "$ref": "#/definitions/ListStreamSlicer"
->>>>>>> a49b6f18
           - "$ref": "#/definitions/SingleSlice"
           - "$ref": "#/definitions/SubstreamSlicer"
           - type: array
             items:
               anyOf:
-<<<<<<< HEAD
-                - "$ref": "#/definitions/CustomStreamSlicer"
+                - "$ref": "#/definitions/CustomPartitionRouter"
                 - "$ref": "#/definitions/ListPartitionRouter"
-=======
-                - "$ref": "#/definitions/CustomPartitionRouter"
-                - "$ref": "#/definitions/ListStreamSlicer"
->>>>>>> a49b6f18
                 - "$ref": "#/definitions/SingleSlice"
                 - "$ref": "#/definitions/SubstreamSlicer"
       $parameters:
