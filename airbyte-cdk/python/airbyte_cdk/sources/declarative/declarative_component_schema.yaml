--- conflicted
+++ resolved
@@ -995,13 +995,9 @@
         anyOf:
           - "$ref": "#/definitions/DefaultPaginator"
           - "$ref": "#/definitions/NoPagination"
-<<<<<<< HEAD
       primary_key:
         "$ref": "#/definitions/PrimaryKey"
       partition_router:
-=======
-      stream_slicer:
->>>>>>> a2d954d2
         default: []
         description: StreamSlicer component that describes how to partition the stream, enabling incremental syncs and checkpointing.
         anyOf:
