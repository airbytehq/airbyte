"$schema": http://json-schema.org/draft-07/schema#
"$id": https://github.com/airbytehq/airbyte/blob/master/airbyte-cdk/python/airbyte_cdk/sources/declarative/declarative_component_schema.yaml
title: DeclarativeSource
type: object
description: An API source that extracts data according to its declarative components
version: 1.0.0
required:
  - type
  - check
  - streams
  - version
properties:
  type:
    type: string
    enum: [DeclarativeSource]
  check:
    "$ref": "#/definitions/CheckStream"
  streams:
    type: array
    items:
      "$ref": "#/definitions/DeclarativeStream"
  version:
    type: string
  schemas:
    "$ref": "#/definitions/Schemas"
  definitions:
    type: object
  spec:
    "$ref": "#/definitions/Spec"
additionalProperties: false
definitions:
  AddedFieldDefinition:
    description: Defines the field to add on a record
    type: object
    required:
      - type
      - path
      - value
    properties:
      type:
        type: string
        enum: [AddedFieldDefinition]
      path:
        type: array
        items:
          type: string
      value:
        type: string
      $parameters:
        type: object
        additionalProperties: true
  AddFields:
    description: Transformation which adds field to an output record. The path of the added field can be nested.
    type: object
    required:
      - type
      - fields
    properties:
      type:
        type: string
        enum: [AddFields]
      fields:
        type: array
        items:
          - "$ref": "#/definitions/AddedFieldDefinition"
      $parameters:
        type: object
        additionalProperties: true
  ApiKeyAuthenticator:
    description: Authenticator for requests requiring an api token
    type: object
    required:
      - type
      - api_token
    properties:
      type:
        type: string
        enum: [ApiKeyAuthenticator]
      api_token:
        type: string
      header:
        type: string
      $parameters:
        type: object
        additionalProperties: true
  BasicHttpAuthenticator:
    description: Authenticator for requests authenticated with a username and optional password
    type: object
    required:
      - type
      - username
    properties:
      type:
        type: string
        enum: [BasicHttpAuthenticator]
      username:
        description: The username that will be combined with the password, base64 encoded and used to make requests
        type: string
      password:
        description: The password that will be combined with the username, base64 encoded and used to make requests
        type: string
        default: ""
      $parameters:
        type: object
        additionalProperties: true
  BearerAuthenticator:
    description: Authenticator for requests authenticated with a Bearer token
    type: object
    required:
      - type
      - api_token
    properties:
      type:
        type: string
        enum: [BearerAuthenticator]
      api_token:
        type: string
      $parameters:
        type: object
        additionalProperties: true
<<<<<<< HEAD
=======
  CartesianProductStreamSlicer:
    description: Stream slicer that iterates over the cartesian product of input stream slicers
    type: object
    required:
      - type
      - stream_slicers
    properties:
      type:
        type: string
        enum: [CartesianProductStreamSlicer]
      stream_slicers:
        type: array
        items:
          anyOf:
            - "$ref": "#/definitions/CustomStreamSlicer"
            - "$ref": "#/definitions/DatetimeStreamSlicer"
            - "$ref": "#/definitions/ListStreamSlicer"
            - "$ref": "#/definitions/SingleSlice"
            - "$ref": "#/definitions/SubstreamSlicer"
      $parameters:
        type: object
        additionalProperties: true
>>>>>>> f0573188
  CheckStream:
    description: Checks the connections by trying to read records from one or many of the streams selected by the developer
    type: object
    required:
      - type
      - stream_names
    properties:
      type:
        type: string
        enum: [CheckStream]
      stream_names:
        type: array
        items:
          type: string
  CompositeErrorHandler:
    description: Error handler that sequentially iterates over a list of error handlers
    type: object
    required:
      - type
      - error_handlers
    properties:
      type:
        type: string
        enum: [CompositeErrorHandler]
      error_handlers:
        type: array
        items:
          anyOf:
            - "$ref": "#/definitions/CompositeErrorHandler"
            - "$ref": "#/definitions/DefaultErrorHandler"
      $parameters:
        type: object
        additionalProperties: true
  ConstantBackoffStrategy:
    description: Backoff strategy with a constant backoff interval
    type: object
    required:
      - type
      - backoff_time_in_seconds
    properties:
      type:
        type: string
        enum: [ConstantBackoffStrategy]
      backoff_time_in_seconds:
        anyOf:
          - type: number
          - type: string
      $parameters:
        type: object
        additionalProperties: true
  CursorPagination:
    description: Pagination strategy that evaluates an interpolated string to define the next page token
    type: object
    required:
      - type
      - cursor_value
    properties:
      type:
        type: string
        enum: [CursorPagination]
      cursor_value:
        type: string
      page_size:
        type: integer
      stop_condition:
        type: string
      decoder:
        "$ref": "#/definitions/JsonDecoder"
      $parameters:
        type: object
        additionalProperties: true
  CustomAuthenticator:
    description: Authenticator component whose behavior is derived from a custom code implementation of the connector
    type: object
    additionalProperties: true
    required:
      - type
      - class_name
    properties:
      type:
        type: string
        enum: [CustomAuthenticator]
      class_name:
        type: string
        additionalProperties: true
      $parameters:
        type: object
        additionalProperties: true
  CustomBackoffStrategy:
    description: Backoff strategy component whose behavior is derived from a custom code implementation of the connector
    type: object
    additionalProperties: true
    required:
      - type
      - class_name
    properties:
      type:
        type: string
        enum: [CustomBackoffStrategy]
      class_name:
        type: string
      $parameters:
        type: object
        additionalProperties: true
  CustomErrorHandler:
    description: Error handler component whose behavior is derived from a custom code implementation of the connector
    type: object
    additionalProperties: true
    required:
      - type
      - class_name
    properties:
      type:
        type: string
        enum: [CustomErrorHandler]
      class_name:
        type: string
      $parameters:
        type: object
        additionalProperties: true
  CustomIncrementalSync:
    description: Incremental component whose behavior is derived from a custom code implementation of the connector
    type: object
    additionalProperties: true
    required:
      - type
      - class_name
      - cursor_field
    properties:
      type:
        type: string
        enum: [CustomIncrementalSync]
      class_name:
        type: string
        additionalProperties: true
      cursor_field:
        type: string
      $parameters:
        type: object
        additionalProperties: true
  CustomPaginationStrategy:
    description: Pagination strategy component whose behavior is derived from a custom code implementation of the connector
    type: object
    additionalProperties: true
    required:
      - type
      - class_name
    properties:
      type:
        type: string
        enum: [CustomPaginationStrategy]
      class_name:
        type: string
      $parameters:
        type: object
        additionalProperties: true
  CustomRecordExtractor:
    description: Record extractor component whose behavior is derived from a custom code implementation of the connector
    type: object
    additionalProperties: true
    required:
      - type
      - class_name
    properties:
      type:
        type: string
        enum: [CustomRecordExtractor]
      class_name:
        type: string
      $parameters:
        type: object
        additionalProperties: true
  CustomRequester:
    description: Requester component whose behavior is derived from a custom code implementation of the connector
    type: object
    additionalProperties: true
    required:
      - type
      - class_name
    properties:
      type:
        type: string
        enum: [CustomRequester]
      class_name:
        type: string
        additionalProperties: true
      $parameters:
        type: object
        additionalProperties: true
  CustomRetriever:
    description: Retriever component whose behavior is derived from a custom code implementation of the connector
    type: object
    additionalProperties: true
    required:
      - type
      - class_name
    properties:
      type:
        type: string
        enum: [CustomRetriever]
      class_name:
        type: string
        additionalProperties: true
      $parameters:
        type: object
        additionalProperties: true
  CustomPartitionRouter:
    description: Partition router component whose behavior is derived from a custom code implementation of the connector
    type: object
    additionalProperties: true
    required:
      - type
      - class_name
    properties:
      type:
        type: string
        enum: [CustomPartitionRouter]
      class_name:
        type: string
      $parameters:
        type: object
        additionalProperties: true
  CustomTransformation:
    description: Transformation component whose behavior is derived from a custom code implementation of the connector
    type: object
    additionalProperties: true
    required:
      - type
      - class_name
    properties:
      type:
        type: string
        enum: [CustomTransformation]
      class_name:
        type: string
      $parameters:
        type: object
        additionalProperties: true
  DatetimeBasedCursor:
    description: Cursor to provide incremental capabilities over datetime
    type: object
    required:
      - type
      - cursor_field
      - end_datetime
      - datetime_format
      - cursor_granularity
      - start_datetime
      - step
    properties:
      type:
        type: string
        enum: [DatetimeBasedCursor]
      cursor_field:
        description: The location of the value on a record that will be used as a bookmark during sync
        type: string
      datetime_format:
        description: The format of the datetime
        type: string
      cursor_granularity:
        description: Smallest increment the datetime_format has (ISO 8601 duration) that is used to ensure the start of a slice does not overlap with the end of the previous one
        type: string
      end_datetime:
        description: The datetime that determines the last record that should be synced
        anyOf:
          - type: string
          - "$ref": "#/definitions/MinMaxDatetime"
      start_datetime:
        description: The datetime that determines the earliest record that should be synced
        anyOf:
          - type: string
          - "$ref": "#/definitions/MinMaxDatetime"
      step:
        description: The size of the time window (ISO8601 duration)
        type: string
      end_time_option:
        description: Request option for end time
        "$ref": "#/definitions/RequestOption"
      lookback_window:
        description: How many days before start_datetime to read data for (ISO8601 duration)
        type: string
      start_time_option:
        description: Request option for start time
        "$ref": "#/definitions/RequestOption"
      partition_field_end:
        description: Partition start time field
        type: string
      partition_field_start:
        description: Partition end time field
        type: string
      $parameters:
        type: object
        additionalProperties: true
  OAuthAuthenticator:
    description: Authenticator for requests using OAuth 2.0 authentication
    type: object
    required:
      - type
      - client_id
      - client_secret
      - refresh_token
      - token_refresh_endpoint
    properties:
      type:
        type: string
        enum: [OAuthAuthenticator]
      client_id:
        type: string
      client_secret:
        type: string
      refresh_token:
        type: string
      token_refresh_endpoint:
        type: string
      access_token_name:
        type: string
        default: "access_token"
      expires_in_name:
        type: string
        default: "expires_in"
      grant_type:
        type: string
        default: "refresh_token"
      refresh_request_body:
        type: object
        additionalProperties: true
      scopes:
        type: array
        items:
          type: string
      token_expiry_date:
        type: string
      token_expiry_date_format:
        description: The format of the datetime; provide it if expires_in is returned in datetime instead of seconds
        type: string
      $parameters:
        type: object
        additionalProperties: true
  DeclarativeStream:
    description: A stream whose behavior is described by a set of declarative low code components
    type: object
    additionalProperties: true
    required:
      - type
      - retriever
    properties:
      type:
        type: string
        enum: [DeclarativeStream]
      retriever:
        definition: Component used to coordinate how records are extracted across stream slices and request pages
        anyOf:
          - "$ref": "#/definitions/CustomRetriever"
          - "$ref": "#/definitions/SimpleRetriever"
      incremental_sync:
        anyOf:
          - "$ref": "#/definitions/CustomIncrementalSync"
          - "$ref": "#/definitions/DatetimeBasedCursor"
      name:
        definition: The stream name
        type: string
        default: ""
      primary_key:
        definition: The primary key of the stream
        "$ref": "#/definitions/PrimaryKey"
        default: ""
      schema_loader:
        definition: The schema loader used to retrieve the schema for the current stream
        anyOf:
          - "$ref": "#/definitions/InlineSchemaLoader"
          - "$ref": "#/definitions/JsonFileSchemaLoader"
      transformations:
        definition: A list of transformations to be applied to each output record in the
        type: array
        items:
          anyOf:
            - "$ref": "#/definitions/AddFields"
            - "$ref": "#/definitions/CustomTransformation"
            - "$ref": "#/definitions/RemoveFields"
      $parameters:
        type: object
        additional_properties: true
  DefaultErrorHandler:
    description: The default error handler. Default behavior includes only retrying server errors (HTTP 5XX) and too many requests (HTTP 429) with an exponential backoff
    type: object
    required:
      - type
    properties:
      type:
        type: string
        enum: [DefaultErrorHandler]
      backoff_strategies:
        type: array
        items:
          anyOf:
            - "$ref": "#/definitions/ConstantBackoffStrategy"
            - "$ref": "#/definitions/CustomBackoffStrategy"
            - "$ref": "#/definitions/ExponentialBackoffStrategy"
            - "$ref": "#/definitions/WaitTimeFromHeader"
            - "$ref": "#/definitions/WaitUntilTimeFromHeader"
      max_retries:
        type: integer
        default: 5
      response_filters:
        type: array
        items:
          "$ref": "#/definitions/HttpResponseFilter"
      $parameters:
        type: object
        additional_properties: true
  DefaultPaginator:
    description: Default pagination implementation to request pages of results with a fixed size until the pagination strategy no longer returns a next_page_token
    type: object
    required:
      - type
      - pagination_strategy
    properties:
      type:
        type: string
        enum: [DefaultPaginator]
      pagination_strategy:
        anyOf:
          - "$ref": "#/definitions/CursorPagination"
          - "$ref": "#/definitions/CustomPaginationStrategy"
          - "$ref": "#/definitions/OffsetIncrement"
          - "$ref": "#/definitions/PageIncrement"
      decoder:
        "$ref": "#/definitions/JsonDecoder"
      page_size_option:
        "$ref": "#/definitions/RequestOption"
      page_token_option:
        anyOf:
          - "$ref": "#/definitions/RequestOption"
          - "$ref": "#/definitions/RequestPath"
      $parameters:
        type: object
        additionalProperties: true
  DpathExtractor:
    description: Record extractor that searches a decoded response over a path defined as an array of fields
    type: object
    required:
      - type
      - field_path
    properties:
      type:
        type: string
        enum: [DpathExtractor]
      field_path:
        type: array
        items:
          - type: string
      decoder:
        "$ref": "#/definitions/JsonDecoder"
      $parameters:
        type: object
        additionalProperties: true
  ExponentialBackoffStrategy:
    description: Backoff strategy with an exponential backoff interval
    type: object
    required:
      - type
    properties:
      type:
        type: string
        enum: [ExponentialBackoffStrategy]
      factor:
        anyOf:
          - type: number
          - type: string
        default: 5
      $parameters:
        type: object
        additionalProperties: true
  HttpRequester:
    description: Default implementation of a requester
    type: object
    required:
      - type
      - path
      - url_base
    properties:
      type:
        type: string
        enum: [HttpRequester]
      path:
        description: The specific endpoint to fetch data from for a resource.
        type: string
      url_base:
        description: The root of the API source.
        type: string
      authenticator:
        description: Authenticator component that defines how to authenticate to the source.
        anyOf:
          - "$ref": "#/definitions/ApiKeyAuthenticator"
          - "$ref": "#/definitions/BasicHttpAuthenticator"
          - "$ref": "#/definitions/BearerAuthenticator"
          - "$ref": "#/definitions/CustomAuthenticator"
          - "$ref": "#/definitions/OAuthAuthenticator"
          - "$ref": "#/definitions/NoAuth"
          - "$ref": "#/definitions/SessionTokenAuthenticator"
      error_handler:
        description: Error handler component that defines how to handle errors.
        anyOf:
          - "$ref": "#/definitions/DefaultErrorHandler"
          - "$ref": "#/definitions/CustomErrorHandler"
          - "$ref": "#/definitions/CompositeErrorHandler"
      http_method:
        description: The HTTP method used to fetch data from the source (can be GET or POST).
        anyOf:
          - type: string
          - type: string
            enum:
              - GET
              - POST
        default: GET
      request_body_data:
        description: Specifies how to populate the body of the request with a non-JSON payload. If returns a ready text that it will be sent as is. If returns a dict that it will be converted to a urlencoded form.
        anyOf:
          - type: string
          - type: object
            additionalProperties:
              type: string
      request_body_json:
        description: Specifies how to populate the body of the request with a JSON payload.
        anyOf:
          - type: string
          - type: object
            additionalProperties:
              type: string
      request_headers:
        description: Return any non-auth headers. Authentication headers will overwrite any overlapping headers returned from this method.
        anyOf:
          - type: string
          - type: object
            additionalProperties:
              type: string
      request_parameters:
        description: Specifies the query parameters that should be set on an outgoing HTTP request given the inputs.
        anyOf:
          - type: string
          - type: object
            additionalProperties:
              type: string
      $parameters:
        type: object
        additionalProperties: true
  HttpResponseFilter:
    description: A filter that is used to select on properties of the HTTP response received
    type: object
    required:
      - type
      - action
    properties:
      type:
        type: string
        enum: [HttpResponseFilter]
      action:
        type: string
        enum:
          - SUCCESS
          - FAIL
          - RETRY
          - IGNORE
      error_message:
        type: string
      error_message_contains:
        type: string
      http_codes:
        type: array
        items:
          type: integer
        uniqueItems: true
      predicate:
        type: string
      $parameters:
        type: object
        additionalProperties: true
  InlineSchemaLoader:
    description: Loads a schema that is defined directly in the manifest file
    type: object
    required:
      - type
    properties:
      type:
        type: string
        enum: [InlineSchemaLoader]
      schema:
        type: object
  JsonFileSchemaLoader:
    description: Loads the schema from a json file
    type: object
    required:
      - type
    properties:
      type:
        type: string
        enum: [JsonFileSchemaLoader]
      file_path:
        type: string
      $parameters:
        type: object
        additionalProperties: true
  JsonDecoder:
    type: object
    required:
      - type
    properties:
      type:
        type: string
        enum: [JsonDecoder]
  ListPartitionRouter:
    description: Partition router that is used to retrieve records that have been partitioned according to a list of values
    type: object
    required:
      - type
      - cursor_field
      - values
    properties:
      type:
        type: string
        enum: [ListPartitionRouter]
      cursor_field:
        type: string
      values:
        anyOf:
          - type: string
          - type: array
            items:
              type: string
      request_option:
        "$ref": "#/definitions/RequestOption"
      $parameters:
        type: object
        additionalProperties: true
  MinMaxDatetime:
    description: Compares the provided date against optional minimum or maximum times. The max_datetime serves as the ceiling and will be returned when datetime exceeds it. The min_datetime serves as the floor
    type: object
    required:
      - type
      - datetime
    properties:
      type:
        type: string
        enum: [MinMaxDatetime]
      datetime:
        type: string
      datetime_format:
        type: string
        default: ""
      max_datetime:
        type: string
      min_datetime:
        type: string
      $parameters:
        type: object
        additionalProperties: true
  NoAuth:
    description: Authenticator for requests requiring no authentication
    type: object
    required:
      - type
    properties:
      type:
        type: string
        enum: [NoAuth]
      $parameters:
        type: object
        additionalProperties: true
  NoPagination:
    description: Pagination implementation that never returns a next page
    type: object
    required:
      - type
    properties:
      type:
        type: string
        enum: [NoPagination]
  OffsetIncrement:
    description: Pagination strategy that returns the number of records reads so far and returns it as the next page token
    type: object
    required:
      - type
      - page_size
    properties:
      type:
        type: string
        enum: [OffsetIncrement]
      page_size:
        description: The number of records to request
        anyOf:
          - type: integer
          - type: string
      $parameters:
        type: object
        additionalProperties: true
  PageIncrement:
    description: Pagination strategy that returns the number of pages reads so far and returns it as the next page token
    type: object
    required:
      - type
      - page_size
    properties:
      type:
        type: string
        enum: [PageIncrement]
      page_size:
        description: The number of records to request
        type: integer
      start_from_page:
        type: integer
        default: 0
      $parameters:
        type: object
        additionalProperties: true
  ParentStreamConfig:
    description: Describes how to create a stream slice from a parent stream
    type: object
    required:
      - type
      - parent_key
      - stream
      - partition_field
    properties:
      type:
        type: string
        enum: [ParentStreamConfig]
      parent_key:
        type: string
      stream:
        "$ref": "#/definitions/DeclarativeStream"
      partition_field:
        type: string
      request_option:
        "$ref": "#/definitions/RequestOption"
      $parameters:
        type: object
        additionalProperties: true
  PrimaryKey:
    description: The stream field to be used to distinguish unique rows
    anyOf:
      - type: string
      - type: array
        items:
          type: string
      - type: array
        items:
          type: array
          items:
            type: string
    default: ""
  RecordFilter:
    description: Filter applied on a list of Records
    type: object
    required:
      - type
    properties:
      type:
        type: string
        enum: [RecordFilter]
      condition:
        description: The predicate to filter a record. Records will be removed if evaluated to False
        type: string
        default: ""
      $parameters:
        type: object
        additionalProperties: true
  RecordSelector:
    description: Responsible for translating an HTTP response into a list of records by extracting records from the response and optionally filtering records based on a heuristic.
    type: object
    required:
      - type
      - extractor
    properties:
      type:
        type: string
        enum: [RecordSelector]
      extractor:
        anyOf:
          - "$ref": "#/definitions/CustomRecordExtractor"
          - "$ref": "#/definitions/DpathExtractor"
      record_filter:
        "$ref": "#/definitions/RecordFilter"
      $parameters:
        type: object
        additionalProperties: true
  RemoveFields:
    description: A transformation which removes fields from a record. The fields removed are designated using FieldPointers. During transformation, if a field or any of its parents does not exist in the record, no error is thrown.
    type: object
    required:
      - type
      - field_pointers
    properties:
      type:
        type: string
        enum: [RemoveFields]
      field_pointers:
        type: array
        items:
          items:
            type: string
  RequestPath:
    description: A component that specifies where in the request path a component's value should be inserted into.
    type: object
    required:
      - type
    properties:
      type:
        type: string
        enum: [RequestPath]
  RequestOption:
    description: A component that specifies the key field and where in the request a component's value should be inserted into.
    type: object
    required:
      - type
      - field_name
      - inject_into
    properties:
      type:
        type: string
        enum: [RequestOption]
      field_name:
        type: string
      inject_into:
        enum:
          - request_parameter
          - header
          - body_data
          - body_json
  Schemas:
    description: The stream schemas representing the shape of the data emitted by the stream
    type: object
    additionalProperties: true
  SessionTokenAuthenticator:
    description: Authenticator for requests based on session tokens. A session token is a random value generated by a server to identify a specific user for the duration of one interaction session
    type: object
    required:
      - type
      - api_url
      - header
      - login_url
      - session_token
      - session_token_response_key
      - username
      - validate_session_url
    properties:
      type:
        type: string
        enum: [SessionTokenAuthenticator]
      api_url:
        type: string
      header:
        type: string
      login_url:
        type: string
      session_token:
        type: string
      session_token_response_key:
        type: string
      username:
        type: string
      validate_session_url:
        type: string
      password:
        type: string
        default: ""
      $parameters:
        type: object
        additionalProperties: true
  SimpleRetriever:
    description: Retrieves records by synchronously sending requests to fetch records. The retriever acts as an orchestrator between the requester, the record selector, the paginator, and the partition router.
    type: object
    required:
      - type
      - record_selector
      - requester
    properties:
      type:
        type: string
        enum: [SimpleRetriever]
      record_selector:
        description: Component that describes how to extract records from a HTTP response.
        "$ref": "#/definitions/RecordSelector"
      requester:
        description: Requester component that describes how to prepare HTTP requests to send to the source API.
        anyOf:
          - "$ref": "#/definitions/CustomRequester"
          - "$ref": "#/definitions/HttpRequester"
      paginator:
        description: Paginator component that describes how to navigate through the API's pages.
        anyOf:
          - "$ref": "#/definitions/DefaultPaginator"
          - "$ref": "#/definitions/NoPagination"
      partition_router:
        default: []
        description: StreamSlicer component that describes how to partition the stream, enabling incremental syncs and checkpointing.
        anyOf:
          - "$ref": "#/definitions/CustomPartitionRouter"
          - "$ref": "#/definitions/ListPartitionRouter"
          - "$ref": "#/definitions/SubstreamPartitionRouter"
          - type: array
            items:
              anyOf:
                - "$ref": "#/definitions/CustomPartitionRouter"
                - "$ref": "#/definitions/ListPartitionRouter"
                - "$ref": "#/definitions/SubstreamPartitionRouter"
      $parameters:
        type: object
        additionalProperties: true
  Spec:
    description: A connection specification made up of information about the connector and how it can be configured
    type: object
    required:
      - type
      - connection_specification
    properties:
      type:
        type: string
        enum: [Spec]
      connection_specification:
        type: object
        additionalProperties: true
      documentation_url:
        type: string
  SubstreamPartitionRouter:
    description: Partition router that is used to retrieve records that have been partitioned according to records from the specified parent streams
    type: object
    required:
      - type
      - parent_stream_configs
    properties:
      type:
        type: string
        enum: [SubstreamPartitionRouter]
      parent_stream_configs:
        type: array
        items:
          "$ref": "#/definitions/ParentStreamConfig"
      $parameters:
        type: object
        additionalProperties: true
  WaitTimeFromHeader:
    description: Extract wait time from http header
    type: object
    required:
      - type
      - header
    properties:
      type:
        type: string
        enum: [WaitTimeFromHeader]
      header:
        type: string
      regex:
        type: string
      $parameters:
        type: object
        additionalProperties: true
  WaitUntilTimeFromHeader:
    description: Extract time at which we can retry the request from response header and wait for the difference between now and that time
    type: object
    required:
      - type
      - header
    properties:
      type:
        type: string
        enum: [WaitUntilTimeFromHeader]
      header:
        type: string
      min_wait:
        anyOf:
          - type: number
          - type: string
      regex:
        type: string
      $parameters:
        type: object
        additionalProperties: true<|MERGE_RESOLUTION|>--- conflicted
+++ resolved
@@ -118,31 +118,6 @@
       $parameters:
         type: object
         additionalProperties: true
-<<<<<<< HEAD
-=======
-  CartesianProductStreamSlicer:
-    description: Stream slicer that iterates over the cartesian product of input stream slicers
-    type: object
-    required:
-      - type
-      - stream_slicers
-    properties:
-      type:
-        type: string
-        enum: [CartesianProductStreamSlicer]
-      stream_slicers:
-        type: array
-        items:
-          anyOf:
-            - "$ref": "#/definitions/CustomStreamSlicer"
-            - "$ref": "#/definitions/DatetimeStreamSlicer"
-            - "$ref": "#/definitions/ListStreamSlicer"
-            - "$ref": "#/definitions/SingleSlice"
-            - "$ref": "#/definitions/SubstreamSlicer"
-      $parameters:
-        type: object
-        additionalProperties: true
->>>>>>> f0573188
   CheckStream:
     description: Checks the connections by trying to read records from one or many of the streams selected by the developer
     type: object
