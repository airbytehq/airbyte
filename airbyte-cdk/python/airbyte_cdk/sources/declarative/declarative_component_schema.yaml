"$schema": http://json-schema.org/draft-07/schema#
"$id": https://github.com/airbytehq/airbyte/blob/master/airbyte-cdk/python/airbyte_cdk/sources/declarative/declarative_component_schema.yaml
title: DeclarativeSource
type: object
description: An API source that extracts data according to its declarative components
version: 1.0.0
required:
  - type
  - check
  - streams
  - version
properties:
  type:
    type: string
    enum: [DeclarativeSource]
  check:
    "$ref": "#/definitions/CheckStream"
  streams:
    type: array
    items:
      "$ref": "#/definitions/DeclarativeStream"
  version:
    type: string
  schemas:
    "$ref": "#/definitions/Schemas"
  definitions:
    type: object
  spec:
    "$ref": "#/definitions/Spec"
additionalProperties: false
definitions:
  AddedFieldDefinition:
    description: Defines the field to add on a record
    type: object
    required:
      - type
      - path
      - value
    properties:
      type:
        type: string
        enum: [AddedFieldDefinition]
      path:
        type: array
        items:
          type: string
      value:
        type: string
      $parameters:
        type: object
        additionalProperties: true
  AddFields:
    description: Transformation which adds field to an output record. The path of the added field can be nested.
    type: object
    required:
      - type
      - fields
    properties:
      type:
        type: string
        enum: [AddFields]
      fields:
        type: array
        items:
          - "$ref": "#/definitions/AddedFieldDefinition"
      $parameters:
        type: object
        additionalProperties: true
  ApiKeyAuthenticator:
    description: Authenticator for requests requiring an api token
    type: object
    required:
      - type
      - api_token
    properties:
      type:
        type: string
        enum: [ApiKeyAuthenticator]
      api_token:
        type: string
      header:
        type: string
      $parameters:
        type: object
        additionalProperties: true
  BasicHttpAuthenticator:
    description: Authenticator for requests authenticated with a username and optional password
    type: object
    required:
      - type
      - username
    properties:
      type:
        type: string
        enum: [BasicHttpAuthenticator]
      username:
        description: The username that will be combined with the password, base64 encoded and used to make requests
        type: string
      password:
        description: The password that will be combined with the username, base64 encoded and used to make requests
        type: string
        default: ""
      $parameters:
        type: object
        additionalProperties: true
  BearerAuthenticator:
    description: Authenticator for requests authenticated with a Bearer token
    type: object
    required:
      - type
      - api_token
    properties:
      type:
        type: string
        enum: [BearerAuthenticator]
      api_token:
        type: string
      $parameters:
        type: object
        additionalProperties: true
  CheckStream:
    description: Checks the connections by trying to read records from one or many of the streams selected by the developer
    type: object
    required:
      - type
      - stream_names
    properties:
      type:
        type: string
        enum: [CheckStream]
      stream_names:
        type: array
        items:
          type: string
  CompositeErrorHandler:
    description: Error handler that sequentially iterates over a list of error handlers
    type: object
    required:
      - type
      - error_handlers
    properties:
      type:
        type: string
        enum: [CompositeErrorHandler]
      error_handlers:
        type: array
        items:
          anyOf:
            - "$ref": "#/definitions/CompositeErrorHandler"
            - "$ref": "#/definitions/DefaultErrorHandler"
      $parameters:
        type: object
        additionalProperties: true
  ConstantBackoffStrategy:
    description: Backoff strategy with a constant backoff interval
    type: object
    required:
      - type
      - backoff_time_in_seconds
    properties:
      type:
        type: string
        enum: [ConstantBackoffStrategy]
      backoff_time_in_seconds:
        anyOf:
          - type: number
          - type: string
      $parameters:
        type: object
        additionalProperties: true
  CursorPagination:
    description: Pagination strategy that evaluates an interpolated string to define the next page token
    type: object
    required:
      - type
      - cursor_value
    properties:
      type:
        type: string
        enum: [CursorPagination]
      cursor_value:
        type: string
      page_size:
        type: integer
      stop_condition:
        type: string
      decoder:
        "$ref": "#/definitions/JsonDecoder"
      $parameters:
        type: object
        additionalProperties: true
  CustomAuthenticator:
    description: Authenticator component whose behavior is derived from a custom code implementation of the connector
    type: object
    additionalProperties: true
    required:
      - type
      - class_name
    properties:
      type:
        type: string
        enum: [CustomAuthenticator]
      class_name:
        type: string
        additionalProperties: true
      $parameters:
        type: object
        additionalProperties: true
  CustomBackoffStrategy:
    description: Backoff strategy component whose behavior is derived from a custom code implementation of the connector
    type: object
    additionalProperties: true
    required:
      - type
      - class_name
    properties:
      type:
        type: string
        enum: [CustomBackoffStrategy]
      class_name:
        type: string
      $parameters:
        type: object
        additionalProperties: true
  CustomErrorHandler:
    description: Error handler component whose behavior is derived from a custom code implementation of the connector
    type: object
    additionalProperties: true
    required:
      - type
      - class_name
    properties:
      type:
        type: string
        enum: [CustomErrorHandler]
      class_name:
        type: string
      $parameters:
        type: object
        additionalProperties: true
  CustomIncrementalSync:
    description: Incremental component whose behavior is derived from a custom code implementation of the connector
    type: object
    additionalProperties: true
    required:
      - type
      - class_name
    properties:
      type:
        type: string
        enum: [CustomIncrementalSync]
      class_name:
        type: string
        additionalProperties: true
      $parameters:
        type: object
        additionalProperties: true
  CustomPaginationStrategy:
    description: Pagination strategy component whose behavior is derived from a custom code implementation of the connector
    type: object
    additionalProperties: true
    required:
      - type
      - class_name
    properties:
      type:
        type: string
        enum: [CustomPaginationStrategy]
      class_name:
        type: string
      $parameters:
        type: object
        additionalProperties: true
  CustomRecordExtractor:
    description: Record extractor component whose behavior is derived from a custom code implementation of the connector
    type: object
    additionalProperties: true
    required:
      - type
      - class_name
    properties:
      type:
        type: string
        enum: [CustomRecordExtractor]
      class_name:
        type: string
      $parameters:
        type: object
        additionalProperties: true
  CustomRequester:
    description: Requester component whose behavior is derived from a custom code implementation of the connector
    type: object
    additionalProperties: true
    required:
      - type
      - class_name
    properties:
      type:
        type: string
        enum: [CustomRequester]
      class_name:
        type: string
        additionalProperties: true
      $parameters:
        type: object
        additionalProperties: true
  CustomRetriever:
    description: Retriever component whose behavior is derived from a custom code implementation of the connector
    type: object
    additionalProperties: true
    required:
      - type
      - class_name
    properties:
      type:
        type: string
        enum: [CustomRetriever]
      class_name:
        type: string
        additionalProperties: true
      $parameters:
        type: object
        additionalProperties: true
  CustomStreamSlicer:
    description: Stream slicer component whose behavior is derived from a custom code implementation of the connector
    type: object
    additionalProperties: true
    required:
      - type
      - class_name
    properties:
      type:
        type: string
        enum: [CustomStreamSlicer]
      class_name:
        type: string
      $parameters:
        type: object
        additionalProperties: true
  CustomTransformation:
    description: Transformation component whose behavior is derived from a custom code implementation of the connector
    type: object
    additionalProperties: true
    required:
      - type
      - class_name
    properties:
      type:
        type: string
        enum: [CustomTransformation]
      class_name:
        type: string
      $parameters:
        type: object
        additionalProperties: true
  DatetimeBasedCursor:
    description: Cursor to provide incremental capabilities over datetime
    type: object
    required:
      - type
      - cursor_field
      - end_datetime
      - datetime_format
      - cursor_granularity
      - start_datetime
      - step
    properties:
      type:
        type: string
        enum: [DatetimeBasedCursor]
      cursor_field:
        description: The location of the value on a record that will be used as a bookmark during sync
        type: string
      datetime_format:
        description: The format of the datetime
        type: string
      cursor_granularity:
        description: Smallest increment the datetime_format has (ISO 8601 duration) that is used to ensure the start of a slice does not overlap with the end of the previous one
        type: string
      end_datetime:
        description: The datetime that determines the last record that should be synced
        anyOf:
          - type: string
          - "$ref": "#/definitions/MinMaxDatetime"
      start_datetime:
        description: The datetime that determines the earliest record that should be synced
        anyOf:
          - type: string
          - "$ref": "#/definitions/MinMaxDatetime"
      step:
        description: The size of the time window (ISO8601 duration)
        type: string
      end_time_option:
        description: Request option for end time
        "$ref": "#/definitions/RequestOption"
      lookback_window:
        description: How many days before start_datetime to read data for (ISO8601 duration)
        type: string
      start_time_option:
        description: Request option for start time
        "$ref": "#/definitions/RequestOption"
      stream_state_field_end:
        description: Stream slice start time field
        type: string
      stream_state_field_start:
        description: Stream slice end time field
        type: string
      $parameters:
        type: object
        additionalProperties: true
  OAuthAuthenticator:
    description: Authenticator for requests using OAuth 2.0 authentication
    type: object
    required:
      - type
      - client_id
      - client_secret
      - refresh_token
      - token_refresh_endpoint
    properties:
      type:
        type: string
        enum: [OAuthAuthenticator]
      client_id:
        type: string
      client_secret:
        type: string
      refresh_token:
        type: string
      token_refresh_endpoint:
        type: string
      access_token_name:
        type: string
        default: "access_token"
      expires_in_name:
        type: string
        default: "expires_in"
      grant_type:
        type: string
        default: "refresh_token"
      refresh_request_body:
        type: object
        additionalProperties: true
      scopes:
        type: array
        items:
          type: string
      token_expiry_date:
        type: string
      token_expiry_date_format:
        description: The format of the datetime; provide it if expires_in is returned in datetime instead of seconds
        type: string
      $parameters:
        type: object
        additionalProperties: true
  DeclarativeStream:
    description: A stream whose behavior is described by a set of declarative low code components
    type: object
    additionalProperties: true
    required:
      - type
      - retriever
    properties:
      type:
        type: string
        enum: [DeclarativeStream]
      retriever:
        definition: Component used to coordinate how records are extracted across stream slices and request pages
        anyOf:
          - "$ref": "#/definitions/CustomRetriever"
          - "$ref": "#/definitions/SimpleRetriever"
      incremental_sync:
        anyOf:
          - "$ref": "#/definitions/CustomIncrementalSync"
          - "$ref": "#/definitions/DatetimeBasedCursor"
      name:
        definition: The stream name
        type: string
        default: ""
      primary_key:
        definition: The primary key of the stream
        "$ref": "#/definitions/PrimaryKey"
        default: ""
      schema_loader:
        definition: The schema loader used to retrieve the schema for the current stream
        anyOf:
          - "$ref": "#/definitions/InlineSchemaLoader"
          - "$ref": "#/definitions/JsonFileSchemaLoader"
      transformations:
        definition: A list of transformations to be applied to each output record in the
        type: array
        items:
          anyOf:
            - "$ref": "#/definitions/AddFields"
            - "$ref": "#/definitions/CustomTransformation"
            - "$ref": "#/definitions/RemoveFields"
      $parameters:
        type: object
        additional_properties: true
  DefaultErrorHandler:
    description: The default error handler. Default behavior includes only retrying server errors (HTTP 5XX) and too many requests (HTTP 429) with an exponential backoff
    type: object
    required:
      - type
    properties:
      type:
        type: string
        enum: [DefaultErrorHandler]
      backoff_strategies:
        type: array
        items:
          anyOf:
            - "$ref": "#/definitions/ConstantBackoffStrategy"
            - "$ref": "#/definitions/CustomBackoffStrategy"
            - "$ref": "#/definitions/ExponentialBackoffStrategy"
            - "$ref": "#/definitions/WaitTimeFromHeader"
            - "$ref": "#/definitions/WaitUntilTimeFromHeader"
      max_retries:
        type: integer
        default: 5
      response_filters:
        type: array
        items:
          "$ref": "#/definitions/HttpResponseFilter"
      $parameters:
        type: object
        additional_properties: true
  DefaultPaginator:
    description: Default pagination implementation to request pages of results with a fixed size until the pagination strategy no longer returns a next_page_token
    type: object
    required:
      - type
      - pagination_strategy
    properties:
      type:
        type: string
        enum: [DefaultPaginator]
      pagination_strategy:
        anyOf:
          - "$ref": "#/definitions/CursorPagination"
          - "$ref": "#/definitions/CustomPaginationStrategy"
          - "$ref": "#/definitions/OffsetIncrement"
          - "$ref": "#/definitions/PageIncrement"
      decoder:
        "$ref": "#/definitions/JsonDecoder"
      page_size_option:
        "$ref": "#/definitions/RequestOption"
      page_token_option:
        "$ref": "#/definitions/RequestOption"
      $parameters:
        type: object
        additionalProperties: true
  DpathExtractor:
    description: Record extractor that searches a decoded response over a path defined as an array of fields
    type: object
    required:
      - type
      - field_path
    properties:
      type:
        type: string
        enum: [DpathExtractor]
      field_path:
        type: array
        items:
          - type: string
      decoder:
        "$ref": "#/definitions/JsonDecoder"
      $parameters:
        type: object
        additionalProperties: true
  ExponentialBackoffStrategy:
    description: Backoff strategy with an exponential backoff interval
    type: object
    required:
      - type
    properties:
      type:
        type: string
        enum: [ExponentialBackoffStrategy]
      factor:
        anyOf:
          - type: number
          - type: string
        default: 5
      $parameters:
        type: object
        additionalProperties: true
  HttpRequester:
    description: Default implementation of a requester
    type: object
    required:
      - type
      - path
      - url_base
    properties:
      type:
        type: string
        enum: [HttpRequester]
      path:
        description: The specific endpoint to fetch data from for a resource.
        type: string
      url_base:
        description: The root of the API source.
        type: string
      authenticator:
        description: Authenticator component that defines how to authenticate to the source.
        anyOf:
          - "$ref": "#/definitions/ApiKeyAuthenticator"
          - "$ref": "#/definitions/BasicHttpAuthenticator"
          - "$ref": "#/definitions/BearerAuthenticator"
          - "$ref": "#/definitions/CustomAuthenticator"
          - "$ref": "#/definitions/OAuthAuthenticator"
          - "$ref": "#/definitions/NoAuth"
          - "$ref": "#/definitions/SessionTokenAuthenticator"
      error_handler:
        description: Error handler component that defines how to handle errors.
        anyOf:
          - "$ref": "#/definitions/DefaultErrorHandler"
          - "$ref": "#/definitions/CustomErrorHandler"
          - "$ref": "#/definitions/CompositeErrorHandler"
      http_method:
        description: The HTTP method used to fetch data from the source (can be GET or POST).
        anyOf:
          - type: string
          - type: string
            enum:
              - GET
              - POST
        default: GET
      request_body_data:
        description: Specifies how to populate the body of the request with a non-JSON payload. If returns a ready text that it will be sent as is. If returns a dict that it will be converted to a urlencoded form.
        anyOf:
          - type: string
          - type: object
            additionalProperties:
              type: string
      request_body_json:
        description: Specifies how to populate the body of the request with a JSON payload.
        anyOf:
          - type: string
          - type: object
            additionalProperties:
              type: string
      request_headers:
        description: Return any non-auth headers. Authentication headers will overwrite any overlapping headers returned from this method.
        anyOf:
          - type: string
          - type: object
            additionalProperties:
              type: string
      request_parameters:
        description: Specifies the query parameters that should be set on an outgoing HTTP request given the inputs.
        anyOf:
          - type: string
          - type: object
            additionalProperties:
              type: string
      $parameters:
        type: object
        additionalProperties: true
  HttpResponseFilter:
    description: A filter that is used to select on properties of the HTTP response received
    type: object
    required:
      - type
      - action
    properties:
      type:
        type: string
        enum: [HttpResponseFilter]
      action:
        type: string
        enum:
          - SUCCESS
          - FAIL
          - RETRY
          - IGNORE
      error_message:
        type: string
      error_message_contains:
        type: string
      http_codes:
        type: array
        items:
          type: integer
        uniqueItems: true
      predicate:
        type: string
      $parameters:
        type: object
        additionalProperties: true
  InlineSchemaLoader:
    description: Loads a schema that is defined directly in the manifest file
    type: object
    required:
      - type
    properties:
      type:
        type: string
        enum: [InlineSchemaLoader]
      schema:
        type: object
  JsonFileSchemaLoader:
    description: Loads the schema from a json file
    type: object
    required:
      - type
    properties:
      type:
        enum: [JsonFileSchemaLoader]
      file_path:
        type: string
      $parameters:
        type: object
        additionalProperties: true
  JsonDecoder:
    type: object
    required:
      - type
    properties:
      type:
        type: string
        enum: [JsonDecoder]
  ListStreamSlicer:
    description: Stream slicer that iterates over the values of a list
    type: object
    required:
      - type
      - cursor_field
      - slice_values
    properties:
      type:
        type: string
        enum: [ListStreamSlicer]
      cursor_field:
        type: string
      slice_values:
        anyOf:
          - type: string
          - type: array
            items:
              type: string
      request_option:
        "$ref": "#/definitions/RequestOption"
      $parameters:
        type: object
        additionalProperties: true
  MinMaxDatetime:
    description: Compares the provided date against optional minimum or maximum times. The max_datetime serves as the ceiling and will be returned when datetime exceeds it. The min_datetime serves as the floor
    type: object
    required:
      - type
      - datetime
    properties:
      type:
        type: string
        enum: [MinMaxDatetime]
      datetime:
        type: string
      datetime_format:
        type: string
        default: ""
      max_datetime:
        type: string
      min_datetime:
        type: string
      $parameters:
        type: object
        additionalProperties: true
  NoAuth:
    description: Authenticator for requests requiring no authentication
    type: object
    required:
      - type
    properties:
      type:
        type: string
        enum: [NoAuth]
      $parameters:
        type: object
        additionalProperties: true
  NoPagination:
    description: Pagination implementation that never returns a next page
    type: object
    required:
      - type
    properties:
      type:
        type: string
        enum: [NoPagination]
  OffsetIncrement:
    description: Pagination strategy that returns the number of records reads so far and returns it as the next page token
    type: object
    required:
      - type
      - page_size
    properties:
      type:
        type: string
        enum: [OffsetIncrement]
      page_size:
        description: The number of records to request
        anyOf:
          - type: integer
          - type: string
      $parameters:
        type: object
        additionalProperties: true
  PageIncrement:
    description: Pagination strategy that returns the number of pages reads so far and returns it as the next page token
    type: object
    required:
      - type
      - page_size
    properties:
      type:
        type: string
        enum: [PageIncrement]
      page_size:
        description: The number of records to request
        type: integer
      start_from_page:
        type: integer
        default: 0
      $parameters:
        type: object
        additionalProperties: true
  ParentStreamConfig:
    description: Describes how to create a stream slice from a parent stream
    type: object
    required:
      - type
      - parent_key
      - stream
      - stream_slice_field
    properties:
      type:
        type: string
        enum: [ParentStreamConfig]
      parent_key:
        type: string
      stream:
        "$ref": "#/definitions/DeclarativeStream"
      stream_slice_field:
        type: string
      request_option:
        "$ref": "#/definitions/RequestOption"
      $parameters:
        type: object
        additionalProperties: true
  PrimaryKey:
    description: The stream field to be used to distinguish unique rows
    anyOf:
      - type: string
      - type: array
        items:
          type: string
      - type: array
        items:
          type: array
          items:
            type: string
    default: ""
  RecordFilter:
    description: Filter applied on a list of Records
    type: object
    required:
      - type
    properties:
      type:
        type: string
        enum: [RecordFilter]
      condition:
        description: The predicate to filter a record. Records will be removed if evaluated to False
        type: string
        default: ""
      $parameters:
        type: object
        additionalProperties: true
  RecordSelector:
    description: Responsible for translating an HTTP response into a list of records by extracting records from the response and optionally filtering records based on a heuristic.
    type: object
    required:
      - type
      - extractor
    properties:
      type:
        type: string
        enum: [RecordSelector]
      extractor:
        anyOf:
          - "$ref": "#/definitions/CustomRecordExtractor"
          - "$ref": "#/definitions/DpathExtractor"
      record_filter:
        "$ref": "#/definitions/RecordFilter"
      $parameters:
        type: object
        additionalProperties: true
  RemoveFields:
    description: A transformation which removes fields from a record. The fields removed are designated using FieldPointers. During transformation, if a field or any of its parents does not exist in the record, no error is thrown.
    type: object
    required:
      - type
      - field_pointers
    properties:
      type:
        type: string
        enum: [RemoveFields]
      field_pointers:
        type: array
        items:
          items:
            type: string
  RequestOption:
    description: Describes an option to set on a request
    type: object
    required:
      - type
      - inject_into
    properties:
      type:
        type: string
        enum: [RequestOption]
      inject_into:
        enum:
          - request_parameter
          - header
          - path
          - body_data
          - body_json
      field_name:
        type: string
  Schemas:
    description: The stream schemas representing the shape of the data emitted by the stream
    type: object
    additionalProperties: true
  SessionTokenAuthenticator:
    description: Authenticator for requests based on session tokens. A session token is a random value generated by a server to identify a specific user for the duration of one interaction session
    type: object
    required:
      - type
      - api_url
      - header
      - login_url
      - session_token
      - session_token_response_key
      - username
      - validate_session_url
    properties:
      type:
        type: string
        enum: [SessionTokenAuthenticator]
      api_url:
        type: string
      header:
        type: string
      login_url:
        type: string
      session_token:
        type: string
      session_token_response_key:
        type: string
      username:
        type: string
      validate_session_url:
        type: string
      password:
        type: string
        default: ""
      $parameters:
        type: object
        additionalProperties: true
  SimpleRetriever:
    description: Retrieves records by synchronously sending requests to fetch records. The retriever acts as an orchestrator between the requester, the record selector, the paginator, and the stream slicer.
    type: object
    required:
      - type
      - record_selector
      - requester
    properties:
      type:
        type: string
        enum: [SimpleRetriever]
      record_selector:
        description: Component that describes how to extract records from a HTTP response.
        "$ref": "#/definitions/RecordSelector"
      requester:
        description: Requester component that describes how to prepare HTTP requests to send to the source API.
        anyOf:
          - "$ref": "#/definitions/CustomRequester"
          - "$ref": "#/definitions/HttpRequester"
      paginator:
        description: Paginator component that describes how to navigate through the API's pages.
        anyOf:
          - "$ref": "#/definitions/DefaultPaginator"
          - "$ref": "#/definitions/NoPagination"
<<<<<<< HEAD
      primary_key:
        "$ref": "#/definitions/PrimaryKey"
      partition_router:
        default: []
=======
      stream_slicer:
        description: StreamSlicer component that describes how to partition the stream, enabling incremental syncs and checkpointing.
>>>>>>> b5cd33ec
        anyOf:
          - "$ref": "#/definitions/CustomStreamSlicer"
          - "$ref": "#/definitions/ListStreamSlicer"
          - "$ref": "#/definitions/SingleSlice"
          - "$ref": "#/definitions/SubstreamSlicer"
          - type: array
            items:
              anyOf:
                - "$ref": "#/definitions/CustomStreamSlicer"
                - "$ref": "#/definitions/ListStreamSlicer"
                - "$ref": "#/definitions/SingleSlice"
                - "$ref": "#/definitions/SubstreamSlicer"
      $parameters:
        type: object
        additionalProperties: true
  SingleSlice:
    description: Stream slicer returning only a single stream slice
    type: object
    required:
      - type
    properties:
      type:
        type: string
        enum: [SingleSlice]
      $parameters:
        type: object
        additionalProperties: true
  Spec:
    description: A connection specification made up of information about the connector and how it can be configured
    type: object
    required:
      - type
      - connection_specification
    properties:
      type:
        type: string
        enum: [Spec]
      connection_specification:
        type: object
        additionalProperties: true
      documentation_url:
        type: string
  SubstreamSlicer:
    description: Stream slicer that iterates over the parent's stream slices and records and emits slices by interpolating the slice_definition mapping
    type: object
    required:
      - type
      - parent_stream_configs
    properties:
      type:
        type: string
        enum: [SubstreamSlicer]
      parent_stream_configs:
        type: array
        items:
          "$ref": "#/definitions/ParentStreamConfig"
      $parameters:
        type: object
        additionalProperties: true
  WaitTimeFromHeader:
    description: Extract wait time from http header
    type: object
    required:
      - type
      - header
    properties:
      type:
        type: string
        enum: [WaitTimeFromHeader]
      header:
        type: string
      regex:
        type: string
      $parameters:
        type: object
        additionalProperties: true
  WaitUntilTimeFromHeader:
    description: Extract time at which we can retry the request from response header and wait for the difference between now and that time
    type: object
    required:
      - type
      - header
    properties:
      type:
        type: string
        enum: [WaitUntilTimeFromHeader]
      header:
        type: string
      min_wait:
        anyOf:
          - type: number
          - type: string
      regex:
        type: string
      $parameters:
        type: object
        additionalProperties: true<|MERGE_RESOLUTION|>--- conflicted
+++ resolved
@@ -245,6 +245,7 @@
     required:
       - type
       - class_name
+      - cursor_field
     properties:
       type:
         type: string
@@ -252,6 +253,9 @@
       class_name:
         type: string
         additionalProperties: true
+      cursor_field:
+        description: The location of the value on a record that will be used as a bookmark during sync
+        type: string
       $parameters:
         type: object
         additionalProperties: true
@@ -995,15 +999,11 @@
         anyOf:
           - "$ref": "#/definitions/DefaultPaginator"
           - "$ref": "#/definitions/NoPagination"
-<<<<<<< HEAD
       primary_key:
         "$ref": "#/definitions/PrimaryKey"
       partition_router:
         default: []
-=======
-      stream_slicer:
-        description: StreamSlicer component that describes how to partition the stream, enabling incremental syncs and checkpointing.
->>>>>>> b5cd33ec
+        description: StreamSlicer component that describes how to partition the stream allowing for querying data from multiple locations
         anyOf:
           - "$ref": "#/definitions/CustomStreamSlicer"
           - "$ref": "#/definitions/ListStreamSlicer"
