--- conflicted
+++ resolved
@@ -54,12 +54,9 @@
     disable_retries: bool = False
     message_repository: MessageRepository = NoopMessageRepository()
     use_cache: bool = False
-<<<<<<< HEAD
+    _exit_on_rate_limit: bool = False
     stream_response: bool = False
     decoder: Decoder = field(default_factory=lambda: JsonDecoder(parameters={}))
-=======
-    _exit_on_rate_limit: bool = False
->>>>>>> c1ccff55
 
     def __post_init__(self, parameters: Mapping[str, Any]) -> None:
         self._url_base = InterpolatedString.create(self.url_base, parameters=parameters)
