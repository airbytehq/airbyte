#
# Copyright (c) 2022 Airbyte, Inc., all rights reserved.
#

from dataclasses import InitVar, dataclass
from functools import lru_cache
from typing import Any, Mapping, MutableMapping, Optional, Union

import requests
from airbyte_cdk.sources.declarative.interpolation.interpolated_string import InterpolatedString
from airbyte_cdk.sources.declarative.requesters.error_handlers.default_error_handler import DefaultErrorHandler
from airbyte_cdk.sources.declarative.requesters.error_handlers.error_handler import ErrorHandler
from airbyte_cdk.sources.declarative.requesters.error_handlers.response_status import ResponseStatus
from airbyte_cdk.sources.declarative.requesters.request_options.interpolated_request_options_provider import (
    InterpolatedRequestOptionsProvider,
)
from airbyte_cdk.sources.declarative.requesters.request_options.request_options_provider import RequestOptionsProvider
from airbyte_cdk.sources.declarative.requesters.requester import HttpMethod, Requester
from airbyte_cdk.sources.declarative.types import Config, StreamSlice, StreamState
from airbyte_cdk.sources.streams.http.auth import HttpAuthenticator, NoAuth
from dataclasses_jsonschema import JsonSchemaMixin


@dataclass
class HttpRequester(Requester, JsonSchemaMixin):
    """
    Default implementation of a Requester

    Attributes:
        name (str): Name of the stream. Only used for request/response caching
        url_base (InterpolatedString): Base url to send requests to
        path (InterpolatedString): Path to send requests to
        http_method (Union[str, HttpMethod]): HTTP method to use when sending requests
        request_options_provider (Optional[RequestOptionsProvider]): request option provider defining the options to set on outgoing requests
        authenticator (HttpAuthenticator): Authenticator defining how to authenticate to the source
        error_handler (Optional[ErrorHandler]): Error handler defining how to detect and handle errors
        config (Config): The user-provided configuration as specified by the source's spec
    """

    name: str
    url_base: InterpolatedString
    path: InterpolatedString
    config: Config
    options: InitVar[Mapping[str, Any]]
    http_method: Union[str, HttpMethod] = HttpMethod.GET
    request_options_provider: Optional[RequestOptionsProvider] = None
    authenticator: HttpAuthenticator = None
    error_handler: Optional[ErrorHandler] = None

    def __post_init__(self, options: Mapping[str, Any]):
        if self.request_options_provider is None:
            self._request_options_provider = InterpolatedRequestOptionsProvider(config=self.config, options=options)
        elif isinstance(self.request_options_provider, dict):
            self._request_options_provider = InterpolatedRequestOptionsProvider(config=self.config, **self.request_options_provider)
        else:
            self._request_options_provider = self.request_options_provider
        self.authenticator = self.authenticator or NoAuth()
        if type(self.http_method) == str:
            self.http_method = HttpMethod[self.http_method]
        self._method = self.http_method
        self.error_handler = self.error_handler or DefaultErrorHandler(options=options)
        self._options = options

    # We are using an LRU cache in should_retry() method which requires all incoming arguments (including self) to be hashable.
    # Dataclasses by default are not hashable, so we need to define __hash__(). Alternatively, we can set @dataclass(frozen=True),
    # but this has a cascading effect where all dataclass fields must also be set to frozen.
    def __hash__(self):
        return hash(tuple(self.__dict__))

    def get_authenticator(self):
        return self.authenticator

    def get_url_base(self):
        return self.url_base.eval(self.config)

    def get_path(
        self, *, stream_state: Optional[StreamState], stream_slice: Optional[StreamSlice], next_page_token: Optional[Mapping[str, Any]]
    ) -> str:
        kwargs = {"stream_state": stream_state, "stream_slice": stream_slice, "next_page_token": next_page_token}
        path = self.path.eval(self.config, **kwargs)
        return path

    def get_method(self):
        return self._method

    # use a tiny cache to limit the memory footprint. It doesn't have to be large because we mostly
    # only care about the status of the last response received
    @lru_cache(maxsize=10)
    def should_retry(self, response: requests.Response) -> ResponseStatus:
        # Cache the result because the HttpStream first checks if we should retry before looking at the backoff time
        return self.error_handler.should_retry(response)

    def request_params(
        self,
        *,
        stream_state: Optional[StreamState] = None,
        stream_slice: Optional[StreamSlice] = None,
        next_page_token: Optional[Mapping[str, Any]] = None,
    ) -> MutableMapping[str, Any]:
<<<<<<< HEAD
        return self._request_options_provider.get_request_params(stream_state, stream_slice, next_page_token)
=======
        return self._request_options_provider.request_params(
            stream_state=stream_state, stream_slice=stream_slice, next_page_token=next_page_token
        )
>>>>>>> 23bdd61b

    def request_headers(
        self,
        *,
        stream_state: Optional[StreamState] = None,
        stream_slice: Optional[StreamSlice] = None,
        next_page_token: Optional[Mapping[str, Any]] = None,
    ) -> Mapping[str, Any]:
<<<<<<< HEAD
        return self._request_options_provider.get_request_headers(stream_state, stream_slice, next_page_token)
=======
        return self._request_options_provider.request_headers(
            stream_state=stream_state, stream_slice=stream_slice, next_page_token=next_page_token
        )
>>>>>>> 23bdd61b

    def request_body_data(
        self,
        *,
        stream_state: Optional[StreamState] = None,
        stream_slice: Optional[StreamSlice] = None,
        next_page_token: Optional[Mapping[str, Any]] = None,
    ) -> Optional[Union[Mapping, str]]:
<<<<<<< HEAD
        return self._request_options_provider.get_request_body_data(stream_state, stream_slice, next_page_token)
=======
        return self._request_options_provider.request_body_data(
            stream_state=stream_state, stream_slice=stream_slice, next_page_token=next_page_token
        )
>>>>>>> 23bdd61b

    def request_body_json(
        self,
        *,
        stream_state: Optional[StreamState] = None,
        stream_slice: Optional[StreamSlice] = None,
        next_page_token: Optional[Mapping[str, Any]] = None,
    ) -> Optional[Mapping]:
<<<<<<< HEAD
        return self._request_options_provider.get_request_body_json(stream_state, stream_slice, next_page_token)
=======
        return self._request_options_provider.request_body_json(
            stream_state=stream_state, stream_slice=stream_slice, next_page_token=next_page_token
        )
>>>>>>> 23bdd61b

    def request_kwargs(
        self,
        *,
        stream_state: Optional[StreamState] = None,
        stream_slice: Optional[StreamSlice] = None,
        next_page_token: Optional[Mapping[str, Any]] = None,
    ) -> Mapping[str, Any]:
        # todo: there are a few integrations that override the request_kwargs() method, but the use case for why kwargs over existing
        #  constructs is a little unclear. We may revisit this, but for now lets leave it out of the DSL
        return {}

    @property
    def cache_filename(self) -> str:
        # FIXME: this should be declarative
        return f"{self.name}.yml"

    @property
    def use_cache(self) -> bool:
        # FIXME: this should be declarative
        return False<|MERGE_RESOLUTION|>--- conflicted
+++ resolved
@@ -90,65 +90,49 @@
         # Cache the result because the HttpStream first checks if we should retry before looking at the backoff time
         return self.error_handler.should_retry(response)
 
-    def request_params(
+    def get_request_params(
         self,
         *,
         stream_state: Optional[StreamState] = None,
         stream_slice: Optional[StreamSlice] = None,
         next_page_token: Optional[Mapping[str, Any]] = None,
     ) -> MutableMapping[str, Any]:
-<<<<<<< HEAD
-        return self._request_options_provider.get_request_params(stream_state, stream_slice, next_page_token)
-=======
-        return self._request_options_provider.request_params(
+        return self._request_options_provider.get_request_params(
             stream_state=stream_state, stream_slice=stream_slice, next_page_token=next_page_token
         )
->>>>>>> 23bdd61b
 
-    def request_headers(
+    def get_request_headers(
         self,
         *,
         stream_state: Optional[StreamState] = None,
         stream_slice: Optional[StreamSlice] = None,
         next_page_token: Optional[Mapping[str, Any]] = None,
     ) -> Mapping[str, Any]:
-<<<<<<< HEAD
-        return self._request_options_provider.get_request_headers(stream_state, stream_slice, next_page_token)
-=======
-        return self._request_options_provider.request_headers(
+        return self._request_options_provider.get_request_headers(
             stream_state=stream_state, stream_slice=stream_slice, next_page_token=next_page_token
         )
->>>>>>> 23bdd61b
 
-    def request_body_data(
+    def get_request_body_data(
         self,
         *,
         stream_state: Optional[StreamState] = None,
         stream_slice: Optional[StreamSlice] = None,
         next_page_token: Optional[Mapping[str, Any]] = None,
     ) -> Optional[Union[Mapping, str]]:
-<<<<<<< HEAD
-        return self._request_options_provider.get_request_body_data(stream_state, stream_slice, next_page_token)
-=======
-        return self._request_options_provider.request_body_data(
+        return self._request_options_provider.get_request_body_data(
             stream_state=stream_state, stream_slice=stream_slice, next_page_token=next_page_token
         )
->>>>>>> 23bdd61b
 
-    def request_body_json(
+    def get_request_body_json(
         self,
         *,
         stream_state: Optional[StreamState] = None,
         stream_slice: Optional[StreamSlice] = None,
         next_page_token: Optional[Mapping[str, Any]] = None,
     ) -> Optional[Mapping]:
-<<<<<<< HEAD
-        return self._request_options_provider.get_request_body_json(stream_state, stream_slice, next_page_token)
-=======
-        return self._request_options_provider.request_body_json(
+        return self._request_options_provider.get_request_body_json(
             stream_state=stream_state, stream_slice=stream_slice, next_page_token=next_page_token
         )
->>>>>>> 23bdd61b
 
     def request_kwargs(
         self,
