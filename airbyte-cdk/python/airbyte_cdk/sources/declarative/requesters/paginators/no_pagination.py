--- conflicted
+++ resolved
@@ -21,23 +21,7 @@
     def path(self) -> Optional[str]:
         return None
 
-<<<<<<< HEAD
-    def get_request_params(self) -> Mapping[str, Any]:
-        return {}
-
-    def get_request_headers(self) -> Mapping[str, str]:
-        return {}
-
-    def get_request_body_data(self) -> Union[Mapping[str, Any], str]:
-        return {}
-
-    def get_request_body_json(self) -> Mapping[str, Any]:
-        return {}
-
-    def request_kwargs(self) -> Mapping[str, Any]:
-        # Never update kwargs
-=======
-    def request_params(
+    def get_request_params(
         self,
         *,
         stream_state: Optional[StreamState] = None,
@@ -46,7 +30,7 @@
     ) -> Mapping[str, Any]:
         return {}
 
-    def request_headers(
+    def get_request_headers(
         self,
         *,
         stream_state: Optional[StreamState] = None,
@@ -55,7 +39,7 @@
     ) -> Mapping[str, str]:
         return {}
 
-    def request_body_data(
+    def get_request_body_data(
         self,
         *,
         stream_state: Optional[StreamState] = None,
@@ -64,14 +48,13 @@
     ) -> Union[Mapping[str, Any], str]:
         return {}
 
-    def request_body_json(
+    def get_request_body_json(
         self,
         *,
         stream_state: Optional[StreamState] = None,
         stream_slice: Optional[StreamSlice] = None,
         next_page_token: Optional[Mapping[str, Any]] = None,
     ) -> Mapping[str, Any]:
->>>>>>> 23bdd61b
         return {}
 
     def next_page_token(self, response: requests.Response, last_records: List[Mapping[str, Any]]) -> Mapping[str, Any]:
