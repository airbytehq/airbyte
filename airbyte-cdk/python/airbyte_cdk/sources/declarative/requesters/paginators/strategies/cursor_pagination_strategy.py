--- conflicted
+++ resolved
@@ -44,14 +44,9 @@
             should_stop = self.stop_condition.eval(self.config, response=decoded_response, headers=headers, last_records=last_records)
             if should_stop:
                 return None
-<<<<<<< HEAD
-        token = self._cursor_value.eval(config=self._config, last_records=last_records, response=decoded_response)
+        token = self.cursor_value.eval(config=self.config, last_records=last_records, response=decoded_response)
         return token if token else None
 
     def reset(self):
         # No state to reset
-        pass
-=======
-        token = self.cursor_value.eval(config=self.config, last_records=last_records, response=decoded_response)
-        return token if token else None
->>>>>>> c5c13f05
+        pass