--- conflicted
+++ resolved
@@ -19,20 +19,11 @@
         page_size (int): the number of records to request
     """
 
-<<<<<<< HEAD
-    def __init__(self, page_size: int):
-        """
-        :param page_size: the number of records to request
-        """
-        self._page_size = page_size
-        self._page = 0
-=======
     page_size: int
     options: InitVar[Mapping[str, Any]]
 
     def __post_init__(self, options: Mapping[str, Any]):
-        self._offset = 0
->>>>>>> c5c13f05
+        self._page = 0
 
     def next_page_token(self, response: requests.Response, last_records: List[Mapping[str, Any]]) -> Optional[Any]:
         if len(last_records) < self.page_size:
