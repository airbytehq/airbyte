#
# Copyright (c) 2022 Airbyte, Inc., all rights reserved.
#

from typing import Any, List, Mapping, Optional

import requests
from airbyte_cdk.sources.declarative.decoders.decoder import Decoder
from airbyte_cdk.sources.declarative.decoders.json_decoder import JsonDecoder
from airbyte_cdk.sources.declarative.interpolation.interpolated_string import InterpolatedString
from airbyte_cdk.sources.declarative.requesters.paginators.pagination_strategy import PaginationStrategy
from airbyte_cdk.sources.declarative.requesters.paginators.paginator import Paginator
from airbyte_cdk.sources.declarative.requesters.request_option import RequestOption, RequestOptionType
from airbyte_cdk.sources.declarative.types import Config


class LimitPaginator(Paginator):
    """
    Limit paginator to request pages of results with a fixed size until the pagination strategy no longer returns a next_page_token

    Examples:
        1.
        * fetches up to 10 records at a time by setting the "limit" request param to 10
        * updates the request path with  "{{ response._metadata.next }}"
          paginator:
            type: "LimitPaginator"
            limit_value: 10
            limit_option:
              option_type: request_parameter
              field_name: page_size
            page_token_option:
              option_type: path
            pagination_strategy:
              type: "CursorPagination"
              cursor_value: "{{ response._metadata.next }}"
        `

        2.
        * fetches up to 5 records at a time by setting the "page_size" header to 5
        * increments a record counter and set the request parameter "offset" to the value of the counter
        `
          paginator:
            type: "LimitPaginator"
            limit_value: 5
            limit_option:
              option_type: header
              field_name: page_size
            pagination_strategy:
              type: "OffsetIncrement"
            page_token:
              option_type: "request_parameter"
              field_name: "offset"
        `

        3.
        * fetches up to 5 records at a time by setting the "page_size" request param to 5
        * increments a page counter and set the request parameter "page" to the value of the counter
        `
          paginator:
            type: "LimitPaginator"
            limit_value: 5
            limit_option:
              option_type: request_parameter
              field_name: page_size
            pagination_strategy:
              type: "PageIncrement"
            page_token:
              option_type: "request_parameter"
              field_name: "page"
    """

    def __init__(
        self,
        page_size: int,
        limit_option: RequestOption,
        page_token_option: RequestOption,
        pagination_strategy: PaginationStrategy,
        config: Config,
        url_base: str,
        decoder: Decoder = None,
    ):
        """
        :param page_size: the number of records to request
        :param limit_option: the request option to set the limit. Cannot be injected in the path.
        :param page_token_option: the request option to set the page token
        :param pagination_strategy: Strategy defining how to get the next page token
        :param config: connection config
        :param url_base: endpoint's base url
        :param decoder: decoder to decode the response
        """
        if limit_option.inject_into == RequestOptionType.path:
            raise ValueError("Limit parameter cannot be a path")
        self._page_size = page_size
        self._config = config
        self._limit_option = limit_option
        self._page_token_option = page_token_option
        self._pagination_strategy = pagination_strategy
        self._token = None
        if isinstance(url_base, str):
            url_base = InterpolatedString(url_base)
        self._url_base = url_base
        self._decoder = decoder or JsonDecoder()

    def next_page_token(self, response: requests.Response, last_records: List[Mapping[str, Any]]) -> Optional[Mapping[str, Any]]:
        self._token = self._pagination_strategy.next_page_token(response, last_records)
        if self._token:
            return {"next_page_token": self._token}
        else:
            return None

    def path(self):
        if self._token and self._page_token_option.inject_into == RequestOptionType.path:
            # Replace url base to only return the path
            return str(self._token).replace(self._url_base.eval(self._config), "")
        else:
            return None

    def request_params(self) -> Mapping[str, Any]:
        return self._get_request_options(RequestOptionType.request_parameter)

    def request_headers(self) -> Mapping[str, str]:
        return self._get_request_options(RequestOptionType.header)

    def request_body_data(self) -> Mapping[str, Any]:
        return self._get_request_options(RequestOptionType.body_data)

    def request_body_json(self) -> Mapping[str, Any]:
        return self._get_request_options(RequestOptionType.body_json)

<<<<<<< HEAD
    def request_kwargs(self) -> Mapping[str, Any]:
        # Never update kwargs
        return {}

    def _get_request_options(self, option_type) -> Mapping[str, Any]:
=======
    def _get_request_options(self, option_type: RequestOptionType) -> Mapping[str, Any]:
>>>>>>> 3d5237cd
        options = {}
        if self._page_token_option.inject_into == option_type:
            if option_type != RequestOptionType.path and self._token:
                options[self._page_token_option.field_name] = self._token
        if self._limit_option.inject_into == option_type:
            if option_type != RequestOptionType.path:
                options[self._limit_option.field_name] = self._page_size
        return options<|MERGE_RESOLUTION|>--- conflicted
+++ resolved
@@ -127,15 +127,11 @@
     def request_body_json(self) -> Mapping[str, Any]:
         return self._get_request_options(RequestOptionType.body_json)
 
-<<<<<<< HEAD
     def request_kwargs(self) -> Mapping[str, Any]:
         # Never update kwargs
         return {}
 
-    def _get_request_options(self, option_type) -> Mapping[str, Any]:
-=======
     def _get_request_options(self, option_type: RequestOptionType) -> Mapping[str, Any]:
->>>>>>> 3d5237cd
         options = {}
         if self._page_token_option.inject_into == option_type:
             if option_type != RequestOptionType.path and self._token:
