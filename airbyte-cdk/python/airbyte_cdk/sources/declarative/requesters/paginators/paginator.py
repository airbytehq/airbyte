#
# Copyright (c) 2022 Airbyte, Inc., all rights reserved.
#

from abc import abstractmethod
from dataclasses import dataclass
from typing import Any, List, Mapping, Optional

import requests
from airbyte_cdk.sources.declarative.requesters.request_options.request_options_provider import RequestOptionsProvider


@dataclass
class Paginator(RequestOptionsProvider):
    """
    Defines the token to use to fetch the next page of records from the API.

    If needed, the Paginator will set request options to be set on the HTTP request to fetch the next page of records.
    If the next_page_token is the path to the next page of records, then it should be accessed through the `path` method
    """

    @abstractmethod
    def next_page_token(self, response: requests.Response, last_records: List[Mapping[str, Any]]) -> Optional[Mapping[str, Any]]:
        """
        Returns the next_page_token to use to fetch the next page of records.

        :param response: the response to process
        :param last_records: the records extracted from the response
        :return: A mapping {"next_page_token": <token>} for the next page from the input response object. Returning None means there are no more pages to read in this response.
        """
        pass

    @abstractmethod
    def path(self) -> Optional[str]:
        """
        Returns the URL path to hit to fetch the next page of records

        e.g: if you wanted to hit https://myapi.com/v1/some_entity then this will return "some_entity"

        :return: path to hit to fetch the next request. Returning None means the path is not defined by the next_page_token
        """
<<<<<<< HEAD
        pass

    @abstractmethod
    def get_request_params(self) -> Mapping[str, Any]:
        """
        Specifies the query parameters that should be set on an outgoing HTTP request to fetch the next page of records.

        :return: the request parameters to set to fetch the next page
        """
        pass

    @abstractmethod
    def get_request_headers(self) -> Mapping[str, str]:
        """
        Specifies the request headers that should be set on an outgoing HTTP request to fetch the next page of records.

        :return: the request headers to set to fetch the next page
        """
        pass

    @abstractmethod
    def get_request_body_data(self) -> Mapping[str, Any]:
        """
        Specifies the body data that should be set on an outgoing HTTP request to fetch the next page of records.

        :return: the request body data to set to fetch the next page
        """
        pass

    @abstractmethod
    def get_request_body_json(self) -> Mapping[str, Any]:
        """
        Specifies the json content that should be set on an outgoing HTTP request to fetch the next page of records.

        :return: the request body to set (as a json object) to fetch the next page
        """
=======
>>>>>>> 23bdd61b
        pass<|MERGE_RESOLUTION|>--- conflicted
+++ resolved
@@ -39,43 +39,4 @@
 
         :return: path to hit to fetch the next request. Returning None means the path is not defined by the next_page_token
         """
-<<<<<<< HEAD
-        pass
-
-    @abstractmethod
-    def get_request_params(self) -> Mapping[str, Any]:
-        """
-        Specifies the query parameters that should be set on an outgoing HTTP request to fetch the next page of records.
-
-        :return: the request parameters to set to fetch the next page
-        """
-        pass
-
-    @abstractmethod
-    def get_request_headers(self) -> Mapping[str, str]:
-        """
-        Specifies the request headers that should be set on an outgoing HTTP request to fetch the next page of records.
-
-        :return: the request headers to set to fetch the next page
-        """
-        pass
-
-    @abstractmethod
-    def get_request_body_data(self) -> Mapping[str, Any]:
-        """
-        Specifies the body data that should be set on an outgoing HTTP request to fetch the next page of records.
-
-        :return: the request body data to set to fetch the next page
-        """
-        pass
-
-    @abstractmethod
-    def get_request_body_json(self) -> Mapping[str, Any]:
-        """
-        Specifies the json content that should be set on an outgoing HTTP request to fetch the next page of records.
-
-        :return: the request body to set (as a json object) to fetch the next page
-        """
-=======
->>>>>>> 23bdd61b
         pass