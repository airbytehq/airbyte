#
# Copyright (c) 2022 Airbyte, Inc., all rights reserved.
#

from dataclasses import InitVar, dataclass, field
from typing import Any, Mapping, MutableMapping, Optional, Union

from airbyte_cdk.sources.declarative.requesters.request_options.interpolated_request_input_provider import InterpolatedRequestInputProvider
from airbyte_cdk.sources.declarative.requesters.request_options.request_options_provider import RequestOptionsProvider
from airbyte_cdk.sources.declarative.types import Config, StreamSlice, StreamState
from dataclasses_jsonschema import JsonSchemaMixin

RequestInput = Union[str, Mapping[str, str]]


@dataclass
class InterpolatedRequestOptionsProvider(RequestOptionsProvider, JsonSchemaMixin):
    """
    Defines the request options to set on an outgoing HTTP request by evaluating `InterpolatedMapping`s

    Attributes:
        config (Config): The user-provided configuration as specified by the source's spec
        request_parameters (Union[str, Mapping[str, str]]): The request parameters to set on an outgoing HTTP request
        request_headers (Union[str, Mapping[str, str]]): The request headers to set on an outgoing HTTP request
        request_body_data (Union[str, Mapping[str, str]]): The body data to set on an outgoing HTTP request
        request_body_json (Union[str, Mapping[str, str]]): The json content to set on an outgoing HTTP request
    """

    options: InitVar[Mapping[str, Any]]
    config: Config = field(default_factory=dict)
    request_parameters: Optional[RequestInput] = None
    request_headers: Optional[RequestInput] = None
    request_body_data: Optional[RequestInput] = None
    request_body_json: Optional[RequestInput] = None

    def __post_init__(self, options: Mapping[str, Any]):
        if self.request_parameters is None:
            self.request_parameters = {}
        if self.request_headers is None:
            self.request_headers = {}
        if self.request_body_data is None:
            self.request_body_data = {}
        if self.request_body_json is None:
            self.request_body_json = {}

        if self.request_body_json and self.request_body_data:
            raise ValueError("RequestOptionsProvider should only contain either 'request_body_data' or 'request_body_json' not both")

        self._parameter_interpolator = InterpolatedRequestInputProvider(config=self.config, request_inputs=self.request_parameters)
        self._headers_interpolator = InterpolatedRequestInputProvider(config=self.config, request_inputs=self.request_headers)
        self._body_data_interpolator = InterpolatedRequestInputProvider(config=self.config, request_inputs=self.request_body_data)
        self._body_json_interpolator = InterpolatedRequestInputProvider(config=self.config, request_inputs=self.request_body_json)

<<<<<<< HEAD
    def get_request_params(
        self, stream_state: StreamState, stream_slice: Optional[StreamSlice] = None, next_page_token: Optional[Mapping[str, Any]] = None
=======
    def request_params(
        self,
        *,
        stream_state: Optional[StreamState] = None,
        stream_slice: Optional[StreamSlice] = None,
        next_page_token: Optional[Mapping[str, Any]] = None,
>>>>>>> 23bdd61b
    ) -> MutableMapping[str, Any]:
        interpolated_value = self._parameter_interpolator.request_inputs(stream_state, stream_slice, next_page_token)
        if isinstance(interpolated_value, dict):
            return interpolated_value
        return {}

<<<<<<< HEAD
    def get_request_headers(
        self, stream_state: StreamState, stream_slice: Optional[StreamSlice] = None, next_page_token: Optional[Mapping[str, Any]] = None
    ) -> Mapping[str, Any]:
        return self._headers_interpolator.request_inputs(stream_state, stream_slice, next_page_token)

    def get_request_body_data(
        self, stream_state: StreamState, stream_slice: Optional[StreamSlice] = None, next_page_token: Optional[Mapping[str, Any]] = None
=======
    def request_headers(
        self,
        *,
        stream_state: Optional[StreamState] = None,
        stream_slice: Optional[StreamSlice] = None,
        next_page_token: Optional[Mapping[str, Any]] = None,
    ) -> Mapping[str, Any]:
        return self._headers_interpolator.request_inputs(stream_state, stream_slice, next_page_token)

    def request_body_data(
        self,
        *,
        stream_state: Optional[StreamState] = None,
        stream_slice: Optional[StreamSlice] = None,
        next_page_token: Optional[Mapping[str, Any]] = None,
>>>>>>> 23bdd61b
    ) -> Optional[Union[Mapping, str]]:
        return self._body_data_interpolator.request_inputs(stream_state, stream_slice, next_page_token)

    def get_request_body_json(
        self,
        *,
        stream_state: Optional[StreamState] = None,
        stream_slice: Optional[StreamSlice] = None,
        next_page_token: Optional[Mapping[str, Any]] = None,
    ) -> Optional[Mapping]:
        return self._body_json_interpolator.request_inputs(stream_state, stream_slice, next_page_token)<|MERGE_RESOLUTION|>--- conflicted
+++ resolved
@@ -51,33 +51,19 @@
         self._body_data_interpolator = InterpolatedRequestInputProvider(config=self.config, request_inputs=self.request_body_data)
         self._body_json_interpolator = InterpolatedRequestInputProvider(config=self.config, request_inputs=self.request_body_json)
 
-<<<<<<< HEAD
     def get_request_params(
-        self, stream_state: StreamState, stream_slice: Optional[StreamSlice] = None, next_page_token: Optional[Mapping[str, Any]] = None
-=======
-    def request_params(
         self,
         *,
         stream_state: Optional[StreamState] = None,
         stream_slice: Optional[StreamSlice] = None,
         next_page_token: Optional[Mapping[str, Any]] = None,
->>>>>>> 23bdd61b
     ) -> MutableMapping[str, Any]:
         interpolated_value = self._parameter_interpolator.request_inputs(stream_state, stream_slice, next_page_token)
         if isinstance(interpolated_value, dict):
             return interpolated_value
         return {}
 
-<<<<<<< HEAD
     def get_request_headers(
-        self, stream_state: StreamState, stream_slice: Optional[StreamSlice] = None, next_page_token: Optional[Mapping[str, Any]] = None
-    ) -> Mapping[str, Any]:
-        return self._headers_interpolator.request_inputs(stream_state, stream_slice, next_page_token)
-
-    def get_request_body_data(
-        self, stream_state: StreamState, stream_slice: Optional[StreamSlice] = None, next_page_token: Optional[Mapping[str, Any]] = None
-=======
-    def request_headers(
         self,
         *,
         stream_state: Optional[StreamState] = None,
@@ -86,13 +72,12 @@
     ) -> Mapping[str, Any]:
         return self._headers_interpolator.request_inputs(stream_state, stream_slice, next_page_token)
 
-    def request_body_data(
+    def get_request_body_data(
         self,
         *,
         stream_state: Optional[StreamState] = None,
         stream_slice: Optional[StreamSlice] = None,
         next_page_token: Optional[Mapping[str, Any]] = None,
->>>>>>> 23bdd61b
     ) -> Optional[Union[Mapping, str]]:
         return self._body_data_interpolator.request_inputs(stream_state, stream_slice, next_page_token)
 
