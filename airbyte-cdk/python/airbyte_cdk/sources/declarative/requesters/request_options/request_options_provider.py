#
# Copyright (c) 2022 Airbyte, Inc., all rights reserved.
#

from abc import ABC, abstractmethod
from typing import Any, MutableMapping

from airbyte_cdk.sources.declarative.types import StreamSlice, StreamState


class RequestOptionsProvider(ABC):
    """
    Defines the request options to set on an outgoing HTTP request

    Options can be passed by
    - request parameter
    - request headers
    - body data
    - json content
    """

    @abstractmethod
<<<<<<< HEAD
    def request_params(self, **kwargs) -> MutableMapping[str, Any]:
        pass

    @abstractmethod
    def request_body_data(self, **kwargs):
        pass

    @abstractmethod
    def request_body_json(self, **kwargs):
        pass

    @abstractmethod
    def request_kwargs(self, **kwargs):
        pass

    @abstractmethod
    def request_headers(self, **kwargs):
        pass
=======
    def request_params(
        self, stream_state: StreamState, stream_slice: Optional[StreamSlice] = None, next_page_token: Optional[Mapping[str, Any]] = None
    ) -> MutableMapping[str, Any]:
        """
        Specifies the query parameters that should be set on an outgoing HTTP request given the inputs.

        E.g: you might want to define query parameters for paging if next_page_token is not None.
        """

    @abstractmethod
    def request_headers(
        self, stream_state: StreamState, stream_slice: Optional[StreamSlice] = None, next_page_token: Optional[Mapping[str, Any]] = None
    ) -> Mapping[str, Any]:
        """Return any non-auth headers. Authentication headers will overwrite any overlapping headers returned from this method."""

    @abstractmethod
    def request_body_data(
        self, stream_state: StreamState, stream_slice: Optional[StreamSlice] = None, next_page_token: Optional[Mapping[str, Any]] = None
    ) -> Optional[Union[Mapping, str]]:
        """
        Specifies how to populate the body of the request with a non-JSON payload.

        If returns a ready text that it will be sent as is.
        If returns a dict that it will be converted to a urlencoded form.
        E.g. {"key1": "value1", "key2": "value2"} => "key1=value1&key2=value2"

        At the same time only one of the 'request_body_data' and 'request_body_json' functions can be overridden.
        """

    @abstractmethod
    def request_body_json(
        self, stream_state: StreamState, stream_slice: Optional[StreamSlice] = None, next_page_token: Optional[Mapping[str, Any]] = None
    ) -> Optional[Mapping]:
        """
        Specifies how to populate the body of the request with a JSON payload.

        At the same time only one of the 'request_body_data' and 'request_body_json' functions can be overridden.
        """
>>>>>>> 3d5237cd
<|MERGE_RESOLUTION|>--- conflicted
+++ resolved
@@ -3,7 +3,7 @@
 #
 
 from abc import ABC, abstractmethod
-from typing import Any, MutableMapping
+from typing import Any, Mapping, MutableMapping, Optional, Union
 
 from airbyte_cdk.sources.declarative.types import StreamSlice, StreamState
 
@@ -20,34 +20,13 @@
     """
 
     @abstractmethod
-<<<<<<< HEAD
     def request_params(self, **kwargs) -> MutableMapping[str, Any]:
-        pass
-
-    @abstractmethod
-    def request_body_data(self, **kwargs):
-        pass
-
-    @abstractmethod
-    def request_body_json(self, **kwargs):
-        pass
-
-    @abstractmethod
-    def request_kwargs(self, **kwargs):
-        pass
-
-    @abstractmethod
-    def request_headers(self, **kwargs):
-        pass
-=======
-    def request_params(
-        self, stream_state: StreamState, stream_slice: Optional[StreamSlice] = None, next_page_token: Optional[Mapping[str, Any]] = None
-    ) -> MutableMapping[str, Any]:
         """
         Specifies the query parameters that should be set on an outgoing HTTP request given the inputs.
 
         E.g: you might want to define query parameters for paging if next_page_token is not None.
         """
+        pass
 
     @abstractmethod
     def request_headers(
@@ -77,5 +56,4 @@
         Specifies how to populate the body of the request with a JSON payload.
 
         At the same time only one of the 'request_body_data' and 'request_body_json' functions can be overridden.
-        """
->>>>>>> 3d5237cd
+        """