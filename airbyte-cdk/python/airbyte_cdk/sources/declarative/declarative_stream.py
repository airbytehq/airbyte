#
# Copyright (c) 2023 Airbyte, Inc., all rights reserved.
#

from dataclasses import InitVar, dataclass, field
from typing import Any, Iterable, List, Mapping, MutableMapping, Optional, Union

from airbyte_cdk.models import AirbyteMessage, SyncMode
from airbyte_cdk.sources.declarative.interpolation import InterpolatedString
from airbyte_cdk.sources.declarative.retrievers.retriever import Retriever
from airbyte_cdk.sources.declarative.schema import DefaultSchemaLoader
from airbyte_cdk.sources.declarative.schema.schema_loader import SchemaLoader
from airbyte_cdk.sources.declarative.transformations import RecordTransformation
from airbyte_cdk.sources.declarative.types import Config, Record, StreamSlice
from airbyte_cdk.sources.streams.core import Stream, StreamData


@dataclass
class DeclarativeStream(Stream):
    """
    DeclarativeStream is a Stream that delegates most of its logic to its schema_load and retriever

    Attributes:
        name (str): stream name
        primary_key (Optional[Union[str, List[str], List[List[str]]]]): the primary key of the stream
        schema_loader (SchemaLoader): The schema loader
        retriever (Retriever): The retriever
        config (Config): The user-provided configuration as specified by the source's spec
        stream_cursor_field (Optional[Union[InterpolatedString, str]]): The cursor field
        transformations (List[RecordTransformation]): A list of transformations to be applied to each output record in the
        stream. Transformations are applied in the order in which they are defined.
    """

    retriever: Retriever
    config: Config
    parameters: InitVar[Mapping[str, Any]]
    name: str
    primary_key: Optional[Union[str, List[str], List[List[str]]]]
    schema_loader: Optional[SchemaLoader] = None
    _name: str = field(init=False, repr=False, default="")
    _primary_key: str = field(init=False, repr=False, default="")
    _schema_loader: SchemaLoader = field(init=False, repr=False, default=None)
    stream_cursor_field: Optional[Union[InterpolatedString, str]] = None
    transformations: List[RecordTransformation] = None

    def __post_init__(self, parameters: Mapping[str, Any]):
        self.stream_cursor_field = InterpolatedString.create(self.stream_cursor_field, parameters=parameters)
        self.transformations = self.transformations or []
        self._schema_loader = self.schema_loader if self.schema_loader else DefaultSchemaLoader(config=self.config, parameters=parameters)

    @property
    def primary_key(self) -> Optional[Union[str, List[str], List[List[str]]]]:
        return self._primary_key

    @primary_key.setter
    def primary_key(self, value: str) -> None:
        if not isinstance(value, property):
            self._primary_key = value

    @property
    def name(self) -> str:
        """
        :return: Stream name. By default this is the implementing class name, but it can be overridden as needed.
        """
        return self._name

    @name.setter
    def name(self, value: str) -> None:
        if not isinstance(value, property):
            self._name = value

    @property
    def state(self) -> MutableMapping[str, Any]:
        return self.retriever.state

    @state.setter
    def state(self, value: MutableMapping[str, Any]):
        """State setter, accept state serialized by state getter."""
        self.retriever.state = value

    def get_updated_state(self, current_stream_state: MutableMapping[str, Any], latest_record: Mapping[str, Any]):
        return self.state

    @property
    def cursor_field(self) -> Union[str, List[str]]:
        """
        Override to return the default cursor field used by this stream e.g: an API entity might always use created_at as the cursor field.
        :return: The name of the field used as a cursor. If the cursor is nested, return an array consisting of the path to the cursor.
        """
        cursor = self.stream_cursor_field.eval(self.config)
        return cursor if cursor else []

    def read_records(
        self,
        sync_mode: SyncMode,
        cursor_field: List[str] = None,
        stream_slice: Mapping[str, Any] = None,
        stream_state: Mapping[str, Any] = None,
    ) -> Iterable[Mapping[str, Any]]:
        """
        :param: stream_state We knowingly avoid using stream_state as we want cursors to manage their own state.
        """
        for record in self.retriever.read_records(sync_mode, cursor_field, stream_slice):
            yield self._apply_transformations(record, self.config, stream_slice)

    def _apply_transformations(
        self,
        message_or_record_data: StreamData,
        config: Config,
        stream_slice: StreamSlice,
    ):
        # If the input is an AirbyteMessage with a record, transform the record's data
        # If the input is another type of AirbyteMessage, return it as is
        # If the input is a dict, transform it
        if isinstance(message_or_record_data, AirbyteMessage):
            if message_or_record_data.record:
                record = message_or_record_data.record.data
            else:
                return message_or_record_data
        elif isinstance(message_or_record_data, dict):
            record = message_or_record_data
        elif isinstance(message_or_record_data, Record):
            record = message_or_record_data.data
        else:
            # Raise an error because this is unexpected and indicative of a typing problem in the CDK
            raise ValueError(
                f"Unexpected record type. Expected {StreamData}. Got {type(message_or_record_data)}. This is probably due to a bug in the CDK."
            )
        for transformation in self.transformations:
            transformation.transform(record, config=config, stream_state=self.state, stream_slice=stream_slice)

        return message_or_record_data

    def get_json_schema(self) -> Mapping[str, Any]:
        """
        :return: A dict of the JSON schema representing this stream.

        The default implementation of this method looks for a JSONSchema file with the same name as this stream's "name" property.
        Override as needed.
        """
        return self._schema_loader.get_json_schema()

    def stream_slices(
        self, *, sync_mode: SyncMode, cursor_field: List[str] = None, stream_state: Mapping[str, Any] = None
    ) -> Iterable[Optional[Mapping[str, Any]]]:
        """
        Override to define the slices for this stream. See the stream slicing section of the docs for more information.

        :param sync_mode:
        :param cursor_field:
        :param stream_state: we knowingly avoid using stream_state as we want cursors to manage their own state
        :return:
        """
<<<<<<< HEAD
        return self.retriever.stream_slices()

    @property
    def state_checkpoint_interval(self) -> Optional[int]:
        """
        We explicitly disable checkpointing here. There are a couple reasons for that and not all are documented here but:
        * In the case where records are not ordered, the granularity of what is ordered is the slice. Therefore, we will only update the
            cursor value once at the end of every slice.
        * Updating the state once every record would generate issues for data feed stop conditions or semi-incremental syncs (assuming there
            where are no steps) where the important state is the one at the beginning of the slice
        """
        return None
=======
        return self.retriever.stream_slices()
>>>>>>> de9acec0
<|MERGE_RESOLUTION|>--- conflicted
+++ resolved
@@ -151,7 +151,6 @@
         :param stream_state: we knowingly avoid using stream_state as we want cursors to manage their own state
         :return:
         """
-<<<<<<< HEAD
         return self.retriever.stream_slices()
 
     @property
@@ -160,10 +159,7 @@
         We explicitly disable checkpointing here. There are a couple reasons for that and not all are documented here but:
         * In the case where records are not ordered, the granularity of what is ordered is the slice. Therefore, we will only update the
             cursor value once at the end of every slice.
-        * Updating the state once every record would generate issues for data feed stop conditions or semi-incremental syncs (assuming there
-            where are no steps) where the important state is the one at the beginning of the slice
+        * Updating the state once every record would generate issues for data feed stop conditions or semi-incremental syncs where the
+            important state is the one at the beginning of the slice
         """
-        return None
-=======
-        return self.retriever.stream_slices()
->>>>>>> de9acec0
+        return None