#
# Copyright (c) 2022 Airbyte, Inc., all rights reserved.
#

import inspect
import json
import logging
import pkgutil
import typing
from dataclasses import dataclass, fields
from enum import Enum, EnumMeta
from typing import Any, Iterator, List, Mapping, MutableMapping, Union

import yaml
from airbyte_cdk.models import (
    AirbyteConnectionStatus,
    AirbyteMessage,
    AirbyteStateMessage,
    ConfiguredAirbyteCatalog,
    ConnectorSpecification,
)
from airbyte_cdk.sources.declarative.checks import CheckStream
from airbyte_cdk.sources.declarative.checks.connection_checker import ConnectionChecker
from airbyte_cdk.sources.declarative.declarative_source import DeclarativeSource
from airbyte_cdk.sources.declarative.declarative_stream import DeclarativeStream
from airbyte_cdk.sources.declarative.exceptions import InvalidConnectorDefinitionException
from airbyte_cdk.sources.declarative.parsers.factory import DeclarativeComponentFactory
from airbyte_cdk.sources.declarative.parsers.manifest_component_transformer import ManifestComponentTransformer
from airbyte_cdk.sources.declarative.parsers.manifest_reference_resolver import ManifestReferenceResolver
from airbyte_cdk.sources.declarative.types import ConnectionDefinition
from airbyte_cdk.sources.streams.core import Stream
from dataclasses_jsonschema import JsonSchemaMixin
from jsonschema.exceptions import ValidationError
from jsonschema.validators import validate


@dataclass
class ConcreteDeclarativeSource(JsonSchemaMixin):
    version: str
    check: CheckStream
    streams: List[DeclarativeStream]


class ManifestDeclarativeSource(DeclarativeSource):
    """Declarative source defined by a manifest of low-code components that define source connector behavior"""

    VALID_TOP_LEVEL_FIELDS = {"check", "definitions", "schemas", "spec", "streams", "type", "version"}

    def __init__(self, source_config: ConnectionDefinition, debug: bool = False):
        """
        :param source_config(Mapping[str, Any]): The manifest of low-code components that describe the source connector
        :param debug(bool): True if debug mode is enabled
        """
        self.logger = logging.getLogger(f"airbyte.{self.name}")

        evaluated_manifest = {}
        resolved_source_config = ManifestReferenceResolver().preprocess_manifest(source_config, evaluated_manifest, "")
        self._source_config = resolved_source_config
        self._debug = debug
        self._factory = DeclarativeComponentFactory()

        self._validate_source()

        # Stopgap to protect the top-level namespace until it's validated through the schema
        unknown_fields = [key for key in self._source_config.keys() if key not in self.VALID_TOP_LEVEL_FIELDS]
        if unknown_fields:
            raise InvalidConnectorDefinitionException(f"Found unknown top-level fields: {unknown_fields}")

    @property
    def connection_checker(self) -> ConnectionChecker:
        check = self._source_config["check"]
        if "type" not in check:
            check["type"] = "CheckStream"
        return self._factory.create_component(check, dict())(source=self)

    def streams(self, config: Mapping[str, Any]) -> List[Stream]:
        self._emit_manifest_debug_message(extra_args={"source_name": self.name, "parsed_config": json.dumps(self._source_config)})

        source_streams = [self._factory.create_component(stream_config, config, True)() for stream_config in self._stream_configs()]
        for stream in source_streams:
            # make sure the log level is always applied to the stream's logger
            self._apply_log_level_to_stream_logger(self.logger, stream)
        return source_streams

    def spec(self, logger: logging.Logger) -> ConnectorSpecification:
        """
        Returns the connector specification (spec) as defined in the Airbyte Protocol. The spec is an object describing the possible
        configurations (e.g: username and password) which can be configured when running this connector. For low-code connectors, this
        will first attempt to load the spec from the manifest's spec block, otherwise it will load it from "spec.yaml" or "spec.json"
        in the project root.
        """
        self._configure_logger_level(logger)
        self._emit_manifest_debug_message(extra_args={"source_name": self.name, "parsed_config": json.dumps(self._source_config)})

        spec = self._source_config.get("spec")
        if spec:
            if "type" not in spec:
                spec["type"] = "Spec"
            spec_component = self._factory.create_component(spec, dict())()
            return spec_component.generate_spec()
        else:
            return super().spec(logger)

    def check(self, logger: logging.Logger, config: Mapping[str, Any]) -> AirbyteConnectionStatus:
        self._configure_logger_level(logger)
        return super().check(logger, config)

    def read(
        self,
        logger: logging.Logger,
        config: Mapping[str, Any],
        catalog: ConfiguredAirbyteCatalog,
        state: Union[List[AirbyteStateMessage], MutableMapping[str, Any]] = None,
    ) -> Iterator[AirbyteMessage]:
        self._configure_logger_level(logger)
        yield from super().read(logger, config, catalog, state)

    def _configure_logger_level(self, logger: logging.Logger):
        """
        Set the log level to logging.DEBUG if debug mode is enabled
        """
        if self._debug:
            logger.setLevel(logging.DEBUG)

    def _validate_source(self):
        # Validates the connector manifest against the schema auto-generated from the low-code backend
        full_config = {}
        if "version" in self._source_config:
            full_config["version"] = self._source_config["version"]
        full_config["check"] = self._source_config["check"]
        streams = [self._factory.create_component(stream_config, {}, False)() for stream_config in self._stream_configs()]
        if len(streams) > 0:
            full_config["streams"] = streams
        declarative_source_schema = ConcreteDeclarativeSource.json_schema()

        try:
            validate(full_config, declarative_source_schema)
        except ValidationError as e:
            raise ValidationError("Validation against auto-generated schema failed") from e

        # Validates the connector manifest against the low-code component json schema
        manifest = self._source_config
<<<<<<< HEAD
=======
        if "type" not in manifest:
            manifest["type"] = "DeclarativeSource"
>>>>>>> 1a6a1c67
        manifest_transformer = ManifestComponentTransformer()
        propagated_manifest = manifest_transformer.propagate_types_and_options("", manifest, {})

        try:
<<<<<<< HEAD
            raw_component_schema = pkgutil.get_data(__name__, "low_code_component_schema.yaml")
=======
            raw_component_schema = pkgutil.get_data("airbyte_cdk", "sources/declarative/declarative_component_schema.yaml")
>>>>>>> 1a6a1c67
            declarative_component_schema = yaml.load(raw_component_schema, Loader=yaml.SafeLoader)
        except FileNotFoundError as e:
            raise FileNotFoundError(f"Failed to read manifest component json schema required for validation: {e}")

        try:
            validate(propagated_manifest, declarative_component_schema)
        except ValidationError as e:
<<<<<<< HEAD
            raise ValidationError("Validation against json schema defined in low_code_component_schema.yaml schema failed") from e
=======
            raise ValidationError("Validation against json schema defined in declarative_component_schema.yaml schema failed") from e
>>>>>>> 1a6a1c67

    def _stream_configs(self):
        stream_configs = self._source_config.get("streams", [])
        for s in stream_configs:
            if "type" not in s:
                s["type"] = "DeclarativeStream"
        return stream_configs

    @staticmethod
    def generate_schema() -> str:
        expanded_source_manifest = ManifestDeclarativeSource.expand_schema_interfaces(ConcreteDeclarativeSource, {})
        expanded_schema = expanded_source_manifest.json_schema()
        return json.dumps(expanded_schema, cls=SchemaEncoder)

    @staticmethod
    def expand_schema_interfaces(expand_class: type, visited: dict) -> type:
        """
        Recursive function that takes in class type that will have its interface fields unpacked and expended and then recursively
        attempt the same expansion on all the class' underlying fields that are declarative component. It also performs expansion
        with respect to interfaces that are contained within generic data types.
        :param expand_class: The declarative component class that will have its interface fields expanded
        :param visited: cache used to store a record of already visited declarative classes that have already been seen
        :return: The expanded declarative component
        """

        # Recursive base case to stop recursion if we have already expanded an interface in case of cyclical components
        # like CompositeErrorHandler
        if expand_class.__name__ in visited:
            return visited[expand_class.__name__]
        visited[expand_class.__name__] = expand_class

        next_classes = []
        class_fields = fields(expand_class)
        for field in class_fields:
            unpacked_field_types = DeclarativeComponentFactory.unpack(field.type)
            expand_class.__annotations__[field.name] = unpacked_field_types
            next_classes.extend(ManifestDeclarativeSource._get_next_expand_classes(field.type))
        for next_class in next_classes:
            ManifestDeclarativeSource.expand_schema_interfaces(next_class, visited)
        return expand_class

    @staticmethod
    def _get_next_expand_classes(field_type) -> list[type]:
        """
        Parses through a given field type and assembles a list of all underlying declarative components. For a concrete declarative class
        it will return itself. For a declarative interface it will return its subclasses. For declarative components in a generic type
        it will return the unpacked classes. Any non-declarative types will be skipped.
        :param field_type: A field type that
        :return:
        """
        generic_type = typing.get_origin(field_type)
        if generic_type is None:
            # We can only continue parsing declarative that inherit from the JsonSchemaMixin class because it is used
            # to generate the final json schema
            if inspect.isclass(field_type) and issubclass(field_type, JsonSchemaMixin) and not isinstance(field_type, EnumMeta):
                subclasses = field_type.__subclasses__()
                if subclasses:
                    return subclasses
                else:
                    return [field_type]
        elif generic_type == list or generic_type == Union:
            next_classes = []
            for underlying_type in typing.get_args(field_type):
                next_classes.extend(ManifestDeclarativeSource._get_next_expand_classes(underlying_type))
            return next_classes
        return []

    def _emit_manifest_debug_message(self, extra_args: dict):
        self.logger.debug("declarative source created from manifest", extra=extra_args)


class SchemaEncoder(json.JSONEncoder):
    def default(self, obj):
        if isinstance(obj, property) or isinstance(obj, Enum):
            return str(obj)
        return json.JSONEncoder.default(self, obj)<|MERGE_RESOLUTION|>--- conflicted
+++ resolved
@@ -140,20 +140,13 @@
 
         # Validates the connector manifest against the low-code component json schema
         manifest = self._source_config
-<<<<<<< HEAD
-=======
         if "type" not in manifest:
             manifest["type"] = "DeclarativeSource"
->>>>>>> 1a6a1c67
         manifest_transformer = ManifestComponentTransformer()
         propagated_manifest = manifest_transformer.propagate_types_and_options("", manifest, {})
 
         try:
-<<<<<<< HEAD
-            raw_component_schema = pkgutil.get_data(__name__, "low_code_component_schema.yaml")
-=======
             raw_component_schema = pkgutil.get_data("airbyte_cdk", "sources/declarative/declarative_component_schema.yaml")
->>>>>>> 1a6a1c67
             declarative_component_schema = yaml.load(raw_component_schema, Loader=yaml.SafeLoader)
         except FileNotFoundError as e:
             raise FileNotFoundError(f"Failed to read manifest component json schema required for validation: {e}")
@@ -161,11 +154,7 @@
         try:
             validate(propagated_manifest, declarative_component_schema)
         except ValidationError as e:
-<<<<<<< HEAD
-            raise ValidationError("Validation against json schema defined in low_code_component_schema.yaml schema failed") from e
-=======
             raise ValidationError("Validation against json schema defined in declarative_component_schema.yaml schema failed") from e
->>>>>>> 1a6a1c67
 
     def _stream_configs(self):
         stream_configs = self._source_config.get("streams", [])
