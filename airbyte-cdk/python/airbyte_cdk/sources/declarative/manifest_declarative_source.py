--- conflicted
+++ resolved
@@ -57,7 +57,6 @@
         """
         self.logger = logging.getLogger(f"airbyte.{self.name}")
 
-<<<<<<< HEAD
         # Controls whether we build components using the manual handwritten schema and Pydantic models or the legacy flow
         self.construct_using_pydantic_models = construct_using_pydantic_models
 
@@ -66,15 +65,10 @@
         if "type" not in manifest:
             manifest["type"] = "DeclarativeSource"
 
-        evaluated_manifest = {}
-        resolved_source_config = ManifestReferenceResolver().preprocess_manifest(manifest, evaluated_manifest, "")
+        resolved_source_config = ManifestReferenceResolver().preprocess_manifest(source_config)
         propagated_source_config = ManifestComponentTransformer().propagate_types_and_options("", resolved_source_config, {})
         self._new_source_config = propagated_source_config
         self._legacy_source_config = resolved_source_config
-=======
-        resolved_source_config = ManifestReferenceResolver().preprocess_manifest(source_config)
-        self._source_config = resolved_source_config
->>>>>>> 1c8cbc00
         self._debug = debug
         self._legacy_factory = DeclarativeComponentFactory()  # Legacy factory used to instantiate declarative components from the manifest
         self._constructor = ModelToComponentFactory()  # New factory which converts the manifest to Pydantic models to construct components
