--- conflicted
+++ resolved
@@ -59,24 +59,16 @@
     decoder: Decoder = JsonDecoder(parameters={})
 
     def __post_init__(self, parameters: Mapping[str, Any]) -> None:
-<<<<<<< HEAD
-        self._field_path = [InterpolatedString.create(path, parameters=parameters) for path in self.field_path]
-=======
         for path_index in range(len(self.field_path)):
             if isinstance(self.field_path[path_index], str):
-                self.field_path[path_index] = InterpolatedString.create(self.field_path[path_index], parameters=parameters)
->>>>>>> 47f304b5
+                self._field_path[path_index] = InterpolatedString.create(self.field_path[path_index], parameters=parameters)
 
     def extract_records(self, response: requests.Response) -> Iterable[Mapping[str, Any]]:
         response_body = self.decoder.decode(response)
         if len(self._field_path) == 0:
             extracted = response_body
         else:
-<<<<<<< HEAD
             path = [path.eval(self.config) for path in self._field_path]
-=======
-            path = [path.eval(self.config) for path in self.field_path]  # type: ignore # field_path elements are always cast to interpolated string
->>>>>>> 47f304b5
             if "*" in path:
                 extracted = dpath.util.values(response_body, path)
             else:
