--- conflicted
+++ resolved
@@ -39,14 +39,6 @@
         next_page_token: Optional[Mapping[str, Any]] = None,
     ) -> List[Record]:
         all_records = self.extractor.extract_records(response)
-<<<<<<< HEAD
-        if not all_records:
-            return []
-        # Some APIs don't wrap single records in a list
-        if not isinstance(all_records, list):
-            all_records = [all_records]
-=======
->>>>>>> 6332fd65
         if self.record_filter:
             return self.record_filter.filter_records(
                 all_records, stream_state=stream_state, stream_slice=stream_slice, next_page_token=next_page_token
