# Copyright (c) 2024 Airbyte, Inc., all rights reserved.

import logging
import threading
import uuid
from typing import Set

from airbyte_cdk.logger import lazy_log

LOGGER = logging.getLogger("airbyte")


class ConcurrentJobLimitReached(Exception):
    pass


class JobTracker:
    def __init__(self, limit: int):
        self._jobs: Set[str] = set()
        self._limit = limit
        self._lock = threading.Lock()

    def try_to_get_intent(self) -> str:
        lazy_log(LOGGER, logging.DEBUG, lambda: f"JobTracker - Trying to acquire lock by thread {threading.get_native_id()}...")
        with self._lock:
            if self._has_reached_limit():
                raise ConcurrentJobLimitReached("Can't allocate more jobs right now: limit already reached")
            intent = f"intent_{str(uuid.uuid4())}"
            lazy_log(LOGGER, logging.DEBUG, lambda: f"JobTracker - Thread {threading.get_native_id()} has acquired {intent}!")
            self._jobs.add(intent)
            return intent

    def add_job(self, intent_or_job_id: str, job_id: str) -> None:
        if intent_or_job_id not in self._jobs:
            raise ValueError(f"Can't add job: Unknown intent or job id, known values are {self._jobs}")

        if intent_or_job_id == job_id:
            # Nothing to do here as the ID to replace is the same
            return

        lazy_log(LOGGER, logging.DEBUG, lambda: f"JobTracker - Thread {threading.get_native_id()} replacing job {intent_or_job_id} by {job_id}!")
<<<<<<< HEAD
        # It is important here that we add the job before removing the other. Given the opposite, `_has_reached_limit` could return `False`
        # for a very brief moment while we don't want to allocate for more jobs.
=======
>>>>>>> 188a0a70
        with self._lock:
            self._jobs.add(job_id)
            self._jobs.remove(intent_or_job_id)

    def remove_job(self, job_id: str) -> None:
        """
        If the job is not allocated as a running job, this method does nothing and it won't raise.
        """
        lazy_log(LOGGER, logging.DEBUG, lambda: f"JobTracker - Thread {threading.get_native_id()} removing job {job_id}")
        with self._lock:
            self._jobs.discard(job_id)

    def _has_reached_limit(self) -> bool:
        return len(self._jobs) >= self._limit

    def has_job(self, job_id: str) -> bool:
        return job_id in self._jobs<|MERGE_RESOLUTION|>--- conflicted
+++ resolved
@@ -39,11 +39,6 @@
             return
 
         lazy_log(LOGGER, logging.DEBUG, lambda: f"JobTracker - Thread {threading.get_native_id()} replacing job {intent_or_job_id} by {job_id}!")
-<<<<<<< HEAD
-        # It is important here that we add the job before removing the other. Given the opposite, `_has_reached_limit` could return `False`
-        # for a very brief moment while we don't want to allocate for more jobs.
-=======
->>>>>>> 188a0a70
         with self._lock:
             self._jobs.add(job_id)
             self._jobs.remove(intent_or_job_id)
