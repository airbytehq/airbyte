--- conflicted
+++ resolved
@@ -298,13 +298,8 @@
 
     def _stop_partition(self, partition: AsyncPartition) -> None:
         for job in partition.jobs:
-<<<<<<< HEAD
-            if job.status() in {AsyncJobStatus.RUNNING, AsyncJobStatus.TIMED_OUT}:
+            if job.status() in _API_SIDE_RUNNING_STATUS:
                 self._abort_job(job, free_job_allocation=True)
-=======
-            if job.status() in _API_SIDE_RUNNING_STATUS:
-                self._abort_job(job)
->>>>>>> a1959ffe
             else:
                 self._job_tracker.remove_job(job.api_job_id())
 
