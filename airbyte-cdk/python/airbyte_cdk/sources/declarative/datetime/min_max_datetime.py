#
# Copyright (c) 2022 Airbyte, Inc., all rights reserved.
#

import datetime as dt
from dataclasses import InitVar, dataclass, field
from typing import Any, Mapping, Union

from airbyte_cdk.sources.declarative.interpolation.interpolated_string import InterpolatedString
from dataclasses_jsonschema import JsonSchemaMixin


@dataclass
class MinMaxDatetime(JsonSchemaMixin):
    """
    Compares the provided date against optional minimum or maximum times. If date is earlier than
    min_date, then min_date is returned. If date is greater than max_date, then max_date is returned.
    If neither, the input date is returned.

<<<<<<< HEAD
    The timestamp format accepts the same format codes as datetime.strfptime, which are
    all the format codes required by the 1989 C standard.
    Full list of accepted format codes: https://docs.python.org/3/library/datetime.html#strftime-and-strptime-format-codes
=======
    Attributes:
        datetime (Union[InterpolatedString, str]): InterpolatedString or string representing the datetime in the format specified by `datetime_format`
        datetime_format (str): Format of the datetime passed as argument
        min_datetime (Union[InterpolatedString, str]): Represents the minimum allowed datetime value.
        max_datetime (Union[InterpolatedString, str]): Represents the maximum allowed datetime value.
>>>>>>> 5242ff8e
    """

    datetime: Union[InterpolatedString, str]
    options: InitVar[Mapping[str, Any]]
    # datetime_format is a unique case where we inherit it from the parent if it is not specified before using the default value
    # which is why we need dedicated getter/setter methods and private dataclass field
    datetime_format: str = ""
    _datetime_format: str = field(init=False, repr=False, default="")
    min_datetime: Union[InterpolatedString, str] = ""
    max_datetime: Union[InterpolatedString, str] = ""

    def __post_init__(self, options: Mapping[str, Any]):
        self.datetime = InterpolatedString.create(self.datetime, options=options or {})
        self.timezone = dt.timezone.utc
        self.min_datetime = InterpolatedString.create(self.min_datetime, options=options) if self.min_datetime else None
        self.max_datetime = InterpolatedString.create(self.max_datetime, options=options) if self.max_datetime else None

        self._timezone = dt.timezone.utc

    def get_datetime(self, config, **additional_options) -> dt.datetime:
        """
        Evaluates and returns the datetime
        :param config: The user-provided configuration as specified by the source's spec
        :param additional_options: Additional arguments to be passed to the strings for interpolation
        :return: The evaluated datetime
        """
        # We apply a default datetime format here instead of at instantiation, so it can be set by the parent first
        datetime_format = self._datetime_format
        if not datetime_format:
            datetime_format = "%Y-%m-%dT%H:%M:%S.%f%z"

        time = dt.datetime.strptime(str(self.datetime.eval(config, **additional_options)), datetime_format).replace(tzinfo=self._timezone)

        if self.min_datetime:
            min_time = dt.datetime.strptime(str(self.min_datetime.eval(config, **additional_options)), datetime_format).replace(
                tzinfo=self._timezone
            )
            time = max(time, min_time)
        if self.max_datetime:
            max_time = dt.datetime.strptime(str(self.max_datetime.eval(config, **additional_options)), datetime_format).replace(
                tzinfo=self._timezone
            )
            time = min(time, max_time)
        return time

    @property
    def datetime_format(self) -> str:
        """The format of the string representing the datetime"""
        return self._datetime_format

    @datetime_format.setter
    def datetime_format(self, value: str):
        """Setter for the datetime format"""
        # Covers the case where datetime_format is not provided in the constructor, which causes the property object
        # to be set which we need to avoid doing
        if not isinstance(value, property):
            self._datetime_format = value<|MERGE_RESOLUTION|>--- conflicted
+++ resolved
@@ -17,17 +17,15 @@
     min_date, then min_date is returned. If date is greater than max_date, then max_date is returned.
     If neither, the input date is returned.
 
-<<<<<<< HEAD
     The timestamp format accepts the same format codes as datetime.strfptime, which are
     all the format codes required by the 1989 C standard.
     Full list of accepted format codes: https://docs.python.org/3/library/datetime.html#strftime-and-strptime-format-codes
-=======
+
     Attributes:
         datetime (Union[InterpolatedString, str]): InterpolatedString or string representing the datetime in the format specified by `datetime_format`
         datetime_format (str): Format of the datetime passed as argument
         min_datetime (Union[InterpolatedString, str]): Represents the minimum allowed datetime value.
         max_datetime (Union[InterpolatedString, str]): Represents the maximum allowed datetime value.
->>>>>>> 5242ff8e
     """
 
     datetime: Union[InterpolatedString, str]
