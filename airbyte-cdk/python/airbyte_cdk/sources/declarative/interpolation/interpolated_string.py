#
# Copyright (c) 2022 Airbyte, Inc., all rights reserved.
#

from typing import Optional, Union

from airbyte_cdk.sources.declarative.interpolation.jinja import JinjaInterpolation
from airbyte_cdk.sources.declarative.types import Config


class InterpolatedString:
    """
    Wrapper around a raw string to be interpolated with the Jinja2 templating engine
    """

    def __init__(self, string: str, default: Optional[str] = None):
        """
        :param string: The string to evalute
        :param default: The default value to return if the evaluation returns an empty string
        """
        self._string = string
        self._default = default or string
        self._interpolation = JinjaInterpolation()

    def eval(self, config: Config, **kwargs):
        """
        Interpolates the input string using the config and other optional arguments passed as parameter.

        :param config: The user-provided configuration as specified by the source's spec
        :param kwargs: Optional parameters used for interpolation
        :return: The interpolated string
        """
        return self._interpolation.eval(self._string, config, self._default, **kwargs)

    def __eq__(self, other):
        if not isinstance(other, InterpolatedString):
            return False
        return self._string == other._string and self._default == other._default

    @classmethod
    def create(
        cls,
        string_or_interpolated: Union["InterpolatedString", str],
    ):
        """
        Helper function to obtain an InterpolatedString from either a raw string or an InterpolatedString.
<<<<<<< HEAD
        :param string_or_interpolated: either a raw string or an InterpolatedString.
        :param options: options parameters propagated from parent component
=======

        :param string_or_interpolated: Either a raw string or an InterpolatedString.
        :param default: The default value to return if the evaluation returns an empty string
>>>>>>> 08239aba
        :return: InterpolatedString representing the input string.
        """
        if isinstance(string_or_interpolated, str):
            return InterpolatedString(string_or_interpolated)
        else:
            return string_or_interpolated<|MERGE_RESOLUTION|>--- conflicted
+++ resolved
@@ -44,14 +44,9 @@
     ):
         """
         Helper function to obtain an InterpolatedString from either a raw string or an InterpolatedString.
-<<<<<<< HEAD
+
         :param string_or_interpolated: either a raw string or an InterpolatedString.
         :param options: options parameters propagated from parent component
-=======
-
-        :param string_or_interpolated: Either a raw string or an InterpolatedString.
-        :param default: The default value to return if the evaluation returns an empty string
->>>>>>> 08239aba
         :return: InterpolatedString representing the input string.
         """
         if isinstance(string_or_interpolated, str):
