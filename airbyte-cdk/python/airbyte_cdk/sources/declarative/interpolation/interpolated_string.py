#
# Copyright (c) 2022 Airbyte, Inc., all rights reserved.
#

from typing import Optional, Union

from airbyte_cdk.sources.declarative.interpolation.jinja import JinjaInterpolation
from airbyte_cdk.sources.declarative.types import Config


class InterpolatedString:
    """
    Wrapper around a raw string to be interpolated with the Jinja2 templating engine
    """

    def __init__(self, string: str, default: Optional[str] = None):
        """
        :param string: The string to evalute
        :param default: The default value to return if the evaluation returns an empty string
        """
        self._string = string
        self._default = default or string
        self._interpolation = JinjaInterpolation()

    def eval(self, config: Config, **kwargs):
        """
        Interpolates the input string using the config and other optional arguments passed as parameter.

        :param config: The user-provided configuration as specified by the source's spec
        :param kwargs: Optional parameters used for interpolation
        :return: The interpolated string
        """
        return self._interpolation.eval(self._string, config, self._default, **kwargs)

    def __eq__(self, other):
        if not isinstance(other, InterpolatedString):
            return False
        return self._string == other._string and self._default == other._default

    @classmethod
<<<<<<< HEAD
    def create(cls, string_or_interpolated: Union["InterpolatedString", str]):
        """
        Helper function to obtain an InterpolatedString from either a raw string or an InterpolatedString.
        :param string_or_interpolated: either a raw string or an InterpolatedString.
=======
    def create(
        cls,
        string_or_interpolated: Union["InterpolatedString", str],
    ):
        """
        Helper function to obtain an InterpolatedString from either a raw string or an InterpolatedString.

        :param string_or_interpolated: either a raw string or an InterpolatedString.
        :param options: options parameters propagated from parent component
>>>>>>> 3d5237cd
        :return: InterpolatedString representing the input string.
        """
        if isinstance(string_or_interpolated, str):
            return InterpolatedString(string_or_interpolated)
        else:
            return string_or_interpolated<|MERGE_RESOLUTION|>--- conflicted
+++ resolved
@@ -38,12 +38,6 @@
         return self._string == other._string and self._default == other._default
 
     @classmethod
-<<<<<<< HEAD
-    def create(cls, string_or_interpolated: Union["InterpolatedString", str]):
-        """
-        Helper function to obtain an InterpolatedString from either a raw string or an InterpolatedString.
-        :param string_or_interpolated: either a raw string or an InterpolatedString.
-=======
     def create(
         cls,
         string_or_interpolated: Union["InterpolatedString", str],
@@ -53,7 +47,6 @@
 
         :param string_or_interpolated: either a raw string or an InterpolatedString.
         :param options: options parameters propagated from parent component
->>>>>>> 3d5237cd
         :return: InterpolatedString representing the input string.
         """
         if isinstance(string_or_interpolated, str):
