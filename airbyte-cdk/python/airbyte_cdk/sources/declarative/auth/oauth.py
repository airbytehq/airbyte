#
# Copyright (c) 2022 Airbyte, Inc., all rights reserved.
#

from typing import Any, List, Mapping, Optional, Union

import pendulum
from airbyte_cdk.sources.declarative.interpolation.interpolated_mapping import InterpolatedMapping
from airbyte_cdk.sources.declarative.interpolation.interpolated_string import InterpolatedString
from airbyte_cdk.sources.streams.http.requests_native_auth.abstract_oauth import AbstractOauth2Authenticator


class DeclarativeOauth2Authenticator(AbstractOauth2Authenticator):
    """
    Generates OAuth2.0 access tokens from an OAuth2.0 refresh token and client credentials based on
    a declarative connector configuration file. Credentials can be defined explicitly or via interpolation
    at runtime. The generated access token is attached to each request via the Authorization header.
    """

    def __init__(
        self,
        token_refresh_endpoint: Union[InterpolatedString, str],
        client_id: Union[InterpolatedString, str],
        client_secret: Union[InterpolatedString, str],
        refresh_token: Union[InterpolatedString, str],
        config: Mapping[str, Any],
        scopes: Optional[List[str]] = None,
        token_expiry_date: Optional[Union[InterpolatedString, str]] = None,
        access_token_name: Union[InterpolatedString, str] = InterpolatedString("access_token"),
        expires_in_name: Union[InterpolatedString, str] = InterpolatedString("expires_in"),
        refresh_request_body: Optional[Mapping[str, Any]] = None,
    ):
        """
        :param token_refresh_endpoint: The endpoint to refresh the access token
        :param client_id: The client id
        :param client_secret: Client secret
        :param refresh_token: The token used to refresh the access token
        :param config: The user-provided configuration as specified by the source's spec
        :param scopes: The scopes to request
        :param token_expiry_date: The access token expiration date
        :param access_token_name: THe field to extract access token from in the response
        :param expires_in_name:The field to extract expires_in from in the response
        :param refresh_request_body: The request body to send in the refresh request
        """
        self.config = config
        self.token_refresh_endpoint = InterpolatedString.create(token_refresh_endpoint)
        self.client_secret = InterpolatedString.create(client_secret)
        self.client_id = InterpolatedString.create(client_id)
        self.refresh_token = InterpolatedString.create(refresh_token)
        self.scopes = scopes
        self.access_token_name = InterpolatedString.create(access_token_name)
        self.expires_in_name = InterpolatedString.create(expires_in_name)
<<<<<<< HEAD
        self.refresh_request_body = InterpolatedMapping(refresh_request_body)
=======
        self.refresh_request_body = InterpolatedMapping(refresh_request_body or {})
>>>>>>> 08239aba

        self.token_expiry_date = (
            pendulum.parse(InterpolatedString.create(token_expiry_date).eval(self.config))
            if token_expiry_date
            else pendulum.now().subtract(days=1)
        )
        self.access_token = None

    @property
    def config(self) -> Mapping[str, Any]:
        return self._config

    @config.setter
    def config(self, value: Mapping[str, Any]):
        self._config = value

    @property
    def token_refresh_endpoint(self) -> InterpolatedString:
        get_some = self._token_refresh_endpoint.eval(self.config)
        return get_some

    @token_refresh_endpoint.setter
    def token_refresh_endpoint(self, value: InterpolatedString):
        self._token_refresh_endpoint = value

    @property
    def client_id(self) -> InterpolatedString:
        return self._client_id.eval(self.config)

    @client_id.setter
    def client_id(self, value: InterpolatedString):
        self._client_id = value

    @property
    def client_secret(self) -> InterpolatedString:
        return self._client_secret.eval(self.config)

    @client_secret.setter
    def client_secret(self, value: InterpolatedString):
        self._client_secret = value

    @property
    def refresh_token(self) -> InterpolatedString:
        return self._refresh_token.eval(self.config)

    @refresh_token.setter
    def refresh_token(self, value: InterpolatedString):
        self._refresh_token = value

    @property
    def scopes(self) -> [str]:
        return self._scopes

    @scopes.setter
    def scopes(self, value: [str]):
        self._scopes = value

    @property
    def token_expiry_date(self) -> pendulum.DateTime:
        return self._token_expiry_date

    @token_expiry_date.setter
    def token_expiry_date(self, value: pendulum.DateTime):
        self._token_expiry_date = value

    @property
    def access_token_name(self) -> InterpolatedString:
        return self._access_token_name.eval(self.config)

    @access_token_name.setter
    def access_token_name(self, value: InterpolatedString):
        self._access_token_name = value

    @property
    def expires_in_name(self) -> InterpolatedString:
        return self._expires_in_name.eval(self.config)

    @expires_in_name.setter
    def expires_in_name(self, value: InterpolatedString):
        self._expires_in_name = value

    @property
    def refresh_request_body(self) -> InterpolatedMapping:
        return self._refresh_request_body.eval(self.config)

    @refresh_request_body.setter
    def refresh_request_body(self, value: InterpolatedMapping):
        self._refresh_request_body = value

    @property
    def access_token(self) -> str:
        return self._access_token

    @access_token.setter
    def access_token(self, value: str):
        self._access_token = value<|MERGE_RESOLUTION|>--- conflicted
+++ resolved
@@ -50,11 +50,7 @@
         self.scopes = scopes
         self.access_token_name = InterpolatedString.create(access_token_name)
         self.expires_in_name = InterpolatedString.create(expires_in_name)
-<<<<<<< HEAD
-        self.refresh_request_body = InterpolatedMapping(refresh_request_body)
-=======
         self.refresh_request_body = InterpolatedMapping(refresh_request_body or {})
->>>>>>> 08239aba
 
         self.token_expiry_date = (
             pendulum.parse(InterpolatedString.create(token_expiry_date).eval(self.config))
