--- conflicted
+++ resolved
@@ -40,11 +40,7 @@
         record_selector: HttpSelector,
         paginator: Optional[Paginator] = None,
         stream_slicer: Optional[StreamSlicer] = SingleSlice(),
-<<<<<<< HEAD
-        state: Optional[State] = None,
         **options: Optional[Mapping[str, Any]],
-=======
->>>>>>> 44ec661b
     ):
         """
         :param name: The stream's name
@@ -53,7 +49,6 @@
         :param record_selector: The record selector
         :param paginator: The paginator
         :param stream_slicer: The stream slicer
-        :param state: The stream state
         :param options: Additional runtime parameters to be used for string interpolation
         """
         self._name = name
