#
# Copyright (c) 2023 Airbyte, Inc., all rights reserved.
#

from dataclasses import InitVar, dataclass, field
from itertools import islice
from typing import Any, Callable, Iterable, List, Mapping, Optional, Set, Tuple, Union

import requests
from airbyte_cdk.models import AirbyteMessage, Level
from airbyte_cdk.sources.declarative.extractors.http_selector import HttpSelector
from airbyte_cdk.sources.declarative.incremental.cursor import Cursor
from airbyte_cdk.sources.declarative.interpolation import InterpolatedString
from airbyte_cdk.sources.declarative.partition_routers.single_partition_router import SinglePartitionRouter
from airbyte_cdk.sources.declarative.requesters.paginators.no_pagination import NoPagination
from airbyte_cdk.sources.declarative.requesters.paginators.paginator import Paginator
from airbyte_cdk.sources.declarative.requesters.requester import Requester
from airbyte_cdk.sources.declarative.retrievers.retriever import Retriever
from airbyte_cdk.sources.declarative.stream_slicers.stream_slicer import StreamSlicer
from airbyte_cdk.sources.declarative.types import Config, Record, StreamSlice, StreamState
from airbyte_cdk.sources.http_logger import format_http_message
from airbyte_cdk.sources.message import MessageRepository, NoopMessageRepository
from airbyte_cdk.sources.streams.core import StreamData


@dataclass
class SimpleRetriever(Retriever):
    """
    Retrieves records by synchronously sending requests to fetch records.

    The retriever acts as an orchestrator between the requester, the record selector, the paginator, and the stream slicer.

    For each stream slice, submit requests until there are no more pages of records to fetch.

    This retriever currently inherits from HttpStream to reuse the request submission and pagination machinery.
    As a result, some of the parameters passed to some methods are unused.
    The two will be decoupled in a future release.

    Attributes:
        stream_name (str): The stream's name
        stream_primary_key (Optional[Union[str, List[str], List[List[str]]]]): The stream's primary key
        requester (Requester): The HTTP requester
        record_selector (HttpSelector): The record selector
        paginator (Optional[Paginator]): The paginator
        stream_slicer (Optional[StreamSlicer]): The stream slicer
        cursor (Optional[cursor]): The cursor
        parameters (Mapping[str, Any]): Additional runtime parameters to be used for string interpolation
    """

    requester: Requester
    record_selector: HttpSelector
    config: Config
    parameters: InitVar[Mapping[str, Any]]
    name: str
    _name: Union[InterpolatedString, str] = field(init=False, repr=False, default="")
    primary_key: Optional[Union[str, List[str], List[List[str]]]]
    _primary_key: str = field(init=False, repr=False, default="")
    paginator: Optional[Paginator] = None
    stream_slicer: StreamSlicer = SinglePartitionRouter(parameters={})
    cursor: Optional[Cursor] = None
    message_repository: MessageRepository = NoopMessageRepository()

    def __post_init__(self, parameters: Mapping[str, Any]) -> None:
        self._paginator = self.paginator or NoPagination(parameters=parameters)
        self._last_response: Optional[requests.Response] = None
        self._records_from_last_response: List[Record] = []
        self._parameters = parameters
        self._name = InterpolatedString(self._name, parameters=parameters) if isinstance(self._name, str) else self._name

    @property  # type: ignore
    def name(self) -> str:
        """
        :return: Stream name
        """
        return str(self._name.eval(self.config)) if isinstance(self._name, InterpolatedString) else self._name

    @name.setter
    def name(self, value: str) -> None:
        if not isinstance(value, property):
            self._name = value

    def _get_mapping(
        self, method: Callable[..., Optional[Union[Mapping[str, Any], str]]], **kwargs: Any
    ) -> Tuple[Union[Mapping[str, Any], str], Set[str]]:
        """
        Get mapping from the provided method, and get the keys of the mapping.
        If the method returns a string, it will return the string and an empty set.
        If the method returns a dict, it will return the dict and its keys.
        """
        mapping = method(**kwargs) or {}
        keys = set(mapping.keys()) if not isinstance(mapping, str) else set()
        return mapping, keys

    def _get_request_options(
        self,
        stream_state: Optional[StreamData],
        stream_slice: Optional[StreamSlice],
        next_page_token: Optional[Mapping[str, Any]],
        paginator_method: Callable[..., Optional[Union[Mapping[str, Any], str]]],
        stream_slicer_method: Callable[..., Optional[Union[Mapping[str, Any], str]]],
    ) -> Union[Mapping[str, Any], str]:
        """
        Get the request_option from the requester, the authenticator and extra_options passed in.
        Raise a ValueError if there's a key collision
        Returned merged mapping otherwise
        """
        paginator_mapping, paginator_keys = self._get_mapping(
            paginator_method, stream_state=stream_state, stream_slice=stream_slice, next_page_token=next_page_token
        )
        stream_slicer_mapping, stream_slicer_keys = self._get_mapping(
            stream_slicer_method, stream_state=stream_state, stream_slice=stream_slice, next_page_token=next_page_token
        )

        all_mappings = [paginator_mapping, stream_slicer_mapping]
        all_keys = [paginator_keys, stream_slicer_keys]

        string_options = sum(isinstance(mapping, str) for mapping in all_mappings)
        # If more than one mapping is a string, raise a ValueError
        if string_options > 1:
            raise ValueError("Cannot combine multiple options if one is a string")

        if string_options == 1 and sum(len(keys) for keys in all_keys) > 0:
            raise ValueError("Cannot combine multiple options if one is a string")

        # If any mapping is a string, return it
        for mapping in all_mappings:
            if isinstance(mapping, str):
                return mapping

        # If there are duplicate keys across mappings, raise a ValueError
        intersection = set().union(*all_keys)
        if len(intersection) < sum(len(keys) for keys in all_keys):
            raise ValueError(f"Duplicate keys found: {intersection}")

<<<<<<< HEAD
        # Return the combined mappings
        # ignore type because mypy doesn't follow all mappings being dicts
        return {**paginator_mapping, **stream_slicer_mapping}  # type: ignore

    def _request_headers(
        self,
        stream_state: Optional[StreamData] = None,
=======
    def request_headers(
        self,
        stream_state: Optional[StreamState],
>>>>>>> 7f4a90a5
        stream_slice: Optional[StreamSlice] = None,
        next_page_token: Optional[Mapping[str, Any]] = None,
    ) -> Mapping[str, Any]:
        """
        Specifies request headers.
        Authentication headers will overwrite any overlapping headers returned from this method.
        """
        headers = self._get_request_options(
            stream_state,
            stream_slice,
            next_page_token,
            self._paginator.get_request_headers,
            self.stream_slicer.get_request_headers,
        )
        if isinstance(headers, str):
            raise ValueError("Request headers cannot be a string")
        return {str(k): str(v) for k, v in headers.items()}

    def _request_params(
        self,
<<<<<<< HEAD
        stream_state: Optional[StreamData] = None,
=======
        stream_state: Optional[StreamState],
>>>>>>> 7f4a90a5
        stream_slice: Optional[StreamSlice] = None,
        next_page_token: Optional[Mapping[str, Any]] = None,
    ) -> Mapping[str, Any]:
        """
        Specifies the query parameters that should be set on an outgoing HTTP request given the inputs.

        E.g: you might want to define query parameters for paging if next_page_token is not None.
        """
        params = self._get_request_options(
            stream_state,
            stream_slice,
            next_page_token,
            self._paginator.get_request_params,
            self.stream_slicer.get_request_params,
        )
        if isinstance(params, str):
            raise ValueError("Request params cannot be a string")
        return params

    def _request_body_data(
        self,
<<<<<<< HEAD
        stream_state: Optional[StreamData] = None,
=======
        stream_state: Optional[StreamState],
>>>>>>> 7f4a90a5
        stream_slice: Optional[StreamSlice] = None,
        next_page_token: Optional[Mapping[str, Any]] = None,
    ) -> Union[Mapping[str, Any], str]:
        """
        Specifies how to populate the body of the request with a non-JSON payload.

        If returns a ready text that it will be sent as is.
        If returns a dict that it will be converted to a urlencoded form.
        E.g. {"key1": "value1", "key2": "value2"} => "key1=value1&key2=value2"

        At the same time only one of the 'request_body_data' and 'request_body_json' functions can be overridden.
        """
        return self._get_request_options(
            stream_state,
            stream_slice,
            next_page_token,
            self._paginator.get_request_body_data,
            self.stream_slicer.get_request_body_data,
        )

    def _request_body_json(
        self,
<<<<<<< HEAD
        stream_state: Optional[StreamData] = None,
=======
        stream_state: Optional[StreamState],
>>>>>>> 7f4a90a5
        stream_slice: Optional[StreamSlice] = None,
        next_page_token: Optional[Mapping[str, Any]] = None,
    ) -> Optional[Mapping[str, Any]]:
        """
        Specifies how to populate the body of the request with a JSON payload.

        At the same time only one of the 'request_body_data' and 'request_body_json' functions can be overridden.
        """
        body_json = self._get_request_options(
            stream_state,
            stream_slice,
            next_page_token,
            self._paginator.get_request_body_json,
            self.stream_slicer.get_request_body_json,
        )
        if isinstance(body_json, str):
            raise ValueError("Request body json cannot be a string")
        return body_json

    def _path(
        self,
<<<<<<< HEAD
    ) -> Optional[str]:
=======
        stream_state: Optional[StreamState],
        stream_slice: Optional[StreamSlice] = None,
        next_page_token: Optional[Mapping[str, Any]] = None,
    ) -> Mapping[str, Any]:
        """
        Specifies how to configure a mapping of keyword arguments to be used when creating the HTTP request.
        Any option listed in https://docs.python-requests.org/en/latest/api/#requests.adapters.BaseAdapter.send for can be returned from
        this method. Note that these options do not conflict with request-level options such as headers, request params, etc..
>>>>>>> 7f4a90a5
        """
        If the paginator points to a path, follow it, else return nothing so the requester is used.
        :param stream_state:
        :param stream_slice:
        :param next_page_token:
        :return:
        """
        return self._paginator.path()

    def _parse_response(
        self,
        response: Optional[requests.Response],
        stream_state: StreamState,
        stream_slice: Optional[StreamSlice] = None,
        next_page_token: Optional[Mapping[str, Any]] = None,
    ) -> Iterable[Record]:
        if not response:
            self._last_response = None
            self._records_from_last_response = []
            return []

        self._last_response = response
        records = self.record_selector.select_records(
            response=response, stream_state=stream_state, stream_slice=stream_slice, next_page_token=next_page_token
        )
        self._records_from_last_response = records
        return records

    @property  # type: ignore
    def primary_key(self) -> Optional[Union[str, List[str], List[List[str]]]]:
        """The stream's primary key"""
        return self._primary_key

    @primary_key.setter
    def primary_key(self, value: str) -> None:
        if not isinstance(value, property):
            self._primary_key = value

    def _next_page_token(self, response: requests.Response) -> Optional[Mapping[str, Any]]:
        """
        Specifies a pagination strategy.

        The value returned from this method is passed to most other methods in this class. Use it to form a request e.g: set headers or query params.

        :return: The token for the next page from the input response object. Returning None means there are no more pages to read in this response.
        """
        return self._paginator.next_page_token(response, self._records_from_last_response)

    def _fetch_next_page(
        self, stream_state: Mapping[str, Any], stream_slice: Mapping[str, Any], next_page_token: Optional[Mapping[str, Any]] = None
    ) -> Optional[requests.Response]:
        response = self.requester.send_request(
            path=self._path(),
            stream_state=stream_state,
            stream_slice=stream_slice,
            next_page_token=next_page_token,
            request_headers=self._request_headers(stream_state=stream_state, stream_slice=stream_slice, next_page_token=next_page_token),
            request_params=self._request_params(stream_state=stream_state, stream_slice=stream_slice, next_page_token=next_page_token),
            request_body_data=self._request_body_data(
                stream_state=stream_state, stream_slice=stream_slice, next_page_token=next_page_token
            ),
            request_body_json=self._request_body_json(
                stream_state=stream_state, stream_slice=stream_slice, next_page_token=next_page_token
            ),
        )

        return response

    def _read_pages(
        self,
        records_generator_fn: Callable[[Optional[requests.Response], Mapping[str, Any], Mapping[str, Any]], Iterable[StreamData]],
        stream_state: Mapping[str, Any],
        stream_slice: Mapping[str, Any],
    ) -> Iterable[StreamData]:
        stream_state = stream_state or {}
        pagination_complete = False
        next_page_token = None
        while not pagination_complete:
            response = self._fetch_next_page(stream_state, stream_slice, next_page_token)
            yield from records_generator_fn(response, stream_state, stream_slice)

            if not response:
                pagination_complete = True
            else:
                next_page_token = self._next_page_token(response)
                if not next_page_token:
                    pagination_complete = True

        # Always return an empty generator just in case no records were ever yielded
        yield from []

    def read_records(
        self,
        stream_slice: Optional[StreamSlice] = None,
    ) -> Iterable[StreamData]:
        stream_slice = stream_slice or {}  # None-check
        # Fixing paginator types has a long tail of dependencies
        self._paginator.reset()  # type: ignore
        # Note: Adding the state per partition led to a difficult situation where the state for a partition is not the same as the
        # stream_state. This means that if any class downstream wants to access the state, it would need to perform some kind of selection
        # based on the partition. To short circuit this, we do the selection here which avoid downstream classes to know about it the
        # partition. We have generified the problem to the stream slice instead of the partition because it is the level of abstraction
        # streams know (they don't know about partitions). However, we're still unsure as how it will evolve since we can't see any other
        # cursor doing selection per slice. We don't want to pollute the interface. Therefore, we will keep the `hasattr` hack for now.
        # * What is the information we need to clean the hasattr? Once we will have another case where we need to select a state, we will
        #    know if the abstraction using `stream_slice` so select to state is the right one and validate if the interface makes sense.
        # * Why is this abstraction not on the DeclarativeStream level? DeclarativeStream does not have a notion of stream slicers and we
        #    would like to avoid exposing the stream state outside of the cursor. This case is needed as of 2023-06-14 because of
        #    interpolation.
        if self.cursor and hasattr(self.cursor, "select_state"):  # type: ignore
            slice_state = self.cursor.select_state(stream_slice)  # type: ignore
        elif self.cursor:
            slice_state = self.cursor.get_stream_state()
        else:
            slice_state = {}

        most_recent_record_from_slice = None
        for stream_data in self._read_pages(self._parse_records, slice_state, stream_slice):
            most_recent_record_from_slice = self._get_most_recent_record(most_recent_record_from_slice, stream_data, stream_slice)
            yield stream_data

        if self.cursor:
            self.cursor.close_slice(stream_slice, most_recent_record_from_slice)
        return

    def _get_most_recent_record(
        self, current_most_recent: Optional[Record], stream_data: StreamData, stream_slice: StreamSlice
    ) -> Optional[Record]:
        if self.cursor and (record := self._extract_record(stream_data, stream_slice)):
            if not current_most_recent:
                return record
            else:
                return current_most_recent if self.cursor.is_greater_than_or_equal(current_most_recent, record) else record
        else:
            return None

    @staticmethod
    def _extract_record(stream_data: StreamData, stream_slice: StreamSlice) -> Optional[Record]:
        """
        As we allow the output of _read_pages to be StreamData, it can be multiple things. Therefore, we need to filter out and normalize
        to data to streamline the rest of the process.
        """
        if isinstance(stream_data, Record):
            # Record is not part of `StreamData` but is the most common implementation of `Mapping[str, Any]` which is part of `StreamData`
            return stream_data
        elif isinstance(stream_data, (dict, Mapping)):
            return Record(dict(stream_data), stream_slice)
        elif isinstance(stream_data, AirbyteMessage) and stream_data.record:
            return Record(stream_data.record.data, stream_slice)
        return None

    # stream_slices is defined with arguments on http stream and fixing this has a long tail of dependencies. Will be resolved by the decoupling of http stream and simple retriever
    def stream_slices(self) -> Iterable[Optional[Mapping[str, Any]]]:  # type: ignore
        """
        Specifies the slices for this stream. See the stream slicing section of the docs for more information.

        :param sync_mode:
        :param cursor_field:
        :param stream_state:
        :return:
        """
        return self.stream_slicer.stream_slices()

    @property
    def state(self) -> Mapping[str, Any]:
        return self.cursor.get_stream_state() if self.cursor else {}

    @state.setter
    def state(self, value: StreamState) -> None:
        """State setter, accept state serialized by state getter."""
        if self.cursor:
            self.cursor.set_initial_state(value)

    def _parse_records(
        self,
        response: Optional[requests.Response],
        stream_state: Mapping[str, Any],
        stream_slice: Optional[Mapping[str, Any]],
    ) -> Iterable[StreamData]:
        yield from self._parse_response(response, stream_slice=stream_slice, stream_state=stream_state)

    def must_deduplicate_query_params(self) -> bool:
        return True


@dataclass
class SimpleRetrieverTestReadDecorator(SimpleRetriever):
    """
    In some cases, we want to limit the number of requests that are made to the backend source. This class allows for limiting the number of
    slices that are queried throughout a read command.
    """

    maximum_number_of_slices: int = 5

    def __post_init__(self, options: Mapping[str, Any]) -> None:
        super().__post_init__(options)
        if self.maximum_number_of_slices and self.maximum_number_of_slices < 1:
            raise ValueError(
                f"The maximum number of slices on a test read needs to be strictly positive. Got {self.maximum_number_of_slices}"
            )

    # stream_slices is defined with arguments on http stream and fixing this has a long tail of dependencies. Will be resolved by the decoupling of http stream and simple retriever
    def stream_slices(self) -> Iterable[Optional[Mapping[str, Any]]]:  # type: ignore
        return islice(super().stream_slices(), self.maximum_number_of_slices)

    def _parse_records(
        self,
        response: Optional[requests.Response],
        stream_state: Mapping[str, Any],
        stream_slice: Optional[Mapping[str, Any]],
    ) -> Iterable[StreamData]:
        if response is not None:
            current_response = response
            self.message_repository.log_message(
                Level.DEBUG,
                lambda: format_http_message(
                    current_response,
                    f"Stream '{self.name}' request",
                    f"Request performed in order to extract records for stream '{self.name}'",
                    self.name,
                ),
            )
        yield from self._parse_response(response, stream_slice=stream_slice, stream_state=stream_state)<|MERGE_RESOLUTION|>--- conflicted
+++ resolved
@@ -132,7 +132,6 @@
         if len(intersection) < sum(len(keys) for keys in all_keys):
             raise ValueError(f"Duplicate keys found: {intersection}")
 
-<<<<<<< HEAD
         # Return the combined mappings
         # ignore type because mypy doesn't follow all mappings being dicts
         return {**paginator_mapping, **stream_slicer_mapping}  # type: ignore
@@ -140,11 +139,6 @@
     def _request_headers(
         self,
         stream_state: Optional[StreamData] = None,
-=======
-    def request_headers(
-        self,
-        stream_state: Optional[StreamState],
->>>>>>> 7f4a90a5
         stream_slice: Optional[StreamSlice] = None,
         next_page_token: Optional[Mapping[str, Any]] = None,
     ) -> Mapping[str, Any]:
@@ -165,11 +159,7 @@
 
     def _request_params(
         self,
-<<<<<<< HEAD
         stream_state: Optional[StreamData] = None,
-=======
-        stream_state: Optional[StreamState],
->>>>>>> 7f4a90a5
         stream_slice: Optional[StreamSlice] = None,
         next_page_token: Optional[Mapping[str, Any]] = None,
     ) -> Mapping[str, Any]:
@@ -191,11 +181,7 @@
 
     def _request_body_data(
         self,
-<<<<<<< HEAD
         stream_state: Optional[StreamData] = None,
-=======
-        stream_state: Optional[StreamState],
->>>>>>> 7f4a90a5
         stream_slice: Optional[StreamSlice] = None,
         next_page_token: Optional[Mapping[str, Any]] = None,
     ) -> Union[Mapping[str, Any], str]:
@@ -218,11 +204,7 @@
 
     def _request_body_json(
         self,
-<<<<<<< HEAD
         stream_state: Optional[StreamData] = None,
-=======
-        stream_state: Optional[StreamState],
->>>>>>> 7f4a90a5
         stream_slice: Optional[StreamSlice] = None,
         next_page_token: Optional[Mapping[str, Any]] = None,
     ) -> Optional[Mapping[str, Any]]:
@@ -244,18 +226,7 @@
 
     def _path(
         self,
-<<<<<<< HEAD
     ) -> Optional[str]:
-=======
-        stream_state: Optional[StreamState],
-        stream_slice: Optional[StreamSlice] = None,
-        next_page_token: Optional[Mapping[str, Any]] = None,
-    ) -> Mapping[str, Any]:
-        """
-        Specifies how to configure a mapping of keyword arguments to be used when creating the HTTP request.
-        Any option listed in https://docs.python-requests.org/en/latest/api/#requests.adapters.BaseAdapter.send for can be returned from
-        this method. Note that these options do not conflict with request-level options such as headers, request params, etc..
->>>>>>> 7f4a90a5
         """
         If the paginator points to a path, follow it, else return nothing so the requester is used.
         :param stream_state:
