--- conflicted
+++ resolved
@@ -15,11 +15,7 @@
 from airbyte_cdk.sources.declarative.retrievers.retriever import Retriever
 from airbyte_cdk.sources.declarative.stream_slicers.single_slice import SingleSlice
 from airbyte_cdk.sources.declarative.stream_slicers.stream_slicer import StreamSlicer
-<<<<<<< HEAD
-from airbyte_cdk.sources.declarative.types import StreamState
-=======
 from airbyte_cdk.sources.declarative.types import Record, StreamSlice, StreamState
->>>>>>> 3d5237cd
 from airbyte_cdk.sources.streams.http import HttpStream
 
 
@@ -325,13 +321,8 @@
         return self._stream_slicer.stream_slices(sync_mode, self.state)
 
     @property
-<<<<<<< HEAD
     def state(self) -> MutableMapping[str, Any]:
         return self._stream_slicer.get_stream_state()
-=======
-    def state(self) -> StreamState:
-        return self._state.get_stream_state()
->>>>>>> 3d5237cd
 
     @state.setter
     def state(self, value: StreamState):
