--- conflicted
+++ resolved
@@ -113,19 +113,6 @@
         assert should_retry.action == ResponseAction.RETRY
         return should_retry.retry_in
 
-<<<<<<< HEAD
-    def request_headers(
-        self, stream_state: StreamState, stream_slice: Optional[StreamSlice] = None, next_page_token: Optional[Mapping[str, Any]] = None
-    ) -> Mapping[str, Any]:
-        """
-        Specifies request headers.
-        Authentication headers will overwrite any overlapping headers returned from this method.
-        """
-        # Warning: use self.state instead of the stream_state passed as argument!
-        return self._get_request_options(stream_slice, next_page_token, self.requester.request_headers, self.paginator.get_request_headers)
-
-=======
->>>>>>> 23bdd61b
     def _get_request_options(
         self,
         stream_slice: Optional[StreamSlice],
@@ -170,9 +157,9 @@
         return self._get_request_options(
             stream_slice,
             next_page_token,
-            self._requester.request_headers,
-            self._paginator.request_headers,
-            self._stream_slicer.request_headers,
+            self.requester.get_request_headers,
+            self.paginator.get_request_headers,
+            self.stream_slicer.get_request_headers,
         )
 
     def request_params(
@@ -189,9 +176,9 @@
         return self._get_request_options(
             stream_slice,
             next_page_token,
-            self._requester.request_params,
-            self._paginator.request_params,
-            self._stream_slicer.request_params,
+            self.requester.get_request_params,
+            self.paginator.get_request_params,
+            self.stream_slicer.get_request_params,
         )
 
     def request_body_data(
@@ -210,13 +197,9 @@
         At the same time only one of the 'request_body_data' and 'request_body_json' functions can be overridden.
         """
         # Warning: use self.state instead of the stream_state passed as argument!
-<<<<<<< HEAD
-        base_body_data = self.requester.request_body_data(self.state, stream_slice, next_page_token)
-=======
-        base_body_data = self._requester.request_body_data(
+        base_body_data = self.requester.get_request_body_data(
             stream_state=self.state, stream_slice=stream_slice, next_page_token=next_page_token
         )
->>>>>>> 23bdd61b
         if isinstance(base_body_data, str):
             paginator_body_data = self.paginator.get_request_body_data()
             if paginator_body_data:
@@ -226,15 +209,11 @@
             else:
                 return base_body_data
         return self._get_request_options(
-<<<<<<< HEAD
-            stream_slice, next_page_token, self.requester.request_body_data, self.paginator.get_request_body_data
-=======
             stream_slice,
             next_page_token,
-            self._requester.request_body_data,
-            self._paginator.request_body_data,
-            self._stream_slicer.request_body_data,
->>>>>>> 23bdd61b
+            self.requester.get_request_body_data,
+            self.paginator.get_request_body_data,
+            self.stream_slicer.get_request_body_data,
         )
 
     def request_body_json(
@@ -250,15 +229,11 @@
         """
         # Warning: use self.state instead of the stream_state passed as argument!
         return self._get_request_options(
-<<<<<<< HEAD
-            stream_slice, next_page_token, self.requester.request_body_json, self.paginator.get_request_body_json
-=======
             stream_slice,
             next_page_token,
-            self._requester.request_body_json,
-            self._paginator.request_body_json,
-            self._stream_slicer.request_body_json,
->>>>>>> 23bdd61b
+            self.requester.get_request_body_json,
+            self.paginator.get_request_body_json,
+            self.stream_slicer.get_request_body_json,
         )
 
     def request_kwargs(
@@ -273,11 +248,7 @@
         this method. Note that these options do not conflict with request-level options such as headers, request params, etc..
         """
         # Warning: use self.state instead of the stream_state passed as argument!
-<<<<<<< HEAD
-        return self.requester.request_kwargs(self.state, stream_slice, next_page_token)
-=======
-        return self._requester.request_kwargs(stream_state=self.state, stream_slice=stream_slice, next_page_token=next_page_token)
->>>>>>> 23bdd61b
+        return self.requester.request_kwargs(stream_state=self.state, stream_slice=stream_slice, next_page_token=next_page_token)
 
     def path(
         self,
@@ -301,23 +272,6 @@
         else:
             return self.requester.get_path(stream_state=self.state, stream_slice=stream_slice, next_page_token=next_page_token)
 
-<<<<<<< HEAD
-    def request_params(
-        self,
-        stream_state: StreamSlice,
-        stream_slice: Optional[StreamSlice] = None,
-        next_page_token: Optional[Mapping[str, Any]] = None,
-    ) -> MutableMapping[str, Any]:
-        """
-        Specifies the query parameters that should be set on an outgoing HTTP request given the inputs.
-
-        E.g: you might want to define query parameters for paging if next_page_token is not None.
-        """
-        # Warning: use self.state instead of the stream_state passed as argument!
-        return self._get_request_options(stream_slice, next_page_token, self.requester.request_params, self.paginator.get_request_params)
-
-=======
->>>>>>> 23bdd61b
     @property
     def cache_filename(self) -> str:
         """
