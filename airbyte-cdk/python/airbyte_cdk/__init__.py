#
# Copyright (c) 2021 Airbyte, Inc., all rights reserved.
#

<<<<<<< HEAD
from .connector import Connector
from .entrypoint import AirbyteEntrypoint
from importlib import metadata

__all__ = ["AirbyteEntrypoint", "Connector"]
=======
from importlib import metadata

from .destinations import Destination
from .models import AirbyteConnectionStatus, AirbyteMessage, ConfiguredAirbyteCatalog, Status, Type, FailureType, AirbyteStream, AdvancedAuth, DestinationSyncMode, ConnectorSpecification, OAuthConfigSpecification, OrchestratorType, ConfiguredAirbyteStream, SyncMode, AirbyteLogMessage, Level, AirbyteRecordMessage

from .sources import Source
from .config_observation import create_connector_config_control_message, emit_configuration_as_airbyte_control_message
from .connector import BaseConnector, Connector

from .entrypoint import launch, AirbyteEntrypoint

from .logger import AirbyteLogFormatter, init_logger
from .sources import AbstractSource
from .sources.concurrent_source.concurrent_source import ConcurrentSource
from .sources.concurrent_source.concurrent_source_adapter import ConcurrentSourceAdapter
from .sources.config import BaseConfig
from .sources.types import Config, Record, StreamSlice
from .sources.connector_state_manager import ConnectorStateManager
from .sources.declarative.auth import DeclarativeOauth2Authenticator
from .sources.declarative.auth.declarative_authenticator import DeclarativeAuthenticator
from .sources.declarative.auth.declarative_authenticator import NoAuth
from .sources.declarative.auth.oauth import DeclarativeSingleUseRefreshTokenOauth2Authenticator
from .sources.declarative.auth.token import BasicHttpAuthenticator, BearerAuthenticator, ApiKeyAuthenticator
from .sources.declarative.datetime.min_max_datetime import MinMaxDatetime
from .sources.declarative.declarative_stream import DeclarativeStream
from .sources.declarative.decoders import Decoder, JsonDecoder
from .sources.declarative.exceptions import ReadException
from .sources.declarative.extractors import DpathExtractor, RecordSelector
from .sources.declarative.extractors.record_extractor import RecordExtractor
from .sources.declarative.extractors.record_filter import RecordFilter
from .sources.declarative.incremental import DatetimeBasedCursor
from .sources.declarative.interpolation import InterpolatedString, InterpolatedBoolean
from .sources.declarative.manifest_declarative_source import ManifestDeclarativeSource
from .sources.declarative.migrations.legacy_to_per_partition_state_migration import LegacyToPerPartitionStateMigration

from .sources.declarative.partition_routers import SinglePartitionRouter, SubstreamPartitionRouter
from .sources.declarative.partition_routers.substream_partition_router import ParentStreamConfig
from .sources.declarative.requesters import Requester, HttpRequester

from .sources.declarative.requesters.error_handlers import BackoffStrategy
from .sources.declarative.requesters.error_handlers.response_status import ResponseStatus
from .sources.declarative.requesters.paginators import DefaultPaginator, PaginationStrategy
from .sources.declarative.requesters.paginators.strategies import OffsetIncrement, CursorPaginationStrategy, PageIncrement, StopConditionPaginationStrategyDecorator

from .sources.declarative.requesters.request_option import RequestOption, RequestOptionType

from .sources.declarative.requesters.request_options.interpolated_request_input_provider import InterpolatedRequestInputProvider
from .sources.declarative.requesters.requester import HttpMethod
from .sources.declarative.retrievers import SimpleRetriever
from .sources.declarative.schema import JsonFileSchemaLoader
from .sources.declarative.stream_slicers import CartesianProductStreamSlicer
from .sources.declarative.transformations.add_fields import AddFields, AddedFieldDefinition
from .sources.declarative.transformations.transformation import RecordTransformation
from .sources.declarative.types import FieldPointer
from .sources.declarative.yaml_declarative_source import YamlDeclarativeSource
from .sources.message import InMemoryMessageRepository, MessageRepository
from .sources.source import TState
from .sources.streams.availability_strategy import AvailabilityStrategy
from .sources.streams.call_rate import AbstractAPIBudget, HttpAPIBudget, HttpRequestMatcher, MovingWindowCallRatePolicy, Rate, CachedLimiterSession, LimiterSession
from .sources.streams.concurrent.adapters import StreamFacade
from .sources.streams.concurrent.cursor import ConcurrentCursor, CursorField, FinalStateCursor
from .sources.streams.concurrent.cursor import Cursor
from .sources.streams.concurrent.state_converters.datetime_stream_state_converter import EpochValueConcurrentStreamStateConverter, IsoMillisConcurrentStreamStateConverter
from .sources.streams.core import Stream, IncrementalMixin, package_name_from_class
from .sources.streams.http import HttpStream, HttpSubStream
from .sources.streams.http.availability_strategy import HttpAvailabilityStrategy
from .sources.streams.http.exceptions import BaseBackoffException, DefaultBackoffException, UserDefinedBackoffException
from .sources.streams.http.rate_limiting import default_backoff_handler
from .sources.streams.http.requests_native_auth import Oauth2Authenticator, TokenAuthenticator, SingleUseRefreshTokenOauth2Authenticator
from .sources.streams.http.requests_native_auth.abstract_token import AbstractHeaderAuthenticator
from .sources.utils import casing
from .sources.utils.schema_helpers import InternalConfig, ResourceSchemaLoader, check_config_against_spec_or_exit, split_config, expand_refs
from .sources.utils.transform import TransformConfig, TypeTransformer
from .utils import AirbyteTracedException, is_cloud_environment
from .utils.constants import ENV_REQUEST_CACHE_PATH
from .utils.event_timing import create_timer
from .utils.oneof_option_config import OneOfOptionConfig
from .utils.spec_schema_transformations import resolve_refs
from .utils.stream_status_utils import as_airbyte_message


__all__ = [
    # Availability strategy
    "AvailabilityStrategy",
    "HttpAvailabilityStrategy",

    # Concurrent
    "ConcurrentCursor",
    "ConcurrentSource",
    "ConcurrentSourceAdapter",
    "Cursor",
    "CursorField",
    "DEFAULT_CONCURRENCY",
    "EpochValueConcurrentStreamStateConverter",
    "FinalStateCursor",
    "IsoMillisConcurrentStreamStateConverter",
    "StreamFacade",

    # Config observation
    "create_connector_config_control_message",
    "emit_configuration_as_airbyte_control_message",

    # Connector
    "AbstractSource",
    "BaseConfig",
    "BaseConnector",
    "Connector",
    "Destination",
    "Source",
    "TState",

    # Declarative
    "AddFields",
    "AddedFieldDefinition",
    "ApiKeyAuthenticator",
    "BackoffStrategy",
    "BasicHttpAuthenticator",
    "BearerAuthenticator",
    "CartesianProductStreamSlicer",
    "CursorPaginationStrategy",
    "DatetimeBasedCursor"
    "DeclarativeAuthenticator",
    "DeclarativeOauth2Authenticator",
    "DeclarativeSingleUseRefreshTokenOauth2Authenticator",
    "DeclarativeStream",
    "Decoder",
    "DefaultPaginator",
    "DpathExtractor",
    "FieldPointer",
    "HttpMethod",
    "HttpRequester",
    "InterpolatedBoolean",
    "InterpolatedRequestInputProvider",
    "InterpolatedString",
    "JsonDecoder",
    "JsonFileSchemaLoader",
    "LegacyToPerPartitionStateMigration",
    "ManifestDeclarativeSource",
    "MinMaxDatetime",
    "NoAuth",
    "OffsetIncrement",
    "PageIncrement",
    "PaginationStrategy",
    "ParentStreamConfig",
    "ReadException",
    "RecordExtractor",
    "RecordFilter",
    "RecordSelector",
    "RecordTransformation",
    "RequestOption",
    "RequestOptionType",
    "Requester",
    "ResponseStatus",
    "SimpleRetriever",
    "SinglePartitionRouter",
    "StopConditionPaginationStrategyDecorator",
    "StreamSlice",
    "SubstreamPartitionRouter",
    "YamlDeclarativeSource",

    # Entrypoint
    "launch",
    "AirbyteEntrypoint",

    # HTTP
    "AbstractAPIBudget",
    "AbstractHeaderAuthenticator",
    "BaseBackoffException",
    "CachedLimiterSession",
    "DefaultBackoffException",
    "default_backoff_handler",
    "HttpAPIBudget",
    "HttpAuthenticator",
    "HttpRequestMatcher",
    "HttpStream",
    "HttpSubStream",
    "LimiterSession",
    "MovingWindowCallRatePolicy",
    "MultipleTokenAuthenticator"
    "Oauth2Authenticator",
    "Rate",
    "SingleUseRefreshTokenOauth2Authenticator",
    "TokenAuthenticator",
    "UserDefinedBackoffException",

    # Logger
    "AirbyteLogFormatter",
    "init_logger",

    # Protocol classes
    "AirbyteStream",
    "AirbyteConnectionStatus", "AirbyteMessage", "ConfiguredAirbyteCatalog", "Status", "Type",
    "OrchestratorType",
    "ConfiguredAirbyteStream",
    "DestinationSyncMode",
    "SyncMode",
    "FailureType",
    "AdvancedAuth",
    "AirbyteLogMessage",
    "OAuthConfigSpecification",
    "ConnectorSpecification",
    "Level",
    "AirbyteRecordMessage",

    # Repository
    "InMemoryMessageRepository",
    "MessageRepository",

    # State management
    "ConnectorStateManager",

    # Stream
    "IncrementalMixin",
    "Stream",
    "StreamData",
    "package_name_from_class",

    # Utils
    "AirbyteTracedException",
    "is_cloud_environment",
    "casing",
    "InternalConfig",
    "ResourceSchemaLoader",
    "check_config_against_spec_or_exit",
    "split_config",
    "TransformConfig",
    "TypeTransformer",
    "ENV_REQUEST_CACHE_PATH",
    "create_timer",
    "OneOfOptionConfig",
    "resolve_refs",
    "as_airbyte_message",

    # Types
    "Config",
    "Record",
    "Source",
    "StreamSlice",
]

>>>>>>> be090e82
__version__ = metadata.version("airbyte_cdk")<|MERGE_RESOLUTION|>--- conflicted
+++ resolved
@@ -2,13 +2,6 @@
 # Copyright (c) 2021 Airbyte, Inc., all rights reserved.
 #
 
-<<<<<<< HEAD
-from .connector import Connector
-from .entrypoint import AirbyteEntrypoint
-from importlib import metadata
-
-__all__ = ["AirbyteEntrypoint", "Connector"]
-=======
 from importlib import metadata
 
 from .destinations import Destination
@@ -248,6 +241,4 @@
     "Source",
     "StreamSlice",
 ]
-
->>>>>>> be090e82
 __version__ = metadata.version("airbyte_cdk")