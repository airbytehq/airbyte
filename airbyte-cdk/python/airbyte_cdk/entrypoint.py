--- conflicted
+++ resolved
@@ -17,10 +17,6 @@
 from airbyte_cdk.models.airbyte_protocol import ConnectorSpecification
 from airbyte_cdk.sources import Source
 from airbyte_cdk.sources.utils.schema_helpers import check_config_against_spec_or_exit, split_config
-<<<<<<< HEAD
-from airbyte_cdk.sources.utils.sentry import AirbyteSentry
-=======
->>>>>>> d4574c54
 from airbyte_cdk.utils.airbyte_secrets_utils import get_secrets, update_secrets
 
 logger = init_logger("airbyte")
@@ -66,18 +62,6 @@
 
         return main_parser.parse_args(args)
 
-<<<<<<< HEAD
-    def configure_sentry(self, spec_schema: Dict[str, Any], parsed_args: argparse.Namespace):
-        secret_values = []
-        if "config" in parsed_args:
-            config = self.source.read_config(parsed_args.config)
-            secret_values = get_secrets(spec_schema, config)
-        source_name = self.source.__module__.split(".")[0]
-        source_name = source_name.split("_", 1)[-1]
-        AirbyteSentry.init(source_tag=source_name, secret_values=secret_values)
-
-=======
->>>>>>> d4574c54
     def run(self, parsed_args: argparse.Namespace) -> Iterable[str]:
         cmd = parsed_args.command
         if not cmd:
@@ -95,7 +79,7 @@
 
                 # Now that we have the config, we can use it to get a list of ai airbyte_secrets
                 # that we should filter in logging to avoid leaking secrets
-                spec = self.source.spec(self.logger).connectionSpecification
+                spec = source_spec.connectionSpecification
                 config_secrets = get_secrets(spec, config)
                 update_secrets(config_secrets)
 
