#
# Copyright (c) 2023 Airbyte, Inc., all rights reserved.
#

from dataclasses import dataclass
from typing import Any, Dict, List, Optional


@dataclass
class HttpResponse:
    status: int
    body: Optional[str] = None
    headers: Optional[Dict[str, Any]] = None


@dataclass
class HttpRequest:
    url: str
    parameters: Optional[Dict[str, Any]]
    body: Optional[Dict[str, Any]]
    headers: Optional[Dict[str, Any]]
    http_method: str


@dataclass
class StreamReadPages:
    records: List[object]
    request: Optional[HttpRequest] = None
    response: Optional[HttpResponse] = None


@dataclass
class StreamReadSlices:
    pages: List[StreamReadPages]
    slice_descriptor: Dict[str, Any]
    state: Optional[Dict[str, Any]] = None


@dataclass
class LogMessage:
    message: str
    level: str


@dataclass
class StreamRead(object):
    logs: List[LogMessage]
    slices: List[StreamReadSlices]
    test_read_limit_reached: bool
    inferred_schema: Optional[Dict[str, Any]]
<<<<<<< HEAD
    inferred_datetime_formats: Optional[Dict[str, str]]
=======
    latest_config_update: Optional[Dict[str, Any]]
>>>>>>> 87f2e4eb


@dataclass
class StreamReadRequestBody:
    manifest: Dict[str, Any]
    stream: str
    config: Dict[str, Any]
    state: Optional[Dict[str, Any]]
    record_limit: Optional[int]<|MERGE_RESOLUTION|>--- conflicted
+++ resolved
@@ -48,11 +48,8 @@
     slices: List[StreamReadSlices]
     test_read_limit_reached: bool
     inferred_schema: Optional[Dict[str, Any]]
-<<<<<<< HEAD
     inferred_datetime_formats: Optional[Dict[str, str]]
-=======
     latest_config_update: Optional[Dict[str, Any]]
->>>>>>> 87f2e4eb
 
 
 @dataclass
