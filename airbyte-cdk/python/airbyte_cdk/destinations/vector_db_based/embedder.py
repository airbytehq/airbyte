--- conflicted
+++ resolved
@@ -7,24 +7,16 @@
 from typing import List, Optional
 
 from airbyte_cdk.destinations.vector_db_based.config import (
-<<<<<<< HEAD
-    CohereEmbeddingConfigModel,
-    FakeEmbeddingConfigModel,
-    OpenAICompatibleEmbeddingConfigModel,
-    OpenAIEmbeddingConfigModel,
-)
-from airbyte_cdk.destinations.vector_db_based.utils import format_exception
-=======
     AzureOpenAIEmbeddingConfigModel,
     CohereEmbeddingConfigModel,
     FakeEmbeddingConfigModel,
     FromFieldEmbeddingConfigModel,
     OpenAIEmbeddingConfigModel,
+    OpenAICompatibleEmbeddingConfigModel,
 )
 from airbyte_cdk.destinations.vector_db_based.document_processor import Chunk
 from airbyte_cdk.destinations.vector_db_based.utils import create_chunks, format_exception
 from airbyte_cdk.utils.traced_exception import AirbyteTracedException, FailureType
->>>>>>> 8186e80f
 from langchain.embeddings.cohere import CohereEmbeddings
 from langchain.embeddings.fake import FakeEmbeddings
 from langchain.embeddings.localai import LocalAIEmbeddings
@@ -157,7 +149,6 @@
         return OPEN_AI_VECTOR_SIZE
 
 
-<<<<<<< HEAD
 CLOUD_DEPLOYMENT_MODE = "cloud"
 
 
@@ -185,7 +176,7 @@
     @property
     def embedding_dimensions(self) -> int:
         # vector size produced by the model
-=======
+        return self.config.dimensions
 class FromFieldEmbedder(Embedder):
     def __init__(self, config: FromFieldEmbeddingConfigModel):
         super().__init__()
@@ -227,5 +218,4 @@
 
     @property
     def embedding_dimensions(self) -> int:
->>>>>>> 8186e80f
         return self.config.dimensions