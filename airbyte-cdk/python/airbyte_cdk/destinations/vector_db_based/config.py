#
# Copyright (c) 2023 Airbyte, Inc., all rights reserved.
#

from typing import List, Literal, Optional, Union

from pydantic import BaseModel, Field


class SeparatorSplitterConfigModel(BaseModel):
    mode: Literal["separator"] = Field("separator", const=True)
    separators: List[str] = Field(
        default=['"\\n\\n"', '"\\n"', '" "', '""'],
        title="Separators",
        description='List of separator strings to split text fields by. The separator itself needs to be wrapped in double quotes, e.g. to split by the dot character, use ".". To split by a newline, use "\\n".',
    )
    keep_separator: bool = Field(default=False, title="Keep separator", description="Whether to keep the separator in the resulting chunks")

    class Config:
        title = "By Separator"
        schema_extra = {
            "description": "Split the text by the list of separators until the chunk size is reached, using the earlier mentioned separators where possible. This is useful for splitting text fields by paragraphs, sentences, words, etc."
        }


class MarkdownHeaderSplitterConfigModel(BaseModel):
    mode: Literal["markdown"] = Field("markdown", const=True)
    split_level: int = Field(
        default=1,
        title="Split level",
        description="Level of markdown headers to split text fields by. Headings down to the specified level will be used as split points",
        le=6,
        ge=1,
    )

    class Config:
        title = "By Markdown header"
        schema_extra = {
            "description": "Split the text by Markdown headers down to the specified header level. If the chunk size fits multiple sections, they will be combined into a single chunk."
        }


class CodeSplitterConfigModel(BaseModel):
    mode: Literal["code"] = Field("code", const=True)
    language: str = Field(
        title="Language",
        description="Split code in suitable places based on the programming language",
        enum=[
            "cpp",
            "go",
            "java",
            "js",
            "php",
            "proto",
            "python",
            "rst",
            "ruby",
            "rust",
            "scala",
            "swift",
            "markdown",
            "latex",
            "html",
            "sol",
        ],
    )

    class Config:
        title = "By Programming Language"
        schema_extra = {
            "description": "Split the text by suitable delimiters based on the programming language. This is useful for splitting code into chunks."
        }


TextSplitterConfigModel = Union[SeparatorSplitterConfigModel, MarkdownHeaderSplitterConfigModel, CodeSplitterConfigModel]


class ProcessingConfigModel(BaseModel):
    chunk_size: int = Field(
        ...,
        title="Chunk size",
        maximum=8191,
        description="Size of chunks in tokens to store in vector store (make sure it is not too big for the context if your LLM)",
    )
    chunk_overlap: int = Field(
        title="Chunk overlap",
        description="Size of overlap between chunks in tokens to store in vector store to better capture relevant context",
        default=0,
    )
    text_fields: Optional[List[str]] = Field(
        default=[],
        title="Text fields to embed",
        description="List of fields in the record that should be used to calculate the embedding. The field list is applied to all streams in the same way and non-existing fields are ignored. If none are defined, all fields are considered text fields. When specifying text fields, you can access nested fields in the record by using dot notation, e.g. `user.name` will access the `name` field in the `user` object. It's also possible to use wildcards to access all fields in an object, e.g. `users.*.name` will access all `names` fields in all entries of the `users` array.",
        always_show=True,
        examples=["text", "user.name", "users.*.name"],
    )
    metadata_fields: Optional[List[str]] = Field(
        default=[],
        title="Fields to store as metadata",
        description="List of fields in the record that should be stored as metadata. The field list is applied to all streams in the same way and non-existing fields are ignored. If none are defined, all fields are considered metadata fields. When specifying text fields, you can access nested fields in the record by using dot notation, e.g. `user.name` will access the `name` field in the `user` object. It's also possible to use wildcards to access all fields in an object, e.g. `users.*.name` will access all `names` fields in all entries of the `users` array. When specifying nested paths, all matching values are flattened into an array set to a field named by the path.",
        always_show=True,
        examples=["age", "user", "user.name"],
    )
    text_splitter: TextSplitterConfigModel = Field(
        default=None,
        title="Text splitter",
        discriminator="mode",
        type="object",
        description="Split text fields into chunks based on the specified method.",
    )

    class Config:
        schema_extra = {"group": "processing"}


class OpenAIEmbeddingConfigModel(BaseModel):
    mode: Literal["openai"] = Field("openai", const=True)
    openai_key: str = Field(..., title="OpenAI API key", airbyte_secret=True)

    class Config:
        title = "OpenAI"
        schema_extra = {
            "description": "Use the OpenAI API to embed text. This option is using the text-embedding-ada-002 model with 1536 embedding dimensions."
        }


<<<<<<< HEAD
class OpenAICompatibleEmbeddingConfigModel(BaseModel):
    mode: Literal["openai_compatible"] = Field("openai_compatible", const=True)
    api_key: str = Field(..., title="API key", default="", airbyte_secret=True)
    base_url: str = Field(
        ..., title="Base URL", description="The base URL for your OpenAI-compatible service", examples=["https://your-service-name.com"]
    )
    model_name: str = Field(
        title="Model name",
        description="The name of the model to use for embedding",
        default="text-embedding-ada-002",
        examples=["text-embedding-ada-002"],
    )
    dimensions: int = Field(
        title="Embedding dimensions", description="The number of dimensions the embedding model is generating", examples=[1536, 384]
    )

    class Config:
        title = "OpenAI-compatible"
        schema_extra = {"description": "Use a service that's compatible with the OpenAI API to embed text."}
=======
class AzureOpenAIEmbeddingConfigModel(BaseModel):
    mode: Literal["azure_openai"] = Field("azure_openai", const=True)
    openai_key: str = Field(
        ...,
        title="Azure OpenAI API key",
        airbyte_secret=True,
        description="The API key for your Azure OpenAI resource.  You can find this in the Azure portal under your Azure OpenAI resource",
    )
    api_base: str = Field(
        ...,
        title="Resource base URL",
        description="The base URL for your Azure OpenAI resource.  You can find this in the Azure portal under your Azure OpenAI resource",
        examples=["https://your-resource-name.openai.azure.com"],
    )
    deployment: str = Field(
        ...,
        title="Deployment",
        description="The deployment for your Azure OpenAI resource.  You can find this in the Azure portal under your Azure OpenAI resource",
        examples=["your-resource-name"],
    )

    class Config:
        title = "Azure OpenAI"
        schema_extra = {
            "description": "Use the Azure-hosted OpenAI API to embed text. This option is using the text-embedding-ada-002 model with 1536 embedding dimensions."
        }
>>>>>>> 8186e80f


class FakeEmbeddingConfigModel(BaseModel):
    mode: Literal["fake"] = Field("fake", const=True)

    class Config:
        title = "Fake"
        schema_extra = {
            "description": "Use a fake embedding made out of random vectors with 1536 embedding dimensions. This is useful for testing the data pipeline without incurring any costs."
        }


class FromFieldEmbeddingConfigModel(BaseModel):
    mode: Literal["from_field"] = Field("from_field", const=True)
    field_name: str = Field(
        ..., title="Field name", description="Name of the field in the record that contains the embedding", examples=["embedding", "vector"]
    )
    dimensions: int = Field(
        ..., title="Embedding dimensions", description="The number of dimensions the embedding model is generating", examples=[1536, 384]
    )

    class Config:
        title = "From Field"
        schema_extra = {
            "description": "Use a field in the record as the embedding. This is useful if you already have an embedding for your data and want to store it in the vector store."
        }


class CohereEmbeddingConfigModel(BaseModel):
    mode: Literal["cohere"] = Field("cohere", const=True)
    cohere_key: str = Field(..., title="Cohere API key", airbyte_secret=True)

    class Config:
        title = "Cohere"
        schema_extra = {"description": "Use the Cohere API to embed text."}<|MERGE_RESOLUTION|>--- conflicted
+++ resolved
@@ -124,7 +124,6 @@
         }
 
 
-<<<<<<< HEAD
 class OpenAICompatibleEmbeddingConfigModel(BaseModel):
     mode: Literal["openai_compatible"] = Field("openai_compatible", const=True)
     api_key: str = Field(..., title="API key", default="", airbyte_secret=True)
@@ -144,7 +143,7 @@
     class Config:
         title = "OpenAI-compatible"
         schema_extra = {"description": "Use a service that's compatible with the OpenAI API to embed text."}
-=======
+
 class AzureOpenAIEmbeddingConfigModel(BaseModel):
     mode: Literal["azure_openai"] = Field("azure_openai", const=True)
     openai_key: str = Field(
@@ -171,7 +170,6 @@
         schema_extra = {
             "description": "Use the Azure-hosted OpenAI API to embed text. This option is using the text-embedding-ada-002 model with 1536 embedding dimensions."
         }
->>>>>>> 8186e80f
 
 
 class FakeEmbeddingConfigModel(BaseModel):
