#
# Copyright (c) 2023 Airbyte, Inc., all rights reserved.
#

from typing import Any, Dict, List, Literal, Optional, Union

import dpath.util
from airbyte_cdk.utils.oneof_option_config import OneOfOptionConfig
from airbyte_cdk.utils.spec_schema_transformations import resolve_refs
from pydantic import BaseModel, Field


class SeparatorSplitterConfigModel(BaseModel):
    mode: Literal["separator"] = Field("separator", const=True)
    separators: List[str] = Field(
        default=['"\\n\\n"', '"\\n"', '" "', '""'],
        title="Separators",
        description='List of separator strings to split text fields by. The separator itself needs to be wrapped in double quotes, e.g. to split by the dot character, use ".". To split by a newline, use "\\n".',
    )
    keep_separator: bool = Field(default=False, title="Keep separator", description="Whether to keep the separator in the resulting chunks")

    class Config(OneOfOptionConfig):
        title = "By Separator"
        description = "Split the text by the list of separators until the chunk size is reached, using the earlier mentioned separators where possible. This is useful for splitting text fields by paragraphs, sentences, words, etc."
        discriminator = "mode"


class MarkdownHeaderSplitterConfigModel(BaseModel):
    mode: Literal["markdown"] = Field("markdown", const=True)
    split_level: int = Field(
        default=1,
        title="Split level",
        description="Level of markdown headers to split text fields by. Headings down to the specified level will be used as split points",
        le=6,
        ge=1,
    )

    class Config(OneOfOptionConfig):
        title = "By Markdown header"
        description = "Split the text by Markdown headers down to the specified header level. If the chunk size fits multiple sections, they will be combined into a single chunk."
        discriminator = "mode"


class CodeSplitterConfigModel(BaseModel):
    mode: Literal["code"] = Field("code", const=True)
    language: str = Field(
        title="Language",
        description="Split code in suitable places based on the programming language",
        enum=[
            "cpp",
            "go",
            "java",
            "js",
            "php",
            "proto",
            "python",
            "rst",
            "ruby",
            "rust",
            "scala",
            "swift",
            "markdown",
            "latex",
            "html",
            "sol",
        ],
    )

    class Config(OneOfOptionConfig):
        title = "By Programming Language"
        description = (
            "Split the text by suitable delimiters based on the programming language. This is useful for splitting code into chunks."
        )
        discriminator = "mode"


TextSplitterConfigModel = Union[SeparatorSplitterConfigModel, MarkdownHeaderSplitterConfigModel, CodeSplitterConfigModel]


class FieldNameMappingConfigModel(BaseModel):
    from_field: str = Field(title="From field name", description="The field name in the source")
    to_field: str = Field(title="To field name", description="The field name to use in the destination")


class ProcessingConfigModel(BaseModel):
    chunk_size: int = Field(
        ...,
        title="Chunk size",
        maximum=8191,
        minimum=1,
        description="Size of chunks in tokens to store in vector store (make sure it is not too big for the context if your LLM)",
    )
    chunk_overlap: int = Field(
        title="Chunk overlap",
        description="Size of overlap between chunks in tokens to store in vector store to better capture relevant context",
        default=0,
    )
    text_fields: Optional[List[str]] = Field(
        default=[],
        title="Text fields to embed",
        description="List of fields in the record that should be used to calculate the embedding. The field list is applied to all streams in the same way and non-existing fields are ignored. If none are defined, all fields are considered text fields. When specifying text fields, you can access nested fields in the record by using dot notation, e.g. `user.name` will access the `name` field in the `user` object. It's also possible to use wildcards to access all fields in an object, e.g. `users.*.name` will access all `names` fields in all entries of the `users` array.",
        always_show=True,
        examples=["text", "user.name", "users.*.name"],
    )
    metadata_fields: Optional[List[str]] = Field(
        default=[],
        title="Fields to store as metadata",
        description="List of fields in the record that should be stored as metadata. The field list is applied to all streams in the same way and non-existing fields are ignored. If none are defined, all fields are considered metadata fields. When specifying text fields, you can access nested fields in the record by using dot notation, e.g. `user.name` will access the `name` field in the `user` object. It's also possible to use wildcards to access all fields in an object, e.g. `users.*.name` will access all `names` fields in all entries of the `users` array. When specifying nested paths, all matching values are flattened into an array set to a field named by the path.",
        always_show=True,
        examples=["age", "user", "user.name"],
    )
    text_splitter: TextSplitterConfigModel = Field(
        default=None,
        title="Text splitter",
        discriminator="mode",
        type="object",
        description="Split text fields into chunks based on the specified method.",
    )
    field_name_mappings: Optional[List[FieldNameMappingConfigModel]] = Field(
        default=[],
        title="Field name mappings",
        description="List of fields to rename. Not applicable for nested fields, but can be used to rename fields already flattened via dot notation.",
    )

    class Config:
        schema_extra = {"group": "processing"}


class OpenAIEmbeddingConfigModel(BaseModel):
    mode: Literal["openai"] = Field("openai", const=True)
    openai_key: str = Field(..., title="OpenAI API key", airbyte_secret=True)

    class Config(OneOfOptionConfig):
        title = "OpenAI"
        description = (
            "Use the OpenAI API to embed text. This option is using the text-embedding-ada-002 model with 1536 embedding dimensions."
        )
        discriminator = "mode"


class OpenAICompatibleEmbeddingConfigModel(BaseModel):
    mode: Literal["openai_compatible"] = Field("openai_compatible", const=True)
    api_key: str = Field(title="API key", default="", airbyte_secret=True)
    base_url: str = Field(
        ..., title="Base URL", description="The base URL for your OpenAI-compatible service", examples=["https://your-service-name.com"]
    )
    model_name: str = Field(
        title="Model name",
        description="The name of the model to use for embedding",
        default="text-embedding-ada-002",
        examples=["text-embedding-ada-002"],
    )
    dimensions: int = Field(
        title="Embedding dimensions", description="The number of dimensions the embedding model is generating", examples=[1536, 384]
    )

    class Config(OneOfOptionConfig):
        title = "OpenAI-compatible"
        description = "Use a service that's compatible with the OpenAI API to embed text."
        discriminator = "mode"


class AzureOpenAIEmbeddingConfigModel(BaseModel):
    mode: Literal["azure_openai"] = Field("azure_openai", const=True)
    openai_key: str = Field(
        ...,
        title="Azure OpenAI API key",
        airbyte_secret=True,
        description="The API key for your Azure OpenAI resource.  You can find this in the Azure portal under your Azure OpenAI resource",
    )
    api_base: str = Field(
        ...,
        title="Resource base URL",
        description="The base URL for your Azure OpenAI resource.  You can find this in the Azure portal under your Azure OpenAI resource",
        examples=["https://your-resource-name.openai.azure.com"],
    )
    deployment: str = Field(
        ...,
        title="Deployment",
        description="The deployment for your Azure OpenAI resource.  You can find this in the Azure portal under your Azure OpenAI resource",
        examples=["your-resource-name"],
    )

    class Config(OneOfOptionConfig):
        title = "Azure OpenAI"
        description = "Use the Azure-hosted OpenAI API to embed text. This option is using the text-embedding-ada-002 model with 1536 embedding dimensions."
        discriminator = "mode"


class FakeEmbeddingConfigModel(BaseModel):
    mode: Literal["fake"] = Field("fake", const=True)

    class Config(OneOfOptionConfig):
        title = "Fake"
        description = "Use a fake embedding made out of random vectors with 1536 embedding dimensions. This is useful for testing the data pipeline without incurring any costs."
        discriminator = "mode"


class FromFieldEmbeddingConfigModel(BaseModel):
    mode: Literal["from_field"] = Field("from_field", const=True)
    field_name: str = Field(
        ..., title="Field name", description="Name of the field in the record that contains the embedding", examples=["embedding", "vector"]
    )
    dimensions: int = Field(
        ..., title="Embedding dimensions", description="The number of dimensions the embedding model is generating", examples=[1536, 384]
    )

    class Config(OneOfOptionConfig):
        title = "From Field"
        description = "Use a field in the record as the embedding. This is useful if you already have an embedding for your data and want to store it in the vector store."
        discriminator = "mode"


class CohereEmbeddingConfigModel(BaseModel):
    mode: Literal["cohere"] = Field("cohere", const=True)
    cohere_key: str = Field(..., title="Cohere API key", airbyte_secret=True)

    class Config(OneOfOptionConfig):
        title = "Cohere"
        description = "Use the Cohere API to embed text."
        discriminator = "mode"


class VectorDBConfigModel(BaseModel):
    """
    The configuration model for the Vector DB based destinations. This model is used to generate the UI for the destination configuration,
    as well as to provide type safety for the configuration passed to the destination.

    The configuration model is composed of four parts:
    * Processing configuration
    * Embedding configuration
    * Indexing configuration
    * Advanced configuration

    Processing, embedding and advanced configuration are provided by this base class, while the indexing configuration is provided by the destination connector in the sub class.
    """

    embedding: Union[
        OpenAIEmbeddingConfigModel,
        CohereEmbeddingConfigModel,
        FakeEmbeddingConfigModel,
        AzureOpenAIEmbeddingConfigModel,
        OpenAICompatibleEmbeddingConfigModel,
    ] = Field(..., title="Embedding", description="Embedding configuration", discriminator="mode", group="embedding", type="object")
    processing: ProcessingConfigModel
    omit_raw_text: bool = Field(
        default=False,
        title="Do not store raw text",
        group="advanced",
        description="Do not store the text that gets embedded along with the vector and the metadata in the destination. If set to true, only the vector and the metadata will be stored - in this case raw text for LLM use cases needs to be retrieved from another source.",
    )

    class Config:
        title = "Destination Config"
        schema_extra = {
            "groups": [
                {"id": "processing", "title": "Processing"},
                {"id": "embedding", "title": "Embedding"},
                {"id": "indexing", "title": "Indexing"},
                {"id": "advanced", "title": "Advanced"},
            ]
        }

    @staticmethod
    def remove_discriminator(schema: Dict[str, Any]) -> None:
        """pydantic adds "discriminator" to the schema for oneOfs, which is not treated right by the platform as we inline all references"""
        dpath.util.delete(schema, "properties/**/discriminator")

    @classmethod
    def schema(cls, by_alias: bool = True, ref_template: str = "") -> Dict[str, Any]:
        """we're overriding the schema classmethod to enable some post-processing"""
<<<<<<< HEAD
        schema = super().schema()
=======
        schema: Dict[str, Any] = super().schema()
>>>>>>> 379cf70e
        schema = resolve_refs(schema)
        cls.remove_discriminator(schema)
        return schema<|MERGE_RESOLUTION|>--- conflicted
+++ resolved
@@ -269,11 +269,7 @@
     @classmethod
     def schema(cls, by_alias: bool = True, ref_template: str = "") -> Dict[str, Any]:
         """we're overriding the schema classmethod to enable some post-processing"""
-<<<<<<< HEAD
-        schema = super().schema()
-=======
         schema: Dict[str, Any] = super().schema()
->>>>>>> 379cf70e
         schema = resolve_refs(schema)
         cls.remove_discriminator(schema)
         return schema