--- conflicted
+++ resolved
@@ -9,19 +9,11 @@
 
 import dpath.util
 from airbyte_cdk.destinations.vector_db_based.config import ProcessingConfigModel, SeparatorSplitterConfigModel, TextSplitterConfigModel
-<<<<<<< HEAD
-from airbyte_cdk.models import AirbyteRecordMessage, ConfiguredAirbyteCatalog, ConfiguredAirbyteStream, DestinationSyncMode
-from airbyte_cdk.destinations.vector_db_based.utils import create_stream_identifier
-from airbyte_cdk.utils.traced_exception import AirbyteTracedException, FailureType
-from langchain.document_loaders.base import Document
-from langchain.text_splitter import RecursiveCharacterTextSplitter, Language
-=======
 from airbyte_cdk.destinations.vector_db_based.utils import create_stream_identifier
 from airbyte_cdk.models import AirbyteRecordMessage, ConfiguredAirbyteCatalog, ConfiguredAirbyteStream, DestinationSyncMode
 from airbyte_cdk.utils.traced_exception import AirbyteTracedException, FailureType
 from langchain.document_loaders.base import Document
 from langchain.text_splitter import Language, RecursiveCharacterTextSplitter
->>>>>>> e77959cb
 from langchain.utils import stringify_dict
 
 METADATA_STREAM_FIELD = "_ab_stream"
@@ -69,13 +61,9 @@
                     return f"Invalid separator: {s}. Separator needs to be a valid JSON string using double quotes."
         return None
 
-<<<<<<< HEAD
-    def _get_text_splitter(self, chunk_size: int, chunk_overlap: int, splitter_config: Optional[TextSplitterConfigModel]) -> RecursiveCharacterTextSplitter:
-=======
     def _get_text_splitter(
         self, chunk_size: int, chunk_overlap: int, splitter_config: Optional[TextSplitterConfigModel]
     ) -> RecursiveCharacterTextSplitter:
->>>>>>> e77959cb
         if splitter_config is None:
             splitter_config = SeparatorSplitterConfigModel(mode="separator")
         if splitter_config.mode == "separator":
@@ -170,9 +158,6 @@
 
     def _split_document(self, doc: Document) -> List[Document]:
         chunks: List[Document] = self.splitter.split_documents([doc])
-<<<<<<< HEAD
-        return chunks
-=======
         return chunks
 
     def _remap_field_names(self, fields: Dict[str, Any]) -> Dict[str, Any]:
@@ -184,5 +169,4 @@
             if mapping.from_field in new_fields:
                 new_fields[mapping.to_field] = new_fields.pop(mapping.from_field)
 
-        return new_fields
->>>>>>> e77959cb
+        return new_fields