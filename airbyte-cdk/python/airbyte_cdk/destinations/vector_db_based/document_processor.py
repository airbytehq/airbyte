--- conflicted
+++ resolved
@@ -158,9 +158,6 @@
 
     def _split_document(self, doc: Document) -> List[Document]:
         chunks: List[Document] = self.splitter.split_documents([doc])
-<<<<<<< HEAD
-        return chunks
-=======
         return chunks
 
     def _remap_field_names(self, fields: Dict[str, Any]) -> Dict[str, Any]:
@@ -172,5 +169,4 @@
             if mapping.from_field in new_fields:
                 new_fields[mapping.to_field] = new_fields.pop(mapping.from_field)
 
-        return new_fields
->>>>>>> 40b0e055
+        return new_fields