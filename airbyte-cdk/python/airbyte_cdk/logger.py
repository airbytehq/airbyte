#
# Copyright (c) 2021 Airbyte, Inc., all rights reserved.
#

import logging
import logging.config
import sys
import traceback
from functools import partial
from typing import List

from airbyte_cdk.models import AirbyteLogMessage, AirbyteMessage

TRACE_LEVEL_NUM = 5

LOGGING_CONFIG = {
    "version": 1,
    "disable_existing_loggers": False,
    "formatters": {
        "airbyte": {"()": "airbyte_cdk.logger.AirbyteLogFormatter", "format": "%(message)s"},
    },
    "handlers": {
        "console": {
            "class": "logging.StreamHandler",
            "stream": "ext://sys.stdout",
            "formatter": "airbyte",
        },
    },
    "root": {
        "handlers": ["console"],
    },
}


def init_unhandled_exception_output_filtering(logger: logging.Logger) -> None:
    """
    Make sure unhandled exceptions are not printed to the console without passing through the Airbyte logger and having
    secrets removed.
    """
<<<<<<< HEAD

=======
>>>>>>> 1d493ec6
    def hook_fn(_logger, exception_type, exception_value, traceback_):
        # For developer ergonomics, we want to see the stack trace in the logs when we do a ctrl-c
        if issubclass(exception_type, KeyboardInterrupt):
            sys.__excepthook__(exception_type, exception_value, traceback_)
            return

        logger.critical(str(exception_value))

    sys.excepthook = partial(hook_fn, logger)


def init_logger(name: str = None):
    """Initial set up of logger"""
    logging.setLoggerClass(AirbyteNativeLogger)
    logging.addLevelName(TRACE_LEVEL_NUM, "TRACE")
    logger = logging.getLogger(name)
    logger.setLevel(TRACE_LEVEL_NUM)
    logging.config.dictConfig(LOGGING_CONFIG)
    init_unhandled_exception_output_filtering(logger)
    return logger


class AirbyteLogFormatter(logging.Formatter):
    """Output log records using AirbyteMessage"""

    _secrets = []

    @classmethod
    def update_secrets(cls, secrets: List[str]):
        """Update the list of secrets to be replaced in the log message"""
        cls._secrets = secrets

    # Transforming Python log levels to Airbyte protocol log levels
    level_mapping = {
        logging.FATAL: "FATAL",
        logging.ERROR: "ERROR",
        logging.WARNING: "WARN",
        logging.INFO: "INFO",
        logging.DEBUG: "DEBUG",
        TRACE_LEVEL_NUM: "TRACE",
    }

    def format(self, record: logging.LogRecord) -> str:
        """Return a JSON representation of the log message"""
        message = super().format(record)
        airbyte_level = self.level_mapping.get(record.levelno, "INFO")
        for secret in AirbyteLogFormatter._secrets:
            message = message.replace(secret, "****")
        log_message = AirbyteMessage(type="LOG", log=AirbyteLogMessage(level=airbyte_level, message=message))
        return log_message.json(exclude_unset=True)


class AirbyteNativeLogger(logging.Logger):
    """Using native logger with implementing all AirbyteLogger features"""

    def __init__(self, name):
        super().__init__(name)
        self.valid_log_types = ["FATAL", "ERROR", "WARN", "INFO", "DEBUG", "TRACE"]

    def log_by_prefix(self, msg, default_level):
        """Custom method, which takes log level from first word of message"""
        split_line = msg.split()
        first_word = next(iter(split_line), None)
        if first_word in self.valid_log_types:
            log_level = logging.getLevelName(first_word)
            rendered_message = " ".join(split_line[1:])
        else:
            default_level = default_level if default_level in self.valid_log_types else "INFO"
            log_level = logging.getLevelName(default_level)
            rendered_message = msg
        self.log(log_level, rendered_message)

    def trace(self, msg, *args, **kwargs):
        self._log(TRACE_LEVEL_NUM, msg, args, **kwargs)


class AirbyteLogger:
    def __init__(self):
        self.valid_log_types = ["FATAL", "ERROR", "WARN", "INFO", "DEBUG", "TRACE"]

    def log_by_prefix(self, message, default_level):
        """Custom method, which takes log level from first word of message"""
        split_line = message.split()
        first_word = next(iter(split_line), None)
        if first_word in self.valid_log_types:
            log_level = first_word
            rendered_message = " ".join(split_line[1:])
        else:
            log_level = default_level
            rendered_message = message
        self.log(log_level, rendered_message)

    def log(self, level, message):
        log_record = AirbyteLogMessage(level=level, message=message)
        log_message = AirbyteMessage(type="LOG", log=log_record)
        print(log_message.json(exclude_unset=True))

    def fatal(self, message):
        self.log("FATAL", message)

    def exception(self, message):
        message = f"{message}\n{traceback.format_exc()}"
        self.error(message)

    def error(self, message):
        self.log("ERROR", message)

    def warn(self, message):
        self.log("WARN", message)

    def info(self, message):
        self.log("INFO", message)

    def debug(self, message):
        self.log("DEBUG", message)

    def trace(self, message):
        self.log("TRACE", message)<|MERGE_RESOLUTION|>--- conflicted
+++ resolved
@@ -37,10 +37,6 @@
     Make sure unhandled exceptions are not printed to the console without passing through the Airbyte logger and having
     secrets removed.
     """
-<<<<<<< HEAD
-
-=======
->>>>>>> 1d493ec6
     def hook_fn(_logger, exception_type, exception_value, traceback_):
         # For developer ergonomics, we want to see the stack trace in the logs when we do a ctrl-c
         if issubclass(exception_type, KeyboardInterrupt):
