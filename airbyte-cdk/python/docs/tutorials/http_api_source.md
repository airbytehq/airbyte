--- conflicted
+++ resolved
@@ -312,11 +312,8 @@
 - `max_retries` Specifies maximum amount of retries for backoff policy (by default is 5)
 - `raise_on_http_errors` If set to False, allows opting-out of raising HTTP code exception (by default is True)
 
-<<<<<<< HEAD
-There are many other customizable options - you can find them in the [`base_python.cdk.streams.http.HttpStream`](https://github.com/airbytehq/airbyte/blob/master/airbyte-cdk/python/base_python/sources/streams/http.py) class. 
-=======
+
 There are many other customizable options - you can find them in the [`airbyte_cdk.sources.streams.http.HttpStream`](https://github.com/airbytehq/airbyte/blob/master/airbyte-cdk/python/airbyte_cdk/sources/streams/http/http.py) class. 
->>>>>>> cc462551
 
 So in order to read data from the exchange rates API, we'll fill out the necessary information for the stream to do its work. First, we'll implement a basic read that just reads the last day's exchange rates, then we'll implement incremental sync using stream slicing.
 
