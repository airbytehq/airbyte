--- conflicted
+++ resolved
@@ -1,9 +1,5 @@
 [bumpversion]
-<<<<<<< HEAD
-current_version = 0.57.9
-=======
-current_version = 0.58.0
->>>>>>> 2ee3b49a
+current_version = 0.58.1
 commit = False
 
 [bumpversion:file:setup.py]
