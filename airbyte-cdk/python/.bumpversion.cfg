--- conflicted
+++ resolved
@@ -1,9 +1,5 @@
 [bumpversion]
-<<<<<<< HEAD
-current_version = 0.58.4
-=======
-current_version = 0.58.5
->>>>>>> dd5d23bd
+current_version = 0.58.6
 commit = False
 
 [bumpversion:file:setup.py]
