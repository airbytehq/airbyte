--- conflicted
+++ resolved
@@ -1,16 +1,16 @@
-<<<<<<< HEAD
 import org.jetbrains.kotlin.gradle.dsl.JvmTarget
 import org.jetbrains.kotlin.gradle.dsl.KotlinVersion
 plugins {
     id 'org.jetbrains.kotlin.jvm' version '1.9.22'
 }
-=======
+
 final var cdkVersion = {
     var props = new Properties()
     file("core/src/main/resources/version.properties").withInputStream(props::load)
     return props.getProperty('version', 'undefined')
 }()
->>>>>>> c2cf962c
+
+
 
 allprojects {
     apply plugin: 'java-library'
