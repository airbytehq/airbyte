--- conflicted
+++ resolved
@@ -17,23 +17,12 @@
     id "java-test-fixtures"  // https://docs.gradle.org/current/userguide/java_testing.html#sec:java_test_fixtures
 }
 
-<<<<<<< HEAD
-=======
 java {
     compileJava {
         options.compilerArgs += "-Xlint:-try,-rawtypes,-unchecked,-removal"
     }
 }
 
-
-test {
-    testLogging {
-        // TODO: Remove this after debugging
-        showStandardStreams = true
-    }
-}
-
->>>>>>> d0a7a91f
 project.configurations {
     // From `base-debezium`:
     testFixturesImplementation.extendsFrom implementation
