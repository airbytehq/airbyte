--- conflicted
+++ resolved
@@ -27,11 +27,7 @@
 import java.sql.SQLException
 import java.util.*
 import java.util.function.Consumer
-<<<<<<< HEAD
-import java.util.stream.Collectors
-=======
 import junit.framework.TestCase.assertEquals
->>>>>>> 503b819b
 import org.hamcrest.MatcherAssert
 import org.hamcrest.Matchers
 import org.junit.jupiter.api.AfterEach
@@ -197,21 +193,13 @@
         expectedStreamStatus: AirbyteStreamStatusTraceMessage
     ) {
         var actualMessage = allMessages[idx]
-<<<<<<< HEAD
-        Assertions.assertEquals(actualMessage.type, AirbyteMessage.Type.TRACE)
-=======
         Assertions.assertEquals(AirbyteMessage.Type.TRACE, actualMessage.type)
->>>>>>> 503b819b
         var traceMessage = actualMessage.trace
         Assertions.assertNotNull(traceMessage.streamStatus)
         Assertions.assertEquals(expectedStreamStatus, traceMessage.streamStatus)
     }
 
-<<<<<<< HEAD
-    private fun createAirbteStreanStatusTraceMessage(
-=======
     fun createAirbteStreanStatusTraceMessage(
->>>>>>> 503b819b
         namespace: String,
         streamName: String,
         status: AirbyteStreamStatus
@@ -269,19 +257,11 @@
                             stream.name == actualStream.name
                     }
                 Assertions.assertTrue(
-<<<<<<< HEAD
-                    expectedStream.isPresent,
-                    String.format("Unexpected stream %s", actualStream.name),
-                )
-                Assertions.assertEquals(expectedStream.get(), actualStream)
-            },
-=======
                     expectedStream != null,
                     String.format("Unexpected stream %s", actualStream.name),
                 )
                 Assertions.assertEquals(expectedStream, actualStream)
             }
->>>>>>> 503b819b
         )
     }
 
@@ -445,25 +425,6 @@
                 Field.of(COL_ID, JsonSchemaType.NUMBER),
             )
         val actualMessages = MoreIterators.toList(source().read(config(), catalog, null))
-
-        assertStreamStatusTraceMessageIndex(
-            0,
-            actualMessages,
-            createAirbteStreanStatusTraceMessage(
-                defaultNamespace,
-                streamName(),
-                AirbyteStreamStatus.STARTED
-            )
-        )
-        assertStreamStatusTraceMessageIndex(
-            actualMessages.size - 1,
-            actualMessages,
-            createAirbteStreanStatusTraceMessage(
-                defaultNamespace,
-                streamName(),
-                AirbyteStreamStatus.COMPLETE
-            )
-        )
 
         assertStreamStatusTraceMessageIndex(
             0,
@@ -854,7 +815,6 @@
                     configuredCatalog,
                     createEmptyState(streamName(), namespace),
                 ),
-<<<<<<< HEAD
             )
 
         assertStreamStatusTraceMessageIndex(
@@ -873,27 +833,6 @@
                 defaultNamespace,
                 streamName(),
                 AirbyteStreamStatus.COMPLETE
-=======
->>>>>>> 503b819b
-            )
-        )
-
-        assertStreamStatusTraceMessageIndex(
-            0,
-            actualMessagesFirstSync,
-            createAirbteStreanStatusTraceMessage(
-                defaultNamespace,
-                streamName(),
-                AirbyteStreamStatus.STARTED
-            )
-        )
-        assertStreamStatusTraceMessageIndex(
-            actualMessagesFirstSync.size - 1,
-            actualMessagesFirstSync,
-            createAirbteStreanStatusTraceMessage(
-                defaultNamespace,
-                streamName(),
-                AirbyteStreamStatus.COMPLETE
             )
         )
 
@@ -909,33 +848,9 @@
                 source()!!.read(
                     config,
                     configuredCatalog,
-<<<<<<< HEAD
-                    extractState(stateAfterFirstSyncOptional.get()),
-                ),
-=======
                     extractState(stateAfterFirstSyncOptional),
                 ),
             )
-
-        assertStreamStatusTraceMessageIndex(
-            0,
-            actualMessagesSecondSync,
-            createAirbteStreanStatusTraceMessage(
-                defaultNamespace,
-                streamName(),
-                AirbyteStreamStatus.STARTED
->>>>>>> 503b819b
-            )
-        )
-        assertStreamStatusTraceMessageIndex(
-            actualMessagesSecondSync.size - 1,
-            actualMessagesSecondSync,
-            createAirbteStreanStatusTraceMessage(
-                defaultNamespace,
-                streamName(),
-                AirbyteStreamStatus.COMPLETE
-            )
-        )
 
         assertStreamStatusTraceMessageIndex(
             0,
@@ -1455,7 +1370,6 @@
         val expectedMessages: MutableList<AirbyteMessage> = ArrayList(expectedRecordMessages)
         expectedMessages.addAll(
             createExpectedTestMessages(expectedStreams, expectedRecordMessages.size.toLong()),
-<<<<<<< HEAD
         )
 
         expectedMessages.addFirst(
@@ -1470,22 +1384,6 @@
             )
         )
 
-=======
-        )
-
-        expectedMessages.addFirst(
-            AirbyteTraceMessageUtility.makeStreamStatusTraceAirbyteMessage(
-                AirbyteStreamStatusHolder(
-                    AirbyteStreamNameNamespacePair(
-                        airbyteStream.stream.name,
-                        airbyteStream.stream.namespace
-                    ),
-                    AirbyteStreamStatus.STARTED
-                )
-            )
-        )
-
->>>>>>> 503b819b
         expectedMessages.addLast(
             AirbyteTraceMessageUtility.makeStreamStatusTraceAirbyteMessage(
                 AirbyteStreamStatusHolder(
@@ -1526,11 +1424,7 @@
         catalog.withStreams(
             catalog.streams
                 .filter { s: ConfiguredAirbyteStream -> s.stream.name == streamName() }
-<<<<<<< HEAD
-                .collect(Collectors.toList()),
-=======
                 .toMutableList()
->>>>>>> 503b819b
         )
         return catalog
     }
@@ -1647,51 +1541,6 @@
         states: List<DbStreamState>,
         numRecords: Long
     ): List<AirbyteMessage> {
-<<<<<<< HEAD
-        return states
-            .stream()
-            .map { s: DbStreamState ->
-                AirbyteMessage()
-                    .withType(AirbyteMessage.Type.STATE)
-                    .withState(
-                        AirbyteStateMessage()
-                            .withType(AirbyteStateMessage.AirbyteStateType.STREAM)
-                            .withStream(
-                                AirbyteStreamState()
-                                    .withStreamDescriptor(
-                                        StreamDescriptor()
-                                            .withNamespace(s.streamNamespace)
-                                            .withName(s.streamName),
-                                    )
-                                    .withStreamState(Jsons.jsonNode(s)),
-                            )
-                            .withData(Jsons.jsonNode(DbState().withCdc(false).withStreams(states)))
-                            .withSourceStats(
-                                AirbyteStateStats().withRecordCount(numRecords.toDouble()),
-                            ),
-                    )
-            }
-            .collect(Collectors.toList())
-    }
-
-    protected open fun createState(states: List<DbStreamState>): List<AirbyteStateMessage> {
-        return states
-            .stream()
-            .map { s: DbStreamState ->
-                AirbyteStateMessage()
-                    .withType(AirbyteStateMessage.AirbyteStateType.STREAM)
-                    .withStream(
-                        AirbyteStreamState()
-                            .withStreamDescriptor(
-                                StreamDescriptor()
-                                    .withNamespace(s.streamNamespace)
-                                    .withName(s.streamName),
-                            )
-                            .withStreamState(Jsons.jsonNode(s)),
-                    )
-            }
-            .collect(Collectors.toList())
-=======
         return states.map { s: DbStreamState ->
             AirbyteMessage()
                 .withType(AirbyteMessage.Type.STATE)
@@ -1729,7 +1578,6 @@
                         .withStreamState(Jsons.jsonNode(s)),
                 )
         }
->>>>>>> 503b819b
     }
 
     @Throws(SQLException::class)
@@ -2054,10 +1902,7 @@
             }
         }
 
-<<<<<<< HEAD
-=======
         @JvmStatic
->>>>>>> 503b819b
         protected fun setTraceEmittedAtToNull(traceMessages: Iterable<AirbyteMessage>) {
             for (traceMessage in traceMessages) {
                 if (traceMessage.trace != null) {
