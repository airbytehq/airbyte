--- conflicted
+++ resolved
@@ -27,11 +27,8 @@
 import java.sql.SQLException
 import java.util.*
 import java.util.function.Consumer
-<<<<<<< HEAD
 import java.util.stream.Collectors
-=======
 import junit.framework.TestCase.assertEquals
->>>>>>> 460cdca7
 import org.hamcrest.MatcherAssert
 import org.hamcrest.Matchers
 import org.junit.jupiter.api.AfterEach
@@ -261,19 +258,11 @@
                             stream.name == actualStream.name
                     }
                 Assertions.assertTrue(
-<<<<<<< HEAD
-                    expectedStream.isPresent,
+                    expectedStream != null,
                     String.format("Unexpected stream %s", actualStream.name),
-                )
-                Assertions.assertEquals(expectedStream.get(), actualStream)
-            },
-=======
-                    expectedStream != null,
-                    String.format("Unexpected stream %s", actualStream.name)
                 )
                 Assertions.assertEquals(expectedStream, actualStream)
             }
->>>>>>> 460cdca7
         )
     }
 
@@ -499,6 +488,7 @@
                             convertIdBasedOnDatabase(m.record.data[COL_ID].asInt()),
                         )
                     }
+                    .toMutableList()
             return expectedMessages
         }
 
@@ -821,7 +811,6 @@
 
         val actualMessagesFirstSync =
             MoreIterators.toList(
-<<<<<<< HEAD
                 source()!!.read(
                     config,
                     configuredCatalog,
@@ -845,9 +834,6 @@
                 defaultNamespace,
                 streamName(),
                 AirbyteStreamStatus.COMPLETE
-=======
-                source().read(config, configuredCatalog, createEmptyState(streamName(), namespace))
->>>>>>> 460cdca7
             )
         )
 
@@ -860,15 +846,11 @@
 
         val actualMessagesSecondSync =
             MoreIterators.toList(
-<<<<<<< HEAD
                 source()!!.read(
                     config,
                     configuredCatalog,
-                    extractState(stateAfterFirstSyncOptional.get()),
+                    extractState(stateAfterFirstSyncOptional),
                 ),
-=======
-                source().read(config, configuredCatalog, extractState(stateAfterFirstSyncOptional))
->>>>>>> 460cdca7
             )
 
         assertStreamStatusTraceMessageIndex(
@@ -1033,16 +1015,11 @@
 
         val actualMessagesFirstSync =
             MoreIterators.toList(
-<<<<<<< HEAD
                 source()!!.read(
                     config(),
                     configuredCatalog,
                     createEmptyState(streamName(), namespace),
                 ),
-=======
-                source()
-                    .read(config(), configuredCatalog, createEmptyState(streamName(), namespace))
->>>>>>> 460cdca7
             )
 
         // get last state message.
@@ -1193,20 +1170,11 @@
 
         val firstSyncActualMessages =
             MoreIterators.toList(
-<<<<<<< HEAD
                 source()!!.read(
                     config(),
                     configuredCatalog,
                     createEmptyState(TABLE_NAME_AND_TIMESTAMP, namespace),
                 ),
-=======
-                source()
-                    .read(
-                        config(),
-                        configuredCatalog,
-                        createEmptyState(TABLE_NAME_AND_TIMESTAMP, namespace)
-                    )
->>>>>>> 460cdca7
             )
 
         // cursor after 1st sync: 2021-01-01 00:00:00, count 2
@@ -1251,20 +1219,11 @@
 
         val secondSyncActualMessages =
             MoreIterators.toList(
-<<<<<<< HEAD
                 source()!!.read(
                     config(),
                     configuredCatalog,
                     createState(TABLE_NAME_AND_TIMESTAMP, namespace, firstSyncState),
                 ),
-=======
-                source()
-                    .read(
-                        config(),
-                        configuredCatalog,
-                        createState(TABLE_NAME_AND_TIMESTAMP, namespace, firstSyncState)
-                    )
->>>>>>> 460cdca7
             )
 
         // cursor after 2nd sync: 2021-01-02 00:00:00, count 1
@@ -1311,20 +1270,11 @@
 
         val thirdSyncActualMessages =
             MoreIterators.toList(
-<<<<<<< HEAD
                 source()!!.read(
                     config(),
                     configuredCatalog,
                     createState(TABLE_NAME_AND_TIMESTAMP, namespace, secondSyncState),
                 ),
-=======
-                source()
-                    .read(
-                        config(),
-                        configuredCatalog,
-                        createState(TABLE_NAME_AND_TIMESTAMP, namespace, secondSyncState)
-                    )
->>>>>>> 460cdca7
             )
 
         // Cursor after 3rd sync is: 2021-01-03 00:00:00, count 1.
@@ -1407,20 +1357,11 @@
 
         val actualMessages =
             MoreIterators.toList(
-<<<<<<< HEAD
                 source()!!.read(
                     config(),
                     configuredCatalog,
                     Jsons.jsonNode(createState(java.util.List.of(dbStreamState))),
                 ),
-=======
-                source()
-                    .read(
-                        config(),
-                        configuredCatalog,
-                        Jsons.jsonNode(createState(java.util.List.of(dbStreamState)))
-                    )
->>>>>>> 460cdca7
             )
 
         setEmittedAtToNull(actualMessages)
@@ -1485,11 +1426,7 @@
         catalog.withStreams(
             catalog.streams
                 .filter { s: ConfiguredAirbyteStream -> s.stream.name == streamName() }
-<<<<<<< HEAD
-                .collect(Collectors.toList()),
-=======
                 .toMutableList()
->>>>>>> 460cdca7
         )
         return catalog
     }
