/*
 * Copyright (c) 2023 Airbyte, Inc., all rights reserved.
 */
package io.airbyte.cdk.integrations.source.jdbc.test

import com.fasterxml.jackson.databind.JsonNode
import com.fasterxml.jackson.databind.node.ObjectNode
import edu.umd.cs.findbugs.annotations.SuppressFBWarnings
import io.airbyte.cdk.db.factory.DatabaseDriver
import io.airbyte.cdk.db.jdbc.JdbcUtils
import io.airbyte.cdk.integrations.base.AirbyteTraceMessageUtility
import io.airbyte.cdk.integrations.base.Source
import io.airbyte.cdk.integrations.source.relationaldb.RelationalDbQueryUtils
import io.airbyte.cdk.integrations.source.relationaldb.models.DbState
import io.airbyte.cdk.integrations.source.relationaldb.models.DbStreamState
import io.airbyte.cdk.testutils.TestDatabase
import io.airbyte.commons.json.Jsons
import io.airbyte.commons.resources.MoreResources
import io.airbyte.commons.stream.AirbyteStreamStatusHolder
import io.airbyte.commons.util.MoreIterators
import io.airbyte.protocol.models.AirbyteStreamNameNamespacePair
import io.airbyte.protocol.models.Field
import io.airbyte.protocol.models.JsonSchemaType
import io.airbyte.protocol.models.v0.*
import io.airbyte.protocol.models.v0.AirbyteStreamStatusTraceMessage.*
import java.math.BigDecimal
import java.sql.SQLException
import java.util.*
import java.util.function.Consumer
import junit.framework.TestCase.assertEquals
import org.hamcrest.MatcherAssert
import org.hamcrest.Matchers
import org.junit.jupiter.api.AfterEach
import org.junit.jupiter.api.Assertions
import org.junit.jupiter.api.BeforeEach
import org.junit.jupiter.api.Test
import org.mockito.Mockito

/** Tests that should be run on all Sources that extend the AbstractJdbcSource. */
@SuppressFBWarnings(
    value = ["MS_SHOULD_BE_FINAL"],
    justification =
        "The static variables are updated in subclasses for convenience, and cannot be final.",
)
abstract class JdbcSourceAcceptanceTest<S : Source, T : TestDatabase<*, T, *>> {
    @JvmField protected var testdb: T = createTestDatabase()

    protected fun streamName(): String {
        return TABLE_NAME
    }

    /**
     * A valid configuration to connect to a test database.
     *
     * @return config
     */
    protected abstract fun config(): JsonNode

    /**
     * An instance of the source that should be tests.
     *
     * @return abstract jdbc source
     */
    protected abstract fun source(): S

    /**
     * Creates a TestDatabase instance to be used in [.setup].
     *
     * @return TestDatabase instance to use for test case.
     */
    protected abstract fun createTestDatabase(): T

    /**
     * These tests write records without specifying a namespace (schema name). They will be written
     * into whatever the default schema is for the database. When they are discovered they will be
     * namespaced by the schema name (e.g. <default-schema-name>.<table_name>). Thus the source
     * needs to tell the tests what that default schema name is. If the database does not support
     * schemas, then database name should used instead.
     *
     * @return name that will be used to namespace the record. </table_name></default-schema-name>
     */
    protected abstract fun supportsSchemas(): Boolean

    protected fun createTableQuery(
        tableName: String?,
        columnClause: String?,
        primaryKeyClause: String
    ): String {
        return String.format(
            "CREATE TABLE %s(%s %s %s)",
            tableName,
            columnClause,
            if (primaryKeyClause == "") "" else ",",
            primaryKeyClause,
        )
    }

    protected fun primaryKeyClause(columns: List<String>): String {
        if (columns.isEmpty()) {
            return ""
        }

        val clause = StringBuilder()
        clause.append("PRIMARY KEY (")
        for (i in columns.indices) {
            clause.append(columns[i])
            if (i != (columns.size - 1)) {
                clause.append(",")
            }
        }
        clause.append(")")
        return clause.toString()
    }

    @BeforeEach
    @Throws(Exception::class)
    open fun setup() {
        testdb = createTestDatabase()
        if (supportsSchemas()) {
            createSchemas()
        }
        if (testdb.databaseDriver == DatabaseDriver.ORACLE) {
            testdb.with("ALTER SESSION SET NLS_DATE_FORMAT = 'YYYY-MM-DD'")
        }
        testdb
            ?.with(
                createTableQuery(
                    getFullyQualifiedTableName(TABLE_NAME),
                    COLUMN_CLAUSE_WITH_PK,
                    primaryKeyClause(listOf("id")),
                ),
            )
            ?.with(
                "INSERT INTO %s(id, name, updated_at) VALUES (1, 'picard', '2004-10-19')",
                getFullyQualifiedTableName(TABLE_NAME),
            )
            ?.with(
                "INSERT INTO %s(id, name, updated_at) VALUES (2, 'crusher', '2005-10-19')",
                getFullyQualifiedTableName(TABLE_NAME),
            )
            ?.with(
                "INSERT INTO %s(id, name, updated_at) VALUES (3, 'vash', '2006-10-19')",
                getFullyQualifiedTableName(TABLE_NAME),
            )
            ?.with(
                createTableQuery(
                    getFullyQualifiedTableName(TABLE_NAME_WITHOUT_PK),
                    COLUMN_CLAUSE_WITHOUT_PK,
                    "",
                ),
            )
            ?.with(
                "INSERT INTO %s(id, name, updated_at) VALUES (1, 'picard', '2004-10-19')",
                getFullyQualifiedTableName(TABLE_NAME_WITHOUT_PK),
            )
            ?.with(
                "INSERT INTO %s(id, name, updated_at) VALUES (2, 'crusher', '2005-10-19')",
                getFullyQualifiedTableName(TABLE_NAME_WITHOUT_PK),
            )
            ?.with(
                "INSERT INTO %s(id, name, updated_at) VALUES (3, 'vash', '2006-10-19')",
                getFullyQualifiedTableName(TABLE_NAME_WITHOUT_PK),
            )
            ?.with(
                createTableQuery(
                    getFullyQualifiedTableName(TABLE_NAME_COMPOSITE_PK),
                    COLUMN_CLAUSE_WITH_COMPOSITE_PK,
                    primaryKeyClause(listOf("first_name", "last_name")),
                ),
            )
            ?.with(
                "INSERT INTO %s(first_name, last_name, updated_at) VALUES ('first', 'picard', '2004-10-19')",
                getFullyQualifiedTableName(TABLE_NAME_COMPOSITE_PK),
            )
            ?.with(
                "INSERT INTO %s(first_name, last_name, updated_at) VALUES ('second', 'crusher', '2005-10-19')",
                getFullyQualifiedTableName(TABLE_NAME_COMPOSITE_PK),
            )
            ?.with(
                "INSERT INTO %s(first_name, last_name, updated_at) VALUES ('third', 'vash', '2006-10-19')",
                getFullyQualifiedTableName(TABLE_NAME_COMPOSITE_PK),
            )
    }

    protected open fun maybeSetShorterConnectionTimeout(config: JsonNode?) {
        // Optionally implement this to speed up test cases which will result in a connection
        // timeout.
    }

    protected open fun assertStreamStatusTraceMessageIndex(
        idx: Int,
        allMessages: List<AirbyteMessage>,
        expectedStreamStatus: AirbyteStreamStatusTraceMessage
    ) {
        var actualMessage = allMessages[idx]
        Assertions.assertEquals(AirbyteMessage.Type.TRACE, actualMessage.type)
        var traceMessage = actualMessage.trace
        Assertions.assertNotNull(traceMessage.streamStatus)
        Assertions.assertEquals(expectedStreamStatus, traceMessage.streamStatus)
    }

    fun createAirbteStreanStatusTraceMessage(
        namespace: String,
        streamName: String,
        status: AirbyteStreamStatus
    ): AirbyteStreamStatusTraceMessage {
        return AirbyteStreamStatusTraceMessage()
            .withStreamDescriptor(StreamDescriptor().withNamespace(namespace).withName(streamName))
            .withStatus(status)
    }

    @AfterEach
    fun tearDown() {
        testdb.close()
    }

    @Test
    @Throws(Exception::class)
    open fun testSpec() {
        val actual = source().spec()
        val resourceString = MoreResources.readResource("spec.json")
        val expected = Jsons.deserialize(resourceString, ConnectorSpecification::class.java)

        Assertions.assertEquals(expected, actual)
    }

    @Test
    @Throws(Exception::class)
    fun testCheckSuccess() {
        val actual = source().check(config())
        val expected =
            AirbyteConnectionStatus().withStatus(AirbyteConnectionStatus.Status.SUCCEEDED)
        Assertions.assertEquals(expected, actual)
    }

    @Test
    @Throws(Exception::class)
    protected fun testCheckFailure() {
        val config = config()
        maybeSetShorterConnectionTimeout(config)
        (config as ObjectNode).put(JdbcUtils.PASSWORD_KEY, "fake")
        val actual = source().check(config)
        Assertions.assertEquals(AirbyteConnectionStatus.Status.FAILED, actual!!.status)
    }

    @Test
    @Throws(Exception::class)
    fun testDiscover() {
        val actual = filterOutOtherSchemas(source().discover(config()))
        val expected = getCatalog(defaultNamespace)
        Assertions.assertEquals(expected.streams.size, actual.streams.size)
        actual.streams.forEach(
            Consumer { actualStream: AirbyteStream ->
                val expectedStream =
                    expected.streams.firstOrNull { stream: AirbyteStream ->
                        stream.namespace == actualStream.namespace &&
                            stream.name == actualStream.name
                    }
                Assertions.assertTrue(
                    expectedStream != null,
                    String.format("Unexpected stream %s", actualStream.name),
                )
                Assertions.assertEquals(expectedStream, actualStream)
            }
        )
    }

    @Test
    @Throws(Exception::class)
    protected fun testDiscoverWithNonCursorFields() {
        testdb
            .with(
                CREATE_TABLE_WITHOUT_CURSOR_TYPE_QUERY,
                getFullyQualifiedTableName(TABLE_NAME_WITHOUT_CURSOR_TYPE),
                COL_CURSOR,
            )
            .with(
                INSERT_TABLE_WITHOUT_CURSOR_TYPE_QUERY,
                getFullyQualifiedTableName(TABLE_NAME_WITHOUT_CURSOR_TYPE),
            )
        val actual = filterOutOtherSchemas(source().discover(config()))
        val stream =
            actual.streams.first { s: AirbyteStream ->
                s.name.equals(TABLE_NAME_WITHOUT_CURSOR_TYPE, ignoreCase = true)
            }
        Assertions.assertEquals(
            TABLE_NAME_WITHOUT_CURSOR_TYPE.lowercase(Locale.getDefault()),
            stream.name.lowercase(Locale.getDefault()),
        )
        Assertions.assertEquals(1, stream.supportedSyncModes.size)
        Assertions.assertEquals(SyncMode.FULL_REFRESH, stream.supportedSyncModes[0])
    }

    @Test
    @Throws(Exception::class)
    protected fun testDiscoverWithNullableCursorFields() {
        testdb
            .with(
                CREATE_TABLE_WITH_NULLABLE_CURSOR_TYPE_QUERY,
                getFullyQualifiedTableName(TABLE_NAME_WITH_NULLABLE_CURSOR_TYPE),
                COL_CURSOR,
            )
            .with(
                INSERT_TABLE_WITH_NULLABLE_CURSOR_TYPE_QUERY,
                getFullyQualifiedTableName(TABLE_NAME_WITH_NULLABLE_CURSOR_TYPE),
            )
        val actual = filterOutOtherSchemas(source().discover(config()))
        val stream =
            actual.streams
                .filter { s: AirbyteStream ->
                    s.name.equals(TABLE_NAME_WITH_NULLABLE_CURSOR_TYPE, ignoreCase = true)
                }
                .first()
        Assertions.assertEquals(
            TABLE_NAME_WITH_NULLABLE_CURSOR_TYPE.lowercase(Locale.getDefault()),
            stream.name.lowercase(Locale.getDefault()),
        )
        Assertions.assertEquals(2, stream.supportedSyncModes.size)
        Assertions.assertTrue(stream.supportedSyncModes.contains(SyncMode.FULL_REFRESH))
        Assertions.assertTrue(stream.supportedSyncModes.contains(SyncMode.INCREMENTAL))
    }

    protected fun filterOutOtherSchemas(catalog: AirbyteCatalog): AirbyteCatalog {
        if (supportsSchemas()) {
            val filteredCatalog = Jsons.clone(catalog)
            filteredCatalog.streams =
                filteredCatalog.streams.filter { stream: AirbyteStream ->
                    TEST_SCHEMAS.any { schemaName: String ->
                        stream.namespace.startsWith(schemaName)
                    }
                }
            return filteredCatalog
        } else {
            return catalog
        }
    }

    @Test
    @Throws(Exception::class)
    protected fun testDiscoverWithMultipleSchemas() {
        // clickhouse and mysql do not have a concept of schemas, so this test does not make sense
        // for them.
        when (testdb.databaseDriver) {
            DatabaseDriver.MYSQL,
            DatabaseDriver.CLICKHOUSE,
            DatabaseDriver.TERADATA -> return
            else -> {}
        }
        // add table and data to a separate schema.
        testdb
            .with(
                "CREATE TABLE %s(id VARCHAR(200) NOT NULL, name VARCHAR(200) NOT NULL)",
                RelationalDbQueryUtils.getFullyQualifiedTableName(SCHEMA_NAME2, TABLE_NAME),
            )
            .with(
                "INSERT INTO %s(id, name) VALUES ('1','picard')",
                RelationalDbQueryUtils.getFullyQualifiedTableName(SCHEMA_NAME2, TABLE_NAME),
            )
            .with(
                "INSERT INTO %s(id, name) VALUES ('2', 'crusher')",
                RelationalDbQueryUtils.getFullyQualifiedTableName(SCHEMA_NAME2, TABLE_NAME),
            )
            .with(
                "INSERT INTO %s(id, name) VALUES ('3', 'vash')",
                RelationalDbQueryUtils.getFullyQualifiedTableName(SCHEMA_NAME2, TABLE_NAME),
            )

        val actual = source().discover(config())

        val expected = getCatalog(defaultNamespace)
        val catalogStreams: MutableList<AirbyteStream> = ArrayList()
        catalogStreams.addAll(expected.streams)
        catalogStreams.add(
            CatalogHelpers.createAirbyteStream(
                    TABLE_NAME,
                    SCHEMA_NAME2,
                    Field.of(COL_ID, JsonSchemaType.STRING),
                    Field.of(COL_NAME, JsonSchemaType.STRING),
                )
                .withSupportedSyncModes(
<<<<<<< HEAD
                    java.util.List.of(SyncMode.FULL_REFRESH, SyncMode.INCREMENTAL)
                )
                .withIsResumable(supportResumeableFullRefreshWithoutPk())
=======
                    java.util.List.of(SyncMode.FULL_REFRESH, SyncMode.INCREMENTAL),
                ),
>>>>>>> 82f8e996
        )
        expected.streams = catalogStreams
        // sort streams by name so that we are comparing lists with the same order.
        val schemaTableCompare =
            Comparator.comparing { stream: AirbyteStream -> stream.namespace + "." + stream.name }
        expected.streams.sortWith(schemaTableCompare)
        actual.streams.sortWith(schemaTableCompare)
        Assertions.assertEquals(expected, filterOutOtherSchemas(actual))
    }

    protected open fun supportResumeableFullRefreshWithoutPk(): Boolean? {
        return false
    }

    @Test
    @Throws(Exception::class)
    fun testReadSuccess() {
        val catalog = getConfiguredCatalogWithOneStream(defaultNamespace)
        val actualMessages = MoreIterators.toList(source().read(config(), catalog, null))

        setEmittedAtToNull(actualMessages)
        val expectedMessagesResult: MutableList<AirbyteMessage> = ArrayList(testMessages)
        val actualRecordMessages = filterRecords(actualMessages)

        MatcherAssert.assertThat(
            expectedMessagesResult,
            Matchers.containsInAnyOrder<Any>(*actualRecordMessages.toTypedArray()),
        )
        MatcherAssert.assertThat(
            actualRecordMessages,
            Matchers.containsInAnyOrder<Any>(*expectedMessagesResult.toTypedArray()),
        )
    }

    // This validation only applies to resumable full refresh syncs.
    protected open fun validateFullRefreshStateMessageReadSuccess(
        stateMessages: List<AirbyteStateMessage>
    ) {}

    @Test
    @Throws(Exception::class)
    protected open fun testReadOneColumn() {
        val catalog =
            CatalogHelpers.createConfiguredAirbyteCatalog(
                streamName(),
                defaultNamespace,
                Field.of(COL_ID, JsonSchemaType.NUMBER),
            )
        val actualMessages = MoreIterators.toList(source().read(config(), catalog, null))

        assertStreamStatusTraceMessageIndex(
            0,
            actualMessages,
            createAirbteStreanStatusTraceMessage(
                defaultNamespace,
                streamName(),
                AirbyteStreamStatus.STARTED
            )
        )
        assertStreamStatusTraceMessageIndex(
            actualMessages.size - 1,
            actualMessages,
            createAirbteStreanStatusTraceMessage(
                defaultNamespace,
                streamName(),
                AirbyteStreamStatus.COMPLETE
            )
        )

        setEmittedAtToNull(actualMessages)

        val expectedMessages: MutableList<AirbyteMessage> = airbyteMessagesReadOneColumn

        expectedMessages.addFirst(
            AirbyteTraceMessageUtility.makeStreamStatusTraceAirbyteMessage(
                AirbyteStreamStatusHolder(
                    AirbyteStreamNameNamespacePair(streamName(), defaultNamespace),
                    AirbyteStreamStatus.STARTED
                )
            )
        )

        expectedMessages.addLast(
            AirbyteTraceMessageUtility.makeStreamStatusTraceAirbyteMessage(
                AirbyteStreamStatusHolder(
                    AirbyteStreamNameNamespacePair(streamName(), defaultNamespace),
                    AirbyteStreamStatus.COMPLETE
                )
            )
        )
        setTraceEmittedAtToNull(actualMessages)
        setTraceEmittedAtToNull(expectedMessages)

        Assertions.assertEquals(expectedMessages.size, actualMessages.size)
        Assertions.assertTrue(expectedMessages.containsAll(actualMessages))
        Assertions.assertTrue(actualMessages.containsAll(expectedMessages))
    }

    protected open val airbyteMessagesReadOneColumn: MutableList<AirbyteMessage>
        get() {
            val expectedMessages =
                testMessages
                    .map { `object`: AirbyteMessage -> Jsons.clone(`object`) }
                    .onEach { m: AirbyteMessage ->
                        (m.record.data as ObjectNode).remove(COL_NAME)
                        (m.record.data as ObjectNode).remove(COL_UPDATED_AT)
                        (m.record.data as ObjectNode).replace(
                            COL_ID,
                            convertIdBasedOnDatabase(m.record.data[COL_ID].asInt()),
                        )
                    }
                    .toMutableList()
            return expectedMessages
        }

    @Test
    @Throws(Exception::class)
    protected fun testReadMultipleTables() {
        val catalog = getConfiguredCatalogWithOneStream(defaultNamespace)
        val expectedMessages: MutableList<AirbyteMessage> = ArrayList(testMessages)

        for (i in 2..9) {
            val streamName2 = streamName() + i
            val tableName = getFullyQualifiedTableName(TABLE_NAME + i)
            testdb
                .with(createTableQuery(tableName, "id INTEGER, name VARCHAR(200)", ""))
                .with("INSERT INTO %s(id, name) VALUES (1,'picard')", tableName)
                .with("INSERT INTO %s(id, name) VALUES (2, 'crusher')", tableName)
                .with("INSERT INTO %s(id, name) VALUES (3, 'vash')", tableName)
            catalog.streams.add(
                CatalogHelpers.createConfiguredAirbyteStream(
                    streamName2,
                    defaultNamespace,
                    Field.of(COL_ID, JsonSchemaType.NUMBER),
                    Field.of(COL_NAME, JsonSchemaType.STRING),
                ),
            )

            expectedMessages.addAll(getAirbyteMessagesSecondSync(streamName2))
        }

        val actualMessages = MoreIterators.toList(source().read(config(), catalog, null))
        val actualRecordMessages = filterRecords(actualMessages)

        setEmittedAtToNull(actualMessages)

        Assertions.assertEquals(expectedMessages.size, actualRecordMessages.size)
        Assertions.assertTrue(expectedMessages.containsAll(actualRecordMessages))
        Assertions.assertTrue(actualRecordMessages.containsAll(expectedMessages))
    }

    @Test
    @Throws(Exception::class)
    protected fun testReadBothIncrementalAndFullRefreshStreams() {
        val catalog = getConfiguredCatalogWithOneStream(defaultNamespace)
        val expectedMessages: MutableList<AirbyteMessage> = ArrayList(testMessages)

        val streamName2 = streamName() + 2
        val tableName = getFullyQualifiedTableName(TABLE_NAME + 2)
        testdb!!
            .with(createTableQuery(tableName, "id INTEGER, name VARCHAR(200)", ""))
            .with("INSERT INTO %s(id, name) VALUES (1,'picard')", tableName)
            .with("INSERT INTO %s(id, name) VALUES (2, 'crusher')", tableName)
            .with("INSERT INTO %s(id, name) VALUES (3, 'vash')", tableName)

        val airbyteStream2 =
            CatalogHelpers.createConfiguredAirbyteStream(
                streamName2,
                defaultNamespace,
                Field.of(COL_ID, JsonSchemaType.NUMBER),
                Field.of(COL_NAME, JsonSchemaType.STRING),
            )
        airbyteStream2.syncMode = SyncMode.INCREMENTAL
        airbyteStream2.cursorField = java.util.List.of(COL_ID)
        airbyteStream2.destinationSyncMode = DestinationSyncMode.APPEND
        catalog.streams.add(airbyteStream2)

        expectedMessages.addAll(getAirbyteMessagesSecondSync(streamName2))

        val actualMessages = MoreIterators.toList(source()!!.read(config(), catalog, null))

        assertStreamStatusTraceMessageIndex(
            0,
            actualMessages,
            createAirbteStreanStatusTraceMessage(
                defaultNamespace,
                streamName2,
                AirbyteStreamStatus.STARTED
            )
        )
        assertStreamStatusTraceMessageIndex(
            actualMessages.size - 7,
            actualMessages,
            createAirbteStreanStatusTraceMessage(
                defaultNamespace,
                streamName2,
                AirbyteStreamStatus.COMPLETE
            )
        )
        assertStreamStatusTraceMessageIndex(
            actualMessages.size - 6,
            actualMessages,
            createAirbteStreanStatusTraceMessage(
                defaultNamespace,
                streamName(),
                AirbyteStreamStatus.STARTED
            )
        )
        assertStreamStatusTraceMessageIndex(
            actualMessages.size - 1,
            actualMessages,
            createAirbteStreanStatusTraceMessage(
                defaultNamespace,
                streamName(),
                AirbyteStreamStatus.COMPLETE
            )
        )

        val actualRecordMessages = filterRecords(actualMessages)

        setEmittedAtToNull(actualMessages)

        Assertions.assertEquals(expectedMessages.size, actualRecordMessages.size)
        Assertions.assertTrue(expectedMessages.containsAll(actualRecordMessages))
        Assertions.assertTrue(actualRecordMessages.containsAll(expectedMessages))
    }

    protected open fun getAirbyteMessagesSecondSync(streamName: String?): List<AirbyteMessage> {
        return testMessages
            .map { `object`: AirbyteMessage -> Jsons.clone(`object`) }
            .onEach { m: AirbyteMessage ->
                m.record.stream = streamName
                m.record.namespace = defaultNamespace
                (m.record.data as ObjectNode).remove(COL_UPDATED_AT)
                (m.record.data as ObjectNode).replace(
                    COL_ID,
                    convertIdBasedOnDatabase(m.record.data[COL_ID].asInt()),
                )
            }
    }

    @Test
    @Throws(Exception::class)
    protected fun testTablesWithQuoting() {
        val streamForTableWithSpaces = createTableWithSpaces()

        val catalog =
            ConfiguredAirbyteCatalog()
                .withStreams(
                    java.util.List.of(
                        getConfiguredCatalogWithOneStream(defaultNamespace).streams[0],
                        streamForTableWithSpaces,
                    ),
                )
        val actualMessages = MoreIterators.toList(source().read(config(), catalog, null))
        val actualRecordMessages = filterRecords(actualMessages)

        setEmittedAtToNull(actualMessages)

        val expectedMessages: MutableList<AirbyteMessage> = ArrayList(testMessages)
        expectedMessages.addAll(getAirbyteMessagesForTablesWithQuoting(streamForTableWithSpaces))

        Assertions.assertEquals(expectedMessages.size, actualRecordMessages.size)
        Assertions.assertTrue(expectedMessages.containsAll(actualRecordMessages))
        Assertions.assertTrue(actualRecordMessages.containsAll(expectedMessages))
    }

    @Test
    @Throws(Exception::class)
    protected fun testTablesWithResumableFullRefreshStates() {

        val catalog =
            ConfiguredAirbyteCatalog()
                .withStreams(
                    java.util.List.of(
                        getConfiguredCatalogWithOneStream(defaultNamespace).streams[0],
                    ),
                )
        val actualMessages = MoreIterators.toList(source()!!.read(config(), catalog, null))
        val actualRecordMessages = filterRecords(actualMessages)

        setEmittedAtToNull(actualMessages)

        val expectedMessages: MutableList<AirbyteMessage> = ArrayList(testMessages)

        Assertions.assertEquals(expectedMessages.size, actualRecordMessages.size)
        Assertions.assertTrue(expectedMessages.containsAll(actualRecordMessages))
        Assertions.assertTrue(actualRecordMessages.containsAll(expectedMessages))

        val stateMessages = extractStateMessage(actualMessages)
        validateFullRefreshStateMessageReadSuccess(stateMessages)
    }

    protected open fun getAirbyteMessagesForTablesWithQuoting(
        streamForTableWithSpaces: ConfiguredAirbyteStream
    ): List<AirbyteMessage> {
        return testMessages
            .map { `object`: AirbyteMessage -> Jsons.clone(`object`) }
            .onEach { m: AirbyteMessage ->
                m.record.stream = streamForTableWithSpaces.stream.name
                (m.record.data as ObjectNode).set<JsonNode>(
                    COL_LAST_NAME_WITH_SPACE,
                    (m.record.data as ObjectNode).remove(COL_NAME),
                )
                (m.record.data as ObjectNode).remove(COL_UPDATED_AT)
                (m.record.data as ObjectNode).replace(
                    COL_ID,
                    convertIdBasedOnDatabase(m.record.data[COL_ID].asInt()),
                )
            }
    }

    @Test
    fun testReadFailure() {
        val spiedAbStream =
            Mockito.spy(getConfiguredCatalogWithOneStream(defaultNamespace).streams[0])
        val catalog = ConfiguredAirbyteCatalog().withStreams(java.util.List.of(spiedAbStream))
        Mockito.doCallRealMethod().doThrow(RuntimeException()).`when`(spiedAbStream).stream

        Assertions.assertThrows(RuntimeException::class.java) {
            source().read(config(), catalog, null)
        }
    }

    @Test
    @Throws(Exception::class)
    fun testIncrementalNoPreviousState() {
        incrementalCursorCheck(COL_ID, null, "3", testMessages)
    }

    @Test
    @Throws(Exception::class)
    fun testIncrementalIntCheckCursor() {
        incrementalCursorCheck(COL_ID, "2", "3", java.util.List.of(testMessages[2]))
    }

    @Test
    @Throws(Exception::class)
    fun testIncrementalStringCheckCursor() {
        incrementalCursorCheck(
            COL_NAME,
            "patent",
            "vash",
            java.util.List.of(testMessages[0], testMessages[2]),
        )
    }

    @Test
    @Throws(Exception::class)
    fun testIncrementalStringCheckCursorSpaceInColumnName() {
        val streamWithSpaces = createTableWithSpaces()

        val expectedRecordMessages =
            getAirbyteMessagesCheckCursorSpaceInColumnName(streamWithSpaces)
        incrementalCursorCheck(
            COL_LAST_NAME_WITH_SPACE,
            COL_LAST_NAME_WITH_SPACE,
            "patent",
            "vash",
            expectedRecordMessages,
            streamWithSpaces,
        )
    }

    protected open fun getAirbyteMessagesCheckCursorSpaceInColumnName(
        streamWithSpaces: ConfiguredAirbyteStream
    ): List<AirbyteMessage> {
        val firstMessage = testMessages[0]
        firstMessage.record.stream = streamWithSpaces.stream.name
        (firstMessage.record.data as ObjectNode).remove(COL_UPDATED_AT)
        (firstMessage.record.data as ObjectNode).set<JsonNode>(
            COL_LAST_NAME_WITH_SPACE,
            (firstMessage.record.data as ObjectNode).remove(COL_NAME),
        )

        val secondMessage = testMessages[2]
        secondMessage.record.stream = streamWithSpaces.stream.name
        (secondMessage.record.data as ObjectNode).remove(COL_UPDATED_AT)
        (secondMessage.record.data as ObjectNode).set<JsonNode>(
            COL_LAST_NAME_WITH_SPACE,
            (secondMessage.record.data as ObjectNode).remove(COL_NAME),
        )

        return java.util.List.of(firstMessage, secondMessage)
    }

    @Test
    @Throws(Exception::class)
    fun testIncrementalDateCheckCursor() {
        incrementalDateCheck()
    }

    @Throws(Exception::class)
    protected open fun incrementalDateCheck() {
        incrementalCursorCheck(
            COL_UPDATED_AT,
            "2005-10-18",
            "2006-10-19",
            java.util.List.of(testMessages[1], testMessages[2]),
        )
    }

    @Test
    @Throws(Exception::class)
    fun testIncrementalCursorChanges() {
        incrementalCursorCheck(
            COL_ID,
            COL_NAME, // cheesing this value a little bit. in the correct implementation this
            // initial cursor value should
            // be ignored because the cursor field changed. setting it to a value that if used, will
            // cause
            // records to (incorrectly) be filtered out.
            "data",
            "vash",
            testMessages,
        )
    }

    @Test
    @Throws(Exception::class)
    protected open fun testReadOneTableIncrementallyTwice() {
        val config = config()
        val namespace = defaultNamespace
        val configuredCatalog = getConfiguredCatalogWithOneStream(namespace)
        configuredCatalog.streams.forEach(
            Consumer { airbyteStream: ConfiguredAirbyteStream ->
                airbyteStream.syncMode = SyncMode.INCREMENTAL
                airbyteStream.cursorField = java.util.List.of(COL_ID)
                airbyteStream.destinationSyncMode = DestinationSyncMode.APPEND
            },
        )

        val actualMessagesFirstSync =
            MoreIterators.toList(
                source()!!.read(
                    config,
                    configuredCatalog,
                    createEmptyState(streamName(), namespace),
                ),
            )

        assertStreamStatusTraceMessageIndex(
            0,
            actualMessagesFirstSync,
            createAirbteStreanStatusTraceMessage(
                defaultNamespace,
                streamName(),
                AirbyteStreamStatus.STARTED
            )
        )
        assertStreamStatusTraceMessageIndex(
            actualMessagesFirstSync.size - 1,
            actualMessagesFirstSync,
            createAirbteStreanStatusTraceMessage(
                defaultNamespace,
                streamName(),
                AirbyteStreamStatus.COMPLETE
            )
        )

        val stateAfterFirstSyncOptional =
            actualMessagesFirstSync
                .filter { r: AirbyteMessage -> r.type == AirbyteMessage.Type.STATE }
                .first()

        executeStatementReadIncrementallyTwice()

        val actualMessagesSecondSync =
            MoreIterators.toList(
                source()!!.read(
                    config,
                    configuredCatalog,
                    extractState(stateAfterFirstSyncOptional),
                ),
            )

        assertStreamStatusTraceMessageIndex(
            0,
            actualMessagesSecondSync,
            createAirbteStreanStatusTraceMessage(
                defaultNamespace,
                streamName(),
                AirbyteStreamStatus.STARTED
            )
        )
        assertStreamStatusTraceMessageIndex(
            actualMessagesSecondSync.size - 1,
            actualMessagesSecondSync,
            createAirbteStreanStatusTraceMessage(
                defaultNamespace,
                streamName(),
                AirbyteStreamStatus.COMPLETE
            )
        )

        Assertions.assertEquals(
            2,
            actualMessagesSecondSync
                .filter { r: AirbyteMessage -> r.type == AirbyteMessage.Type.RECORD }
                .count()
                .toInt(),
        )
        val expectedMessages: MutableList<AirbyteMessage> =
            getExpectedAirbyteMessagesSecondSync(namespace)

        setEmittedAtToNull(actualMessagesSecondSync)

        expectedMessages.addFirst(
            AirbyteTraceMessageUtility.makeStreamStatusTraceAirbyteMessage(
                AirbyteStreamStatusHolder(
                    AirbyteStreamNameNamespacePair(
                        configuredCatalog.streams[0].stream.name,
                        defaultNamespace
                    ),
                    AirbyteStreamStatus.STARTED
                )
            )
        )

        expectedMessages.addLast(
            AirbyteTraceMessageUtility.makeStreamStatusTraceAirbyteMessage(
                AirbyteStreamStatusHolder(
                    AirbyteStreamNameNamespacePair(
                        configuredCatalog.streams[0].stream.name,
                        defaultNamespace
                    ),
                    AirbyteStreamStatus.COMPLETE
                )
            )
        )
        setTraceEmittedAtToNull(actualMessagesSecondSync)
        setTraceEmittedAtToNull(expectedMessages)
        Assertions.assertEquals(expectedMessages.size, actualMessagesSecondSync.size)
        Assertions.assertTrue(expectedMessages.containsAll(actualMessagesSecondSync))
        Assertions.assertTrue(actualMessagesSecondSync.containsAll(expectedMessages))
    }

    protected open fun executeStatementReadIncrementallyTwice() {
        testdb
            ?.with(
                "INSERT INTO %s (id, name, updated_at) VALUES (4, 'riker', '2006-10-19')",
                getFullyQualifiedTableName(TABLE_NAME),
            )
            ?.with(
                "INSERT INTO %s (id, name, updated_at) VALUES (5, 'data', '2006-10-19')",
                getFullyQualifiedTableName(TABLE_NAME),
            )
    }

    protected open fun getExpectedAirbyteMessagesSecondSync(
        namespace: String?
    ): MutableList<AirbyteMessage> {
        val expectedMessages: MutableList<AirbyteMessage> = ArrayList()
        expectedMessages.add(
            AirbyteMessage()
                .withType(AirbyteMessage.Type.RECORD)
                .withRecord(
                    AirbyteRecordMessage()
                        .withStream(streamName())
                        .withNamespace(namespace)
                        .withData(
                            Jsons.jsonNode(
                                java.util.Map.of(
                                    COL_ID,
                                    ID_VALUE_4,
                                    COL_NAME,
                                    "riker",
                                    COL_UPDATED_AT,
                                    "2006-10-19",
                                ),
                            ),
                        ),
                ),
        )
        expectedMessages.add(
            AirbyteMessage()
                .withType(AirbyteMessage.Type.RECORD)
                .withRecord(
                    AirbyteRecordMessage()
                        .withStream(streamName())
                        .withNamespace(namespace)
                        .withData(
                            Jsons.jsonNode(
                                java.util.Map.of(
                                    COL_ID,
                                    ID_VALUE_5,
                                    COL_NAME,
                                    "data",
                                    COL_UPDATED_AT,
                                    "2006-10-19",
                                ),
                            ),
                        ),
                ),
        )
        val state =
            DbStreamState()
                .withStreamName(streamName())
                .withStreamNamespace(namespace)
                .withCursorField(java.util.List.of(COL_ID))
                .withCursor("5")
                .withCursorRecordCount(1L)
        expectedMessages.addAll(createExpectedTestMessages(java.util.List.of(state), 2L))
        return expectedMessages
    }

    @Test
    @Throws(Exception::class)
    protected open fun testReadMultipleTablesIncrementally() {
        val tableName2 = TABLE_NAME + 2
        val streamName2 = streamName() + 2
        val fqTableName2 = getFullyQualifiedTableName(tableName2)
        testdb
            .with(createTableQuery(fqTableName2, "id INTEGER, name VARCHAR(200)", ""))
            .with("INSERT INTO %s(id, name) VALUES (1,'picard')", fqTableName2)
            .with("INSERT INTO %s(id, name) VALUES (2, 'crusher')", fqTableName2)
            .with("INSERT INTO %s(id, name) VALUES (3, 'vash')", fqTableName2)

        val namespace = defaultNamespace
        val configuredCatalog = getConfiguredCatalogWithOneStream(namespace)
        configuredCatalog.streams.add(
            CatalogHelpers.createConfiguredAirbyteStream(
                streamName2,
                namespace,
                Field.of(COL_ID, JsonSchemaType.NUMBER),
                Field.of(COL_NAME, JsonSchemaType.STRING),
            ),
        )
        configuredCatalog.streams.forEach(
            Consumer { airbyteStream: ConfiguredAirbyteStream ->
                airbyteStream.syncMode = SyncMode.INCREMENTAL
                airbyteStream.cursorField = java.util.List.of(COL_ID)
                airbyteStream.destinationSyncMode = DestinationSyncMode.APPEND
            },
        )

        val actualMessagesFirstSync =
            MoreIterators.toList(
                source()!!.read(
                    config(),
                    configuredCatalog,
                    createEmptyState(streamName(), namespace),
                ),
            )

        // get last state message.
        val stateAfterFirstSyncOptional =
            actualMessagesFirstSync.last { r: AirbyteMessage ->
                r.type == AirbyteMessage.Type.STATE
            }

        // we know the second streams messages are the same as the first minus the updated at
        // column. so we
        // cheat and generate the expected messages off of the first expected messages.
        val secondStreamExpectedMessages = getAirbyteMessagesSecondStreamWithNamespace(streamName2)

        // Represents the state after the first stream has been updated
        val expectedStateStreams1 =
            java.util.List.of(
                DbStreamState()
                    .withStreamName(streamName())
                    .withStreamNamespace(namespace)
                    .withCursorField(java.util.List.of(COL_ID))
                    .withCursor("3")
                    .withCursorRecordCount(1L),
                DbStreamState()
                    .withStreamName(streamName2)
                    .withStreamNamespace(namespace)
                    .withCursorField(java.util.List.of(COL_ID)),
            )

        // Represents the state after both streams have been updated
        val expectedStateStreams2 =
            java.util.List.of(
                DbStreamState()
                    .withStreamName(streamName())
                    .withStreamNamespace(namespace)
                    .withCursorField(java.util.List.of(COL_ID))
                    .withCursor("3")
                    .withCursorRecordCount(1L),
                DbStreamState()
                    .withStreamName(streamName2)
                    .withStreamNamespace(namespace)
                    .withCursorField(java.util.List.of(COL_ID))
                    .withCursor("3")
                    .withCursorRecordCount(1L),
            )

        val expectedMessagesFirstSync: MutableList<AirbyteMessage> = ArrayList(testMessages)
        expectedMessagesFirstSync.add(
            createStateMessage(expectedStateStreams1[0], expectedStateStreams1, 3L),
        )
        expectedMessagesFirstSync.addAll(secondStreamExpectedMessages)
        expectedMessagesFirstSync.add(
            createStateMessage(expectedStateStreams2[1], expectedStateStreams2, 3L),
        )

        setEmittedAtToNull(actualMessagesFirstSync)

        Assertions.assertEquals(expectedMessagesFirstSync.size, actualMessagesFirstSync.size)
        Assertions.assertTrue(expectedMessagesFirstSync.containsAll(actualMessagesFirstSync))
        Assertions.assertTrue(actualMessagesFirstSync.containsAll(expectedMessagesFirstSync))
    }

    protected open fun getAirbyteMessagesSecondStreamWithNamespace(
        streamName2: String?
    ): List<AirbyteMessage> {
        return testMessages
            .map { `object`: AirbyteMessage -> Jsons.clone(`object`) }
            .onEach { m: AirbyteMessage ->
                m.record.stream = streamName2
                (m.record.data as ObjectNode).remove(COL_UPDATED_AT)
                (m.record.data as ObjectNode).replace(
                    COL_ID,
                    convertIdBasedOnDatabase(m.record.data[COL_ID].asInt()),
                )
            }
    }

    // when initial and final cursor fields are the same.
    @Throws(Exception::class)
    protected fun incrementalCursorCheck(
        cursorField: String,
        initialCursorValue: String?,
        endCursorValue: String,
        expectedRecordMessages: List<AirbyteMessage>
    ) {
        incrementalCursorCheck(
            cursorField,
            cursorField,
            initialCursorValue,
            endCursorValue,
            expectedRecordMessages,
        )
    }

    // See https://github.com/airbytehq/airbyte/issues/14732 for rationale and details.
    @Test
    @Throws(Exception::class)
    fun testIncrementalWithConcurrentInsertion() {
        val namespace = defaultNamespace
        val fullyQualifiedTableName = getFullyQualifiedTableName(TABLE_NAME_AND_TIMESTAMP)
        val columnDefinition =
            String.format(
                "name VARCHAR(200) NOT NULL, %s %s NOT NULL",
                COL_TIMESTAMP,
                COL_TIMESTAMP_TYPE,
            )

        // 1st sync
        testdb
            .with(createTableQuery(fullyQualifiedTableName, columnDefinition, ""))
            .with(
                INSERT_TABLE_NAME_AND_TIMESTAMP_QUERY,
                fullyQualifiedTableName,
                "a",
                "2021-01-01 00:00:00",
            )
            .with(
                INSERT_TABLE_NAME_AND_TIMESTAMP_QUERY,
                fullyQualifiedTableName,
                "b",
                "2021-01-01 00:00:00",
            )

        val configuredCatalog =
            CatalogHelpers.toDefaultConfiguredCatalog(
                AirbyteCatalog()
                    .withStreams(
                        java.util.List.of(
                            CatalogHelpers.createAirbyteStream(
                                TABLE_NAME_AND_TIMESTAMP,
                                namespace,
                                Field.of(COL_NAME, JsonSchemaType.STRING),
                                Field.of(
                                    COL_TIMESTAMP,
                                    JsonSchemaType.STRING_TIMESTAMP_WITHOUT_TIMEZONE,
                                ),
                            ),
                        ),
                    ),
            )

        configuredCatalog.streams.forEach(
            Consumer { airbyteStream: ConfiguredAirbyteStream ->
                airbyteStream.syncMode = SyncMode.INCREMENTAL
                airbyteStream.cursorField = java.util.List.of(COL_TIMESTAMP)
                airbyteStream.destinationSyncMode = DestinationSyncMode.APPEND
            },
        )

        val firstSyncActualMessages =
            MoreIterators.toList(
                source()!!.read(
                    config(),
                    configuredCatalog,
                    createEmptyState(TABLE_NAME_AND_TIMESTAMP, namespace),
                ),
            )

        // cursor after 1st sync: 2021-01-01 00:00:00, count 2
        val firstSyncStateOptional =
            firstSyncActualMessages
                .filter { r: AirbyteMessage -> r.type == AirbyteMessage.Type.STATE }
                .first()
        val firstSyncState = getStateData(firstSyncStateOptional, TABLE_NAME_AND_TIMESTAMP)
        Assertions.assertEquals(
            firstSyncState["cursor_field"].elements().next().asText(),
            COL_TIMESTAMP,
        )
        Assertions.assertTrue(firstSyncState["cursor"].asText().contains("2021-01-01"))
        Assertions.assertTrue(firstSyncState["cursor"].asText().contains("00:00:00"))
        Assertions.assertEquals(2L, firstSyncState["cursor_record_count"].asLong())

        val firstSyncNames =
            firstSyncActualMessages
                .filter { r: AirbyteMessage -> r.type == AirbyteMessage.Type.RECORD }
                .map { r: AirbyteMessage -> r.record.data[COL_NAME].asText() }

        // some databases don't make insertion order guarantee when equal ordering value
        if (
            testdb.databaseDriver == DatabaseDriver.TERADATA ||
                testdb.databaseDriver == DatabaseDriver.ORACLE
        ) {
            MatcherAssert.assertThat(
                listOf("a", "b"),
                Matchers.containsInAnyOrder<Any>(*firstSyncNames.toTypedArray()),
            )
        } else {
            Assertions.assertEquals(listOf("a", "b"), firstSyncNames)
        }

        // 2nd sync
        testdb.with(
            INSERT_TABLE_NAME_AND_TIMESTAMP_QUERY,
            fullyQualifiedTableName,
            "c",
            "2021-01-02 00:00:00",
        )

        val secondSyncActualMessages =
            MoreIterators.toList(
                source()!!.read(
                    config(),
                    configuredCatalog,
                    createState(TABLE_NAME_AND_TIMESTAMP, namespace, firstSyncState),
                ),
            )

        // cursor after 2nd sync: 2021-01-02 00:00:00, count 1
        val secondSyncStateOptional =
            secondSyncActualMessages
                .filter { r: AirbyteMessage -> r.type == AirbyteMessage.Type.STATE }
                .first()
        val secondSyncState = getStateData(secondSyncStateOptional, TABLE_NAME_AND_TIMESTAMP)
        Assertions.assertEquals(
            secondSyncState["cursor_field"].elements().next().asText(),
            COL_TIMESTAMP,
        )
        Assertions.assertTrue(secondSyncState["cursor"].asText().contains("2021-01-02"))
        Assertions.assertTrue(secondSyncState["cursor"].asText().contains("00:00:00"))
        Assertions.assertEquals(1L, secondSyncState["cursor_record_count"].asLong())

        val secondSyncNames =
            secondSyncActualMessages
                .filter { r: AirbyteMessage -> r.type == AirbyteMessage.Type.RECORD }
                .map { r: AirbyteMessage -> r.record.data[COL_NAME].asText() }

        Assertions.assertEquals(listOf("c"), secondSyncNames)

        // 3rd sync has records with duplicated cursors
        testdb
            .with(
                INSERT_TABLE_NAME_AND_TIMESTAMP_QUERY,
                fullyQualifiedTableName,
                "d",
                "2021-01-02 00:00:00",
            )
            .with(
                INSERT_TABLE_NAME_AND_TIMESTAMP_QUERY,
                fullyQualifiedTableName,
                "e",
                "2021-01-02 00:00:00",
            )
            .with(
                INSERT_TABLE_NAME_AND_TIMESTAMP_QUERY,
                fullyQualifiedTableName,
                "f",
                "2021-01-03 00:00:00",
            )

        val thirdSyncActualMessages =
            MoreIterators.toList(
                source()!!.read(
                    config(),
                    configuredCatalog,
                    createState(TABLE_NAME_AND_TIMESTAMP, namespace, secondSyncState),
                ),
            )

        // Cursor after 3rd sync is: 2021-01-03 00:00:00, count 1.
        val thirdSyncStateOptional =
            thirdSyncActualMessages
                .filter { r: AirbyteMessage -> r.type == AirbyteMessage.Type.STATE }
                .first()
        val thirdSyncState = getStateData(thirdSyncStateOptional, TABLE_NAME_AND_TIMESTAMP)
        Assertions.assertEquals(
            thirdSyncState["cursor_field"].elements().next().asText(),
            COL_TIMESTAMP,
        )
        Assertions.assertTrue(thirdSyncState["cursor"].asText().contains("2021-01-03"))
        Assertions.assertTrue(thirdSyncState["cursor"].asText().contains("00:00:00"))
        Assertions.assertEquals(1L, thirdSyncState["cursor_record_count"].asLong())

        // The c, d, e, f are duplicated records from this sync, because the cursor
        // record count in the database is different from that in the state.
        val thirdSyncExpectedNames =
            thirdSyncActualMessages
                .filter { r: AirbyteMessage -> r.type == AirbyteMessage.Type.RECORD }
                .map { r: AirbyteMessage -> r.record.data[COL_NAME].asText() }

        // teradata doesn't make insertion order guarantee when equal ordering value
        if (testdb.databaseDriver == DatabaseDriver.TERADATA) {
            MatcherAssert.assertThat(
                listOf("c", "d", "e", "f"),
                Matchers.containsInAnyOrder<Any>(*thirdSyncExpectedNames.toTypedArray()),
            )
        } else {
            Assertions.assertEquals(listOf("c", "d", "e", "f"), thirdSyncExpectedNames)
        }
    }

    protected open fun getStateData(airbyteMessage: AirbyteMessage, streamName: String): JsonNode {
        for (stream in airbyteMessage.state.data["streams"]) {
            if (stream["stream_name"].asText() == streamName) {
                return stream
            }
        }
        throw IllegalArgumentException("Stream not found in state message: $streamName")
    }

    @Throws(Exception::class)
    private fun incrementalCursorCheck(
        initialCursorField: String,
        cursorField: String,
        initialCursorValue: String?,
        endCursorValue: String,
        expectedRecordMessages: List<AirbyteMessage>
    ) {
        incrementalCursorCheck(
            initialCursorField,
            cursorField,
            initialCursorValue,
            endCursorValue,
            expectedRecordMessages,
            getConfiguredCatalogWithOneStream(defaultNamespace).streams[0],
        )
    }

    @Throws(Exception::class)
    protected open fun incrementalCursorCheck(
        initialCursorField: String?,
        cursorField: String,
        initialCursorValue: String?,
        endCursorValue: String?,
        expectedRecordMessages: List<AirbyteMessage>,
        airbyteStream: ConfiguredAirbyteStream
    ) {
        airbyteStream.syncMode = SyncMode.INCREMENTAL
        airbyteStream.cursorField = java.util.List.of(cursorField)
        airbyteStream.destinationSyncMode = DestinationSyncMode.APPEND

        val configuredCatalog =
            ConfiguredAirbyteCatalog().withStreams(java.util.List.of(airbyteStream))

        val dbStreamState = buildStreamState(airbyteStream, initialCursorField, initialCursorValue)

        val actualMessages =
            MoreIterators.toList(
                source()!!.read(
                    config(),
                    configuredCatalog,
                    Jsons.jsonNode(createState(java.util.List.of(dbStreamState))),
                ),
            )

        setEmittedAtToNull(actualMessages)

        val expectedStreams =
            java.util.List.of(buildStreamState(airbyteStream, cursorField, endCursorValue))

        val expectedMessages: MutableList<AirbyteMessage> = ArrayList(expectedRecordMessages)
        expectedMessages.addAll(
            createExpectedTestMessages(expectedStreams, expectedRecordMessages.size.toLong()),
        )

        expectedMessages.addFirst(
            AirbyteTraceMessageUtility.makeStreamStatusTraceAirbyteMessage(
                AirbyteStreamStatusHolder(
                    AirbyteStreamNameNamespacePair(
                        airbyteStream.stream.name,
                        airbyteStream.stream.namespace
                    ),
                    AirbyteStreamStatus.STARTED
                )
            )
        )

        expectedMessages.addLast(
            AirbyteTraceMessageUtility.makeStreamStatusTraceAirbyteMessage(
                AirbyteStreamStatusHolder(
                    AirbyteStreamNameNamespacePair(
                        airbyteStream.stream.name,
                        airbyteStream.stream.namespace
                    ),
                    AirbyteStreamStatus.COMPLETE
                )
            )
        )
        setTraceEmittedAtToNull(actualMessages)
        setTraceEmittedAtToNull(expectedMessages)
        Assertions.assertEquals(expectedMessages.size, actualMessages.size)
        Assertions.assertTrue(expectedMessages.containsAll(actualMessages))
        Assertions.assertTrue(actualMessages.containsAll(expectedMessages))
    }

    protected open fun buildStreamState(
        configuredAirbyteStream: ConfiguredAirbyteStream,
        cursorField: String?,
        cursorValue: String?
    ): DbStreamState {
        return DbStreamState()
            .withStreamName(configuredAirbyteStream.stream.name)
            .withStreamNamespace(configuredAirbyteStream.stream.namespace)
            .withCursorField(java.util.List.of(cursorField))
            .withCursor(cursorValue)
            .withCursorRecordCount(1L)
    }

    // get catalog and perform a defensive copy.
    protected fun getConfiguredCatalogWithOneStream(
        defaultNamespace: String?
    ): ConfiguredAirbyteCatalog {
        val catalog = CatalogHelpers.toDefaultConfiguredCatalog(getCatalog(defaultNamespace))
        // Filter to only keep the main stream name as configured stream
        catalog.withStreams(
            catalog.streams
                .filter { s: ConfiguredAirbyteStream -> s.stream.name == streamName() }
                .toMutableList()
        )
        return catalog
    }

    protected open fun getCatalog(defaultNamespace: String?): AirbyteCatalog {
        return AirbyteCatalog()
            .withStreams(
                mutableListOf(
                    CatalogHelpers.createAirbyteStream(
                            TABLE_NAME,
                            defaultNamespace,
                            Field.of(COL_ID, JsonSchemaType.INTEGER),
                            Field.of(COL_NAME, JsonSchemaType.STRING),
                            Field.of(COL_UPDATED_AT, JsonSchemaType.STRING),
                        )
                        .withSupportedSyncModes(
                            java.util.List.of(SyncMode.FULL_REFRESH, SyncMode.INCREMENTAL),
                        )
                        .withSourceDefinedPrimaryKey(java.util.List.of(java.util.List.of(COL_ID))),
                    CatalogHelpers.createAirbyteStream(
                            TABLE_NAME_WITHOUT_PK,
                            defaultNamespace,
                            Field.of(COL_ID, JsonSchemaType.INTEGER),
                            Field.of(COL_NAME, JsonSchemaType.STRING),
                            Field.of(COL_UPDATED_AT, JsonSchemaType.STRING),
                        )
                        .withSupportedSyncModes(
                            java.util.List.of(SyncMode.FULL_REFRESH, SyncMode.INCREMENTAL),
                        )
                        .withSourceDefinedPrimaryKey(emptyList()),
                    CatalogHelpers.createAirbyteStream(
                            TABLE_NAME_COMPOSITE_PK,
                            defaultNamespace,
                            Field.of(COL_FIRST_NAME, JsonSchemaType.STRING),
                            Field.of(COL_LAST_NAME, JsonSchemaType.STRING),
                            Field.of(COL_UPDATED_AT, JsonSchemaType.STRING),
                        )
                        .withSupportedSyncModes(
                            java.util.List.of(SyncMode.FULL_REFRESH, SyncMode.INCREMENTAL),
                        )
                        .withSourceDefinedPrimaryKey(
                            java.util.List.of(
                                java.util.List.of(COL_FIRST_NAME),
                                java.util.List.of(COL_LAST_NAME),
                            ),
                        ),
                ),
            )
    }

    protected open val testMessages: List<AirbyteMessage>
        get() =
            java.util.List.of(
                AirbyteMessage()
                    .withType(AirbyteMessage.Type.RECORD)
                    .withRecord(
                        AirbyteRecordMessage()
                            .withStream(streamName())
                            .withNamespace(defaultNamespace)
                            .withData(
                                Jsons.jsonNode(
                                    java.util.Map.of(
                                        COL_ID,
                                        ID_VALUE_1,
                                        COL_NAME,
                                        "picard",
                                        COL_UPDATED_AT,
                                        "2004-10-19",
                                    ),
                                ),
                            ),
                    ),
                AirbyteMessage()
                    .withType(AirbyteMessage.Type.RECORD)
                    .withRecord(
                        AirbyteRecordMessage()
                            .withStream(streamName())
                            .withNamespace(defaultNamespace)
                            .withData(
                                Jsons.jsonNode(
                                    java.util.Map.of(
                                        COL_ID,
                                        ID_VALUE_2,
                                        COL_NAME,
                                        "crusher",
                                        COL_UPDATED_AT,
                                        "2005-10-19",
                                    ),
                                ),
                            ),
                    ),
                AirbyteMessage()
                    .withType(AirbyteMessage.Type.RECORD)
                    .withRecord(
                        AirbyteRecordMessage()
                            .withStream(streamName())
                            .withNamespace(defaultNamespace)
                            .withData(
                                Jsons.jsonNode(
                                    java.util.Map.of(
                                        COL_ID,
                                        ID_VALUE_3,
                                        COL_NAME,
                                        "vash",
                                        COL_UPDATED_AT,
                                        "2006-10-19",
                                    ),
                                ),
                            ),
                    ),
            )

    protected open fun createExpectedTestMessages(
        states: List<DbStreamState>,
        numRecords: Long
    ): List<AirbyteMessage> {
        return states.map { s: DbStreamState ->
            AirbyteMessage()
                .withType(AirbyteMessage.Type.STATE)
                .withState(
                    AirbyteStateMessage()
                        .withType(AirbyteStateMessage.AirbyteStateType.STREAM)
                        .withStream(
                            AirbyteStreamState()
                                .withStreamDescriptor(
                                    StreamDescriptor()
                                        .withNamespace(s.streamNamespace)
                                        .withName(s.streamName)
                                )
                                .withStreamState(Jsons.jsonNode(s))
                        )
                        .withData(Jsons.jsonNode(DbState().withCdc(false).withStreams(states)))
                        .withSourceStats(
                            AirbyteStateStats().withRecordCount(numRecords.toDouble())
                        ),
                )
        }
    }

    protected open fun createState(states: List<DbStreamState>): List<AirbyteStateMessage> {
        return states.map { s: DbStreamState ->
            AirbyteStateMessage()
                .withType(AirbyteStateMessage.AirbyteStateType.STREAM)
                .withStream(
                    AirbyteStreamState()
                        .withStreamDescriptor(
                            StreamDescriptor()
                                .withNamespace(s.streamNamespace)
                                .withName(s.streamName)
                        )
                        .withStreamState(Jsons.jsonNode(s)),
                )
        }
    }

    @Throws(SQLException::class)
    protected fun createTableWithSpaces(): ConfiguredAirbyteStream {
        val tableNameWithSpaces = TABLE_NAME_WITH_SPACES + "2"
        val streamName2 = tableNameWithSpaces

        testdb.getDataSource()!!.connection.use { connection ->
            val identifierQuoteString = connection.metaData.identifierQuoteString
            connection
                .createStatement()
                .execute(
                    createTableQuery(
                        getFullyQualifiedTableName(
                            RelationalDbQueryUtils.enquoteIdentifier(
                                tableNameWithSpaces,
                                identifierQuoteString,
                            ),
                        ),
                        "id INTEGER, " +
                            RelationalDbQueryUtils.enquoteIdentifier(
                                COL_LAST_NAME_WITH_SPACE,
                                identifierQuoteString,
                            ) +
                            " VARCHAR(200)",
                        "",
                    ),
                )
            connection
                .createStatement()
                .execute(
                    String.format(
                        "INSERT INTO %s(id, %s) VALUES (1,'picard')",
                        getFullyQualifiedTableName(
                            RelationalDbQueryUtils.enquoteIdentifier(
                                tableNameWithSpaces,
                                identifierQuoteString,
                            ),
                        ),
                        RelationalDbQueryUtils.enquoteIdentifier(
                            COL_LAST_NAME_WITH_SPACE,
                            identifierQuoteString,
                        ),
                    ),
                )
            connection
                .createStatement()
                .execute(
                    String.format(
                        "INSERT INTO %s(id, %s) VALUES (2, 'crusher')",
                        getFullyQualifiedTableName(
                            RelationalDbQueryUtils.enquoteIdentifier(
                                tableNameWithSpaces,
                                identifierQuoteString,
                            ),
                        ),
                        RelationalDbQueryUtils.enquoteIdentifier(
                            COL_LAST_NAME_WITH_SPACE,
                            identifierQuoteString,
                        ),
                    ),
                )
            connection
                .createStatement()
                .execute(
                    String.format(
                        "INSERT INTO %s(id, %s) VALUES (3, 'vash')",
                        getFullyQualifiedTableName(
                            RelationalDbQueryUtils.enquoteIdentifier(
                                tableNameWithSpaces,
                                identifierQuoteString,
                            ),
                        ),
                        RelationalDbQueryUtils.enquoteIdentifier(
                            COL_LAST_NAME_WITH_SPACE,
                            identifierQuoteString,
                        ),
                    ),
                )
        }
        return CatalogHelpers.createConfiguredAirbyteStream(
            streamName2,
            defaultNamespace,
            Field.of(COL_ID, JsonSchemaType.NUMBER),
            Field.of(COL_LAST_NAME_WITH_SPACE, JsonSchemaType.STRING),
        )
    }

    fun getFullyQualifiedTableName(tableName: String): String {
        return RelationalDbQueryUtils.getFullyQualifiedTableName(defaultSchemaName, tableName)
    }

    protected fun createSchemas() {
        if (supportsSchemas()) {
            for (schemaName in TEST_SCHEMAS) {
                testdb.with("CREATE SCHEMA %s;", schemaName)
            }
        }
    }

    private fun convertIdBasedOnDatabase(idValue: Int): JsonNode {
        return when (testdb.databaseDriver) {
            DatabaseDriver.ORACLE,
            DatabaseDriver.SNOWFLAKE -> Jsons.jsonNode(BigDecimal.valueOf(idValue.toLong()))
            else -> Jsons.jsonNode(idValue)
        }
    }

    private val defaultSchemaName: String?
        get() = if (supportsSchemas()) SCHEMA_NAME else null

    protected val defaultNamespace: String
        get() =
            when (testdb.databaseDriver) {
                DatabaseDriver.MYSQL,
                DatabaseDriver.CLICKHOUSE,
                DatabaseDriver.TERADATA -> testdb.databaseName
                else -> SCHEMA_NAME
            }

    /**
     * Creates empty state with the provided stream name and namespace.
     *
     * @param streamName The stream name.
     * @param streamNamespace The stream namespace.
     * @return [JsonNode] representation of the generated empty state.
     */
    protected fun createEmptyState(streamName: String?, streamNamespace: String?): JsonNode {
        val airbyteStateMessage =
            AirbyteStateMessage()
                .withType(AirbyteStateMessage.AirbyteStateType.STREAM)
                .withStream(
                    AirbyteStreamState()
                        .withStreamDescriptor(
                            StreamDescriptor().withName(streamName).withNamespace(streamNamespace),
                        ),
                )
        return Jsons.jsonNode(java.util.List.of(airbyteStateMessage))
    }

    protected fun createState(
        streamName: String?,
        streamNamespace: String?,
        stateData: JsonNode?
    ): JsonNode {
        val airbyteStateMessage =
            AirbyteStateMessage()
                .withType(AirbyteStateMessage.AirbyteStateType.STREAM)
                .withStream(
                    AirbyteStreamState()
                        .withStreamDescriptor(
                            StreamDescriptor().withName(streamName).withNamespace(streamNamespace),
                        )
                        .withStreamState(stateData),
                )
        return Jsons.jsonNode(java.util.List.of(airbyteStateMessage))
    }

    protected fun extractState(airbyteMessage: AirbyteMessage): JsonNode {
        return Jsons.jsonNode(java.util.List.of(airbyteMessage.state))
    }

    protected fun createStateMessage(
        streamNamespace: String,
        streamName: String,
        jsonStreamState: JsonNode,
        recordCount: Long
    ): AirbyteMessage {
        return AirbyteMessage()
            .withType(AirbyteMessage.Type.STATE)
            .withState(
                AirbyteStateMessage()
                    .withType(AirbyteStateMessage.AirbyteStateType.STREAM)
                    .withStream(
                        AirbyteStreamState()
                            .withStreamDescriptor(
                                StreamDescriptor()
                                    .withNamespace(streamNamespace)
                                    .withName(streamName),
                            )
                            .withStreamState(jsonStreamState),
                    )
                    .withSourceStats(AirbyteStateStats().withRecordCount(recordCount.toDouble())),
            )
    }

    protected fun createStateMessage(
        dbStreamState: DbStreamState,
        legacyStates: List<DbStreamState>?,
        recordCount: Long
    ): AirbyteMessage {
        return AirbyteMessage()
            .withType(AirbyteMessage.Type.STATE)
            .withState(
                AirbyteStateMessage()
                    .withType(AirbyteStateMessage.AirbyteStateType.STREAM)
                    .withStream(
                        AirbyteStreamState()
                            .withStreamDescriptor(
                                StreamDescriptor()
                                    .withNamespace(dbStreamState.streamNamespace)
                                    .withName(dbStreamState.streamName),
                            )
                            .withStreamState(Jsons.jsonNode(dbStreamState)),
                    )
                    .withData(Jsons.jsonNode(DbState().withCdc(false).withStreams(legacyStates)))
                    .withSourceStats(AirbyteStateStats().withRecordCount(recordCount.toDouble())),
            )
    }

    protected fun extractSpecificFieldFromCombinedMessages(
        messages: List<AirbyteMessage>,
        streamName: String,
        field: String?
    ): List<String> {
        return extractStateMessage(messages)
            .filter { s: AirbyteStateMessage -> s.stream.streamDescriptor.name == streamName }
            .map { s: AirbyteStateMessage ->
                if (s.stream.streamState[field] != null) s.stream.streamState[field].asText()
                else ""
            }
    }

    protected fun filterRecords(messages: List<AirbyteMessage>): List<AirbyteMessage> {
        return messages.filter { r: AirbyteMessage -> r.type == AirbyteMessage.Type.RECORD }
    }

    protected fun extractStateMessage(messages: List<AirbyteMessage>): List<AirbyteStateMessage> {
        return messages
            .filter { r: AirbyteMessage -> r.type == AirbyteMessage.Type.STATE }
            .map { obj: AirbyteMessage -> obj.state }
    }

    protected fun extractStateMessage(
        messages: List<AirbyteMessage>,
        streamName: String
    ): List<AirbyteStateMessage> {
        return messages
            .filter { r: AirbyteMessage ->
                r.type == AirbyteMessage.Type.STATE &&
                    r.state.stream.streamDescriptor.name == streamName
            }
            .map { obj: AirbyteMessage -> obj.state }
    }

    protected fun createRecord(
        stream: String?,
        namespace: String?,
        data: Map<Any, Any>
    ): AirbyteMessage {
        return AirbyteMessage()
            .withType(AirbyteMessage.Type.RECORD)
            .withRecord(
                AirbyteRecordMessage()
                    .withData(Jsons.jsonNode(data))
                    .withStream(stream)
                    .withNamespace(namespace),
            )
    }

    companion object {
        @JvmField val SCHEMA_NAME: String = "jdbc_integration_test1"
        @JvmField val SCHEMA_NAME2: String = "jdbc_integration_test2"
        @JvmField val TEST_SCHEMAS: Set<String> = java.util.Set.of(SCHEMA_NAME, SCHEMA_NAME2)

        @JvmField val TABLE_NAME: String = "id_and_name"
        @JvmField val TABLE_NAME_WITH_SPACES: String = "id and name"
        @JvmField val TABLE_NAME_WITHOUT_PK: String = "id_and_name_without_pk"
        @JvmField val TABLE_NAME_COMPOSITE_PK: String = "full_name_composite_pk"
        @JvmField val TABLE_NAME_WITHOUT_CURSOR_TYPE: String = "table_without_cursor_type"
        @JvmField val TABLE_NAME_WITH_NULLABLE_CURSOR_TYPE: String = "table_with_null_cursor_type"

        // this table is used in testing incremental sync with concurrent insertions
        @JvmField val TABLE_NAME_AND_TIMESTAMP: String = "name_and_timestamp"

        @JvmField val COL_ID: String = "id"
        @JvmField val COL_NAME: String = "name"
        @JvmField val COL_UPDATED_AT: String = "updated_at"
        @JvmField val COL_FIRST_NAME: String = "first_name"
        @JvmField val COL_LAST_NAME: String = "last_name"
        @JvmField val COL_LAST_NAME_WITH_SPACE: String = "last name"
        @JvmField val COL_CURSOR: String = "cursor_field"
        @JvmField val COL_TIMESTAMP: String = "timestamp"
        @JvmField val ID_VALUE_1: Number = 1
        @JvmField val ID_VALUE_2: Number = 2
        @JvmField val ID_VALUE_3: Number = 3
        @JvmField val ID_VALUE_4: Number = 4
        @JvmField val ID_VALUE_5: Number = 5

        @JvmField val DROP_SCHEMA_QUERY: String = "DROP SCHEMA IF EXISTS %s CASCADE"
        @JvmField
        val CREATE_TABLE_WITH_NULLABLE_CURSOR_TYPE_QUERY: String =
            "CREATE TABLE %s (%s VARCHAR(20));"
        @JvmField
        val INSERT_TABLE_WITH_NULLABLE_CURSOR_TYPE_QUERY: String =
            "INSERT INTO %s VALUES('Hello world :)');"
        @JvmField
        val INSERT_TABLE_NAME_AND_TIMESTAMP_QUERY: String =
            "INSERT INTO %s (name, timestamp) VALUES ('%s', '%s')"

        @JvmField protected var COL_TIMESTAMP_TYPE: String = "TIMESTAMP"
        @JvmField
        protected var COLUMN_CLAUSE_WITH_PK: String =
            "id INTEGER, name VARCHAR(200) NOT NULL, updated_at DATE NOT NULL"
        @JvmField
        protected var COLUMN_CLAUSE_WITHOUT_PK: String =
            "id INTEGER, name VARCHAR(200) NOT NULL, updated_at DATE NOT NULL"
        @JvmField
        protected var COLUMN_CLAUSE_WITH_COMPOSITE_PK: String =
            "first_name VARCHAR(200) NOT NULL, last_name VARCHAR(200) NOT NULL, updated_at DATE NOT NULL"

        @JvmField
        var CREATE_TABLE_WITHOUT_CURSOR_TYPE_QUERY: String = "CREATE TABLE %s (%s bit NOT NULL);"
        @JvmField var INSERT_TABLE_WITHOUT_CURSOR_TYPE_QUERY: String = "INSERT INTO %s VALUES(0);"

        @JvmStatic
        protected fun setEmittedAtToNull(messages: Iterable<AirbyteMessage>) {
            for (actualMessage in messages) {
                if (actualMessage.record != null) {
                    actualMessage.record.emittedAt = null
                }
            }
        }

        @JvmStatic
        protected fun setTraceEmittedAtToNull(traceMessages: Iterable<AirbyteMessage>) {
            for (traceMessage in traceMessages) {
                if (traceMessage.trace != null) {
                    traceMessage.trace.emittedAt = null
                }
            }
        }
    }
}<|MERGE_RESOLUTION|>--- conflicted
+++ resolved
@@ -335,6 +335,10 @@
         }
     }
 
+    protected open fun supportResumeableFullRefreshWithoutPk(): Boolean? {
+        return false
+    }
+
     @Test
     @Throws(Exception::class)
     protected fun testDiscoverWithMultipleSchemas() {
@@ -378,14 +382,9 @@
                     Field.of(COL_NAME, JsonSchemaType.STRING),
                 )
                 .withSupportedSyncModes(
-<<<<<<< HEAD
-                    java.util.List.of(SyncMode.FULL_REFRESH, SyncMode.INCREMENTAL)
-                )
-                .withIsResumable(supportResumeableFullRefreshWithoutPk())
-=======
                     java.util.List.of(SyncMode.FULL_REFRESH, SyncMode.INCREMENTAL),
-                ),
->>>>>>> 82f8e996
+                )
+                .withIsResumable(supportResumeableFullRefreshWithoutPk()),
         )
         expected.streams = catalogStreams
         // sort streams by name so that we are comparing lists with the same order.
@@ -394,10 +393,6 @@
         expected.streams.sortWith(schemaTableCompare)
         actual.streams.sortWith(schemaTableCompare)
         Assertions.assertEquals(expected, filterOutOtherSchemas(actual))
-    }
-
-    protected open fun supportResumeableFullRefreshWithoutPk(): Boolean? {
-        return false
     }
 
     @Test
