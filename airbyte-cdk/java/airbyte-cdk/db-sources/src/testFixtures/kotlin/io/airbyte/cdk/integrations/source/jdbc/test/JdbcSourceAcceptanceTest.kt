--- conflicted
+++ resolved
@@ -420,10 +420,9 @@
         setEmittedAtToNull(actualMessages)
 
         val expectedMessages = airbyteMessagesReadOneColumn
-        val actualRecordMessage = filterRecords(actualMessages)
-        Assertions.assertEquals(expectedMessages.size, actualRecordMessage.size)
-        Assertions.assertTrue(expectedMessages.containsAll(actualRecordMessage))
-        Assertions.assertTrue(actualRecordMessage.containsAll(expectedMessages))
+        Assertions.assertEquals(expectedMessages.size, actualMessages.size)
+        Assertions.assertTrue(expectedMessages.containsAll(actualMessages))
+        Assertions.assertTrue(actualMessages.containsAll(expectedMessages))
     }
 
     protected open val airbyteMessagesReadOneColumn: List<AirbyteMessage>
@@ -478,8 +477,6 @@
         Assertions.assertEquals(expectedMessages.size, actualRecordMessages.size)
         Assertions.assertTrue(expectedMessages.containsAll(actualRecordMessages))
         Assertions.assertTrue(actualRecordMessages.containsAll(expectedMessages))
-<<<<<<< HEAD
-=======
     }
 
     @Test
@@ -520,7 +517,6 @@
         Assertions.assertEquals(expectedMessages.size, actualRecordMessages.size)
         Assertions.assertTrue(expectedMessages.containsAll(actualRecordMessages))
         Assertions.assertTrue(actualRecordMessages.containsAll(expectedMessages))
->>>>>>> a381aa37
     }
 
     protected open fun getAirbyteMessagesSecondSync(streamName: String?): List<AirbyteMessage> {
@@ -563,8 +559,6 @@
         Assertions.assertEquals(expectedMessages.size, actualRecordMessages.size)
         Assertions.assertTrue(expectedMessages.containsAll(actualRecordMessages))
         Assertions.assertTrue(actualRecordMessages.containsAll(expectedMessages))
-<<<<<<< HEAD
-=======
     }
 
     @Test
@@ -591,7 +585,6 @@
 
         val stateMessages = extractStateMessage(actualMessages)
         validateFullRefreshStateMessageReadSuccess(stateMessages)
->>>>>>> a381aa37
     }
 
     protected open fun getAirbyteMessagesForTablesWithQuoting(
