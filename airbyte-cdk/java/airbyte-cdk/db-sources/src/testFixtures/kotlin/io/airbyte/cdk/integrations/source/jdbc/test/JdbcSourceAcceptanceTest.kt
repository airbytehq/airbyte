/*
 * Copyright (c) 2023 Airbyte, Inc., all rights reserved.
 */
package io.airbyte.cdk.integrations.source.jdbc.test

import com.fasterxml.jackson.databind.JsonNode
import com.fasterxml.jackson.databind.node.ObjectNode
import edu.umd.cs.findbugs.annotations.SuppressFBWarnings
import io.airbyte.cdk.db.factory.DatabaseDriver
import io.airbyte.cdk.db.jdbc.JdbcUtils
import io.airbyte.cdk.integrations.base.AirbyteTraceMessageUtility
import io.airbyte.cdk.integrations.base.Source
import io.airbyte.cdk.integrations.source.relationaldb.RelationalDbQueryUtils
import io.airbyte.cdk.integrations.source.relationaldb.models.DbState
import io.airbyte.cdk.integrations.source.relationaldb.models.DbStreamState
import io.airbyte.cdk.testutils.TestDatabase
import io.airbyte.commons.json.Jsons
import io.airbyte.commons.resources.MoreResources
import io.airbyte.commons.stream.AirbyteStreamStatusHolder
import io.airbyte.commons.util.MoreIterators
<<<<<<< HEAD
import io.airbyte.protocol.models.AirbyteStreamNameNamespacePair
=======
import io.airbyte.protocol.models.AirbyteStreamStatusTraceMessage
>>>>>>> e31e48d0
import io.airbyte.protocol.models.Field
import io.airbyte.protocol.models.JsonSchemaType
import io.airbyte.protocol.models.v0.*
import java.math.BigDecimal
import java.sql.SQLException
import java.util.*
import java.util.function.Consumer
import java.util.stream.Collectors
import org.hamcrest.MatcherAssert
import org.hamcrest.Matchers
import org.junit.jupiter.api.AfterEach
import org.junit.jupiter.api.Assertions
import org.junit.jupiter.api.BeforeEach
import org.junit.jupiter.api.Test
import org.mockito.Mockito

/** Tests that should be run on all Sources that extend the AbstractJdbcSource. */
@SuppressFBWarnings(
    value = ["MS_SHOULD_BE_FINAL"],
    justification =
    "The static variables are updated in subclasses for convenience, and cannot be final.",
)
abstract class JdbcSourceAcceptanceTest<S : Source, T : TestDatabase<*, T, *>> {
    @JvmField protected var testdb: T? = null

    protected fun streamName(): String {
        return TABLE_NAME
    }

    /**
     * A valid configuration to connect to a test database.
     *
     * @return config
     */
    protected abstract fun config(): JsonNode

    /**
     * An instance of the source that should be tests.
     *
     * @return abstract jdbc source
     */
    protected abstract fun source(): S

    /**
     * Creates a TestDatabase instance to be used in [.setup].
     *
     * @return TestDatabase instance to use for test case.
     */
    protected abstract fun createTestDatabase(): T

    /**
     * These tests write records without specifying a namespace (schema name). They will be written
     * into whatever the default schema is for the database. When they are discovered they will be
     * namespaced by the schema name (e.g. <default-schema-name>.<table_name>). Thus the source
     * needs to tell the tests what that default schema name is. If the database does not support
     * schemas, then database name should used instead.
     *
     * @return name that will be used to namespace the record. </table_name></default-schema-name>
     */
    protected abstract fun supportsSchemas(): Boolean

    protected fun createTableQuery(
        tableName: String?,
        columnClause: String?,
        primaryKeyClause: String
    ): String {
        return String.format(
            "CREATE TABLE %s(%s %s %s)",
            tableName,
            columnClause,
            if (primaryKeyClause == "") "" else ",",
            primaryKeyClause,
        )
    }

    protected fun primaryKeyClause(columns: List<String?>): String {
        if (columns.isEmpty()) {
            return ""
        }

        val clause = StringBuilder()
        clause.append("PRIMARY KEY (")
        for (i in columns.indices) {
            clause.append(columns[i])
            if (i != (columns.size - 1)) {
                clause.append(",")
            }
        }
        clause.append(")")
        return clause.toString()
    }

    @BeforeEach
    @Throws(Exception::class)
    open fun setup() {
        testdb = createTestDatabase()
        if (supportsSchemas()) {
            createSchemas()
        }
        if (testdb!!.databaseDriver == DatabaseDriver.ORACLE) {
            testdb!!.with("ALTER SESSION SET NLS_DATE_FORMAT = 'YYYY-MM-DD'")
        }
        testdb
            ?.with(
                createTableQuery(
                    getFullyQualifiedTableName(TABLE_NAME),
                    COLUMN_CLAUSE_WITH_PK,
                    primaryKeyClause(listOf("id")),
                ),
            )
            ?.with(
                "INSERT INTO %s(id, name, updated_at) VALUES (1, 'picard', '2004-10-19')",
                getFullyQualifiedTableName(TABLE_NAME),
            )
            ?.with(
                "INSERT INTO %s(id, name, updated_at) VALUES (2, 'crusher', '2005-10-19')",
                getFullyQualifiedTableName(TABLE_NAME),
            )
            ?.with(
                "INSERT INTO %s(id, name, updated_at) VALUES (3, 'vash', '2006-10-19')",
                getFullyQualifiedTableName(TABLE_NAME),
            )
            ?.with(
                createTableQuery(
                    getFullyQualifiedTableName(TABLE_NAME_WITHOUT_PK),
                    COLUMN_CLAUSE_WITHOUT_PK,
                    "",
                ),
            )
            ?.with(
                "INSERT INTO %s(id, name, updated_at) VALUES (1, 'picard', '2004-10-19')",
                getFullyQualifiedTableName(TABLE_NAME_WITHOUT_PK),
            )
            ?.with(
                "INSERT INTO %s(id, name, updated_at) VALUES (2, 'crusher', '2005-10-19')",
                getFullyQualifiedTableName(TABLE_NAME_WITHOUT_PK),
            )
            ?.with(
                "INSERT INTO %s(id, name, updated_at) VALUES (3, 'vash', '2006-10-19')",
                getFullyQualifiedTableName(TABLE_NAME_WITHOUT_PK),
            )
            ?.with(
                createTableQuery(
                    getFullyQualifiedTableName(TABLE_NAME_COMPOSITE_PK),
                    COLUMN_CLAUSE_WITH_COMPOSITE_PK,
                    primaryKeyClause(listOf("first_name", "last_name")),
                ),
            )
            ?.with(
                "INSERT INTO %s(first_name, last_name, updated_at) VALUES ('first', 'picard', '2004-10-19')",
                getFullyQualifiedTableName(TABLE_NAME_COMPOSITE_PK),
            )
            ?.with(
                "INSERT INTO %s(first_name, last_name, updated_at) VALUES ('second', 'crusher', '2005-10-19')",
                getFullyQualifiedTableName(TABLE_NAME_COMPOSITE_PK),
            )
            ?.with(
                "INSERT INTO %s(first_name, last_name, updated_at) VALUES ('third', 'vash', '2006-10-19')",
                getFullyQualifiedTableName(TABLE_NAME_COMPOSITE_PK),
            )
    }

    protected open fun maybeSetShorterConnectionTimeout(config: JsonNode?) {
        // Optionally implement this to speed up test cases which will result in a connection
        // timeout.
    }

    protected open fun assertStreamStatusTraceMessageIndex(
        idx: Int,
        allMessages: List<AirbyteMessage>,
        expectedStreamStatus: AirbyteStreamStatusTraceMessage
    ) {
        var actualMessage = allMessages[idx]
        Assertions.assertEquals(actualMessage.type, AirbyteMessage.Type.TRACE)
        var traceMessage = actualMessage.trace
        Assertions.assertNotNull(traceMessage.streamStatus)
        Assertions.assertEquals(expectedStreamStatus, traceMessage.streamStatus)
    }

    private fun createAirbteStreanStatusTraceMessage(
        namespace: String,
        streamName: String,
        status: AirbyteStreamStatusTraceMessage.AirbyteStreamStatus
    ): AirbyteStreamStatusTraceMessage {
        return AirbyteStreamStatusTraceMessage()
            .withStreamDescriptor(
                io.airbyte.protocol.models
                    .StreamDescriptor()
                    .withNamespace(namespace)
                    .withName(streamName)
            )
            .withStatus(status)
    }

    @AfterEach
    fun tearDown() {
        testdb!!.close()
    }

    @Test
    @Throws(Exception::class)
    open fun testSpec() {
        val actual = source()!!.spec()
        val resourceString = MoreResources.readResource("spec.json")
        val expected = Jsons.deserialize(resourceString, ConnectorSpecification::class.java)

        Assertions.assertEquals(expected, actual)
    }

    @Test
    @Throws(Exception::class)
    fun testCheckSuccess() {
        val actual = source()!!.check(config())
        val expected =
            AirbyteConnectionStatus().withStatus(AirbyteConnectionStatus.Status.SUCCEEDED)
        Assertions.assertEquals(expected, actual)
    }

    @Test
    @Throws(Exception::class)
    protected fun testCheckFailure() {
        val config = config()
        maybeSetShorterConnectionTimeout(config)
        (config as ObjectNode).put(JdbcUtils.PASSWORD_KEY, "fake")
        val actual = source()!!.check(config)
        Assertions.assertEquals(AirbyteConnectionStatus.Status.FAILED, actual!!.status)
    }

    @Test
    @Throws(Exception::class)
    fun testDiscover() {
        val actual = filterOutOtherSchemas(source()!!.discover(config()))
        val expected = getCatalog(defaultNamespace)
        Assertions.assertEquals(expected.streams.size, actual!!.streams.size)
        actual.streams.forEach(
            Consumer { actualStream: AirbyteStream ->
                val expectedStream =
                    expected.streams
                        .stream()
                        .filter { stream: AirbyteStream ->
                            stream.namespace == actualStream.namespace &&
                                stream.name == actualStream.name
                        }
                        .findAny()
                Assertions.assertTrue(
                    expectedStream.isPresent,
                    String.format("Unexpected stream %s", actualStream.name),
                )
                Assertions.assertEquals(expectedStream.get(), actualStream)
            },
        )
    }

    @Test
    @Throws(Exception::class)
    protected fun testDiscoverWithNonCursorFields() {
        testdb!!
            .with(
                CREATE_TABLE_WITHOUT_CURSOR_TYPE_QUERY,
                getFullyQualifiedTableName(TABLE_NAME_WITHOUT_CURSOR_TYPE),
                COL_CURSOR,
            )
            .with(
                INSERT_TABLE_WITHOUT_CURSOR_TYPE_QUERY,
                getFullyQualifiedTableName(TABLE_NAME_WITHOUT_CURSOR_TYPE),
            )
        val actual = filterOutOtherSchemas(source()!!.discover(config()))
        val stream =
            actual!!
                .streams
                .stream()
                .filter { s: AirbyteStream ->
                    s.name.equals(TABLE_NAME_WITHOUT_CURSOR_TYPE, ignoreCase = true)
                }
                .findFirst()
                .orElse(null)
        Assertions.assertNotNull(stream)
        Assertions.assertEquals(
            TABLE_NAME_WITHOUT_CURSOR_TYPE.lowercase(Locale.getDefault()),
            stream.name.lowercase(Locale.getDefault()),
        )
        Assertions.assertEquals(1, stream.supportedSyncModes.size)
        Assertions.assertEquals(SyncMode.FULL_REFRESH, stream.supportedSyncModes[0])
    }

    @Test
    @Throws(Exception::class)
    protected fun testDiscoverWithNullableCursorFields() {
        testdb!!
            .with(
                CREATE_TABLE_WITH_NULLABLE_CURSOR_TYPE_QUERY,
                getFullyQualifiedTableName(TABLE_NAME_WITH_NULLABLE_CURSOR_TYPE),
                COL_CURSOR,
            )
            .with(
                INSERT_TABLE_WITH_NULLABLE_CURSOR_TYPE_QUERY,
                getFullyQualifiedTableName(TABLE_NAME_WITH_NULLABLE_CURSOR_TYPE),
            )
        val actual = filterOutOtherSchemas(source()!!.discover(config()))
        val stream =
            actual!!
                .streams
                .stream()
                .filter { s: AirbyteStream ->
                    s.name.equals(TABLE_NAME_WITH_NULLABLE_CURSOR_TYPE, ignoreCase = true)
                }
                .findFirst()
                .orElse(null)
        Assertions.assertNotNull(stream)
        Assertions.assertEquals(
            TABLE_NAME_WITH_NULLABLE_CURSOR_TYPE.lowercase(Locale.getDefault()),
            stream.name.lowercase(Locale.getDefault()),
        )
        Assertions.assertEquals(2, stream.supportedSyncModes.size)
        Assertions.assertTrue(stream.supportedSyncModes.contains(SyncMode.FULL_REFRESH))
        Assertions.assertTrue(stream.supportedSyncModes.contains(SyncMode.INCREMENTAL))
    }

    protected fun filterOutOtherSchemas(catalog: AirbyteCatalog): AirbyteCatalog {
        if (supportsSchemas()) {
            val filteredCatalog = Jsons.clone(catalog)
            filteredCatalog!!.streams =
                filteredCatalog.streams
                    .stream()
                    .filter { stream: AirbyteStream ->
                        TEST_SCHEMAS.stream().anyMatch { schemaName: String ->
                            stream.namespace.startsWith(schemaName)
                        }
                    }
                    .collect(Collectors.toList())
            return filteredCatalog
        } else {
            return catalog
        }
    }

    @Test
    @Throws(Exception::class)
    protected fun testDiscoverWithMultipleSchemas() {
        // clickhouse and mysql do not have a concept of schemas, so this test does not make sense
        // for them.
        when (testdb!!.databaseDriver) {
            DatabaseDriver.MYSQL,
            DatabaseDriver.CLICKHOUSE,
            DatabaseDriver.TERADATA -> return
            else -> {}
        }
        // add table and data to a separate schema.
        testdb!!
            .with(
                "CREATE TABLE %s(id VARCHAR(200) NOT NULL, name VARCHAR(200) NOT NULL)",
                RelationalDbQueryUtils.getFullyQualifiedTableName(SCHEMA_NAME2, TABLE_NAME),
            )
            .with(
                "INSERT INTO %s(id, name) VALUES ('1','picard')",
                RelationalDbQueryUtils.getFullyQualifiedTableName(SCHEMA_NAME2, TABLE_NAME),
            )
            .with(
                "INSERT INTO %s(id, name) VALUES ('2', 'crusher')",
                RelationalDbQueryUtils.getFullyQualifiedTableName(SCHEMA_NAME2, TABLE_NAME),
            )
            .with(
                "INSERT INTO %s(id, name) VALUES ('3', 'vash')",
                RelationalDbQueryUtils.getFullyQualifiedTableName(SCHEMA_NAME2, TABLE_NAME),
            )

        val actual = source()!!.discover(config())

        val expected = getCatalog(defaultNamespace)
        val catalogStreams: MutableList<AirbyteStream> = ArrayList()
        catalogStreams.addAll(expected.streams)
        catalogStreams.add(
            CatalogHelpers.createAirbyteStream(
                TABLE_NAME,
                SCHEMA_NAME2,
                Field.of(COL_ID, JsonSchemaType.STRING),
                Field.of(COL_NAME, JsonSchemaType.STRING),
            )
                .withSupportedSyncModes(
                    java.util.List.of(SyncMode.FULL_REFRESH, SyncMode.INCREMENTAL),
                ),
        )
        expected.streams = catalogStreams
        // sort streams by name so that we are comparing lists with the same order.
        val schemaTableCompare =
            Comparator.comparing { stream: AirbyteStream -> stream.namespace + "." + stream.name }
        expected.streams.sortWith(schemaTableCompare)
        actual!!.streams.sortWith(schemaTableCompare)
        Assertions.assertEquals(expected, filterOutOtherSchemas(actual))
    }

    @Test
    @Throws(Exception::class)
    fun testReadSuccess() {
        val catalog = getConfiguredCatalogWithOneStream(defaultNamespace)
        val actualMessages = MoreIterators.toList(source()!!.read(config(), catalog, null))

        setEmittedAtToNull(actualMessages)
        val expectedMessagesResult: MutableList<AirbyteMessage> = ArrayList(testMessages)
        val actualRecordMessages = filterRecords(actualMessages)

        MatcherAssert.assertThat(
            expectedMessagesResult,
            Matchers.containsInAnyOrder<Any>(*actualRecordMessages.toTypedArray()),
        )
        MatcherAssert.assertThat(
            actualRecordMessages,
            Matchers.containsInAnyOrder<Any>(*expectedMessagesResult.toTypedArray()),
        )
    }

    // This validation only applies to resumable full refresh syncs.
    protected open fun validateFullRefreshStateMessageReadSuccess(
        stateMessages: List<AirbyteStateMessage>
    ) {}

    @Test
    @Throws(Exception::class)
    protected fun testReadOneColumn() {
        val catalog =
            CatalogHelpers.createConfiguredAirbyteCatalog(
                streamName(),
                defaultNamespace,
                Field.of(COL_ID, JsonSchemaType.NUMBER),
            )
        val actualMessages = MoreIterators.toList(source()!!.read(config(), catalog, null))

        assertStreamStatusTraceMessageIndex(
            0,
            actualMessages,
            createAirbteStreanStatusTraceMessage(
                defaultNamespace,
                streamName(),
                AirbyteStreamStatusTraceMessage.AirbyteStreamStatus.STARTED
            )
        )
        assertStreamStatusTraceMessageIndex(
            actualMessages.size - 1,
            actualMessages,
            createAirbteStreanStatusTraceMessage(
                defaultNamespace,
                streamName(),
                AirbyteStreamStatusTraceMessage.AirbyteStreamStatus.COMPLETE
            )
        )

        setEmittedAtToNull(actualMessages)

        val expectedMessages: MutableList<AirbyteMessage> = airbyteMessagesReadOneColumn

        expectedMessages.addFirst(AirbyteTraceMessageUtility.makeStreamStatusTraceAirbyteMessage(
            AirbyteStreamStatusHolder(AirbyteStreamNameNamespacePair(streamName(), defaultNamespace), AirbyteStreamStatusTraceMessage.AirbyteStreamStatus.STARTED)
        ))

        expectedMessages.addLast(AirbyteTraceMessageUtility.makeStreamStatusTraceAirbyteMessage(
            AirbyteStreamStatusHolder(AirbyteStreamNameNamespacePair(streamName(), defaultNamespace), AirbyteStreamStatusTraceMessage.AirbyteStreamStatus.COMPLETE)
        ))
        setTraceEmittedAtToNull(actualMessages)
        setTraceEmittedAtToNull(expectedMessages)

        Assertions.assertEquals(expectedMessages.size, actualMessages.size)
        Assertions.assertTrue(expectedMessages.containsAll(actualMessages))
        Assertions.assertTrue(actualMessages.containsAll(expectedMessages))
    }

    protected open val airbyteMessagesReadOneColumn: MutableList<AirbyteMessage>
        get() {
            val expectedMessages =
                testMessages
                    .stream()
                    .map { `object`: AirbyteMessage -> Jsons.clone(`object`) }
                    .peek { m: AirbyteMessage ->
                        (m.record.data as ObjectNode).remove(COL_NAME)
                        (m.record.data as ObjectNode).remove(COL_UPDATED_AT)
                        (m.record.data as ObjectNode).replace(
                            COL_ID,
                            convertIdBasedOnDatabase(m.record.data[COL_ID].asInt()),
                        )
                    }
                    .collect(Collectors.toList())
            return expectedMessages
        }

    @Test
    @Throws(Exception::class)
    protected fun testReadMultipleTables() {
        val catalog = getConfiguredCatalogWithOneStream(defaultNamespace)
        val expectedMessages: MutableList<AirbyteMessage> = ArrayList(testMessages)

        for (i in 2..9) {
            val streamName2 = streamName() + i
            val tableName = getFullyQualifiedTableName(TABLE_NAME + i)
            testdb!!
                .with(createTableQuery(tableName, "id INTEGER, name VARCHAR(200)", ""))
                .with("INSERT INTO %s(id, name) VALUES (1,'picard')", tableName)
                .with("INSERT INTO %s(id, name) VALUES (2, 'crusher')", tableName)
                .with("INSERT INTO %s(id, name) VALUES (3, 'vash')", tableName)
            catalog.streams.add(
                CatalogHelpers.createConfiguredAirbyteStream(
                    streamName2,
                    defaultNamespace,
                    Field.of(COL_ID, JsonSchemaType.NUMBER),
                    Field.of(COL_NAME, JsonSchemaType.STRING),
                ),
            )

            expectedMessages.addAll(getAirbyteMessagesSecondSync(streamName2))
        }

        val actualMessages = MoreIterators.toList(source()!!.read(config(), catalog, null))
        val actualRecordMessages = filterRecords(actualMessages)

        setEmittedAtToNull(actualMessages)

        Assertions.assertEquals(expectedMessages.size, actualRecordMessages.size)
        Assertions.assertTrue(expectedMessages.containsAll(actualRecordMessages))
        Assertions.assertTrue(actualRecordMessages.containsAll(expectedMessages))
    }

    @Test
    @Throws(Exception::class)
    protected fun testReadBothIncrementalAndFullRefreshStreams() {
        val catalog = getConfiguredCatalogWithOneStream(defaultNamespace)
        val expectedMessages: MutableList<AirbyteMessage> = ArrayList(testMessages)

        val streamName2 = streamName() + 2
        val tableName = getFullyQualifiedTableName(TABLE_NAME + 2)
        testdb!!
            .with(createTableQuery(tableName, "id INTEGER, name VARCHAR(200)", ""))
            .with("INSERT INTO %s(id, name) VALUES (1,'picard')", tableName)
            .with("INSERT INTO %s(id, name) VALUES (2, 'crusher')", tableName)
            .with("INSERT INTO %s(id, name) VALUES (3, 'vash')", tableName)

        val airbyteStream2 =
            CatalogHelpers.createConfiguredAirbyteStream(
                streamName2,
                defaultNamespace,
                Field.of(COL_ID, JsonSchemaType.NUMBER),
                Field.of(COL_NAME, JsonSchemaType.STRING),
            )
        airbyteStream2.syncMode = SyncMode.INCREMENTAL
        airbyteStream2.cursorField = java.util.List.of(COL_ID)
        airbyteStream2.destinationSyncMode = DestinationSyncMode.APPEND
        catalog.streams.add(airbyteStream2)

        expectedMessages.addAll(getAirbyteMessagesSecondSync(streamName2))

        System.out.println("catalog: " + catalog)

        val actualMessages = MoreIterators.toList(source()!!.read(config(), catalog, null))

        assertStreamStatusTraceMessageIndex(
            0,
            actualMessages,
            createAirbteStreanStatusTraceMessage(
                defaultNamespace,
                streamName(),
                AirbyteStreamStatusTraceMessage.AirbyteStreamStatus.STARTED
            )
        )
        assertStreamStatusTraceMessageIndex(
            actualMessages.size - 5,
            actualMessages,
            createAirbteStreanStatusTraceMessage(
                defaultNamespace,
                streamName2,
                AirbyteStreamStatusTraceMessage.AirbyteStreamStatus.STARTED
            )
        )
        assertStreamStatusTraceMessageIndex(
            actualMessages.size - 6,
            actualMessages,
            createAirbteStreanStatusTraceMessage(
                defaultNamespace,
                streamName(),
                AirbyteStreamStatusTraceMessage.AirbyteStreamStatus.COMPLETE
            )
        )
        assertStreamStatusTraceMessageIndex(
            actualMessages.size - 1,
            actualMessages,
            createAirbteStreanStatusTraceMessage(
                defaultNamespace,
                streamName2,
                AirbyteStreamStatusTraceMessage.AirbyteStreamStatus.COMPLETE
            )
        )

        val actualRecordMessages = filterRecords(actualMessages)

        setEmittedAtToNull(actualMessages)

        Assertions.assertEquals(expectedMessages.size, actualRecordMessages.size)
        Assertions.assertTrue(expectedMessages.containsAll(actualRecordMessages))
        Assertions.assertTrue(actualRecordMessages.containsAll(expectedMessages))
    }

    protected open fun getAirbyteMessagesSecondSync(streamName: String?): List<AirbyteMessage> {
        return testMessages
            .stream()
            .map { `object`: AirbyteMessage -> Jsons.clone(`object`) }
            .peek { m: AirbyteMessage ->
                m.record.stream = streamName
                m.record.namespace = defaultNamespace
                (m.record.data as ObjectNode).remove(COL_UPDATED_AT)
                (m.record.data as ObjectNode).replace(
                    COL_ID,
                    convertIdBasedOnDatabase(m.record.data[COL_ID].asInt()),
                )
            }
            .collect(Collectors.toList())
    }

    @Test
    @Throws(Exception::class)
    protected fun testTablesWithQuoting() {
        val streamForTableWithSpaces = createTableWithSpaces()

        val catalog =
            ConfiguredAirbyteCatalog()
                .withStreams(
                    java.util.List.of(
                        getConfiguredCatalogWithOneStream(defaultNamespace).streams[0],
                        streamForTableWithSpaces,
                    ),
                )
        val actualMessages = MoreIterators.toList(source()!!.read(config(), catalog, null))
        val actualRecordMessages = filterRecords(actualMessages)

        setEmittedAtToNull(actualMessages)

        val expectedMessages: MutableList<AirbyteMessage> = ArrayList(testMessages)
        expectedMessages.addAll(getAirbyteMessagesForTablesWithQuoting(streamForTableWithSpaces))

        Assertions.assertEquals(expectedMessages.size, actualRecordMessages.size)
        Assertions.assertTrue(expectedMessages.containsAll(actualRecordMessages))
        Assertions.assertTrue(actualRecordMessages.containsAll(expectedMessages))
    }

    @Test
    @Throws(Exception::class)
    protected fun testTablesWithResumableFullRefreshStates() {

        val catalog =
            ConfiguredAirbyteCatalog()
                .withStreams(
                    java.util.List.of(
                        getConfiguredCatalogWithOneStream(defaultNamespace).streams[0],
                    ),
                )
        val actualMessages = MoreIterators.toList(source()!!.read(config(), catalog, null))
        val actualRecordMessages = filterRecords(actualMessages)

        setEmittedAtToNull(actualMessages)

        val expectedMessages: MutableList<AirbyteMessage> = ArrayList(testMessages)

        Assertions.assertEquals(expectedMessages.size, actualRecordMessages.size)
        Assertions.assertTrue(expectedMessages.containsAll(actualRecordMessages))
        Assertions.assertTrue(actualRecordMessages.containsAll(expectedMessages))

        val stateMessages = extractStateMessage(actualMessages)
        validateFullRefreshStateMessageReadSuccess(stateMessages)
    }

    protected open fun getAirbyteMessagesForTablesWithQuoting(
        streamForTableWithSpaces: ConfiguredAirbyteStream
    ): List<AirbyteMessage> {
        return testMessages
            .stream()
            .map { `object`: AirbyteMessage -> Jsons.clone(`object`) }
            .peek { m: AirbyteMessage ->
                m.record.stream = streamForTableWithSpaces.stream.name
                (m.record.data as ObjectNode).set<JsonNode>(
                    COL_LAST_NAME_WITH_SPACE,
                    (m.record.data as ObjectNode).remove(COL_NAME),
                )
                (m.record.data as ObjectNode).remove(COL_UPDATED_AT)
                (m.record.data as ObjectNode).replace(
                    COL_ID,
                    convertIdBasedOnDatabase(m.record.data[COL_ID].asInt()),
                )
            }
            .collect(Collectors.toList())
    }

    @Test
    fun testReadFailure() {
        val spiedAbStream =
            Mockito.spy(getConfiguredCatalogWithOneStream(defaultNamespace).streams[0])
        val catalog = ConfiguredAirbyteCatalog().withStreams(java.util.List.of(spiedAbStream))
        Mockito.doCallRealMethod().doThrow(RuntimeException()).`when`(spiedAbStream).stream

        Assertions.assertThrows(RuntimeException::class.java) {
            source()!!.read(config(), catalog, null)
        }
    }

    @Test
    @Throws(Exception::class)
    fun testIncrementalNoPreviousState() {
        incrementalCursorCheck(COL_ID, null, "3", testMessages)
    }

    @Test
    @Throws(Exception::class)
    fun testIncrementalIntCheckCursor() {
        incrementalCursorCheck(COL_ID, "2", "3", java.util.List.of(testMessages[2]))
    }

    @Test
    @Throws(Exception::class)
    fun testIncrementalStringCheckCursor() {
        incrementalCursorCheck(
            COL_NAME,
            "patent",
            "vash",
            java.util.List.of(testMessages[0], testMessages[2]),
        )
    }

    @Test
    @Throws(Exception::class)
    fun testIncrementalStringCheckCursorSpaceInColumnName() {
        val streamWithSpaces = createTableWithSpaces()

        val expectedRecordMessages =
            getAirbyteMessagesCheckCursorSpaceInColumnName(streamWithSpaces)
        incrementalCursorCheck(
            COL_LAST_NAME_WITH_SPACE,
            COL_LAST_NAME_WITH_SPACE,
            "patent",
            "vash",
            expectedRecordMessages,
            streamWithSpaces,
        )
    }

    protected open fun getAirbyteMessagesCheckCursorSpaceInColumnName(
        streamWithSpaces: ConfiguredAirbyteStream
    ): List<AirbyteMessage> {
        val firstMessage = testMessages[0]
        firstMessage.record.stream = streamWithSpaces.stream.name
        (firstMessage.record.data as ObjectNode).remove(COL_UPDATED_AT)
        (firstMessage.record.data as ObjectNode).set<JsonNode>(
            COL_LAST_NAME_WITH_SPACE,
            (firstMessage.record.data as ObjectNode).remove(COL_NAME),
        )

        val secondMessage = testMessages[2]
        secondMessage.record.stream = streamWithSpaces.stream.name
        (secondMessage.record.data as ObjectNode).remove(COL_UPDATED_AT)
        (secondMessage.record.data as ObjectNode).set<JsonNode>(
            COL_LAST_NAME_WITH_SPACE,
            (secondMessage.record.data as ObjectNode).remove(COL_NAME),
        )

        return java.util.List.of(firstMessage, secondMessage)
    }

    @Test
    @Throws(Exception::class)
    fun testIncrementalDateCheckCursor() {
        incrementalDateCheck()
    }

    @Throws(Exception::class)
    protected open fun incrementalDateCheck() {
        incrementalCursorCheck(
            COL_UPDATED_AT,
            "2005-10-18",
            "2006-10-19",
            java.util.List.of(testMessages[1], testMessages[2]),
        )
    }

    @Test
    @Throws(Exception::class)
    fun testIncrementalCursorChanges() {
        incrementalCursorCheck(
            COL_ID,
            COL_NAME, // cheesing this value a little bit. in the correct implementation this
            // initial cursor value should
            // be ignored because the cursor field changed. setting it to a value that if used, will
            // cause
            // records to (incorrectly) be filtered out.
            "data",
            "vash",
            testMessages,
        )
    }

    @Test
    @Throws(Exception::class)
    protected fun testReadOneTableIncrementallyTwice() {
        val config = config()
        val namespace = defaultNamespace
        val configuredCatalog = getConfiguredCatalogWithOneStream(namespace)
        configuredCatalog.streams.forEach(
            Consumer { airbyteStream: ConfiguredAirbyteStream ->
                airbyteStream.syncMode = SyncMode.INCREMENTAL
                airbyteStream.cursorField = java.util.List.of(COL_ID)
                airbyteStream.destinationSyncMode = DestinationSyncMode.APPEND
            },
        )

        val actualMessagesFirstSync =
            MoreIterators.toList(
                source()!!.read(
                    config,
                    configuredCatalog,
                    createEmptyState(streamName(), namespace),
                ),
            )

        assertStreamStatusTraceMessageIndex(
            0,
            actualMessagesFirstSync,
            createAirbteStreanStatusTraceMessage(
                defaultNamespace,
                streamName(),
                AirbyteStreamStatusTraceMessage.AirbyteStreamStatus.STARTED
            )
        )
        assertStreamStatusTraceMessageIndex(
            actualMessagesFirstSync.size - 1,
            actualMessagesFirstSync,
            createAirbteStreanStatusTraceMessage(
                defaultNamespace,
                streamName(),
                AirbyteStreamStatusTraceMessage.AirbyteStreamStatus.COMPLETE
            )
        )

        val stateAfterFirstSyncOptional =
            actualMessagesFirstSync
                .stream()
                .filter { r: AirbyteMessage -> r.type == AirbyteMessage.Type.STATE }
                .findFirst()
        Assertions.assertTrue(stateAfterFirstSyncOptional.isPresent)

        executeStatementReadIncrementallyTwice()

        val actualMessagesSecondSync =
            MoreIterators.toList(
                source()!!.read(
                    config,
                    configuredCatalog,
                    extractState(stateAfterFirstSyncOptional.get()),
                ),
            )

        assertStreamStatusTraceMessageIndex(
            0,
            actualMessagesSecondSync,
            createAirbteStreanStatusTraceMessage(
                defaultNamespace,
                streamName(),
                AirbyteStreamStatusTraceMessage.AirbyteStreamStatus.STARTED
            )
        )
        assertStreamStatusTraceMessageIndex(
            actualMessagesSecondSync.size - 1,
            actualMessagesSecondSync,
            createAirbteStreanStatusTraceMessage(
                defaultNamespace,
                streamName(),
                AirbyteStreamStatusTraceMessage.AirbyteStreamStatus.COMPLETE
            )
        )

        Assertions.assertEquals(
            2,
            actualMessagesSecondSync
                .stream()
                .filter { r: AirbyteMessage -> r.type == AirbyteMessage.Type.RECORD }
                .count()
                .toInt(),
        )
        val expectedMessages: MutableList<AirbyteMessage> = getExpectedAirbyteMessagesSecondSync(namespace)

        setEmittedAtToNull(actualMessagesSecondSync)

        expectedMessages.addFirst(AirbyteTraceMessageUtility.makeStreamStatusTraceAirbyteMessage(
            AirbyteStreamStatusHolder(AirbyteStreamNameNamespacePair(configuredCatalog.streams[0].stream.name, defaultNamespace), AirbyteStreamStatusTraceMessage.AirbyteStreamStatus.STARTED)
        ))

        expectedMessages.addLast(AirbyteTraceMessageUtility.makeStreamStatusTraceAirbyteMessage(
            AirbyteStreamStatusHolder(AirbyteStreamNameNamespacePair(configuredCatalog.streams[0].stream.name, defaultNamespace), AirbyteStreamStatusTraceMessage.AirbyteStreamStatus.COMPLETE)
        ))
        setTraceEmittedAtToNull(actualMessagesSecondSync)
        setTraceEmittedAtToNull(expectedMessages)
        Assertions.assertEquals(expectedMessages.size, actualMessagesSecondSync.size)
        Assertions.assertTrue(expectedMessages.containsAll(actualMessagesSecondSync))
        Assertions.assertTrue(actualMessagesSecondSync.containsAll(expectedMessages))
    }

    protected open fun executeStatementReadIncrementallyTwice() {
        testdb
            ?.with(
                "INSERT INTO %s (id, name, updated_at) VALUES (4, 'riker', '2006-10-19')",
                getFullyQualifiedTableName(TABLE_NAME),
            )
            ?.with(
                "INSERT INTO %s (id, name, updated_at) VALUES (5, 'data', '2006-10-19')",
                getFullyQualifiedTableName(TABLE_NAME),
            )
    }

    protected open fun getExpectedAirbyteMessagesSecondSync(
        namespace: String?
    ): MutableList<AirbyteMessage> {
        val expectedMessages: MutableList<AirbyteMessage> = ArrayList()
        expectedMessages.add(
            AirbyteMessage()
                .withType(AirbyteMessage.Type.RECORD)
                .withRecord(
                    AirbyteRecordMessage()
                        .withStream(streamName())
                        .withNamespace(namespace)
                        .withData(
                            Jsons.jsonNode(
                                java.util.Map.of(
                                    COL_ID,
                                    ID_VALUE_4,
                                    COL_NAME,
                                    "riker",
                                    COL_UPDATED_AT,
                                    "2006-10-19",
                                ),
                            ),
                        ),
                ),
        )
        expectedMessages.add(
            AirbyteMessage()
                .withType(AirbyteMessage.Type.RECORD)
                .withRecord(
                    AirbyteRecordMessage()
                        .withStream(streamName())
                        .withNamespace(namespace)
                        .withData(
                            Jsons.jsonNode(
                                java.util.Map.of(
                                    COL_ID,
                                    ID_VALUE_5,
                                    COL_NAME,
                                    "data",
                                    COL_UPDATED_AT,
                                    "2006-10-19",
                                ),
                            ),
                        ),
                ),
        )
        val state =
            DbStreamState()
                .withStreamName(streamName())
                .withStreamNamespace(namespace)
                .withCursorField(java.util.List.of(COL_ID))
                .withCursor("5")
                .withCursorRecordCount(1L)
        expectedMessages.addAll(createExpectedTestMessages(java.util.List.of(state), 2L))
        return expectedMessages
    }

    @Test
    @Throws(Exception::class)
    protected open fun testReadMultipleTablesIncrementally() {
        val tableName2 = TABLE_NAME + 2
        val streamName2 = streamName() + 2
        val fqTableName2 = getFullyQualifiedTableName(tableName2)
        testdb!!
            .with(createTableQuery(fqTableName2, "id INTEGER, name VARCHAR(200)", ""))
            .with("INSERT INTO %s(id, name) VALUES (1,'picard')", fqTableName2)
            .with("INSERT INTO %s(id, name) VALUES (2, 'crusher')", fqTableName2)
            .with("INSERT INTO %s(id, name) VALUES (3, 'vash')", fqTableName2)

        val namespace = defaultNamespace
        val configuredCatalog = getConfiguredCatalogWithOneStream(namespace)
        configuredCatalog.streams.add(
            CatalogHelpers.createConfiguredAirbyteStream(
                streamName2,
                namespace,
                Field.of(COL_ID, JsonSchemaType.NUMBER),
                Field.of(COL_NAME, JsonSchemaType.STRING),
            ),
        )
        configuredCatalog.streams.forEach(
            Consumer { airbyteStream: ConfiguredAirbyteStream ->
                airbyteStream.syncMode = SyncMode.INCREMENTAL
                airbyteStream.cursorField = java.util.List.of(COL_ID)
                airbyteStream.destinationSyncMode = DestinationSyncMode.APPEND
            },
        )

        val actualMessagesFirstSync =
            MoreIterators.toList(
                source()!!.read(
                    config(),
                    configuredCatalog,
                    createEmptyState(streamName(), namespace),
                ),
            )

        // get last state message.
        val stateAfterFirstSyncOptional =
            actualMessagesFirstSync
                .stream()
                .filter { r: AirbyteMessage -> r.type == AirbyteMessage.Type.STATE }
                .reduce { first: AirbyteMessage?, second: AirbyteMessage -> second }
        Assertions.assertTrue(stateAfterFirstSyncOptional.isPresent)

        // we know the second streams messages are the same as the first minus the updated at
        // column. so we
        // cheat and generate the expected messages off of the first expected messages.
        val secondStreamExpectedMessages = getAirbyteMessagesSecondStreamWithNamespace(streamName2)

        // Represents the state after the first stream has been updated
        val expectedStateStreams1 =
            java.util.List.of(
                DbStreamState()
                    .withStreamName(streamName())
                    .withStreamNamespace(namespace)
                    .withCursorField(java.util.List.of(COL_ID))
                    .withCursor("3")
                    .withCursorRecordCount(1L),
                DbStreamState()
                    .withStreamName(streamName2)
                    .withStreamNamespace(namespace)
                    .withCursorField(java.util.List.of(COL_ID)),
            )

        // Represents the state after both streams have been updated
        val expectedStateStreams2 =
            java.util.List.of(
                DbStreamState()
                    .withStreamName(streamName())
                    .withStreamNamespace(namespace)
                    .withCursorField(java.util.List.of(COL_ID))
                    .withCursor("3")
                    .withCursorRecordCount(1L),
                DbStreamState()
                    .withStreamName(streamName2)
                    .withStreamNamespace(namespace)
                    .withCursorField(java.util.List.of(COL_ID))
                    .withCursor("3")
                    .withCursorRecordCount(1L),
            )

        val expectedMessagesFirstSync: MutableList<AirbyteMessage> = ArrayList(testMessages)
        expectedMessagesFirstSync.add(
            createStateMessage(expectedStateStreams1[0], expectedStateStreams1, 3L),
        )
        expectedMessagesFirstSync.addAll(secondStreamExpectedMessages)
        expectedMessagesFirstSync.add(
            createStateMessage(expectedStateStreams2[1], expectedStateStreams2, 3L),
        )

        setEmittedAtToNull(actualMessagesFirstSync)

        Assertions.assertEquals(expectedMessagesFirstSync.size, actualMessagesFirstSync.size)
        Assertions.assertTrue(expectedMessagesFirstSync.containsAll(actualMessagesFirstSync))
        Assertions.assertTrue(actualMessagesFirstSync.containsAll(expectedMessagesFirstSync))
    }

    protected open fun getAirbyteMessagesSecondStreamWithNamespace(
        streamName2: String?
    ): List<AirbyteMessage> {
        return testMessages
            .stream()
            .map { `object`: AirbyteMessage -> Jsons.clone(`object`) }
            .peek { m: AirbyteMessage ->
                m.record.stream = streamName2
                (m.record.data as ObjectNode).remove(COL_UPDATED_AT)
                (m.record.data as ObjectNode).replace(
                    COL_ID,
                    convertIdBasedOnDatabase(m.record.data[COL_ID].asInt()),
                )
            }
            .collect(Collectors.toList())
    }

    // when initial and final cursor fields are the same.
    @Throws(Exception::class)
    protected fun incrementalCursorCheck(
        cursorField: String,
        initialCursorValue: String?,
        endCursorValue: String,
        expectedRecordMessages: List<AirbyteMessage>
    ) {
        incrementalCursorCheck(
            cursorField,
            cursorField,
            initialCursorValue,
            endCursorValue,
            expectedRecordMessages,
        )
    }

    // See https://github.com/airbytehq/airbyte/issues/14732 for rationale and details.
    @Test
    @Throws(Exception::class)
    fun testIncrementalWithConcurrentInsertion() {
        val namespace = defaultNamespace
        val fullyQualifiedTableName = getFullyQualifiedTableName(TABLE_NAME_AND_TIMESTAMP)
        val columnDefinition =
            String.format(
                "name VARCHAR(200) NOT NULL, %s %s NOT NULL",
                COL_TIMESTAMP,
                COL_TIMESTAMP_TYPE,
            )

        // 1st sync
        testdb!!
            .with(createTableQuery(fullyQualifiedTableName, columnDefinition, ""))
            .with(
                INSERT_TABLE_NAME_AND_TIMESTAMP_QUERY,
                fullyQualifiedTableName,
                "a",
                "2021-01-01 00:00:00",
            )
            .with(
                INSERT_TABLE_NAME_AND_TIMESTAMP_QUERY,
                fullyQualifiedTableName,
                "b",
                "2021-01-01 00:00:00",
            )

        val configuredCatalog =
            CatalogHelpers.toDefaultConfiguredCatalog(
                AirbyteCatalog()
                    .withStreams(
                        java.util.List.of(
                            CatalogHelpers.createAirbyteStream(
                                TABLE_NAME_AND_TIMESTAMP,
                                namespace,
                                Field.of(COL_NAME, JsonSchemaType.STRING),
                                Field.of(
                                    COL_TIMESTAMP,
                                    JsonSchemaType.STRING_TIMESTAMP_WITHOUT_TIMEZONE,
                                ),
                            ),
                        ),
                    ),
            )

        configuredCatalog.streams.forEach(
            Consumer { airbyteStream: ConfiguredAirbyteStream ->
                airbyteStream.syncMode = SyncMode.INCREMENTAL
                airbyteStream.cursorField = java.util.List.of(COL_TIMESTAMP)
                airbyteStream.destinationSyncMode = DestinationSyncMode.APPEND
            },
        )

        val firstSyncActualMessages =
            MoreIterators.toList(
                source()!!.read(
                    config(),
                    configuredCatalog,
                    createEmptyState(TABLE_NAME_AND_TIMESTAMP, namespace),
                ),
            )

        // cursor after 1st sync: 2021-01-01 00:00:00, count 2
        val firstSyncStateOptional =
            firstSyncActualMessages
                .stream()
                .filter { r: AirbyteMessage -> r.type == AirbyteMessage.Type.STATE }
                .findFirst()
        Assertions.assertTrue(firstSyncStateOptional.isPresent)
        val firstSyncState = getStateData(firstSyncStateOptional.get(), TABLE_NAME_AND_TIMESTAMP)
        Assertions.assertEquals(
            firstSyncState["cursor_field"].elements().next().asText(),
            COL_TIMESTAMP,
        )
        Assertions.assertTrue(firstSyncState["cursor"].asText().contains("2021-01-01"))
        Assertions.assertTrue(firstSyncState["cursor"].asText().contains("00:00:00"))
        Assertions.assertEquals(2L, firstSyncState["cursor_record_count"].asLong())

        val firstSyncNames =
            firstSyncActualMessages
                .stream()
                .filter { r: AirbyteMessage -> r.type == AirbyteMessage.Type.RECORD }
                .map { r: AirbyteMessage -> r.record.data[COL_NAME].asText() }
                .toList()
        // some databases don't make insertion order guarantee when equal ordering value
        if (
            testdb!!.databaseDriver == DatabaseDriver.TERADATA ||
                testdb!!.databaseDriver == DatabaseDriver.ORACLE
        ) {
            MatcherAssert.assertThat(
                listOf("a", "b"),
                Matchers.containsInAnyOrder<Any>(*firstSyncNames.toTypedArray()),
            )
        } else {
            Assertions.assertEquals(listOf("a", "b"), firstSyncNames)
        }

        // 2nd sync
        testdb!!.with(
            INSERT_TABLE_NAME_AND_TIMESTAMP_QUERY,
            fullyQualifiedTableName,
            "c",
            "2021-01-02 00:00:00",
        )

        val secondSyncActualMessages =
            MoreIterators.toList(
                source()!!.read(
                    config(),
                    configuredCatalog,
                    createState(TABLE_NAME_AND_TIMESTAMP, namespace, firstSyncState),
                ),
            )

        // cursor after 2nd sync: 2021-01-02 00:00:00, count 1
        val secondSyncStateOptional =
            secondSyncActualMessages
                .stream()
                .filter { r: AirbyteMessage -> r.type == AirbyteMessage.Type.STATE }
                .findFirst()
        Assertions.assertTrue(secondSyncStateOptional.isPresent)
        val secondSyncState = getStateData(secondSyncStateOptional.get(), TABLE_NAME_AND_TIMESTAMP)
        Assertions.assertEquals(
            secondSyncState["cursor_field"].elements().next().asText(),
            COL_TIMESTAMP,
        )
        Assertions.assertTrue(secondSyncState["cursor"].asText().contains("2021-01-02"))
        Assertions.assertTrue(secondSyncState["cursor"].asText().contains("00:00:00"))
        Assertions.assertEquals(1L, secondSyncState["cursor_record_count"].asLong())

        val secondSyncNames =
            secondSyncActualMessages
                .stream()
                .filter { r: AirbyteMessage -> r.type == AirbyteMessage.Type.RECORD }
                .map { r: AirbyteMessage -> r.record.data[COL_NAME].asText() }
                .toList()
        Assertions.assertEquals(listOf("c"), secondSyncNames)

        // 3rd sync has records with duplicated cursors
        testdb!!
            .with(
                INSERT_TABLE_NAME_AND_TIMESTAMP_QUERY,
                fullyQualifiedTableName,
                "d",
                "2021-01-02 00:00:00",
            )
            .with(
                INSERT_TABLE_NAME_AND_TIMESTAMP_QUERY,
                fullyQualifiedTableName,
                "e",
                "2021-01-02 00:00:00",
            )
            .with(
                INSERT_TABLE_NAME_AND_TIMESTAMP_QUERY,
                fullyQualifiedTableName,
                "f",
                "2021-01-03 00:00:00",
            )

        val thirdSyncActualMessages =
            MoreIterators.toList(
                source()!!.read(
                    config(),
                    configuredCatalog,
                    createState(TABLE_NAME_AND_TIMESTAMP, namespace, secondSyncState),
                ),
            )

        // Cursor after 3rd sync is: 2021-01-03 00:00:00, count 1.
        val thirdSyncStateOptional =
            thirdSyncActualMessages
                .stream()
                .filter { r: AirbyteMessage -> r.type == AirbyteMessage.Type.STATE }
                .findFirst()
        Assertions.assertTrue(thirdSyncStateOptional.isPresent)
        val thirdSyncState = getStateData(thirdSyncStateOptional.get(), TABLE_NAME_AND_TIMESTAMP)
        Assertions.assertEquals(
            thirdSyncState["cursor_field"].elements().next().asText(),
            COL_TIMESTAMP,
        )
        Assertions.assertTrue(thirdSyncState["cursor"].asText().contains("2021-01-03"))
        Assertions.assertTrue(thirdSyncState["cursor"].asText().contains("00:00:00"))
        Assertions.assertEquals(1L, thirdSyncState["cursor_record_count"].asLong())

        // The c, d, e, f are duplicated records from this sync, because the cursor
        // record count in the database is different from that in the state.
        val thirdSyncExpectedNames =
            thirdSyncActualMessages
                .stream()
                .filter { r: AirbyteMessage -> r.type == AirbyteMessage.Type.RECORD }
                .map { r: AirbyteMessage -> r.record.data[COL_NAME].asText() }
                .toList()

        // teradata doesn't make insertion order guarantee when equal ordering value
        if (testdb!!.databaseDriver == DatabaseDriver.TERADATA) {
            MatcherAssert.assertThat(
                listOf("c", "d", "e", "f"),
                Matchers.containsInAnyOrder<Any>(*thirdSyncExpectedNames.toTypedArray()),
            )
        } else {
            Assertions.assertEquals(listOf("c", "d", "e", "f"), thirdSyncExpectedNames)
        }
    }

    protected open fun getStateData(airbyteMessage: AirbyteMessage, streamName: String): JsonNode {
        for (stream in airbyteMessage.state.data["streams"]) {
            if (stream["stream_name"].asText() == streamName) {
                return stream
            }
        }
        throw IllegalArgumentException("Stream not found in state message: $streamName")
    }

    @Throws(Exception::class)
    private fun incrementalCursorCheck(
        initialCursorField: String,
        cursorField: String,
        initialCursorValue: String?,
        endCursorValue: String,
        expectedRecordMessages: List<AirbyteMessage>
    ) {
        incrementalCursorCheck(
            initialCursorField,
            cursorField,
            initialCursorValue,
            endCursorValue,
            expectedRecordMessages,
            getConfiguredCatalogWithOneStream(defaultNamespace).streams[0],
        )
    }

    @Throws(Exception::class)
    protected fun incrementalCursorCheck(
        initialCursorField: String?,
        cursorField: String,
        initialCursorValue: String?,
        endCursorValue: String?,
        expectedRecordMessages: List<AirbyteMessage>,
        airbyteStream: ConfiguredAirbyteStream
    ) {
        airbyteStream.syncMode = SyncMode.INCREMENTAL
        airbyteStream.cursorField = java.util.List.of(cursorField)
        airbyteStream.destinationSyncMode = DestinationSyncMode.APPEND

        val configuredCatalog =
            ConfiguredAirbyteCatalog().withStreams(java.util.List.of(airbyteStream))

        val dbStreamState = buildStreamState(airbyteStream, initialCursorField, initialCursorValue)

        val actualMessages =
            MoreIterators.toList(
                source()!!.read(
                    config(),
                    configuredCatalog,
                    Jsons.jsonNode(createState(java.util.List.of(dbStreamState))),
                ),
            )

        setEmittedAtToNull(actualMessages)

        val expectedStreams =
            java.util.List.of(buildStreamState(airbyteStream, cursorField, endCursorValue))

        val expectedMessages: MutableList<AirbyteMessage> = ArrayList(expectedRecordMessages)
        expectedMessages.addAll(
            createExpectedTestMessages(expectedStreams, expectedRecordMessages.size.toLong()),
        )

        expectedMessages.addFirst(AirbyteTraceMessageUtility.makeStreamStatusTraceAirbyteMessage(
            AirbyteStreamStatusHolder(AirbyteStreamNameNamespacePair(airbyteStream.stream.name, airbyteStream.stream.namespace), AirbyteStreamStatusTraceMessage.AirbyteStreamStatus.STARTED)
        ))

        expectedMessages.addLast(AirbyteTraceMessageUtility.makeStreamStatusTraceAirbyteMessage(
            AirbyteStreamStatusHolder(AirbyteStreamNameNamespacePair(airbyteStream.stream.name, airbyteStream.stream.namespace), AirbyteStreamStatusTraceMessage.AirbyteStreamStatus.COMPLETE)
        ))
        setTraceEmittedAtToNull(actualMessages)
        setTraceEmittedAtToNull(expectedMessages)
        Assertions.assertEquals(expectedMessages.size, actualMessages.size)
        Assertions.assertTrue(expectedMessages.containsAll(actualMessages))
        Assertions.assertTrue(actualMessages.containsAll(expectedMessages))
    }

    protected open fun buildStreamState(
        configuredAirbyteStream: ConfiguredAirbyteStream,
        cursorField: String?,
        cursorValue: String?
    ): DbStreamState {
        return DbStreamState()
            .withStreamName(configuredAirbyteStream.stream.name)
            .withStreamNamespace(configuredAirbyteStream.stream.namespace)
            .withCursorField(java.util.List.of(cursorField))
            .withCursor(cursorValue)
            .withCursorRecordCount(1L)
    }

    // get catalog and perform a defensive copy.
    protected fun getConfiguredCatalogWithOneStream(
        defaultNamespace: String?
    ): ConfiguredAirbyteCatalog {
        val catalog = CatalogHelpers.toDefaultConfiguredCatalog(getCatalog(defaultNamespace))
        // Filter to only keep the main stream name as configured stream
        catalog.withStreams(
            catalog.streams
                .stream()
                .filter { s: ConfiguredAirbyteStream -> s.stream.name == streamName() }
                .collect(Collectors.toList()),
        )
        return catalog
    }

    protected open fun getCatalog(defaultNamespace: String?): AirbyteCatalog {
        return AirbyteCatalog()
            .withStreams(
                java.util.List.of(
                    CatalogHelpers.createAirbyteStream(
                        TABLE_NAME,
                        defaultNamespace,
                        Field.of(COL_ID, JsonSchemaType.INTEGER),
                        Field.of(COL_NAME, JsonSchemaType.STRING),
                        Field.of(COL_UPDATED_AT, JsonSchemaType.STRING),
                    )
                        .withSupportedSyncModes(
                            java.util.List.of(SyncMode.FULL_REFRESH, SyncMode.INCREMENTAL),
                        )
                        .withSourceDefinedPrimaryKey(java.util.List.of(java.util.List.of(COL_ID))),
                    CatalogHelpers.createAirbyteStream(
                        TABLE_NAME_WITHOUT_PK,
                        defaultNamespace,
                        Field.of(COL_ID, JsonSchemaType.INTEGER),
                        Field.of(COL_NAME, JsonSchemaType.STRING),
                        Field.of(COL_UPDATED_AT, JsonSchemaType.STRING),
                    )
                        .withSupportedSyncModes(
                            java.util.List.of(SyncMode.FULL_REFRESH, SyncMode.INCREMENTAL),
                        )
                        .withSourceDefinedPrimaryKey(emptyList()),
                    CatalogHelpers.createAirbyteStream(
                        TABLE_NAME_COMPOSITE_PK,
                        defaultNamespace,
                        Field.of(COL_FIRST_NAME, JsonSchemaType.STRING),
                        Field.of(COL_LAST_NAME, JsonSchemaType.STRING),
                        Field.of(COL_UPDATED_AT, JsonSchemaType.STRING),
                    )
                        .withSupportedSyncModes(
                            java.util.List.of(SyncMode.FULL_REFRESH, SyncMode.INCREMENTAL),
                        )
                        .withSourceDefinedPrimaryKey(
                            java.util.List.of(
                                java.util.List.of(COL_FIRST_NAME),
                                java.util.List.of(COL_LAST_NAME),
                            ),
                        ),
                ),
            )
    }

    protected open val testMessages: List<AirbyteMessage>
        get() =
            java.util.List.of(
                AirbyteMessage()
                    .withType(AirbyteMessage.Type.RECORD)
                    .withRecord(
                        AirbyteRecordMessage()
                            .withStream(streamName())
                            .withNamespace(defaultNamespace)
                            .withData(
                                Jsons.jsonNode(
                                    java.util.Map.of(
                                        COL_ID,
                                        ID_VALUE_1,
                                        COL_NAME,
                                        "picard",
                                        COL_UPDATED_AT,
                                        "2004-10-19",
                                    ),
                                ),
                            ),
                    ),
                AirbyteMessage()
                    .withType(AirbyteMessage.Type.RECORD)
                    .withRecord(
                        AirbyteRecordMessage()
                            .withStream(streamName())
                            .withNamespace(defaultNamespace)
                            .withData(
                                Jsons.jsonNode(
                                    java.util.Map.of(
                                        COL_ID,
                                        ID_VALUE_2,
                                        COL_NAME,
                                        "crusher",
                                        COL_UPDATED_AT,
                                        "2005-10-19",
                                    ),
                                ),
                            ),
                    ),
                AirbyteMessage()
                    .withType(AirbyteMessage.Type.RECORD)
                    .withRecord(
                        AirbyteRecordMessage()
                            .withStream(streamName())
                            .withNamespace(defaultNamespace)
                            .withData(
                                Jsons.jsonNode(
                                    java.util.Map.of(
                                        COL_ID,
                                        ID_VALUE_3,
                                        COL_NAME,
                                        "vash",
                                        COL_UPDATED_AT,
                                        "2006-10-19",
                                    ),
                                ),
                            ),
                    ),
            )

    protected open fun createExpectedTestMessages(
        states: List<DbStreamState>,
        numRecords: Long
    ): List<AirbyteMessage> {
        return states
            .stream()
            .map { s: DbStreamState ->
                AirbyteMessage()
                    .withType(AirbyteMessage.Type.STATE)
                    .withState(
                        AirbyteStateMessage()
                            .withType(AirbyteStateMessage.AirbyteStateType.STREAM)
                            .withStream(
                                AirbyteStreamState()
                                    .withStreamDescriptor(
                                        StreamDescriptor()
                                            .withNamespace(s.streamNamespace)
                                            .withName(s.streamName),
                                    )
                                    .withStreamState(Jsons.jsonNode(s)),
                            )
                            .withData(Jsons.jsonNode(DbState().withCdc(false).withStreams(states)))
                            .withSourceStats(
                                AirbyteStateStats().withRecordCount(numRecords.toDouble()),
                            ),
                    )
            }
            .collect(Collectors.toList())
    }

    protected open fun createState(states: List<DbStreamState>): List<AirbyteStateMessage> {
        return states
            .stream()
            .map { s: DbStreamState ->
                AirbyteStateMessage()
                    .withType(AirbyteStateMessage.AirbyteStateType.STREAM)
                    .withStream(
                        AirbyteStreamState()
                            .withStreamDescriptor(
                                StreamDescriptor()
                                    .withNamespace(s.streamNamespace)
                                    .withName(s.streamName),
                            )
                            .withStreamState(Jsons.jsonNode(s)),
                    )
            }
            .collect(Collectors.toList())
    }

    @Throws(SQLException::class)
    protected fun createTableWithSpaces(): ConfiguredAirbyteStream {
        val tableNameWithSpaces = TABLE_NAME_WITH_SPACES + "2"
        val streamName2 = tableNameWithSpaces

        testdb!!.getDataSource()!!.connection.use { connection ->
            val identifierQuoteString = connection.metaData.identifierQuoteString
            connection
                .createStatement()
                .execute(
                    createTableQuery(
                        getFullyQualifiedTableName(
                            RelationalDbQueryUtils.enquoteIdentifier(
                                tableNameWithSpaces,
                                identifierQuoteString,
                            ),
                        ),
                        "id INTEGER, " +
                            RelationalDbQueryUtils.enquoteIdentifier(
                                COL_LAST_NAME_WITH_SPACE,
                                identifierQuoteString,
                            ) +
                            " VARCHAR(200)",
                        "",
                    ),
                )
            connection
                .createStatement()
                .execute(
                    String.format(
                        "INSERT INTO %s(id, %s) VALUES (1,'picard')",
                        getFullyQualifiedTableName(
                            RelationalDbQueryUtils.enquoteIdentifier(
                                tableNameWithSpaces,
                                identifierQuoteString,
                            ),
                        ),
                        RelationalDbQueryUtils.enquoteIdentifier(
                            COL_LAST_NAME_WITH_SPACE,
                            identifierQuoteString,
                        ),
                    ),
                )
            connection
                .createStatement()
                .execute(
                    String.format(
                        "INSERT INTO %s(id, %s) VALUES (2, 'crusher')",
                        getFullyQualifiedTableName(
                            RelationalDbQueryUtils.enquoteIdentifier(
                                tableNameWithSpaces,
                                identifierQuoteString,
                            ),
                        ),
                        RelationalDbQueryUtils.enquoteIdentifier(
                            COL_LAST_NAME_WITH_SPACE,
                            identifierQuoteString,
                        ),
                    ),
                )
            connection
                .createStatement()
                .execute(
                    String.format(
                        "INSERT INTO %s(id, %s) VALUES (3, 'vash')",
                        getFullyQualifiedTableName(
                            RelationalDbQueryUtils.enquoteIdentifier(
                                tableNameWithSpaces,
                                identifierQuoteString,
                            ),
                        ),
                        RelationalDbQueryUtils.enquoteIdentifier(
                            COL_LAST_NAME_WITH_SPACE,
                            identifierQuoteString,
                        ),
                    ),
                )
        }
        return CatalogHelpers.createConfiguredAirbyteStream(
            streamName2,
            defaultNamespace,
            Field.of(COL_ID, JsonSchemaType.NUMBER),
            Field.of(COL_LAST_NAME_WITH_SPACE, JsonSchemaType.STRING),
        )
    }

    fun getFullyQualifiedTableName(tableName: String): String {
        return RelationalDbQueryUtils.getFullyQualifiedTableName(defaultSchemaName, tableName)
    }

    protected fun createSchemas() {
        if (supportsSchemas()) {
            for (schemaName in TEST_SCHEMAS) {
                testdb!!.with("CREATE SCHEMA %s;", schemaName)
            }
        }
    }

    private fun convertIdBasedOnDatabase(idValue: Int): JsonNode {
        return when (testdb!!.databaseDriver) {
            DatabaseDriver.ORACLE,
            DatabaseDriver.SNOWFLAKE -> Jsons.jsonNode(BigDecimal.valueOf(idValue.toLong()))
            else -> Jsons.jsonNode(idValue)
        }
    }

    private val defaultSchemaName: String?
        get() = if (supportsSchemas()) SCHEMA_NAME else null

    protected val defaultNamespace: String
        get() =
            when (testdb!!.databaseDriver) {
                DatabaseDriver.MYSQL,
                DatabaseDriver.CLICKHOUSE,
                DatabaseDriver.TERADATA -> testdb!!.databaseName!!
                else -> SCHEMA_NAME
            }

    /**
     * Creates empty state with the provided stream name and namespace.
     *
     * @param streamName The stream name.
     * @param streamNamespace The stream namespace.
     * @return [JsonNode] representation of the generated empty state.
     */
    protected fun createEmptyState(streamName: String?, streamNamespace: String?): JsonNode {
        val airbyteStateMessage =
            AirbyteStateMessage()
                .withType(AirbyteStateMessage.AirbyteStateType.STREAM)
                .withStream(
                    AirbyteStreamState()
                        .withStreamDescriptor(
                            StreamDescriptor().withName(streamName).withNamespace(streamNamespace),
                        ),
                )
        return Jsons.jsonNode(java.util.List.of(airbyteStateMessage))
    }

    protected fun createState(
        streamName: String?,
        streamNamespace: String?,
        stateData: JsonNode?
    ): JsonNode {
        val airbyteStateMessage =
            AirbyteStateMessage()
                .withType(AirbyteStateMessage.AirbyteStateType.STREAM)
                .withStream(
                    AirbyteStreamState()
                        .withStreamDescriptor(
                            StreamDescriptor().withName(streamName).withNamespace(streamNamespace),
                        )
                        .withStreamState(stateData),
                )
        return Jsons.jsonNode(java.util.List.of(airbyteStateMessage))
    }

    protected fun extractState(airbyteMessage: AirbyteMessage): JsonNode {
        return Jsons.jsonNode(java.util.List.of(airbyteMessage.state))
    }

    protected fun createStateMessage(
        streamNamespace: String,
        streamName: String,
        jsonStreamState: JsonNode,
        recordCount: Long
    ): AirbyteMessage {
        return AirbyteMessage()
            .withType(AirbyteMessage.Type.STATE)
            .withState(
                AirbyteStateMessage()
                    .withType(AirbyteStateMessage.AirbyteStateType.STREAM)
                    .withStream(
                        AirbyteStreamState()
                            .withStreamDescriptor(
                                StreamDescriptor()
                                    .withNamespace(streamNamespace)
                                    .withName(streamName),
                            )
                            .withStreamState(jsonStreamState),
                    )
                    .withSourceStats(AirbyteStateStats().withRecordCount(recordCount.toDouble())),
            )
    }

    protected fun createStateMessage(
        dbStreamState: DbStreamState,
        legacyStates: List<DbStreamState>?,
        recordCount: Long
    ): AirbyteMessage {
        return AirbyteMessage()
            .withType(AirbyteMessage.Type.STATE)
            .withState(
                AirbyteStateMessage()
                    .withType(AirbyteStateMessage.AirbyteStateType.STREAM)
                    .withStream(
                        AirbyteStreamState()
                            .withStreamDescriptor(
                                StreamDescriptor()
                                    .withNamespace(dbStreamState.streamNamespace)
                                    .withName(dbStreamState.streamName),
                            )
                            .withStreamState(Jsons.jsonNode(dbStreamState)),
                    )
                    .withData(Jsons.jsonNode(DbState().withCdc(false).withStreams(legacyStates)))
                    .withSourceStats(AirbyteStateStats().withRecordCount(recordCount.toDouble())),
            )
    }

    protected fun extractSpecificFieldFromCombinedMessages(
        messages: List<AirbyteMessage>,
        streamName: String,
        field: String?
    ): List<String> {
        return extractStateMessage(messages)
            .stream()
            .filter { s: AirbyteStateMessage -> s.stream.streamDescriptor.name == streamName }
            .map { s: AirbyteStateMessage ->
                if (s.stream.streamState[field] != null) s.stream.streamState[field].asText()
                else ""
            }
            .toList()
    }

    protected fun filterRecords(messages: List<AirbyteMessage>): List<AirbyteMessage> {
        return messages
            .stream()
            .filter { r: AirbyteMessage -> r.type == AirbyteMessage.Type.RECORD }
            .collect(Collectors.toList())
    }

    protected fun extractStateMessage(messages: List<AirbyteMessage>): List<AirbyteStateMessage> {
        return messages
            .stream()
            .filter { r: AirbyteMessage -> r.type == AirbyteMessage.Type.STATE }
            .map { obj: AirbyteMessage -> obj.state }
            .collect(Collectors.toList())
    }

    protected fun extractStateMessage(
        messages: List<AirbyteMessage>,
        streamName: String
    ): List<AirbyteStateMessage> {
        return messages
            .stream()
            .filter { r: AirbyteMessage ->
                r.type == AirbyteMessage.Type.STATE &&
                    r.state.stream.streamDescriptor.name == streamName
            }
            .map { obj: AirbyteMessage -> obj.state }
            .collect(Collectors.toList())
    }

    protected fun createRecord(
        stream: String?,
        namespace: String?,
        data: Map<Any, Any>
    ): AirbyteMessage {
        return AirbyteMessage()
            .withType(AirbyteMessage.Type.RECORD)
            .withRecord(
                AirbyteRecordMessage()
                    .withData(Jsons.jsonNode(data))
                    .withStream(stream)
                    .withNamespace(namespace),
            )
    }

    companion object {
        @JvmField val SCHEMA_NAME: String = "jdbc_integration_test1"
        @JvmField val SCHEMA_NAME2: String = "jdbc_integration_test2"
        @JvmField val TEST_SCHEMAS: Set<String> = java.util.Set.of(SCHEMA_NAME, SCHEMA_NAME2)

        @JvmField val TABLE_NAME: String = "id_and_name"
        @JvmField val TABLE_NAME_WITH_SPACES: String = "id and name"
        @JvmField val TABLE_NAME_WITHOUT_PK: String = "id_and_name_without_pk"
        @JvmField val TABLE_NAME_COMPOSITE_PK: String = "full_name_composite_pk"
        @JvmField val TABLE_NAME_WITHOUT_CURSOR_TYPE: String = "table_without_cursor_type"
        @JvmField val TABLE_NAME_WITH_NULLABLE_CURSOR_TYPE: String = "table_with_null_cursor_type"

        // this table is used in testing incremental sync with concurrent insertions
        @JvmField val TABLE_NAME_AND_TIMESTAMP: String = "name_and_timestamp"

        @JvmField val COL_ID: String = "id"
        @JvmField val COL_NAME: String = "name"
        @JvmField val COL_UPDATED_AT: String = "updated_at"
        @JvmField val COL_FIRST_NAME: String = "first_name"
        @JvmField val COL_LAST_NAME: String = "last_name"
        @JvmField val COL_LAST_NAME_WITH_SPACE: String = "last name"
        @JvmField val COL_CURSOR: String = "cursor_field"
        @JvmField val COL_TIMESTAMP: String = "timestamp"
        @JvmField val ID_VALUE_1: Number = 1
        @JvmField val ID_VALUE_2: Number = 2
        @JvmField val ID_VALUE_3: Number = 3
        @JvmField val ID_VALUE_4: Number = 4
        @JvmField val ID_VALUE_5: Number = 5

        @JvmField val DROP_SCHEMA_QUERY: String = "DROP SCHEMA IF EXISTS %s CASCADE"
        @JvmField
        val CREATE_TABLE_WITH_NULLABLE_CURSOR_TYPE_QUERY: String =
            "CREATE TABLE %s (%s VARCHAR(20));"
        @JvmField
        val INSERT_TABLE_WITH_NULLABLE_CURSOR_TYPE_QUERY: String =
            "INSERT INTO %s VALUES('Hello world :)');"
        @JvmField
        val INSERT_TABLE_NAME_AND_TIMESTAMP_QUERY: String =
            "INSERT INTO %s (name, timestamp) VALUES ('%s', '%s')"

        @JvmField protected var COL_TIMESTAMP_TYPE: String = "TIMESTAMP"
        @JvmField
        protected var COLUMN_CLAUSE_WITH_PK: String =
            "id INTEGER, name VARCHAR(200) NOT NULL, updated_at DATE NOT NULL"
        @JvmField
        protected var COLUMN_CLAUSE_WITHOUT_PK: String =
            "id INTEGER, name VARCHAR(200) NOT NULL, updated_at DATE NOT NULL"
        @JvmField
        protected var COLUMN_CLAUSE_WITH_COMPOSITE_PK: String =
            "first_name VARCHAR(200) NOT NULL, last_name VARCHAR(200) NOT NULL, updated_at DATE NOT NULL"

        @JvmField
        var CREATE_TABLE_WITHOUT_CURSOR_TYPE_QUERY: String = "CREATE TABLE %s (%s bit NOT NULL);"
        @JvmField var INSERT_TABLE_WITHOUT_CURSOR_TYPE_QUERY: String = "INSERT INTO %s VALUES(0);"

        @JvmStatic
        protected fun setEmittedAtToNull(messages: Iterable<AirbyteMessage>) {
            for (actualMessage in messages) {
                if (actualMessage.record != null) {
                    actualMessage.record.emittedAt = null
                }
            }
        }

        protected fun setTraceEmittedAtToNull(traceMessages: Iterable<AirbyteMessage>) {
            for (traceMessage in traceMessages) {
                if (traceMessage.trace != null) {
                    traceMessage.trace.emittedAt = null
                }
            }
        }
    }
}<|MERGE_RESOLUTION|>--- conflicted
+++ resolved
@@ -18,11 +18,8 @@
 import io.airbyte.commons.resources.MoreResources
 import io.airbyte.commons.stream.AirbyteStreamStatusHolder
 import io.airbyte.commons.util.MoreIterators
-<<<<<<< HEAD
 import io.airbyte.protocol.models.AirbyteStreamNameNamespacePair
-=======
 import io.airbyte.protocol.models.AirbyteStreamStatusTraceMessage
->>>>>>> e31e48d0
 import io.airbyte.protocol.models.Field
 import io.airbyte.protocol.models.JsonSchemaType
 import io.airbyte.protocol.models.v0.*
@@ -474,11 +471,11 @@
         val expectedMessages: MutableList<AirbyteMessage> = airbyteMessagesReadOneColumn
 
         expectedMessages.addFirst(AirbyteTraceMessageUtility.makeStreamStatusTraceAirbyteMessage(
-            AirbyteStreamStatusHolder(AirbyteStreamNameNamespacePair(streamName(), defaultNamespace), AirbyteStreamStatusTraceMessage.AirbyteStreamStatus.STARTED)
+            AirbyteStreamStatusHolder(AirbyteStreamNameNamespacePair(streamName(), defaultNamespace), io.airbyte.protocol.models.v0.AirbyteStreamStatusTraceMessage.AirbyteStreamStatus.STARTED)
         ))
 
         expectedMessages.addLast(AirbyteTraceMessageUtility.makeStreamStatusTraceAirbyteMessage(
-            AirbyteStreamStatusHolder(AirbyteStreamNameNamespacePair(streamName(), defaultNamespace), AirbyteStreamStatusTraceMessage.AirbyteStreamStatus.COMPLETE)
+            AirbyteStreamStatusHolder(AirbyteStreamNameNamespacePair(streamName(), defaultNamespace), io.airbyte.protocol.models.v0.AirbyteStreamStatusTraceMessage.AirbyteStreamStatus.COMPLETE)
         ))
         setTraceEmittedAtToNull(actualMessages)
         setTraceEmittedAtToNull(expectedMessages)
@@ -907,11 +904,11 @@
         setEmittedAtToNull(actualMessagesSecondSync)
 
         expectedMessages.addFirst(AirbyteTraceMessageUtility.makeStreamStatusTraceAirbyteMessage(
-            AirbyteStreamStatusHolder(AirbyteStreamNameNamespacePair(configuredCatalog.streams[0].stream.name, defaultNamespace), AirbyteStreamStatusTraceMessage.AirbyteStreamStatus.STARTED)
+            AirbyteStreamStatusHolder(AirbyteStreamNameNamespacePair(configuredCatalog.streams[0].stream.name, defaultNamespace), io.airbyte.protocol.models.v0.AirbyteStreamStatusTraceMessage.AirbyteStreamStatus.STARTED)
         ))
 
         expectedMessages.addLast(AirbyteTraceMessageUtility.makeStreamStatusTraceAirbyteMessage(
-            AirbyteStreamStatusHolder(AirbyteStreamNameNamespacePair(configuredCatalog.streams[0].stream.name, defaultNamespace), AirbyteStreamStatusTraceMessage.AirbyteStreamStatus.COMPLETE)
+            AirbyteStreamStatusHolder(AirbyteStreamNameNamespacePair(configuredCatalog.streams[0].stream.name, defaultNamespace), io.airbyte.protocol.models.v0.AirbyteStreamStatusTraceMessage.AirbyteStreamStatus.COMPLETE)
         ))
         setTraceEmittedAtToNull(actualMessagesSecondSync)
         setTraceEmittedAtToNull(expectedMessages)
@@ -1394,11 +1391,11 @@
         )
 
         expectedMessages.addFirst(AirbyteTraceMessageUtility.makeStreamStatusTraceAirbyteMessage(
-            AirbyteStreamStatusHolder(AirbyteStreamNameNamespacePair(airbyteStream.stream.name, airbyteStream.stream.namespace), AirbyteStreamStatusTraceMessage.AirbyteStreamStatus.STARTED)
+            AirbyteStreamStatusHolder(AirbyteStreamNameNamespacePair(airbyteStream.stream.name, airbyteStream.stream.namespace), io.airbyte.protocol.models.v0.AirbyteStreamStatusTraceMessage.AirbyteStreamStatus.STARTED)
         ))
 
         expectedMessages.addLast(AirbyteTraceMessageUtility.makeStreamStatusTraceAirbyteMessage(
-            AirbyteStreamStatusHolder(AirbyteStreamNameNamespacePair(airbyteStream.stream.name, airbyteStream.stream.namespace), AirbyteStreamStatusTraceMessage.AirbyteStreamStatus.COMPLETE)
+            AirbyteStreamStatusHolder(AirbyteStreamNameNamespacePair(airbyteStream.stream.name, airbyteStream.stream.namespace), io.airbyte.protocol.models.v0.AirbyteStreamStatusTraceMessage.AirbyteStreamStatus.COMPLETE)
         ))
         setTraceEmittedAtToNull(actualMessages)
         setTraceEmittedAtToNull(expectedMessages)
