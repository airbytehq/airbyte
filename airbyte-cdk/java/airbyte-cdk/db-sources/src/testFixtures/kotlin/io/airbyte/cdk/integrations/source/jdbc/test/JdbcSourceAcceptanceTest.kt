--- conflicted
+++ resolved
@@ -1542,49 +1542,6 @@
         states: List<DbStreamState>,
         numRecords: Long
     ): List<AirbyteMessage> {
-<<<<<<< HEAD
-        return states
-            .map { s: DbStreamState ->
-                AirbyteMessage()
-                    .withType(AirbyteMessage.Type.STATE)
-                    .withState(
-                        AirbyteStateMessage()
-                            .withType(AirbyteStateMessage.AirbyteStateType.STREAM)
-                            .withStream(
-                                AirbyteStreamState()
-                                    .withStreamDescriptor(
-                                        StreamDescriptor()
-                                            .withNamespace(s.streamNamespace)
-                                            .withName(s.streamName),
-                                    )
-                                    .withStreamState(Jsons.jsonNode(s)),
-                            )
-                            .withData(Jsons.jsonNode(DbState().withCdc(false).withStreams(states)))
-                            .withSourceStats(
-                                AirbyteStateStats().withRecordCount(numRecords.toDouble()),
-                            ),
-                    )
-            }
-            .toList()
-    }
-
-    protected open fun createState(states: List<DbStreamState>): List<AirbyteStateMessage> {
-        return states
-            .map { s: DbStreamState ->
-                AirbyteStateMessage()
-                    .withType(AirbyteStateMessage.AirbyteStateType.STREAM)
-                    .withStream(
-                        AirbyteStreamState()
-                            .withStreamDescriptor(
-                                StreamDescriptor()
-                                    .withNamespace(s.streamNamespace)
-                                    .withName(s.streamName),
-                            )
-                            .withStreamState(Jsons.jsonNode(s)),
-                    )
-            }
-            .toList()
-=======
         return states.map { s: DbStreamState ->
             AirbyteMessage()
                 .withType(AirbyteMessage.Type.STATE)
@@ -1601,7 +1558,7 @@
                                 .withStreamState(Jsons.jsonNode(s))
                         )
                         .withData(Jsons.jsonNode(DbState().withCdc(false).withStreams(states)))
-                        .withSourceStats(AirbyteStateStats().withRecordCount(numRecords.toDouble()))
+                        .withSourceStats(AirbyteStateStats().withRecordCount(numRecords.toDouble())),
                 )
         }
     }
@@ -1617,10 +1574,9 @@
                                 .withNamespace(s.streamNamespace)
                                 .withName(s.streamName)
                         )
-                        .withStreamState(Jsons.jsonNode(s))
+                        .withStreamState(Jsons.jsonNode(s)),
                 )
         }
->>>>>>> d82639cb
     }
 
     @Throws(SQLException::class)
