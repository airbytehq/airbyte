/*
 * Copyright (c) 2023 Airbyte, Inc., all rights reserved.
 */
package io.airbyte.cdk.integrations.debezium

import com.fasterxml.jackson.databind.JsonNode
import com.fasterxml.jackson.databind.node.ArrayNode
import com.fasterxml.jackson.databind.node.ObjectNode
import com.google.common.collect.*
import io.airbyte.cdk.integrations.base.Source
import io.airbyte.cdk.testutils.TestDatabase
import io.airbyte.commons.json.Jsons
import io.airbyte.commons.util.AutoCloseableIterators
import io.airbyte.protocol.models.Field
import io.airbyte.protocol.models.JsonSchemaType
import io.airbyte.protocol.models.v0.*
import java.util.*
import java.util.function.Consumer
import java.util.stream.Collectors
import java.util.stream.Stream
import org.junit.jupiter.api.AfterEach
import org.junit.jupiter.api.Assertions
import org.junit.jupiter.api.BeforeEach
import org.junit.jupiter.api.Test
import org.slf4j.Logger
import org.slf4j.LoggerFactory

abstract class CdcSourceTest<S : Source, T : TestDatabase<*, T, *>> {
    @JvmField protected var testdb: T? = null

    protected open fun createTableSqlFmt(): String {
        return "CREATE TABLE %s.%s(%s);"
    }

    protected open fun createSchemaSqlFmt(): String {
        return "CREATE SCHEMA %s;"
    }

    protected open fun modelsSchema(): String {
        return "models_schema"
    }

    /** The schema of a random table which is used as a new table in snapshot test */
    protected open fun randomSchema(): String {
        return "models_schema_random"
    }

    protected val catalog: AirbyteCatalog
        get() =
            AirbyteCatalog()
                .withStreams(
                    java.util.List.of(
                        CatalogHelpers.createAirbyteStream(
                                MODELS_STREAM_NAME,
                                modelsSchema(),
                                Field.of(COL_ID, JsonSchemaType.INTEGER),
                                Field.of(COL_MAKE_ID, JsonSchemaType.INTEGER),
                                Field.of(COL_MODEL, JsonSchemaType.STRING),
                            )
                            .withSupportedSyncModes(
                                Lists.newArrayList(SyncMode.FULL_REFRESH, SyncMode.INCREMENTAL),
                            )
                            .withSourceDefinedPrimaryKey(
                                java.util.List.of(java.util.List.of(COL_ID)),
                            ),
                    ),
                )

    protected val configuredCatalog: ConfiguredAirbyteCatalog
        get() {
            val configuredCatalog = CatalogHelpers.toDefaultConfiguredCatalog(catalog)
            configuredCatalog.streams.forEach(
                Consumer { s: ConfiguredAirbyteStream -> s.syncMode = SyncMode.INCREMENTAL },
            )
            return configuredCatalog
        }

    protected val fullRefreshConfiguredCatalog: ConfiguredAirbyteCatalog
        get() {
            val fullRefreshConfiguredCatalog = CatalogHelpers.toDefaultConfiguredCatalog(catalog)
            fullRefreshConfiguredCatalog.streams.forEach(
                Consumer { s: ConfiguredAirbyteStream -> s.syncMode = SyncMode.FULL_REFRESH },
            )
            return fullRefreshConfiguredCatalog
        }

    protected abstract fun createTestDatabase(): T

    protected abstract fun source(): S

    protected abstract fun config(): JsonNode?

    protected abstract fun cdcLatestTargetPosition(): CdcTargetPosition<*>

    protected abstract fun extractPosition(record: JsonNode?): CdcTargetPosition<*>?

    protected abstract fun assertNullCdcMetaData(data: JsonNode?)

    protected abstract fun assertCdcMetaData(data: JsonNode?, deletedAtNull: Boolean)

    protected abstract fun removeCDCColumns(data: ObjectNode?)

    protected abstract fun addCdcMetadataColumns(stream: AirbyteStream?)

    protected abstract fun addCdcDefaultCursorField(stream: AirbyteStream?)

    protected abstract fun assertExpectedStateMessages(stateMessages: List<AirbyteStateMessage>)

    protected open fun assertStreamStatusTraceMessageIndex(
        idx: Int,
        allMessages: List<AirbyteMessage>,
        expectedStreamStatus: AirbyteStreamStatusTraceMessage
    ) {
        var actualMessage = allMessages[idx]
        Assertions.assertEquals(AirbyteMessage.Type.TRACE, actualMessage.type)
        var traceMessage = actualMessage.trace
        Assertions.assertNotNull(traceMessage.streamStatus)
        Assertions.assertEquals(expectedStreamStatus, traceMessage.streamStatus)
    }

    private fun createAirbteStreanStatusTraceMessage(
        namespace: String,
        streamName: String,
        status: AirbyteStreamStatusTraceMessage.AirbyteStreamStatus
    ): AirbyteStreamStatusTraceMessage {

        return AirbyteStreamStatusTraceMessage()
            .withStreamDescriptor(StreamDescriptor()
                    .withNamespace(namespace)
                    .withName(streamName)
            )
            .withStatus(status)
    }

    protected open fun assertExpectedStateMessagesForFullRefresh(
        stateMessages: List<AirbyteStateMessage>
    ) {}

    // TODO: this assertion should be added into test cases in this class, we will need to implement
    // corresponding iterator for other connectors before
    // doing so.
    protected open fun assertExpectedStateMessageCountMatches(
        stateMessages: List<AirbyteStateMessage>,
        totalCount: Long
    ) {
        // Do nothing.
    }

    private fun assertStateDoNotHaveDuplicateStreams(stateMessage: AirbyteStateMessage) {
        val dedupedStreamStates =
            stateMessage.global.streamStates
                .stream()
                .map { streamState: AirbyteStreamState -> streamState.streamDescriptor }
                .collect(Collectors.toSet())
        Assertions.assertEquals(dedupedStreamStates.size, stateMessage.global.streamStates.size)
    }

    @BeforeEach
    protected open fun setup() {
        testdb = createTestDatabase()
        createTables()
        populateTables()
    }

    protected fun createTables() {
        // create and populate actual table
        val actualColumns =
            ImmutableMap.of(COL_ID, "INTEGER", COL_MAKE_ID, "INTEGER", COL_MODEL, "VARCHAR(200)")
        testdb
            ?.with(createSchemaSqlFmt(), modelsSchema())
            ?.with(
                createTableSqlFmt(),
                modelsSchema(),
                MODELS_STREAM_NAME,
                columnClause(actualColumns, Optional.of(COL_ID)),
            )

        // Create random table.
        // This table is not part of Airbyte sync. It is being created just to make sure the schemas
        // not
        // being synced by Airbyte are not causing issues with our debezium logic.
        val randomColumns =
            ImmutableMap.of(
                COL_ID + "_random",
                "INTEGER",
                COL_MAKE_ID + "_random",
                "INTEGER",
                COL_MODEL + "_random",
                "VARCHAR(200)",
            )
        if (randomSchema() != modelsSchema()) {
            testdb!!.with(createSchemaSqlFmt(), randomSchema())
        }
        testdb!!.with(
            createTableSqlFmt(),
            randomSchema(),
            RANDOM_TABLE_NAME,
            columnClause(randomColumns, Optional.of(COL_ID + "_random")),
        )
    }

    protected fun populateTables() {
        for (recordJson in MODEL_RECORDS) {
            writeModelRecord(recordJson)
        }

        for (recordJson in MODEL_RECORDS_RANDOM) {
            writeRecords(
                recordJson,
                randomSchema(),
                RANDOM_TABLE_NAME,
                COL_ID + "_random",
                COL_MAKE_ID + "_random",
                COL_MODEL + "_random",
            )
        }
    }

    @AfterEach
    protected open fun tearDown() {
        try {
            testdb!!.close()
        } catch (e: Throwable) {
            LOGGER.error("exception during teardown", e)
        }
    }

    protected open fun columnClause(
        columnsWithDataType: Map<String, String>,
        primaryKey: Optional<String>
    ): String {
        val columnClause = StringBuilder()
        var i = 0
        for ((key, value) in columnsWithDataType) {
            columnClause.append(key)
            columnClause.append(" ")
            columnClause.append(value)
            if (i < (columnsWithDataType.size - 1)) {
                columnClause.append(",")
                columnClause.append(" ")
            }
            i++
        }
        primaryKey.ifPresent { s: String? ->
            columnClause.append(", PRIMARY KEY (").append(s).append(")")
        }

        return columnClause.toString()
    }

    protected fun writeModelRecord(recordJson: JsonNode) {
        writeRecords(recordJson, modelsSchema(), MODELS_STREAM_NAME, COL_ID, COL_MAKE_ID, COL_MODEL)
    }

    protected open fun writeRecords(
        recordJson: JsonNode,
        dbName: String?,
        streamName: String?,
        idCol: String?,
        makeIdCol: String?,
        modelCol: String?
    ) {
        testdb!!.with(
            "INSERT INTO %s.%s (%s, %s, %s) VALUES (%s, %s, '%s');",
            dbName,
            streamName,
            idCol,
            makeIdCol,
            modelCol,
            recordJson[idCol].asInt(),
            recordJson[makeIdCol].asInt(),
            recordJson[modelCol].asText(),
        )
    }

    protected open fun deleteMessageOnIdCol(streamName: String?, idCol: String?, idValue: Int) {
        testdb!!.with("DELETE FROM %s.%s WHERE %s = %s", modelsSchema(), streamName, idCol, idValue)
    }

    protected open fun deleteCommand(streamName: String?) {
        testdb!!.with("DELETE FROM %s.%s", modelsSchema(), streamName)
    }

    protected open fun updateCommand(
        streamName: String?,
        modelCol: String?,
        modelVal: String?,
        idCol: String?,
        idValue: Int
    ) {
        testdb!!.with(
            "UPDATE %s.%s SET %s = '%s' WHERE %s = %s",
            modelsSchema(),
            streamName,
            modelCol,
            modelVal,
            COL_ID,
            11,
        )
    }

    protected fun extractRecordMessages(messages: List<AirbyteMessage>): Set<AirbyteRecordMessage> {
        val recordsPerStream = extractRecordMessagesStreamWise(messages)
        val consolidatedRecords: MutableSet<AirbyteRecordMessage> = HashSet()
        recordsPerStream.values.forEach(
            Consumer { c: Set<AirbyteRecordMessage>? -> consolidatedRecords.addAll(c!!) },
        )
        return consolidatedRecords
    }

    protected fun extractRecordMessagesStreamWise(
        messages: List<AirbyteMessage>
    ): Map<String, Set<AirbyteRecordMessage>> {
        val recordsPerStream: MutableMap<String, MutableList<AirbyteRecordMessage>> = HashMap()
        for (message in messages) {
            if (message.type == AirbyteMessage.Type.RECORD) {
                val recordMessage = message.record
                recordsPerStream
                    .computeIfAbsent(recordMessage.stream) { c: String? -> ArrayList() }
                    .add(recordMessage)
            }
        }

        val recordsPerStreamWithNoDuplicates: MutableMap<String, Set<AirbyteRecordMessage>> =
            HashMap()
        for ((streamName, records) in recordsPerStream) {
            val recordMessageSet: Set<AirbyteRecordMessage> = HashSet(records)
            Assertions.assertEquals(
                records.size,
                recordMessageSet.size,
                "Expected no duplicates in airbyte record message output for a single sync.",
            )
            recordsPerStreamWithNoDuplicates[streamName] = recordMessageSet
        }

        return recordsPerStreamWithNoDuplicates
    }

    protected fun extractStateMessages(messages: List<AirbyteMessage>): List<AirbyteStateMessage> {
        return messages
            .stream()
            .filter { r: AirbyteMessage -> r.type == AirbyteMessage.Type.STATE }
            .map { obj: AirbyteMessage -> obj.state }
            .collect(Collectors.toList())
    }

    protected fun extractTraceMessages(
        messages: List<AirbyteMessage>
    ): MutableList<io.airbyte.protocol.models.v0.AirbyteTraceMessage>? {
        return messages
            .stream()
            .filter { r: AirbyteMessage -> r.type == AirbyteMessage.Type.TRACE }
            .map { obj: AirbyteMessage -> obj.trace }
            .collect(Collectors.toList())
    }

    protected fun assertExpectedRecords(
        expectedRecords: Set<JsonNode>,
        actualRecords: Set<AirbyteRecordMessage>
    ) {
        // assume all streams are cdc.
        assertExpectedRecords(
            expectedRecords,
            actualRecords,
            actualRecords
                .stream()
                .map { obj: AirbyteRecordMessage -> obj.stream }
                .collect(Collectors.toSet()),
        )
    }

    private fun assertExpectedRecords(
        expectedRecords: Set<JsonNode>,
        actualRecords: Set<AirbyteRecordMessage>,
        cdcStreams: Set<String>
    ) {
        assertExpectedRecords(
            expectedRecords,
            actualRecords,
            cdcStreams,
            STREAM_NAMES,
            modelsSchema(),
        )
    }

    protected fun assertExpectedRecords(
        expectedRecords: Set<JsonNode>?,
        actualRecords: Set<AirbyteRecordMessage>,
        cdcStreams: Set<String>,
        streamNames: Set<String?>,
        namespace: String?
    ) {
        val actualData =
            actualRecords
                .stream()
                .map<JsonNode> { recordMessage: AirbyteRecordMessage ->
                    Assertions.assertTrue(streamNames.contains(recordMessage.stream))
                    Assertions.assertNotNull(recordMessage.emittedAt)

                    Assertions.assertEquals(namespace, recordMessage.namespace)

                    val data = recordMessage.data

                    if (cdcStreams.contains(recordMessage.stream)) {
                        assertCdcMetaData(data, true)
                    } else {
                        assertNullCdcMetaData(data)
                    }

                    removeCDCColumns(data as ObjectNode)
                    data
                }
                .collect(Collectors.toSet())

        Assertions.assertEquals(expectedRecords, actualData)
    }

    @Test
    @Throws(Exception::class)
    fun testExistingData() {
        val targetPosition = cdcLatestTargetPosition()
        val read = source()!!.read(config()!!, configuredCatalog, null)
        val actualRecords = AutoCloseableIterators.toListAndClose(read)

        val recordMessages = extractRecordMessages(actualRecords)
        val stateMessages = extractStateMessages(actualRecords)

        assertStreamStatusTraceMessageIndex(
            0,
            actualRecords,
            createAirbteStreanStatusTraceMessage(
                modelsSchema(),
                MODELS_STREAM_NAME,
                AirbyteStreamStatusTraceMessage.AirbyteStreamStatus.STARTED
            )
        )
        assertStreamStatusTraceMessageIndex(
            actualRecords.size - 1,
            actualRecords,
            createAirbteStreanStatusTraceMessage(
                modelsSchema(),
                MODELS_STREAM_NAME,
                AirbyteStreamStatusTraceMessage.AirbyteStreamStatus.COMPLETE
            )
        )

        Assertions.assertNotNull(targetPosition)
        recordMessages.forEach(
            Consumer { record: AirbyteRecordMessage ->
                compareTargetPositionFromTheRecordsWithTargetPostionGeneratedBeforeSync(
                    targetPosition,
                    record,
                )
            },
        )

        assertExpectedRecords(HashSet(MODEL_RECORDS), recordMessages)
        assertExpectedStateMessages(stateMessages)
        assertExpectedStateMessageCountMatches(stateMessages, MODEL_RECORDS.size.toLong())
    }

    protected open fun compareTargetPositionFromTheRecordsWithTargetPostionGeneratedBeforeSync(
        targetPosition: CdcTargetPosition<*>?,
        record: AirbyteRecordMessage
    ) {
        Assertions.assertEquals(extractPosition(record.data), targetPosition)
    }

    @Test // When a record is deleted, produces a deletion record.
    @Throws(Exception::class)
    fun testDelete() {
        val read1 = source().read(config()!!, configuredCatalog, null)
        val actualRecords1 = AutoCloseableIterators.toListAndClose(read1)
        val stateMessages1 = extractStateMessages(actualRecords1)
        assertExpectedStateMessages(stateMessages1)

        deleteMessageOnIdCol(MODELS_STREAM_NAME, COL_ID, 11)
        waitForCdcRecords(modelsSchema(), MODELS_STREAM_NAME, 1)

        val state = Jsons.jsonNode(listOf(stateMessages1[stateMessages1.size - 1]))
        val read2 = source().read(config()!!, configuredCatalog, state)
        val actualRecords2 = AutoCloseableIterators.toListAndClose(read2)
        val recordMessages2: List<AirbyteRecordMessage> =
            ArrayList(extractRecordMessages(actualRecords2))
        val stateMessages2 = extractStateMessages(actualRecords2)
        assertExpectedStateMessagesFromIncrementalSync(stateMessages2)
        assertExpectedStateMessageCountMatches(stateMessages2, 1)
        Assertions.assertEquals(1, recordMessages2.size)
        Assertions.assertEquals(11, recordMessages2[0].data[COL_ID].asInt())
        assertCdcMetaData(recordMessages2[0].data, false)
    }

    protected open fun assertExpectedStateMessagesFromIncrementalSync(
        stateMessages: List<AirbyteStateMessage>
    ) {
        assertExpectedStateMessages(stateMessages)
    }

    @Test // When a record is updated, produces an update record.
    @Throws(Exception::class)
    fun testUpdate() {
        val updatedModel = "Explorer"
        val read1 = source().read(config()!!, configuredCatalog, null)
        val actualRecords1 = AutoCloseableIterators.toListAndClose(read1)
        val stateMessages1 = extractStateMessages(actualRecords1)
        assertExpectedStateMessages(stateMessages1)

        assertStreamStatusTraceMessageIndex(
            0,
            actualRecords1,
            createAirbteStreanStatusTraceMessage(
                modelsSchema(),
                MODELS_STREAM_NAME,
                AirbyteStreamStatusTraceMessage.AirbyteStreamStatus.STARTED
            )
        )
        assertStreamStatusTraceMessageIndex(
            actualRecords1.size - 1,
            actualRecords1,
            createAirbteStreanStatusTraceMessage(
                modelsSchema(),
                MODELS_STREAM_NAME,
                AirbyteStreamStatusTraceMessage.AirbyteStreamStatus.COMPLETE
            )
        )

        updateCommand(MODELS_STREAM_NAME, COL_MODEL, updatedModel, COL_ID, 11)
        waitForCdcRecords(modelsSchema(), MODELS_STREAM_NAME, 1)

        val state = Jsons.jsonNode(listOf(stateMessages1[stateMessages1.size - 1]))
        val read2 = source().read(config()!!, configuredCatalog, state)
        val actualRecords2 = AutoCloseableIterators.toListAndClose(read2)
        val recordMessages2: List<AirbyteRecordMessage> =
            ArrayList(extractRecordMessages(actualRecords2))
        val stateMessages2 = extractStateMessages(actualRecords2)
        assertExpectedStateMessagesFromIncrementalSync(stateMessages2)
        Assertions.assertEquals(1, recordMessages2.size)
        Assertions.assertEquals(11, recordMessages2[0].data[COL_ID].asInt())
        Assertions.assertEquals(updatedModel, recordMessages2[0].data[COL_MODEL].asText())
        assertCdcMetaData(recordMessages2[0].data, true)
        assertExpectedStateMessageCountMatches(stateMessages2, 1)
    }

    @Test // Verify that when data is inserted into the database while a sync is happening and after
    // the first
    // sync, it all gets replicated.
    @Throws(Exception::class)
    protected fun testRecordsProducedDuringAndAfterSync() {
        val recordsCreatedBeforeTestCount = MODEL_RECORDS.size
        var expectedRecords = recordsCreatedBeforeTestCount
        var expectedRecordsInCdc = 0
        val recordsToCreate = 20
        // first batch of records. 20 created here and 6 created in setup method.
        for (recordsCreated in 0 until recordsToCreate) {
            val record =
                Jsons.jsonNode(
                    ImmutableMap.of(
                        COL_ID,
                        100 + recordsCreated,
                        COL_MAKE_ID,
                        1,
                        COL_MODEL,
                        "F-$recordsCreated",
                    ),
                )
            writeModelRecord(record)
            expectedRecords++
            expectedRecordsInCdc++
        }
        waitForCdcRecords(modelsSchema(), MODELS_STREAM_NAME, expectedRecordsInCdc)

        val firstBatchIterator = source().read(config()!!, configuredCatalog, null)
        val dataFromFirstBatch = AutoCloseableIterators.toListAndClose(firstBatchIterator)
        val stateAfterFirstBatch = extractStateMessages(dataFromFirstBatch)
        assertExpectedStateMessagesForRecordsProducedDuringAndAfterSync(stateAfterFirstBatch)
        val recordsFromFirstBatch = extractRecordMessages(dataFromFirstBatch)
        Assertions.assertEquals(expectedRecords, recordsFromFirstBatch.size)

        // second batch of records again 20 being created
        for (recordsCreated in 0 until recordsToCreate) {
            val record =
                Jsons.jsonNode(
                    ImmutableMap.of(
                        COL_ID,
                        200 + recordsCreated,
                        COL_MAKE_ID,
                        1,
                        COL_MODEL,
                        "F-$recordsCreated",
                    ),
                )
            writeModelRecord(record)
            expectedRecords++
            expectedRecordsInCdc++
        }
        waitForCdcRecords(modelsSchema(), MODELS_STREAM_NAME, expectedRecordsInCdc)

        val state = Jsons.jsonNode(listOf(stateAfterFirstBatch[stateAfterFirstBatch.size - 1]))
        val secondBatchIterator = source().read(config()!!, configuredCatalog, state)
        val dataFromSecondBatch = AutoCloseableIterators.toListAndClose(secondBatchIterator)

        val stateAfterSecondBatch = extractStateMessages(dataFromSecondBatch)
        assertExpectedStateMessagesFromIncrementalSync(stateAfterSecondBatch)

        val recordsFromSecondBatch = extractRecordMessages(dataFromSecondBatch)
        Assertions.assertEquals(
            recordsToCreate,
            recordsFromSecondBatch.size,
            "Expected 20 records to be replicated in the second sync.",
        )

        // sometimes there can be more than one of these at the end of the snapshot and just before
        // the
        // first incremental.
        val recordsFromFirstBatchWithoutDuplicates = removeDuplicates(recordsFromFirstBatch)
        val recordsFromSecondBatchWithoutDuplicates = removeDuplicates(recordsFromSecondBatch)

        Assertions.assertTrue(
            recordsCreatedBeforeTestCount < recordsFromFirstBatchWithoutDuplicates.size,
            "Expected first sync to include records created while the test was running.",
        )
        Assertions.assertEquals(
            expectedRecords,
            recordsFromFirstBatchWithoutDuplicates.size +
                recordsFromSecondBatchWithoutDuplicates.size,
        )
    }

    protected open fun assertExpectedStateMessagesForRecordsProducedDuringAndAfterSync(
        stateAfterFirstBatch: List<AirbyteStateMessage>
    ) {
        assertExpectedStateMessages(stateAfterFirstBatch)
    }

    protected open fun supportResumableFullRefresh(): Boolean {
        return false
    }

    @Test // When both incremental CDC and full refresh are configured for different streams in a
    // sync, the
    // data is replicated as expected.
    @Throws(Exception::class)
    fun testCdcAndFullRefreshInSameSync() {
        val configuredCatalog = Jsons.clone(configuredCatalog)

        val MODEL_RECORDS_2: List<JsonNode> =
            ImmutableList.of(
                Jsons.jsonNode(ImmutableMap.of(COL_ID, 110, COL_MAKE_ID, 1, COL_MODEL, "Fiesta-2")),
                Jsons.jsonNode(ImmutableMap.of(COL_ID, 120, COL_MAKE_ID, 1, COL_MODEL, "Focus-2")),
                Jsons.jsonNode(ImmutableMap.of(COL_ID, 130, COL_MAKE_ID, 1, COL_MODEL, "Ranger-2")),
                Jsons.jsonNode(ImmutableMap.of(COL_ID, 140, COL_MAKE_ID, 2, COL_MODEL, "GLA-2")),
                Jsons.jsonNode(ImmutableMap.of(COL_ID, 150, COL_MAKE_ID, 2, COL_MODEL, "A 220-2")),
                Jsons.jsonNode(ImmutableMap.of(COL_ID, 160, COL_MAKE_ID, 2, COL_MODEL, "E 350-2")),
            )

        val columns =
            ImmutableMap.of(COL_ID, "INTEGER", COL_MAKE_ID, "INTEGER", COL_MODEL, "VARCHAR(200)")
        testdb!!.with(
            createTableSqlFmt(),
            modelsSchema(),
            MODELS_STREAM_NAME_2,
            columnClause(columns, Optional.of(COL_ID)),
        )

        for (recordJson in MODEL_RECORDS_2) {
            writeRecords(
                recordJson,
                modelsSchema(),
                MODELS_STREAM_NAME_2,
                COL_ID,
                COL_MAKE_ID,
                COL_MODEL,
            )
        }

        val airbyteStream =
            ConfiguredAirbyteStream()
                .withStream(
                    CatalogHelpers.createAirbyteStream(
                            MODELS_STREAM_NAME_2,
                            modelsSchema(),
                            Field.of(COL_ID, JsonSchemaType.INTEGER),
                            Field.of(COL_MAKE_ID, JsonSchemaType.INTEGER),
                            Field.of(COL_MODEL, JsonSchemaType.STRING),
                        )
                        .withSupportedSyncModes(
                            Lists.newArrayList(SyncMode.FULL_REFRESH, SyncMode.INCREMENTAL),
                        )
                        .withSourceDefinedPrimaryKey(java.util.List.of(java.util.List.of(COL_ID))),
                )
        airbyteStream.syncMode = SyncMode.FULL_REFRESH

        val streams = configuredCatalog.streams
        streams.add(airbyteStream)
        configuredCatalog.withStreams(streams)

        val read1 = source().read(config()!!, configuredCatalog, null)
        val actualRecords1 = AutoCloseableIterators.toListAndClose(read1)

        // The first message will be start of the incremental stream.
        // The last message will be the end of the full refresh stream.
        // Index start of the incremental stream will be depending on if connector supports
        // resumeable full refresh.
        assertStreamStatusTraceMessageIndex(
            0,
            actualRecords1,
            createAirbteStreanStatusTraceMessage(
                modelsSchema(),
                MODELS_STREAM_NAME,
                AirbyteStreamStatusTraceMessage.AirbyteStreamStatus.STARTED
            )
        )
        assertStreamStatusTraceMessageIndex(
            actualRecords1.size - 1,
            actualRecords1,
            createAirbteStreanStatusTraceMessage(
                modelsSchema(),
                MODELS_STREAM_NAME_2,
                AirbyteStreamStatusTraceMessage.AirbyteStreamStatus.COMPLETE
            )
        )

        val recordMessages1 = extractRecordMessages(actualRecords1)
        val stateMessages1 = extractStateMessages(actualRecords1)
        stateMessages1.map { state -> assertStateDoNotHaveDuplicateStreams(state) }
        val names = HashSet(STREAM_NAMES)
        names.add(MODELS_STREAM_NAME_2)

        val puntoRecord =
            Jsons.jsonNode(ImmutableMap.of(COL_ID, 100, COL_MAKE_ID, 3, COL_MODEL, "Punto"))
        writeModelRecord(puntoRecord)
        waitForCdcRecords(modelsSchema(), MODELS_STREAM_NAME, 1)

        if (!supportResumableFullRefresh()) {
            // assertExpectedStateMessages(stateMessages1)
            // Non resumeable full refresh does not get any state messages.
            assertExpectedStateMessageCountMatches(stateMessages1, MODEL_RECORDS.size.toLong())
            assertExpectedRecords(
                Streams.concat(MODEL_RECORDS_2.stream(), MODEL_RECORDS.stream())
                    .collect(Collectors.toSet()),
                recordMessages1,
                setOf(MODELS_STREAM_NAME),
                names,
                modelsSchema(),
            )

            assertStreamStatusTraceMessageIndex(
                MODEL_RECORDS_2.size,
                actualRecords1,
                createAirbteStreanStatusTraceMessage(
                    modelsSchema(),
                    MODELS_STREAM_NAME_2,
                    AirbyteStreamStatusTraceMessage.AirbyteStreamStatus.COMPLETE
                )
            )
            assertStreamStatusTraceMessageIndex(
                MODEL_RECORDS_2.size + 1,
                actualRecords1,
                createAirbteStreanStatusTraceMessage(
                    modelsSchema(),
                    MODELS_STREAM_NAME,
                    AirbyteStreamStatusTraceMessage.AirbyteStreamStatus.STARTED
                )
            )

            val state = Jsons.jsonNode(listOf(stateMessages1[stateMessages1.size - 1]))
            val read2 = source().read(config()!!, configuredCatalog, state)
            val actualRecords2 = AutoCloseableIterators.toListAndClose(read2)

            val recordMessages2 = extractRecordMessages(actualRecords2)
            val stateMessages2 = extractStateMessages(actualRecords2)

            assertExpectedStateMessagesFromIncrementalSync(stateMessages2)
            assertExpectedStateMessageCountMatches(stateMessages2, 1)
            assertExpectedRecords(
                Streams.concat(MODEL_RECORDS_2.stream(), Stream.of(puntoRecord))
                    .collect(Collectors.toSet()),
                recordMessages2,
                setOf(MODELS_STREAM_NAME),
                names,
                modelsSchema(),
            )
        } else {
<<<<<<< HEAD
=======
            assertExpectedStateMessageCountMatches(
                stateMessages1,
                MODEL_RECORDS.size.toLong() + MODEL_RECORDS_2.size.toLong()
            )

            // Expect state and record message from MODEL_RECORDS_2.
            assertStreamStatusTraceMessageIndex(
                2 * MODEL_RECORDS_2.size,
                actualRecords1,
                createAirbteStreanStatusTraceMessage(
                    modelsSchema(),
                    MODELS_STREAM_NAME_2,
                    AirbyteStreamStatusTraceMessage.AirbyteStreamStatus.COMPLETE
                )
            )
            assertStreamStatusTraceMessageIndex(
                2 * MODEL_RECORDS_2.size + 1,
                actualRecords1,
                createAirbteStreanStatusTraceMessage(
                    modelsSchema(),
                    MODELS_STREAM_NAME,
                    AirbyteStreamStatusTraceMessage.AirbyteStreamStatus.STARTED
                )
            )

>>>>>>> e31e48d0
            assertExpectedRecords(
                Streams.concat(MODEL_RECORDS_2.stream(), MODEL_RECORDS.stream())
                    .collect(Collectors.toSet()),
                recordMessages1,
                setOf(MODELS_STREAM_NAME),
                names,
                modelsSchema(),
            )

            // Platform will clean out the state for full stream after a successful job.
            // In the test we simulate this process by removing the state for the full stream.
            val state = Jsons.jsonNode(listOf(stateMessages1[stateMessages1.size - 1]))
            val streamStates = state.get(0).get("global").get("stream_states") as ArrayNode
            // Remove state for full refresh stream.
            removeStreamState(MODELS_STREAM_NAME_2, streamStates)
            val read2 = source().read(config()!!, configuredCatalog, state)
            val actualRecords2 = AutoCloseableIterators.toListAndClose(read2)

            val recordMessages2 = extractRecordMessages(actualRecords2)
            val stateMessages2 = extractStateMessages(actualRecords2)

            assertExpectedRecords(
                Streams.concat(MODEL_RECORDS_2.stream(), Stream.of(puntoRecord))
                    .collect(Collectors.toSet()),
                recordMessages2,
                setOf(MODELS_STREAM_NAME),
                names,
                modelsSchema(),
            )

            // Doing one more sync, make sure full refresh does not interfere with shared state.
            // For incremental stream, nothing has been added since read2, thus no record expected.
            // For full refresh stream, everything will be expected (6 records).
            val state3 = Jsons.jsonNode(listOf(stateMessages2[stateMessages2.size - 1]))
            val streamStates3 = state3.get(0).get("global").get("stream_states") as ArrayNode
            // Remove state for full refresh stream.
            removeStreamState(MODELS_STREAM_NAME_2, streamStates3)
            val read3 = source().read(config()!!, configuredCatalog, state3)
            val actualRecords3 = AutoCloseableIterators.toListAndClose(read3)
            val recordMessages3 = extractRecordMessages(actualRecords3)
            assertExpectedRecords(
                Streams.concat(MODEL_RECORDS_2.stream()).collect(Collectors.toSet()),
                recordMessages3,
                setOf(MODELS_STREAM_NAME),
                names,
                modelsSchema(),
            )
        }
    }

    @Test // When both incremental CDC and non resumable full refresh are configured for different
    // streams in a
    // sync, the
    // data is replicated as expected.
    @Throws(Exception::class)
    protected open fun testCdcAndNonResumableFullRefreshInSameSync() {
        val configuredCatalog = Jsons.clone(configuredCatalog)

        val MODEL_RECORDS_2: List<JsonNode> =
            ImmutableList.of(
                Jsons.jsonNode(ImmutableMap.of(COL_ID, 110, COL_MAKE_ID, 1, COL_MODEL, "Fiesta-2")),
                Jsons.jsonNode(ImmutableMap.of(COL_ID, 120, COL_MAKE_ID, 1, COL_MODEL, "Focus-2")),
                Jsons.jsonNode(ImmutableMap.of(COL_ID, 130, COL_MAKE_ID, 1, COL_MODEL, "Ranger-2")),
                Jsons.jsonNode(ImmutableMap.of(COL_ID, 140, COL_MAKE_ID, 2, COL_MODEL, "GLA-2")),
                Jsons.jsonNode(ImmutableMap.of(COL_ID, 150, COL_MAKE_ID, 2, COL_MODEL, "A 220-2")),
                Jsons.jsonNode(ImmutableMap.of(COL_ID, 160, COL_MAKE_ID, 2, COL_MODEL, "E 350-2")),
            )

        val columns =
            ImmutableMap.of(COL_ID, "INTEGER", COL_MAKE_ID, "INTEGER", COL_MODEL, "VARCHAR(200)")
        testdb!!.with(
            createTableSqlFmt(),
            modelsSchema(),
            MODELS_STREAM_NAME_2,
            columnClause(columns, Optional.empty()),
        )

        for (recordJson in MODEL_RECORDS_2) {
            writeRecords(
                recordJson,
                modelsSchema(),
                MODELS_STREAM_NAME_2,
                COL_ID,
                COL_MAKE_ID,
                COL_MODEL,
            )
        }

        val airbyteStream =
            ConfiguredAirbyteStream()
                .withStream(
                    CatalogHelpers.createAirbyteStream(
                            MODELS_STREAM_NAME_2,
                            modelsSchema(),
                            Field.of(COL_ID, JsonSchemaType.INTEGER),
                            Field.of(COL_MAKE_ID, JsonSchemaType.INTEGER),
                            Field.of(COL_MODEL, JsonSchemaType.STRING),
                        )
                        .withSupportedSyncModes(
                            Lists.newArrayList(SyncMode.FULL_REFRESH, SyncMode.INCREMENTAL),
                        ),
                )
        airbyteStream.syncMode = SyncMode.FULL_REFRESH

        val streams = configuredCatalog.streams
        streams.add(airbyteStream)
        configuredCatalog.withStreams(streams)

        val read1 = source().read(config()!!, configuredCatalog, null)
        val actualRecords1 = AutoCloseableIterators.toListAndClose(read1)

        val recordMessages1 = extractRecordMessages(actualRecords1)
        val stateMessages1 = extractStateMessages(actualRecords1)
        val names = HashSet(STREAM_NAMES)
        names.add(MODELS_STREAM_NAME_2)

        val puntoRecord =
            Jsons.jsonNode(ImmutableMap.of(COL_ID, 100, COL_MAKE_ID, 3, COL_MODEL, "Punto"))
        writeModelRecord(puntoRecord)
        waitForCdcRecords(modelsSchema(), MODELS_STREAM_NAME, 1)

        // assertExpectedStateMessages(stateMessages1)
        // Non resumeable full refresh does not get any state messages.
        assertExpectedStateMessageCountMatches(stateMessages1, MODEL_RECORDS.size.toLong())
        assertExpectedRecords(
            Streams.concat(MODEL_RECORDS_2.stream(), MODEL_RECORDS.stream())
                .collect(Collectors.toSet()),
            recordMessages1,
            setOf(MODELS_STREAM_NAME),
            names,
            modelsSchema(),
        )

        val state = Jsons.jsonNode(listOf(stateMessages1[stateMessages1.size - 1]))
        val read2 = source().read(config()!!, configuredCatalog, state)
        val actualRecords2 = AutoCloseableIterators.toListAndClose(read2)

        val recordMessages2 = extractRecordMessages(actualRecords2)
        val stateMessages2 = extractStateMessages(actualRecords2)

        assertExpectedStateMessagesFromIncrementalSync(stateMessages2)
        assertExpectedStateMessageCountMatches(stateMessages2, 1)
        assertExpectedRecords(
            Streams.concat(MODEL_RECORDS_2.stream(), Stream.of(puntoRecord))
                .collect(Collectors.toSet()),
            recordMessages2,
            setOf(MODELS_STREAM_NAME),
            names,
            modelsSchema(),
        )
    }

    protected fun removeStreamState(streamName: String, streamStates: ArrayNode) {
        streamStates.let {
            val iterator = it.iterator()
            while (iterator.hasNext()) {
                val node = iterator.next()
                val name = node.get("stream_descriptor").get("name").asText()

                if (name == streamName) {
                    iterator.remove() // Remove the node if it matches the specific name
                }
            }
        }
    }

    @Test // When no records exist, no records are returned.
    @Throws(Exception::class)
    fun testNoData() {
        deleteCommand(MODELS_STREAM_NAME)
        waitForCdcRecords(modelsSchema(), MODELS_STREAM_NAME, MODEL_RECORDS.size)
        val read = source()!!.read(config()!!, configuredCatalog, null)
        val actualRecords = AutoCloseableIterators.toListAndClose(read)

        val recordMessages = extractRecordMessages(actualRecords)
        val stateMessages = extractStateMessages(actualRecords)
        assertExpectedRecords(emptySet(), recordMessages)
        assertExpectedStateMessagesForNoData(stateMessages)
        assertExpectedStateMessageCountMatches(stateMessages, 0)

        assertStreamStatusTraceMessageIndex(
            0,
            actualRecords,
            createAirbteStreanStatusTraceMessage(
                modelsSchema(),
                MODELS_STREAM_NAME,
                AirbyteStreamStatusTraceMessage.AirbyteStreamStatus.STARTED
            )
        )
        assertStreamStatusTraceMessageIndex(
            actualRecords.size - 1,
            actualRecords,
            createAirbteStreanStatusTraceMessage(
                modelsSchema(),
                MODELS_STREAM_NAME,
                AirbyteStreamStatusTraceMessage.AirbyteStreamStatus.COMPLETE
            )
        )
    }

    protected open fun assertExpectedStateMessagesForNoData(
        stateMessages: List<AirbyteStateMessage>
    ) {
        assertExpectedStateMessages(stateMessages)
    }

    @Test // When no changes have been made to the database since the previous sync, no records are
    // returned.
    @Throws(Exception::class)
    fun testNoDataOnSecondSync() {
        val read1 = source().read(config()!!, configuredCatalog, null)
        val actualRecords1 = AutoCloseableIterators.toListAndClose(read1)
        val stateMessagesFromFirstSync = extractStateMessages(actualRecords1)
        val state =
            Jsons.jsonNode(listOf(stateMessagesFromFirstSync[stateMessagesFromFirstSync.size - 1]))

        val read2 = source().read(config()!!, configuredCatalog, state)
        val actualRecords2 = AutoCloseableIterators.toListAndClose(read2)

        val recordMessages2 = extractRecordMessages(actualRecords2)
        val stateMessages2 = extractStateMessages(actualRecords2)

        assertExpectedRecords(emptySet(), recordMessages2)
        assertExpectedStateMessagesFromIncrementalSync(stateMessages2)
        assertExpectedStateMessageCountMatches(stateMessages2, 0)
    }

    @Test
    @Throws(Exception::class)
    fun testCheck() {
        val status = source()!!.check(config()!!)
        Assertions.assertEquals(status!!.status, AirbyteConnectionStatus.Status.SUCCEEDED)
    }

    @Test
    @Throws(Exception::class)
    fun testDiscover() {
        val expectedCatalog = expectedCatalogForDiscover()
        val actualCatalog = source()!!.discover(config()!!)

        Assertions.assertEquals(
            expectedCatalog.streams
                .stream()
                .sorted(Comparator.comparing { obj: AirbyteStream -> obj.name })
                .collect(Collectors.toList()),
            actualCatalog!!
                .streams
                .stream()
                .sorted(Comparator.comparing { obj: AirbyteStream -> obj.name })
                .collect(Collectors.toList()),
        )
    }

    @Test
    @Throws(Exception::class)
    open fun newTableSnapshotTest() {
        val firstBatchIterator = source().read(config()!!, configuredCatalog, null)
        val dataFromFirstBatch = AutoCloseableIterators.toListAndClose(firstBatchIterator)
        val recordsFromFirstBatch = extractRecordMessages(dataFromFirstBatch)
        val stateAfterFirstBatch = extractStateMessages(dataFromFirstBatch)
        assertExpectedStateMessages(stateAfterFirstBatch)
        assertExpectedStateMessageCountMatches(stateAfterFirstBatch, MODEL_RECORDS.size.toLong())

        val stateMessageEmittedAfterFirstSyncCompletion =
            stateAfterFirstBatch[stateAfterFirstBatch.size - 1]
        Assertions.assertEquals(
            AirbyteStateMessage.AirbyteStateType.GLOBAL,
            stateMessageEmittedAfterFirstSyncCompletion.type,
        )
        Assertions.assertNotNull(stateMessageEmittedAfterFirstSyncCompletion.global.sharedState)
        val streamsInStateAfterFirstSyncCompletion =
            stateMessageEmittedAfterFirstSyncCompletion.global.streamStates
                .stream()
                .map { obj: AirbyteStreamState -> obj.streamDescriptor }
                .collect(Collectors.toSet())
        Assertions.assertEquals(1, streamsInStateAfterFirstSyncCompletion.size)
        Assertions.assertTrue(
            streamsInStateAfterFirstSyncCompletion.contains(
                StreamDescriptor().withName(MODELS_STREAM_NAME).withNamespace(modelsSchema()),
            ),
        )
        Assertions.assertNotNull(stateMessageEmittedAfterFirstSyncCompletion.data)

        Assertions.assertEquals((MODEL_RECORDS.size), recordsFromFirstBatch.size)
        assertExpectedRecords(HashSet(MODEL_RECORDS), recordsFromFirstBatch)

        val state = stateAfterFirstBatch[stateAfterFirstBatch.size - 1].data

        val newTables =
            CatalogHelpers.toDefaultConfiguredCatalog(
                AirbyteCatalog()
                    .withStreams(
                        java.util.List.of(
                            CatalogHelpers.createAirbyteStream(
                                    RANDOM_TABLE_NAME,
                                    randomSchema(),
                                    Field.of(COL_ID + "_random", JsonSchemaType.NUMBER),
                                    Field.of(COL_MAKE_ID + "_random", JsonSchemaType.NUMBER),
                                    Field.of(COL_MODEL + "_random", JsonSchemaType.STRING),
                                )
                                .withSupportedSyncModes(
                                    Lists.newArrayList(SyncMode.FULL_REFRESH, SyncMode.INCREMENTAL),
                                )
                                .withSourceDefinedPrimaryKey(
                                    java.util.List.of(java.util.List.of(COL_ID + "_random")),
                                ),
                        ),
                    ),
            )

        newTables.streams.forEach(
            Consumer { s: ConfiguredAirbyteStream -> s.syncMode = SyncMode.INCREMENTAL },
        )
        val combinedStreams: MutableList<ConfiguredAirbyteStream> = ArrayList()
        combinedStreams.addAll(configuredCatalog.streams)
        combinedStreams.addAll(newTables.streams)

        val updatedCatalog = ConfiguredAirbyteCatalog().withStreams(combinedStreams)

        /*
         * Write 20 records to the existing table
         */
        val recordsWritten: MutableSet<JsonNode> = HashSet()
        for (recordsCreated in 0..19) {
            val record =
                Jsons.jsonNode(
                    ImmutableMap.of(
                        COL_ID,
                        100 + recordsCreated,
                        COL_MAKE_ID,
                        1,
                        COL_MODEL,
                        "F-$recordsCreated",
                    ),
                )
            recordsWritten.add(record)
            writeModelRecord(record)
        }

        val secondBatchIterator = source().read(config()!!, updatedCatalog, state)
        val dataFromSecondBatch = AutoCloseableIterators.toListAndClose(secondBatchIterator)

        val stateAfterSecondBatch = extractStateMessages(dataFromSecondBatch)
        assertStateMessagesForNewTableSnapshotTest(
            stateAfterSecondBatch,
            stateMessageEmittedAfterFirstSyncCompletion,
        )

        val recordsStreamWise = extractRecordMessagesStreamWise(dataFromSecondBatch)
        Assertions.assertTrue(recordsStreamWise.containsKey(MODELS_STREAM_NAME))
        Assertions.assertTrue(recordsStreamWise.containsKey(RANDOM_TABLE_NAME))

        val recordsForModelsStreamFromSecondBatch = recordsStreamWise[MODELS_STREAM_NAME]!!
        val recordsForModelsRandomStreamFromSecondBatch = recordsStreamWise[RANDOM_TABLE_NAME]!!

        Assertions.assertEquals(
            (MODEL_RECORDS_RANDOM.size),
            recordsForModelsRandomStreamFromSecondBatch.size,
        )
        Assertions.assertEquals(20, recordsForModelsStreamFromSecondBatch.size)
        assertExpectedRecords(
            HashSet(MODEL_RECORDS_RANDOM),
            recordsForModelsRandomStreamFromSecondBatch,
            recordsForModelsRandomStreamFromSecondBatch
                .stream()
                .map { obj: AirbyteRecordMessage -> obj.stream }
                .collect(Collectors.toSet()),
            Sets.newHashSet(RANDOM_TABLE_NAME),
            randomSchema(),
        )
        assertExpectedRecords(recordsWritten, recordsForModelsStreamFromSecondBatch)

        /*
         * Write 20 records to both the tables
         */
        val recordsWrittenInRandomTable: MutableSet<JsonNode> = HashSet()
        recordsWritten.clear()
        for (recordsCreated in 30..49) {
            val record =
                Jsons.jsonNode(
                    ImmutableMap.of(
                        COL_ID,
                        100 + recordsCreated,
                        COL_MAKE_ID,
                        1,
                        COL_MODEL,
                        "F-$recordsCreated",
                    ),
                )
            writeModelRecord(record)
            recordsWritten.add(record)

            val record2 =
                Jsons.jsonNode(
                    ImmutableMap.of(
                        COL_ID + "_random",
                        11000 + recordsCreated,
                        COL_MAKE_ID + "_random",
                        1 + recordsCreated,
                        COL_MODEL + "_random",
                        "Fiesta-random$recordsCreated",
                    ),
                )
            writeRecords(
                record2,
                randomSchema(),
                RANDOM_TABLE_NAME,
                COL_ID + "_random",
                COL_MAKE_ID + "_random",
                COL_MODEL + "_random",
            )
            recordsWrittenInRandomTable.add(record2)
        }

        val state2 = stateAfterSecondBatch[stateAfterSecondBatch.size - 1].data
        val thirdBatchIterator = source().read(config()!!, updatedCatalog, state2)
        val dataFromThirdBatch = AutoCloseableIterators.toListAndClose(thirdBatchIterator)

        val stateAfterThirdBatch = extractStateMessages(dataFromThirdBatch)
        Assertions.assertTrue(stateAfterThirdBatch.size >= 1)

        val stateMessageEmittedAfterThirdSyncCompletion =
            stateAfterThirdBatch[stateAfterThirdBatch.size - 1]
        Assertions.assertEquals(
            AirbyteStateMessage.AirbyteStateType.GLOBAL,
            stateMessageEmittedAfterThirdSyncCompletion.type,
        )
        Assertions.assertNotEquals(
            stateMessageEmittedAfterThirdSyncCompletion.global.sharedState,
            stateAfterSecondBatch[stateAfterSecondBatch.size - 1].global.sharedState,
        )
        val streamsInSyncCompletionStateAfterThirdSync =
            stateMessageEmittedAfterThirdSyncCompletion.global.streamStates
                .stream()
                .map { obj: AirbyteStreamState -> obj.streamDescriptor }
                .collect(Collectors.toSet())
        Assertions.assertTrue(
            streamsInSyncCompletionStateAfterThirdSync.contains(
                StreamDescriptor().withName(RANDOM_TABLE_NAME).withNamespace(randomSchema()),
            ),
        )
        Assertions.assertTrue(
            streamsInSyncCompletionStateAfterThirdSync.contains(
                StreamDescriptor().withName(MODELS_STREAM_NAME).withNamespace(modelsSchema()),
            ),
        )
        Assertions.assertNotNull(stateMessageEmittedAfterThirdSyncCompletion.data)

        val recordsStreamWiseFromThirdBatch = extractRecordMessagesStreamWise(dataFromThirdBatch)
        Assertions.assertTrue(recordsStreamWiseFromThirdBatch.containsKey(MODELS_STREAM_NAME))
        Assertions.assertTrue(recordsStreamWiseFromThirdBatch.containsKey(RANDOM_TABLE_NAME))

        val recordsForModelsStreamFromThirdBatch =
            recordsStreamWiseFromThirdBatch[MODELS_STREAM_NAME]!!
        val recordsForModelsRandomStreamFromThirdBatch =
            recordsStreamWiseFromThirdBatch[RANDOM_TABLE_NAME]!!

        Assertions.assertEquals(20, recordsForModelsStreamFromThirdBatch.size)
        Assertions.assertEquals(20, recordsForModelsRandomStreamFromThirdBatch.size)
        assertExpectedRecords(recordsWritten, recordsForModelsStreamFromThirdBatch)
        assertExpectedRecords(
            recordsWrittenInRandomTable,
            recordsForModelsRandomStreamFromThirdBatch,
            recordsForModelsRandomStreamFromThirdBatch
                .stream()
                .map { obj: AirbyteRecordMessage -> obj.stream }
                .collect(Collectors.toSet()),
            Sets.newHashSet(RANDOM_TABLE_NAME),
            randomSchema(),
        )
    }

    @Test
    @Throws(Exception::class)
    open fun testResumableFullRefreshSnapshot() {
        if (!supportResumableFullRefresh()) {
            return
        }
        val firstBatchIterator = source().read(config()!!, fullRefreshConfiguredCatalog, null)
        val dataFromFirstBatch = AutoCloseableIterators.toListAndClose(firstBatchIterator)
        val recordsFromFirstBatch = extractRecordMessages(dataFromFirstBatch)
        val stateAfterFirstBatch = extractStateMessages(dataFromFirstBatch)
        assertExpectedStateMessagesForFullRefresh(stateAfterFirstBatch)

        val stateMessageEmittedAfterFirstSyncCompletion =
            stateAfterFirstBatch[stateAfterFirstBatch.size - 1]
        Assertions.assertEquals(
            AirbyteStateMessage.AirbyteStateType.GLOBAL,
            stateMessageEmittedAfterFirstSyncCompletion.type,
        )
        Assertions.assertNotNull(stateMessageEmittedAfterFirstSyncCompletion.global.sharedState)
        val streamsInStateAfterFirstSyncCompletion =
            stateMessageEmittedAfterFirstSyncCompletion.global.streamStates
                .stream()
                .map { obj: AirbyteStreamState -> obj.streamDescriptor }
                .collect(Collectors.toSet())
        Assertions.assertEquals(1, streamsInStateAfterFirstSyncCompletion.size)
        Assertions.assertTrue(
            streamsInStateAfterFirstSyncCompletion.contains(
                StreamDescriptor().withName(MODELS_STREAM_NAME).withNamespace(modelsSchema()),
            ),
        )

        val streamStateToBeTested =
            stateMessageEmittedAfterFirstSyncCompletion.global.streamStates
                .stream()
                .map { obj: AirbyteStreamState -> obj.streamState }
                .toList()
                .get(0)

        validateStreamStateInResumableFullRefresh(streamStateToBeTested)

        Assertions.assertEquals((MODEL_RECORDS.size), recordsFromFirstBatch.size)
        assertExpectedRecords(HashSet(MODEL_RECORDS), recordsFromFirstBatch, HashSet())
    }
    protected open fun validateStreamStateInResumableFullRefresh(streamStateToBeTested: JsonNode) {}

    @Test
    @Throws(Exception::class)
    open fun testTwoStreamsOnResumableFullRefresh() {
        if (!supportResumableFullRefresh()) {
            return
        }

        val fullRefreshConfiguredCatalog = Jsons.clone(fullRefreshConfiguredCatalog)

        val MODEL_RECORDS_2: List<JsonNode> =
            ImmutableList.of(
                Jsons.jsonNode(ImmutableMap.of(COL_ID, 110, COL_MAKE_ID, 1, COL_MODEL, "Fiesta-2")),
                Jsons.jsonNode(ImmutableMap.of(COL_ID, 120, COL_MAKE_ID, 1, COL_MODEL, "Focus-2")),
                Jsons.jsonNode(ImmutableMap.of(COL_ID, 130, COL_MAKE_ID, 1, COL_MODEL, "Ranger-2")),
                Jsons.jsonNode(ImmutableMap.of(COL_ID, 140, COL_MAKE_ID, 2, COL_MODEL, "GLA-2")),
                Jsons.jsonNode(ImmutableMap.of(COL_ID, 150, COL_MAKE_ID, 2, COL_MODEL, "A 220-2")),
                Jsons.jsonNode(ImmutableMap.of(COL_ID, 160, COL_MAKE_ID, 2, COL_MODEL, "E 350-2")),
            )

        val columns =
            ImmutableMap.of(COL_ID, "INTEGER", COL_MAKE_ID, "INTEGER", COL_MODEL, "VARCHAR(200)")
        testdb!!.with(
            createTableSqlFmt(),
            modelsSchema(),
            MODELS_STREAM_NAME_2,
            columnClause(columns, Optional.of(COL_ID)),
        )

        for (recordJson in MODEL_RECORDS_2) {
            writeRecords(
                recordJson,
                modelsSchema(),
                MODELS_STREAM_NAME_2,
                COL_ID,
                COL_MAKE_ID,
                COL_MODEL,
            )
        }

        val airbyteStream =
            ConfiguredAirbyteStream()
                .withStream(
                    CatalogHelpers.createAirbyteStream(
                            MODELS_STREAM_NAME_2,
                            modelsSchema(),
                            Field.of(COL_ID, JsonSchemaType.INTEGER),
                            Field.of(COL_MAKE_ID, JsonSchemaType.INTEGER),
                            Field.of(COL_MODEL, JsonSchemaType.STRING),
                        )
                        .withSupportedSyncModes(
                            Lists.newArrayList(SyncMode.FULL_REFRESH, SyncMode.INCREMENTAL),
                        )
                        .withSourceDefinedPrimaryKey(java.util.List.of(java.util.List.of(COL_ID))),
                )
        airbyteStream.syncMode = SyncMode.FULL_REFRESH

        val streams = fullRefreshConfiguredCatalog.streams
        streams.add(airbyteStream)
        fullRefreshConfiguredCatalog.withStreams(streams)

        val firstBatchIterator = source().read(config()!!, fullRefreshConfiguredCatalog, null)

        val dataFromFirstBatch = AutoCloseableIterators.toListAndClose(firstBatchIterator)
        val recordsFromFirstBatch = extractRecordMessages(dataFromFirstBatch)
        val stateAfterFirstBatch = extractStateMessages(dataFromFirstBatch)

        Assertions.assertEquals(12, stateAfterFirstBatch.size)
        // Validates both streams will exist in last 6 states.
        for (i in 6..11) {
            val state = stateAfterFirstBatch.get(i)
            Assertions.assertEquals(2, state.global.streamStates.size)
        }

        Assertions.assertEquals(12, recordsFromFirstBatch.size)

        stateAfterFirstBatch.map { state -> assertStateDoNotHaveDuplicateStreams(state) }
    }

    protected open fun assertStateMessagesForNewTableSnapshotTest(
        stateMessages: List<AirbyteStateMessage>,
        stateMessageEmittedAfterFirstSyncCompletion: AirbyteStateMessage
    ) {
        Assertions.assertEquals(2, stateMessages.size)
        val stateMessageEmittedAfterSnapshotCompletionInSecondSync = stateMessages[0]
        Assertions.assertEquals(
            AirbyteStateMessage.AirbyteStateType.GLOBAL,
            stateMessageEmittedAfterSnapshotCompletionInSecondSync.type,
        )
        Assertions.assertEquals(
            stateMessageEmittedAfterFirstSyncCompletion.global.sharedState,
            stateMessageEmittedAfterSnapshotCompletionInSecondSync.global.sharedState,
        )
        val streamsInSnapshotState =
            stateMessageEmittedAfterSnapshotCompletionInSecondSync.global.streamStates
                .stream()
                .map { obj: AirbyteStreamState -> obj.streamDescriptor }
                .collect(Collectors.toSet())
        Assertions.assertEquals(2, streamsInSnapshotState.size)
        Assertions.assertTrue(
            streamsInSnapshotState.contains(
                StreamDescriptor().withName(RANDOM_TABLE_NAME).withNamespace(randomSchema()),
            ),
        )
        Assertions.assertTrue(
            streamsInSnapshotState.contains(
                StreamDescriptor().withName(MODELS_STREAM_NAME).withNamespace(modelsSchema()),
            ),
        )
        Assertions.assertNotNull(stateMessageEmittedAfterSnapshotCompletionInSecondSync.data)

        val stateMessageEmittedAfterSecondSyncCompletion = stateMessages[1]
        Assertions.assertEquals(
            AirbyteStateMessage.AirbyteStateType.GLOBAL,
            stateMessageEmittedAfterSecondSyncCompletion.type,
        )
        Assertions.assertNotEquals(
            stateMessageEmittedAfterFirstSyncCompletion.global.sharedState,
            stateMessageEmittedAfterSecondSyncCompletion.global.sharedState,
        )
        val streamsInSyncCompletionState =
            stateMessageEmittedAfterSecondSyncCompletion.global.streamStates
                .stream()
                .map { obj: AirbyteStreamState -> obj.streamDescriptor }
                .collect(Collectors.toSet())
        Assertions.assertEquals(2, streamsInSnapshotState.size)
        Assertions.assertTrue(
            streamsInSyncCompletionState.contains(
                StreamDescriptor().withName(RANDOM_TABLE_NAME).withNamespace(randomSchema()),
            ),
        )
        Assertions.assertTrue(
            streamsInSyncCompletionState.contains(
                StreamDescriptor().withName(MODELS_STREAM_NAME).withNamespace(modelsSchema()),
            ),
        )
        Assertions.assertNotNull(stateMessageEmittedAfterSecondSyncCompletion.data)
    }

    protected fun expectedCatalogForDiscover(): AirbyteCatalog {
        val expectedCatalog = Jsons.clone(catalog)

        val columns =
            ImmutableMap.of(COL_ID, "INTEGER", COL_MAKE_ID, "INTEGER", COL_MODEL, "VARCHAR(200)")
        testdb!!.with(
            createTableSqlFmt(),
            modelsSchema(),
            MODELS_STREAM_NAME_2,
            columnClause(columns, Optional.empty()),
        )

        val streams = expectedCatalog.streams
        // stream with PK
        streams[0].sourceDefinedCursor = true
        addCdcMetadataColumns(streams[0])
        addCdcDefaultCursorField(streams[0])

        val streamWithoutPK =
            CatalogHelpers.createAirbyteStream(
                MODELS_STREAM_NAME_2,
                modelsSchema(),
                Field.of(COL_ID, JsonSchemaType.INTEGER),
                Field.of(COL_MAKE_ID, JsonSchemaType.INTEGER),
                Field.of(COL_MODEL, JsonSchemaType.STRING),
            )
        streamWithoutPK.sourceDefinedPrimaryKey = emptyList()
        streamWithoutPK.supportedSyncModes = java.util.List.of(SyncMode.FULL_REFRESH)
        addCdcDefaultCursorField(streamWithoutPK)
        addCdcMetadataColumns(streamWithoutPK)

        val randomStream =
            CatalogHelpers.createAirbyteStream(
                    RANDOM_TABLE_NAME,
                    randomSchema(),
                    Field.of(COL_ID + "_random", JsonSchemaType.INTEGER),
                    Field.of(COL_MAKE_ID + "_random", JsonSchemaType.INTEGER),
                    Field.of(COL_MODEL + "_random", JsonSchemaType.STRING),
                )
                .withSourceDefinedCursor(true)
                .withSupportedSyncModes(
                    Lists.newArrayList(SyncMode.FULL_REFRESH, SyncMode.INCREMENTAL),
                )
                .withSourceDefinedPrimaryKey(
                    java.util.List.of(java.util.List.of(COL_ID + "_random")),
                )

        addCdcDefaultCursorField(randomStream)
        addCdcMetadataColumns(randomStream)

        streams.add(streamWithoutPK)
        streams.add(randomStream)
        expectedCatalog.withStreams(streams)
        return expectedCatalog
    }

    @Throws(Exception::class)
    protected open fun waitForCdcRecords(
        schemaName: String?,
        tableName: String?,
        recordCount: Int
    ) {}

    companion object {
        private val LOGGER: Logger = LoggerFactory.getLogger(CdcSourceTest::class.java)

        const val MODELS_STREAM_NAME: String = "models"
        const val MODELS_STREAM_NAME_2: String = "models_2"
        @JvmField val STREAM_NAMES: Set<String?> = java.util.Set.of(MODELS_STREAM_NAME)
        protected const val COL_ID: String = "id"
        protected const val COL_MAKE_ID: String = "make_id"
        protected const val COL_MODEL: String = "model"

        @JvmField
        val MODEL_RECORDS: List<JsonNode> =
            ImmutableList.of(
                Jsons.jsonNode(ImmutableMap.of(COL_ID, 11, COL_MAKE_ID, 1, COL_MODEL, "Fiesta")),
                Jsons.jsonNode(ImmutableMap.of(COL_ID, 12, COL_MAKE_ID, 1, COL_MODEL, "Focus")),
                Jsons.jsonNode(ImmutableMap.of(COL_ID, 13, COL_MAKE_ID, 1, COL_MODEL, "Ranger")),
                Jsons.jsonNode(ImmutableMap.of(COL_ID, 14, COL_MAKE_ID, 2, COL_MODEL, "GLA")),
                Jsons.jsonNode(ImmutableMap.of(COL_ID, 15, COL_MAKE_ID, 2, COL_MODEL, "A 220")),
                Jsons.jsonNode(ImmutableMap.of(COL_ID, 16, COL_MAKE_ID, 2, COL_MODEL, "E 350")),
            )

        protected const val RANDOM_TABLE_NAME: String = MODELS_STREAM_NAME + "_random"

        @JvmField
        val MODEL_RECORDS_RANDOM: List<JsonNode> =
            MODEL_RECORDS.stream()
                .map { r: JsonNode ->
                    Jsons.jsonNode(
                        ImmutableMap.of(
                            COL_ID + "_random",
                            r[COL_ID].asInt() * 1000,
                            COL_MAKE_ID + "_random",
                            r[COL_MAKE_ID],
                            COL_MODEL + "_random",
                            r[COL_MODEL].asText() + "-random",
                        ),
                    )
                }
                .toList()

        @JvmStatic
        protected fun removeDuplicates(
            messages: Set<AirbyteRecordMessage>
        ): Set<AirbyteRecordMessage> {
            val existingDataRecordsWithoutUpdated: MutableSet<JsonNode> = HashSet()
            val output: MutableSet<AirbyteRecordMessage> = HashSet()

            for (message in messages) {
                val node = message.data.deepCopy<ObjectNode>()
                node.remove("_ab_cdc_updated_at")

                if (existingDataRecordsWithoutUpdated.contains(node)) {
                    LOGGER.info("Removing duplicate node: $node")
                } else {
                    output.add(message)
                    existingDataRecordsWithoutUpdated.add(node)
                }
            }

            return output
        }
    }
}<|MERGE_RESOLUTION|>--- conflicted
+++ resolved
@@ -781,8 +781,6 @@
                 modelsSchema(),
             )
         } else {
-<<<<<<< HEAD
-=======
             assertExpectedStateMessageCountMatches(
                 stateMessages1,
                 MODEL_RECORDS.size.toLong() + MODEL_RECORDS_2.size.toLong()
@@ -808,7 +806,6 @@
                 )
             )
 
->>>>>>> e31e48d0
             assertExpectedRecords(
                 Streams.concat(MODEL_RECORDS_2.stream(), MODEL_RECORDS.stream())
                     .collect(Collectors.toSet()),
