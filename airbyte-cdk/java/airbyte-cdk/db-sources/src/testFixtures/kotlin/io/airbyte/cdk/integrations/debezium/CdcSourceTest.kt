--- conflicted
+++ resolved
@@ -331,14 +331,7 @@
     }
 
     protected fun extractStateMessages(messages: List<AirbyteMessage>): List<AirbyteStateMessage> {
-<<<<<<< HEAD
         return messages.filter { it.type == AirbyteMessage.Type.STATE }.map { it.state }.toList()
-=======
-        return messages
-            .filter { r: AirbyteMessage -> r.type == AirbyteMessage.Type.STATE }
-            .map { obj: AirbyteMessage -> obj.state }
-            .toList()
->>>>>>> 460cdca7
     }
 
     protected fun assertExpectedRecords(
