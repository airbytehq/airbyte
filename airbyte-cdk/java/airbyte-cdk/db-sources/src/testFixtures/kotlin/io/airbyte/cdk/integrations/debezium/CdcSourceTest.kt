--- conflicted
+++ resolved
@@ -618,94 +618,6 @@
         val stateMessages1 = extractStateMessages(actualRecords1)
         val names = HashSet(STREAM_NAMES)
         names.add(MODELS_STREAM_NAME_2)
-<<<<<<< HEAD
-
-        val puntoRecord =
-            Jsons.jsonNode(ImmutableMap.of(COL_ID, 100, COL_MAKE_ID, 3, COL_MODEL, "Punto"))
-        writeModelRecord(puntoRecord)
-        waitForCdcRecords(modelsSchema(), MODELS_STREAM_NAME, 1)
-
-        if (!supportResumableFullRefresh()) {
-            // assertExpectedStateMessages(stateMessages1)
-            // Non resumeable full refresh does not get any state messages.
-            assertExpectedStateMessageCountMatches(stateMessages1, MODEL_RECORDS.size.toLong())
-            assertExpectedRecords(
-                Streams.concat(MODEL_RECORDS_2.stream(), MODEL_RECORDS.stream())
-                    .collect(Collectors.toSet()),
-                recordMessages1,
-                setOf(MODELS_STREAM_NAME),
-                names,
-                modelsSchema(),
-            )
-
-            val state = Jsons.jsonNode(listOf(stateMessages1[stateMessages1.size - 1]))
-            val read2 = source().read(config()!!, configuredCatalog, state)
-            val actualRecords2 = AutoCloseableIterators.toListAndClose(read2)
-
-            val recordMessages2 = extractRecordMessages(actualRecords2)
-            val stateMessages2 = extractStateMessages(actualRecords2)
-
-            assertExpectedStateMessagesFromIncrementalSync(stateMessages2)
-            assertExpectedStateMessageCountMatches(stateMessages2, 1)
-            assertExpectedRecords(
-                Streams.concat(MODEL_RECORDS_2.stream(), Stream.of(puntoRecord))
-                    .collect(Collectors.toSet()),
-                recordMessages2,
-                setOf(MODELS_STREAM_NAME),
-                names,
-                modelsSchema(),
-            )
-        } else {
-            assertExpectedStateMessageCountMatches(
-                stateMessages1,
-                MODEL_RECORDS.size.toLong() + MODEL_RECORDS_2.size.toLong()
-            )
-            assertExpectedRecords(
-                Streams.concat(MODEL_RECORDS_2.stream(), MODEL_RECORDS.stream())
-                    .collect(Collectors.toSet()),
-                recordMessages1,
-                setOf(MODELS_STREAM_NAME),
-                names,
-                modelsSchema(),
-            )
-
-            // Platform will clean out the state for full stream after a successful job.
-            // In the test we simulate this process by removing the state for the full stream.
-            val state = Jsons.jsonNode(listOf(stateMessages1[stateMessages1.size - 1]))
-            // Access the first element of the JSON array
-            val streamStates = state.get(0).get("global").get("stream_states") as ArrayNode
-            // Remove state for full refresh stream.
-            streamStates.let {
-                val iterator = it.iterator()
-                while (iterator.hasNext()) {
-                    println("going through stream states. ")
-                    val node = iterator.next()
-                    val name = node.get("stream_descriptor").get("name").asText()
-                    println("going through stream states. name is  " + name)
-
-                    if (name == MODELS_STREAM_NAME_2) {
-                        iterator.remove() // Remove the node if it matches the specific name
-                        println("removed!")
-                    }
-                }
-            }
-            val read2 = source().read(config()!!, configuredCatalog, state)
-            val actualRecords2 = AutoCloseableIterators.toListAndClose(read2)
-
-            val recordMessages2 = extractRecordMessages(actualRecords2)
-            val stateMessages2 = extractStateMessages(actualRecords2)
-
-            assertExpectedStateMessageCountMatches(stateMessages2, 7)
-            assertExpectedRecords(
-                Streams.concat(MODEL_RECORDS_2.stream(), Stream.of(puntoRecord))
-                    .collect(Collectors.toSet()),
-                recordMessages2,
-                setOf(MODELS_STREAM_NAME),
-                names,
-                modelsSchema(),
-            )
-        }
-=======
 
         val puntoRecord =
             Jsons.jsonNode(ImmutableMap.of(COL_ID, 100, COL_MAKE_ID, 3, COL_MODEL, "Punto"))
@@ -898,7 +810,6 @@
             names,
             modelsSchema(),
         )
->>>>>>> a381aa37
     }
 
     protected fun removeStreamState(streamName: String, streamStates: ArrayNode) {
@@ -1241,18 +1152,12 @@
                 .toList()
                 .get(0)
 
-<<<<<<< HEAD
+        validateStreamStateInResumableFullRefresh(streamStateToBeTested)
+
         Assertions.assertEquals((MODEL_RECORDS.size), recordsFromFirstBatch.size)
         assertExpectedRecords(HashSet(MODEL_RECORDS), recordsFromFirstBatch, HashSet())
     }
-=======
-        validateStreamStateInResumableFullRefresh(streamStateToBeTested)
-
-        Assertions.assertEquals((MODEL_RECORDS.size), recordsFromFirstBatch.size)
-        assertExpectedRecords(HashSet(MODEL_RECORDS), recordsFromFirstBatch, HashSet())
-    }
     protected open fun validateStreamStateInResumableFullRefresh(streamStateToBeTested: JsonNode) {}
->>>>>>> a381aa37
 
     @Test
     @Throws(Exception::class)
