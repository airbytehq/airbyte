--- conflicted
+++ resolved
@@ -27,20 +27,20 @@
 abstract class CdcSourceTest<S : Source, T : TestDatabase<*, T, *>> {
     @JvmField protected var testdb: T = createTestDatabase()
 
-    open protected fun createTableSqlFmt(): String {
+    protected open fun createTableSqlFmt(): String {
         return "CREATE TABLE %s.%s(%s);"
     }
 
-    open protected fun createSchemaSqlFmt(): String {
+    protected open fun createSchemaSqlFmt(): String {
         return "CREATE SCHEMA %s;"
     }
 
-    open protected fun modelsSchema(): String {
+    protected open fun modelsSchema(): String {
         return "models_schema"
     }
 
     /** The schema of a random table which is used as a new table in snapshot test */
-    open protected fun randomSchema(): String {
+    protected open fun randomSchema(): String {
         return "models_schema_random"
     }
 
@@ -203,7 +203,7 @@
         writeRecords(recordJson, modelsSchema(), MODELS_STREAM_NAME, COL_ID, COL_MAKE_ID, COL_MODEL)
     }
 
-    open protected fun writeRecords(
+    protected open fun writeRecords(
         recordJson: JsonNode,
         dbName: String?,
         streamName: String?,
@@ -224,19 +224,15 @@
         )
     }
 
-    open protected fun deleteMessageOnIdCol(streamName: String?, idCol: String?, idValue: Int) {
+    protected open fun deleteMessageOnIdCol(streamName: String?, idCol: String?, idValue: Int) {
         testdb!!.with("DELETE FROM %s.%s WHERE %s = %s", modelsSchema(), streamName, idCol, idValue)
     }
 
-<<<<<<< HEAD
-    open protected fun deleteCommand(streamName: String?) {
-=======
     protected open fun deleteCommand(streamName: String?) {
->>>>>>> 814d95cf
         testdb!!.with("DELETE FROM %s.%s", modelsSchema(), streamName)
     }
 
-    open protected fun updateCommand(
+    protected open fun updateCommand(
         streamName: String?,
         modelCol: String?,
         modelVal: String?,
