/*
 * Copyright (c) 2023 Airbyte, Inc., all rights reserved.
 */

package io.airbyte.cdk.integrations.source.relationaldb;

import static org.junit.jupiter.api.Assertions.assertEquals;
import static org.mockito.Mockito.CALLS_REAL_METHODS;
import static org.mockito.Mockito.mock;
import static org.mockito.Mockito.withSettings;

import com.fasterxml.jackson.databind.JsonNode;
import io.airbyte.cdk.integrations.source.relationaldb.state.StateGeneratorUtils;
import io.airbyte.commons.json.Jsons;
import io.airbyte.commons.resources.MoreResources;
import io.airbyte.protocol.models.v0.AirbyteStateMessage;
import io.airbyte.protocol.models.v0.AirbyteStateMessage.AirbyteStateType;
import java.io.IOException;
import java.util.List;
import org.junit.jupiter.api.Test;
import org.junit.jupiter.api.extension.ExtendWith;
import uk.org.webcompere.systemstubs.environment.EnvironmentVariables;
import uk.org.webcompere.systemstubs.jupiter.SystemStub;
import uk.org.webcompere.systemstubs.jupiter.SystemStubsExtension;

/**
 * Test suite for the {@link AbstractDbSource} class.
 */
@ExtendWith(SystemStubsExtension.class)
public class AbstractDbSourceTest {

  @SystemStub
  private EnvironmentVariables environmentVariables;

  @Test
  void testDeserializationOfLegacyState() throws IOException {
    final AbstractDbSource dbSource = mock(AbstractDbSource.class, withSettings().useConstructor("").defaultAnswer(CALLS_REAL_METHODS));
    final JsonNode config = mock(JsonNode.class);

    final String legacyStateJson = MoreResources.readResource("states/legacy.json");
    final JsonNode legacyState = Jsons.deserialize(legacyStateJson);

    final List<AirbyteStateMessage> result = StateGeneratorUtils.deserializeInitialState(legacyState,
        dbSource.getSupportedStateType(config));
    assertEquals(1, result.size());
    assertEquals(AirbyteStateType.LEGACY, result.get(0).getType());
  }

  @Test
  void testDeserializationOfGlobalState() throws IOException {
<<<<<<< HEAD
    final AbstractDbSource dbSource = spy(AbstractDbSource.class);
=======
    environmentVariables.set(EnvVariableFeatureFlags.USE_STREAM_CAPABLE_STATE, "true");
    final AbstractDbSource dbSource = mock(AbstractDbSource.class, withSettings().useConstructor("").defaultAnswer(CALLS_REAL_METHODS));
>>>>>>> 2b6bcfcd
    final JsonNode config = mock(JsonNode.class);

    final String globalStateJson = MoreResources.readResource("states/global.json");
    final JsonNode globalState = Jsons.deserialize(globalStateJson);

    final List<AirbyteStateMessage> result =
        StateGeneratorUtils.deserializeInitialState(globalState, dbSource.getSupportedStateType(config));
    assertEquals(1, result.size());
    assertEquals(AirbyteStateType.GLOBAL, result.get(0).getType());
  }

  @Test
  void testDeserializationOfStreamState() throws IOException {
<<<<<<< HEAD
    final AbstractDbSource dbSource = spy(AbstractDbSource.class);
=======
    environmentVariables.set(EnvVariableFeatureFlags.USE_STREAM_CAPABLE_STATE, "true");
    final AbstractDbSource dbSource = mock(AbstractDbSource.class, withSettings().useConstructor("").defaultAnswer(CALLS_REAL_METHODS));
>>>>>>> 2b6bcfcd
    final JsonNode config = mock(JsonNode.class);

    final String streamStateJson = MoreResources.readResource("states/per_stream.json");
    final JsonNode streamState = Jsons.deserialize(streamStateJson);

    final List<AirbyteStateMessage> result =
        StateGeneratorUtils.deserializeInitialState(streamState, dbSource.getSupportedStateType(config));
    assertEquals(2, result.size());
    assertEquals(AirbyteStateType.STREAM, result.get(0).getType());
  }

  @Test
  void testDeserializationOfNullState() throws IOException {
    final AbstractDbSource dbSource = mock(AbstractDbSource.class, withSettings().useConstructor("").defaultAnswer(CALLS_REAL_METHODS));
    final JsonNode config = mock(JsonNode.class);

    final List<AirbyteStateMessage> result = StateGeneratorUtils.deserializeInitialState(null, dbSource.getSupportedStateType(config));
    assertEquals(1, result.size());
    assertEquals(dbSource.getSupportedStateType(config), result.get(0).getType());
  }

}<|MERGE_RESOLUTION|>--- conflicted
+++ resolved
@@ -48,12 +48,7 @@
 
   @Test
   void testDeserializationOfGlobalState() throws IOException {
-<<<<<<< HEAD
-    final AbstractDbSource dbSource = spy(AbstractDbSource.class);
-=======
-    environmentVariables.set(EnvVariableFeatureFlags.USE_STREAM_CAPABLE_STATE, "true");
     final AbstractDbSource dbSource = mock(AbstractDbSource.class, withSettings().useConstructor("").defaultAnswer(CALLS_REAL_METHODS));
->>>>>>> 2b6bcfcd
     final JsonNode config = mock(JsonNode.class);
 
     final String globalStateJson = MoreResources.readResource("states/global.json");
@@ -67,12 +62,7 @@
 
   @Test
   void testDeserializationOfStreamState() throws IOException {
-<<<<<<< HEAD
-    final AbstractDbSource dbSource = spy(AbstractDbSource.class);
-=======
-    environmentVariables.set(EnvVariableFeatureFlags.USE_STREAM_CAPABLE_STATE, "true");
     final AbstractDbSource dbSource = mock(AbstractDbSource.class, withSettings().useConstructor("").defaultAnswer(CALLS_REAL_METHODS));
->>>>>>> 2b6bcfcd
     final JsonNode config = mock(JsonNode.class);
 
     final String streamStateJson = MoreResources.readResource("states/per_stream.json");
