--- conflicted
+++ resolved
@@ -61,10 +61,7 @@
 import io.airbyte.protocol.models.v0.ConfiguredAirbyteStream
 import io.airbyte.protocol.models.v0.SyncMode
 import io.airbyte.protocol.models.v0.SyncMode.*
-<<<<<<< HEAD
-=======
 import io.github.oshai.kotlinlogging.KotlinLogging
->>>>>>> 503b819b
 import java.sql.Connection
 import java.sql.PreparedStatement
 import java.sql.ResultSet
@@ -720,10 +717,6 @@
             HashSet(Sets.difference(allStreams, alreadySyncedStreams))
 
         return catalog.streams
-<<<<<<< HEAD
-            .stream()
-=======
->>>>>>> 503b819b
             .filter { c: ConfiguredAirbyteStream -> c.syncMode == INCREMENTAL }
             .filter { stream: ConfiguredAirbyteStream ->
                 newlyAddedStreams.contains(
