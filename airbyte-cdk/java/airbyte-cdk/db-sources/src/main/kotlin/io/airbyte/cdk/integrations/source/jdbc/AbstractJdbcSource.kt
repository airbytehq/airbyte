/*
 * Copyright (c) 2023 Airbyte, Inc., all rights reserved.
 */
package io.airbyte.cdk.integrations.source.jdbc

import com.fasterxml.jackson.databind.JsonNode
import com.google.common.annotations.VisibleForTesting
import com.google.common.collect.ImmutableList
import com.google.common.collect.ImmutableMap
import com.google.common.collect.Sets
import datadog.trace.api.Trace
import edu.umd.cs.findbugs.annotations.SuppressFBWarnings
import io.airbyte.cdk.db.JdbcCompatibleSourceOperations
import io.airbyte.cdk.db.SqlDatabase
import io.airbyte.cdk.db.factory.DataSourceFactory.close
import io.airbyte.cdk.db.factory.DataSourceFactory.create
import io.airbyte.cdk.db.jdbc.AirbyteRecordData
import io.airbyte.cdk.db.jdbc.JdbcConstants.INTERNAL_COLUMN_NAME
import io.airbyte.cdk.db.jdbc.JdbcConstants.INTERNAL_COLUMN_SIZE
import io.airbyte.cdk.db.jdbc.JdbcConstants.INTERNAL_COLUMN_TYPE
import io.airbyte.cdk.db.jdbc.JdbcConstants.INTERNAL_COLUMN_TYPE_NAME
import io.airbyte.cdk.db.jdbc.JdbcConstants.INTERNAL_DECIMAL_DIGITS
import io.airbyte.cdk.db.jdbc.JdbcConstants.INTERNAL_IS_NULLABLE
import io.airbyte.cdk.db.jdbc.JdbcConstants.INTERNAL_SCHEMA_NAME
import io.airbyte.cdk.db.jdbc.JdbcConstants.INTERNAL_TABLE_NAME
import io.airbyte.cdk.db.jdbc.JdbcConstants.JDBC_COLUMN_COLUMN_NAME
import io.airbyte.cdk.db.jdbc.JdbcConstants.JDBC_COLUMN_DATABASE_NAME
import io.airbyte.cdk.db.jdbc.JdbcConstants.JDBC_COLUMN_DATA_TYPE
import io.airbyte.cdk.db.jdbc.JdbcConstants.JDBC_COLUMN_SCHEMA_NAME
import io.airbyte.cdk.db.jdbc.JdbcConstants.JDBC_COLUMN_SIZE
import io.airbyte.cdk.db.jdbc.JdbcConstants.JDBC_COLUMN_TABLE_NAME
import io.airbyte.cdk.db.jdbc.JdbcConstants.JDBC_COLUMN_TYPE_NAME
import io.airbyte.cdk.db.jdbc.JdbcConstants.JDBC_DECIMAL_DIGITS
import io.airbyte.cdk.db.jdbc.JdbcConstants.JDBC_IS_NULLABLE
import io.airbyte.cdk.db.jdbc.JdbcConstants.KEY_SEQ
import io.airbyte.cdk.db.jdbc.JdbcDatabase
import io.airbyte.cdk.db.jdbc.JdbcUtils
import io.airbyte.cdk.db.jdbc.JdbcUtils.getFullyQualifiedTableName
import io.airbyte.cdk.db.jdbc.StreamingJdbcDatabase
import io.airbyte.cdk.db.jdbc.streaming.JdbcStreamingQueryConfig
import io.airbyte.cdk.integrations.base.Source
import io.airbyte.cdk.integrations.source.jdbc.dto.JdbcPrivilegeDto
import io.airbyte.cdk.integrations.source.relationaldb.AbstractDbSource
import io.airbyte.cdk.integrations.source.relationaldb.CursorInfo
import io.airbyte.cdk.integrations.source.relationaldb.InitialLoadHandler
import io.airbyte.cdk.integrations.source.relationaldb.RelationalDbQueryUtils
import io.airbyte.cdk.integrations.source.relationaldb.RelationalDbQueryUtils.enquoteIdentifier
import io.airbyte.cdk.integrations.source.relationaldb.TableInfo
import io.airbyte.cdk.integrations.source.relationaldb.state.StateManager
import io.airbyte.commons.functional.CheckedConsumer
import io.airbyte.commons.functional.CheckedFunction
import io.airbyte.commons.json.Jsons
import io.airbyte.commons.stream.AirbyteStreamUtils
import io.airbyte.commons.util.AutoCloseableIterator
import io.airbyte.commons.util.AutoCloseableIterators
import io.airbyte.protocol.models.CommonField
import io.airbyte.protocol.models.JsonSchemaType
import io.airbyte.protocol.models.v0.AirbyteMessage
import io.airbyte.protocol.models.v0.AirbyteStreamNameNamespacePair
import io.airbyte.protocol.models.v0.ConfiguredAirbyteCatalog
import io.airbyte.protocol.models.v0.ConfiguredAirbyteStream
import io.airbyte.protocol.models.v0.SyncMode
import io.airbyte.protocol.models.v0.SyncMode.*
import java.sql.Connection
import java.sql.PreparedStatement
import java.sql.ResultSet
import java.sql.SQLException
import java.time.Instant
import java.util.*
import java.util.function.Consumer
import java.util.function.Function
import java.util.function.Predicate
import java.util.function.Supplier
import java.util.stream.Collectors
import javax.sql.DataSource
import org.apache.commons.lang3.tuple.ImmutablePair
import org.slf4j.Logger
import org.slf4j.LoggerFactory

/**
 * This class contains helper functions and boilerplate for implementing a source connector for a
 * relational DB source which can be accessed via JDBC driver. If you are implementing a connector
 * for a relational DB which has a JDBC driver, make an effort to use this class.
 */
// This is onoly here because spotbugs complains about aggregatePrimateKeys and I wasn't able to
// figure out what it's complaining about
@SuppressFBWarnings("NP_PARAMETER_MUST_BE_NONNULL_BUT_MARKED_AS_NULLABLE")
abstract class AbstractJdbcSource<Datatype>(
    driverClass: String,
    @JvmField val streamingQueryConfigProvider: Supplier<JdbcStreamingQueryConfig>,
    sourceOperations: JdbcCompatibleSourceOperations<Datatype>,
) : AbstractDbSource<Datatype, JdbcDatabase>(driverClass), Source {
    @JvmField val sourceOperations: JdbcCompatibleSourceOperations<Datatype>

    override var quoteString: String? = null
    @JvmField val dataSources: MutableCollection<DataSource> = ArrayList()

    init {
        this.sourceOperations = sourceOperations
    }

    open fun supportResumableFullRefresh(
        database: JdbcDatabase,
        airbyteStream: ConfiguredAirbyteStream
    ): Boolean {
        return false
    }

    open fun getInitialLoadHandler(
        database: JdbcDatabase,
        airbyteStream: ConfiguredAirbyteStream,
        catalog: ConfiguredAirbyteCatalog?,
        stateManager: StateManager?
    ): InitialLoadHandler<Datatype>? {
        return null
    }

    override fun getFullRefreshStream(
        database: JdbcDatabase,
        airbyteStream: ConfiguredAirbyteStream,
        catalog: ConfiguredAirbyteCatalog?,
        stateManager: StateManager?,
        namespace: String,
        selectedDatabaseFields: List<String>,
        table: TableInfo<CommonField<Datatype>>,
        emittedAt: Instant,
        syncMode: SyncMode,
        cursorField: Optional<String>
    ): AutoCloseableIterator<AirbyteMessage> {
        if (supportResumableFullRefresh(database, airbyteStream) && syncMode == FULL_REFRESH) {
            val initialLoadHandler =
                getInitialLoadHandler(database, airbyteStream, catalog, stateManager)
                    ?: throw IllegalStateException(
                        "Must provide initialLoadHandler for resumable full refresh."
                    )
            return augmentWithStreamStatus(
                airbyteStream,
                initialLoadHandler.getIteratorForStream(airbyteStream, table, Instant.now())
            )
        }

        // If flag is off, fall back to legacy non-resumable refresh
        var iterator =
            super.getFullRefreshStream(
                database,
                airbyteStream,
                catalog,
                stateManager,
                namespace,
                selectedDatabaseFields,
                table,
                emittedAt,
                syncMode,
                cursorField,
            )

        return when (airbyteStream.syncMode) {
            FULL_REFRESH -> augmentWithStreamStatus(airbyteStream, iterator)
            else -> iterator
        }
    }

    open fun augmentWithStreamStatus(
        airbyteStream: ConfiguredAirbyteStream,
        streamItrator: AutoCloseableIterator<AirbyteMessage>
    ): AutoCloseableIterator<AirbyteMessage> {
        // no-op
        return streamItrator
    }

    override fun queryTableFullRefresh(
        database: JdbcDatabase,
        columnNames: List<String>,
        schemaName: String?,
        tableName: String,
        syncMode: SyncMode,
        cursorField: Optional<String>
    ): AutoCloseableIterator<AirbyteRecordData> {
        AbstractDbSource.LOGGER.info("Queueing query for table: {}", tableName)
        val airbyteStream = AirbyteStreamUtils.convertFromNameAndNamespace(tableName, schemaName)
        return AutoCloseableIterators.lazyIterator<AirbyteRecordData>(
            Supplier<AutoCloseableIterator<AirbyteRecordData>> {
                try {
                    val stream =
                        database.unsafeQuery(
                            { connection: Connection ->
                                AbstractDbSource.LOGGER.info(
                                    "Preparing query for table: {}",
                                    tableName
                                )
                                val fullTableName: String =
                                    RelationalDbQueryUtils.getFullyQualifiedTableNameWithQuoting(
                                        schemaName,
                                        tableName,
                                        quoteString!!
                                    )

                                val wrappedColumnNames =
                                    getWrappedColumnNames(
                                        database,
                                        connection,
                                        columnNames,
                                        schemaName,
                                        tableName
                                    )
                                val sql =
                                    java.lang.StringBuilder(
                                        String.format(
                                            "SELECT %s FROM %s",
                                            wrappedColumnNames,
                                            fullTableName
                                        )
                                    )
                                // if the connector emits intermediate states, the incremental query
                                // must be sorted by the cursor
                                // field
                                if (syncMode == INCREMENTAL && stateEmissionFrequency > 0) {
                                    val quotedCursorField: String =
                                        enquoteIdentifier(cursorField.get(), quoteString)
                                    sql.append(String.format(" ORDER BY %s ASC", quotedCursorField))
                                }

                                val preparedStatement = connection.prepareStatement(sql.toString())
                                AbstractDbSource.LOGGER.info(
                                    "Executing query for table {}: {}",
                                    tableName,
                                    preparedStatement
                                )
                                preparedStatement
                            },
                            sourceOperations::convertDatabaseRowToAirbyteRecordData
                        )
                    return@Supplier AutoCloseableIterators.fromStream<AirbyteRecordData>(
                        stream,
                        airbyteStream
                    )
                } catch (e: SQLException) {
                    throw java.lang.RuntimeException(e)
                }
            },
            airbyteStream
        )
    }

    /**
     * Configures a list of operations that can be used to check the connection to the source.
     *
     * @return list of consumers that run queries for the check command.
     */
    @Trace(operationName = AbstractDbSource.Companion.CHECK_TRACE_OPERATION_NAME)
    @Throws(Exception::class)
    override fun getCheckOperations(
        config: JsonNode?
    ): List<CheckedConsumer<JdbcDatabase, Exception>> {
        return ImmutableList.of(
            CheckedConsumer { database: JdbcDatabase ->
                LOGGER.info(
                    "Attempting to get metadata from the database to see if we can connect."
                )
                database.bufferedResultSetQuery(
                    CheckedFunction { connection: Connection -> connection.metaData.catalogs },
                    CheckedFunction { queryResult: ResultSet ->
                        sourceOperations.rowToJson(queryResult)
                    }
                )
            }
        )
    }

    private fun getCatalog(database: SqlDatabase): String? {
        return (if (database.sourceConfig!!.has(JdbcUtils.DATABASE_KEY))
            database.sourceConfig!![JdbcUtils.DATABASE_KEY].asText()
        else null)
    }

    @Throws(Exception::class)
    override fun discoverInternal(
        database: JdbcDatabase,
        schema: String?
    ): List<TableInfo<CommonField<Datatype>>> {
        val internalSchemas: Set<String?> = HashSet(excludedInternalNameSpaces)
        LOGGER.info("Internal schemas to exclude: {}", internalSchemas)
        val tablesWithSelectGrantPrivilege =
            getPrivilegesTableForCurrentUser<JdbcPrivilegeDto>(database, schema)
        return database
            .bufferedResultSetQuery<JsonNode>( // retrieve column metadata from the database
                { connection: Connection ->
                    connection.metaData.getColumns(getCatalog(database), schema, null, null)
                }, // store essential column metadata to a Json object from the result set about
                // each column
                { resultSet: ResultSet -> this.getColumnMetadata(resultSet) }
            )
            .filter(
                excludeNotAccessibleTables(internalSchemas, tablesWithSelectGrantPrivilege)::test
            ) // group by schema and table name to handle the case where a table with the same name
            // exists in
            // multiple schemas.
            .groupBy { t: JsonNode ->
                ImmutablePair.of<String, String>(
                    t.get(INTERNAL_SCHEMA_NAME).asText(),
                    t.get(INTERNAL_TABLE_NAME).asText()
                )
            }
            .values
            .map { fields: List<JsonNode> ->
                TableInfo<CommonField<Datatype>>(
                    nameSpace = fields[0].get(INTERNAL_SCHEMA_NAME).asText(),
                    name = fields[0].get(INTERNAL_TABLE_NAME).asText(),
                    fields =
                        fields
                            // read the column metadata Json object, and determine its
                            // type
                            .map { f: JsonNode ->
                                val datatype = sourceOperations.getDatabaseFieldType(f)
                                val jsonType = getAirbyteType(datatype)
                                LOGGER.debug(
                                    "Table {} column {} (type {}[{}], nullable {}) -> {}",
                                    fields[0].get(INTERNAL_TABLE_NAME).asText(),
                                    f.get(INTERNAL_COLUMN_NAME).asText(),
                                    f.get(INTERNAL_COLUMN_TYPE_NAME).asText(),
                                    f.get(INTERNAL_COLUMN_SIZE).asInt(),
                                    f.get(INTERNAL_IS_NULLABLE).asBoolean(),
                                    jsonType
                                )
                                object :
                                    CommonField<Datatype>(
                                        f.get(INTERNAL_COLUMN_NAME).asText(),
                                        datatype
                                    ) {}
                            }
                            .toList(),
                    cursorFields = extractCursorFields(fields)
                )
            }
            .toList()
    }

    private fun extractCursorFields(fields: List<JsonNode>): List<String> {
        return fields
            .filter { field: JsonNode ->
                isCursorType(sourceOperations.getDatabaseFieldType(field))
            }
            .map { it.get(INTERNAL_COLUMN_NAME).asText() }
            .toList()
    }

    protected fun excludeNotAccessibleTables(
        internalSchemas: Set<String?>,
        tablesWithSelectGrantPrivilege: Set<JdbcPrivilegeDto>?
    ): Predicate<JsonNode> {
        return Predicate<JsonNode> { jsonNode: JsonNode ->
            if (tablesWithSelectGrantPrivilege!!.isEmpty()) {
                return@Predicate isNotInternalSchema(jsonNode, internalSchemas)
            }
            (tablesWithSelectGrantPrivilege.any { e: JdbcPrivilegeDto ->
                e.schemaName == jsonNode.get(INTERNAL_SCHEMA_NAME).asText()
            } &&
                tablesWithSelectGrantPrivilege.any { e: JdbcPrivilegeDto ->
                    e.tableName == jsonNode.get(INTERNAL_TABLE_NAME).asText()
                } &&
                !internalSchemas.contains(jsonNode.get(INTERNAL_SCHEMA_NAME).asText()))
        }
    }

    // needs to override isNotInternalSchema for connectors that override
    // getPrivilegesTableForCurrentUser()
    protected open fun isNotInternalSchema(
        jsonNode: JsonNode,
        internalSchemas: Set<String?>
    ): Boolean {
        return !internalSchemas.contains(jsonNode.get(INTERNAL_SCHEMA_NAME).asText())
    }

    /**
     * @param resultSet Description of a column available in the table catalog.
     * @return Essential information about a column to determine which table it belongs to and its
     * type.
     */
    @Throws(SQLException::class)
    private fun getColumnMetadata(resultSet: ResultSet): JsonNode {
        val fieldMap =
            ImmutableMap.builder<
                    String, Any
                >() // we always want a namespace, if we cannot get a schema, use db name.
                .put(
                    INTERNAL_SCHEMA_NAME,
                    if (resultSet.getObject(JDBC_COLUMN_SCHEMA_NAME) != null)
                        resultSet.getString(JDBC_COLUMN_SCHEMA_NAME)
                    else resultSet.getObject(JDBC_COLUMN_DATABASE_NAME)
                )
                .put(INTERNAL_TABLE_NAME, resultSet.getString(JDBC_COLUMN_TABLE_NAME))
                .put(INTERNAL_COLUMN_NAME, resultSet.getString(JDBC_COLUMN_COLUMN_NAME))
                .put(INTERNAL_COLUMN_TYPE, resultSet.getString(JDBC_COLUMN_DATA_TYPE))
                .put(INTERNAL_COLUMN_TYPE_NAME, resultSet.getString(JDBC_COLUMN_TYPE_NAME))
                .put(INTERNAL_COLUMN_SIZE, resultSet.getInt(JDBC_COLUMN_SIZE))
                .put(INTERNAL_IS_NULLABLE, resultSet.getString(JDBC_IS_NULLABLE))
        if (resultSet.getString(JDBC_DECIMAL_DIGITS) != null) {
            fieldMap.put(INTERNAL_DECIMAL_DIGITS, resultSet.getString(JDBC_DECIMAL_DIGITS))
        }
        return Jsons.jsonNode(fieldMap.build())
    }

    @Throws(Exception::class)
    public override fun discoverInternal(
        database: JdbcDatabase
    ): List<TableInfo<CommonField<Datatype>>> {
        return discoverInternal(database, null)
    }

    public override fun getAirbyteType(columnType: Datatype): JsonSchemaType {
        return sourceOperations.getAirbyteType(columnType)
    }

    @VisibleForTesting
    @JvmRecord
    data class PrimaryKeyAttributesFromDb(
        val streamName: String,
        val primaryKey: String,
        val keySequence: Int
    )

    override fun discoverPrimaryKeys(
        database: JdbcDatabase,
        tableInfos: List<TableInfo<CommonField<Datatype>>>
    ): Map<String, MutableList<String>> {
        LOGGER.info(
            "Discover primary keys for tables: " +
                tableInfos.map { obj: TableInfo<CommonField<Datatype>> -> obj.name }.toSet()
        )
        try {
            // Get all primary keys without specifying a table name
            val tablePrimaryKeys =
                aggregatePrimateKeys(
                    database.bufferedResultSetQuery<PrimaryKeyAttributesFromDb>(
                        { connection: Connection ->
                            connection.metaData.getPrimaryKeys(getCatalog(database), null, null)
                        },
                        { r: ResultSet ->
                            val schemaName: String =
                                if (r.getObject(JDBC_COLUMN_SCHEMA_NAME) != null)
                                    r.getString(JDBC_COLUMN_SCHEMA_NAME)
                                else r.getString(JDBC_COLUMN_DATABASE_NAME)
                            val streamName =
                                getFullyQualifiedTableName(
                                    schemaName,
                                    r.getString(JDBC_COLUMN_TABLE_NAME)
                                )
                            val primaryKey: String = r.getString(JDBC_COLUMN_COLUMN_NAME)
                            val keySeq: Int = r.getInt(KEY_SEQ)
                            PrimaryKeyAttributesFromDb(streamName, primaryKey, keySeq)
                        }
                    )
                )
            if (!tablePrimaryKeys.isEmpty()) {
                return tablePrimaryKeys
            }
        } catch (e: SQLException) {
            LOGGER.debug(
                String.format(
                    "Could not retrieve primary keys without a table name (%s), retrying",
                    e
                )
            )
        }
        // Get primary keys one table at a time
        return tableInfos
            .stream()
            .collect(
                Collectors.toMap<TableInfo<CommonField<Datatype>>, String, MutableList<String>>(
                    Function<TableInfo<CommonField<Datatype>>, String> {
                        tableInfo: TableInfo<CommonField<Datatype>> ->
                        getFullyQualifiedTableName(tableInfo.nameSpace, tableInfo.name)
                    },
                    Function<TableInfo<CommonField<Datatype>>, MutableList<String>> toMap@{
                        tableInfo: TableInfo<CommonField<Datatype>> ->
                        val streamName =
                            getFullyQualifiedTableName(tableInfo.nameSpace, tableInfo.name)
                        try {
                            val primaryKeys =
                                aggregatePrimateKeys(
                                    database.bufferedResultSetQuery<PrimaryKeyAttributesFromDb>(
                                        { connection: Connection ->
                                            connection.metaData.getPrimaryKeys(
                                                getCatalog(database),
                                                tableInfo.nameSpace,
                                                tableInfo.name
                                            )
                                        },
                                        { r: ResultSet ->
                                            PrimaryKeyAttributesFromDb(
                                                streamName,
                                                r.getString(JDBC_COLUMN_COLUMN_NAME),
                                                r.getInt(KEY_SEQ)
                                            )
                                        }
                                    )
                                )
                            return@toMap primaryKeys.getOrDefault(
                                streamName,
                                mutableListOf<String>()
                            )
                        } catch (e: SQLException) {
                            LOGGER.error(
                                String.format(
                                    "Could not retrieve primary keys for %s: %s",
                                    streamName,
                                    e
                                )
                            )
                            return@toMap mutableListOf<String>()
                        }
                    }
                )
            )
    }

    public override fun isCursorType(type: Datatype): Boolean {
        return sourceOperations.isCursorType(type)
    }

    override fun queryTableIncremental(
        database: JdbcDatabase,
        columnNames: List<String>,
        schemaName: String?,
        tableName: String,
        cursorInfo: CursorInfo,
        cursorFieldType: Datatype
    ): AutoCloseableIterator<AirbyteRecordData> {
        AbstractDbSource.LOGGER.info("Queueing query for table: {}", tableName)
        val airbyteStream = AirbyteStreamUtils.convertFromNameAndNamespace(tableName, schemaName)
        return AutoCloseableIterators.lazyIterator(
            {
                try {
                    val stream =
                        database.unsafeQuery(
                            { connection: Connection ->
                                AbstractDbSource.LOGGER.info(
                                    "Preparing query for table: {}",
                                    tableName
                                )
                                val fullTableName: String =
                                    RelationalDbQueryUtils.getFullyQualifiedTableNameWithQuoting(
                                        schemaName,
                                        tableName,
                                        quoteString!!
                                    )
                                val quotedCursorField: String =
                                    enquoteIdentifier(cursorInfo.cursorField, quoteString)
                                val operator: String
                                if (cursorInfo.cursorRecordCount <= 0L) {
                                    operator = ">"
                                } else {
                                    val actualRecordCount =
                                        getActualCursorRecordCount(
                                            connection,
                                            fullTableName,
                                            quotedCursorField,
                                            cursorFieldType,
                                            cursorInfo.cursor
                                        )
                                    AbstractDbSource.LOGGER.info(
                                        "Table {} cursor count: expected {}, actual {}",
                                        tableName,
                                        cursorInfo.cursorRecordCount,
                                        actualRecordCount
                                    )
                                    operator =
                                        if (actualRecordCount == cursorInfo.cursorRecordCount) {
                                            ">"
                                        } else {
                                            ">="
                                        }
                                }
                                val wrappedColumnNames =
                                    getWrappedColumnNames(
                                        database,
                                        connection,
                                        columnNames,
                                        schemaName,
                                        tableName
                                    )
                                val sql =
                                    StringBuilder(
                                        String.format(
                                            "SELECT %s FROM %s WHERE %s %s ?",
                                            wrappedColumnNames,
                                            fullTableName,
                                            quotedCursorField,
                                            operator
                                        )
                                    )
                                // if the connector emits intermediate states, the incremental query
                                // must be sorted by the cursor
                                // field
                                if (stateEmissionFrequency > 0) {
                                    sql.append(String.format(" ORDER BY %s ASC", quotedCursorField))
                                }
                                val preparedStatement = connection.prepareStatement(sql.toString())
                                AbstractDbSource.LOGGER.info(
                                    "Executing query for table {}: {}",
                                    tableName,
                                    preparedStatement
                                )
                                sourceOperations.setCursorField(
                                    preparedStatement,
                                    1,
                                    cursorFieldType,
                                    cursorInfo.cursor!!
                                )
                                preparedStatement
                            },
                            sourceOperations::convertDatabaseRowToAirbyteRecordData
                        )
                    return@lazyIterator AutoCloseableIterators.fromStream<AirbyteRecordData>(
                        stream,
                        airbyteStream
                    )
                } catch (e: SQLException) {
                    throw RuntimeException(e)
                }
            },
            airbyteStream
        )
    }

    protected fun getCountColumnName(): String {
        return "record_count"
    }

    /** Some databases need special column names in the query. */
    @Throws(SQLException::class)
    protected open fun getWrappedColumnNames(
        database: JdbcDatabase?,
        connection: Connection?,
        columnNames: List<String>,
        schemaName: String?,
        tableName: String?
    ): String? {
        return RelationalDbQueryUtils.enquoteIdentifierList(columnNames, quoteString!!)
    }

    @Throws(SQLException::class)
    protected fun getActualCursorRecordCount(
        connection: Connection,
        fullTableName: String?,
        quotedCursorField: String?,
        cursorFieldType: Datatype,
        cursor: String?
    ): Long {
        val columnName = getCountColumnName()
        val cursorRecordStatement: PreparedStatement
        if (cursor == null) {
            val cursorRecordQuery =
                String.format(
                    "SELECT COUNT(*) AS %s FROM %s WHERE %s IS NULL",
                    columnName,
                    fullTableName,
                    quotedCursorField
                )
            cursorRecordStatement = connection.prepareStatement(cursorRecordQuery)
        } else {
            val cursorRecordQuery =
                String.format(
                    "SELECT COUNT(*) AS %s FROM %s WHERE %s = ?",
                    columnName,
                    fullTableName,
                    quotedCursorField
                )
            cursorRecordStatement = connection.prepareStatement(cursorRecordQuery)

            sourceOperations.setCursorField(cursorRecordStatement, 1, cursorFieldType, cursor)
        }
        val resultSet = cursorRecordStatement.executeQuery()
        return if (resultSet.next()) {
            resultSet.getLong(columnName)
        } else {
            0L
        }
    }

    @Throws(SQLException::class)
    public override fun createDatabase(config: JsonNode): JdbcDatabase {
        return createDatabase(config, JdbcDataSourceUtils.DEFAULT_JDBC_PARAMETERS_DELIMITER)
    }

    @Throws(SQLException::class)
    fun createDatabase(sourceConfig: JsonNode, delimiter: String): JdbcDatabase {
        val jdbcConfig = toDatabaseConfig(sourceConfig)
        val connectionProperties =
            JdbcDataSourceUtils.getConnectionProperties(sourceConfig, delimiter)
        // Create the data source
        val dataSource =
            create(
                if (jdbcConfig.has(JdbcUtils.USERNAME_KEY))
                    jdbcConfig[JdbcUtils.USERNAME_KEY].asText()
                else null,
                if (jdbcConfig.has(JdbcUtils.PASSWORD_KEY))
                    jdbcConfig[JdbcUtils.PASSWORD_KEY].asText()
                else null,
                driverClassName,
                jdbcConfig[JdbcUtils.JDBC_URL_KEY].asText(),
                connectionProperties,
                getConnectionTimeout(connectionProperties)
            )
        // Record the data source so that it can be closed.
        dataSources.add(dataSource)

        val database: JdbcDatabase =
            StreamingJdbcDatabase(dataSource, sourceOperations, streamingQueryConfigProvider)

        quoteString =
            (if (quoteString == null) database.metaData.identifierQuoteString else quoteString)
        database.sourceConfig = sourceConfig
        database.databaseConfig = jdbcConfig
        return database
    }

    /**
     * {@inheritDoc}
     *
     * @param database database instance
     * @param catalog schema of the incoming messages.
     * @throws SQLException
     */
    @Throws(SQLException::class)
    override fun logPreSyncDebugData(database: JdbcDatabase, catalog: ConfiguredAirbyteCatalog?) {
        LOGGER.info(
            "Data source product recognized as {}:{}",
            database.metaData.databaseProductName,
            database.metaData.databaseProductVersion
        )
    }

    override fun close() {
        dataSources.forEach(
            Consumer { d: DataSource ->
                try {
                    close(d)
                } catch (e: Exception) {
                    LOGGER.warn("Unable to close data source.", e)
                }
            }
        )
        dataSources.clear()
    }

    protected fun identifyStreamsToSnapshot(
        catalog: ConfiguredAirbyteCatalog,
        stateManager: StateManager
    ): List<ConfiguredAirbyteStream> {
        val alreadySyncedStreams = stateManager.cdcStateManager.initialStreamsSynced
        if (
            alreadySyncedStreams!!.isEmpty() &&
                (stateManager.cdcStateManager.cdcState?.state == null)
        ) {
            return emptyList()
        }

        val allStreams = AirbyteStreamNameNamespacePair.fromConfiguredCatalog(catalog)

        val newlyAddedStreams: Set<AirbyteStreamNameNamespacePair> =
            HashSet(Sets.difference(allStreams, alreadySyncedStreams))

        return catalog.streams
<<<<<<< HEAD
            .stream()
            .filter { c: ConfiguredAirbyteStream -> c.syncMode == INCREMENTAL }
=======
            .filter { c: ConfiguredAirbyteStream -> c.syncMode == SyncMode.INCREMENTAL }
>>>>>>> 460cdca7
            .filter { stream: ConfiguredAirbyteStream ->
                newlyAddedStreams.contains(
                    AirbyteStreamNameNamespacePair.fromAirbyteStream(stream.stream)
                )
            }
            .map { `object`: ConfiguredAirbyteStream -> Jsons.clone(`object`) }
            .toList()
    }

    companion object {
        private val LOGGER: Logger = LoggerFactory.getLogger(AbstractJdbcSource::class.java)

        /**
         * Aggregate list of @param entries of StreamName and PrimaryKey and
         *
         * @return a map by StreamName to associated list of primary keys
         */
        @VisibleForTesting
        @JvmStatic
        fun aggregatePrimateKeys(
            entries: List<PrimaryKeyAttributesFromDb>
        ): Map<String, MutableList<String>> {
            val result: MutableMap<String, MutableList<String>> = HashMap()
            entries
                .sortedWith(Comparator.comparingInt(PrimaryKeyAttributesFromDb::keySequence))
                .forEach { entry: PrimaryKeyAttributesFromDb ->
                    if (!result.containsKey(entry.streamName)) {
                        result[entry.streamName] = ArrayList()
                    }
                    result[entry.streamName]!!.add(entry.primaryKey)
                }
            return result
        }
    }

    override fun createReadIterator(
        database: JdbcDatabase,
        airbyteStream: ConfiguredAirbyteStream,
        catalog: ConfiguredAirbyteCatalog?,
        table: TableInfo<CommonField<Datatype>>,
        stateManager: StateManager?,
        emittedAt: Instant
    ): AutoCloseableIterator<AirbyteMessage> {
        val iterator =
            super.createReadIterator(
                database,
                airbyteStream,
                catalog,
                table,
                stateManager,
                emittedAt
            )
        return when (airbyteStream.syncMode) {
            INCREMENTAL -> augmentWithStreamStatus(airbyteStream, iterator)
            else -> iterator
        }
    }
}<|MERGE_RESOLUTION|>--- conflicted
+++ resolved
@@ -762,12 +762,7 @@
             HashSet(Sets.difference(allStreams, alreadySyncedStreams))
 
         return catalog.streams
-<<<<<<< HEAD
-            .stream()
             .filter { c: ConfiguredAirbyteStream -> c.syncMode == INCREMENTAL }
-=======
-            .filter { c: ConfiguredAirbyteStream -> c.syncMode == SyncMode.INCREMENTAL }
->>>>>>> 460cdca7
             .filter { stream: ConfiguredAirbyteStream ->
                 newlyAddedStreams.contains(
                     AirbyteStreamNameNamespacePair.fromAirbyteStream(stream.stream)
