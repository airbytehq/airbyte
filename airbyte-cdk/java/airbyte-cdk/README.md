--- conflicted
+++ resolved
@@ -166,12 +166,9 @@
 
 | Version | Date       | Pull Request                                               | Subject                                                                                                                                                        |
 |:--------|:-----------|:-----------------------------------------------------------|:---------------------------------------------------------------------------------------------------------------------------------------------------------------|
-<<<<<<< HEAD
-=======
 | 0.20.5  | 2024-02-13 | [\#34869](https://github.com/airbytehq/airbyte/pull/34869) | Don't emit final state in SourceStateIterator there is an underlying stream failure.                                                                           |
 | 0.20.4  | 2024-02-12 | [\#35042](https://github.com/airbytehq/airbyte/pull/35042) | Use delegate's isDestinationV2 invocation in SshWrappedDestination.                                                                                            |
 | 0.20.3  | 2024-02-09 | [\#34580](https://github.com/airbytehq/airbyte/pull/34580) | Support special chars in mysql/mssql database name.                                                                                                            |
->>>>>>> edcd5ed8
 | 0.20.2  | 2024-02-12 | [\#35111](https://github.com/airbytehq/airbyte/pull/35144) | Make state emission from async framework synchronized.                                                                                                         |
 | 0.20.1  | 2024-02-11 | [\#35111](https://github.com/airbytehq/airbyte/pull/35111) | Fix GlobalAsyncStateManager stats counting logic.                                                                                                              |
 | 0.20.0  | 2024-02-09 | [\#34562](https://github.com/airbytehq/airbyte/pull/34562) | Add new test cases to BaseTypingDedupingTest to exercise special characters.                                                                                   |
