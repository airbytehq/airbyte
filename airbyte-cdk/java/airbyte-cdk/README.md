--- conflicted
+++ resolved
@@ -166,11 +166,8 @@
 
 | Version | Date       | Pull Request                                               | Subject                                                                                                                                                        |
 |:--------|:-----------|:-----------------------------------------------------------|:---------------------------------------------------------------------------------------------------------------------------------------------------------------|
-<<<<<<< HEAD
-| 0.14.3  | 2024-01-24 | [\#34451](https://github.com/airbytehq/airbyte/pull/34451) | Async destinations: Better logging when we fail to parse an AirbyteMessage                                                                                     |
-=======
+| 0.15.1  | 2024-01-25 | [\#34451](https://github.com/airbytehq/airbyte/pull/34451) | Async destinations: Better logging when we fail to parse an AirbyteMessage                                                                                     |
 | 0.15.0  | 2024-01-23 | [\#34441](https://github.com/airbytehq/airbyte/pull/34441) | Removed connector registry and micronaut dependencies.                                                                                                         |
->>>>>>> d01bb65d
 | 0.14.2  | 2024-01-24 | [\#34458](https://github.com/airbytehq/airbyte/pull/34458) | Handle case-sensitivity in sentry error grouping                                                                                                               |
 | 0.14.1  | 2024-01-24 | [\#34468](https://github.com/airbytehq/airbyte/pull/34468) | Add wait for process to be done before ending sync in destination BaseTDTest                                                                                   |
 | 0.14.0  | 2024-01-23 | [\#34461](https://github.com/airbytehq/airbyte/pull/34461) | Revert non backward compatible signature changes from 0.13.1                                                                                                   |
