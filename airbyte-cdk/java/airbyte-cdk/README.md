--- conflicted
+++ resolved
@@ -172,25 +172,16 @@
 
 ### Java CDK
 
-<<<<<<< HEAD
 
 | Version    | Date       | Pull Request                                               | Subject                                                                                                                                                        |
 |:-----------| :--------- | :--------------------------------------------------------- |:---------------------------------------------------------------------------------------------------------------------------------------------------------------|
-| 0.41.0     | 2024-07-04 | [\#40208](https://github.com/airbytehq/airbyte/pull/40208) | Implement a new connector error handling and translation framework |
-| 0.40.9     | 2024-07-01 | [\#39473](https://github.com/airbytehq/airbyte/pull/39473) | minor changes around error logging and testing                                                                                 |
-| 0.40.8     | 2024-07-01 | [\#40499](https://github.com/airbytehq/airbyte/pull/40499) | Make JdbcDatabase SQL statement logging optional; add generation_id support to JdbcSqlGenerator                                                                |
-| 0.40.7     | 2024-07-01 | [\#40516](https://github.com/airbytehq/airbyte/pull/40516)   | Remove dbz hearbeat.                                                                                                                                           |
-| ~~0.40.6~~ |            |                                                            | (this version does not exist)                                                                                                                        |
-=======
-| Version    | Date       | Pull Request                                               | Subject                                                                                                                                                        |
-|:-----------|:-----------| :--------------------------------------------------------- |:---------------------------------------------------------------------------------------------------------------------------------------------------------------|
+| 0.41.0     | 2024-07-04 | [\#40208](https://github.com/airbytehq/airbyte/pull/40208) | Implement a new connector error handling and translation framework                                                                                             |
 | 0.40.11    | 2024-07-08 | [\#41041](https://github.com/airbytehq/airbyte/pull/41041) | Destinations: Fix truncate refreshes incorrectly discarding data if successful attempt had 0 records                                                           |
 | 0.40.10    | 2024-07-05 | [\#40719](https://github.com/airbytehq/airbyte/pull/40719) | Update test to refrlect isResumable field in catalog                                                                                                           |
 | 0.40.9     | 2024-07-01 | [\#39473](https://github.com/airbytehq/airbyte/pull/39473) | minor changes around error logging and testing                                                                                                                 |
 | 0.40.8     | 2024-07-01 | [\#40499](https://github.com/airbytehq/airbyte/pull/40499) | Make JdbcDatabase SQL statement logging optional; add generation_id support to JdbcSqlGenerator                                                                |
 | 0.40.7     | 2024-07-01 | [\#40516](https://github.com/airbytehq/airbyte/pull/40516) | Remove dbz hearbeat.                                                                                                                                           |
 | ~~0.40.6~~ |            |                                                            | (this version does not exist)                                                                                                                                  |
->>>>>>> eadaeeff
 | 0.40.5     | 2024-06-26 | [\#40517](https://github.com/airbytehq/airbyte/pull/40517) | JdbcDatabase.executeWithinTransaction allows disabling SQL statement logging                                                                                   |
 | 0.40.4     | 2024-06-18 | [\#40254](https://github.com/airbytehq/airbyte/pull/40254) | Destinations: Do not throw on unrecognized airbyte message type (ignore message instead)                                                                       |
 | 0.40.3     | 2024-06-18 | [\#39526](https://github.com/airbytehq/airbyte/pull/39526) | Destinations: INCOMPLETE stream status is a TRANSIENT error rather than SYSTEM                                                                                 |
