--- conflicted
+++ resolved
@@ -173,11 +173,9 @@
 ### Java CDK
 
 | Version | Date       | Pull Request                                               | Subject                                                                                                                                                        |
-<<<<<<< HEAD
-| :------ | :--------- | :--------------------------------------------------------- | :------------------------------------------------------------------------------------------------------------------------------------------------------------- |
-| 0.38.3  | 2024-06-25 | [\#40499](https://github.com/airbytehq/airbyte/pull/40499) | (Backport, NOT AVAILABLE in all CDK versions) Make JdbcDatabase SQL statement logging optional; add generation_id support to JdbcSqlGenerator                  |
-=======
 |:--------| :--------- | :--------------------------------------------------------- |:---------------------------------------------------------------------------------------------------------------------------------------------------------------|
+| 0.40.6  | 2024-06-25 | [\#40499](https://github.com/airbytehq/airbyte/pull/40499) | Make JdbcDatabase SQL statement logging optional; add generation_id support to JdbcSqlGenerator                                                                |
+| 0.38.3  | 2024-06-25 | [\#40499](https://github.com/airbytehq/airbyte/pull/40499) | (backport) Make JdbcDatabase SQL statement logging optional; add generation_id support to JdbcSqlGenerator                                                     |
 | 0.40.5  | 2024-06-26 | [\#40517](https://github.com/airbytehq/airbyte/pull/40517) | JdbcDatabase.executeWithinTransaction allows disabling SQL statement logging                                                                                   |
 | 0.35.16 | 2024-06-25 | [\#40517](https://github.com/airbytehq/airbyte/pull/40517) | (backport) JdbcDatabase.executeWithinTransaction allows disabling SQL statement logging                                                                        |
 | 0.40.4  | 2024-06-18 | [\#40254](https://github.com/airbytehq/airbyte/pull/40254) | Destinations: Do not throw on unrecognized airbyte message type (ignore message instead)                                                                       |
@@ -186,7 +184,6 @@
 | 0.40.1  | 2024-06-14 | [\#39349](https://github.com/airbytehq/airbyte/pull/39349) | Source stats for full refresh streams                                                                                                                          |
 | 0.40.0  | 2024-06-17 | [\#38622](https://github.com/airbytehq/airbyte/pull/38622) | Destinations: Implement refreshes logic in AbstractStreamOperation                                                                                             |
 | 0.39.0  | 2024-06-17 | [\#38067](https://github.com/airbytehq/airbyte/pull/38067) | Destinations: Breaking changes for refreshes (fail on INCOMPLETE stream status; ignore OVERWRITE sync mode)                                                    |
->>>>>>> b66d528a
 | 0.38.2  | 2024-06-14 | [\#39460](https://github.com/airbytehq/airbyte/pull/39460) | Bump postgres JDBC driver version                                                                                                                              |
 | 0.38.1  | 2024-06-13 | [\#39445](https://github.com/airbytehq/airbyte/pull/39445) | Sources: More CDK changes to handle big initial snapshots.                                                                                                     |
 | 0.38.0  | 2024-06-11 | [\#39405](https://github.com/airbytehq/airbyte/pull/39405) | Sources: Debezium properties manager interface changed to accept a list of streams to scope to                                                                 |
