--- conflicted
+++ resolved
@@ -156,12 +156,8 @@
 
 | Version | Date       | Pull Request                                               | Subject                                                                                                                                                        |
 |:--------|:-----------|:-----------------------------------------------------------|:---------------------------------------------------------------------------------------------------------------------------------------------------------------|
-<<<<<<< HEAD
-| 0.4.1   | 2023-11-03 | [\#32119](https://github.com/airbytehq/airbyte/pull/32119) | Add STANDARD UUID code to MongoDB debezium handler.                                                                                                            |
-| 0.4.0   | 2023-11-02 | [\#32118](https://github.com/airbytehq/airbyte/pull/32118) | [Internal Refactor] : Update CDK to export the proper API packages, fix warnings.                                                                              |
-=======
+| 0.4.2   | 2023-11-06 | [\#32119](https://github.com/airbytehq/airbyte/pull/32119) | Add STANDARD UUID code to MongoDB debezium handler.                                                                                                            |
 | 0.4.0   | 2023-11-02 | [\#32050](https://github.com/airbytehq/airbyte/pull/32050) | Add 's3-destinations' CDK module.                                                                                                                              |
->>>>>>> 6583dc50
 | 0.3.0   | 2023-11-02 | [\#31983](https://github.com/airbytehq/airbyte/pull/31983) | Add deinterpolation feature to AirbyteExceptionHandler.                                                                                                        |
 | 0.2.4   | 2023-10-31 | [\#31807](https://github.com/airbytehq/airbyte/pull/31807) | Handle case of debezium update and delete of records in mongodb.                                                                                               |
 | 0.2.3   | 2023-10-31 | [\#32022](https://github.com/airbytehq/airbyte/pull/32022) | Update Debezium version from 2.20 -> 2.4.0.                                                                                                                    |
