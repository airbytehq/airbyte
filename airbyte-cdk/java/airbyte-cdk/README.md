# Developing with the Java CDK

This page will walk through the process of developing with the Java CDK.

* [Developing with the Java CDK](#developing-with-the-java-cdk)
   * [Intro to the Java CDK](#intro-to-the-java-cdk)
      * [What is included in the Java CDK?](#what-is-included-in-the-java-cdk)
      * [How is the CDK published?](#how-is-the-cdk-published)
   * [Using the Java CDK](#using-the-java-cdk)
      * [Building the CDK](#building-the-cdk)
      * [Bumping the CDK version](#bumping-the-cdk-version)
      * [Publishing the CDK](#publishing-the-cdk)
   * [Developing Connectors with the Java CDK](#developing-connectors-with-the-java-cdk)
      * [Referencing the CDK from Java connectors](#referencing-the-cdk-from-java-connectors)
      * [Developing a connector alongside the CDK](#developing-a-connector-alongside-the-cdk)
      * [Publishing the CDK and switching to a pinned CDK reference](#publishing-the-cdk-and-switching-to-a-pinned-cdk-reference)
      * [Troubleshooting CDK Dependency Caches](#troubleshooting-cdk-dependency-caches)
      * [Developing a connector against a pinned CDK version](#developing-a-connector-against-a-pinned-cdk-version)
   * [Common Debugging Tips](#common-debugging-tips)
   * [Changelog](#changelog)
      * [Java CDK](#java-cdk)

## Intro to the Java CDK

### What is included in the Java CDK?

The java CDK is comprised of separate modules, among which:

- `dependencies` and `core` - Shared classes for building connectors of all types.
- `db-sources` - Shared classes for building DB sources.
- `db-destinations` - Shared classes for building DB destinations.

Each CDK submodule may contain these elements:

- `src/main` - (Required.) The classes that will ship with the connector, providing capabilities to the connectors.
- `src/test` - (Required.) These are unit tests that run as part of every build of the CDK. They help ensure that CDK `main` code is in a healthy state.
- `src/testFixtures` - (Optional.) These shared classes are exported for connectors for use in the connectors' own test implementations. Connectors will have access to these classes within their unit and integration tests, but the classes will not be shipped with connectors when they are published.

### How is the CDK published?

The CDK is published as a set of jar files sharing a version number. Every submodule generates one runtime jar for the main classes. If the submodule contains test fixtures, a second jar will be published with the test fixtures classes.

Note: Connectors do not have to manage which jars they should depend on, as this is handled automatically by the `airbyte-java-connector` plugin. See example below.

## Using the Java CDK

### Building the CDK

To build and test the Java CDK, execute the following:

```sh
./gradlew :airbyte-cdk:java:airbyte-cdk:build
```

### Bumping the CDK version

You will need to bump this version manually whenever you are making changes to code inside the CDK.

While under development, the next version number for the CDK is tracked in the file: `airbyte-cdk/java/airbyte-cdk/core/src/main/resources/version.properties`.

If the CDK is not being modified, this file will contain the most recently published version number.

### Publishing the CDK

_⚠️ These steps should only be performed after all testing and approvals are in place on the PR. ⚠️_

The CDK can be published with a GitHub Workflow and a slash command which can be run by Airbyte personnel.

To invoke via slash command (recommended), use the following syntax in a comment on the PR that contains your changes:

```bash
/publish-java-cdk                # Run with the defaults (dry-run=false, force=false)
/publish-java-cdk dry-run=true   # Run in dry-run mode (no-op)
/publish-java-cdk force=true     # Force-publish if needing to replace an already published version
```

Note:

- Remember to **document your changes** in the Changelog section below.
- After you publish the CDK, remember to toggle `useLocalCdk` back to `false` in all connectors.
- Unless you specify `force=true`, the pipeline should fail if the version you are trying to publish already exists.
- By running the publish with `dry-run=true`, you can confirm the process is working as expected, without actually publishing the changes.
- In dry-run mode, you can also view and download the jars that are generated. To do so, navigate to the job status in GitHub Actions and navigate to the 'artifacts' section.
- You can also invoke manually in the GitHub Web UI. To do so: go to `Actions` tab, select the `Publish Java CDK` workflow, and click `Run workflow`.
- You can view and administer published CDK versions here: https://admin.cloudrepo.io/repository/airbyte-public-jars/io/airbyte/cdk
- The public endpoint for published CDK versions is here: https://airbyte.mycloudrepo.io/public/repositories/airbyte-public-jars/io/airbyte/cdk/

## Developing Connectors with the Java CDK

### Referencing the CDK from Java connectors

You can reference the CDK in your connector's `build.gradle` file:

```groovy
plugins {
    id 'airbyte-java-connector'
}

airbyteJavaConnector {
    cdkVersionRequired = '0.1.0'   // The CDK version to pin to.
    features = ['db-destinations'] // An array of CDK features to depend on.
    useLocalCdk = false            // Use 'true' to use a live reference to the
                                   // local cdk project.
}

```

Replace `0.1.0` with the CDK version you are working with. If you're actively developing the CDK and want to use the latest version locally, use the `useLocalCdk` flag to use the live CDK code during builds and tests.

### Developing a connector alongside the CDK

You can iterate on changes in the CDK local and test them in the connector without needing to publish the CDK changes publicly.

When modifying the CDK and a connector in the same PR or branch, please use the following steps:

1. Set the version of the CDK in `version.properties` to the next appropriate version number and add a description in the `Changelog` at the bottom of this readme file.
2. Modify your connector's build.gradle file as follows:
   1. Set `useLocalCdk` to `true` in the connector you are working on. This will ensure the connector always uses the local CDK definitions instead of the published version.
   2. Set `cdkVersionRequired` to use the new _to-be-published_ CDK version.

After the above, you can build and test your connector as usual. Gradle will automatically use the local CDK code files while you are working on the connector.

### Publishing the CDK and switching to a pinned CDK reference

Once you are done developing and testing your CDK changes:

1. Publish the CDK using the instructions here in this readme.
2. After publishing the CDK, update the `useLocalCdk` setting to `false`.

### Troubleshooting CDK Dependency Caches

Note: after switching between a local and a pinned CDK reference, you may need to refresh dependency caches in Gradle and/or your IDE.

In Gradle, you can use the CLI arg `--refresh-dependencies` the next time you build or test your connector, which will ensure that the correct version of the CDK is used after toggling the `useLocalCdk` value.

### Developing a connector against a pinned CDK version

You can always pin your connector to a prior stable version of the CDK, which may not match what is the latest version in the `airbyte` repo. For instance, your connector can be pinned to `0.1.1` while the latest version may be `0.2.0`.

Maven and Gradle will automatically reference the correct (pinned) version of the CDK for your connector, and you can use your local IDE to browse the prior version of the codebase that corresponds to that version.

## Changelog

### Java CDK

| Version | Date       | Pull Request                                               | Subject                                                                                                                                                        |
|:--------|:-----------|:-----------------------------------------------------------|:---------------------------------------------------------------------------------------------------------------------------------------------------------------|
<<<<<<< HEAD
| 0.27.4  | 2024-03-25 | [\#36432](https://github.com/airbytehq/airbyte/pull/36432) | Sources support for AirbyteRecordMessageMeta during reading source data types.                                                                                 |
=======
| 0.27.4  | 2024-03-25 | [\#36333](https://github.com/airbytehq/airbyte/pull/36333) | Sunset DebeziumSourceDecoratingIterator.                                                                                                                       |
>>>>>>> 1b99f1ab
| 0.26.1  | 2024-03-19 | [\#35599](https://github.com/airbytehq/airbyte/pull/35599) | Sunset SourceDecoratingIterator.                                                                                                                               |
| 0.26.0  | 2024-03-19 | [\#36263](https://github.com/airbytehq/airbyte/pull/36263) | Improve conversion of debezium Date type for some edge case in mssql.                                                                                          |
| 0.25.0  | 2024-03-18 | [\#36203](https://github.com/airbytehq/airbyte/pull/36203) | Wiring of Transformer to StagingConsumerFactory and JdbcBufferedConsumerFactory; import changes for Kotlin conversion; State message logs to debug             |
| 0.24.1  | 2024-03-13 | [\#36022](https://github.com/airbytehq/airbyte/pull/36022) | Move log4j2-test.xml to test fixtures, away from runtime classpath.                                                                                            |
| 0.24.0  | 2024-03-13 | [\#35944](https://github.com/airbytehq/airbyte/pull/35944) | Add `_airbyte_meta` in raw table and test fixture updates                                                                                                      |
| 0.23.20 | 2024-03-12 | [\#36011](https://github.com/airbytehq/airbyte/pull/36011) | Debezium configuration for conversion of null value on a column with default value.                                                                            |
| 0.23.19 | 2024-03-11 | [\#35904](https://github.com/airbytehq/airbyte/pull/35904) | Add retries to the debezium engine.                                                                                                                            |
| 0.23.18 | 2024-03-07 | [\#35899](https://github.com/airbytehq/airbyte/pull/35899) | Null check when retrieving destination state                                                                                                                   |
| 0.23.16 | 2024-03-06 | [\#35842](https://github.com/airbytehq/airbyte/pull/35842) | Improve logging in debezium processing.                                                                                                                        |
| 0.23.15 | 2024-03-05 | [\#35827](https://github.com/airbytehq/airbyte/pull/35827) | improving the Junit interceptor.                                                                                                                               |
| 0.23.14 | 2024-03-05 | [\#35739](https://github.com/airbytehq/airbyte/pull/35739) | Add logging to the CDC queue size. Fix the ContainerFactory.                                                                                                   |
| 0.23.13 | 2024-03-04 | [\#35774](https://github.com/airbytehq/airbyte/pull/35774) | minor changes to the CDK test fixtures.                                                                                                                        |
| 0.23.12 | 2024-03-01 | [\#35767](https://github.com/airbytehq/airbyte/pull/35767) | introducing a timeout for java tests.                                                                                                                          |
| 0.23.11 | 2024-03-01 | [\#35313](https://github.com/airbytehq/airbyte/pull/35313) | Preserve timezone offset in CSV writer for destinations                                                                                                        |
| 0.23.10 | 2024-03-01 | [\#35303](https://github.com/airbytehq/airbyte/pull/35303) | Migration framework with DestinationState for softReset                                                                                                        |
| 0.23.9  | 2024-02-29 | [\#35720](https://github.com/airbytehq/airbyte/pull/35720) | various improvements for tests TestDataHolder                                                                                                                  |
| 0.23.8  | 2024-02-28 | [\#35529](https://github.com/airbytehq/airbyte/pull/35529) | Refactor on state iterators                                                                                                                                    |
| 0.23.7  | 2024-02-28 | [\#35376](https://github.com/airbytehq/airbyte/pull/35376) | Extract typereduper migrations to separte method                                                                                                               |
| 0.23.6  | 2024-02-26 | [\#35647](https://github.com/airbytehq/airbyte/pull/35647) | Add a getNamespace into TestDataHolder                                                                                                                         |
| 0.23.5  | 2024-02-26 | [\#35512](https://github.com/airbytehq/airbyte/pull/35512) | Remove @DisplayName from all CDK tests.                                                                                                                        |
| 0.23.4  | 2024-02-26 | [\#35507](https://github.com/airbytehq/airbyte/pull/35507) | Add more logs into TestDatabase.                                                                                                                               |
| 0.23.3  | 2024-02-26 | [\#35495](https://github.com/airbytehq/airbyte/pull/35495) | Fix Junit Interceptor to print better stacktraces                                                                                                              |
| 0.23.2  | 2024-02-22 | [\#35385](https://github.com/airbytehq/airbyte/pull/35342) | Bugfix: inverted logic of disableTypeDedupe flag                                                                                                               |
| 0.23.1  | 2024-02-22 | [\#35527](https://github.com/airbytehq/airbyte/pull/35527) | reduce shutdow timeouts                                                                                                                                        |
| 0.23.0  | 2024-02-22 | [\#35342](https://github.com/airbytehq/airbyte/pull/35342) | Consolidate and perform upfront gathering of DB metadata state                                                                                                 |
| 0.21.4  | 2024-02-21 | [\#35511](https://github.com/airbytehq/airbyte/pull/35511) | Reduce CDC state compression limit to 1MB                                                                                                                      |
| 0.21.3  | 2024-02-20 | [\#35394](https://github.com/airbytehq/airbyte/pull/35394) | Add Junit progress information to the test logs                                                                                                                |
| 0.21.2  | 2024-02-20 | [\#34978](https://github.com/airbytehq/airbyte/pull/34978) | Reduce log noise in NormalizationLogParser.                                                                                                                    |
| 0.21.1  | 2024-02-20 | [\#35199](https://github.com/airbytehq/airbyte/pull/35199) | Add thread names to the logs.                                                                                                                                  |
| 0.21.0  | 2024-02-16 | [\#35314](https://github.com/airbytehq/airbyte/pull/35314) | Delete S3StreamCopier classes. These have been superseded by the async destinations framework.                                                                 |
| 0.20.9  | 2024-02-15 | [\#35240](https://github.com/airbytehq/airbyte/pull/35240) | Make state emission to platform inside state manager itself.                                                                                                   |
| 0.20.8  | 2024-02-15 | [\#35285](https://github.com/airbytehq/airbyte/pull/35285) | Improve blobstore module structure.                                                                                                                            |
| 0.20.7  | 2024-02-13 | [\#35236](https://github.com/airbytehq/airbyte/pull/35236) | output logs to files in addition to stdout when running tests                                                                                                  |
| 0.20.6  | 2024-02-12 | [\#35036](https://github.com/airbytehq/airbyte/pull/35036) | Add trace utility to emit analytics messages.                                                                                                                  |
| 0.20.5  | 2024-02-13 | [\#34869](https://github.com/airbytehq/airbyte/pull/34869) | Don't emit final state in SourceStateIterator there is an underlying stream failure.                                                                           |
| 0.20.4  | 2024-02-12 | [\#35042](https://github.com/airbytehq/airbyte/pull/35042) | Use delegate's isDestinationV2 invocation in SshWrappedDestination.                                                                                            |
| 0.20.3  | 2024-02-09 | [\#34580](https://github.com/airbytehq/airbyte/pull/34580) | Support special chars in mysql/mssql database name.                                                                                                            |
| 0.20.2  | 2024-02-12 | [\#35111](https://github.com/airbytehq/airbyte/pull/35144) | Make state emission from async framework synchronized.                                                                                                         |
| 0.20.1  | 2024-02-11 | [\#35111](https://github.com/airbytehq/airbyte/pull/35111) | Fix GlobalAsyncStateManager stats counting logic.                                                                                                              |
| 0.20.0  | 2024-02-09 | [\#34562](https://github.com/airbytehq/airbyte/pull/34562) | Add new test cases to BaseTypingDedupingTest to exercise special characters.                                                                                   |
| 0.19.0  | 2024-02-01 | [\#34745](https://github.com/airbytehq/airbyte/pull/34745) | Reorganize CDK module structure.                                                                                                                               |
| 0.18.0  | 2024-02-08 | [\#33606](https://github.com/airbytehq/airbyte/pull/33606) | Add updated Initial and Incremental Stream State definitions for DB Sources.                                                                                   |
| 0.17.1  | 2024-02-08 | [\#35027](https://github.com/airbytehq/airbyte/pull/35027) | Make state handling thread safe in async destination framework.                                                                                                |
| 0.17.0  | 2024-02-08 | [\#34502](https://github.com/airbytehq/airbyte/pull/34502) | Enable configuring async destination batch size.                                                                                                               |
| 0.16.6  | 2024-02-07 | [\#34892](https://github.com/airbytehq/airbyte/pull/34892) | Improved testcontainers logging and support for unshared containers.                                                                                           |
| 0.16.5  | 2024-02-07 | [\#34948](https://github.com/airbytehq/airbyte/pull/34948) | Fix source state stats counting logic                                                                                                                          |
| 0.16.4  | 2024-02-01 | [\#34727](https://github.com/airbytehq/airbyte/pull/34727) | Add future based stdout consumer in BaseTypingDedupingTest                                                                                                     |
| 0.16.3  | 2024-01-30 | [\#34669](https://github.com/airbytehq/airbyte/pull/34669) | Fix org.apache.logging.log4j:log4j-slf4j-impl version conflicts.                                                                                               |
| 0.16.2  | 2024-01-29 | [\#34630](https://github.com/airbytehq/airbyte/pull/34630) | expose NamingTransformer to sub-classes in destinations JdbcSqlGenerator.                                                                                      |
| 0.16.1  | 2024-01-29 | [\#34533](https://github.com/airbytehq/airbyte/pull/34533) | Add a safe method to execute DatabaseMetadata's Resultset returning queries.                                                                                   |
| 0.16.0  | 2024-01-26 | [\#34573](https://github.com/airbytehq/airbyte/pull/34573) | Untangle Debezium harness dependencies.                                                                                                                        |
| 0.15.2  | 2024-01-25 | [\#34441](https://github.com/airbytehq/airbyte/pull/34441) | Improve airbyte-api build performance.                                                                                                                         |
| 0.15.1  | 2024-01-25 | [\#34451](https://github.com/airbytehq/airbyte/pull/34451) | Async destinations: Better logging when we fail to parse an AirbyteMessage                                                                                     |
| 0.15.0  | 2024-01-23 | [\#34441](https://github.com/airbytehq/airbyte/pull/34441) | Removed connector registry and micronaut dependencies.                                                                                                         |
| 0.14.2  | 2024-01-24 | [\#34458](https://github.com/airbytehq/airbyte/pull/34458) | Handle case-sensitivity in sentry error grouping                                                                                                               |
| 0.14.1  | 2024-01-24 | [\#34468](https://github.com/airbytehq/airbyte/pull/34468) | Add wait for process to be done before ending sync in destination BaseTDTest                                                                                   |
| 0.14.0  | 2024-01-23 | [\#34461](https://github.com/airbytehq/airbyte/pull/34461) | Revert non backward compatible signature changes from 0.13.1                                                                                                   |
| 0.13.3  | 2024-01-23 | [\#34077](https://github.com/airbytehq/airbyte/pull/34077) | Denote if destinations fully support Destinations V2                                                                                                           |
| 0.13.2  | 2024-01-18 | [\#34364](https://github.com/airbytehq/airbyte/pull/34364) | Better logging in mongo db source connector                                                                                                                    |
| 0.13.1  | 2024-01-18 | [\#34236](https://github.com/airbytehq/airbyte/pull/34236) | Add postCreateTable hook in destination JdbcSqlGenerator                                                                                                       |
| 0.13.0  | 2024-01-16 | [\#34177](https://github.com/airbytehq/airbyte/pull/34177) | Add `useExpensiveSafeCasting` param in JdbcSqlGenerator methods; add JdbcTypingDedupingTest fixture; other DV2-related changes                                 |
| 0.12.1  | 2024-01-11 | [\#34186](https://github.com/airbytehq/airbyte/pull/34186) | Add hook for additional destination specific checks to JDBC destination check method                                                                           |
| 0.12.0  | 2024-01-10 | [\#33875](https://github.com/airbytehq/airbyte/pull/33875) | Upgrade sshd-mina to 2.11.1                                                                                                                                    |
| 0.11.5  | 2024-01-10 | [\#34119](https://github.com/airbytehq/airbyte/pull/34119) | Remove wal2json support for postgres+debezium.                                                                                                                 |
| 0.11.4  | 2024-01-09 | [\#33305](https://github.com/airbytehq/airbyte/pull/33305) | Source stats in incremental syncs                                                                                                                              |
| 0.11.3  | 2023-01-09 | [\#33658](https://github.com/airbytehq/airbyte/pull/33658) | Always fail when debezium fails, even if it happened during the setup phase.                                                                                   |
| 0.11.2  | 2024-01-09 | [\#33969](https://github.com/airbytehq/airbyte/pull/33969) | Destination state stats implementation                                                                                                                         |
| 0.11.1  | 2024-01-04 | [\#33727](https://github.com/airbytehq/airbyte/pull/33727) | SSH bastion heartbeats for Destinations                                                                                                                        |
| 0.11.0  | 2024-01-04 | [\#33730](https://github.com/airbytehq/airbyte/pull/33730) | DV2 T+D uses Sql struct to represent transactions; other T+D-related changes                                                                                   |
| 0.10.4  | 2023-12-20 | [\#33071](https://github.com/airbytehq/airbyte/pull/33071) | Add the ability to parse JDBC parameters with another delimiter than '&'                                                                                       |
| 0.10.3  | 2024-01-03 | [\#33312](https://github.com/airbytehq/airbyte/pull/33312) | Send out count in AirbyteStateMessage                                                                                                                          |
| 0.10.1  | 2023-12-21 | [\#33723](https://github.com/airbytehq/airbyte/pull/33723) | Make memory-manager log message less scary                                                                                                                     |
| 0.10.0  | 2023-12-20 | [\#33704](https://github.com/airbytehq/airbyte/pull/33704) | JdbcDestinationHandler now properly implements `getInitialRawTableState`; reenable SqlGenerator test                                                           |
| 0.9.0   | 2023-12-18 | [\#33124](https://github.com/airbytehq/airbyte/pull/33124) | Make Schema Creation Separate from Table Creation, exclude the T&D module from the CDK                                                                         |
| 0.8.0   | 2023-12-18 | [\#33506](https://github.com/airbytehq/airbyte/pull/33506) | Improve async destination shutdown logic; more JDBC async migration work; improve DAT test schema handling                                                     |
| 0.7.9   | 2023-12-18 | [\#33549](https://github.com/airbytehq/airbyte/pull/33549) | Improve MongoDB logging.                                                                                                                                       |
| 0.7.8   | 2023-12-18 | [\#33365](https://github.com/airbytehq/airbyte/pull/33365) | Emit stream statuses more consistently                                                                                                                         |
| 0.7.7   | 2023-12-18 | [\#33434](https://github.com/airbytehq/airbyte/pull/33307) | Remove LEGACY state                                                                                                                                            |
| 0.7.6   | 2023-12-14 | [\#32328](https://github.com/airbytehq/airbyte/pull/33307) | Add schema less mode for mongodb CDC. Fixes for non standard mongodb id type.                                                                                  |
| 0.7.4   | 2023-12-13 | [\#33232](https://github.com/airbytehq/airbyte/pull/33232) | Track stream record count during sync; only run T+D if a stream had nonzero records or the previous sync left unprocessed records.                             |
| 0.7.3   | 2023-12-13 | [\#33369](https://github.com/airbytehq/airbyte/pull/33369) | Extract shared JDBC T+D code.                                                                                                                                  |
| 0.7.2   | 2023-12-11 | [\#33307](https://github.com/airbytehq/airbyte/pull/33307) | Fix DV2 JDBC type mappings (code changes in [\#33307](https://github.com/airbytehq/airbyte/pull/33307)).                                                       |
| 0.7.1   | 2023-12-01 | [\#33027](https://github.com/airbytehq/airbyte/pull/33027) | Add the abstract DB source debugger.                                                                                                                           |
| 0.7.0   | 2023-12-07 | [\#32326](https://github.com/airbytehq/airbyte/pull/32326) | Destinations V2 changes for JDBC destinations                                                                                                                  |
| 0.6.4   | 2023-12-06 | [\#33082](https://github.com/airbytehq/airbyte/pull/33082) | Improvements to schema snapshot error handling + schema snapshot history scope (scoped to configured DB).                                                      |
| 0.6.2   | 2023-11-30 | [\#32573](https://github.com/airbytehq/airbyte/pull/32573) | Update MSSQLConverter to enforce 6-digit microsecond precision for timestamp fields                                                                            |
| 0.6.1   | 2023-11-30 | [\#32610](https://github.com/airbytehq/airbyte/pull/32610) | Support DB initial sync using binary as primary key.                                                                                                           |
| 0.6.0   | 2023-11-30 | [\#32888](https://github.com/airbytehq/airbyte/pull/32888) | JDBC destinations now use the async framework                                                                                                                  |
| 0.5.3   | 2023-11-28 | [\#32686](https://github.com/airbytehq/airbyte/pull/32686) | Better attribution of debezium engine shutdown due to heartbeat.                                                                                               |
| 0.5.1   | 2023-11-27 | [\#32662](https://github.com/airbytehq/airbyte/pull/32662) | Debezium initialization wait time will now read from initial setup time.                                                                                       |
| 0.5.0   | 2023-11-22 | [\#32656](https://github.com/airbytehq/airbyte/pull/32656) | Introduce TestDatabase test fixture, refactor database source test base classes.                                                                               |
| 0.4.11  | 2023-11-14 | [\#32526](https://github.com/airbytehq/airbyte/pull/32526) | Clean up memory manager logs.                                                                                                                                  |
| 0.4.10  | 2023-11-13 | [\#32285](https://github.com/airbytehq/airbyte/pull/32285) | Fix UUID codec ordering for MongoDB connector                                                                                                                  |
| 0.4.9   | 2023-11-13 | [\#32468](https://github.com/airbytehq/airbyte/pull/32468) | Further error grouping improvements for DV2 connectors                                                                                                         |
| 0.4.8   | 2023-11-09 | [\#32377](https://github.com/airbytehq/airbyte/pull/32377) | source-postgres tests: skip dropping database                                                                                                                  |
| 0.4.7   | 2023-11-08 | [\#31856](https://github.com/airbytehq/airbyte/pull/31856) | source-postgres: support for infinity date and timestamps                                                                                                      |
| 0.4.5   | 2023-11-07 | [\#32112](https://github.com/airbytehq/airbyte/pull/32112) | Async destinations framework: Allow configuring the queue flush threshold                                                                                      |
| 0.4.4   | 2023-11-06 | [\#32119](https://github.com/airbytehq/airbyte/pull/32119) | Add STANDARD UUID codec to MongoDB debezium handler                                                                                                            |
| 0.4.2   | 2023-11-06 | [\#32190](https://github.com/airbytehq/airbyte/pull/32190) | Improve error deinterpolation                                                                                                                                  |
| 0.4.1   | 2023-11-02 | [\#32192](https://github.com/airbytehq/airbyte/pull/32192) | Add 's3-destinations' CDK module.                                                                                                                              |
| 0.4.0   | 2023-11-02 | [\#32050](https://github.com/airbytehq/airbyte/pull/32050) | Fix compiler warnings.                                                                                                                                         |
| 0.3.0   | 2023-11-02 | [\#31983](https://github.com/airbytehq/airbyte/pull/31983) | Add deinterpolation feature to AirbyteExceptionHandler.                                                                                                        |
| 0.2.4   | 2023-10-31 | [\#31807](https://github.com/airbytehq/airbyte/pull/31807) | Handle case of debezium update and delete of records in mongodb.                                                                                               |
| 0.2.3   | 2023-10-31 | [\#32022](https://github.com/airbytehq/airbyte/pull/32022) | Update Debezium version from 2.20 -> 2.4.0.                                                                                                                    |
| 0.2.2   | 2023-10-31 | [\#31976](https://github.com/airbytehq/airbyte/pull/31976) | Debezium tweaks to make tests run faster.                                                                                                                      |
| 0.2.0   | 2023-10-30 | [\#31960](https://github.com/airbytehq/airbyte/pull/31960) | Hoist top-level gradle subprojects into CDK.                                                                                                                   |
| 0.1.12  | 2023-10-24 | [\#31674](https://github.com/airbytehq/airbyte/pull/31674) | Fail sync when Debezium does not shut down properly.                                                                                                           |
| 0.1.11  | 2023-10-18 | [\#31486](https://github.com/airbytehq/airbyte/pull/31486) | Update constants in AdaptiveSourceRunner.                                                                                                                      |
| 0.1.9   | 2023-10-12 | [\#31309](https://github.com/airbytehq/airbyte/pull/31309) | Use toPlainString() when handling BigDecimals in PostgresConverter                                                                                             |
| 0.1.8   | 2023-10-11 | [\#31322](https://github.com/airbytehq/airbyte/pull/31322) | Cap log line length to 32KB to prevent loss of records                                                                                                         |
| 0.1.7   | 2023-10-10 | [\#31194](https://github.com/airbytehq/airbyte/pull/31194) | Deallocate unused per stream buffer memory when empty                                                                                                          |
| 0.1.6   | 2023-10-10 | [\#31083](https://github.com/airbytehq/airbyte/pull/31083) | Fix precision of numeric values in async destinations                                                                                                          |
| 0.1.5   | 2023-10-09 | [\#31196](https://github.com/airbytehq/airbyte/pull/31196) | Update typo in CDK (CDN_LSN -> CDC_LSN)                                                                                                                        |
| 0.1.4   | 2023-10-06 | [\#31139](https://github.com/airbytehq/airbyte/pull/31139) | Reduce async buffer                                                                                                                                            |
| 0.1.1   | 2023-09-28 | [\#30835](https://github.com/airbytehq/airbyte/pull/30835) | JDBC destinations now avoid staging area name collisions by using the raw table name as the stage name. (previously we used the stream name as the stage name) |
| 0.1.0   | 2023-09-27 | [\#30445](https://github.com/airbytehq/airbyte/pull/30445) | First launch, including shared classes for all connectors.                                                                                                     |
| 0.0.2   | 2023-08-21 | [\#28687](https://github.com/airbytehq/airbyte/pull/28687) | Version bump only (no other changes).                                                                                                                          |
| 0.0.1   | 2023-08-08 | [\#28687](https://github.com/airbytehq/airbyte/pull/28687) | Initial release for testing.                                                                                                                                   |<|MERGE_RESOLUTION|>--- conflicted
+++ resolved
@@ -145,11 +145,8 @@
 
 | Version | Date       | Pull Request                                               | Subject                                                                                                                                                        |
 |:--------|:-----------|:-----------------------------------------------------------|:---------------------------------------------------------------------------------------------------------------------------------------------------------------|
-<<<<<<< HEAD
-| 0.27.4  | 2024-03-25 | [\#36432](https://github.com/airbytehq/airbyte/pull/36432) | Sources support for AirbyteRecordMessageMeta during reading source data types.                                                                                 |
-=======
+| 0.27.5  | 2024-03-26 | [\#36432](https://github.com/airbytehq/airbyte/pull/36432) | Sources support for AirbyteRecordMessageMeta during reading source data types.                                                                                 |
 | 0.27.4  | 2024-03-25 | [\#36333](https://github.com/airbytehq/airbyte/pull/36333) | Sunset DebeziumSourceDecoratingIterator.                                                                                                                       |
->>>>>>> 1b99f1ab
 | 0.26.1  | 2024-03-19 | [\#35599](https://github.com/airbytehq/airbyte/pull/35599) | Sunset SourceDecoratingIterator.                                                                                                                               |
 | 0.26.0  | 2024-03-19 | [\#36263](https://github.com/airbytehq/airbyte/pull/36263) | Improve conversion of debezium Date type for some edge case in mssql.                                                                                          |
 | 0.25.0  | 2024-03-18 | [\#36203](https://github.com/airbytehq/airbyte/pull/36203) | Wiring of Transformer to StagingConsumerFactory and JdbcBufferedConsumerFactory; import changes for Kotlin conversion; State message logs to debug             |
