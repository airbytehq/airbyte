--- conflicted
+++ resolved
@@ -166,12 +166,9 @@
 
 | Version | Date       | Pull Request                                               | Subject                                                                                                                                                        |
 |:--------|:-----------|:-----------------------------------------------------------|:---------------------------------------------------------------------------------------------------------------------------------------------------------------|
-<<<<<<< HEAD
-| 0.11.2  | 2024-01-09 | [\#33305](https://github.com/airbytehq/airbyte/pull/33305) | Source stats in incremental syncs                                                                                                                              |
-=======
+| 0.11.4  | 2024-01-09 | [\#33305](https://github.com/airbytehq/airbyte/pull/33305) | Source stats in incremental syncs                                                                                                                              |
 | 0.11.3  | 2023-01-09 | [\#33658](https://github.com/airbytehq/airbyte/pull/33658) | Always fail when debezium fails, even if it happened during the setup phase.                                                                                   |
 | 0.11.2  | 2024-01-09 | [\#33969](https://github.com/airbytehq/airbyte/pull/33969) | Destination state stats implementation                                                                                                                         |
->>>>>>> 25799bab
 | 0.11.1  | 2024-01-04 | [\#33727](https://github.com/airbytehq/airbyte/pull/33727) | SSH bastion heartbeats for Destinations                                                                                                                        |
 | 0.11.0  | 2024-01-04 | [\#33730](https://github.com/airbytehq/airbyte/pull/33730) | DV2 T+D uses Sql struct to represent transactions; other T+D-related changes                                                                                   |
 | 0.10.4  | 2023-12-20 | [\#33071](https://github.com/airbytehq/airbyte/pull/33071) | Add the ability to parse JDBC parameters with another delimiter than '&'                                                                                       |
