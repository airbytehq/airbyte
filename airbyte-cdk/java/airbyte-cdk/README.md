# Developing with the Java CDK

This page will walk through the process of developing with the Java CDK.

* [Developing with the Java CDK](#developing-with-the-java-cdk)
  * [Intro to the Java CDK](#intro-to-the-java-cdk)
    * [What is included in the Java CDK?](#what-is-included-in-the-java-cdk)
    * [How is the CDK published?](#how-is-the-cdk-published)
  * [Using the Java CDK](#using-the-java-cdk)
    * [Building the CDK](#building-the-cdk)
    * [Bumping the CDK version](#bumping-the-cdk-version)
    * [Publishing the CDK](#publishing-the-cdk)
  * [Developing Connectors with the Java CDK](#developing-connectors-with-the-java-cdk)
    * [Referencing the CDK from Java connectors](#referencing-the-cdk-from-java-connectors)
    * [Developing a connector alongside the CDK](#developing-a-connector-alongside-the-cdk)
    * [Publishing the CDK and switching to a pinned CDK reference](#publishing-the-cdk-and-switching-to-a-pinned-cdk-reference)
    * [Troubleshooting CDK Dependency Caches](#troubleshooting-cdk-dependency-caches)
    * [Developing a connector against a pinned CDK version](#developing-a-connector-against-a-pinned-cdk-version)
  * [Changelog](#changelog)
    * [Java CDK](#java-cdk)

## Intro to the Java CDK

### What is included in the Java CDK?

The java CDK is comprised of separate modules, among which:

- `dependencies` and `core` - Shared classes for building connectors of all types.
- `db-sources` - Shared classes for building DB sources.
- `db-destinations` - Shared classes for building DB destinations.

Each CDK submodule may contain these elements:

- `src/main` - (Required.) The classes that will ship with the connector, providing capabilities to
  the connectors.
- `src/test` - (Required.) These are unit tests that run as part of every build of the CDK. They
  help ensure that CDK `main` code is in a healthy state.
- `src/testFixtures` - (Optional.) These shared classes are exported for connectors for use in the
  connectors' own test implementations. Connectors will have access to these classes within their
  unit and integration tests, but the classes will not be shipped with connectors when they are
  published.

### How is the CDK published?

The CDK is published as a set of jar files sharing a version number. Every submodule generates one
runtime jar for the main classes. If the submodule contains test fixtures, a second jar will be
published with the test fixtures classes.

Note: Connectors do not have to manage which jars they should depend on, as this is handled
automatically by the `airbyte-java-connector` plugin. See example below.

## Using the Java CDK

### Building the CDK

To build and test the Java CDK, execute the following:

```sh
./gradlew :airbyte-cdk:java:airbyte-cdk:build
```

### Bumping the CDK version

You will need to bump this version manually whenever you are making changes to code inside the CDK.

While under development, the next version number for the CDK is tracked in the file:
`airbyte-cdk/java/airbyte-cdk/core/src/main/resources/version.properties`.

If the CDK is not being modified, this file will contain the most recently published version number.

### Publishing the CDK

_⚠️ These steps should only be performed after all testing and approvals are in place on the PR. ⚠️_

The CDK can be published with a GitHub Workflow and a slash command which can be run by Airbyte
personnel.

To invoke via slash command (recommended), use the following syntax in a comment on the PR that
contains your changes:

```bash
/publish-java-cdk                # Run with the defaults (dry-run=false, force=false)
/publish-java-cdk dry-run=true   # Run in dry-run mode (no-op)
/publish-java-cdk force=true     # Force-publish if needing to replace an already published version
```

Note:

- Remember to **document your changes** in the Changelog section below.
- After you publish the CDK, remember to toggle `useLocalCdk` back to `false` in all connectors.
- Unless you specify `force=true`, the pipeline should fail if the version you are trying to publish
  already exists.
- By running the publish with `dry-run=true`, you can confirm the process is working as expected,
  without actually publishing the changes.
- In dry-run mode, you can also view and download the jars that are generated. To do so, navigate to
  the job status in GitHub Actions and navigate to the 'artifacts' section.
- You can also invoke manually in the GitHub Web UI. To do so: go to `Actions` tab, select the
  `Publish Java CDK` workflow, and click `Run workflow`.
- You can view and administer published CDK versions here:
  https://admin.cloudrepo.io/repository/airbyte-public-jars/io/airbyte/cdk
- The public endpoint for published CDK versions is here:
  https://airbyte.mycloudrepo.io/public/repositories/airbyte-public-jars/io/airbyte/cdk/

## Developing Connectors with the Java CDK

### Referencing the CDK from Java connectors

You can reference the CDK in your connector's `build.gradle` file:

```groovy
plugins {
    id 'airbyte-java-connector'
}

airbyteJavaConnector {
    cdkVersionRequired = '0.1.0'   // The CDK version to pin to.
    features = ['db-destinations'] // An array of CDK features to depend on.
    useLocalCdk = false            // Use 'true' to use a live reference to the
                                   // local cdk project.
}

```

Replace `0.1.0` with the CDK version you are working with. If you're actively developing the CDK and
want to use the latest version locally, use the `useLocalCdk` flag to use the live CDK code during
builds and tests.

### Developing a connector alongside the CDK

You can iterate on changes in the CDK local and test them in the connector without needing to
publish the CDK changes publicly.

When modifying the CDK and a connector in the same PR or branch, please use the following steps:

1. Set the version of the CDK in `version.properties` to the next appropriate version number and add
   a description in the `Changelog` at the bottom of this readme file.
2. Modify your connector's build.gradle file as follows:
   1. Set `useLocalCdk` to `true` in the connector you are working on. This will ensure the
      connector always uses the local CDK definitions instead of the published version.
   2. Set `cdkVersionRequired` to use the new _to-be-published_ CDK version.

After the above, you can build and test your connector as usual. Gradle will automatically use the
local CDK code files while you are working on the connector.

### Publishing the CDK and switching to a pinned CDK reference

Once you are done developing and testing your CDK changes:

1. Publish the CDK using the instructions here in this readme.
2. After publishing the CDK, update the `useLocalCdk` setting to `false`.

### Troubleshooting CDK Dependency Caches

Note: after switching between a local and a pinned CDK reference, you may need to refresh dependency
caches in Gradle and/or your IDE.

In Gradle, you can use the CLI arg `--refresh-dependencies` the next time you build or test your
connector, which will ensure that the correct version of the CDK is used after toggling the
`useLocalCdk` value.

### Developing a connector against a pinned CDK version

You can always pin your connector to a prior stable version of the CDK, which may not match what is
the latest version in the `airbyte` repo. For instance, your connector can be pinned to `0.1.1`
while the latest version may be `0.2.0`.

Maven and Gradle will automatically reference the correct (pinned) version of the CDK for your
connector, and you can use your local IDE to browse the prior version of the codebase that
corresponds to that version.

## Changelog

### Java CDK

| Version | Date       | Pull Request                                               | Subject                                                                                                                                                        |
|:--------|:-----------|:-----------------------------------------------------------|:---------------------------------------------------------------------------------------------------------------------------------------------------------------|
<<<<<<< HEAD
| 0.35.8  | 2024-05-20 | [\#38357](https://github.com/airbytehq/airbyte/pull/38357) | Add shared code for db sources stream status trace messages and testing.                                                                                       |
=======
| 0.35.12 | 2024-05-23 | [\#38638](https://github.com/airbytehq/airbyte/pull/38638) | Minor change to support Snowflake conversion to Kotlin                                                                                                         |
| 0.35.11 | 2024-05-23 | [\#38357](https://github.com/airbytehq/airbyte/pull/38357) | This release fixes an error on the previous release.                                                                                                           |
| 0.35.10 | 2024-05-23 | [\#38357](https://github.com/airbytehq/airbyte/pull/38357) | Add shared code for db sources stream status trace messages and testing.                                                                                       |
| 0.35.9  | 2024-05-23 | [\#38586](https://github.com/airbytehq/airbyte/pull/38586) | code cleanup                                                                                                                                                   |
| 0.35.9  | 2024-05-23 | [\#37583](https://github.com/airbytehq/airbyte/pull/37583) | code cleanup                                                                                                                                                   |
| 0.35.9  | 2024-05-23 | [\#37555](https://github.com/airbytehq/airbyte/pull/37555) | code cleanup                                                                                                                                                   |
| 0.35.9  | 2024-05-23 | [\#37540](https://github.com/airbytehq/airbyte/pull/37540) | code cleanup                                                                                                                                                   |
| 0.35.9  | 2024-05-23 | [\#37539](https://github.com/airbytehq/airbyte/pull/37539) | code cleanup                                                                                                                                                   |
| 0.35.9  | 2024-05-23 | [\#37538](https://github.com/airbytehq/airbyte/pull/37538) | code cleanup                                                                                                                                                   |
| 0.35.9  | 2024-05-23 | [\#37537](https://github.com/airbytehq/airbyte/pull/37537) | code cleanup                                                                                                                                                   |
| 0.35.9  | 2024-05-23 | [\#37518](https://github.com/airbytehq/airbyte/pull/37518) | code cleanup                                                                                                                                                   |
| 0.35.8  | 2024-05-22 | [\#38572](https://github.com/airbytehq/airbyte/pull/38572) | Add a temporary static method to decouple SnowflakeDestination from AbstractJdbcDestination                                                                    |
>>>>>>> 503b819b
| 0.35.7  | 2024-05-20 | [\#38357](https://github.com/airbytehq/airbyte/pull/38357) | Decouple create namespace from per stream operation interface.                                                                                                 |
| 0.35.6  | 2024-05-17 | [\#38107](https://github.com/airbytehq/airbyte/pull/38107) | New interfaces for Destination connectors to plug into AsyncStreamConsumer                                                                                     |
| 0.35.5  | 2024-05-17 | [\#38204](https://github.com/airbytehq/airbyte/pull/38204) | add assume-role authentication to s3                                                                                                                           |
| 0.35.2  | 2024-05-13 | [\#38104](https://github.com/airbytehq/airbyte/pull/38104) | Handle transient error messages                                                                                                                                |
| 0.35.0  | 2024-05-13 | [\#38127](https://github.com/airbytehq/airbyte/pull/38127) | Destinations: Populate generation/sync ID on StreamConfig                                                                                                      |
| 0.34.4  | 2024-05-10 | [\#37712](https://github.com/airbytehq/airbyte/pull/37712) | make sure the exceptionHandler always terminates                                                                                                               |
| 0.34.3  | 2024-05-10 | [\#38095](https://github.com/airbytehq/airbyte/pull/38095) | Minor changes for databricks connector                                                                                                                         |
| 0.34.1  | 2024-05-07 | [\#38030](https://github.com/airbytehq/airbyte/pull/38030) | Add support for transient errors                                                                                                                               |
| 0.34.0  | 2024-05-01 | [\#37712](https://github.com/airbytehq/airbyte/pull/37712) | Destinations: Remove incremental T+D                                                                                                                           |
| 0.33.2  | 2024-05-03 | [\#37824](https://github.com/airbytehq/airbyte/pull/37824) | improve source acceptance tests                                                                                                                                |
| 0.33.1  | 2024-05-03 | [\#37824](https://github.com/airbytehq/airbyte/pull/37824) | Add a unit test for cursor based sync                                                                                                                          |
| 0.33.0  | 2024-05-03 | [\#36935](https://github.com/airbytehq/airbyte/pull/36935) | Destinations: Enable non-safe-casting DV2 tests                                                                                                                |
| 0.32.0  | 2024-05-03 | [\#36929](https://github.com/airbytehq/airbyte/pull/36929) | Destinations: Assorted DV2 changes for mysql                                                                                                                   |
| 0.31.7  | 2024-05-02 | [\#36910](https://github.com/airbytehq/airbyte/pull/36910) | changes for destination-snowflake                                                                                                                              |
| 0.31.6  | 2024-05-02 | [\#37746](https://github.com/airbytehq/airbyte/pull/37746) | debuggability improvements.                                                                                                                                    |
| 0.31.5  | 2024-04-30 | [\#37758](https://github.com/airbytehq/airbyte/pull/37758) | Set debezium max retries to zero                                                                                                                               |
| 0.31.4  | 2024-04-30 | [\#37754](https://github.com/airbytehq/airbyte/pull/37754) | Add DebeziumEngine notification log                                                                                                                            |
| 0.31.3  | 2024-04-30 | [\#37726](https://github.com/airbytehq/airbyte/pull/37726) | Remove debezium retries                                                                                                                                        |
| 0.31.2  | 2024-04-30 | [\#37507](https://github.com/airbytehq/airbyte/pull/37507) | Better error messages when switching between global/per-stream modes.                                                                                          |
| 0.31.0  | 2024-04-26 | [\#37584](https://github.com/airbytehq/airbyte/pull/37584) | Update S3 destination deps to exclude zookeeper and hadoop-yarn-common                                                                                         |
| 0.30.11 | 2024-04-25 | [\#36899](https://github.com/airbytehq/airbyte/pull/36899) | changes for bigQuery destination.                                                                                                                              |
| 0.30.10 | 2024-04-24 | [\#37541](https://github.com/airbytehq/airbyte/pull/37541) | remove excessive logging                                                                                                                                       |
| 0.30.9  | 2024-04-24 | [\#37477](https://github.com/airbytehq/airbyte/pull/37477) | remove unnecessary logs                                                                                                                                        |
| 0.30.7  | 2024-04-23 | [\#37477](https://github.com/airbytehq/airbyte/pull/37477) | fix kotlin warnings in core CDK submodule                                                                                                                      |
| 0.30.7  | 2024-04-23 | [\#37484](https://github.com/airbytehq/airbyte/pull/37484) | fix kotlin warnings in dependencies CDK submodule                                                                                                              |
| 0.30.7  | 2024-04-23 | [\#37479](https://github.com/airbytehq/airbyte/pull/37479) | fix kotlin warnings in azure-destination, datastore-{bigquery,mongo,postgres} CDK submodules                                                                   |
| 0.30.7  | 2024-04-23 | [\#37481](https://github.com/airbytehq/airbyte/pull/37481) | fix kotlin warnings in destination CDK submodules                                                                                                              |
| 0.30.7  | 2024-04-23 | [\#37482](https://github.com/airbytehq/airbyte/pull/37482) | fix kotlin warnings in db-sources CDK submodule                                                                                                                |
| 0.30.6  | 2024-04-19 | [\#37442](https://github.com/airbytehq/airbyte/pull/37442) | Destinations: Rename File format related classes to be agnostic of S3                                                                                          |
| 0.30.3  | 2024-04-12 | [\#37106](https://github.com/airbytehq/airbyte/pull/37106) | Destinations: Simplify constructors in `AsyncStreamConsumer`                                                                                                   |
| 0.30.2  | 2024-04-12 | [\#36926](https://github.com/airbytehq/airbyte/pull/36926) | Destinations: Remove `JdbcSqlOperations#formatData`; misc changes for java interop                                                                             |
| 0.30.1  | 2024-04-11 | [\#36919](https://github.com/airbytehq/airbyte/pull/36919) | Fix regression in sources conversion of null values                                                                                                            |
| 0.30.0  | 2024-04-11 | [\#36974](https://github.com/airbytehq/airbyte/pull/36974) | Destinations: Pass config to jdbc sqlgenerator; allow cascade drop                                                                                             |
| 0.29.13 | 2024-04-10 | [\#36981](https://github.com/airbytehq/airbyte/pull/36981) | DB sources : Emit analytics for data type serialization errors.                                                                                                |
| 0.29.12 | 2024-04-10 | [\#36973](https://github.com/airbytehq/airbyte/pull/36973) | Destinations: Make flush batch size configurable for JdbcInsertFlush                                                                                           |
| 0.29.11 | 2024-04-10 | [\#36865](https://github.com/airbytehq/airbyte/pull/36865) | Sources : Remove noisy log line.                                                                                                                               |
| 0.29.10 | 2024-04-10 | [\#36805](https://github.com/airbytehq/airbyte/pull/36805) | Destinations: Enhance CatalogParser name collision handling; add DV2 tests for long identifiers                                                                |
| 0.29.9  | 2024-04-09 | [\#36047](https://github.com/airbytehq/airbyte/pull/36047) | Destinations: CDK updates for raw-only destinations                                                                                                            |
| 0.29.8  | 2024-04-08 | [\#36868](https://github.com/airbytehq/airbyte/pull/36868) | Destinations: s3-destinations Compilation fixes for connector                                                                                                  |
| 0.29.7  | 2024-04-08 | [\#36768](https://github.com/airbytehq/airbyte/pull/36768) | Destinations: Make destination state fetch/commit logic more resilient to errors                                                                               |
| 0.29.6  | 2024-04-05 | [\#36577](https://github.com/airbytehq/airbyte/pull/36577) | Do not send system_error trace message for config exceptions.                                                                                                  |
| 0.29.5  | 2024-04-05 | [\#36620](https://github.com/airbytehq/airbyte/pull/36620) | Missed changes - open for extension for destination-postgres                                                                                                   |
| 0.29.3  | 2024-04-04 | [\#36759](https://github.com/airbytehq/airbyte/pull/36759) | Minor fixes.                                                                                                                                                   |
| 0.29.3  | 2024-04-04 | [\#36706](https://github.com/airbytehq/airbyte/pull/36706) | Enabling spotbugs for s3-destination.                                                                                                                          |
| 0.29.3  | 2024-04-03 | [\#36705](https://github.com/airbytehq/airbyte/pull/36705) | Enabling spotbugs for db-sources.                                                                                                                              |
| 0.29.3  | 2024-04-03 | [\#36704](https://github.com/airbytehq/airbyte/pull/36704) | Enabling spotbugs for datastore-postgres.                                                                                                                      |
| 0.29.3  | 2024-04-03 | [\#36703](https://github.com/airbytehq/airbyte/pull/36703) | Enabling spotbugs for gcs-destination.                                                                                                                         |
| 0.29.3  | 2024-04-03 | [\#36702](https://github.com/airbytehq/airbyte/pull/36702) | Enabling spotbugs for db-destinations.                                                                                                                         |
| 0.29.3  | 2024-04-03 | [\#36701](https://github.com/airbytehq/airbyte/pull/36701) | Enabling spotbugs for typing_and_deduping.                                                                                                                     |
| 0.29.3  | 2024-04-03 | [\#36612](https://github.com/airbytehq/airbyte/pull/36612) | Enabling spotbugs for dependencies.                                                                                                                            |
| 0.29.5  | 2024-04-05 | [\#36577](https://github.com/airbytehq/airbyte/pull/36577) | Do not send system_error trace message for config exceptions.                                                                                                  |
| 0.29.3  | 2024-04-04 | [\#36759](https://github.com/airbytehq/airbyte/pull/36759) | Minor fixes.                                                                                                                                                   |
| 0.29.3  | 2024-04-04 | [\#36706](https://github.com/airbytehq/airbyte/pull/36706) | Enabling spotbugs for s3-destination.                                                                                                                          |
| 0.29.3  | 2024-04-03 | [\#36705](https://github.com/airbytehq/airbyte/pull/36705) | Enabling spotbugs for db-sources.                                                                                                                              |
| 0.29.3  | 2024-04-03 | [\#36704](https://github.com/airbytehq/airbyte/pull/36704) | Enabling spotbugs for datastore-postgres.                                                                                                                      |
| 0.29.3  | 2024-04-03 | [\#36703](https://github.com/airbytehq/airbyte/pull/36703) | Enabling spotbugs for gcs-destination.                                                                                                                         |
| 0.29.3  | 2024-04-03 | [\#36702](https://github.com/airbytehq/airbyte/pull/36702) | Enabling spotbugs for db-destinations.                                                                                                                         |
| 0.29.3  | 2024-04-03 | [\#36701](https://github.com/airbytehq/airbyte/pull/36701) | Enabling spotbugs for typing_and_deduping.                                                                                                                     |
| 0.29.3  | 2024-04-03 | [\#36612](https://github.com/airbytehq/airbyte/pull/36612) | Enabling spotbugs for dependencies.                                                                                                                            |
| 0.29.2  | 2024-04-04 | [\#36845](https://github.com/airbytehq/airbyte/pull/36772) | Changes to make source-mongo compileable                                                                                                                       |
| 0.29.1  | 2024-04-03 | [\#36772](https://github.com/airbytehq/airbyte/pull/36772) | Changes to make source-mssql compileable                                                                                                                       |
| 0.29.0  | 2024-04-02 | [\#36759](https://github.com/airbytehq/airbyte/pull/36759) | Build artifact publication changes and fixes.                                                                                                                  |
| 0.28.21 | 2024-04-02 | [\#36673](https://github.com/airbytehq/airbyte/pull/36673) | Change the destination message parsing to use standard java/kotlin classes. Adds logging to catch empty lines.                                                 |
| 0.28.20 | 2024-04-01 | [\#36584](https://github.com/airbytehq/airbyte/pull/36584) | Changes to make source-postgres compileable                                                                                                                    |
| 0.28.19 | 2024-03-29 | [\#36619](https://github.com/airbytehq/airbyte/pull/36619) | Changes to make destination-postgres compileable                                                                                                               |
| 0.28.19 | 2024-03-29 | [\#36588](https://github.com/airbytehq/airbyte/pull/36588) | Changes to make destination-redshift compileable                                                                                                               |
| 0.28.19 | 2024-03-29 | [\#36610](https://github.com/airbytehq/airbyte/pull/36610) | remove airbyte-api generation, pull depdendency jars instead                                                                                                   |
| 0.28.19 | 2024-03-29 | [\#36611](https://github.com/airbytehq/airbyte/pull/36611) | disable spotbugs for CDK tes and testFixtures tasks                                                                                                            |
| 0.28.18 | 2024-03-28 | [\#36606](https://github.com/airbytehq/airbyte/pull/36574) | disable spotbugs for CDK tes and testFixtures tasks                                                                                                            |
| 0.28.18 | 2024-03-28 | [\#36574](https://github.com/airbytehq/airbyte/pull/36574) | Fix ContainerFactory                                                                                                                                           |
| 0.28.18 | 2024-03-27 | [\#36570](https://github.com/airbytehq/airbyte/pull/36570) | Convert missing s3-destinations tests to Kotlin                                                                                                                |
| 0.28.18 | 2024-03-27 | [\#36446](https://github.com/airbytehq/airbyte/pull/36446) | Convert dependencies submodule to Kotlin                                                                                                                       |
| 0.28.18 | 2024-03-27 | [\#36445](https://github.com/airbytehq/airbyte/pull/36445) | Convert functional out Checked interfaces to kotlin                                                                                                            |
| 0.28.18 | 2024-03-27 | [\#36444](https://github.com/airbytehq/airbyte/pull/36444) | Use apache-commons classes in our Checked functional interfaces                                                                                                |
| 0.28.18 | 2024-03-27 | [\#36467](https://github.com/airbytehq/airbyte/pull/36467) | Convert #36465 to Kotlin                                                                                                                                       |
| 0.28.18 | 2024-03-27 | [\#36473](https://github.com/airbytehq/airbyte/pull/36473) | Convert convert #36396 to Kotlin                                                                                                                               |
| 0.28.18 | 2024-03-27 | [\#36439](https://github.com/airbytehq/airbyte/pull/36439) | Convert db-destinations submodule to Kotlin                                                                                                                    |
| 0.28.18 | 2024-03-27 | [\#36438](https://github.com/airbytehq/airbyte/pull/36438) | Convert db-sources submodule to Kotlin                                                                                                                         |
| 0.28.18 | 2024-03-26 | [\#36437](https://github.com/airbytehq/airbyte/pull/36437) | Convert gsc submodule to Kotlin                                                                                                                                |
| 0.28.18 | 2024-03-26 | [\#36421](https://github.com/airbytehq/airbyte/pull/36421) | Convert typing-deduping submodule to Kotlin                                                                                                                    |
| 0.28.18 | 2024-03-26 | [\#36420](https://github.com/airbytehq/airbyte/pull/36420) | Convert s3-destinations submodule to Kotlin                                                                                                                    |
| 0.28.18 | 2024-03-26 | [\#36419](https://github.com/airbytehq/airbyte/pull/36419) | Convert azure submodule to Kotlin                                                                                                                              |
| 0.28.18 | 2024-03-26 | [\#36413](https://github.com/airbytehq/airbyte/pull/36413) | Convert postgres submodule to Kotlin                                                                                                                           |
| 0.28.18 | 2024-03-26 | [\#36412](https://github.com/airbytehq/airbyte/pull/36412) | Convert mongodb submodule to Kotlin                                                                                                                            |
| 0.28.18 | 2024-03-26 | [\#36411](https://github.com/airbytehq/airbyte/pull/36411) | Convert datastore-bigquery submodule to Kotlin                                                                                                                 |
| 0.28.18 | 2024-03-26 | [\#36205](https://github.com/airbytehq/airbyte/pull/36205) | Convert core/main to Kotlin                                                                                                                                    |
| 0.28.18 | 2024-03-26 | [\#36204](https://github.com/airbytehq/airbyte/pull/36204) | Convert core/test to Kotlin                                                                                                                                    |
| 0.28.18 | 2024-03-26 | [\#36190](https://github.com/airbytehq/airbyte/pull/36190) | Convert core/testFixtures to Kotlin                                                                                                                            |
| 0.28.0  | 2024-03-26 | [\#36514](https://github.com/airbytehq/airbyte/pull/36514) | Bump CDK version to 0.28.0                                                                                                                                     |
| 0.27.7  | 2024-03-26 | [\#36466](https://github.com/airbytehq/airbyte/pull/36466) | Destinations: fix support for case-sensitive fields in destination state.                                                                                      |
| 0.27.6  | 2024-03-26 | [\#36432](https://github.com/airbytehq/airbyte/pull/36432) | Sources support for AirbyteRecordMessageMeta during reading source data types.                                                                                 |
| 0.27.5  | 2024-03-25 | [\#36461](https://github.com/airbytehq/airbyte/pull/36461) | Destinations: Handle case-sensitive columns in destination state handling.                                                                                     |
| 0.27.4  | 2024-03-25 | [\#36333](https://github.com/airbytehq/airbyte/pull/36333) | Sunset DebeziumSourceDecoratingIterator.                                                                                                                       |
| 0.27.1  | 2024-03-22 | [\#36296](https://github.com/airbytehq/airbyte/pull/36296) | Destinations: (async framework) Do not log invalid message data.                                                                                               |
| 0.27.0  | 2024-03-21 | [\#36364](https://github.com/airbytehq/airbyte/pull/36364) | Sources: Increase debezium initial record wait time to 40 minute.                                                                                              |
| 0.26.1  | 2024-03-19 | [\#35599](https://github.com/airbytehq/airbyte/pull/35599) | Sunset SourceDecoratingIterator.                                                                                                                               |
| 0.26.0  | 2024-03-19 | [\#36263](https://github.com/airbytehq/airbyte/pull/36263) | Improve conversion of debezium Date type for some edge case in mssql.                                                                                          |
| 0.25.0  | 2024-03-18 | [\#36203](https://github.com/airbytehq/airbyte/pull/36203) | Wiring of Transformer to StagingConsumerFactory and JdbcBufferedConsumerFactory; import changes for Kotlin conversion; State message logs to debug             |
| 0.24.1  | 2024-03-13 | [\#36022](https://github.com/airbytehq/airbyte/pull/36022) | Move log4j2-test.xml to test fixtures, away from runtime classpath.                                                                                            |
| 0.24.0  | 2024-03-13 | [\#35944](https://github.com/airbytehq/airbyte/pull/35944) | Add `_airbyte_meta` in raw table and test fixture updates                                                                                                      |
| 0.23.20 | 2024-03-12 | [\#36011](https://github.com/airbytehq/airbyte/pull/36011) | Debezium configuration for conversion of null value on a column with default value.                                                                            |
| 0.23.19 | 2024-03-11 | [\#35904](https://github.com/airbytehq/airbyte/pull/35904) | Add retries to the debezium engine.                                                                                                                            |
| 0.23.18 | 2024-03-07 | [\#35899](https://github.com/airbytehq/airbyte/pull/35899) | Null check when retrieving destination state                                                                                                                   |
| 0.23.16 | 2024-03-06 | [\#35842](https://github.com/airbytehq/airbyte/pull/35842) | Improve logging in debezium processing.                                                                                                                        |
| 0.23.15 | 2024-03-05 | [\#35827](https://github.com/airbytehq/airbyte/pull/35827) | improving the Junit interceptor.                                                                                                                               |
| 0.23.14 | 2024-03-05 | [\#35739](https://github.com/airbytehq/airbyte/pull/35739) | Add logging to the CDC queue size. Fix the ContainerFactory.                                                                                                   |
| 0.23.13 | 2024-03-04 | [\#35774](https://github.com/airbytehq/airbyte/pull/35774) | minor changes to the CDK test fixtures.                                                                                                                        |
| 0.23.12 | 2024-03-01 | [\#35767](https://github.com/airbytehq/airbyte/pull/35767) | introducing a timeout for java tests.                                                                                                                          |
| 0.23.11 | 2024-03-01 | [\#35313](https://github.com/airbytehq/airbyte/pull/35313) | Preserve timezone offset in CSV writer for destinations                                                                                                        |
| 0.23.10 | 2024-03-01 | [\#35303](https://github.com/airbytehq/airbyte/pull/35303) | Migration framework with DestinationState for softReset                                                                                                        |
| 0.23.9  | 2024-02-29 | [\#35720](https://github.com/airbytehq/airbyte/pull/35720) | various improvements for tests TestDataHolder                                                                                                                  |
| 0.23.8  | 2024-02-28 | [\#35529](https://github.com/airbytehq/airbyte/pull/35529) | Refactor on state iterators                                                                                                                                    |
| 0.23.7  | 2024-02-28 | [\#35376](https://github.com/airbytehq/airbyte/pull/35376) | Extract typereduper migrations to separte method                                                                                                               |
| 0.23.6  | 2024-02-26 | [\#35647](https://github.com/airbytehq/airbyte/pull/35647) | Add a getNamespace into TestDataHolder                                                                                                                         |
| 0.23.5  | 2024-02-26 | [\#35512](https://github.com/airbytehq/airbyte/pull/35512) | Remove @DisplayName from all CDK tests.                                                                                                                        |
| 0.23.4  | 2024-02-26 | [\#35507](https://github.com/airbytehq/airbyte/pull/35507) | Add more logs into TestDatabase.                                                                                                                               |
| 0.23.3  | 2024-02-26 | [\#35495](https://github.com/airbytehq/airbyte/pull/35495) | Fix Junit Interceptor to print better stacktraces                                                                                                              |
| 0.23.2  | 2024-02-22 | [\#35385](https://github.com/airbytehq/airbyte/pull/35342) | Bugfix: inverted logic of disableTypeDedupe flag                                                                                                               |
| 0.23.1  | 2024-02-22 | [\#35527](https://github.com/airbytehq/airbyte/pull/35527) | reduce shutdow timeouts                                                                                                                                        |
| 0.23.0  | 2024-02-22 | [\#35342](https://github.com/airbytehq/airbyte/pull/35342) | Consolidate and perform upfront gathering of DB metadata state                                                                                                 |
| 0.21.4  | 2024-02-21 | [\#35511](https://github.com/airbytehq/airbyte/pull/35511) | Reduce CDC state compression limit to 1MB                                                                                                                      |
| 0.21.3  | 2024-02-20 | [\#35394](https://github.com/airbytehq/airbyte/pull/35394) | Add Junit progress information to the test logs                                                                                                                |
| 0.21.2  | 2024-02-20 | [\#34978](https://github.com/airbytehq/airbyte/pull/34978) | Reduce log noise in NormalizationLogParser.                                                                                                                    |
| 0.21.1  | 2024-02-20 | [\#35199](https://github.com/airbytehq/airbyte/pull/35199) | Add thread names to the logs.                                                                                                                                  |
| 0.21.0  | 2024-02-16 | [\#35314](https://github.com/airbytehq/airbyte/pull/35314) | Delete S3StreamCopier classes. These have been superseded by the async destinations framework.                                                                 |
| 0.20.9  | 2024-02-15 | [\#35240](https://github.com/airbytehq/airbyte/pull/35240) | Make state emission to platform inside state manager itself.                                                                                                   |
| 0.20.8  | 2024-02-15 | [\#35285](https://github.com/airbytehq/airbyte/pull/35285) | Improve blobstore module structure.                                                                                                                            |
| 0.20.7  | 2024-02-13 | [\#35236](https://github.com/airbytehq/airbyte/pull/35236) | output logs to files in addition to stdout when running tests                                                                                                  |
| 0.20.6  | 2024-02-12 | [\#35036](https://github.com/airbytehq/airbyte/pull/35036) | Add trace utility to emit analytics messages.                                                                                                                  |
| 0.20.5  | 2024-02-13 | [\#34869](https://github.com/airbytehq/airbyte/pull/34869) | Don't emit final state in SourceStateIterator there is an underlying stream failure.                                                                           |
| 0.20.4  | 2024-02-12 | [\#35042](https://github.com/airbytehq/airbyte/pull/35042) | Use delegate's isDestinationV2 invocation in SshWrappedDestination.                                                                                            |
| 0.20.3  | 2024-02-09 | [\#34580](https://github.com/airbytehq/airbyte/pull/34580) | Support special chars in mysql/mssql database name.                                                                                                            |
| 0.20.2  | 2024-02-12 | [\#35111](https://github.com/airbytehq/airbyte/pull/35144) | Make state emission from async framework synchronized.                                                                                                         |
| 0.20.1  | 2024-02-11 | [\#35111](https://github.com/airbytehq/airbyte/pull/35111) | Fix GlobalAsyncStateManager stats counting logic.                                                                                                              |
| 0.20.0  | 2024-02-09 | [\#34562](https://github.com/airbytehq/airbyte/pull/34562) | Add new test cases to BaseTypingDedupingTest to exercise special characters.                                                                                   |
| 0.19.0  | 2024-02-01 | [\#34745](https://github.com/airbytehq/airbyte/pull/34745) | Reorganize CDK module structure.                                                                                                                               |
| 0.18.0  | 2024-02-08 | [\#33606](https://github.com/airbytehq/airbyte/pull/33606) | Add updated Initial and Incremental Stream State definitions for DB Sources.                                                                                   |
| 0.17.1  | 2024-02-08 | [\#35027](https://github.com/airbytehq/airbyte/pull/35027) | Make state handling thread safe in async destination framework.                                                                                                |
| 0.17.0  | 2024-02-08 | [\#34502](https://github.com/airbytehq/airbyte/pull/34502) | Enable configuring async destination batch size.                                                                                                               |
| 0.16.6  | 2024-02-07 | [\#34892](https://github.com/airbytehq/airbyte/pull/34892) | Improved testcontainers logging and support for unshared containers.                                                                                           |
| 0.16.5  | 2024-02-07 | [\#34948](https://github.com/airbytehq/airbyte/pull/34948) | Fix source state stats counting logic                                                                                                                          |
| 0.16.4  | 2024-02-01 | [\#34727](https://github.com/airbytehq/airbyte/pull/34727) | Add future based stdout consumer in BaseTypingDedupingTest                                                                                                     |
| 0.16.3  | 2024-01-30 | [\#34669](https://github.com/airbytehq/airbyte/pull/34669) | Fix org.apache.logging.log4j:log4j-slf4j-impl version conflicts.                                                                                               |
| 0.16.2  | 2024-01-29 | [\#34630](https://github.com/airbytehq/airbyte/pull/34630) | expose NamingTransformer to sub-classes in destinations JdbcSqlGenerator.                                                                                      |
| 0.16.1  | 2024-01-29 | [\#34533](https://github.com/airbytehq/airbyte/pull/34533) | Add a safe method to execute DatabaseMetadata's Resultset returning queries.                                                                                   |
| 0.16.0  | 2024-01-26 | [\#34573](https://github.com/airbytehq/airbyte/pull/34573) | Untangle Debezium harness dependencies.                                                                                                                        |
| 0.15.2  | 2024-01-25 | [\#34441](https://github.com/airbytehq/airbyte/pull/34441) | Improve airbyte-api build performance.                                                                                                                         |
| 0.15.1  | 2024-01-25 | [\#34451](https://github.com/airbytehq/airbyte/pull/34451) | Async destinations: Better logging when we fail to parse an AirbyteMessage                                                                                     |
| 0.15.0  | 2024-01-23 | [\#34441](https://github.com/airbytehq/airbyte/pull/34441) | Removed connector registry and micronaut dependencies.                                                                                                         |
| 0.14.2  | 2024-01-24 | [\#34458](https://github.com/airbytehq/airbyte/pull/34458) | Handle case-sensitivity in sentry error grouping                                                                                                               |
| 0.14.1  | 2024-01-24 | [\#34468](https://github.com/airbytehq/airbyte/pull/34468) | Add wait for process to be done before ending sync in destination BaseTDTest                                                                                   |
| 0.14.0  | 2024-01-23 | [\#34461](https://github.com/airbytehq/airbyte/pull/34461) | Revert non backward compatible signature changes from 0.13.1                                                                                                   |
| 0.13.3  | 2024-01-23 | [\#34077](https://github.com/airbytehq/airbyte/pull/34077) | Denote if destinations fully support Destinations V2                                                                                                           |
| 0.13.2  | 2024-01-18 | [\#34364](https://github.com/airbytehq/airbyte/pull/34364) | Better logging in mongo db source connector                                                                                                                    |
| 0.13.1  | 2024-01-18 | [\#34236](https://github.com/airbytehq/airbyte/pull/34236) | Add postCreateTable hook in destination JdbcSqlGenerator                                                                                                       |
| 0.13.0  | 2024-01-16 | [\#34177](https://github.com/airbytehq/airbyte/pull/34177) | Add `useExpensiveSafeCasting` param in JdbcSqlGenerator methods; add JdbcTypingDedupingTest fixture; other DV2-related changes                                 |
| 0.12.1  | 2024-01-11 | [\#34186](https://github.com/airbytehq/airbyte/pull/34186) | Add hook for additional destination specific checks to JDBC destination check method                                                                           |
| 0.12.0  | 2024-01-10 | [\#33875](https://github.com/airbytehq/airbyte/pull/33875) | Upgrade sshd-mina to 2.11.1                                                                                                                                    |
| 0.11.5  | 2024-01-10 | [\#34119](https://github.com/airbytehq/airbyte/pull/34119) | Remove wal2json support for postgres+debezium.                                                                                                                 |
| 0.11.4  | 2024-01-09 | [\#33305](https://github.com/airbytehq/airbyte/pull/33305) | Source stats in incremental syncs                                                                                                                              |
| 0.11.3  | 2023-01-09 | [\#33658](https://github.com/airbytehq/airbyte/pull/33658) | Always fail when debezium fails, even if it happened during the setup phase.                                                                                   |
| 0.11.2  | 2024-01-09 | [\#33969](https://github.com/airbytehq/airbyte/pull/33969) | Destination state stats implementation                                                                                                                         |
| 0.11.1  | 2024-01-04 | [\#33727](https://github.com/airbytehq/airbyte/pull/33727) | SSH bastion heartbeats for Destinations                                                                                                                        |
| 0.11.0  | 2024-01-04 | [\#33730](https://github.com/airbytehq/airbyte/pull/33730) | DV2 T+D uses Sql struct to represent transactions; other T+D-related changes                                                                                   |
| 0.10.4  | 2023-12-20 | [\#33071](https://github.com/airbytehq/airbyte/pull/33071) | Add the ability to parse JDBC parameters with another delimiter than '&'                                                                                       |
| 0.10.3  | 2024-01-03 | [\#33312](https://github.com/airbytehq/airbyte/pull/33312) | Send out count in AirbyteStateMessage                                                                                                                          |
| 0.10.1  | 2023-12-21 | [\#33723](https://github.com/airbytehq/airbyte/pull/33723) | Make memory-manager log message less scary                                                                                                                     |
| 0.10.0  | 2023-12-20 | [\#33704](https://github.com/airbytehq/airbyte/pull/33704) | JdbcDestinationHandler now properly implements `getInitialRawTableState`; reenable SqlGenerator test                                                           |
| 0.9.0   | 2023-12-18 | [\#33124](https://github.com/airbytehq/airbyte/pull/33124) | Make Schema Creation Separate from Table Creation, exclude the T&D module from the CDK                                                                         |
| 0.8.0   | 2023-12-18 | [\#33506](https://github.com/airbytehq/airbyte/pull/33506) | Improve async destination shutdown logic; more JDBC async migration work; improve DAT test schema handling                                                     |
| 0.7.9   | 2023-12-18 | [\#33549](https://github.com/airbytehq/airbyte/pull/33549) | Improve MongoDB logging.                                                                                                                                       |
| 0.7.8   | 2023-12-18 | [\#33365](https://github.com/airbytehq/airbyte/pull/33365) | Emit stream statuses more consistently                                                                                                                         |
| 0.7.7   | 2023-12-18 | [\#33434](https://github.com/airbytehq/airbyte/pull/33307) | Remove LEGACY state                                                                                                                                            |
| 0.7.6   | 2023-12-14 | [\#32328](https://github.com/airbytehq/airbyte/pull/33307) | Add schema less mode for mongodb CDC. Fixes for non standard mongodb id type.                                                                                  |
| 0.7.4   | 2023-12-13 | [\#33232](https://github.com/airbytehq/airbyte/pull/33232) | Track stream record count during sync; only run T+D if a stream had nonzero records or the previous sync left unprocessed records.                             |
| 0.7.3   | 2023-12-13 | [\#33369](https://github.com/airbytehq/airbyte/pull/33369) | Extract shared JDBC T+D code.                                                                                                                                  |
| 0.7.2   | 2023-12-11 | [\#33307](https://github.com/airbytehq/airbyte/pull/33307) | Fix DV2 JDBC type mappings (code changes in [\#33307](https://github.com/airbytehq/airbyte/pull/33307)).                                                       |
| 0.7.1   | 2023-12-01 | [\#33027](https://github.com/airbytehq/airbyte/pull/33027) | Add the abstract DB source debugger.                                                                                                                           |
| 0.7.0   | 2023-12-07 | [\#32326](https://github.com/airbytehq/airbyte/pull/32326) | Destinations V2 changes for JDBC destinations                                                                                                                  |
| 0.6.4   | 2023-12-06 | [\#33082](https://github.com/airbytehq/airbyte/pull/33082) | Improvements to schema snapshot error handling + schema snapshot history scope (scoped to configured DB).                                                      |
| 0.6.2   | 2023-11-30 | [\#32573](https://github.com/airbytehq/airbyte/pull/32573) | Update MSSQLConverter to enforce 6-digit microsecond precision for timestamp fields                                                                            |
| 0.6.1   | 2023-11-30 | [\#32610](https://github.com/airbytehq/airbyte/pull/32610) | Support DB initial sync using binary as primary key.                                                                                                           |
| 0.6.0   | 2023-11-30 | [\#32888](https://github.com/airbytehq/airbyte/pull/32888) | JDBC destinations now use the async framework                                                                                                                  |
| 0.5.3   | 2023-11-28 | [\#32686](https://github.com/airbytehq/airbyte/pull/32686) | Better attribution of debezium engine shutdown due to heartbeat.                                                                                               |
| 0.5.1   | 2023-11-27 | [\#32662](https://github.com/airbytehq/airbyte/pull/32662) | Debezium initialization wait time will now read from initial setup time.                                                                                       |
| 0.5.0   | 2023-11-22 | [\#32656](https://github.com/airbytehq/airbyte/pull/32656) | Introduce TestDatabase test fixture, refactor database source test base classes.                                                                               |
| 0.4.11  | 2023-11-14 | [\#32526](https://github.com/airbytehq/airbyte/pull/32526) | Clean up memory manager logs.                                                                                                                                  |
| 0.4.10  | 2023-11-13 | [\#32285](https://github.com/airbytehq/airbyte/pull/32285) | Fix UUID codec ordering for MongoDB connector                                                                                                                  |
| 0.4.9   | 2023-11-13 | [\#32468](https://github.com/airbytehq/airbyte/pull/32468) | Further error grouping improvements for DV2 connectors                                                                                                         |
| 0.4.8   | 2023-11-09 | [\#32377](https://github.com/airbytehq/airbyte/pull/32377) | source-postgres tests: skip dropping database                                                                                                                  |
| 0.4.7   | 2023-11-08 | [\#31856](https://github.com/airbytehq/airbyte/pull/31856) | source-postgres: support for infinity date and timestamps                                                                                                      |
| 0.4.5   | 2023-11-07 | [\#32112](https://github.com/airbytehq/airbyte/pull/32112) | Async destinations framework: Allow configuring the queue flush threshold                                                                                      |
| 0.4.4   | 2023-11-06 | [\#32119](https://github.com/airbytehq/airbyte/pull/32119) | Add STANDARD UUID codec to MongoDB debezium handler                                                                                                            |
| 0.4.2   | 2023-11-06 | [\#32190](https://github.com/airbytehq/airbyte/pull/32190) | Improve error deinterpolation                                                                                                                                  |
| 0.4.1   | 2023-11-02 | [\#32192](https://github.com/airbytehq/airbyte/pull/32192) | Add 's3-destinations' CDK module.                                                                                                                              |
| 0.4.0   | 2023-11-02 | [\#32050](https://github.com/airbytehq/airbyte/pull/32050) | Fix compiler warnings.                                                                                                                                         |
| 0.3.0   | 2023-11-02 | [\#31983](https://github.com/airbytehq/airbyte/pull/31983) | Add deinterpolation feature to AirbyteExceptionHandler.                                                                                                        |
| 0.2.4   | 2023-10-31 | [\#31807](https://github.com/airbytehq/airbyte/pull/31807) | Handle case of debezium update and delete of records in mongodb.                                                                                               |
| 0.2.3   | 2023-10-31 | [\#32022](https://github.com/airbytehq/airbyte/pull/32022) | Update Debezium version from 2.20 -> 2.4.0.                                                                                                                    |
| 0.2.2   | 2023-10-31 | [\#31976](https://github.com/airbytehq/airbyte/pull/31976) | Debezium tweaks to make tests run faster.                                                                                                                      |
| 0.2.0   | 2023-10-30 | [\#31960](https://github.com/airbytehq/airbyte/pull/31960) | Hoist top-level gradle subprojects into CDK.                                                                                                                   |
| 0.1.12  | 2023-10-24 | [\#31674](https://github.com/airbytehq/airbyte/pull/31674) | Fail sync when Debezium does not shut down properly.                                                                                                           |
| 0.1.11  | 2023-10-18 | [\#31486](https://github.com/airbytehq/airbyte/pull/31486) | Update constants in AdaptiveSourceRunner.                                                                                                                      |
| 0.1.9   | 2023-10-12 | [\#31309](https://github.com/airbytehq/airbyte/pull/31309) | Use toPlainString() when handling BigDecimals in PostgresConverter                                                                                             |
| 0.1.8   | 2023-10-11 | [\#31322](https://github.com/airbytehq/airbyte/pull/31322) | Cap log line length to 32KB to prevent loss of records                                                                                                         |
| 0.1.7   | 2023-10-10 | [\#31194](https://github.com/airbytehq/airbyte/pull/31194) | Deallocate unused per stream buffer memory when empty                                                                                                          |
| 0.1.6   | 2023-10-10 | [\#31083](https://github.com/airbytehq/airbyte/pull/31083) | Fix precision of numeric values in async destinations                                                                                                          |
| 0.1.5   | 2023-10-09 | [\#31196](https://github.com/airbytehq/airbyte/pull/31196) | Update typo in CDK (CDN_LSN -> CDC_LSN)                                                                                                                        |
| 0.1.4   | 2023-10-06 | [\#31139](https://github.com/airbytehq/airbyte/pull/31139) | Reduce async buffer                                                                                                                                            |
| 0.1.1   | 2023-09-28 | [\#30835](https://github.com/airbytehq/airbyte/pull/30835) | JDBC destinations now avoid staging area name collisions by using the raw table name as the stage name. (previously we used the stream name as the stage name) |
| 0.1.0   | 2023-09-27 | [\#30445](https://github.com/airbytehq/airbyte/pull/30445) | First launch, including shared classes for all connectors.                                                                                                     |
| 0.0.2   | 2023-08-21 | [\#28687](https://github.com/airbytehq/airbyte/pull/28687) | Version bump only (no other changes).                                                                                                                          |
| 0.0.1   | 2023-08-08 | [\#28687](https://github.com/airbytehq/airbyte/pull/28687) | Initial release for testing.                                                                                                                                   |<|MERGE_RESOLUTION|>--- conflicted
+++ resolved
@@ -174,9 +174,6 @@
 
 | Version | Date       | Pull Request                                               | Subject                                                                                                                                                        |
 |:--------|:-----------|:-----------------------------------------------------------|:---------------------------------------------------------------------------------------------------------------------------------------------------------------|
-<<<<<<< HEAD
-| 0.35.8  | 2024-05-20 | [\#38357](https://github.com/airbytehq/airbyte/pull/38357) | Add shared code for db sources stream status trace messages and testing.                                                                                       |
-=======
 | 0.35.12 | 2024-05-23 | [\#38638](https://github.com/airbytehq/airbyte/pull/38638) | Minor change to support Snowflake conversion to Kotlin                                                                                                         |
 | 0.35.11 | 2024-05-23 | [\#38357](https://github.com/airbytehq/airbyte/pull/38357) | This release fixes an error on the previous release.                                                                                                           |
 | 0.35.10 | 2024-05-23 | [\#38357](https://github.com/airbytehq/airbyte/pull/38357) | Add shared code for db sources stream status trace messages and testing.                                                                                       |
@@ -189,7 +186,6 @@
 | 0.35.9  | 2024-05-23 | [\#37537](https://github.com/airbytehq/airbyte/pull/37537) | code cleanup                                                                                                                                                   |
 | 0.35.9  | 2024-05-23 | [\#37518](https://github.com/airbytehq/airbyte/pull/37518) | code cleanup                                                                                                                                                   |
 | 0.35.8  | 2024-05-22 | [\#38572](https://github.com/airbytehq/airbyte/pull/38572) | Add a temporary static method to decouple SnowflakeDestination from AbstractJdbcDestination                                                                    |
->>>>>>> 503b819b
 | 0.35.7  | 2024-05-20 | [\#38357](https://github.com/airbytehq/airbyte/pull/38357) | Decouple create namespace from per stream operation interface.                                                                                                 |
 | 0.35.6  | 2024-05-17 | [\#38107](https://github.com/airbytehq/airbyte/pull/38107) | New interfaces for Destination connectors to plug into AsyncStreamConsumer                                                                                     |
 | 0.35.5  | 2024-05-17 | [\#38204](https://github.com/airbytehq/airbyte/pull/38204) | add assume-role authentication to s3                                                                                                                           |
