--- conflicted
+++ resolved
@@ -174,12 +174,8 @@
 
 | Version | Date       | Pull Request                                               | Subject                                                                                                                                                        |
 |:--------|:-----------|:-----------------------------------------------------------|:---------------------------------------------------------------------------------------------------------------------------------------------------------------|
-<<<<<<< HEAD
-| 0.35.9  | 2024-05-23 | [\#38357](https://github.com/airbytehq/airbyte/pull/38357) | Add shared code for db sources stream status trace messages and testing.                                                                                       |
-=======
 | 0.35.11 | 2024-05-23 | [\#38357](https://github.com/airbytehq/airbyte/pull/38357) | This release fixes an error on the previous release.                                                                                                           |
 | 0.35.10 | 2024-05-23 | [\#38357](https://github.com/airbytehq/airbyte/pull/38357) | Add shared code for db sources stream status trace messages and testing.                                                                                       |
->>>>>>> 7bd94232
 | 0.35.8  | 2024-05-22 | [\#38572](https://github.com/airbytehq/airbyte/pull/38572) | Add a temporary static method to decouple SnowflakeDestination from AbstractJdbcDestination                                                                    |
 | 0.35.7  | 2024-05-20 | [\#38357](https://github.com/airbytehq/airbyte/pull/38357) | Decouple create namespace from per stream operation interface.                                                                                                 |
 | 0.35.6  | 2024-05-17 | [\#38107](https://github.com/airbytehq/airbyte/pull/38107) | New interfaces for Destination connectors to plug into AsyncStreamConsumer                                                                                     |
