# Developing with the Java CDK

This page will walk through the process of developing with the Java CDK.

- [Developing with the Java CDK](#developing-with-the-java-cdk)
  - [Intro to the Java CDK](#intro-to-the-java-cdk)
    - [What is included in the Java CDK?](#what-is-included-in-the-java-cdk)
    - [How is the CDK published?](#how-is-the-cdk-published)
  - [Using the Java CDK](#using-the-java-cdk)
    - [Building the CDK](#building-the-cdk)
    - [Bumping the CDK version](#bumping-the-cdk-version)
    - [Publishing the CDK](#publishing-the-cdk)
  - [Developing Connectors with the Java CDK](#developing-connectors-with-the-java-cdk)
    - [Referencing the CDK from Java connectors](#referencing-the-cdk-from-java-connectors)
    - [Developing a connector alongside the CDK](#developing-a-connector-alongside-the-cdk)
    - [Developing a connector against a pinned CDK version](#developing-a-connector-against-a-pinned-cdk-version)
  - [Common Debugging Tips](#common-debugging-tips)
  - [Changelog](#changelog)
    - [Java CDK](#java-cdk)

## Intro to the Java CDK

### What is included in the Java CDK?

The java CDK is comprised of separate modules:

- `core` - Shared classes for building connectors of all types.
- `db-sources` - Shared classes for building DB sources.
- `db-destinations` - Shared classes for building DB destinations.

Each CDK submodule may contain these elements:

- `src/main` - (Required.) The classes that will ship with the connector, providing capabilities to the connectors.
- `src/test` - (Required.) These are unit tests that run as part of every build of the CDK. They help ensure that CDK `main` code is in a healthy state.
- `src/test-integration` - (Optional.) Integration tests which provide a more extensive test of the code in `src/main`. These are not by the `build` command but are executed as part of the `integrationTest` or `integrationTestJava` Gradle tasks.
- `src/testFixtures` - (Optional.) These shared classes are exported for connectors for use in the connectors' own test implementations. Connectors will have access to these classes within their unit and integration tests, but the classes will not be shipped with connectors when they are published.

### How is the CDK published?

The CDK is published as a set of jar files sharing a version number. Every submodule generates one runtime jar for the main classes. If the submodule contains test fixtures, a second jar will be published with the test fixtures classes.

Note: Connectors do not have to manage which jars they should depend on, as this is handled automatically by the `airbyte-java-connector` plugin. See example below.

## Using the Java CDK

### Building the CDK

To build and test the Java CDK, execute the following:

```sh
./gradlew :airbyte-cdk:java:airbyte-cdk:build
```

### Bumping the CDK version

You will need to bump this version manually whenever you are making changes to code inside the CDK.

While under development, the next version number for the CDK is tracked in the file: `airbyte-cdk/java/airbyte-cdk/core/src/main/resources/version.properties`.

If the CDK is not being modified, this file will contain the most recently published version number.

### Publishing the CDK

_⚠️ These steps should only be performed after all testing and approvals are in place on the PR. ⚠️_

The CDK can be published with a GitHub Workflow and a slash command which can be run by Airbyte personnel.

To invoke via slash command (recommended), use the following syntax in a comment on the PR that contains your changes:

```bash
/publish-java-cdk                # Run with the defaults (dry-run=false, force=false)
/publish-java-cdk dry-run=true   # Run in dry-run mode (no-op)
/publish-java-cdk force=true     # Force-publish if needing to replace an already published version
```

Note:

- Remember to **document your changes** in the Changelog section below.
- After you publish the CDK, remember to toggle `useLocalCdk` back to `false` in all connectors.
- Unless you specify `force=true`, the pipeline should fail if the version you are trying to publish already exists.
- By running the publish with `dry-run=true`, you can confirm the process is working as expected, without actually publishing the changes.
- In dry-run mode, you can also view and download the jars that are generated. To do so, navigate to the job status in GitHub Actions and navigate to the 'artifacts' section.
- You can also invoke manually in the GitHub Web UI. To do so: go to `Actions` tab, select the `Publish Java CDK` workflow, and click `Run workflow`.
- You can view and administer published CDK versions here: https://admin.cloudrepo.io/repository/airbyte-public-jars/io/airbyte/airbyte-cdk
- The public endpoint for published CDK versions is here: https://airbyte.mycloudrepo.io/public/repositories/airbyte-public-jars/io/airbyte/airbyte-cdk/

## Developing Connectors with the Java CDK

### Referencing the CDK from Java connectors

You can reference the CDK in your connector's `build.gradle` file:

```groovy
plugins {
    id 'application'
    id 'airbyte-java-connector'
}

airbyteJavaConnector {
    cdkVersionRequired = '0.1.0'   // The CDK version to pin to.
    features = ['db-destinations'] // An array of CDK features to depend on.
    useLocalCdk = false            // Use 'true' to use a live reference to the
                                   // local cdk project.
}

airbyteJavaConnector.addCdkDependencies()
```

Replace `0.1.0` with the CDK version you are working with. If you're actively developing the CDK and want to use the latest version locally, use the `useLocalCdk` flag to use the live CDK code during builds and tests.

### Developing a connector alongside the CDK

You can iterate on changes in the CDK local and test them in the connector without needing to publish the CDK changes publicly.

When modifying the CDK and a connector in the same PR or branch, please use the following steps:

1. Set the version of the CDK in `version.properties` to the next appropriate version number and add a description in the `Changelog` at the bottom of this readme file.
2. Modify your connector's build.gradle file as follows:
   1. Set `useLocalCdk` to `true` in the connector you are working on. This will ensure the connector always uses the local CDK definitions instead of the published version.
   2. Set `cdkVersionRequired` to use the new _to-be-published_ CDK version.

After the above, you can build and test your connector as usual. Gradle will automatically use the local CDK code files while you are working on the connector.

Once you are done developing and testing your CDK changes:

1. Publish the CDK using the instructions here in this readme.
2. After publishing the CDK, update the `useLocalCdk` setting by running `./gradlew :airbyte-integrations:connectors:<connector-name>:disableLocalCdkRefs`. to automatically revert `useLocalCdk` to `false`.
3. You can optionally run `./gradlew :airbyte-integrations:connectors:<connector-name>:assertNotUsingLocalCdk` to ensure that the project is not using a local CDK reference.

_Note: You can also use  `./gradlew assertNotUsingLocalCdk` or `./gradlew disableLocalCdkRefs` to run these tasks on **all** connectors simultaneously._

### Developing a connector against a pinned CDK version

You can always pin your connector to a prior stable version of the CDK, which may not match what is the latest version in the `airbyte` repo. For instance, your connector can be pinned to `0.1.1` while the latest version may be `0.2.0`.

Maven and Gradle will automatically reference the correct (pinned) version of the CDK for your connector, and you can use your local IDE to browse the prior version of the codebase that corresponds to that version.

## Common Debugging Tips

MavenLocal debugging steps:

1. Confirm local publish status by running:
   `ls -la ~/.m2/repository/io/airbyte/airbyte-cdk/*`
2. Confirm jar contents by running:
   `jar tf ~/.m2/repository/io/airbyte/airbyte-cdk/0.0.2-SNAPSHOT/airbyte-cdk-0.0.2-SNAPSHOT.jar`
3. Remove CDK artifacts from MavenLocal by running:
   `rm -rf ~/.m2/repository/io/airbyte/airbyte-cdk/*`
4. Rebuid CDK artifacts by running:
   `./gradlew :airbyte-cdk:java:airbyte-cdk:build`
   or
   `./gradlew :airbyte-cdk:java:airbyte-cdk:publishToMavenLocal`

## Changelog

### Java CDK

| Version | Date       | Pull Request                                               | Subject                                                                                                                                                        |
|:--------|:-----------|:-----------------------------------------------------------|:---------------------------------------------------------------------------------------------------------------------------------------------------------------|
<<<<<<< HEAD
| 0.3.0   | 2023-11-01 | [\#31983](https://github.com/airbytehq/airbyte/pull/31983) | Add deinterpolation feature to AirbyteExceptionHandler.                                                                                                        |
=======
| 0.2.4   | 2023-10-31 | [\#31807](https://github.com/airbytehq/airbyte/pull/31807) | Handle case of debezium update and delete of records in mongodb.                                                                                               |
>>>>>>> d99566f7
| 0.2.3   | 2023-10-31 | [\#32022](https://github.com/airbytehq/airbyte/pull/32022) | Update Debezium version from 2.20 -> 2.4.0.                                                                                                                    |
| 0.2.2   | 2023-10-31 | [\#31976](https://github.com/airbytehq/airbyte/pull/31976) | Debezium tweaks to make tests run faster.                                                                                                                      |
| 0.2.0   | 2023-10-30 | [\#31960](https://github.com/airbytehq/airbyte/pull/31960) | Hoist top-level gradle subprojects into CDK.                                                                                                                   |
| 0.1.12  | 2023-10-24 | [\#31674](https://github.com/airbytehq/airbyte/pull/31674) | Fail sync when Debezium does not shut down properly.                                                                                                           |
| 0.1.11  | 2023-10-18 | [\#31486](https://github.com/airbytehq/airbyte/pull/31486) | Update constants in AdaptiveSourceRunner.                                                                                                                      |
| 0.1.9   | 2023-10-12 | [\#31309](https://github.com/airbytehq/airbyte/pull/31309) | Use toPlainString() when handling BigDecimals in PostgresConverter                                                                                             |
| 0.1.8   | 2023-10-11 | [\#31322](https://github.com/airbytehq/airbyte/pull/31322) | Cap log line length to 32KB to prevent loss of records                                                                                                         |
| 0.1.7   | 2023-10-10 | [\#31194](https://github.com/airbytehq/airbyte/pull/31194) | Deallocate unused per stream buffer memory when empty                                                                                                          |
| 0.1.6   | 2023-10-10 | [\#31083](https://github.com/airbytehq/airbyte/pull/31083) | Fix precision of numeric values in async destinations                                                                                                          |
| 0.1.5   | 2023-10-09 | [\#31196](https://github.com/airbytehq/airbyte/pull/31196) | Update typo in CDK (CDN_LSN -> CDC_LSN)                                                                                                                        |
| 0.1.4   | 2023-10-06 | [\#31139](https://github.com/airbytehq/airbyte/pull/31139) | Reduce async buffer                                                                                                                                            |
| 0.1.1   | 2023-09-28 | [\#30835](https://github.com/airbytehq/airbyte/pull/30835) | JDBC destinations now avoid staging area name collisions by using the raw table name as the stage name. (previously we used the stream name as the stage name) |
| 0.1.0   | 2023-09-27 | [\#30445](https://github.com/airbytehq/airbyte/pull/30445) | First launch, including shared classes for all connectors.                                                                                                     |
| 0.0.2   | 2023-08-21 | [\#28687](https://github.com/airbytehq/airbyte/pull/28687) | Version bump only (no other changes).                                                                                                                          |
| 0.0.1   | 2023-08-08 | [\#28687](https://github.com/airbytehq/airbyte/pull/28687) | Initial release for testing.                                                                                                                                   |<|MERGE_RESOLUTION|>--- conflicted
+++ resolved
@@ -2,21 +2,21 @@
 
 This page will walk through the process of developing with the Java CDK.
 
-- [Developing with the Java CDK](#developing-with-the-java-cdk)
-  - [Intro to the Java CDK](#intro-to-the-java-cdk)
-    - [What is included in the Java CDK?](#what-is-included-in-the-java-cdk)
-    - [How is the CDK published?](#how-is-the-cdk-published)
-  - [Using the Java CDK](#using-the-java-cdk)
-    - [Building the CDK](#building-the-cdk)
-    - [Bumping the CDK version](#bumping-the-cdk-version)
-    - [Publishing the CDK](#publishing-the-cdk)
-  - [Developing Connectors with the Java CDK](#developing-connectors-with-the-java-cdk)
-    - [Referencing the CDK from Java connectors](#referencing-the-cdk-from-java-connectors)
-    - [Developing a connector alongside the CDK](#developing-a-connector-alongside-the-cdk)
-    - [Developing a connector against a pinned CDK version](#developing-a-connector-against-a-pinned-cdk-version)
-  - [Common Debugging Tips](#common-debugging-tips)
-  - [Changelog](#changelog)
-    - [Java CDK](#java-cdk)
+* [Developing with the Java CDK](#developing-with-the-java-cdk)
+   * [Intro to the Java CDK](#intro-to-the-java-cdk)
+      * [What is included in the Java CDK?](#what-is-included-in-the-java-cdk)
+      * [How is the CDK published?](#how-is-the-cdk-published)
+   * [Using the Java CDK](#using-the-java-cdk)
+      * [Building the CDK](#building-the-cdk)
+      * [Bumping the CDK version](#bumping-the-cdk-version)
+      * [Publishing the CDK](#publishing-the-cdk)
+   * [Developing Connectors with the Java CDK](#developing-connectors-with-the-java-cdk)
+      * [Referencing the CDK from Java connectors](#referencing-the-cdk-from-java-connectors)
+      * [Developing a connector alongside the CDK](#developing-a-connector-alongside-the-cdk)
+      * [Developing a connector against a pinned CDK version](#developing-a-connector-against-a-pinned-cdk-version)
+   * [Common Debugging Tips](#common-debugging-tips)
+   * [Changelog](#changelog)
+      * [Java CDK](#java-cdk)
 
 ## Intro to the Java CDK
 
@@ -156,11 +156,8 @@
 
 | Version | Date       | Pull Request                                               | Subject                                                                                                                                                        |
 |:--------|:-----------|:-----------------------------------------------------------|:---------------------------------------------------------------------------------------------------------------------------------------------------------------|
-<<<<<<< HEAD
-| 0.3.0   | 2023-11-01 | [\#31983](https://github.com/airbytehq/airbyte/pull/31983) | Add deinterpolation feature to AirbyteExceptionHandler.                                                                                                        |
-=======
+| 0.3.0   | 2023-11-02 | [\#31983](https://github.com/airbytehq/airbyte/pull/31983) | Add deinterpolation feature to AirbyteExceptionHandler.                                                                                                        |
 | 0.2.4   | 2023-10-31 | [\#31807](https://github.com/airbytehq/airbyte/pull/31807) | Handle case of debezium update and delete of records in mongodb.                                                                                               |
->>>>>>> d99566f7
 | 0.2.3   | 2023-10-31 | [\#32022](https://github.com/airbytehq/airbyte/pull/32022) | Update Debezium version from 2.20 -> 2.4.0.                                                                                                                    |
 | 0.2.2   | 2023-10-31 | [\#31976](https://github.com/airbytehq/airbyte/pull/31976) | Debezium tweaks to make tests run faster.                                                                                                                      |
 | 0.2.0   | 2023-10-30 | [\#31960](https://github.com/airbytehq/airbyte/pull/31960) | Hoist top-level gradle subprojects into CDK.                                                                                                                   |
