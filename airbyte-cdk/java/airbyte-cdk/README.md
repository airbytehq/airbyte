# Developing with the Java CDK

This page will walk through the process of developing with the Java CDK.

* [Developing with the Java CDK](#developing-with-the-java-cdk)
  * [Intro to the Java CDK](#intro-to-the-java-cdk)
    * [What is included in the Java CDK?](#what-is-included-in-the-java-cdk)
    * [How is the CDK published?](#how-is-the-cdk-published)
  * [Using the Java CDK](#using-the-java-cdk)
    * [Building the CDK](#building-the-cdk)
    * [Bumping the CDK version](#bumping-the-cdk-version)
    * [Publishing the CDK](#publishing-the-cdk)
  * [Developing Connectors with the Java CDK](#developing-connectors-with-the-java-cdk)
    * [Referencing the CDK from Java connectors](#referencing-the-cdk-from-java-connectors)
    * [Developing a connector alongside the CDK](#developing-a-connector-alongside-the-cdk)
    * [Publishing the CDK and switching to a pinned CDK reference](#publishing-the-cdk-and-switching-to-a-pinned-cdk-reference)
    * [Troubleshooting CDK Dependency Caches](#troubleshooting-cdk-dependency-caches)
    * [Developing a connector against a pinned CDK version](#developing-a-connector-against-a-pinned-cdk-version)
  * [Changelog](#changelog)
    * [Java CDK](#java-cdk)

## Intro to the Java CDK

### What is included in the Java CDK?

The java CDK is comprised of separate modules, among which:

- `dependencies` and `core` - Shared classes for building connectors of all types.
- `db-sources` - Shared classes for building DB sources.
- `db-destinations` - Shared classes for building DB destinations.

Each CDK submodule may contain these elements:

- `src/main` - (Required.) The classes that will ship with the connector, providing capabilities to
  the connectors.
- `src/test` - (Required.) These are unit tests that run as part of every build of the CDK. They
  help ensure that CDK `main` code is in a healthy state.
- `src/testFixtures` - (Optional.) These shared classes are exported for connectors for use in the
  connectors' own test implementations. Connectors will have access to these classes within their
  unit and integration tests, but the classes will not be shipped with connectors when they are
  published.

### How is the CDK published?

The CDK is published as a set of jar files sharing a version number. Every submodule generates one
runtime jar for the main classes. If the submodule contains test fixtures, a second jar will be
published with the test fixtures classes.

Note: Connectors do not have to manage which jars they should depend on, as this is handled
automatically by the `airbyte-java-connector` plugin. See example below.

## Using the Java CDK

### Building the CDK

To build and test the Java CDK, execute the following:

```sh
./gradlew :airbyte-cdk:java:airbyte-cdk:build
```

### Bumping the CDK version

You will need to bump this version manually whenever you are making changes to code inside the CDK.

While under development, the next version number for the CDK is tracked in the file:
`airbyte-cdk/java/airbyte-cdk/core/src/main/resources/version.properties`.

If the CDK is not being modified, this file will contain the most recently published version number.

### Publishing the CDK

_⚠️ These steps should only be performed after all testing and approvals are in place on the PR. ⚠️_

The CDK can be published with a GitHub Workflow and a slash command which can be run by Airbyte
personnel.

To invoke via slash command (recommended), use the following syntax in a comment on the PR that
contains your changes:

```bash
/publish-java-cdk                # Run with the defaults (dry-run=false, force=false)
/publish-java-cdk dry-run=true   # Run in dry-run mode (no-op)
/publish-java-cdk force=true     # Force-publish if needing to replace an already published version
```

Note:

- Remember to **document your changes** in the Changelog section below.
- After you publish the CDK, remember to toggle `useLocalCdk` back to `false` in all connectors.
- Unless you specify `force=true`, the pipeline should fail if the version you are trying to publish
  already exists.
- By running the publish with `dry-run=true`, you can confirm the process is working as expected,
  without actually publishing the changes.
- In dry-run mode, you can also view and download the jars that are generated. To do so, navigate to
  the job status in GitHub Actions and navigate to the 'artifacts' section.
- You can also invoke manually in the GitHub Web UI. To do so: go to `Actions` tab, select the
  `Publish Java CDK` workflow, and click `Run workflow`.
- You can view and administer published CDK versions here:
  https://admin.cloudrepo.io/repository/airbyte-public-jars/io/airbyte/cdk
- The public endpoint for published CDK versions is here:
  https://airbyte.mycloudrepo.io/public/repositories/airbyte-public-jars/io/airbyte/cdk/

## Developing Connectors with the Java CDK

### Referencing the CDK from Java connectors

You can reference the CDK in your connector's `build.gradle` file:

```groovy
plugins {
    id 'airbyte-java-connector'
}

airbyteJavaConnector {
    cdkVersionRequired = '0.1.0'   // The CDK version to pin to.
    features = ['db-destinations'] // An array of CDK features to depend on.
    useLocalCdk = false            // Use 'true' to use a live reference to the
                                   // local cdk project.
}

```

Replace `0.1.0` with the CDK version you are working with. If you're actively developing the CDK and
want to use the latest version locally, use the `useLocalCdk` flag to use the live CDK code during
builds and tests.

### Developing a connector alongside the CDK

You can iterate on changes in the CDK local and test them in the connector without needing to
publish the CDK changes publicly.

When modifying the CDK and a connector in the same PR or branch, please use the following steps:

1. Set the version of the CDK in `version.properties` to the next appropriate version number and add
   a description in the `Changelog` at the bottom of this readme file.
2. Modify your connector's build.gradle file as follows:
   1. Set `useLocalCdk` to `true` in the connector you are working on. This will ensure the
      connector always uses the local CDK definitions instead of the published version.
   2. Set `cdkVersionRequired` to use the new _to-be-published_ CDK version.

After the above, you can build and test your connector as usual. Gradle will automatically use the
local CDK code files while you are working on the connector.

### Publishing the CDK and switching to a pinned CDK reference

Once you are done developing and testing your CDK changes:

1. Publish the CDK using the instructions here in this readme.
2. After publishing the CDK, update the `useLocalCdk` setting to `false`.

### Troubleshooting CDK Dependency Caches

Note: after switching between a local and a pinned CDK reference, you may need to refresh dependency
caches in Gradle and/or your IDE.

In Gradle, you can use the CLI arg `--refresh-dependencies` the next time you build or test your
connector, which will ensure that the correct version of the CDK is used after toggling the
`useLocalCdk` value.

### Developing a connector against a pinned CDK version

You can always pin your connector to a prior stable version of the CDK, which may not match what is
the latest version in the `airbyte` repo. For instance, your connector can be pinned to `0.1.1`
while the latest version may be `0.2.0`.

Maven and Gradle will automatically reference the correct (pinned) version of the CDK for your
connector, and you can use your local IDE to browse the prior version of the codebase that
corresponds to that version.

## Changelog

### Java CDK

| Version | Date       | Pull Request                                               | Subject                                                                                                                                                        |
|:--------|:-----------|:-----------------------------------------------------------|:---------------------------------------------------------------------------------------------------------------------------------------------------------------|
<<<<<<< HEAD
| 0.35.13 | 2024-05-27 | [\#38538](https://github.com/airbytehq/airbyte/pull/38357) | Exit connector when encountering a config error.                                                                                                               |
=======
| 0.35.13 | 2024-05-28 | [\#38632](https://github.com/airbytehq/airbyte/pull/38632) | minor changes to allow conversion of snowflake tests to kotlin                                                                                                         |
>>>>>>> c884f195
| 0.35.12 | 2024-05-23 | [\#38638](https://github.com/airbytehq/airbyte/pull/38638) | Minor change to support Snowflake conversion to Kotlin                                                                                                         |
| 0.35.11 | 2024-05-23 | [\#38357](https://github.com/airbytehq/airbyte/pull/38357) | This release fixes an error on the previous release.                                                                                                           |
| 0.35.10 | 2024-05-23 | [\#38357](https://github.com/airbytehq/airbyte/pull/38357) | Add shared code for db sources stream status trace messages and testing.                                                                                       |
| 0.35.9  | 2024-05-23 | [\#38586](https://github.com/airbytehq/airbyte/pull/38586) | code cleanup                                                                                                                                                   |
| 0.35.9  | 2024-05-23 | [\#37583](https://github.com/airbytehq/airbyte/pull/37583) | code cleanup                                                                                                                                                   |
| 0.35.9  | 2024-05-23 | [\#37555](https://github.com/airbytehq/airbyte/pull/37555) | code cleanup                                                                                                                                                   |
| 0.35.9  | 2024-05-23 | [\#37540](https://github.com/airbytehq/airbyte/pull/37540) | code cleanup                                                                                                                                                   |
| 0.35.9  | 2024-05-23 | [\#37539](https://github.com/airbytehq/airbyte/pull/37539) | code cleanup                                                                                                                                                   |
| 0.35.9  | 2024-05-23 | [\#37538](https://github.com/airbytehq/airbyte/pull/37538) | code cleanup                                                                                                                                                   |
| 0.35.9  | 2024-05-23 | [\#37537](https://github.com/airbytehq/airbyte/pull/37537) | code cleanup                                                                                                                                                   |
| 0.35.9  | 2024-05-23 | [\#37518](https://github.com/airbytehq/airbyte/pull/37518) | code cleanup                                                                                                                                                   |
| 0.35.8  | 2024-05-22 | [\#38572](https://github.com/airbytehq/airbyte/pull/38572) | Add a temporary static method to decouple SnowflakeDestination from AbstractJdbcDestination                                                                    |
| 0.35.7  | 2024-05-20 | [\#38357](https://github.com/airbytehq/airbyte/pull/38357) | Decouple create namespace from per stream operation interface.                                                                                                 |
| 0.35.6  | 2024-05-17 | [\#38107](https://github.com/airbytehq/airbyte/pull/38107) | New interfaces for Destination connectors to plug into AsyncStreamConsumer                                                                                     |
| 0.35.5  | 2024-05-17 | [\#38204](https://github.com/airbytehq/airbyte/pull/38204) | add assume-role authentication to s3                                                                                                                           |
| 0.35.2  | 2024-05-13 | [\#38104](https://github.com/airbytehq/airbyte/pull/38104) | Handle transient error messages                                                                                                                                |
| 0.35.0  | 2024-05-13 | [\#38127](https://github.com/airbytehq/airbyte/pull/38127) | Destinations: Populate generation/sync ID on StreamConfig                                                                                                      |
| 0.34.4  | 2024-05-10 | [\#37712](https://github.com/airbytehq/airbyte/pull/37712) | make sure the exceptionHandler always terminates                                                                                                               |
| 0.34.3  | 2024-05-10 | [\#38095](https://github.com/airbytehq/airbyte/pull/38095) | Minor changes for databricks connector                                                                                                                         |
| 0.34.1  | 2024-05-07 | [\#38030](https://github.com/airbytehq/airbyte/pull/38030) | Add support for transient errors                                                                                                                               |
| 0.34.0  | 2024-05-01 | [\#37712](https://github.com/airbytehq/airbyte/pull/37712) | Destinations: Remove incremental T+D                                                                                                                           |
| 0.33.2  | 2024-05-03 | [\#37824](https://github.com/airbytehq/airbyte/pull/37824) | improve source acceptance tests                                                                                                                                |
| 0.33.1  | 2024-05-03 | [\#37824](https://github.com/airbytehq/airbyte/pull/37824) | Add a unit test for cursor based sync                                                                                                                          |
| 0.33.0  | 2024-05-03 | [\#36935](https://github.com/airbytehq/airbyte/pull/36935) | Destinations: Enable non-safe-casting DV2 tests                                                                                                                |
| 0.32.0  | 2024-05-03 | [\#36929](https://github.com/airbytehq/airbyte/pull/36929) | Destinations: Assorted DV2 changes for mysql                                                                                                                   |
| 0.31.7  | 2024-05-02 | [\#36910](https://github.com/airbytehq/airbyte/pull/36910) | changes for destination-snowflake                                                                                                                              |
| 0.31.6  | 2024-05-02 | [\#37746](https://github.com/airbytehq/airbyte/pull/37746) | debuggability improvements.                                                                                                                                    |
| 0.31.5  | 2024-04-30 | [\#37758](https://github.com/airbytehq/airbyte/pull/37758) | Set debezium max retries to zero                                                                                                                               |
| 0.31.4  | 2024-04-30 | [\#37754](https://github.com/airbytehq/airbyte/pull/37754) | Add DebeziumEngine notification log                                                                                                                            |
| 0.31.3  | 2024-04-30 | [\#37726](https://github.com/airbytehq/airbyte/pull/37726) | Remove debezium retries                                                                                                                                        |
| 0.31.2  | 2024-04-30 | [\#37507](https://github.com/airbytehq/airbyte/pull/37507) | Better error messages when switching between global/per-stream modes.                                                                                          |
| 0.31.0  | 2024-04-26 | [\#37584](https://github.com/airbytehq/airbyte/pull/37584) | Update S3 destination deps to exclude zookeeper and hadoop-yarn-common                                                                                         |
| 0.30.11 | 2024-04-25 | [\#36899](https://github.com/airbytehq/airbyte/pull/36899) | changes for bigQuery destination.                                                                                                                              |
| 0.30.10 | 2024-04-24 | [\#37541](https://github.com/airbytehq/airbyte/pull/37541) | remove excessive logging                                                                                                                                       |
| 0.30.9  | 2024-04-24 | [\#37477](https://github.com/airbytehq/airbyte/pull/37477) | remove unnecessary logs                                                                                                                                        |
| 0.30.7  | 2024-04-23 | [\#37477](https://github.com/airbytehq/airbyte/pull/37477) | fix kotlin warnings in core CDK submodule                                                                                                                      |
| 0.30.7  | 2024-04-23 | [\#37484](https://github.com/airbytehq/airbyte/pull/37484) | fix kotlin warnings in dependencies CDK submodule                                                                                                              |
| 0.30.7  | 2024-04-23 | [\#37479](https://github.com/airbytehq/airbyte/pull/37479) | fix kotlin warnings in azure-destination, datastore-{bigquery,mongo,postgres} CDK submodules                                                                   |
| 0.30.7  | 2024-04-23 | [\#37481](https://github.com/airbytehq/airbyte/pull/37481) | fix kotlin warnings in destination CDK submodules                                                                                                              |
| 0.30.7  | 2024-04-23 | [\#37482](https://github.com/airbytehq/airbyte/pull/37482) | fix kotlin warnings in db-sources CDK submodule                                                                                                                |
| 0.30.6  | 2024-04-19 | [\#37442](https://github.com/airbytehq/airbyte/pull/37442) | Destinations: Rename File format related classes to be agnostic of S3                                                                                          |
| 0.30.3  | 2024-04-12 | [\#37106](https://github.com/airbytehq/airbyte/pull/37106) | Destinations: Simplify constructors in `AsyncStreamConsumer`                                                                                                   |
| 0.30.2  | 2024-04-12 | [\#36926](https://github.com/airbytehq/airbyte/pull/36926) | Destinations: Remove `JdbcSqlOperations#formatData`; misc changes for java interop                                                                             |
| 0.30.1  | 2024-04-11 | [\#36919](https://github.com/airbytehq/airbyte/pull/36919) | Fix regression in sources conversion of null values                                                                                                            |
| 0.30.0  | 2024-04-11 | [\#36974](https://github.com/airbytehq/airbyte/pull/36974) | Destinations: Pass config to jdbc sqlgenerator; allow cascade drop                                                                                             |
| 0.29.13 | 2024-04-10 | [\#36981](https://github.com/airbytehq/airbyte/pull/36981) | DB sources : Emit analytics for data type serialization errors.                                                                                                |
| 0.29.12 | 2024-04-10 | [\#36973](https://github.com/airbytehq/airbyte/pull/36973) | Destinations: Make flush batch size configurable for JdbcInsertFlush                                                                                           |
| 0.29.11 | 2024-04-10 | [\#36865](https://github.com/airbytehq/airbyte/pull/36865) | Sources : Remove noisy log line.                                                                                                                               |
| 0.29.10 | 2024-04-10 | [\#36805](https://github.com/airbytehq/airbyte/pull/36805) | Destinations: Enhance CatalogParser name collision handling; add DV2 tests for long identifiers                                                                |
| 0.29.9  | 2024-04-09 | [\#36047](https://github.com/airbytehq/airbyte/pull/36047) | Destinations: CDK updates for raw-only destinations                                                                                                            |
| 0.29.8  | 2024-04-08 | [\#36868](https://github.com/airbytehq/airbyte/pull/36868) | Destinations: s3-destinations Compilation fixes for connector                                                                                                  |
| 0.29.7  | 2024-04-08 | [\#36768](https://github.com/airbytehq/airbyte/pull/36768) | Destinations: Make destination state fetch/commit logic more resilient to errors                                                                               |
| 0.29.6  | 2024-04-05 | [\#36577](https://github.com/airbytehq/airbyte/pull/36577) | Do not send system_error trace message for config exceptions.                                                                                                  |
| 0.29.5  | 2024-04-05 | [\#36620](https://github.com/airbytehq/airbyte/pull/36620) | Missed changes - open for extension for destination-postgres                                                                                                   |
| 0.29.3  | 2024-04-04 | [\#36759](https://github.com/airbytehq/airbyte/pull/36759) | Minor fixes.                                                                                                                                                   |
| 0.29.3  | 2024-04-04 | [\#36706](https://github.com/airbytehq/airbyte/pull/36706) | Enabling spotbugs for s3-destination.                                                                                                                          |
| 0.29.3  | 2024-04-03 | [\#36705](https://github.com/airbytehq/airbyte/pull/36705) | Enabling spotbugs for db-sources.                                                                                                                              |
| 0.29.3  | 2024-04-03 | [\#36704](https://github.com/airbytehq/airbyte/pull/36704) | Enabling spotbugs for datastore-postgres.                                                                                                                      |
| 0.29.3  | 2024-04-03 | [\#36703](https://github.com/airbytehq/airbyte/pull/36703) | Enabling spotbugs for gcs-destination.                                                                                                                         |
| 0.29.3  | 2024-04-03 | [\#36702](https://github.com/airbytehq/airbyte/pull/36702) | Enabling spotbugs for db-destinations.                                                                                                                         |
| 0.29.3  | 2024-04-03 | [\#36701](https://github.com/airbytehq/airbyte/pull/36701) | Enabling spotbugs for typing_and_deduping.                                                                                                                     |
| 0.29.3  | 2024-04-03 | [\#36612](https://github.com/airbytehq/airbyte/pull/36612) | Enabling spotbugs for dependencies.                                                                                                                            |
| 0.29.5  | 2024-04-05 | [\#36577](https://github.com/airbytehq/airbyte/pull/36577) | Do not send system_error trace message for config exceptions.                                                                                                  |
| 0.29.3  | 2024-04-04 | [\#36759](https://github.com/airbytehq/airbyte/pull/36759) | Minor fixes.                                                                                                                                                   |
| 0.29.3  | 2024-04-04 | [\#36706](https://github.com/airbytehq/airbyte/pull/36706) | Enabling spotbugs for s3-destination.                                                                                                                          |
| 0.29.3  | 2024-04-03 | [\#36705](https://github.com/airbytehq/airbyte/pull/36705) | Enabling spotbugs for db-sources.                                                                                                                              |
| 0.29.3  | 2024-04-03 | [\#36704](https://github.com/airbytehq/airbyte/pull/36704) | Enabling spotbugs for datastore-postgres.                                                                                                                      |
| 0.29.3  | 2024-04-03 | [\#36703](https://github.com/airbytehq/airbyte/pull/36703) | Enabling spotbugs for gcs-destination.                                                                                                                         |
| 0.29.3  | 2024-04-03 | [\#36702](https://github.com/airbytehq/airbyte/pull/36702) | Enabling spotbugs for db-destinations.                                                                                                                         |
| 0.29.3  | 2024-04-03 | [\#36701](https://github.com/airbytehq/airbyte/pull/36701) | Enabling spotbugs for typing_and_deduping.                                                                                                                     |
| 0.29.3  | 2024-04-03 | [\#36612](https://github.com/airbytehq/airbyte/pull/36612) | Enabling spotbugs for dependencies.                                                                                                                            |
| 0.29.2  | 2024-04-04 | [\#36845](https://github.com/airbytehq/airbyte/pull/36772) | Changes to make source-mongo compileable                                                                                                                       |
| 0.29.1  | 2024-04-03 | [\#36772](https://github.com/airbytehq/airbyte/pull/36772) | Changes to make source-mssql compileable                                                                                                                       |
| 0.29.0  | 2024-04-02 | [\#36759](https://github.com/airbytehq/airbyte/pull/36759) | Build artifact publication changes and fixes.                                                                                                                  |
| 0.28.21 | 2024-04-02 | [\#36673](https://github.com/airbytehq/airbyte/pull/36673) | Change the destination message parsing to use standard java/kotlin classes. Adds logging to catch empty lines.                                                 |
| 0.28.20 | 2024-04-01 | [\#36584](https://github.com/airbytehq/airbyte/pull/36584) | Changes to make source-postgres compileable                                                                                                                    |
| 0.28.19 | 2024-03-29 | [\#36619](https://github.com/airbytehq/airbyte/pull/36619) | Changes to make destination-postgres compileable                                                                                                               |
| 0.28.19 | 2024-03-29 | [\#36588](https://github.com/airbytehq/airbyte/pull/36588) | Changes to make destination-redshift compileable                                                                                                               |
| 0.28.19 | 2024-03-29 | [\#36610](https://github.com/airbytehq/airbyte/pull/36610) | remove airbyte-api generation, pull depdendency jars instead                                                                                                   |
| 0.28.19 | 2024-03-29 | [\#36611](https://github.com/airbytehq/airbyte/pull/36611) | disable spotbugs for CDK tes and testFixtures tasks                                                                                                            |
| 0.28.18 | 2024-03-28 | [\#36606](https://github.com/airbytehq/airbyte/pull/36574) | disable spotbugs for CDK tes and testFixtures tasks                                                                                                            |
| 0.28.18 | 2024-03-28 | [\#36574](https://github.com/airbytehq/airbyte/pull/36574) | Fix ContainerFactory                                                                                                                                           |
| 0.28.18 | 2024-03-27 | [\#36570](https://github.com/airbytehq/airbyte/pull/36570) | Convert missing s3-destinations tests to Kotlin                                                                                                                |
| 0.28.18 | 2024-03-27 | [\#36446](https://github.com/airbytehq/airbyte/pull/36446) | Convert dependencies submodule to Kotlin                                                                                                                       |
| 0.28.18 | 2024-03-27 | [\#36445](https://github.com/airbytehq/airbyte/pull/36445) | Convert functional out Checked interfaces to kotlin                                                                                                            |
| 0.28.18 | 2024-03-27 | [\#36444](https://github.com/airbytehq/airbyte/pull/36444) | Use apache-commons classes in our Checked functional interfaces                                                                                                |
| 0.28.18 | 2024-03-27 | [\#36467](https://github.com/airbytehq/airbyte/pull/36467) | Convert #36465 to Kotlin                                                                                                                                       |
| 0.28.18 | 2024-03-27 | [\#36473](https://github.com/airbytehq/airbyte/pull/36473) | Convert convert #36396 to Kotlin                                                                                                                               |
| 0.28.18 | 2024-03-27 | [\#36439](https://github.com/airbytehq/airbyte/pull/36439) | Convert db-destinations submodule to Kotlin                                                                                                                    |
| 0.28.18 | 2024-03-27 | [\#36438](https://github.com/airbytehq/airbyte/pull/36438) | Convert db-sources submodule to Kotlin                                                                                                                         |
| 0.28.18 | 2024-03-26 | [\#36437](https://github.com/airbytehq/airbyte/pull/36437) | Convert gsc submodule to Kotlin                                                                                                                                |
| 0.28.18 | 2024-03-26 | [\#36421](https://github.com/airbytehq/airbyte/pull/36421) | Convert typing-deduping submodule to Kotlin                                                                                                                    |
| 0.28.18 | 2024-03-26 | [\#36420](https://github.com/airbytehq/airbyte/pull/36420) | Convert s3-destinations submodule to Kotlin                                                                                                                    |
| 0.28.18 | 2024-03-26 | [\#36419](https://github.com/airbytehq/airbyte/pull/36419) | Convert azure submodule to Kotlin                                                                                                                              |
| 0.28.18 | 2024-03-26 | [\#36413](https://github.com/airbytehq/airbyte/pull/36413) | Convert postgres submodule to Kotlin                                                                                                                           |
| 0.28.18 | 2024-03-26 | [\#36412](https://github.com/airbytehq/airbyte/pull/36412) | Convert mongodb submodule to Kotlin                                                                                                                            |
| 0.28.18 | 2024-03-26 | [\#36411](https://github.com/airbytehq/airbyte/pull/36411) | Convert datastore-bigquery submodule to Kotlin                                                                                                                 |
| 0.28.18 | 2024-03-26 | [\#36205](https://github.com/airbytehq/airbyte/pull/36205) | Convert core/main to Kotlin                                                                                                                                    |
| 0.28.18 | 2024-03-26 | [\#36204](https://github.com/airbytehq/airbyte/pull/36204) | Convert core/test to Kotlin                                                                                                                                    |
| 0.28.18 | 2024-03-26 | [\#36190](https://github.com/airbytehq/airbyte/pull/36190) | Convert core/testFixtures to Kotlin                                                                                                                            |
| 0.28.0  | 2024-03-26 | [\#36514](https://github.com/airbytehq/airbyte/pull/36514) | Bump CDK version to 0.28.0                                                                                                                                     |
| 0.27.7  | 2024-03-26 | [\#36466](https://github.com/airbytehq/airbyte/pull/36466) | Destinations: fix support for case-sensitive fields in destination state.                                                                                      |
| 0.27.6  | 2024-03-26 | [\#36432](https://github.com/airbytehq/airbyte/pull/36432) | Sources support for AirbyteRecordMessageMeta during reading source data types.                                                                                 |
| 0.27.5  | 2024-03-25 | [\#36461](https://github.com/airbytehq/airbyte/pull/36461) | Destinations: Handle case-sensitive columns in destination state handling.                                                                                     |
| 0.27.4  | 2024-03-25 | [\#36333](https://github.com/airbytehq/airbyte/pull/36333) | Sunset DebeziumSourceDecoratingIterator.                                                                                                                       |
| 0.27.1  | 2024-03-22 | [\#36296](https://github.com/airbytehq/airbyte/pull/36296) | Destinations: (async framework) Do not log invalid message data.                                                                                               |
| 0.27.0  | 2024-03-21 | [\#36364](https://github.com/airbytehq/airbyte/pull/36364) | Sources: Increase debezium initial record wait time to 40 minute.                                                                                              |
| 0.26.1  | 2024-03-19 | [\#35599](https://github.com/airbytehq/airbyte/pull/35599) | Sunset SourceDecoratingIterator.                                                                                                                               |
| 0.26.0  | 2024-03-19 | [\#36263](https://github.com/airbytehq/airbyte/pull/36263) | Improve conversion of debezium Date type for some edge case in mssql.                                                                                          |
| 0.25.0  | 2024-03-18 | [\#36203](https://github.com/airbytehq/airbyte/pull/36203) | Wiring of Transformer to StagingConsumerFactory and JdbcBufferedConsumerFactory; import changes for Kotlin conversion; State message logs to debug             |
| 0.24.1  | 2024-03-13 | [\#36022](https://github.com/airbytehq/airbyte/pull/36022) | Move log4j2-test.xml to test fixtures, away from runtime classpath.                                                                                            |
| 0.24.0  | 2024-03-13 | [\#35944](https://github.com/airbytehq/airbyte/pull/35944) | Add `_airbyte_meta` in raw table and test fixture updates                                                                                                      |
| 0.23.20 | 2024-03-12 | [\#36011](https://github.com/airbytehq/airbyte/pull/36011) | Debezium configuration for conversion of null value on a column with default value.                                                                            |
| 0.23.19 | 2024-03-11 | [\#35904](https://github.com/airbytehq/airbyte/pull/35904) | Add retries to the debezium engine.                                                                                                                            |
| 0.23.18 | 2024-03-07 | [\#35899](https://github.com/airbytehq/airbyte/pull/35899) | Null check when retrieving destination state                                                                                                                   |
| 0.23.16 | 2024-03-06 | [\#35842](https://github.com/airbytehq/airbyte/pull/35842) | Improve logging in debezium processing.                                                                                                                        |
| 0.23.15 | 2024-03-05 | [\#35827](https://github.com/airbytehq/airbyte/pull/35827) | improving the Junit interceptor.                                                                                                                               |
| 0.23.14 | 2024-03-05 | [\#35739](https://github.com/airbytehq/airbyte/pull/35739) | Add logging to the CDC queue size. Fix the ContainerFactory.                                                                                                   |
| 0.23.13 | 2024-03-04 | [\#35774](https://github.com/airbytehq/airbyte/pull/35774) | minor changes to the CDK test fixtures.                                                                                                                        |
| 0.23.12 | 2024-03-01 | [\#35767](https://github.com/airbytehq/airbyte/pull/35767) | introducing a timeout for java tests.                                                                                                                          |
| 0.23.11 | 2024-03-01 | [\#35313](https://github.com/airbytehq/airbyte/pull/35313) | Preserve timezone offset in CSV writer for destinations                                                                                                        |
| 0.23.10 | 2024-03-01 | [\#35303](https://github.com/airbytehq/airbyte/pull/35303) | Migration framework with DestinationState for softReset                                                                                                        |
| 0.23.9  | 2024-02-29 | [\#35720](https://github.com/airbytehq/airbyte/pull/35720) | various improvements for tests TestDataHolder                                                                                                                  |
| 0.23.8  | 2024-02-28 | [\#35529](https://github.com/airbytehq/airbyte/pull/35529) | Refactor on state iterators                                                                                                                                    |
| 0.23.7  | 2024-02-28 | [\#35376](https://github.com/airbytehq/airbyte/pull/35376) | Extract typereduper migrations to separte method                                                                                                               |
| 0.23.6  | 2024-02-26 | [\#35647](https://github.com/airbytehq/airbyte/pull/35647) | Add a getNamespace into TestDataHolder                                                                                                                         |
| 0.23.5  | 2024-02-26 | [\#35512](https://github.com/airbytehq/airbyte/pull/35512) | Remove @DisplayName from all CDK tests.                                                                                                                        |
| 0.23.4  | 2024-02-26 | [\#35507](https://github.com/airbytehq/airbyte/pull/35507) | Add more logs into TestDatabase.                                                                                                                               |
| 0.23.3  | 2024-02-26 | [\#35495](https://github.com/airbytehq/airbyte/pull/35495) | Fix Junit Interceptor to print better stacktraces                                                                                                              |
| 0.23.2  | 2024-02-22 | [\#35385](https://github.com/airbytehq/airbyte/pull/35342) | Bugfix: inverted logic of disableTypeDedupe flag                                                                                                               |
| 0.23.1  | 2024-02-22 | [\#35527](https://github.com/airbytehq/airbyte/pull/35527) | reduce shutdow timeouts                                                                                                                                        |
| 0.23.0  | 2024-02-22 | [\#35342](https://github.com/airbytehq/airbyte/pull/35342) | Consolidate and perform upfront gathering of DB metadata state                                                                                                 |
| 0.21.4  | 2024-02-21 | [\#35511](https://github.com/airbytehq/airbyte/pull/35511) | Reduce CDC state compression limit to 1MB                                                                                                                      |
| 0.21.3  | 2024-02-20 | [\#35394](https://github.com/airbytehq/airbyte/pull/35394) | Add Junit progress information to the test logs                                                                                                                |
| 0.21.2  | 2024-02-20 | [\#34978](https://github.com/airbytehq/airbyte/pull/34978) | Reduce log noise in NormalizationLogParser.                                                                                                                    |
| 0.21.1  | 2024-02-20 | [\#35199](https://github.com/airbytehq/airbyte/pull/35199) | Add thread names to the logs.                                                                                                                                  |
| 0.21.0  | 2024-02-16 | [\#35314](https://github.com/airbytehq/airbyte/pull/35314) | Delete S3StreamCopier classes. These have been superseded by the async destinations framework.                                                                 |
| 0.20.9  | 2024-02-15 | [\#35240](https://github.com/airbytehq/airbyte/pull/35240) | Make state emission to platform inside state manager itself.                                                                                                   |
| 0.20.8  | 2024-02-15 | [\#35285](https://github.com/airbytehq/airbyte/pull/35285) | Improve blobstore module structure.                                                                                                                            |
| 0.20.7  | 2024-02-13 | [\#35236](https://github.com/airbytehq/airbyte/pull/35236) | output logs to files in addition to stdout when running tests                                                                                                  |
| 0.20.6  | 2024-02-12 | [\#35036](https://github.com/airbytehq/airbyte/pull/35036) | Add trace utility to emit analytics messages.                                                                                                                  |
| 0.20.5  | 2024-02-13 | [\#34869](https://github.com/airbytehq/airbyte/pull/34869) | Don't emit final state in SourceStateIterator there is an underlying stream failure.                                                                           |
| 0.20.4  | 2024-02-12 | [\#35042](https://github.com/airbytehq/airbyte/pull/35042) | Use delegate's isDestinationV2 invocation in SshWrappedDestination.                                                                                            |
| 0.20.3  | 2024-02-09 | [\#34580](https://github.com/airbytehq/airbyte/pull/34580) | Support special chars in mysql/mssql database name.                                                                                                            |
| 0.20.2  | 2024-02-12 | [\#35111](https://github.com/airbytehq/airbyte/pull/35144) | Make state emission from async framework synchronized.                                                                                                         |
| 0.20.1  | 2024-02-11 | [\#35111](https://github.com/airbytehq/airbyte/pull/35111) | Fix GlobalAsyncStateManager stats counting logic.                                                                                                              |
| 0.20.0  | 2024-02-09 | [\#34562](https://github.com/airbytehq/airbyte/pull/34562) | Add new test cases to BaseTypingDedupingTest to exercise special characters.                                                                                   |
| 0.19.0  | 2024-02-01 | [\#34745](https://github.com/airbytehq/airbyte/pull/34745) | Reorganize CDK module structure.                                                                                                                               |
| 0.18.0  | 2024-02-08 | [\#33606](https://github.com/airbytehq/airbyte/pull/33606) | Add updated Initial and Incremental Stream State definitions for DB Sources.                                                                                   |
| 0.17.1  | 2024-02-08 | [\#35027](https://github.com/airbytehq/airbyte/pull/35027) | Make state handling thread safe in async destination framework.                                                                                                |
| 0.17.0  | 2024-02-08 | [\#34502](https://github.com/airbytehq/airbyte/pull/34502) | Enable configuring async destination batch size.                                                                                                               |
| 0.16.6  | 2024-02-07 | [\#34892](https://github.com/airbytehq/airbyte/pull/34892) | Improved testcontainers logging and support for unshared containers.                                                                                           |
| 0.16.5  | 2024-02-07 | [\#34948](https://github.com/airbytehq/airbyte/pull/34948) | Fix source state stats counting logic                                                                                                                          |
| 0.16.4  | 2024-02-01 | [\#34727](https://github.com/airbytehq/airbyte/pull/34727) | Add future based stdout consumer in BaseTypingDedupingTest                                                                                                     |
| 0.16.3  | 2024-01-30 | [\#34669](https://github.com/airbytehq/airbyte/pull/34669) | Fix org.apache.logging.log4j:log4j-slf4j-impl version conflicts.                                                                                               |
| 0.16.2  | 2024-01-29 | [\#34630](https://github.com/airbytehq/airbyte/pull/34630) | expose NamingTransformer to sub-classes in destinations JdbcSqlGenerator.                                                                                      |
| 0.16.1  | 2024-01-29 | [\#34533](https://github.com/airbytehq/airbyte/pull/34533) | Add a safe method to execute DatabaseMetadata's Resultset returning queries.                                                                                   |
| 0.16.0  | 2024-01-26 | [\#34573](https://github.com/airbytehq/airbyte/pull/34573) | Untangle Debezium harness dependencies.                                                                                                                        |
| 0.15.2  | 2024-01-25 | [\#34441](https://github.com/airbytehq/airbyte/pull/34441) | Improve airbyte-api build performance.                                                                                                                         |
| 0.15.1  | 2024-01-25 | [\#34451](https://github.com/airbytehq/airbyte/pull/34451) | Async destinations: Better logging when we fail to parse an AirbyteMessage                                                                                     |
| 0.15.0  | 2024-01-23 | [\#34441](https://github.com/airbytehq/airbyte/pull/34441) | Removed connector registry and micronaut dependencies.                                                                                                         |
| 0.14.2  | 2024-01-24 | [\#34458](https://github.com/airbytehq/airbyte/pull/34458) | Handle case-sensitivity in sentry error grouping                                                                                                               |
| 0.14.1  | 2024-01-24 | [\#34468](https://github.com/airbytehq/airbyte/pull/34468) | Add wait for process to be done before ending sync in destination BaseTDTest                                                                                   |
| 0.14.0  | 2024-01-23 | [\#34461](https://github.com/airbytehq/airbyte/pull/34461) | Revert non backward compatible signature changes from 0.13.1                                                                                                   |
| 0.13.3  | 2024-01-23 | [\#34077](https://github.com/airbytehq/airbyte/pull/34077) | Denote if destinations fully support Destinations V2                                                                                                           |
| 0.13.2  | 2024-01-18 | [\#34364](https://github.com/airbytehq/airbyte/pull/34364) | Better logging in mongo db source connector                                                                                                                    |
| 0.13.1  | 2024-01-18 | [\#34236](https://github.com/airbytehq/airbyte/pull/34236) | Add postCreateTable hook in destination JdbcSqlGenerator                                                                                                       |
| 0.13.0  | 2024-01-16 | [\#34177](https://github.com/airbytehq/airbyte/pull/34177) | Add `useExpensiveSafeCasting` param in JdbcSqlGenerator methods; add JdbcTypingDedupingTest fixture; other DV2-related changes                                 |
| 0.12.1  | 2024-01-11 | [\#34186](https://github.com/airbytehq/airbyte/pull/34186) | Add hook for additional destination specific checks to JDBC destination check method                                                                           |
| 0.12.0  | 2024-01-10 | [\#33875](https://github.com/airbytehq/airbyte/pull/33875) | Upgrade sshd-mina to 2.11.1                                                                                                                                    |
| 0.11.5  | 2024-01-10 | [\#34119](https://github.com/airbytehq/airbyte/pull/34119) | Remove wal2json support for postgres+debezium.                                                                                                                 |
| 0.11.4  | 2024-01-09 | [\#33305](https://github.com/airbytehq/airbyte/pull/33305) | Source stats in incremental syncs                                                                                                                              |
| 0.11.3  | 2023-01-09 | [\#33658](https://github.com/airbytehq/airbyte/pull/33658) | Always fail when debezium fails, even if it happened during the setup phase.                                                                                   |
| 0.11.2  | 2024-01-09 | [\#33969](https://github.com/airbytehq/airbyte/pull/33969) | Destination state stats implementation                                                                                                                         |
| 0.11.1  | 2024-01-04 | [\#33727](https://github.com/airbytehq/airbyte/pull/33727) | SSH bastion heartbeats for Destinations                                                                                                                        |
| 0.11.0  | 2024-01-04 | [\#33730](https://github.com/airbytehq/airbyte/pull/33730) | DV2 T+D uses Sql struct to represent transactions; other T+D-related changes                                                                                   |
| 0.10.4  | 2023-12-20 | [\#33071](https://github.com/airbytehq/airbyte/pull/33071) | Add the ability to parse JDBC parameters with another delimiter than '&'                                                                                       |
| 0.10.3  | 2024-01-03 | [\#33312](https://github.com/airbytehq/airbyte/pull/33312) | Send out count in AirbyteStateMessage                                                                                                                          |
| 0.10.1  | 2023-12-21 | [\#33723](https://github.com/airbytehq/airbyte/pull/33723) | Make memory-manager log message less scary                                                                                                                     |
| 0.10.0  | 2023-12-20 | [\#33704](https://github.com/airbytehq/airbyte/pull/33704) | JdbcDestinationHandler now properly implements `getInitialRawTableState`; reenable SqlGenerator test                                                           |
| 0.9.0   | 2023-12-18 | [\#33124](https://github.com/airbytehq/airbyte/pull/33124) | Make Schema Creation Separate from Table Creation, exclude the T&D module from the CDK                                                                         |
| 0.8.0   | 2023-12-18 | [\#33506](https://github.com/airbytehq/airbyte/pull/33506) | Improve async destination shutdown logic; more JDBC async migration work; improve DAT test schema handling                                                     |
| 0.7.9   | 2023-12-18 | [\#33549](https://github.com/airbytehq/airbyte/pull/33549) | Improve MongoDB logging.                                                                                                                                       |
| 0.7.8   | 2023-12-18 | [\#33365](https://github.com/airbytehq/airbyte/pull/33365) | Emit stream statuses more consistently                                                                                                                         |
| 0.7.7   | 2023-12-18 | [\#33434](https://github.com/airbytehq/airbyte/pull/33307) | Remove LEGACY state                                                                                                                                            |
| 0.7.6   | 2023-12-14 | [\#32328](https://github.com/airbytehq/airbyte/pull/33307) | Add schema less mode for mongodb CDC. Fixes for non standard mongodb id type.                                                                                  |
| 0.7.4   | 2023-12-13 | [\#33232](https://github.com/airbytehq/airbyte/pull/33232) | Track stream record count during sync; only run T+D if a stream had nonzero records or the previous sync left unprocessed records.                             |
| 0.7.3   | 2023-12-13 | [\#33369](https://github.com/airbytehq/airbyte/pull/33369) | Extract shared JDBC T+D code.                                                                                                                                  |
| 0.7.2   | 2023-12-11 | [\#33307](https://github.com/airbytehq/airbyte/pull/33307) | Fix DV2 JDBC type mappings (code changes in [\#33307](https://github.com/airbytehq/airbyte/pull/33307)).                                                       |
| 0.7.1   | 2023-12-01 | [\#33027](https://github.com/airbytehq/airbyte/pull/33027) | Add the abstract DB source debugger.                                                                                                                           |
| 0.7.0   | 2023-12-07 | [\#32326](https://github.com/airbytehq/airbyte/pull/32326) | Destinations V2 changes for JDBC destinations                                                                                                                  |
| 0.6.4   | 2023-12-06 | [\#33082](https://github.com/airbytehq/airbyte/pull/33082) | Improvements to schema snapshot error handling + schema snapshot history scope (scoped to configured DB).                                                      |
| 0.6.2   | 2023-11-30 | [\#32573](https://github.com/airbytehq/airbyte/pull/32573) | Update MSSQLConverter to enforce 6-digit microsecond precision for timestamp fields                                                                            |
| 0.6.1   | 2023-11-30 | [\#32610](https://github.com/airbytehq/airbyte/pull/32610) | Support DB initial sync using binary as primary key.                                                                                                           |
| 0.6.0   | 2023-11-30 | [\#32888](https://github.com/airbytehq/airbyte/pull/32888) | JDBC destinations now use the async framework                                                                                                                  |
| 0.5.3   | 2023-11-28 | [\#32686](https://github.com/airbytehq/airbyte/pull/32686) | Better attribution of debezium engine shutdown due to heartbeat.                                                                                               |
| 0.5.1   | 2023-11-27 | [\#32662](https://github.com/airbytehq/airbyte/pull/32662) | Debezium initialization wait time will now read from initial setup time.                                                                                       |
| 0.5.0   | 2023-11-22 | [\#32656](https://github.com/airbytehq/airbyte/pull/32656) | Introduce TestDatabase test fixture, refactor database source test base classes.                                                                               |
| 0.4.11  | 2023-11-14 | [\#32526](https://github.com/airbytehq/airbyte/pull/32526) | Clean up memory manager logs.                                                                                                                                  |
| 0.4.10  | 2023-11-13 | [\#32285](https://github.com/airbytehq/airbyte/pull/32285) | Fix UUID codec ordering for MongoDB connector                                                                                                                  |
| 0.4.9   | 2023-11-13 | [\#32468](https://github.com/airbytehq/airbyte/pull/32468) | Further error grouping improvements for DV2 connectors                                                                                                         |
| 0.4.8   | 2023-11-09 | [\#32377](https://github.com/airbytehq/airbyte/pull/32377) | source-postgres tests: skip dropping database                                                                                                                  |
| 0.4.7   | 2023-11-08 | [\#31856](https://github.com/airbytehq/airbyte/pull/31856) | source-postgres: support for infinity date and timestamps                                                                                                      |
| 0.4.5   | 2023-11-07 | [\#32112](https://github.com/airbytehq/airbyte/pull/32112) | Async destinations framework: Allow configuring the queue flush threshold                                                                                      |
| 0.4.4   | 2023-11-06 | [\#32119](https://github.com/airbytehq/airbyte/pull/32119) | Add STANDARD UUID codec to MongoDB debezium handler                                                                                                            |
| 0.4.2   | 2023-11-06 | [\#32190](https://github.com/airbytehq/airbyte/pull/32190) | Improve error deinterpolation                                                                                                                                  |
| 0.4.1   | 2023-11-02 | [\#32192](https://github.com/airbytehq/airbyte/pull/32192) | Add 's3-destinations' CDK module.                                                                                                                              |
| 0.4.0   | 2023-11-02 | [\#32050](https://github.com/airbytehq/airbyte/pull/32050) | Fix compiler warnings.                                                                                                                                         |
| 0.3.0   | 2023-11-02 | [\#31983](https://github.com/airbytehq/airbyte/pull/31983) | Add deinterpolation feature to AirbyteExceptionHandler.                                                                                                        |
| 0.2.4   | 2023-10-31 | [\#31807](https://github.com/airbytehq/airbyte/pull/31807) | Handle case of debezium update and delete of records in mongodb.                                                                                               |
| 0.2.3   | 2023-10-31 | [\#32022](https://github.com/airbytehq/airbyte/pull/32022) | Update Debezium version from 2.20 -> 2.4.0.                                                                                                                    |
| 0.2.2   | 2023-10-31 | [\#31976](https://github.com/airbytehq/airbyte/pull/31976) | Debezium tweaks to make tests run faster.                                                                                                                      |
| 0.2.0   | 2023-10-30 | [\#31960](https://github.com/airbytehq/airbyte/pull/31960) | Hoist top-level gradle subprojects into CDK.                                                                                                                   |
| 0.1.12  | 2023-10-24 | [\#31674](https://github.com/airbytehq/airbyte/pull/31674) | Fail sync when Debezium does not shut down properly.                                                                                                           |
| 0.1.11  | 2023-10-18 | [\#31486](https://github.com/airbytehq/airbyte/pull/31486) | Update constants in AdaptiveSourceRunner.                                                                                                                      |
| 0.1.9   | 2023-10-12 | [\#31309](https://github.com/airbytehq/airbyte/pull/31309) | Use toPlainString() when handling BigDecimals in PostgresConverter                                                                                             |
| 0.1.8   | 2023-10-11 | [\#31322](https://github.com/airbytehq/airbyte/pull/31322) | Cap log line length to 32KB to prevent loss of records                                                                                                         |
| 0.1.7   | 2023-10-10 | [\#31194](https://github.com/airbytehq/airbyte/pull/31194) | Deallocate unused per stream buffer memory when empty                                                                                                          |
| 0.1.6   | 2023-10-10 | [\#31083](https://github.com/airbytehq/airbyte/pull/31083) | Fix precision of numeric values in async destinations                                                                                                          |
| 0.1.5   | 2023-10-09 | [\#31196](https://github.com/airbytehq/airbyte/pull/31196) | Update typo in CDK (CDN_LSN -> CDC_LSN)                                                                                                                        |
| 0.1.4   | 2023-10-06 | [\#31139](https://github.com/airbytehq/airbyte/pull/31139) | Reduce async buffer                                                                                                                                            |
| 0.1.1   | 2023-09-28 | [\#30835](https://github.com/airbytehq/airbyte/pull/30835) | JDBC destinations now avoid staging area name collisions by using the raw table name as the stage name. (previously we used the stream name as the stage name) |
| 0.1.0   | 2023-09-27 | [\#30445](https://github.com/airbytehq/airbyte/pull/30445) | First launch, including shared classes for all connectors.                                                                                                     |
| 0.0.2   | 2023-08-21 | [\#28687](https://github.com/airbytehq/airbyte/pull/28687) | Version bump only (no other changes).                                                                                                                          |
| 0.0.1   | 2023-08-08 | [\#28687](https://github.com/airbytehq/airbyte/pull/28687) | Initial release for testing.                                                                                                                                   |<|MERGE_RESOLUTION|>--- conflicted
+++ resolved
@@ -174,11 +174,7 @@
 
 | Version | Date       | Pull Request                                               | Subject                                                                                                                                                        |
 |:--------|:-----------|:-----------------------------------------------------------|:---------------------------------------------------------------------------------------------------------------------------------------------------------------|
-<<<<<<< HEAD
-| 0.35.13 | 2024-05-27 | [\#38538](https://github.com/airbytehq/airbyte/pull/38357) | Exit connector when encountering a config error.                                                                                                               |
-=======
-| 0.35.13 | 2024-05-28 | [\#38632](https://github.com/airbytehq/airbyte/pull/38632) | minor changes to allow conversion of snowflake tests to kotlin                                                                                                         |
->>>>>>> c884f195
+| 0.35.14 | 2024-05-28 | [\#38538](https://github.com/airbytehq/airbyte/pull/38357) | Exit connector when encountering a config error.                                                                                                               |
 | 0.35.12 | 2024-05-23 | [\#38638](https://github.com/airbytehq/airbyte/pull/38638) | Minor change to support Snowflake conversion to Kotlin                                                                                                         |
 | 0.35.11 | 2024-05-23 | [\#38357](https://github.com/airbytehq/airbyte/pull/38357) | This release fixes an error on the previous release.                                                                                                           |
 | 0.35.10 | 2024-05-23 | [\#38357](https://github.com/airbytehq/airbyte/pull/38357) | Add shared code for db sources stream status trace messages and testing.                                                                                       |
