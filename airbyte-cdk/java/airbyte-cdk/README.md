--- conflicted
+++ resolved
@@ -166,9 +166,7 @@
 
 | Version | Date       | Pull Request                                               | Subject                                                                                                                                                        |
 |:--------|:-----------|:-----------------------------------------------------------|:---------------------------------------------------------------------------------------------------------------------------------------------------------------|
-<<<<<<< HEAD
-| 0.17.0  | 2024-01-30 | [\#34562](https://github.com/airbytehq/airbyte/pull/34562) | Add new test cases to BaseTypingDedupingTest to exercise special characters.                                                                                   |
-=======
+| 0.20.0  | 2024-02-09 | [\#34562](https://github.com/airbytehq/airbyte/pull/34562) | Add new test cases to BaseTypingDedupingTest to exercise special characters.                                                                                   |
 | 0.19.0  | 2024-02-01 | [\#34745](https://github.com/airbytehq/airbyte/pull/34745) | Reorganize CDK module structure.                                                                                                                              |
 | 0.18.0  | 2024-02-08 | [\#33606](https://github.com/airbytehq/airbyte/pull/33606) | Add updated Initial and Incremental Stream State definitions for DB Sources.                                                                                   |
 | 0.17.1  | 2024-02-08 | [\#35027](https://github.com/airbytehq/airbyte/pull/35027) | Make state handling thread safe in async destination framework.                                                                                                |
@@ -177,7 +175,6 @@
 | 0.16.5  | 2024-02-07 | [\#34948](https://github.com/airbytehq/airbyte/pull/34948) | Fix source state stats counting logic                                                                                                                          |
 | 0.16.4  | 2024-02-01 | [\#34727](https://github.com/airbytehq/airbyte/pull/34727) | Add future based stdout consumer in BaseTypingDedupingTest                                                                                                     |
 | 0.16.3  | 2024-01-30 | [\#34669](https://github.com/airbytehq/airbyte/pull/34669) | Fix org.apache.logging.log4j:log4j-slf4j-impl version conflicts.                                                                                               |
->>>>>>> ff4ed24b
 | 0.16.2  | 2024-01-29 | [\#34630](https://github.com/airbytehq/airbyte/pull/34630) | expose NamingTransformer to sub-classes in destinations JdbcSqlGenerator.                                                                                      |
 | 0.16.1  | 2024-01-29 | [\#34533](https://github.com/airbytehq/airbyte/pull/34533) | Add a safe method to execute DatabaseMetadata's Resultset returning queries.                                                                                   |
 | 0.16.0  | 2024-01-26 | [\#34573](https://github.com/airbytehq/airbyte/pull/34573) | Untangle Debezium harness dependencies.                                                                                                                        |
