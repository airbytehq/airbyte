# Developing with the Java CDK

This page will walk through the process of developing with the Java CDK.

- [Developing with the Java CDK](#developing-with-the-java-cdk)
  - [Intro to the Java CDK](#intro-to-the-java-cdk)
    - [What is included in the Java CDK?](#what-is-included-in-the-java-cdk)
    - [How is the CDK published?](#how-is-the-cdk-published)
  - [Using the Java CDK](#using-the-java-cdk)
    - [Building the CDK](#building-the-cdk)
    - [Bumping the CDK version](#bumping-the-cdk-version)
    - [Publishing the CDK](#publishing-the-cdk)
  - [Developing Connectors with the Java CDK](#developing-connectors-with-the-java-cdk)
    - [Referencing the CDK from Java connectors](#referencing-the-cdk-from-java-connectors)
    - [Developing a connector alongside the CDK](#developing-a-connector-alongside-the-cdk)
    - [Developing a connector against a pinned CDK version](#developing-a-connector-against-a-pinned-cdk-version)
  - [Common Debugging Tips](#common-debugging-tips)
  - [Changelog](#changelog)
    - [Java CDK](#java-cdk)

## Intro to the Java CDK

### What is included in the Java CDK?

The java CDK is comprised of separate modules:

- `core` - Shared classes for building connectors of all types.
- `db-sources` - Shared classes for building DB sources.
- `db-destinations` - Shared classes for building DB destinations.

Each CDK submodule may contain these elements:

- `src/main` - (Required.) The classes that will ship with the connector, providing capabilities to the connectors.
- `src/test` - (Required.) These are unit tests that run as part of every build of the CDK. They help ensure that CDK `main` code is in a healthy state.
- `src/test-integration` - (Optional.) Integration tests which provide a more extensive test of the code in `src/main`. These are not by the `build` command but are executed as part of the `integrationTest` or `integrationTestJava` Gradle tasks.
- `src/testFixtures` - (Optional.) These shared classes are exported for connectors for use in the connectors' own test implementations. Connectors will have access to these classes within their unit and integration tests, but the classes will not be shipped with connectors when they are published.

### How is the CDK published?

The CDK is published as a set of jar files sharing a version number. Every submodule generates one runtime jar for the main classes. If the submodule contains test fixtures, a second jar will be published with the test fixtures classes.

Note: Connectors do not have to manage which jars they should depend on, as this is handled automatically by the `airbyte-java-connector` plugin. See example below.

## Using the Java CDK

### Building the CDK

To build and test the Java CDK, execute the following:

```sh
./gradlew :airbyte-cdk:java:airbyte-cdk:build
```

### Bumping the CDK version

You will need to bump this version manually whenever you are making changes to code inside the CDK.

While under development, the next version number for the CDK is tracked in the file: `airbyte-cdk/java/airbyte-cdk/core/src/main/resources/version.properties`.

If the CDK is not being modified, this file will contain the most recently published version number.

### Publishing the CDK

_⚠️ These steps should only be performed after all testing and approvals are in place on the PR. ⚠️_

The CDK can be published with a GitHub Workflow and a slash command which can be run by Airbyte personnel.

To invoke via slash command (recommended), use the following syntax in a comment on the PR that contains your changes:

```bash
/publish-java-cdk                # Run with the defaults (dry-run=false, force=false)
/publish-java-cdk dry-run=true   # Run in dry-run mode (no-op)
/publish-java-cdk force=true     # Force-publish if needing to replace an already published version
```

Note:

- Remember to **document your changes** in the Changelog section below.
- After you publish the CDK, remember to toggle `useLocalCdk` back to `false` in all connectors.
- Unless you specify `force=true`, the pipeline should fail if the version you are trying to publish already exists.
- By running the publish with `dry-run=true`, you can confirm the process is working as expected, without actually publishing the changes.
- In dry-run mode, you can also view and download the jars that are generated. To do so, navigate to the job status in GitHub Actions and navigate to the 'artifacts' section.
- You can also invoke manually in the GitHub Web UI. To do so: go to `Actions` tab, select the `Publish Java CDK` workflow, and click `Run workflow`.
- You can view and administer published CDK versions here: https://admin.cloudrepo.io/repository/airbyte-public-jars/io/airbyte/airbyte-cdk
- The public endpoint for published CDK versions is here: https://airbyte.mycloudrepo.io/public/repositories/airbyte-public-jars/io/airbyte/airbyte-cdk/

## Developing Connectors with the Java CDK

### Referencing the CDK from Java connectors

You can reference the CDK in your connector's `build.gradle` file:

```groovy
plugins {
    id 'application'
    id 'airbyte-java-connector'
}

airbyteJavaConnector {
    cdkVersionRequired = '0.1.0'   // The CDK version to pin to.
    features = ['db-destinations'] // An array of CDK features to depend on.
    useLocalCdk = false            // Use 'true' to use a live reference to the
                                   // local cdk project.
}

airbyteJavaConnector.addCdkDependencies()
```

Replace `0.1.0` with the CDK version you are working with. If you're actively developing the CDK and want to use the latest version locally, use the `useLocalCdk` flag to use the live CDK code during builds and tests.

### Developing a connector alongside the CDK

You can iterate on changes in the CDK local and test them in the connector without needing to publish the CDK changes publicly.

When modifying the CDK and a connector in the same PR or branch, please use the following steps:

1. Set the version of the CDK in `version.properties` to the next appropriate version number and add a description in the `Changelog` at the bottom of this readme file.
2. Modify your connector's build.gradle file as follows:
   1. Set `useLocalCdk` to `true` in the connector you are working on. This will ensure the connector always uses the local CDK definitions instead of the published version.
   2. Set `cdkVersionRequired` to use the new _to-be-published_ CDK version.

After the above, you can build and test your connector as usual. Gradle will automatically use the local CDK code files while you are working on the connector.

Once you are done developing and testing your CDK changes:

1. Publish the CDK using the instructions here in this readme.
2. After publishing the CDK, update the `useLocalCdk` setting by running `./gradlew :airbyte-integrations:connectors:<connector-name>:disableLocalCdkRefs`. to automatically revert `useLocalCdk` to `false`.
3. You can optionally run `./gradlew :airbyte-integrations:connectors:<connector-name>:assertNotUsingLocalCdk` to ensure that the project is not using a local CDK reference.

_Note: You can also use `./gradlew assertNotUsingLocalCdk` or `./gradlew disableLocalCdkRefs` to run these tasks on **all** connectors simultaneously._

### Developing a connector against a pinned CDK version

You can always pin your connector to a prior stable version of the CDK, which may not match what is the latest version in the `airbyte` repo. For instance, your connector can be pinned to `0.1.1` while the latest version may be `0.2.0`.

Maven and Gradle will automatically reference the correct (pinned) version of the CDK for your connector, and you can use your local IDE to browse the prior version of the codebase that corresponds to that version.

## Common Debugging Tips

MavenLocal debugging steps:

1. Confirm local publish status by running:
   `ls -la ~/.m2/repository/io/airbyte/airbyte-cdk/*`
2. Confirm jar contents by running:
   `jar tf ~/.m2/repository/io/airbyte/airbyte-cdk/0.0.2-SNAPSHOT/airbyte-cdk-0.0.2-SNAPSHOT.jar`
3. Remove CDK artifacts from MavenLocal by running:
   `rm -rf ~/.m2/repository/io/airbyte/airbyte-cdk/*`
4. Rebuid CDK artifacts by running:
   `./gradlew :airbyte-cdk:java:airbyte-cdk:build`
   or
   `./gradlew :airbyte-cdk:java:airbyte-cdk:publishToMavenLocal`

## Changelog

### Java CDK

| Version | Date       | Pull Request                                               | Subject                                                                                                                                                        |
|:--------|:-----------|:-----------------------------------------------------------|:---------------------------------------------------------------------------------------------------------------------------------------------------------------|
<<<<<<< HEAD
| 0.8.0   | 2023-12-15 | [\#33124](https://github.com/airbytehq/airbyte/pull/33124) | Make Schema Creation Separate from Table Creation, exclude the T&D module from the CDK                                                                         |
=======
| 0.7.7   | 2023-12-18 | [\#33434](https://github.com/airbytehq/airbyte/pull/33307) | Remove LEGACY state                                                                                                                                            |
>>>>>>> a7180fdb
| 0.7.6   | 2023-12-14 | [\#32328](https://github.com/airbytehq/airbyte/pull/33307) | Add schema less mode for mongodb CDC. Fixes for non standard mongodb id type.                                                                                  |
| 0.7.4   | 2023-12-13 | [\#33232](https://github.com/airbytehq/airbyte/pull/33232) | Track stream record count during sync; only run T+D if a stream had nonzero records or the previous sync left unprocessed records.                             |
| 0.7.3   | 2023-12-13 | [\#33369](https://github.com/airbytehq/airbyte/pull/33369) | Extract shared JDBC T+D code.                                                                                                                                  |
| 0.7.2   | 2023-12-11 | [\#33307](https://github.com/airbytehq/airbyte/pull/33307) | Fix DV2 JDBC type mappings (code changes in [\#33307](https://github.com/airbytehq/airbyte/pull/33307)).                                                       |
| 0.7.1   | 2023-12-01 | [\#33027](https://github.com/airbytehq/airbyte/pull/33027) | Add the abstract DB source debugger.                                                                                                                           |
| 0.7.0   | 2023-12-07 | [\#32326](https://github.com/airbytehq/airbyte/pull/32326) | Destinations V2 changes for JDBC destinations                                                                                                                  |
| 0.6.4   | 2023-12-06 | [\#33082](https://github.com/airbytehq/airbyte/pull/33082) | Improvements to schema snapshot error handling + schema snapshot history scope (scoped to configured DB).                                                      |
| 0.6.2   | 2023-11-30 | [\#32573](https://github.com/airbytehq/airbyte/pull/32573) | Update MSSQLConverter to enforce 6-digit microsecond precision for timestamp fields                                                                            |
| 0.6.1   | 2023-11-30 | [\#32610](https://github.com/airbytehq/airbyte/pull/32610) | Support DB initial sync using binary as primary key.                                                                                                           |
| 0.6.0   | 2023-11-30 | [\#32888](https://github.com/airbytehq/airbyte/pull/32888) | JDBC destinations now use the async framework                                                                                                                  |
| 0.5.3   | 2023-11-28 | [\#32686](https://github.com/airbytehq/airbyte/pull/32686) | Better attribution of debezium engine shutdown due to heartbeat.                                                                                               |
| 0.5.1   | 2023-11-27 | [\#32662](https://github.com/airbytehq/airbyte/pull/32662) | Debezium initialization wait time will now read from initial setup time.                                                                                       |
| 0.5.0   | 2023-11-22 | [\#32656](https://github.com/airbytehq/airbyte/pull/32656) | Introduce TestDatabase test fixture, refactor database source test base classes.                                                                               |
| 0.4.11  | 2023-11-14 | [\#32526](https://github.com/airbytehq/airbyte/pull/32526) | Clean up memory manager logs.                                                                                                                                  |
| 0.4.10  | 2023-11-13 | [\#32285](https://github.com/airbytehq/airbyte/pull/32285) | Fix UUID codec ordering for MongoDB connector                                                                                                                  |
| 0.4.9   | 2023-11-13 | [\#32468](https://github.com/airbytehq/airbyte/pull/32468) | Further error grouping improvements for DV2 connectors                                                                                                         |
| 0.4.8   | 2023-11-09 | [\#32377](https://github.com/airbytehq/airbyte/pull/32377) | source-postgres tests: skip dropping database                                                                                                                  |
| 0.4.7   | 2023-11-08 | [\#31856](https://github.com/airbytehq/airbyte/pull/31856) | source-postgres: support for infinity date and timestamps                                                                                                      |
| 0.4.5   | 2023-11-07 | [\#32112](https://github.com/airbytehq/airbyte/pull/32112) | Async destinations framework: Allow configuring the queue flush threshold                                                                                      |
| 0.4.4   | 2023-11-06 | [\#32119](https://github.com/airbytehq/airbyte/pull/32119) | Add STANDARD UUID codec to MongoDB debezium handler                                                                                                            |
| 0.4.2   | 2023-11-06 | [\#32190](https://github.com/airbytehq/airbyte/pull/32190) | Improve error deinterpolation                                                                                                                                  |
| 0.4.1   | 2023-11-02 | [\#32192](https://github.com/airbytehq/airbyte/pull/32192) | Add 's3-destinations' CDK module.                                                                                                                              |
| 0.4.0   | 2023-11-02 | [\#32050](https://github.com/airbytehq/airbyte/pull/32050) | Fix compiler warnings.                                                                                                                                         |
| 0.3.0   | 2023-11-02 | [\#31983](https://github.com/airbytehq/airbyte/pull/31983) | Add deinterpolation feature to AirbyteExceptionHandler.                                                                                                        |
| 0.2.4   | 2023-10-31 | [\#31807](https://github.com/airbytehq/airbyte/pull/31807) | Handle case of debezium update and delete of records in mongodb.                                                                                               |
| 0.2.3   | 2023-10-31 | [\#32022](https://github.com/airbytehq/airbyte/pull/32022) | Update Debezium version from 2.20 -> 2.4.0.                                                                                                                    |
| 0.2.2   | 2023-10-31 | [\#31976](https://github.com/airbytehq/airbyte/pull/31976) | Debezium tweaks to make tests run faster.                                                                                                                      |
| 0.2.0   | 2023-10-30 | [\#31960](https://github.com/airbytehq/airbyte/pull/31960) | Hoist top-level gradle subprojects into CDK.                                                                                                                   |
| 0.1.12  | 2023-10-24 | [\#31674](https://github.com/airbytehq/airbyte/pull/31674) | Fail sync when Debezium does not shut down properly.                                                                                                           |
| 0.1.11  | 2023-10-18 | [\#31486](https://github.com/airbytehq/airbyte/pull/31486) | Update constants in AdaptiveSourceRunner.                                                                                                                      |
| 0.1.9   | 2023-10-12 | [\#31309](https://github.com/airbytehq/airbyte/pull/31309) | Use toPlainString() when handling BigDecimals in PostgresConverter                                                                                             |
| 0.1.8   | 2023-10-11 | [\#31322](https://github.com/airbytehq/airbyte/pull/31322) | Cap log line length to 32KB to prevent loss of records                                                                                                         |
| 0.1.7   | 2023-10-10 | [\#31194](https://github.com/airbytehq/airbyte/pull/31194) | Deallocate unused per stream buffer memory when empty                                                                                                          |
| 0.1.6   | 2023-10-10 | [\#31083](https://github.com/airbytehq/airbyte/pull/31083) | Fix precision of numeric values in async destinations                                                                                                          |
| 0.1.5   | 2023-10-09 | [\#31196](https://github.com/airbytehq/airbyte/pull/31196) | Update typo in CDK (CDN_LSN -> CDC_LSN)                                                                                                                        |
| 0.1.4   | 2023-10-06 | [\#31139](https://github.com/airbytehq/airbyte/pull/31139) | Reduce async buffer                                                                                                                                            |
| 0.1.1   | 2023-09-28 | [\#30835](https://github.com/airbytehq/airbyte/pull/30835) | JDBC destinations now avoid staging area name collisions by using the raw table name as the stage name. (previously we used the stream name as the stage name) |
| 0.1.0   | 2023-09-27 | [\#30445](https://github.com/airbytehq/airbyte/pull/30445) | First launch, including shared classes for all connectors.                                                                                                     |
| 0.0.2   | 2023-08-21 | [\#28687](https://github.com/airbytehq/airbyte/pull/28687) | Version bump only (no other changes).                                                                                                                          |
| 0.0.1   | 2023-08-08 | [\#28687](https://github.com/airbytehq/airbyte/pull/28687) | Initial release for testing.                                                                                                                                   |<|MERGE_RESOLUTION|>--- conflicted
+++ resolved
@@ -156,11 +156,8 @@
 
 | Version | Date       | Pull Request                                               | Subject                                                                                                                                                        |
 |:--------|:-----------|:-----------------------------------------------------------|:---------------------------------------------------------------------------------------------------------------------------------------------------------------|
-<<<<<<< HEAD
-| 0.8.0   | 2023-12-15 | [\#33124](https://github.com/airbytehq/airbyte/pull/33124) | Make Schema Creation Separate from Table Creation, exclude the T&D module from the CDK                                                                         |
-=======
+| 0.8.0   | 2023-12-18 | [\#33124](https://github.com/airbytehq/airbyte/pull/33124) | Make Schema Creation Separate from Table Creation, exclude the T&D module from the CDK                                                                         |
 | 0.7.7   | 2023-12-18 | [\#33434](https://github.com/airbytehq/airbyte/pull/33307) | Remove LEGACY state                                                                                                                                            |
->>>>>>> a7180fdb
 | 0.7.6   | 2023-12-14 | [\#32328](https://github.com/airbytehq/airbyte/pull/33307) | Add schema less mode for mongodb CDC. Fixes for non standard mongodb id type.                                                                                  |
 | 0.7.4   | 2023-12-13 | [\#33232](https://github.com/airbytehq/airbyte/pull/33232) | Track stream record count during sync; only run T+D if a stream had nonzero records or the previous sync left unprocessed records.                             |
 | 0.7.3   | 2023-12-13 | [\#33369](https://github.com/airbytehq/airbyte/pull/33369) | Extract shared JDBC T+D code.                                                                                                                                  |
