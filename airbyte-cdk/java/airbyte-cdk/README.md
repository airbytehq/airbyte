--- conflicted
+++ resolved
@@ -174,11 +174,8 @@
 
 | Version | Date       | Pull Request                                               | Subject                                                                                                                                                        |
 |:--------|:-----------|:-----------------------------------------------------------|:---------------------------------------------------------------------------------------------------------------------------------------------------------------|
-<<<<<<< HEAD
-| 0.35.8  | 2024-05-20 | [\#38357](https://github.com/airbytehq/airbyte/pull/38357) | Add shared code for db sources stream status trace messages and testing.                                                                                       |
-=======
+| 0.35.9  | 2024-05-23 | [\#38357](https://github.com/airbytehq/airbyte/pull/38357) | Add shared code for db sources stream status trace messages and testing.                                                                                       |
 | 0.35.8  | 2024-05-22 | [\#38572](https://github.com/airbytehq/airbyte/pull/38572) | Add a temporary static method to decouple SnowflakeDestination from AbstractJdbcDestination                                                                    |
->>>>>>> f6fdaf3b
 | 0.35.7  | 2024-05-20 | [\#38357](https://github.com/airbytehq/airbyte/pull/38357) | Decouple create namespace from per stream operation interface.                                                                                                 |
 | 0.35.6  | 2024-05-17 | [\#38107](https://github.com/airbytehq/airbyte/pull/38107) | New interfaces for Destination connectors to plug into AsyncStreamConsumer                                                                                     |
 | 0.35.5  | 2024-05-17 | [\#38204](https://github.com/airbytehq/airbyte/pull/38204) | add assume-role authentication to s3                                                                                                                           |
