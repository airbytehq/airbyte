# Developing with the Java CDK

This page will walk through the process of developing with the Java CDK.

* [Developing with the Java CDK](#developing-with-the-java-cdk)
  * [Intro to the Java CDK](#intro-to-the-java-cdk)
    * [What is included in the Java CDK?](#what-is-included-in-the-java-cdk)
    * [How is the CDK published?](#how-is-the-cdk-published)
  * [Using the Java CDK](#using-the-java-cdk)
    * [Building the CDK](#building-the-cdk)
    * [Bumping the CDK version](#bumping-the-cdk-version)
    * [Publishing the CDK](#publishing-the-cdk)
  * [Developing Connectors with the Java CDK](#developing-connectors-with-the-java-cdk)
    * [Referencing the CDK from Java connectors](#referencing-the-cdk-from-java-connectors)
    * [Developing a connector alongside the CDK](#developing-a-connector-alongside-the-cdk)
    * [Publishing the CDK and switching to a pinned CDK reference](#publishing-the-cdk-and-switching-to-a-pinned-cdk-reference)
    * [Troubleshooting CDK Dependency Caches](#troubleshooting-cdk-dependency-caches)
    * [Developing a connector against a pinned CDK version](#developing-a-connector-against-a-pinned-cdk-version)
  * [Changelog](#changelog)
    * [Java CDK](#java-cdk)

## Intro to the Java CDK

### What is included in the Java CDK?

The java CDK is comprised of separate modules, among which:

- `dependencies` and `core` - Shared classes for building connectors of all types.
- `db-sources` - Shared classes for building DB sources.
- `db-destinations` - Shared classes for building DB destinations.

Each CDK submodule may contain these elements:

- `src/main` - (Required.) The classes that will ship with the connector, providing capabilities to
  the connectors.
- `src/test` - (Required.) These are unit tests that run as part of every build of the CDK. They
  help ensure that CDK `main` code is in a healthy state.
- `src/testFixtures` - (Optional.) These shared classes are exported for connectors for use in the
  connectors' own test implementations. Connectors will have access to these classes within their
  unit and integration tests, but the classes will not be shipped with connectors when they are
  published.

### How is the CDK published?

The CDK is published as a set of jar files sharing a version number. Every submodule generates one
runtime jar for the main classes. If the submodule contains test fixtures, a second jar will be
published with the test fixtures classes.

Note: Connectors do not have to manage which jars they should depend on, as this is handled
automatically by the `airbyte-java-connector` plugin. See example below.

## Using the Java CDK

### Building the CDK

To build and test the Java CDK, execute the following:

```sh
./gradlew :airbyte-cdk:java:airbyte-cdk:build
```

### Bumping the CDK version

You will need to bump this version manually whenever you are making changes to code inside the CDK.

While under development, the next version number for the CDK is tracked in the file:
`airbyte-cdk/java/airbyte-cdk/core/src/main/resources/version.properties`.

If the CDK is not being modified, this file will contain the most recently published version number.

### Publishing the CDK

_⚠️ These steps should only be performed after all testing and approvals are in place on the PR. ⚠️_

The CDK can be published with a GitHub Workflow and a slash command which can be run by Airbyte
personnel.

To invoke via slash command (recommended), use the following syntax in a comment on the PR that
contains your changes:

```bash
/publish-java-cdk                # Run with the defaults (dry-run=false, force=false)
/publish-java-cdk dry-run=true   # Run in dry-run mode (no-op)
/publish-java-cdk force=true     # Force-publish if needing to replace an already published version
```

Note:

- Remember to **document your changes** in the Changelog section below.
- After you publish the CDK, remember to toggle `useLocalCdk` back to `false` in all connectors.
- Unless you specify `force=true`, the pipeline should fail if the version you are trying to publish
  already exists.
- By running the publish with `dry-run=true`, you can confirm the process is working as expected,
  without actually publishing the changes.
- In dry-run mode, you can also view and download the jars that are generated. To do so, navigate to
  the job status in GitHub Actions and navigate to the 'artifacts' section.
- You can also invoke manually in the GitHub Web UI. To do so: go to `Actions` tab, select the
  `Publish Java CDK` workflow, and click `Run workflow`.
- You can view and administer published CDK versions here:
  https://admin.cloudrepo.io/repository/airbyte-public-jars/io/airbyte/cdk
- The public endpoint for published CDK versions is here:
  https://airbyte.mycloudrepo.io/public/repositories/airbyte-public-jars/io/airbyte/cdk/

## Developing Connectors with the Java CDK

### Referencing the CDK from Java connectors

You can reference the CDK in your connector's `build.gradle` file:

```groovy
plugins {
    id 'airbyte-java-connector'
}

airbyteJavaConnector {
    cdkVersionRequired = '0.1.0'   // The CDK version to pin to.
    features = ['db-destinations'] // An array of CDK features to depend on.
    useLocalCdk = false            // Use 'true' to use a live reference to the
                                   // local cdk project.
}

```

Replace `0.1.0` with the CDK version you are working with. If you're actively developing the CDK and
want to use the latest version locally, use the `useLocalCdk` flag to use the live CDK code during
builds and tests.

### Developing a connector alongside the CDK

You can iterate on changes in the CDK local and test them in the connector without needing to
publish the CDK changes publicly.

When modifying the CDK and a connector in the same PR or branch, please use the following steps:

1. Set the version of the CDK in `version.properties` to the next appropriate version number and add
   a description in the `Changelog` at the bottom of this readme file.
2. Modify your connector's build.gradle file as follows:
   1. Set `useLocalCdk` to `true` in the connector you are working on. This will ensure the
      connector always uses the local CDK definitions instead of the published version.
   2. Set `cdkVersionRequired` to use the new _to-be-published_ CDK version.

After the above, you can build and test your connector as usual. Gradle will automatically use the
local CDK code files while you are working on the connector.

### Publishing the CDK and switching to a pinned CDK reference

Once you are done developing and testing your CDK changes:

1. Publish the CDK using the instructions here in this readme.
2. After publishing the CDK, update the `useLocalCdk` setting to `false`.

### Troubleshooting CDK Dependency Caches

Note: after switching between a local and a pinned CDK reference, you may need to refresh dependency
caches in Gradle and/or your IDE.

In Gradle, you can use the CLI arg `--refresh-dependencies` the next time you build or test your
connector, which will ensure that the correct version of the CDK is used after toggling the
`useLocalCdk` value.

### Developing a connector against a pinned CDK version

You can always pin your connector to a prior stable version of the CDK, which may not match what is
the latest version in the `airbyte` repo. For instance, your connector can be pinned to `0.1.1`
while the latest version may be `0.2.0`.

Maven and Gradle will automatically reference the correct (pinned) version of the CDK for your
connector, and you can use your local IDE to browse the prior version of the codebase that
corresponds to that version.

## Changelog

### Java CDK

| Version    | Date       | Pull Request                                               | Subject                                                                                                                                                        |
|:-----------|:-----------| :--------------------------------------------------------- |:---------------------------------------------------------------------------------------------------------------------------------------------------------------|
<<<<<<< HEAD
| 0.41.1    | 2024-07-10 | [\#41622](https://github.com/airbytehq/airbyte/pull/41622) | Fix null safety bug in debezium event processing                                                                                                               |
=======
| 0.43.0     | 2024-07-17 | [\#41954](https://github.com/airbytehq/airbyte/pull/41954) | fix refreshes for connectors using the old SqlOperations                                                 |
| 0.43.0     | 2024-07-17 | [\#42017](https://github.com/airbytehq/airbyte/pull/42017) | bump postgres-jdbc version                                                 |
| 0.43.0     | 2024-07-17 | [\#42015](https://github.com/airbytehq/airbyte/pull/42015) | wait until migration before creating the Writeconfig objects                                                 |
| 0.43.0     | 2024-07-17 | [\#41953](https://github.com/airbytehq/airbyte/pull/41953) | add generationId and syncId to SqlOperations functions                                                 |
| 0.43.0     | 2024-07-17 | [\#41952](https://github.com/airbytehq/airbyte/pull/41952) | rename and add fields in WriteConfig                                                 |
| 0.43.0     | 2024-07-17 | [\#41951](https://github.com/airbytehq/airbyte/pull/41951) | remove nullables in JdbcBufferedConsumerFactory                                                 |
| 0.43.0     | 2024-07-17 | [\#41950](https://github.com/airbytehq/airbyte/pull/41950) | remove unused classes|
| 0.42.2     | 2024-07-21 | [\#42122](https://github.com/airbytehq/airbyte/pull/42122) | Support for Debezium resync and shutdown scenarios.                                                                                                            |
| 0.42.2     | 2024-07-04 | [\#40208](https://github.com/airbytehq/airbyte/pull/40208) | Implement a new connector error handling and translation framework                                                                                             |
| 0.41.8     | 2024-07-18 | [\#42068](https://github.com/airbytehq/airbyte/pull/42068) | Add analytics message for WASS occurrence.                                                                                                                     |
| 0.41.7     | 2024-07-17 | [\#42055](https://github.com/airbytehq/airbyte/pull/42055) | Add debezium heartbeat timeout back to shutdown debezium.                                                                                                      |
| 0.41.6     | 2024-07-17 | [\#41996](https://github.com/airbytehq/airbyte/pull/41996) | Fix java interop compilation issue in Config/TransientErrorException.                                                                                          |
| 0.41.5     | 2024-07-16 | [\#42011] (https://github.com/airbytehq/airbyte/pull/42011) | Async consumer accepts null default namespace                                                                                                                  |
| 0.41.4     | 2024-07-15 | [\#41959](https://github.com/airbytehq/airbyte/pull/41959) | Allow setting `internal_message` in Config/TransientErrorException. Destinations: shorten error message for INCOMPLETE stream status.                          |
| 0.41.3     | 2024-07-15 | [\#41680](https://github.com/airbytehq/airbyte/pull/41680) | Fix: CompletableFutures.allOf now handles empty list and `Throwable`                                                                                           |
| 0.41.2     | 2024-07-12 | [\#40567](https://github.com/airbytehq/airbyte/pull/40567) | Fix BaseSqlGenerator test case (generation_id support); update minimum platform version for refreshes support.                                                 |
| 0.41.1     | 2024-07-11 | [\#41212](https://github.com/airbytehq/airbyte/pull/41212) | Improve debezium logging.                                                                                                                                      |
>>>>>>> 14bfd145
| 0.41.0     | 2024-07-11 | [\#38240](https://github.com/airbytehq/airbyte/pull/38240) | Sources : Changes in CDC interfaces to support WASS algorithm                                                                                                  |
| 0.40.11    | 2024-07-08 | [\#41041](https://github.com/airbytehq/airbyte/pull/41041) | Destinations: Fix truncate refreshes incorrectly discarding data if successful attempt had 0 records                                                           |
| 0.40.10    | 2024-07-05 | [\#40719](https://github.com/airbytehq/airbyte/pull/40719) | Update test to refrlect isResumable field in catalog                                                                                                           |
| 0.40.9     | 2024-07-01 | [\#39473](https://github.com/airbytehq/airbyte/pull/39473) | minor changes around error logging and testing                                                                                                                 |
| 0.40.8     | 2024-07-01 | [\#40499](https://github.com/airbytehq/airbyte/pull/40499) | Make JdbcDatabase SQL statement logging optional; add generation_id support to JdbcSqlGenerator                                                                |
| 0.40.7     | 2024-07-01 | [\#40516](https://github.com/airbytehq/airbyte/pull/40516) | Remove dbz hearbeat.                                                                                                                                           |
| ~~0.40.6~~ |            |                                                            | (this version does not exist)                                                                                                                                  |
| 0.40.5     | 2024-06-26 | [\#40517](https://github.com/airbytehq/airbyte/pull/40517) | JdbcDatabase.executeWithinTransaction allows disabling SQL statement logging                                                                                   |
| 0.40.4     | 2024-06-18 | [\#40254](https://github.com/airbytehq/airbyte/pull/40254) | Destinations: Do not throw on unrecognized airbyte message type (ignore message instead)                                                                       |
| 0.40.3     | 2024-06-18 | [\#39526](https://github.com/airbytehq/airbyte/pull/39526) | Destinations: INCOMPLETE stream status is a TRANSIENT error rather than SYSTEM                                                                                 |
| 0.40.2     | 2024-06-18 | [\#39552](https://github.com/airbytehq/airbyte/pull/39552) | Destinations: Throw error if the ConfiguredCatalog has no streams                                                                                              |
| 0.40.1     | 2024-06-14 | [\#39349](https://github.com/airbytehq/airbyte/pull/39349) | Source stats for full refresh streams                                                                                                                          |
| 0.40.0     | 2024-06-17 | [\#38622](https://github.com/airbytehq/airbyte/pull/38622) | Destinations: Implement refreshes logic in AbstractStreamOperation                                                                                             |
| 0.39.0     | 2024-06-17 | [\#38067](https://github.com/airbytehq/airbyte/pull/38067) | Destinations: Breaking changes for refreshes (fail on INCOMPLETE stream status; ignore OVERWRITE sync mode)                                                    |
| 0.38.3     | 2024-06-25 | [\#40499](https://github.com/airbytehq/airbyte/pull/40499) | (backport) Make JdbcDatabase SQL statement logging optional; add generation_id support to JdbcSqlGenerator                                                     |
| 0.38.2     | 2024-06-14 | [\#39460](https://github.com/airbytehq/airbyte/pull/39460) | Bump postgres JDBC driver version                                                                                                                              |
| 0.38.1     | 2024-06-13 | [\#39445](https://github.com/airbytehq/airbyte/pull/39445) | Sources: More CDK changes to handle big initial snapshots.                                                                                                     |
| 0.38.0     | 2024-06-11 | [\#39405](https://github.com/airbytehq/airbyte/pull/39405) | Sources: Debezium properties manager interface changed to accept a list of streams to scope to                                                                 |
| 0.37.1     | 2024-06-10 | [\#38075](https://github.com/airbytehq/airbyte/pull/38075) | Destinations: Track stream statuses in async framework                                                                                                         |
| 0.37.0     | 2024-06-10 | [\#38121](https://github.com/airbytehq/airbyte/pull/38121) | Destinations: Set default namespace via CatalogParser                                                                                                          |
| 0.36.8     | 2024-06-07 | [\#38763](https://github.com/airbytehq/airbyte/pull/38763) | Increase Jackson message length limit                                                                                                                          |
| 0.36.7     | 2024-06-06 | [\#39220](https://github.com/airbytehq/airbyte/pull/39220) | Handle null messages in ConnectorExceptionUtil                                                                                                                 |
| 0.36.6     | 2024-06-05 | [\#39106](https://github.com/airbytehq/airbyte/pull/39106) | Skip write to storage with 0 byte file                                                                                                                         |
| 0.36.5     | 2024-06-01 | [\#38792](https://github.com/airbytehq/airbyte/pull/38792) | Throw config exception if no selectable table exists in user provided schemas                                                                                  |
| 0.36.4     | 2024-05-31 | [\#38824](https://github.com/airbytehq/airbyte/pull/38824) | Param marked as non-null to nullable in JdbcDestinationHandler for NPE fix                                                                                     |
| 0.36.2     | 2024-05-29 | [\#38538](https://github.com/airbytehq/airbyte/pull/38357) | Exit connector when encountering a config error.                                                                                                               |
| 0.36.0     | 2024-05-29 | [\#38358](https://github.com/airbytehq/airbyte/pull/38358) | Plumb generation_id / sync_id to destinations code                                                                                                             |
| 0.35.16    | 2024-06-25 | [\#40517](https://github.com/airbytehq/airbyte/pull/40517) | (backport) JdbcDatabase.executeWithinTransaction allows disabling SQL statement logging                                                                        |
| 0.35.15    | 2024-05-31 | [\#38824](https://github.com/airbytehq/airbyte/pull/38824) | Param marked as non-null to nullable in JdbcDestinationHandler for NPE fix                                                                                     |
| 0.35.14    | 2024-05-28 | [\#38738](https://github.com/airbytehq/airbyte/pull/38738) | make ThreadCreationInfo cast as nullable                                                                                                                       |
| 0.35.13    | 2024-05-28 | [\#38632](https://github.com/airbytehq/airbyte/pull/38632) | minor changes to allow conversion of snowflake tests to kotlin                                                                                                 |
| 0.35.12    | 2024-05-23 | [\#38638](https://github.com/airbytehq/airbyte/pull/38638) | Minor change to support Snowflake conversion to Kotlin                                                                                                         |
| 0.35.11    | 2024-05-23 | [\#38357](https://github.com/airbytehq/airbyte/pull/38357) | This release fixes an error on the previous release.                                                                                                           |
| 0.35.10    | 2024-05-23 | [\#38357](https://github.com/airbytehq/airbyte/pull/38357) | Add shared code for db sources stream status trace messages and testing.                                                                                       |
| 0.35.9     | 2024-05-23 | [\#38586](https://github.com/airbytehq/airbyte/pull/38586) | code cleanup                                                                                                                                                   |
| 0.35.9     | 2024-05-23 | [\#37583](https://github.com/airbytehq/airbyte/pull/37583) | code cleanup                                                                                                                                                   |
| 0.35.9     | 2024-05-23 | [\#37555](https://github.com/airbytehq/airbyte/pull/37555) | code cleanup                                                                                                                                                   |
| 0.35.9     | 2024-05-23 | [\#37540](https://github.com/airbytehq/airbyte/pull/37540) | code cleanup                                                                                                                                                   |
| 0.35.9     | 2024-05-23 | [\#37539](https://github.com/airbytehq/airbyte/pull/37539) | code cleanup                                                                                                                                                   |
| 0.35.9     | 2024-05-23 | [\#37538](https://github.com/airbytehq/airbyte/pull/37538) | code cleanup                                                                                                                                                   |
| 0.35.9     | 2024-05-23 | [\#37537](https://github.com/airbytehq/airbyte/pull/37537) | code cleanup                                                                                                                                                   |
| 0.35.9     | 2024-05-23 | [\#37518](https://github.com/airbytehq/airbyte/pull/37518) | code cleanup                                                                                                                                                   |
| 0.35.8     | 2024-05-22 | [\#38572](https://github.com/airbytehq/airbyte/pull/38572) | Add a temporary static method to decouple SnowflakeDestination from AbstractJdbcDestination                                                                    |
| 0.35.7     | 2024-05-20 | [\#38357](https://github.com/airbytehq/airbyte/pull/38357) | Decouple create namespace from per stream operation interface.                                                                                                 |
| 0.35.6     | 2024-05-17 | [\#38107](https://github.com/airbytehq/airbyte/pull/38107) | New interfaces for Destination connectors to plug into AsyncStreamConsumer                                                                                     |
| 0.35.5     | 2024-05-17 | [\#38204](https://github.com/airbytehq/airbyte/pull/38204) | add assume-role authentication to s3                                                                                                                           |
| 0.35.2     | 2024-05-13 | [\#38104](https://github.com/airbytehq/airbyte/pull/38104) | Handle transient error messages                                                                                                                                |
| 0.35.0     | 2024-05-13 | [\#38127](https://github.com/airbytehq/airbyte/pull/38127) | Destinations: Populate generation/sync ID on StreamConfig                                                                                                      |
| 0.34.4     | 2024-05-10 | [\#37712](https://github.com/airbytehq/airbyte/pull/37712) | make sure the exceptionHandler always terminates                                                                                                               |
| 0.34.3     | 2024-05-10 | [\#38095](https://github.com/airbytehq/airbyte/pull/38095) | Minor changes for databricks connector                                                                                                                         |
| 0.34.1     | 2024-05-07 | [\#38030](https://github.com/airbytehq/airbyte/pull/38030) | Add support for transient errors                                                                                                                               |
| 0.34.0     | 2024-05-01 | [\#37712](https://github.com/airbytehq/airbyte/pull/37712) | Destinations: Remove incremental T+D                                                                                                                           |
| 0.33.2     | 2024-05-03 | [\#37824](https://github.com/airbytehq/airbyte/pull/37824) | improve source acceptance tests                                                                                                                                |
| 0.33.1     | 2024-05-03 | [\#37824](https://github.com/airbytehq/airbyte/pull/37824) | Add a unit test for cursor based sync                                                                                                                          |
| 0.33.0     | 2024-05-03 | [\#36935](https://github.com/airbytehq/airbyte/pull/36935) | Destinations: Enable non-safe-casting DV2 tests                                                                                                                |
| 0.32.0     | 2024-05-03 | [\#36929](https://github.com/airbytehq/airbyte/pull/36929) | Destinations: Assorted DV2 changes for mysql                                                                                                                   |
| 0.31.7     | 2024-05-02 | [\#36910](https://github.com/airbytehq/airbyte/pull/36910) | changes for destination-snowflake                                                                                                                              |
| 0.31.6     | 2024-05-02 | [\#37746](https://github.com/airbytehq/airbyte/pull/37746) | debuggability improvements.                                                                                                                                    |
| 0.31.5     | 2024-04-30 | [\#37758](https://github.com/airbytehq/airbyte/pull/37758) | Set debezium max retries to zero                                                                                                                               |
| 0.31.4     | 2024-04-30 | [\#37754](https://github.com/airbytehq/airbyte/pull/37754) | Add DebeziumEngine notification log                                                                                                                            |
| 0.31.3     | 2024-04-30 | [\#37726](https://github.com/airbytehq/airbyte/pull/37726) | Remove debezium retries                                                                                                                                        |
| 0.31.2     | 2024-04-30 | [\#37507](https://github.com/airbytehq/airbyte/pull/37507) | Better error messages when switching between global/per-stream modes.                                                                                          |
| 0.31.0     | 2024-04-26 | [\#37584](https://github.com/airbytehq/airbyte/pull/37584) | Update S3 destination deps to exclude zookeeper and hadoop-yarn-common                                                                                         |
| 0.30.11    | 2024-04-25 | [\#36899](https://github.com/airbytehq/airbyte/pull/36899) | changes for bigQuery destination.                                                                                                                              |
| 0.30.10    | 2024-04-24 | [\#37541](https://github.com/airbytehq/airbyte/pull/37541) | remove excessive logging                                                                                                                                       |
| 0.30.9     | 2024-04-24 | [\#37477](https://github.com/airbytehq/airbyte/pull/37477) | remove unnecessary logs                                                                                                                                        |
| 0.30.7     | 2024-04-23 | [\#37477](https://github.com/airbytehq/airbyte/pull/37477) | fix kotlin warnings in core CDK submodule                                                                                                                      |
| 0.30.7     | 2024-04-23 | [\#37484](https://github.com/airbytehq/airbyte/pull/37484) | fix kotlin warnings in dependencies CDK submodule                                                                                                              |
| 0.30.7     | 2024-04-23 | [\#37479](https://github.com/airbytehq/airbyte/pull/37479) | fix kotlin warnings in azure-destination, datastore-{bigquery,mongo,postgres} CDK submodules                                                                   |
| 0.30.7     | 2024-04-23 | [\#37481](https://github.com/airbytehq/airbyte/pull/37481) | fix kotlin warnings in destination CDK submodules                                                                                                              |
| 0.30.7     | 2024-04-23 | [\#37482](https://github.com/airbytehq/airbyte/pull/37482) | fix kotlin warnings in db-sources CDK submodule                                                                                                                |
| 0.30.6     | 2024-04-19 | [\#37442](https://github.com/airbytehq/airbyte/pull/37442) | Destinations: Rename File format related classes to be agnostic of S3                                                                                          |
| 0.30.3     | 2024-04-12 | [\#37106](https://github.com/airbytehq/airbyte/pull/37106) | Destinations: Simplify constructors in `AsyncStreamConsumer`                                                                                                   |
| 0.30.2     | 2024-04-12 | [\#36926](https://github.com/airbytehq/airbyte/pull/36926) | Destinations: Remove `JdbcSqlOperations#formatData`; misc changes for java interop                                                                             |
| 0.30.1     | 2024-04-11 | [\#36919](https://github.com/airbytehq/airbyte/pull/36919) | Fix regression in sources conversion of null values                                                                                                            |
| 0.30.0     | 2024-04-11 | [\#36974](https://github.com/airbytehq/airbyte/pull/36974) | Destinations: Pass config to jdbc sqlgenerator; allow cascade drop                                                                                             |
| 0.29.13    | 2024-04-10 | [\#36981](https://github.com/airbytehq/airbyte/pull/36981) | DB sources : Emit analytics for data type serialization errors.                                                                                                |
| 0.29.12    | 2024-04-10 | [\#36973](https://github.com/airbytehq/airbyte/pull/36973) | Destinations: Make flush batch size configurable for JdbcInsertFlush                                                                                           |
| 0.29.11    | 2024-04-10 | [\#36865](https://github.com/airbytehq/airbyte/pull/36865) | Sources : Remove noisy log line.                                                                                                                               |
| 0.29.10    | 2024-04-10 | [\#36805](https://github.com/airbytehq/airbyte/pull/36805) | Destinations: Enhance CatalogParser name collision handling; add DV2 tests for long identifiers                                                                |
| 0.29.9     | 2024-04-09 | [\#36047](https://github.com/airbytehq/airbyte/pull/36047) | Destinations: CDK updates for raw-only destinations                                                                                                            |
| 0.29.8     | 2024-04-08 | [\#36868](https://github.com/airbytehq/airbyte/pull/36868) | Destinations: s3-destinations Compilation fixes for connector                                                                                                  |
| 0.29.7     | 2024-04-08 | [\#36768](https://github.com/airbytehq/airbyte/pull/36768) | Destinations: Make destination state fetch/commit logic more resilient to errors                                                                               |
| 0.29.6     | 2024-04-05 | [\#36577](https://github.com/airbytehq/airbyte/pull/36577) | Do not send system_error trace message for config exceptions.                                                                                                  |
| 0.29.5     | 2024-04-05 | [\#36620](https://github.com/airbytehq/airbyte/pull/36620) | Missed changes - open for extension for destination-postgres                                                                                                   |
| 0.29.3     | 2024-04-04 | [\#36759](https://github.com/airbytehq/airbyte/pull/36759) | Minor fixes.                                                                                                                                                   |
| 0.29.3     | 2024-04-04 | [\#36706](https://github.com/airbytehq/airbyte/pull/36706) | Enabling spotbugs for s3-destination.                                                                                                                          |
| 0.29.3     | 2024-04-03 | [\#36705](https://github.com/airbytehq/airbyte/pull/36705) | Enabling spotbugs for db-sources.                                                                                                                              |
| 0.29.3     | 2024-04-03 | [\#36704](https://github.com/airbytehq/airbyte/pull/36704) | Enabling spotbugs for datastore-postgres.                                                                                                                      |
| 0.29.3     | 2024-04-03 | [\#36703](https://github.com/airbytehq/airbyte/pull/36703) | Enabling spotbugs for gcs-destination.                                                                                                                         |
| 0.29.3     | 2024-04-03 | [\#36702](https://github.com/airbytehq/airbyte/pull/36702) | Enabling spotbugs for db-destinations.                                                                                                                         |
| 0.29.3     | 2024-04-03 | [\#36701](https://github.com/airbytehq/airbyte/pull/36701) | Enabling spotbugs for typing_and_deduping.                                                                                                                     |
| 0.29.3     | 2024-04-03 | [\#36612](https://github.com/airbytehq/airbyte/pull/36612) | Enabling spotbugs for dependencies.                                                                                                                            |
| 0.29.5     | 2024-04-05 | [\#36577](https://github.com/airbytehq/airbyte/pull/36577) | Do not send system_error trace message for config exceptions.                                                                                                  |
| 0.29.3     | 2024-04-04 | [\#36759](https://github.com/airbytehq/airbyte/pull/36759) | Minor fixes.                                                                                                                                                   |
| 0.29.3     | 2024-04-04 | [\#36706](https://github.com/airbytehq/airbyte/pull/36706) | Enabling spotbugs for s3-destination.                                                                                                                          |
| 0.29.3     | 2024-04-03 | [\#36705](https://github.com/airbytehq/airbyte/pull/36705) | Enabling spotbugs for db-sources.                                                                                                                              |
| 0.29.3     | 2024-04-03 | [\#36704](https://github.com/airbytehq/airbyte/pull/36704) | Enabling spotbugs for datastore-postgres.                                                                                                                      |
| 0.29.3     | 2024-04-03 | [\#36703](https://github.com/airbytehq/airbyte/pull/36703) | Enabling spotbugs for gcs-destination.                                                                                                                         |
| 0.29.3     | 2024-04-03 | [\#36702](https://github.com/airbytehq/airbyte/pull/36702) | Enabling spotbugs for db-destinations.                                                                                                                         |
| 0.29.3     | 2024-04-03 | [\#36701](https://github.com/airbytehq/airbyte/pull/36701) | Enabling spotbugs for typing_and_deduping.                                                                                                                     |
| 0.29.3     | 2024-04-03 | [\#36612](https://github.com/airbytehq/airbyte/pull/36612) | Enabling spotbugs for dependencies.                                                                                                                            |
| 0.29.2     | 2024-04-04 | [\#36845](https://github.com/airbytehq/airbyte/pull/36772) | Changes to make source-mongo compileable                                                                                                                       |
| 0.29.1     | 2024-04-03 | [\#36772](https://github.com/airbytehq/airbyte/pull/36772) | Changes to make source-mssql compileable                                                                                                                       |
| 0.29.0     | 2024-04-02 | [\#36759](https://github.com/airbytehq/airbyte/pull/36759) | Build artifact publication changes and fixes.                                                                                                                  |
| 0.28.21    | 2024-04-02 | [\#36673](https://github.com/airbytehq/airbyte/pull/36673) | Change the destination message parsing to use standard java/kotlin classes. Adds logging to catch empty lines.                                                 |
| 0.28.20    | 2024-04-01 | [\#36584](https://github.com/airbytehq/airbyte/pull/36584) | Changes to make source-postgres compileable                                                                                                                    |
| 0.28.19    | 2024-03-29 | [\#36619](https://github.com/airbytehq/airbyte/pull/36619) | Changes to make destination-postgres compileable                                                                                                               |
| 0.28.19    | 2024-03-29 | [\#36588](https://github.com/airbytehq/airbyte/pull/36588) | Changes to make destination-redshift compileable                                                                                                               |
| 0.28.19    | 2024-03-29 | [\#36610](https://github.com/airbytehq/airbyte/pull/36610) | remove airbyte-api generation, pull depdendency jars instead                                                                                                   |
| 0.28.19    | 2024-03-29 | [\#36611](https://github.com/airbytehq/airbyte/pull/36611) | disable spotbugs for CDK tes and testFixtures tasks                                                                                                            |
| 0.28.18    | 2024-03-28 | [\#36606](https://github.com/airbytehq/airbyte/pull/36574) | disable spotbugs for CDK tes and testFixtures tasks                                                                                                            |
| 0.28.18    | 2024-03-28 | [\#36574](https://github.com/airbytehq/airbyte/pull/36574) | Fix ContainerFactory                                                                                                                                           |
| 0.28.18    | 2024-03-27 | [\#36570](https://github.com/airbytehq/airbyte/pull/36570) | Convert missing s3-destinations tests to Kotlin                                                                                                                |
| 0.28.18    | 2024-03-27 | [\#36446](https://github.com/airbytehq/airbyte/pull/36446) | Convert dependencies submodule to Kotlin                                                                                                                       |
| 0.28.18    | 2024-03-27 | [\#36445](https://github.com/airbytehq/airbyte/pull/36445) | Convert functional out Checked interfaces to kotlin                                                                                                            |
| 0.28.18    | 2024-03-27 | [\#36444](https://github.com/airbytehq/airbyte/pull/36444) | Use apache-commons classes in our Checked functional interfaces                                                                                                |
| 0.28.18    | 2024-03-27 | [\#36467](https://github.com/airbytehq/airbyte/pull/36467) | Convert #36465 to Kotlin                                                                                                                                       |
| 0.28.18    | 2024-03-27 | [\#36473](https://github.com/airbytehq/airbyte/pull/36473) | Convert convert #36396 to Kotlin                                                                                                                               |
| 0.28.18    | 2024-03-27 | [\#36439](https://github.com/airbytehq/airbyte/pull/36439) | Convert db-destinations submodule to Kotlin                                                                                                                    |
| 0.28.18    | 2024-03-27 | [\#36438](https://github.com/airbytehq/airbyte/pull/36438) | Convert db-sources submodule to Kotlin                                                                                                                         |
| 0.28.18    | 2024-03-26 | [\#36437](https://github.com/airbytehq/airbyte/pull/36437) | Convert gsc submodule to Kotlin                                                                                                                                |
| 0.28.18    | 2024-03-26 | [\#36421](https://github.com/airbytehq/airbyte/pull/36421) | Convert typing-deduping submodule to Kotlin                                                                                                                    |
| 0.28.18    | 2024-03-26 | [\#36420](https://github.com/airbytehq/airbyte/pull/36420) | Convert s3-destinations submodule to Kotlin                                                                                                                    |
| 0.28.18    | 2024-03-26 | [\#36419](https://github.com/airbytehq/airbyte/pull/36419) | Convert azure submodule to Kotlin                                                                                                                              |
| 0.28.18    | 2024-03-26 | [\#36413](https://github.com/airbytehq/airbyte/pull/36413) | Convert postgres submodule to Kotlin                                                                                                                           |
| 0.28.18    | 2024-03-26 | [\#36412](https://github.com/airbytehq/airbyte/pull/36412) | Convert mongodb submodule to Kotlin                                                                                                                            |
| 0.28.18    | 2024-03-26 | [\#36411](https://github.com/airbytehq/airbyte/pull/36411) | Convert datastore-bigquery submodule to Kotlin                                                                                                                 |
| 0.28.18    | 2024-03-26 | [\#36205](https://github.com/airbytehq/airbyte/pull/36205) | Convert core/main to Kotlin                                                                                                                                    |
| 0.28.18    | 2024-03-26 | [\#36204](https://github.com/airbytehq/airbyte/pull/36204) | Convert core/test to Kotlin                                                                                                                                    |
| 0.28.18    | 2024-03-26 | [\#36190](https://github.com/airbytehq/airbyte/pull/36190) | Convert core/testFixtures to Kotlin                                                                                                                            |
| 0.28.0     | 2024-03-26 | [\#36514](https://github.com/airbytehq/airbyte/pull/36514) | Bump CDK version to 0.28.0                                                                                                                                     |
| 0.27.7     | 2024-03-26 | [\#36466](https://github.com/airbytehq/airbyte/pull/36466) | Destinations: fix support for case-sensitive fields in destination state.                                                                                      |
| 0.27.6     | 2024-03-26 | [\#36432](https://github.com/airbytehq/airbyte/pull/36432) | Sources support for AirbyteRecordMessageMeta during reading source data types.                                                                                 |
| 0.27.5     | 2024-03-25 | [\#36461](https://github.com/airbytehq/airbyte/pull/36461) | Destinations: Handle case-sensitive columns in destination state handling.                                                                                     |
| 0.27.4     | 2024-03-25 | [\#36333](https://github.com/airbytehq/airbyte/pull/36333) | Sunset DebeziumSourceDecoratingIterator.                                                                                                                       |
| 0.27.1     | 2024-03-22 | [\#36296](https://github.com/airbytehq/airbyte/pull/36296) | Destinations: (async framework) Do not log invalid message data.                                                                                               |
| 0.27.0     | 2024-03-21 | [\#36364](https://github.com/airbytehq/airbyte/pull/36364) | Sources: Increase debezium initial record wait time to 40 minute.                                                                                              |
| 0.26.1     | 2024-03-19 | [\#35599](https://github.com/airbytehq/airbyte/pull/35599) | Sunset SourceDecoratingIterator.                                                                                                                               |
| 0.26.0     | 2024-03-19 | [\#36263](https://github.com/airbytehq/airbyte/pull/36263) | Improve conversion of debezium Date type for some edge case in mssql.                                                                                          |
| 0.25.0     | 2024-03-18 | [\#36203](https://github.com/airbytehq/airbyte/pull/36203) | Wiring of Transformer to StagingConsumerFactory and JdbcBufferedConsumerFactory; import changes for Kotlin conversion; State message logs to debug             |
| 0.24.1     | 2024-03-13 | [\#36022](https://github.com/airbytehq/airbyte/pull/36022) | Move log4j2-test.xml to test fixtures, away from runtime classpath.                                                                                            |
| 0.24.0     | 2024-03-13 | [\#35944](https://github.com/airbytehq/airbyte/pull/35944) | Add `_airbyte_meta` in raw table and test fixture updates                                                                                                      |
| 0.23.20    | 2024-03-12 | [\#36011](https://github.com/airbytehq/airbyte/pull/36011) | Debezium configuration for conversion of null value on a column with default value.                                                                            |
| 0.23.19    | 2024-03-11 | [\#35904](https://github.com/airbytehq/airbyte/pull/35904) | Add retries to the debezium engine.                                                                                                                            |
| 0.23.18    | 2024-03-07 | [\#35899](https://github.com/airbytehq/airbyte/pull/35899) | Null check when retrieving destination state                                                                                                                   |
| 0.23.16    | 2024-03-06 | [\#35842](https://github.com/airbytehq/airbyte/pull/35842) | Improve logging in debezium processing.                                                                                                                        |
| 0.23.15    | 2024-03-05 | [\#35827](https://github.com/airbytehq/airbyte/pull/35827) | improving the Junit interceptor.                                                                                                                               |
| 0.23.14    | 2024-03-05 | [\#35739](https://github.com/airbytehq/airbyte/pull/35739) | Add logging to the CDC queue size. Fix the ContainerFactory.                                                                                                   |
| 0.23.13    | 2024-03-04 | [\#35774](https://github.com/airbytehq/airbyte/pull/35774) | minor changes to the CDK test fixtures.                                                                                                                        |
| 0.23.12    | 2024-03-01 | [\#35767](https://github.com/airbytehq/airbyte/pull/35767) | introducing a timeout for java tests.                                                                                                                          |
| 0.23.11    | 2024-03-01 | [\#35313](https://github.com/airbytehq/airbyte/pull/35313) | Preserve timezone offset in CSV writer for destinations                                                                                                        |
| 0.23.10    | 2024-03-01 | [\#35303](https://github.com/airbytehq/airbyte/pull/35303) | Migration framework with DestinationState for softReset                                                                                                        |
| 0.23.9     | 2024-02-29 | [\#35720](https://github.com/airbytehq/airbyte/pull/35720) | various improvements for tests TestDataHolder                                                                                                                  |
| 0.23.8     | 2024-02-28 | [\#35529](https://github.com/airbytehq/airbyte/pull/35529) | Refactor on state iterators                                                                                                                                    |
| 0.23.7     | 2024-02-28 | [\#35376](https://github.com/airbytehq/airbyte/pull/35376) | Extract typereduper migrations to separte method                                                                                                               |
| 0.23.6     | 2024-02-26 | [\#35647](https://github.com/airbytehq/airbyte/pull/35647) | Add a getNamespace into TestDataHolder                                                                                                                         |
| 0.23.5     | 2024-02-26 | [\#35512](https://github.com/airbytehq/airbyte/pull/35512) | Remove @DisplayName from all CDK tests.                                                                                                                        |
| 0.23.4     | 2024-02-26 | [\#35507](https://github.com/airbytehq/airbyte/pull/35507) | Add more logs into TestDatabase.                                                                                                                               |
| 0.23.3     | 2024-02-26 | [\#35495](https://github.com/airbytehq/airbyte/pull/35495) | Fix Junit Interceptor to print better stacktraces                                                                                                              |
| 0.23.2     | 2024-02-22 | [\#35385](https://github.com/airbytehq/airbyte/pull/35342) | Bugfix: inverted logic of disableTypeDedupe flag                                                                                                               |
| 0.23.1     | 2024-02-22 | [\#35527](https://github.com/airbytehq/airbyte/pull/35527) | reduce shutdow timeouts                                                                                                                                        |
| 0.23.0     | 2024-02-22 | [\#35342](https://github.com/airbytehq/airbyte/pull/35342) | Consolidate and perform upfront gathering of DB metadata state                                                                                                 |
| 0.21.4     | 2024-02-21 | [\#35511](https://github.com/airbytehq/airbyte/pull/35511) | Reduce CDC state compression limit to 1MB                                                                                                                      |
| 0.21.3     | 2024-02-20 | [\#35394](https://github.com/airbytehq/airbyte/pull/35394) | Add Junit progress information to the test logs                                                                                                                |
| 0.21.2     | 2024-02-20 | [\#34978](https://github.com/airbytehq/airbyte/pull/34978) | Reduce log noise in NormalizationLogParser.                                                                                                                    |
| 0.21.1     | 2024-02-20 | [\#35199](https://github.com/airbytehq/airbyte/pull/35199) | Add thread names to the logs.                                                                                                                                  |
| 0.21.0     | 2024-02-16 | [\#35314](https://github.com/airbytehq/airbyte/pull/35314) | Delete S3StreamCopier classes. These have been superseded by the async destinations framework.                                                                 |
| 0.20.9     | 2024-02-15 | [\#35240](https://github.com/airbytehq/airbyte/pull/35240) | Make state emission to platform inside state manager itself.                                                                                                   |
| 0.20.8     | 2024-02-15 | [\#35285](https://github.com/airbytehq/airbyte/pull/35285) | Improve blobstore module structure.                                                                                                                            |
| 0.20.7     | 2024-02-13 | [\#35236](https://github.com/airbytehq/airbyte/pull/35236) | output logs to files in addition to stdout when running tests                                                                                                  |
| 0.20.6     | 2024-02-12 | [\#35036](https://github.com/airbytehq/airbyte/pull/35036) | Add trace utility to emit analytics messages.                                                                                                                  |
| 0.20.5     | 2024-02-13 | [\#34869](https://github.com/airbytehq/airbyte/pull/34869) | Don't emit final state in SourceStateIterator there is an underlying stream failure.                                                                           |
| 0.20.4     | 2024-02-12 | [\#35042](https://github.com/airbytehq/airbyte/pull/35042) | Use delegate's isDestinationV2 invocation in SshWrappedDestination.                                                                                            |
| 0.20.3     | 2024-02-09 | [\#34580](https://github.com/airbytehq/airbyte/pull/34580) | Support special chars in mysql/mssql database name.                                                                                                            |
| 0.20.2     | 2024-02-12 | [\#35111](https://github.com/airbytehq/airbyte/pull/35144) | Make state emission from async framework synchronized.                                                                                                         |
| 0.20.1     | 2024-02-11 | [\#35111](https://github.com/airbytehq/airbyte/pull/35111) | Fix GlobalAsyncStateManager stats counting logic.                                                                                                              |
| 0.20.0     | 2024-02-09 | [\#34562](https://github.com/airbytehq/airbyte/pull/34562) | Add new test cases to BaseTypingDedupingTest to exercise special characters.                                                                                   |
| 0.19.0     | 2024-02-01 | [\#34745](https://github.com/airbytehq/airbyte/pull/34745) | Reorganize CDK module structure.                                                                                                                               |
| 0.18.0     | 2024-02-08 | [\#33606](https://github.com/airbytehq/airbyte/pull/33606) | Add updated Initial and Incremental Stream State definitions for DB Sources.                                                                                   |
| 0.17.1     | 2024-02-08 | [\#35027](https://github.com/airbytehq/airbyte/pull/35027) | Make state handling thread safe in async destination framework.                                                                                                |
| 0.17.0     | 2024-02-08 | [\#34502](https://github.com/airbytehq/airbyte/pull/34502) | Enable configuring async destination batch size.                                                                                                               |
| 0.16.6     | 2024-02-07 | [\#34892](https://github.com/airbytehq/airbyte/pull/34892) | Improved testcontainers logging and support for unshared containers.                                                                                           |
| 0.16.5     | 2024-02-07 | [\#34948](https://github.com/airbytehq/airbyte/pull/34948) | Fix source state stats counting logic                                                                                                                          |
| 0.16.4     | 2024-02-01 | [\#34727](https://github.com/airbytehq/airbyte/pull/34727) | Add future based stdout consumer in BaseTypingDedupingTest                                                                                                     |
| 0.16.3     | 2024-01-30 | [\#34669](https://github.com/airbytehq/airbyte/pull/34669) | Fix org.apache.logging.log4j:log4j-slf4j-impl version conflicts.                                                                                               |
| 0.16.2     | 2024-01-29 | [\#34630](https://github.com/airbytehq/airbyte/pull/34630) | expose NamingTransformer to sub-classes in destinations JdbcSqlGenerator.                                                                                      |
| 0.16.1     | 2024-01-29 | [\#34533](https://github.com/airbytehq/airbyte/pull/34533) | Add a safe method to execute DatabaseMetadata's Resultset returning queries.                                                                                   |
| 0.16.0     | 2024-01-26 | [\#34573](https://github.com/airbytehq/airbyte/pull/34573) | Untangle Debezium harness dependencies.                                                                                                                        |
| 0.15.2     | 2024-01-25 | [\#34441](https://github.com/airbytehq/airbyte/pull/34441) | Improve airbyte-api build performance.                                                                                                                         |
| 0.15.1     | 2024-01-25 | [\#34451](https://github.com/airbytehq/airbyte/pull/34451) | Async destinations: Better logging when we fail to parse an AirbyteMessage                                                                                     |
| 0.15.0     | 2024-01-23 | [\#34441](https://github.com/airbytehq/airbyte/pull/34441) | Removed connector registry and micronaut dependencies.                                                                                                         |
| 0.14.2     | 2024-01-24 | [\#34458](https://github.com/airbytehq/airbyte/pull/34458) | Handle case-sensitivity in sentry error grouping                                                                                                               |
| 0.14.1     | 2024-01-24 | [\#34468](https://github.com/airbytehq/airbyte/pull/34468) | Add wait for process to be done before ending sync in destination BaseTDTest                                                                                   |
| 0.14.0     | 2024-01-23 | [\#34461](https://github.com/airbytehq/airbyte/pull/34461) | Revert non backward compatible signature changes from 0.13.1                                                                                                   |
| 0.13.3     | 2024-01-23 | [\#34077](https://github.com/airbytehq/airbyte/pull/34077) | Denote if destinations fully support Destinations V2                                                                                                           |
| 0.13.2     | 2024-01-18 | [\#34364](https://github.com/airbytehq/airbyte/pull/34364) | Better logging in mongo db source connector                                                                                                                    |
| 0.13.1     | 2024-01-18 | [\#34236](https://github.com/airbytehq/airbyte/pull/34236) | Add postCreateTable hook in destination JdbcSqlGenerator                                                                                                       |
| 0.13.0     | 2024-01-16 | [\#34177](https://github.com/airbytehq/airbyte/pull/34177) | Add `useExpensiveSafeCasting` param in JdbcSqlGenerator methods; add JdbcTypingDedupingTest fixture; other DV2-related changes                                 |
| 0.12.1     | 2024-01-11 | [\#34186](https://github.com/airbytehq/airbyte/pull/34186) | Add hook for additional destination specific checks to JDBC destination check method                                                                           |
| 0.12.0     | 2024-01-10 | [\#33875](https://github.com/airbytehq/airbyte/pull/33875) | Upgrade sshd-mina to 2.11.1                                                                                                                                    |
| 0.11.5     | 2024-01-10 | [\#34119](https://github.com/airbytehq/airbyte/pull/34119) | Remove wal2json support for postgres+debezium.                                                                                                                 |
| 0.11.4     | 2024-01-09 | [\#33305](https://github.com/airbytehq/airbyte/pull/33305) | Source stats in incremental syncs                                                                                                                              |
| 0.11.3     | 2023-01-09 | [\#33658](https://github.com/airbytehq/airbyte/pull/33658) | Always fail when debezium fails, even if it happened during the setup phase.                                                                                   |
| 0.11.2     | 2024-01-09 | [\#33969](https://github.com/airbytehq/airbyte/pull/33969) | Destination state stats implementation                                                                                                                         |
| 0.11.1     | 2024-01-04 | [\#33727](https://github.com/airbytehq/airbyte/pull/33727) | SSH bastion heartbeats for Destinations                                                                                                                        |
| 0.11.0     | 2024-01-04 | [\#33730](https://github.com/airbytehq/airbyte/pull/33730) | DV2 T+D uses Sql struct to represent transactions; other T+D-related changes                                                                                   |
| 0.10.4     | 2023-12-20 | [\#33071](https://github.com/airbytehq/airbyte/pull/33071) | Add the ability to parse JDBC parameters with another delimiter than '&'                                                                                       |
| 0.10.3     | 2024-01-03 | [\#33312](https://github.com/airbytehq/airbyte/pull/33312) | Send out count in AirbyteStateMessage                                                                                                                          |
| 0.10.1     | 2023-12-21 | [\#33723](https://github.com/airbytehq/airbyte/pull/33723) | Make memory-manager log message less scary                                                                                                                     |
| 0.10.0     | 2023-12-20 | [\#33704](https://github.com/airbytehq/airbyte/pull/33704) | JdbcDestinationHandler now properly implements `getInitialRawTableState`; reenable SqlGenerator test                                                           |
| 0.9.0      | 2023-12-18 | [\#33124](https://github.com/airbytehq/airbyte/pull/33124) | Make Schema Creation Separate from Table Creation, exclude the T&D module from the CDK                                                                         |
| 0.8.0      | 2023-12-18 | [\#33506](https://github.com/airbytehq/airbyte/pull/33506) | Improve async destination shutdown logic; more JDBC async migration work; improve DAT test schema handling                                                     |
| 0.7.9      | 2023-12-18 | [\#33549](https://github.com/airbytehq/airbyte/pull/33549) | Improve MongoDB logging.                                                                                                                                       |
| 0.7.8      | 2023-12-18 | [\#33365](https://github.com/airbytehq/airbyte/pull/33365) | Emit stream statuses more consistently                                                                                                                         |
| 0.7.7      | 2023-12-18 | [\#33434](https://github.com/airbytehq/airbyte/pull/33307) | Remove LEGACY state                                                                                                                                            |
| 0.7.6      | 2023-12-14 | [\#32328](https://github.com/airbytehq/airbyte/pull/33307) | Add schema less mode for mongodb CDC. Fixes for non standard mongodb id type.                                                                                  |
| 0.7.4      | 2023-12-13 | [\#33232](https://github.com/airbytehq/airbyte/pull/33232) | Track stream record count during sync; only run T+D if a stream had nonzero records or the previous sync left unprocessed records.                             |
| 0.7.3      | 2023-12-13 | [\#33369](https://github.com/airbytehq/airbyte/pull/33369) | Extract shared JDBC T+D code.                                                                                                                                  |
| 0.7.2      | 2023-12-11 | [\#33307](https://github.com/airbytehq/airbyte/pull/33307) | Fix DV2 JDBC type mappings (code changes in [\#33307](https://github.com/airbytehq/airbyte/pull/33307)).                                                       |
| 0.7.1      | 2023-12-01 | [\#33027](https://github.com/airbytehq/airbyte/pull/33027) | Add the abstract DB source debugger.                                                                                                                           |
| 0.7.0      | 2023-12-07 | [\#32326](https://github.com/airbytehq/airbyte/pull/32326) | Destinations V2 changes for JDBC destinations                                                                                                                  |
| 0.6.4      | 2023-12-06 | [\#33082](https://github.com/airbytehq/airbyte/pull/33082) | Improvements to schema snapshot error handling + schema snapshot history scope (scoped to configured DB).                                                      |
| 0.6.2      | 2023-11-30 | [\#32573](https://github.com/airbytehq/airbyte/pull/32573) | Update MSSQLConverter to enforce 6-digit microsecond precision for timestamp fields                                                                            |
| 0.6.1      | 2023-11-30 | [\#32610](https://github.com/airbytehq/airbyte/pull/32610) | Support DB initial sync using binary as primary key.                                                                                                           |
| 0.6.0      | 2023-11-30 | [\#32888](https://github.com/airbytehq/airbyte/pull/32888) | JDBC destinations now use the async framework                                                                                                                  |
| 0.5.3      | 2023-11-28 | [\#32686](https://github.com/airbytehq/airbyte/pull/32686) | Better attribution of debezium engine shutdown due to heartbeat.                                                                                               |
| 0.5.1      | 2023-11-27 | [\#32662](https://github.com/airbytehq/airbyte/pull/32662) | Debezium initialization wait time will now read from initial setup time.                                                                                       |
| 0.5.0      | 2023-11-22 | [\#32656](https://github.com/airbytehq/airbyte/pull/32656) | Introduce TestDatabase test fixture, refactor database source test base classes.                                                                               |
| 0.4.11     | 2023-11-14 | [\#32526](https://github.com/airbytehq/airbyte/pull/32526) | Clean up memory manager logs.                                                                                                                                  |
| 0.4.10     | 2023-11-13 | [\#32285](https://github.com/airbytehq/airbyte/pull/32285) | Fix UUID codec ordering for MongoDB connector                                                                                                                  |
| 0.4.9      | 2023-11-13 | [\#32468](https://github.com/airbytehq/airbyte/pull/32468) | Further error grouping improvements for DV2 connectors                                                                                                         |
| 0.4.8      | 2023-11-09 | [\#32377](https://github.com/airbytehq/airbyte/pull/32377) | source-postgres tests: skip dropping database                                                                                                                  |
| 0.4.7      | 2023-11-08 | [\#31856](https://github.com/airbytehq/airbyte/pull/31856) | source-postgres: support for infinity date and timestamps                                                                                                      |
| 0.4.5      | 2023-11-07 | [\#32112](https://github.com/airbytehq/airbyte/pull/32112) | Async destinations framework: Allow configuring the queue flush threshold                                                                                      |
| 0.4.4      | 2023-11-06 | [\#32119](https://github.com/airbytehq/airbyte/pull/32119) | Add STANDARD UUID codec to MongoDB debezium handler                                                                                                            |
| 0.4.2      | 2023-11-06 | [\#32190](https://github.com/airbytehq/airbyte/pull/32190) | Improve error deinterpolation                                                                                                                                  |
| 0.4.1      | 2023-11-02 | [\#32192](https://github.com/airbytehq/airbyte/pull/32192) | Add 's3-destinations' CDK module.                                                                                                                              |
| 0.4.0      | 2023-11-02 | [\#32050](https://github.com/airbytehq/airbyte/pull/32050) | Fix compiler warnings.                                                                                                                                         |
| 0.3.0      | 2023-11-02 | [\#31983](https://github.com/airbytehq/airbyte/pull/31983) | Add deinterpolation feature to AirbyteExceptionHandler.                                                                                                        |
| 0.2.4      | 2023-10-31 | [\#31807](https://github.com/airbytehq/airbyte/pull/31807) | Handle case of debezium update and delete of records in mongodb.                                                                                               |
| 0.2.3      | 2023-10-31 | [\#32022](https://github.com/airbytehq/airbyte/pull/32022) | Update Debezium version from 2.20 -> 2.4.0.                                                                                                                    |
| 0.2.2      | 2023-10-31 | [\#31976](https://github.com/airbytehq/airbyte/pull/31976) | Debezium tweaks to make tests run faster.                                                                                                                      |
| 0.2.0      | 2023-10-30 | [\#31960](https://github.com/airbytehq/airbyte/pull/31960) | Hoist top-level gradle subprojects into CDK.                                                                                                                   |
| 0.1.12     | 2023-10-24 | [\#31674](https://github.com/airbytehq/airbyte/pull/31674) | Fail sync when Debezium does not shut down properly.                                                                                                           |
| 0.1.11     | 2023-10-18 | [\#31486](https://github.com/airbytehq/airbyte/pull/31486) | Update constants in AdaptiveSourceRunner.                                                                                                                      |
| 0.1.9      | 2023-10-12 | [\#31309](https://github.com/airbytehq/airbyte/pull/31309) | Use toPlainString() when handling BigDecimals in PostgresConverter                                                                                             |
| 0.1.8      | 2023-10-11 | [\#31322](https://github.com/airbytehq/airbyte/pull/31322) | Cap log line length to 32KB to prevent loss of records                                                                                                         |
| 0.1.7      | 2023-10-10 | [\#31194](https://github.com/airbytehq/airbyte/pull/31194) | Deallocate unused per stream buffer memory when empty                                                                                                          |
| 0.1.6      | 2023-10-10 | [\#31083](https://github.com/airbytehq/airbyte/pull/31083) | Fix precision of numeric values in async destinations                                                                                                          |
| 0.1.5      | 2023-10-09 | [\#31196](https://github.com/airbytehq/airbyte/pull/31196) | Update typo in CDK (CDN_LSN -> CDC_LSN)                                                                                                                        |
| 0.1.4      | 2023-10-06 | [\#31139](https://github.com/airbytehq/airbyte/pull/31139) | Reduce async buffer                                                                                                                                            |
| 0.1.1      | 2023-09-28 | [\#30835](https://github.com/airbytehq/airbyte/pull/30835) | JDBC destinations now avoid staging area name collisions by using the raw table name as the stage name. (previously we used the stream name as the stage name) |
| 0.1.0      | 2023-09-27 | [\#30445](https://github.com/airbytehq/airbyte/pull/30445) | First launch, including shared classes for all connectors.                                                                                                     |
| 0.0.2      | 2023-08-21 | [\#28687](https://github.com/airbytehq/airbyte/pull/28687) | Version bump only (no other changes).                                                                                                                          |
| 0.0.1      | 2023-08-08 | [\#28687](https://github.com/airbytehq/airbyte/pull/28687) | Initial release for testing.                                                                                                                                   |<|MERGE_RESOLUTION|>--- conflicted
+++ resolved
@@ -174,9 +174,7 @@
 
 | Version    | Date       | Pull Request                                               | Subject                                                                                                                                                        |
 |:-----------|:-----------| :--------------------------------------------------------- |:---------------------------------------------------------------------------------------------------------------------------------------------------------------|
-<<<<<<< HEAD
-| 0.41.1    | 2024-07-10 | [\#41622](https://github.com/airbytehq/airbyte/pull/41622) | Fix null safety bug in debezium event processing                                                                                                               |
-=======
+| 0.43.1     | 2024-07-22 | [\#41622](https://github.com/airbytehq/airbyte/pull/41622) | Fix null safety bug in debezium event processing                                                                                                               |
 | 0.43.0     | 2024-07-17 | [\#41954](https://github.com/airbytehq/airbyte/pull/41954) | fix refreshes for connectors using the old SqlOperations                                                 |
 | 0.43.0     | 2024-07-17 | [\#42017](https://github.com/airbytehq/airbyte/pull/42017) | bump postgres-jdbc version                                                 |
 | 0.43.0     | 2024-07-17 | [\#42015](https://github.com/airbytehq/airbyte/pull/42015) | wait until migration before creating the Writeconfig objects                                                 |
@@ -194,7 +192,6 @@
 | 0.41.3     | 2024-07-15 | [\#41680](https://github.com/airbytehq/airbyte/pull/41680) | Fix: CompletableFutures.allOf now handles empty list and `Throwable`                                                                                           |
 | 0.41.2     | 2024-07-12 | [\#40567](https://github.com/airbytehq/airbyte/pull/40567) | Fix BaseSqlGenerator test case (generation_id support); update minimum platform version for refreshes support.                                                 |
 | 0.41.1     | 2024-07-11 | [\#41212](https://github.com/airbytehq/airbyte/pull/41212) | Improve debezium logging.                                                                                                                                      |
->>>>>>> 14bfd145
 | 0.41.0     | 2024-07-11 | [\#38240](https://github.com/airbytehq/airbyte/pull/38240) | Sources : Changes in CDC interfaces to support WASS algorithm                                                                                                  |
 | 0.40.11    | 2024-07-08 | [\#41041](https://github.com/airbytehq/airbyte/pull/41041) | Destinations: Fix truncate refreshes incorrectly discarding data if successful attempt had 0 records                                                           |
 | 0.40.10    | 2024-07-05 | [\#40719](https://github.com/airbytehq/airbyte/pull/40719) | Update test to refrlect isResumable field in catalog                                                                                                           |
