# Developing with the Java CDK

This page will walk through the process of developing with the Java CDK.

- [Developing with the Java CDK](#developing-with-the-java-cdk)
  - [Intro to the Java CDK](#intro-to-the-java-cdk)
    - [What is included in the Java CDK?](#what-is-included-in-the-java-cdk)
    - [How is the CDK published?](#how-is-the-cdk-published)
  - [Using the Java CDK](#using-the-java-cdk)
    - [Building the CDK](#building-the-cdk)
    - [Bumping the CDK version](#bumping-the-cdk-version)
    - [Publishing the CDK](#publishing-the-cdk)
  - [Developing Connectors with the Java CDK](#developing-connectors-with-the-java-cdk)
    - [Referencing the CDK from Java connectors](#referencing-the-cdk-from-java-connectors)
    - [Developing a connector alongside the CDK](#developing-a-connector-alongside-the-cdk)
    - [Publishing the CDK and switching to a pinned CDK reference](#publishing-the-cdk-and-switching-to-a-pinned-cdk-reference)
    - [Troubleshooting CDK Dependency Caches](#troubleshooting-cdk-dependency-caches)
    - [Developing a connector against a pinned CDK version](#developing-a-connector-against-a-pinned-cdk-version)
  - [Changelog](#changelog)
    - [Java CDK](#java-cdk)

## Intro to the Java CDK

### What is included in the Java CDK?

The java CDK is comprised of separate modules, among which:

- `dependencies` and `core` - Shared classes for building connectors of all types.
- `db-sources` - Shared classes for building DB sources.
- `db-destinations` - Shared classes for building DB destinations.

Each CDK submodule may contain these elements:

- `src/main` - (Required.) The classes that will ship with the connector, providing capabilities to
  the connectors.
- `src/test` - (Required.) These are unit tests that run as part of every build of the CDK. They
  help ensure that CDK `main` code is in a healthy state.
- `src/testFixtures` - (Optional.) These shared classes are exported for connectors for use in the
  connectors' own test implementations. Connectors will have access to these classes within their
  unit and integration tests, but the classes will not be shipped with connectors when they are
  published.

### How is the CDK published?

The CDK is published as a set of jar files sharing a version number. Every submodule generates one
runtime jar for the main classes. If the submodule contains test fixtures, a second jar will be
published with the test fixtures classes.

Note: Connectors do not have to manage which jars they should depend on, as this is handled
automatically by the `airbyte-java-connector` plugin. See example below.

## Using the Java CDK

### Building the CDK

To build and test the Java CDK, execute the following:

```sh
./gradlew :airbyte-cdk:java:airbyte-cdk:build
```

### Bumping the CDK version

You will need to bump this version manually whenever you are making changes to code inside the CDK.

While under development, the next version number for the CDK is tracked in the file:
`airbyte-cdk/java/airbyte-cdk/core/src/main/resources/version.properties`.

If the CDK is not being modified, this file will contain the most recently published version number.

### Publishing the CDK

_⚠️ These steps should only be performed after all testing and approvals are in place on the PR. ⚠️_

The CDK can be published with a GitHub Workflow and a slash command which can be run by Airbyte
personnel.

To invoke via slash command (recommended), use the following syntax in a comment on the PR that
contains your changes:

```bash
/publish-java-cdk                # Run with the defaults (dry-run=false, force=false)
/publish-java-cdk dry-run=true   # Run in dry-run mode (no-op)
/publish-java-cdk force=true     # Force-publish if needing to replace an already published version
```

Note:

- Remember to **document your changes** in the Changelog section below.
- After you publish the CDK, remember to toggle `useLocalCdk` back to `false` in all connectors.
- Unless you specify `force=true`, the pipeline should fail if the version you are trying to publish
  already exists.
- By running the publish with `dry-run=true`, you can confirm the process is working as expected,
  without actually publishing the changes.
- In dry-run mode, you can also view and download the jars that are generated. To do so, navigate to
  the job status in GitHub Actions and navigate to the 'artifacts' section.
- You can also invoke manually in the GitHub Web UI. To do so: go to `Actions` tab, select the
  `Publish Java CDK` workflow, and click `Run workflow`.
- You can view and administer published CDK versions here:
  https://admin.cloudrepo.io/repository/airbyte-public-jars/io/airbyte/cdk
- The public endpoint for published CDK versions is here:
  https://airbyte.mycloudrepo.io/public/repositories/airbyte-public-jars/io/airbyte/cdk/

## Developing Connectors with the Java CDK

### Referencing the CDK from Java connectors

You can reference the CDK in your connector's `build.gradle` file:

```groovy
plugins {
    id 'airbyte-java-connector'
}

airbyteJavaConnector {
    cdkVersionRequired = '0.1.0'   // The CDK version to pin to.
    features = ['db-destinations'] // An array of CDK features to depend on.
    useLocalCdk = false            // Use 'true' to use a live reference to the
                                   // local cdk project.
}

```

Replace `0.1.0` with the CDK version you are working with. If you're actively developing the CDK and
want to use the latest version locally, use the `useLocalCdk` flag to use the live CDK code during
builds and tests.

### Developing a connector alongside the CDK

You can iterate on changes in the CDK local and test them in the connector without needing to
publish the CDK changes publicly.

When modifying the CDK and a connector in the same PR or branch, please use the following steps:

1. Set the version of the CDK in `version.properties` to the next appropriate version number and add
   a description in the `Changelog` at the bottom of this readme file.
2. Modify your connector's build.gradle file as follows:
   1. Set `useLocalCdk` to `true` in the connector you are working on. This will ensure the
      connector always uses the local CDK definitions instead of the published version.
   2. Set `cdkVersionRequired` to use the new _to-be-published_ CDK version.

After the above, you can build and test your connector as usual. Gradle will automatically use the
local CDK code files while you are working on the connector.

### Publishing the CDK and switching to a pinned CDK reference

Once you are done developing and testing your CDK changes:

1. Publish the CDK using the instructions here in this readme.
2. After publishing the CDK, update the `useLocalCdk` setting to `false`.

### Troubleshooting CDK Dependency Caches

Note: after switching between a local and a pinned CDK reference, you may need to refresh dependency
caches in Gradle and/or your IDE.

In Gradle, you can use the CLI arg `--refresh-dependencies` the next time you build or test your
connector, which will ensure that the correct version of the CDK is used after toggling the
`useLocalCdk` value.

### Developing a connector against a pinned CDK version

You can always pin your connector to a prior stable version of the CDK, which may not match what is
the latest version in the `airbyte` repo. For instance, your connector can be pinned to `0.1.1`
while the latest version may be `0.2.0`.

Maven and Gradle will automatically reference the correct (pinned) version of the CDK for your
connector, and you can use your local IDE to browse the prior version of the codebase that
corresponds to that version.

## Changelog

### Java CDK

| Version | Date       | Pull Request                                               | Subject                                                                                                                                                        |
<<<<<<< HEAD
| :------ | :--------- | :--------------------------------------------------------- | :------------------------------------------------------------------------------------------------------------------------------------------------------------- |
| 0.37.3  | 2024-06-13 | [\#39460](https://github.com/airbytehq/airbyte/pull/39460) | Bump postgres JDBC driver version                                                                                                                              |
=======
|:--------|:-----------|:-----------------------------------------------------------|:---------------------------------------------------------------------------------------------------------------------------------------------------------------|
| 0.38.0  | 2024-06-11 | [\#39405](https://github.com/airbytehq/airbyte/pull/39405) | Sources: Debezium properties manager interface changed to accept a list of streams to scope to                                                                 |
>>>>>>> fcc2940d
| 0.37.1  | 2024-06-10 | [\#38075](https://github.com/airbytehq/airbyte/pull/38075) | Destinations: Track stream statuses in async framework                                                                                                         |
| 0.37.0  | 2024-06-10 | [\#38121](https://github.com/airbytehq/airbyte/pull/38121) | Destinations: Set default namespace via CatalogParser                                                                                                          |
| 0.36.8  | 2024-06-07 | [\#38763](https://github.com/airbytehq/airbyte/pull/38763) | Increase Jackson message length limit                                                                                                                          |
| 0.36.7  | 2024-06-06 | [\#39220](https://github.com/airbytehq/airbyte/pull/39220) | Handle null messages in ConnectorExceptionUtil                                                                                                                 |
| 0.36.6  | 2024-06-05 | [\#39106](https://github.com/airbytehq/airbyte/pull/39106) | Skip write to storage with 0 byte file                                                                                                                         |
| 0.36.5  | 2024-06-01 | [\#38792](https://github.com/airbytehq/airbyte/pull/38792) | Throw config exception if no selectable table exists in user provided schemas                                                                                  |
| 0.36.4  | 2024-05-31 | [\#38824](https://github.com/airbytehq/airbyte/pull/38824) | Param marked as non-null to nullable in JdbcDestinationHandler for NPE fix                                                                                     |
| 0.36.2  | 2024-05-29 | [\#38538](https://github.com/airbytehq/airbyte/pull/38357) | Exit connector when encountering a config error.                                                                                                               |
| 0.36.0  | 2024-05-29 | [\#38358](https://github.com/airbytehq/airbyte/pull/38358) | Plumb generation_id / sync_id to destinations code                                                                                                             |
| 0.35.15 | 2024-05-31 | [\#38824](https://github.com/airbytehq/airbyte/pull/38824) | Param marked as non-null to nullable in JdbcDestinationHandler for NPE fix                                                                                     |
| 0.35.14 | 2024-05-28 | [\#38738](https://github.com/airbytehq/airbyte/pull/38738) | make ThreadCreationInfo cast as nullable                                                                                                                       |
| 0.35.13 | 2024-05-28 | [\#38632](https://github.com/airbytehq/airbyte/pull/38632) | minor changes to allow conversion of snowflake tests to kotlin                                                                                                 |
| 0.35.12 | 2024-05-23 | [\#38638](https://github.com/airbytehq/airbyte/pull/38638) | Minor change to support Snowflake conversion to Kotlin                                                                                                         |
| 0.35.11 | 2024-05-23 | [\#38357](https://github.com/airbytehq/airbyte/pull/38357) | This release fixes an error on the previous release.                                                                                                           |
| 0.35.10 | 2024-05-23 | [\#38357](https://github.com/airbytehq/airbyte/pull/38357) | Add shared code for db sources stream status trace messages and testing.                                                                                       |
| 0.35.9  | 2024-05-23 | [\#38586](https://github.com/airbytehq/airbyte/pull/38586) | code cleanup                                                                                                                                                   |
| 0.35.9  | 2024-05-23 | [\#37583](https://github.com/airbytehq/airbyte/pull/37583) | code cleanup                                                                                                                                                   |
| 0.35.9  | 2024-05-23 | [\#37555](https://github.com/airbytehq/airbyte/pull/37555) | code cleanup                                                                                                                                                   |
| 0.35.9  | 2024-05-23 | [\#37540](https://github.com/airbytehq/airbyte/pull/37540) | code cleanup                                                                                                                                                   |
| 0.35.9  | 2024-05-23 | [\#37539](https://github.com/airbytehq/airbyte/pull/37539) | code cleanup                                                                                                                                                   |
| 0.35.9  | 2024-05-23 | [\#37538](https://github.com/airbytehq/airbyte/pull/37538) | code cleanup                                                                                                                                                   |
| 0.35.9  | 2024-05-23 | [\#37537](https://github.com/airbytehq/airbyte/pull/37537) | code cleanup                                                                                                                                                   |
| 0.35.9  | 2024-05-23 | [\#37518](https://github.com/airbytehq/airbyte/pull/37518) | code cleanup                                                                                                                                                   |
| 0.35.8  | 2024-05-22 | [\#38572](https://github.com/airbytehq/airbyte/pull/38572) | Add a temporary static method to decouple SnowflakeDestination from AbstractJdbcDestination                                                                    |
| 0.35.7  | 2024-05-20 | [\#38357](https://github.com/airbytehq/airbyte/pull/38357) | Decouple create namespace from per stream operation interface.                                                                                                 |
| 0.35.6  | 2024-05-17 | [\#38107](https://github.com/airbytehq/airbyte/pull/38107) | New interfaces for Destination connectors to plug into AsyncStreamConsumer                                                                                     |
| 0.35.5  | 2024-05-17 | [\#38204](https://github.com/airbytehq/airbyte/pull/38204) | add assume-role authentication to s3                                                                                                                           |
| 0.35.2  | 2024-05-13 | [\#38104](https://github.com/airbytehq/airbyte/pull/38104) | Handle transient error messages                                                                                                                                |
| 0.35.0  | 2024-05-13 | [\#38127](https://github.com/airbytehq/airbyte/pull/38127) | Destinations: Populate generation/sync ID on StreamConfig                                                                                                      |
| 0.34.4  | 2024-05-10 | [\#37712](https://github.com/airbytehq/airbyte/pull/37712) | make sure the exceptionHandler always terminates                                                                                                               |
| 0.34.3  | 2024-05-10 | [\#38095](https://github.com/airbytehq/airbyte/pull/38095) | Minor changes for databricks connector                                                                                                                         |
| 0.34.1  | 2024-05-07 | [\#38030](https://github.com/airbytehq/airbyte/pull/38030) | Add support for transient errors                                                                                                                               |
| 0.34.0  | 2024-05-01 | [\#37712](https://github.com/airbytehq/airbyte/pull/37712) | Destinations: Remove incremental T+D                                                                                                                           |
| 0.33.2  | 2024-05-03 | [\#37824](https://github.com/airbytehq/airbyte/pull/37824) | improve source acceptance tests                                                                                                                                |
| 0.33.1  | 2024-05-03 | [\#37824](https://github.com/airbytehq/airbyte/pull/37824) | Add a unit test for cursor based sync                                                                                                                          |
| 0.33.0  | 2024-05-03 | [\#36935](https://github.com/airbytehq/airbyte/pull/36935) | Destinations: Enable non-safe-casting DV2 tests                                                                                                                |
| 0.32.0  | 2024-05-03 | [\#36929](https://github.com/airbytehq/airbyte/pull/36929) | Destinations: Assorted DV2 changes for mysql                                                                                                                   |
| 0.31.7  | 2024-05-02 | [\#36910](https://github.com/airbytehq/airbyte/pull/36910) | changes for destination-snowflake                                                                                                                              |
| 0.31.6  | 2024-05-02 | [\#37746](https://github.com/airbytehq/airbyte/pull/37746) | debuggability improvements.                                                                                                                                    |
| 0.31.5  | 2024-04-30 | [\#37758](https://github.com/airbytehq/airbyte/pull/37758) | Set debezium max retries to zero                                                                                                                               |
| 0.31.4  | 2024-04-30 | [\#37754](https://github.com/airbytehq/airbyte/pull/37754) | Add DebeziumEngine notification log                                                                                                                            |
| 0.31.3  | 2024-04-30 | [\#37726](https://github.com/airbytehq/airbyte/pull/37726) | Remove debezium retries                                                                                                                                        |
| 0.31.2  | 2024-04-30 | [\#37507](https://github.com/airbytehq/airbyte/pull/37507) | Better error messages when switching between global/per-stream modes.                                                                                          |
| 0.31.0  | 2024-04-26 | [\#37584](https://github.com/airbytehq/airbyte/pull/37584) | Update S3 destination deps to exclude zookeeper and hadoop-yarn-common                                                                                         |
| 0.30.11 | 2024-04-25 | [\#36899](https://github.com/airbytehq/airbyte/pull/36899) | changes for bigQuery destination.                                                                                                                              |
| 0.30.10 | 2024-04-24 | [\#37541](https://github.com/airbytehq/airbyte/pull/37541) | remove excessive logging                                                                                                                                       |
| 0.30.9  | 2024-04-24 | [\#37477](https://github.com/airbytehq/airbyte/pull/37477) | remove unnecessary logs                                                                                                                                        |
| 0.30.7  | 2024-04-23 | [\#37477](https://github.com/airbytehq/airbyte/pull/37477) | fix kotlin warnings in core CDK submodule                                                                                                                      |
| 0.30.7  | 2024-04-23 | [\#37484](https://github.com/airbytehq/airbyte/pull/37484) | fix kotlin warnings in dependencies CDK submodule                                                                                                              |
| 0.30.7  | 2024-04-23 | [\#37479](https://github.com/airbytehq/airbyte/pull/37479) | fix kotlin warnings in azure-destination, datastore-{bigquery,mongo,postgres} CDK submodules                                                                   |
| 0.30.7  | 2024-04-23 | [\#37481](https://github.com/airbytehq/airbyte/pull/37481) | fix kotlin warnings in destination CDK submodules                                                                                                              |
| 0.30.7  | 2024-04-23 | [\#37482](https://github.com/airbytehq/airbyte/pull/37482) | fix kotlin warnings in db-sources CDK submodule                                                                                                                |
| 0.30.6  | 2024-04-19 | [\#37442](https://github.com/airbytehq/airbyte/pull/37442) | Destinations: Rename File format related classes to be agnostic of S3                                                                                          |
| 0.30.3  | 2024-04-12 | [\#37106](https://github.com/airbytehq/airbyte/pull/37106) | Destinations: Simplify constructors in `AsyncStreamConsumer`                                                                                                   |
| 0.30.2  | 2024-04-12 | [\#36926](https://github.com/airbytehq/airbyte/pull/36926) | Destinations: Remove `JdbcSqlOperations#formatData`; misc changes for java interop                                                                             |
| 0.30.1  | 2024-04-11 | [\#36919](https://github.com/airbytehq/airbyte/pull/36919) | Fix regression in sources conversion of null values                                                                                                            |
| 0.30.0  | 2024-04-11 | [\#36974](https://github.com/airbytehq/airbyte/pull/36974) | Destinations: Pass config to jdbc sqlgenerator; allow cascade drop                                                                                             |
| 0.29.13 | 2024-04-10 | [\#36981](https://github.com/airbytehq/airbyte/pull/36981) | DB sources : Emit analytics for data type serialization errors.                                                                                                |
| 0.29.12 | 2024-04-10 | [\#36973](https://github.com/airbytehq/airbyte/pull/36973) | Destinations: Make flush batch size configurable for JdbcInsertFlush                                                                                           |
| 0.29.11 | 2024-04-10 | [\#36865](https://github.com/airbytehq/airbyte/pull/36865) | Sources : Remove noisy log line.                                                                                                                               |
| 0.29.10 | 2024-04-10 | [\#36805](https://github.com/airbytehq/airbyte/pull/36805) | Destinations: Enhance CatalogParser name collision handling; add DV2 tests for long identifiers                                                                |
| 0.29.9  | 2024-04-09 | [\#36047](https://github.com/airbytehq/airbyte/pull/36047) | Destinations: CDK updates for raw-only destinations                                                                                                            |
| 0.29.8  | 2024-04-08 | [\#36868](https://github.com/airbytehq/airbyte/pull/36868) | Destinations: s3-destinations Compilation fixes for connector                                                                                                  |
| 0.29.7  | 2024-04-08 | [\#36768](https://github.com/airbytehq/airbyte/pull/36768) | Destinations: Make destination state fetch/commit logic more resilient to errors                                                                               |
| 0.29.6  | 2024-04-05 | [\#36577](https://github.com/airbytehq/airbyte/pull/36577) | Do not send system_error trace message for config exceptions.                                                                                                  |
| 0.29.5  | 2024-04-05 | [\#36620](https://github.com/airbytehq/airbyte/pull/36620) | Missed changes - open for extension for destination-postgres                                                                                                   |
| 0.29.3  | 2024-04-04 | [\#36759](https://github.com/airbytehq/airbyte/pull/36759) | Minor fixes.                                                                                                                                                   |
| 0.29.3  | 2024-04-04 | [\#36706](https://github.com/airbytehq/airbyte/pull/36706) | Enabling spotbugs for s3-destination.                                                                                                                          |
| 0.29.3  | 2024-04-03 | [\#36705](https://github.com/airbytehq/airbyte/pull/36705) | Enabling spotbugs for db-sources.                                                                                                                              |
| 0.29.3  | 2024-04-03 | [\#36704](https://github.com/airbytehq/airbyte/pull/36704) | Enabling spotbugs for datastore-postgres.                                                                                                                      |
| 0.29.3  | 2024-04-03 | [\#36703](https://github.com/airbytehq/airbyte/pull/36703) | Enabling spotbugs for gcs-destination.                                                                                                                         |
| 0.29.3  | 2024-04-03 | [\#36702](https://github.com/airbytehq/airbyte/pull/36702) | Enabling spotbugs for db-destinations.                                                                                                                         |
| 0.29.3  | 2024-04-03 | [\#36701](https://github.com/airbytehq/airbyte/pull/36701) | Enabling spotbugs for typing_and_deduping.                                                                                                                     |
| 0.29.3  | 2024-04-03 | [\#36612](https://github.com/airbytehq/airbyte/pull/36612) | Enabling spotbugs for dependencies.                                                                                                                            |
| 0.29.5  | 2024-04-05 | [\#36577](https://github.com/airbytehq/airbyte/pull/36577) | Do not send system_error trace message for config exceptions.                                                                                                  |
| 0.29.3  | 2024-04-04 | [\#36759](https://github.com/airbytehq/airbyte/pull/36759) | Minor fixes.                                                                                                                                                   |
| 0.29.3  | 2024-04-04 | [\#36706](https://github.com/airbytehq/airbyte/pull/36706) | Enabling spotbugs for s3-destination.                                                                                                                          |
| 0.29.3  | 2024-04-03 | [\#36705](https://github.com/airbytehq/airbyte/pull/36705) | Enabling spotbugs for db-sources.                                                                                                                              |
| 0.29.3  | 2024-04-03 | [\#36704](https://github.com/airbytehq/airbyte/pull/36704) | Enabling spotbugs for datastore-postgres.                                                                                                                      |
| 0.29.3  | 2024-04-03 | [\#36703](https://github.com/airbytehq/airbyte/pull/36703) | Enabling spotbugs for gcs-destination.                                                                                                                         |
| 0.29.3  | 2024-04-03 | [\#36702](https://github.com/airbytehq/airbyte/pull/36702) | Enabling spotbugs for db-destinations.                                                                                                                         |
| 0.29.3  | 2024-04-03 | [\#36701](https://github.com/airbytehq/airbyte/pull/36701) | Enabling spotbugs for typing_and_deduping.                                                                                                                     |
| 0.29.3  | 2024-04-03 | [\#36612](https://github.com/airbytehq/airbyte/pull/36612) | Enabling spotbugs for dependencies.                                                                                                                            |
| 0.29.2  | 2024-04-04 | [\#36845](https://github.com/airbytehq/airbyte/pull/36772) | Changes to make source-mongo compileable                                                                                                                       |
| 0.29.1  | 2024-04-03 | [\#36772](https://github.com/airbytehq/airbyte/pull/36772) | Changes to make source-mssql compileable                                                                                                                       |
| 0.29.0  | 2024-04-02 | [\#36759](https://github.com/airbytehq/airbyte/pull/36759) | Build artifact publication changes and fixes.                                                                                                                  |
| 0.28.21 | 2024-04-02 | [\#36673](https://github.com/airbytehq/airbyte/pull/36673) | Change the destination message parsing to use standard java/kotlin classes. Adds logging to catch empty lines.                                                 |
| 0.28.20 | 2024-04-01 | [\#36584](https://github.com/airbytehq/airbyte/pull/36584) | Changes to make source-postgres compileable                                                                                                                    |
| 0.28.19 | 2024-03-29 | [\#36619](https://github.com/airbytehq/airbyte/pull/36619) | Changes to make destination-postgres compileable                                                                                                               |
| 0.28.19 | 2024-03-29 | [\#36588](https://github.com/airbytehq/airbyte/pull/36588) | Changes to make destination-redshift compileable                                                                                                               |
| 0.28.19 | 2024-03-29 | [\#36610](https://github.com/airbytehq/airbyte/pull/36610) | remove airbyte-api generation, pull depdendency jars instead                                                                                                   |
| 0.28.19 | 2024-03-29 | [\#36611](https://github.com/airbytehq/airbyte/pull/36611) | disable spotbugs for CDK tes and testFixtures tasks                                                                                                            |
| 0.28.18 | 2024-03-28 | [\#36606](https://github.com/airbytehq/airbyte/pull/36574) | disable spotbugs for CDK tes and testFixtures tasks                                                                                                            |
| 0.28.18 | 2024-03-28 | [\#36574](https://github.com/airbytehq/airbyte/pull/36574) | Fix ContainerFactory                                                                                                                                           |
| 0.28.18 | 2024-03-27 | [\#36570](https://github.com/airbytehq/airbyte/pull/36570) | Convert missing s3-destinations tests to Kotlin                                                                                                                |
| 0.28.18 | 2024-03-27 | [\#36446](https://github.com/airbytehq/airbyte/pull/36446) | Convert dependencies submodule to Kotlin                                                                                                                       |
| 0.28.18 | 2024-03-27 | [\#36445](https://github.com/airbytehq/airbyte/pull/36445) | Convert functional out Checked interfaces to kotlin                                                                                                            |
| 0.28.18 | 2024-03-27 | [\#36444](https://github.com/airbytehq/airbyte/pull/36444) | Use apache-commons classes in our Checked functional interfaces                                                                                                |
| 0.28.18 | 2024-03-27 | [\#36467](https://github.com/airbytehq/airbyte/pull/36467) | Convert #36465 to Kotlin                                                                                                                                       |
| 0.28.18 | 2024-03-27 | [\#36473](https://github.com/airbytehq/airbyte/pull/36473) | Convert convert #36396 to Kotlin                                                                                                                               |
| 0.28.18 | 2024-03-27 | [\#36439](https://github.com/airbytehq/airbyte/pull/36439) | Convert db-destinations submodule to Kotlin                                                                                                                    |
| 0.28.18 | 2024-03-27 | [\#36438](https://github.com/airbytehq/airbyte/pull/36438) | Convert db-sources submodule to Kotlin                                                                                                                         |
| 0.28.18 | 2024-03-26 | [\#36437](https://github.com/airbytehq/airbyte/pull/36437) | Convert gsc submodule to Kotlin                                                                                                                                |
| 0.28.18 | 2024-03-26 | [\#36421](https://github.com/airbytehq/airbyte/pull/36421) | Convert typing-deduping submodule to Kotlin                                                                                                                    |
| 0.28.18 | 2024-03-26 | [\#36420](https://github.com/airbytehq/airbyte/pull/36420) | Convert s3-destinations submodule to Kotlin                                                                                                                    |
| 0.28.18 | 2024-03-26 | [\#36419](https://github.com/airbytehq/airbyte/pull/36419) | Convert azure submodule to Kotlin                                                                                                                              |
| 0.28.18 | 2024-03-26 | [\#36413](https://github.com/airbytehq/airbyte/pull/36413) | Convert postgres submodule to Kotlin                                                                                                                           |
| 0.28.18 | 2024-03-26 | [\#36412](https://github.com/airbytehq/airbyte/pull/36412) | Convert mongodb submodule to Kotlin                                                                                                                            |
| 0.28.18 | 2024-03-26 | [\#36411](https://github.com/airbytehq/airbyte/pull/36411) | Convert datastore-bigquery submodule to Kotlin                                                                                                                 |
| 0.28.18 | 2024-03-26 | [\#36205](https://github.com/airbytehq/airbyte/pull/36205) | Convert core/main to Kotlin                                                                                                                                    |
| 0.28.18 | 2024-03-26 | [\#36204](https://github.com/airbytehq/airbyte/pull/36204) | Convert core/test to Kotlin                                                                                                                                    |
| 0.28.18 | 2024-03-26 | [\#36190](https://github.com/airbytehq/airbyte/pull/36190) | Convert core/testFixtures to Kotlin                                                                                                                            |
| 0.28.0  | 2024-03-26 | [\#36514](https://github.com/airbytehq/airbyte/pull/36514) | Bump CDK version to 0.28.0                                                                                                                                     |
| 0.27.7  | 2024-03-26 | [\#36466](https://github.com/airbytehq/airbyte/pull/36466) | Destinations: fix support for case-sensitive fields in destination state.                                                                                      |
| 0.27.6  | 2024-03-26 | [\#36432](https://github.com/airbytehq/airbyte/pull/36432) | Sources support for AirbyteRecordMessageMeta during reading source data types.                                                                                 |
| 0.27.5  | 2024-03-25 | [\#36461](https://github.com/airbytehq/airbyte/pull/36461) | Destinations: Handle case-sensitive columns in destination state handling.                                                                                     |
| 0.27.4  | 2024-03-25 | [\#36333](https://github.com/airbytehq/airbyte/pull/36333) | Sunset DebeziumSourceDecoratingIterator.                                                                                                                       |
| 0.27.1  | 2024-03-22 | [\#36296](https://github.com/airbytehq/airbyte/pull/36296) | Destinations: (async framework) Do not log invalid message data.                                                                                               |
| 0.27.0  | 2024-03-21 | [\#36364](https://github.com/airbytehq/airbyte/pull/36364) | Sources: Increase debezium initial record wait time to 40 minute.                                                                                              |
| 0.26.1  | 2024-03-19 | [\#35599](https://github.com/airbytehq/airbyte/pull/35599) | Sunset SourceDecoratingIterator.                                                                                                                               |
| 0.26.0  | 2024-03-19 | [\#36263](https://github.com/airbytehq/airbyte/pull/36263) | Improve conversion of debezium Date type for some edge case in mssql.                                                                                          |
| 0.25.0  | 2024-03-18 | [\#36203](https://github.com/airbytehq/airbyte/pull/36203) | Wiring of Transformer to StagingConsumerFactory and JdbcBufferedConsumerFactory; import changes for Kotlin conversion; State message logs to debug             |
| 0.24.1  | 2024-03-13 | [\#36022](https://github.com/airbytehq/airbyte/pull/36022) | Move log4j2-test.xml to test fixtures, away from runtime classpath.                                                                                            |
| 0.24.0  | 2024-03-13 | [\#35944](https://github.com/airbytehq/airbyte/pull/35944) | Add `_airbyte_meta` in raw table and test fixture updates                                                                                                      |
| 0.23.20 | 2024-03-12 | [\#36011](https://github.com/airbytehq/airbyte/pull/36011) | Debezium configuration for conversion of null value on a column with default value.                                                                            |
| 0.23.19 | 2024-03-11 | [\#35904](https://github.com/airbytehq/airbyte/pull/35904) | Add retries to the debezium engine.                                                                                                                            |
| 0.23.18 | 2024-03-07 | [\#35899](https://github.com/airbytehq/airbyte/pull/35899) | Null check when retrieving destination state                                                                                                                   |
| 0.23.16 | 2024-03-06 | [\#35842](https://github.com/airbytehq/airbyte/pull/35842) | Improve logging in debezium processing.                                                                                                                        |
| 0.23.15 | 2024-03-05 | [\#35827](https://github.com/airbytehq/airbyte/pull/35827) | improving the Junit interceptor.                                                                                                                               |
| 0.23.14 | 2024-03-05 | [\#35739](https://github.com/airbytehq/airbyte/pull/35739) | Add logging to the CDC queue size. Fix the ContainerFactory.                                                                                                   |
| 0.23.13 | 2024-03-04 | [\#35774](https://github.com/airbytehq/airbyte/pull/35774) | minor changes to the CDK test fixtures.                                                                                                                        |
| 0.23.12 | 2024-03-01 | [\#35767](https://github.com/airbytehq/airbyte/pull/35767) | introducing a timeout for java tests.                                                                                                                          |
| 0.23.11 | 2024-03-01 | [\#35313](https://github.com/airbytehq/airbyte/pull/35313) | Preserve timezone offset in CSV writer for destinations                                                                                                        |
| 0.23.10 | 2024-03-01 | [\#35303](https://github.com/airbytehq/airbyte/pull/35303) | Migration framework with DestinationState for softReset                                                                                                        |
| 0.23.9  | 2024-02-29 | [\#35720](https://github.com/airbytehq/airbyte/pull/35720) | various improvements for tests TestDataHolder                                                                                                                  |
| 0.23.8  | 2024-02-28 | [\#35529](https://github.com/airbytehq/airbyte/pull/35529) | Refactor on state iterators                                                                                                                                    |
| 0.23.7  | 2024-02-28 | [\#35376](https://github.com/airbytehq/airbyte/pull/35376) | Extract typereduper migrations to separte method                                                                                                               |
| 0.23.6  | 2024-02-26 | [\#35647](https://github.com/airbytehq/airbyte/pull/35647) | Add a getNamespace into TestDataHolder                                                                                                                         |
| 0.23.5  | 2024-02-26 | [\#35512](https://github.com/airbytehq/airbyte/pull/35512) | Remove @DisplayName from all CDK tests.                                                                                                                        |
| 0.23.4  | 2024-02-26 | [\#35507](https://github.com/airbytehq/airbyte/pull/35507) | Add more logs into TestDatabase.                                                                                                                               |
| 0.23.3  | 2024-02-26 | [\#35495](https://github.com/airbytehq/airbyte/pull/35495) | Fix Junit Interceptor to print better stacktraces                                                                                                              |
| 0.23.2  | 2024-02-22 | [\#35385](https://github.com/airbytehq/airbyte/pull/35342) | Bugfix: inverted logic of disableTypeDedupe flag                                                                                                               |
| 0.23.1  | 2024-02-22 | [\#35527](https://github.com/airbytehq/airbyte/pull/35527) | reduce shutdow timeouts                                                                                                                                        |
| 0.23.0  | 2024-02-22 | [\#35342](https://github.com/airbytehq/airbyte/pull/35342) | Consolidate and perform upfront gathering of DB metadata state                                                                                                 |
| 0.21.4  | 2024-02-21 | [\#35511](https://github.com/airbytehq/airbyte/pull/35511) | Reduce CDC state compression limit to 1MB                                                                                                                      |
| 0.21.3  | 2024-02-20 | [\#35394](https://github.com/airbytehq/airbyte/pull/35394) | Add Junit progress information to the test logs                                                                                                                |
| 0.21.2  | 2024-02-20 | [\#34978](https://github.com/airbytehq/airbyte/pull/34978) | Reduce log noise in NormalizationLogParser.                                                                                                                    |
| 0.21.1  | 2024-02-20 | [\#35199](https://github.com/airbytehq/airbyte/pull/35199) | Add thread names to the logs.                                                                                                                                  |
| 0.21.0  | 2024-02-16 | [\#35314](https://github.com/airbytehq/airbyte/pull/35314) | Delete S3StreamCopier classes. These have been superseded by the async destinations framework.                                                                 |
| 0.20.9  | 2024-02-15 | [\#35240](https://github.com/airbytehq/airbyte/pull/35240) | Make state emission to platform inside state manager itself.                                                                                                   |
| 0.20.8  | 2024-02-15 | [\#35285](https://github.com/airbytehq/airbyte/pull/35285) | Improve blobstore module structure.                                                                                                                            |
| 0.20.7  | 2024-02-13 | [\#35236](https://github.com/airbytehq/airbyte/pull/35236) | output logs to files in addition to stdout when running tests                                                                                                  |
| 0.20.6  | 2024-02-12 | [\#35036](https://github.com/airbytehq/airbyte/pull/35036) | Add trace utility to emit analytics messages.                                                                                                                  |
| 0.20.5  | 2024-02-13 | [\#34869](https://github.com/airbytehq/airbyte/pull/34869) | Don't emit final state in SourceStateIterator there is an underlying stream failure.                                                                           |
| 0.20.4  | 2024-02-12 | [\#35042](https://github.com/airbytehq/airbyte/pull/35042) | Use delegate's isDestinationV2 invocation in SshWrappedDestination.                                                                                            |
| 0.20.3  | 2024-02-09 | [\#34580](https://github.com/airbytehq/airbyte/pull/34580) | Support special chars in mysql/mssql database name.                                                                                                            |
| 0.20.2  | 2024-02-12 | [\#35111](https://github.com/airbytehq/airbyte/pull/35144) | Make state emission from async framework synchronized.                                                                                                         |
| 0.20.1  | 2024-02-11 | [\#35111](https://github.com/airbytehq/airbyte/pull/35111) | Fix GlobalAsyncStateManager stats counting logic.                                                                                                              |
| 0.20.0  | 2024-02-09 | [\#34562](https://github.com/airbytehq/airbyte/pull/34562) | Add new test cases to BaseTypingDedupingTest to exercise special characters.                                                                                   |
| 0.19.0  | 2024-02-01 | [\#34745](https://github.com/airbytehq/airbyte/pull/34745) | Reorganize CDK module structure.                                                                                                                               |
| 0.18.0  | 2024-02-08 | [\#33606](https://github.com/airbytehq/airbyte/pull/33606) | Add updated Initial and Incremental Stream State definitions for DB Sources.                                                                                   |
| 0.17.1  | 2024-02-08 | [\#35027](https://github.com/airbytehq/airbyte/pull/35027) | Make state handling thread safe in async destination framework.                                                                                                |
| 0.17.0  | 2024-02-08 | [\#34502](https://github.com/airbytehq/airbyte/pull/34502) | Enable configuring async destination batch size.                                                                                                               |
| 0.16.6  | 2024-02-07 | [\#34892](https://github.com/airbytehq/airbyte/pull/34892) | Improved testcontainers logging and support for unshared containers.                                                                                           |
| 0.16.5  | 2024-02-07 | [\#34948](https://github.com/airbytehq/airbyte/pull/34948) | Fix source state stats counting logic                                                                                                                          |
| 0.16.4  | 2024-02-01 | [\#34727](https://github.com/airbytehq/airbyte/pull/34727) | Add future based stdout consumer in BaseTypingDedupingTest                                                                                                     |
| 0.16.3  | 2024-01-30 | [\#34669](https://github.com/airbytehq/airbyte/pull/34669) | Fix org.apache.logging.log4j:log4j-slf4j-impl version conflicts.                                                                                               |
| 0.16.2  | 2024-01-29 | [\#34630](https://github.com/airbytehq/airbyte/pull/34630) | expose NamingTransformer to sub-classes in destinations JdbcSqlGenerator.                                                                                      |
| 0.16.1  | 2024-01-29 | [\#34533](https://github.com/airbytehq/airbyte/pull/34533) | Add a safe method to execute DatabaseMetadata's Resultset returning queries.                                                                                   |
| 0.16.0  | 2024-01-26 | [\#34573](https://github.com/airbytehq/airbyte/pull/34573) | Untangle Debezium harness dependencies.                                                                                                                        |
| 0.15.2  | 2024-01-25 | [\#34441](https://github.com/airbytehq/airbyte/pull/34441) | Improve airbyte-api build performance.                                                                                                                         |
| 0.15.1  | 2024-01-25 | [\#34451](https://github.com/airbytehq/airbyte/pull/34451) | Async destinations: Better logging when we fail to parse an AirbyteMessage                                                                                     |
| 0.15.0  | 2024-01-23 | [\#34441](https://github.com/airbytehq/airbyte/pull/34441) | Removed connector registry and micronaut dependencies.                                                                                                         |
| 0.14.2  | 2024-01-24 | [\#34458](https://github.com/airbytehq/airbyte/pull/34458) | Handle case-sensitivity in sentry error grouping                                                                                                               |
| 0.14.1  | 2024-01-24 | [\#34468](https://github.com/airbytehq/airbyte/pull/34468) | Add wait for process to be done before ending sync in destination BaseTDTest                                                                                   |
| 0.14.0  | 2024-01-23 | [\#34461](https://github.com/airbytehq/airbyte/pull/34461) | Revert non backward compatible signature changes from 0.13.1                                                                                                   |
| 0.13.3  | 2024-01-23 | [\#34077](https://github.com/airbytehq/airbyte/pull/34077) | Denote if destinations fully support Destinations V2                                                                                                           |
| 0.13.2  | 2024-01-18 | [\#34364](https://github.com/airbytehq/airbyte/pull/34364) | Better logging in mongo db source connector                                                                                                                    |
| 0.13.1  | 2024-01-18 | [\#34236](https://github.com/airbytehq/airbyte/pull/34236) | Add postCreateTable hook in destination JdbcSqlGenerator                                                                                                       |
| 0.13.0  | 2024-01-16 | [\#34177](https://github.com/airbytehq/airbyte/pull/34177) | Add `useExpensiveSafeCasting` param in JdbcSqlGenerator methods; add JdbcTypingDedupingTest fixture; other DV2-related changes                                 |
| 0.12.1  | 2024-01-11 | [\#34186](https://github.com/airbytehq/airbyte/pull/34186) | Add hook for additional destination specific checks to JDBC destination check method                                                                           |
| 0.12.0  | 2024-01-10 | [\#33875](https://github.com/airbytehq/airbyte/pull/33875) | Upgrade sshd-mina to 2.11.1                                                                                                                                    |
| 0.11.5  | 2024-01-10 | [\#34119](https://github.com/airbytehq/airbyte/pull/34119) | Remove wal2json support for postgres+debezium.                                                                                                                 |
| 0.11.4  | 2024-01-09 | [\#33305](https://github.com/airbytehq/airbyte/pull/33305) | Source stats in incremental syncs                                                                                                                              |
| 0.11.3  | 2023-01-09 | [\#33658](https://github.com/airbytehq/airbyte/pull/33658) | Always fail when debezium fails, even if it happened during the setup phase.                                                                                   |
| 0.11.2  | 2024-01-09 | [\#33969](https://github.com/airbytehq/airbyte/pull/33969) | Destination state stats implementation                                                                                                                         |
| 0.11.1  | 2024-01-04 | [\#33727](https://github.com/airbytehq/airbyte/pull/33727) | SSH bastion heartbeats for Destinations                                                                                                                        |
| 0.11.0  | 2024-01-04 | [\#33730](https://github.com/airbytehq/airbyte/pull/33730) | DV2 T+D uses Sql struct to represent transactions; other T+D-related changes                                                                                   |
| 0.10.4  | 2023-12-20 | [\#33071](https://github.com/airbytehq/airbyte/pull/33071) | Add the ability to parse JDBC parameters with another delimiter than '&'                                                                                       |
| 0.10.3  | 2024-01-03 | [\#33312](https://github.com/airbytehq/airbyte/pull/33312) | Send out count in AirbyteStateMessage                                                                                                                          |
| 0.10.1  | 2023-12-21 | [\#33723](https://github.com/airbytehq/airbyte/pull/33723) | Make memory-manager log message less scary                                                                                                                     |
| 0.10.0  | 2023-12-20 | [\#33704](https://github.com/airbytehq/airbyte/pull/33704) | JdbcDestinationHandler now properly implements `getInitialRawTableState`; reenable SqlGenerator test                                                           |
| 0.9.0   | 2023-12-18 | [\#33124](https://github.com/airbytehq/airbyte/pull/33124) | Make Schema Creation Separate from Table Creation, exclude the T&D module from the CDK                                                                         |
| 0.8.0   | 2023-12-18 | [\#33506](https://github.com/airbytehq/airbyte/pull/33506) | Improve async destination shutdown logic; more JDBC async migration work; improve DAT test schema handling                                                     |
| 0.7.9   | 2023-12-18 | [\#33549](https://github.com/airbytehq/airbyte/pull/33549) | Improve MongoDB logging.                                                                                                                                       |
| 0.7.8   | 2023-12-18 | [\#33365](https://github.com/airbytehq/airbyte/pull/33365) | Emit stream statuses more consistently                                                                                                                         |
| 0.7.7   | 2023-12-18 | [\#33434](https://github.com/airbytehq/airbyte/pull/33307) | Remove LEGACY state                                                                                                                                            |
| 0.7.6   | 2023-12-14 | [\#32328](https://github.com/airbytehq/airbyte/pull/33307) | Add schema less mode for mongodb CDC. Fixes for non standard mongodb id type.                                                                                  |
| 0.7.4   | 2023-12-13 | [\#33232](https://github.com/airbytehq/airbyte/pull/33232) | Track stream record count during sync; only run T+D if a stream had nonzero records or the previous sync left unprocessed records.                             |
| 0.7.3   | 2023-12-13 | [\#33369](https://github.com/airbytehq/airbyte/pull/33369) | Extract shared JDBC T+D code.                                                                                                                                  |
| 0.7.2   | 2023-12-11 | [\#33307](https://github.com/airbytehq/airbyte/pull/33307) | Fix DV2 JDBC type mappings (code changes in [\#33307](https://github.com/airbytehq/airbyte/pull/33307)).                                                       |
| 0.7.1   | 2023-12-01 | [\#33027](https://github.com/airbytehq/airbyte/pull/33027) | Add the abstract DB source debugger.                                                                                                                           |
| 0.7.0   | 2023-12-07 | [\#32326](https://github.com/airbytehq/airbyte/pull/32326) | Destinations V2 changes for JDBC destinations                                                                                                                  |
| 0.6.4   | 2023-12-06 | [\#33082](https://github.com/airbytehq/airbyte/pull/33082) | Improvements to schema snapshot error handling + schema snapshot history scope (scoped to configured DB).                                                      |
| 0.6.2   | 2023-11-30 | [\#32573](https://github.com/airbytehq/airbyte/pull/32573) | Update MSSQLConverter to enforce 6-digit microsecond precision for timestamp fields                                                                            |
| 0.6.1   | 2023-11-30 | [\#32610](https://github.com/airbytehq/airbyte/pull/32610) | Support DB initial sync using binary as primary key.                                                                                                           |
| 0.6.0   | 2023-11-30 | [\#32888](https://github.com/airbytehq/airbyte/pull/32888) | JDBC destinations now use the async framework                                                                                                                  |
| 0.5.3   | 2023-11-28 | [\#32686](https://github.com/airbytehq/airbyte/pull/32686) | Better attribution of debezium engine shutdown due to heartbeat.                                                                                               |
| 0.5.1   | 2023-11-27 | [\#32662](https://github.com/airbytehq/airbyte/pull/32662) | Debezium initialization wait time will now read from initial setup time.                                                                                       |
| 0.5.0   | 2023-11-22 | [\#32656](https://github.com/airbytehq/airbyte/pull/32656) | Introduce TestDatabase test fixture, refactor database source test base classes.                                                                               |
| 0.4.11  | 2023-11-14 | [\#32526](https://github.com/airbytehq/airbyte/pull/32526) | Clean up memory manager logs.                                                                                                                                  |
| 0.4.10  | 2023-11-13 | [\#32285](https://github.com/airbytehq/airbyte/pull/32285) | Fix UUID codec ordering for MongoDB connector                                                                                                                  |
| 0.4.9   | 2023-11-13 | [\#32468](https://github.com/airbytehq/airbyte/pull/32468) | Further error grouping improvements for DV2 connectors                                                                                                         |
| 0.4.8   | 2023-11-09 | [\#32377](https://github.com/airbytehq/airbyte/pull/32377) | source-postgres tests: skip dropping database                                                                                                                  |
| 0.4.7   | 2023-11-08 | [\#31856](https://github.com/airbytehq/airbyte/pull/31856) | source-postgres: support for infinity date and timestamps                                                                                                      |
| 0.4.5   | 2023-11-07 | [\#32112](https://github.com/airbytehq/airbyte/pull/32112) | Async destinations framework: Allow configuring the queue flush threshold                                                                                      |
| 0.4.4   | 2023-11-06 | [\#32119](https://github.com/airbytehq/airbyte/pull/32119) | Add STANDARD UUID codec to MongoDB debezium handler                                                                                                            |
| 0.4.2   | 2023-11-06 | [\#32190](https://github.com/airbytehq/airbyte/pull/32190) | Improve error deinterpolation                                                                                                                                  |
| 0.4.1   | 2023-11-02 | [\#32192](https://github.com/airbytehq/airbyte/pull/32192) | Add 's3-destinations' CDK module.                                                                                                                              |
| 0.4.0   | 2023-11-02 | [\#32050](https://github.com/airbytehq/airbyte/pull/32050) | Fix compiler warnings.                                                                                                                                         |
| 0.3.0   | 2023-11-02 | [\#31983](https://github.com/airbytehq/airbyte/pull/31983) | Add deinterpolation feature to AirbyteExceptionHandler.                                                                                                        |
| 0.2.4   | 2023-10-31 | [\#31807](https://github.com/airbytehq/airbyte/pull/31807) | Handle case of debezium update and delete of records in mongodb.                                                                                               |
| 0.2.3   | 2023-10-31 | [\#32022](https://github.com/airbytehq/airbyte/pull/32022) | Update Debezium version from 2.20 -> 2.4.0.                                                                                                                    |
| 0.2.2   | 2023-10-31 | [\#31976](https://github.com/airbytehq/airbyte/pull/31976) | Debezium tweaks to make tests run faster.                                                                                                                      |
| 0.2.0   | 2023-10-30 | [\#31960](https://github.com/airbytehq/airbyte/pull/31960) | Hoist top-level gradle subprojects into CDK.                                                                                                                   |
| 0.1.12  | 2023-10-24 | [\#31674](https://github.com/airbytehq/airbyte/pull/31674) | Fail sync when Debezium does not shut down properly.                                                                                                           |
| 0.1.11  | 2023-10-18 | [\#31486](https://github.com/airbytehq/airbyte/pull/31486) | Update constants in AdaptiveSourceRunner.                                                                                                                      |
| 0.1.9   | 2023-10-12 | [\#31309](https://github.com/airbytehq/airbyte/pull/31309) | Use toPlainString() when handling BigDecimals in PostgresConverter                                                                                             |
| 0.1.8   | 2023-10-11 | [\#31322](https://github.com/airbytehq/airbyte/pull/31322) | Cap log line length to 32KB to prevent loss of records                                                                                                         |
| 0.1.7   | 2023-10-10 | [\#31194](https://github.com/airbytehq/airbyte/pull/31194) | Deallocate unused per stream buffer memory when empty                                                                                                          |
| 0.1.6   | 2023-10-10 | [\#31083](https://github.com/airbytehq/airbyte/pull/31083) | Fix precision of numeric values in async destinations                                                                                                          |
| 0.1.5   | 2023-10-09 | [\#31196](https://github.com/airbytehq/airbyte/pull/31196) | Update typo in CDK (CDN_LSN -> CDC_LSN)                                                                                                                        |
| 0.1.4   | 2023-10-06 | [\#31139](https://github.com/airbytehq/airbyte/pull/31139) | Reduce async buffer                                                                                                                                            |
| 0.1.1   | 2023-09-28 | [\#30835](https://github.com/airbytehq/airbyte/pull/30835) | JDBC destinations now avoid staging area name collisions by using the raw table name as the stage name. (previously we used the stream name as the stage name) |
| 0.1.0   | 2023-09-27 | [\#30445](https://github.com/airbytehq/airbyte/pull/30445) | First launch, including shared classes for all connectors.                                                                                                     |
| 0.0.2   | 2023-08-21 | [\#28687](https://github.com/airbytehq/airbyte/pull/28687) | Version bump only (no other changes).                                                                                                                          |
| 0.0.1   | 2023-08-08 | [\#28687](https://github.com/airbytehq/airbyte/pull/28687) | Initial release for testing.                                                                                                                                   |<|MERGE_RESOLUTION|>--- conflicted
+++ resolved
@@ -173,13 +173,9 @@
 ### Java CDK
 
 | Version | Date       | Pull Request                                               | Subject                                                                                                                                                        |
-<<<<<<< HEAD
 | :------ | :--------- | :--------------------------------------------------------- | :------------------------------------------------------------------------------------------------------------------------------------------------------------- |
-| 0.37.3  | 2024-06-13 | [\#39460](https://github.com/airbytehq/airbyte/pull/39460) | Bump postgres JDBC driver version                                                                                                                              |
-=======
-|:--------|:-----------|:-----------------------------------------------------------|:---------------------------------------------------------------------------------------------------------------------------------------------------------------|
+| 0.38.1  | 2024-06-13 | [\#39460](https://github.com/airbytehq/airbyte/pull/39460) | Bump postgres JDBC driver version                                                                                                                              |
 | 0.38.0  | 2024-06-11 | [\#39405](https://github.com/airbytehq/airbyte/pull/39405) | Sources: Debezium properties manager interface changed to accept a list of streams to scope to                                                                 |
->>>>>>> fcc2940d
 | 0.37.1  | 2024-06-10 | [\#38075](https://github.com/airbytehq/airbyte/pull/38075) | Destinations: Track stream statuses in async framework                                                                                                         |
 | 0.37.0  | 2024-06-10 | [\#38121](https://github.com/airbytehq/airbyte/pull/38121) | Destinations: Set default namespace via CatalogParser                                                                                                          |
 | 0.36.8  | 2024-06-07 | [\#38763](https://github.com/airbytehq/airbyte/pull/38763) | Increase Jackson message length limit                                                                                                                          |
