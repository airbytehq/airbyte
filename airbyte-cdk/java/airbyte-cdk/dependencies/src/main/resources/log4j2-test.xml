<?xml version="1.0" encoding="UTF-8"?>
<Configuration status="INFO">
    <Properties>
        <!-- Set the LOG_SCRUB_PATTERN env var to a regex pattern to scrub the log messages of secrets or any other unwanted content. -->
<<<<<<< HEAD
        <Property name="default-pattern">%d{yyyy-MM-dd HH:mm:ss}{GMT+0} %highlight{%p} %thread %C{1.}(%M):%L - %replace{%m}{$${env:LOG_SCRUB_PATTERN:-\*\*\*\*\*}}{*****}%n</Property>
=======
        <Property name="jvm-log-pattern">%d{yyyy-MM-dd'T'HH:mm:ss,SSS}{GMT+0}`%highlight{%p}`%C{1.}(%M):%L - %replace{%m}{$${env:LOG_SCRUB_PATTERN:-\*\*\*\*\*}}{*****}%n</Property>
>>>>>>> daa92a98
        <!--Logs the timestamp and log_source/application name in the beginning of the line if it exists with a > separator, and then always the rest of the line.-->
        <Property name="container-log-pattern">%d{yyyy-MM-dd'T'HH:mm:ss,SSS}{GMT+0}`%replace{ %X{log_source}}{^ -}{} > %replace{%m}{$${env:LOG_SCRUB_PATTERN:-\*\*\*\*\*}}{*****}%n</Property>
        <!-- Always log INFO by default. -->
        <Property name="log-level">${sys:LOG_LEVEL:-${env:LOG_LEVEL:-INFO}}</Property>
        <Property name="logSubDir">${env:AIRBYTE_LOG_SUBDIR:-${date:yyyy-MM-dd'T'HH:mm:ss}}</Property>
        <Property name="logDir">build/test-logs/${logSubDir}</Property>
    </Properties>

    <Appenders>
        <Console name="JvmLogsStdOut" target="SYSTEM_OUT">
            <ContextMapFilter onMatch="DENY" onMismatch="ACCEPT">
                <KeyValuePair key="simple" value="true"/>
            </ContextMapFilter>
            <PatternLayout pattern="${jvm-log-pattern}"/>
        </Console>

        <Console name="ContainerLogsStdOut" target="SYSTEM_OUT">
            <ContextMapFilter onMatch="ACCEPT" onMismatch="DENY">
                <KeyValuePair key="simple" value="true"/>
            </ContextMapFilter>
            <PatternLayout pattern="${container-log-pattern}"/>
        </Console>

        <File name="JvmLogsFile" fileName="${logDir}/airbyte_jvm.log">
            <ContextMapFilter onMatch="DENY" onMismatch="ACCEPT">
                <KeyValuePair key="simple" value="true"/>
            </ContextMapFilter>
            <PatternLayout pattern="${jvm-log-pattern}"/>
        </File>
        <File name="ContainerLogFiles" fileName="${logDir}/airbyte_containers.log">
            <ContextMapFilter onMatch="ACCEPT" onMismatch="DENY">
                <KeyValuePair key="simple" value="true"/>
            </ContextMapFilter>
            <PatternLayout pattern="${container-log-pattern}"/>
        </File>
        <File name="UnifiedFile-JvmLogs" fileName="${logDir}/airbyte_unified.log">
            <ContextMapFilter onMatch="DENY" onMismatch="ACCEPT">
                <KeyValuePair key="simple" value="true"/>
            </ContextMapFilter>
            <PatternLayout pattern="${jvm-log-pattern}"/>
        </File>
        <File name="UnifiedFile-ContainerLogs" fileName="${logDir}/airbyte_unified.log">
            <ContextMapFilter onMatch="ACCEPT" onMismatch="DENY">
                <KeyValuePair key="simple" value="true"/>
            </ContextMapFilter>
            <PatternLayout pattern="${container-log-pattern}"/>
        </File>
    </Appenders>

    <Loggers>
        <Root level="${log-level}">
            <AppenderRef ref="JvmLogsStdOut"/>
            <AppenderRef ref="ContainerLogsStdOut"/>
            <AppenderRef ref="JvmLogsFile"/>
            <AppenderRef ref="ContainerLogFiles"/>
            <AppenderRef ref="UnifiedFile-JvmLogs"/>
            <AppenderRef ref="UnifiedFile-ContainerLogs"/>
        </Root>

        <Logger name="org.eclipse.jetty" level="INFO" />
        <Logger name="com.github.dockerjava" level="INFO" />
        <Logger name="org.apache.hc" level="INFO" />
        <Logger name="org.jooq" level="INFO" />
        <logger name="org.jooq.Constants" level="OFF" />
        <Logger name="com.networknt.schema" level="INFO" />
        <Logger name="me.andrz.jackson" level="INFO" />
        <Logger name="com.leansoft.bigqueue" level="INFO" />
        <Logger name="io.netty" level="INFO" />
        <Logger name="io.grpc" level="INFO" />
        <Logger name="io.temporal" level="INFO" />
        <Logger name="org.apache" level="WARN" />
        <Logger name="httpclient" level="WARN" />
        <Logger name="com.amazonaws" level="WARN" />
        <!--MySQL Debezium connector generates a log whenever it converts an invalid value to empty value.
        Ex: Invalid value '0000-00-00 00:00:00' stored in column 'column_name' of table 'table_name' converted to empty value
        If a database has tons of such values, the logs would be filled with such messages-->
        <Logger name="io.debezium.connector.mysql.MySqlValueConverters" level="OFF" />
        <!--MySQL Debezium connector generates a log whenever it comes across a DDL query to mention that it skipped it.
        If a database has tons of DDL queries, the logs would be filled with such messages-->
        <Logger name="io.debezium.relational.history" level="OFF" />

        <!--Uncomment the following to debug JOOQ generated SQL queries.-->
        <!--<Logger name="org.jooq.tools.LoggerListener" level="debug">-->
        <!--  <AppenderRef ref="Console"/>-->
        <!--</Logger>-->

    </Loggers>

</Configuration><|MERGE_RESOLUTION|>--- conflicted
+++ resolved
@@ -2,11 +2,7 @@
 <Configuration status="INFO">
     <Properties>
         <!-- Set the LOG_SCRUB_PATTERN env var to a regex pattern to scrub the log messages of secrets or any other unwanted content. -->
-<<<<<<< HEAD
-        <Property name="default-pattern">%d{yyyy-MM-dd HH:mm:ss}{GMT+0} %highlight{%p} %thread %C{1.}(%M):%L - %replace{%m}{$${env:LOG_SCRUB_PATTERN:-\*\*\*\*\*}}{*****}%n</Property>
-=======
         <Property name="jvm-log-pattern">%d{yyyy-MM-dd'T'HH:mm:ss,SSS}{GMT+0}`%highlight{%p}`%C{1.}(%M):%L - %replace{%m}{$${env:LOG_SCRUB_PATTERN:-\*\*\*\*\*}}{*****}%n</Property>
->>>>>>> daa92a98
         <!--Logs the timestamp and log_source/application name in the beginning of the line if it exists with a > separator, and then always the rest of the line.-->
         <Property name="container-log-pattern">%d{yyyy-MM-dd'T'HH:mm:ss,SSS}{GMT+0}`%replace{ %X{log_source}}{^ -}{} > %replace{%m}{$${env:LOG_SCRUB_PATTERN:-\*\*\*\*\*}}{*****}%n</Property>
         <!-- Always log INFO by default. -->
