plugins {
    id 'base'
    id 'pmd'
<<<<<<< HEAD
    id 'com.diffplug.spotless' version '5.6.1'
    // id 'de.aaschmid.cpd' version '3.1'
=======
    id 'com.diffplug.spotless' version '5.7.0'
    id 'ru.vyarus.use-python' version '2.2.0' apply false
>>>>>>> b0b55c11
}

repositories {
    mavenCentral()
}

Properties env = new Properties()
rootProject.file('.env').withInputStream { env.load(it) }

if (!env.containsKey('VERSION')) {
    throw new Exception('Version not specified in .env file...')
}

def createLicenseWith = { File license, String startComment, String endComment, String lineComment ->
    def tmp = File.createTempFile('tmp', '.tmp')
    tmp.withWriter {
        def w = it
        w.writeLine(startComment)
        license.eachLine {
            w << lineComment
            w.writeLine(it)
        }
        w.writeLine(endComment)
        w.writeLine("")
    }
    return tmp
}

def createPythonLicenseWith = { license ->
    return createLicenseWith(license, '"""', '"""', "")
}

def createJavaLicenseWith = { license ->
    return createLicenseWith(license, '/*', ' */', " * ")
}

// We are the spotless exclusions rules using file tree. It seems the excludeTarget option is super finicky in a
// monorepo setup and it doesn't actually exclude directories reliably. This code makes the behavior predictable.
def createSpotlessTarget = { pattern ->
    def excludes = [
        '.gradle',
        'node_modules',
        '.eggs',
        '.mypy_cache',
        '.venv',
        '*.egg-info',
    ]
    return fileTree(dir: rootDir, include: pattern, exclude: excludes.collect {"**/${it}"})
}

spotless {
    java {
        target createSpotlessTarget('**/*.java')

        importOrder()

        eclipse('4.16.0').configFile(rootProject.file('tools/gradle/codestyle/java-google-style.xml'))

        licenseHeaderFile createJavaLicenseWith(rootProject.file('LICENSE'))
        removeUnusedImports()
        trimTrailingWhitespace()
    }
    groovyGradle {
        target createSpotlessTarget('**/*.gradle')
    }
    sql {
        target createSpotlessTarget('**/*.sql')

        dbeaver().configFile(rootProject.file('tools/gradle/codestyle/sql-dbeaver.properties'))
    }
    python {
        target createSpotlessTarget('**/*.py')

        licenseHeaderFile createPythonLicenseWith(rootProject.file('LICENSE')), '(from|import|# generated)'
    }
    format 'styling', {
        target createSpotlessTarget(['**/*.yaml', '**/*.json'])

        prettier()
    }
}
check.dependsOn 'spotlessApply'

allprojects {
    apply plugin: 'base'

    afterEvaluate { project ->
        composeBuild.dependsOn(project.tasks.assemble)
    }
}

allprojects {
    // by default gradle uses directory as the project name. That works very well in a single project environment but
    // projects clobber each other in an environments with subprojects when projects are in directories named identically.
    def sub = rootDir.relativePath(projectDir.parentFile).replace('/', '.')
    group = "io.${rootProject.name}${sub.isEmpty() ? '' : ".$sub"}"
    project.archivesBaseName = "${project.group}-${project.name}"

    version = env.VERSION
}

// Java projects common configurations
subprojects {

    if (project.name == 'airbyte-webapp') {
        return
    }

    apply plugin: 'java'
    apply plugin: 'jacoco'

    sourceCompatibility = JavaVersion.VERSION_14
    targetCompatibility = JavaVersion.VERSION_14

    repositories {
        mavenCentral()
    }

    pmd {
        consoleOutput = true

        rulePriority = 5
        ruleSets = []
        ruleSetFiles = files(rootProject.file('tools/gradle/pmd/rules.xml'))
    }

    test {
        useJUnitPlatform()
        testLogging() {
            events 'failed'
            exceptionFormat 'full'
            // showStandardStreams = true
        }
        finalizedBy jacocoTestReport
    }

    jacocoTestReport {
        dependsOn test
    }

    dependencies {
        if (project.name != 'airbyte-commons') {
            implementation project(':airbyte-commons')
        }

        implementation(platform("com.fasterxml.jackson:jackson-bom:2.10.4"))
        implementation(platform("org.glassfish.jersey:jersey-bom:2.31"))

        // version is handled by "com.fasterxml.jackson:jackson-bom:2.10.4", so we do not explicitly set it here.
        implementation 'com.fasterxml.jackson.core:jackson-databind'
        implementation 'com.fasterxml.jackson.core:jackson-annotations'
        implementation 'com.fasterxml.jackson.dataformat:jackson-dataformat-yaml'

        implementation group: 'com.google.guava', name: 'guava', version: '29.0-jre'

        implementation group: 'commons-io', name: 'commons-io', version: '2.7'

        implementation group: 'org.slf4j', name: 'slf4j-api', version: '1.7.30'

        // SLF4J as a facade over Log4j2 required dependencies
        implementation group: 'org.apache.logging.log4j', name: 'log4j-api', version: '2.11.0'
        implementation group: 'org.apache.logging.log4j', name: 'log4j-core', version: '2.11.0'
        implementation group: 'org.apache.logging.log4j', name: 'log4j-slf4j-impl', version: '2.11.0'

        // Bridges from other logging implementations to SLF4J
        implementation group: 'org.slf4j', name: 'jul-to-slf4j', version: '1.7.30' // JUL bridge
        implementation group: 'org.slf4j', name: 'jcl-over-slf4j', version: '1.7.30' //JCL bridge
        implementation group: 'org.slf4j', name: 'log4j-over-slf4j', version: '1.7.30' // log4j1.2 bridge

        testRuntimeOnly 'org.junit.jupiter:junit-jupiter-engine:5.4.2'
        testImplementation 'org.junit.jupiter:junit-jupiter-api:5.4.2'
        testImplementation 'org.junit.jupiter:junit-jupiter-params:5.4.2'
        testImplementation group: 'org.mockito', name: 'mockito-junit-jupiter', version: '3.4.6'
    }
}

task composeBuild {
    doFirst {
        exec {
            workingDir rootDir
            commandLine 'docker-compose', '-f', 'docker-compose.build.yaml', 'build', '--parallel', '--quiet'
        }
    }
}
build.dependsOn(composeBuild)

// produce reproducible archives
// (see https://docs.gradle.org/current/userguide/working_with_files.html#sec:reproducible_archives)
tasks.withType(AbstractArchiveTask) {
    preserveFileTimestamps = false
    reproducibleFileOrder = true
}<|MERGE_RESOLUTION|>--- conflicted
+++ resolved
@@ -1,13 +1,7 @@
 plugins {
     id 'base'
     id 'pmd'
-<<<<<<< HEAD
-    id 'com.diffplug.spotless' version '5.6.1'
-    // id 'de.aaschmid.cpd' version '3.1'
-=======
     id 'com.diffplug.spotless' version '5.7.0'
-    id 'ru.vyarus.use-python' version '2.2.0' apply false
->>>>>>> b0b55c11
 }
 
 repositories {
