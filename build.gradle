--- conflicted
+++ resolved
@@ -45,7 +45,6 @@
 // monorepo setup and it doesn't actually exclude directories reliably. This code makes the behavior predictable.
 def createSpotlessTarget = { pattern ->
     def excludes = [
-<<<<<<< HEAD
         '.gradle',
         'node_modules',
         '.eggs',
@@ -59,18 +58,6 @@
         'schema_tests',
         'tools',
         'secrets'
-=======
-            '.gradle',
-            'node_modules',
-            '.eggs',
-            '.mypy_cache',
-            '.venv',
-            '*.egg-info',
-            'build',
-            'dbt-project-template',
-            'tools',
-            'secrets'
->>>>>>> 11e70a7a
     ]
 
     if (System.getenv().containsKey("CORE_ONLY")) {
