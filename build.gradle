import com.bmuschko.gradle.docker.tasks.image.DockerBuildImage
import com.github.spotbugs.snom.SpotBugsTask

buildscript {
    repositories {
        maven {
            url "https://plugins.gradle.org/m2/"
        }
    }
    dependencies {
        classpath 'com.bmuschko:gradle-docker-plugin:7.2.0'
    }
}

plugins {
    id 'base'
    id 'pmd'
    id 'com.diffplug.spotless' version '6.0.0'
    id 'com.github.hierynomus.license' version '0.16.1'
    id 'com.github.spotbugs' version '5.0.6'
    id 'version-catalog'
    id 'maven-publish'
}

apply from: "$rootDir/publish-repositories.gradle"

repositories {
    mavenCentral()
}

Properties env = new Properties()
rootProject.file('.env').withInputStream { env.load(it) }

if (!env.containsKey('VERSION')) {
    throw new Exception('Version not specified in .env file...')
}

// `version` is used as the application build version for artifacts like jars
// `image_tag` is used as the docker tag applied to built images.
// These values are the same for building an specific Airbyte release or branch via the 'VERSION' environment variable.
// For local development builds, the 'VERSION' environment variable is unset, and built images are tagged with 'dev'.
ext {
    version = System.getenv("VERSION") ?: env.VERSION
    image_tag = System.getenv("VERSION") ?: 'dev'
}

def createLicenseWith = { File license, String startComment, String endComment, String lineComment, boolean isPython ->
    /*
    In java, we don't have a second linter/styling tool other than spotless so it doesn't really
    matter if we write a newline or not for startComment/endComment.

    However, in python, we are using black that double-checks and reformats the code.
    Thus, writing an extra empty newline (not removed by trimTrailingWhitespace() is actually a
    big deal and would be reformatted (removed) because of black's specs.
    */
    def tmp = File.createTempFile('tmp', '.tmp')
    tmp.withWriter {
        def w = it
        if (startComment.length() > 0 || !isPython) {
            w.writeLine(startComment)
        }
        license.eachLine {
            w << lineComment
            w.writeLine(it)
        }
        if (endComment.length() > 0 || !isPython) {
            w.writeLine(endComment)
        }
        w.writeLine("")
        if (isPython) {
            w.writeLine("")
        }
    }
    return tmp
}

def createPythonLicenseWith = { license ->
    return createLicenseWith(license, '', '', '', true)
}

def createJavaLicenseWith = { license ->
    return createLicenseWith(license, '/*', ' */', ' * ', false)
}

// We are the spotless exclusions rules using file tree. It seems the excludeTarget option is super finicky in a
// monorepo setup and it doesn't actually exclude directories reliably. This code makes the behavior predictable.
def createSpotlessTarget = { pattern ->
    def excludes = [
        '.gradle',
        'node_modules',
        '.eggs',
        '.mypy_cache',
        '.venv',
        '*.egg-info',
        'build',
        'dbt-project-template',
        'dbt-project-template-mssql',
        'dbt-project-template-mysql',
        'dbt-project-template-oracle',
        'dbt-project-template-clickhouse',
        'dbt-project-template-snowflake',
        'dbt_test_config',
        'normalization_test_output',
        'tools',
        'secrets',
        'charts', // Helm charts often have injected template strings that will fail general linting. Helm linting is done separately.
        'resources/seed/*_specs.yaml', // Do not remove - this is necessary to prevent diffs in our github workflows, as the file diff check runs between the Format step and the Build step, the latter of which generates the file.
        'airbyte-integrations/connectors/source-amplitude/unit_tests/api_data/zipped.json', // Zipped file presents as non-UTF-8 making spotless sad
    ]

    if (System.getenv().containsKey("SUB_BUILD")) {
        excludes.add("airbyte-integrations/connectors")
    }

    return fileTree(dir: rootDir, include: pattern, exclude: excludes.collect { "**/${it}" })
}

spotless {
    java {
        target createSpotlessTarget('**/*.java')

        importOrder()

        eclipse('4.21.0').configFile(rootProject.file('tools/gradle/codestyle/java-google-style.xml'))

        licenseHeaderFile createJavaLicenseWith(rootProject.file('LICENSE_SHORT'))
        removeUnusedImports()
        trimTrailingWhitespace()
    }
    groovyGradle {
        target createSpotlessTarget('**/*.gradle')
    }
    sql {
        target createSpotlessTarget('**/*.sql')

        dbeaver().configFile(rootProject.file('tools/gradle/codestyle/sql-dbeaver.properties'))
    }
    format 'styling', {
        target createSpotlessTarget(['**/*.yaml', '**/*.json'])

        prettier()
    }
}
check.dependsOn 'spotlessApply'

@SuppressWarnings('GroovyAssignabilityCheck')
def Task getDockerBuildTask(String artifactName, String projectDir, String buildVersion, String buildTag) {
    return task ("buildDockerImage-$artifactName"(type: DockerBuildImage) {
        def jdkVersion = System.getenv('JDK_VERSION') ?: '17.0.1'

        def arch = System.getenv('BUILD_ARCH') ?: System.getProperty("os.arch").toLowerCase()
        def isArm64 = arch == "aarch64" || arch == "arm64"

        def buildPlatform = System.getenv('DOCKER_BUILD_PLATFORM') ?: isArm64 ? 'linux/arm64' : 'linux/amd64'
        def alpineImage = System.getenv('ALPINE_IMAGE') ?: isArm64 ? 'arm64v8/alpine:3.14' : 'amd64/alpine:3.14'
        def nginxImage = System.getenv('NGINX_IMAGE') ?: isArm64 ? 'arm64v8/nginx:1.19-alpine' : 'amd64/nginx:1.19-alpine'
        def openjdkImage = System.getenv('JDK_IMAGE') ?: isArm64 ? "arm64v8/openjdk:${jdkVersion}-slim" : "amd64/openjdk:${jdkVersion}-slim"
        def buildArch = System.getenv('DOCKER_BUILD_ARCH') ?: isArm64 ? 'arm64' : 'amd64'

        inputDir = file("$projectDir/build/docker")
        platform = buildPlatform
        images.add("airbyte/$artifactName:$buildTag")
        buildArgs.put('JDK_VERSION', jdkVersion)
        buildArgs.put('DOCKER_BUILD_ARCH', buildArch)
        buildArgs.put('ALPINE_IMAGE', alpineImage)
        buildArgs.put('NGINX_IMAGE', nginxImage)
        buildArgs.put('JDK_IMAGE', openjdkImage)
        buildArgs.put('VERSION', buildVersion)
    })
}

@SuppressWarnings('GroovyAssignabilityCheck')
def Task getPublishArtifactsTask(String buildVersion, Project subproject) {
    // generate a unique task name based on the directory name.
    return task ("publishArtifact-$subproject.name" {
        apply plugin: 'maven-publish'
        publishing {
            repositories {
                publications {
                    "$subproject.name"(MavenPublication) {
                        from subproject.components.java

                        // use the subproject group and name with the assumption there are no identical subproject
                        // names, group names or subproject group/name combination.
                        groupId = "$subproject.group"
                        artifactId = "$subproject.name"
                        version = "$buildVersion"
                        repositories.add(rootProject.repositories.getByName('cloudrepo'))
                    }
                }
            }
        }
    })
}

allprojects {
    apply plugin: 'com.bmuschko.docker-remote-api'

    task copyDocker(type: Sync) {
        from "${project.projectDir}/Dockerfile"
        into "build/docker/"
    }
}

allprojects {
    apply plugin: 'base'

    // by default gradle uses directory as the project name. That works very well in a single project environment but
    // projects clobber each other in an environments with subprojects when projects are in directories named identically.
    def sub = rootDir.relativePath(projectDir.parentFile).replace('/', '.')
    group = "io.${rootProject.name}${sub.isEmpty() ? '' : ".$sub"}"
    project.archivesBaseName = "${project.group}-${project.name}"

    version = rootProject.ext.version
}

// Java projects common configurations
subprojects {

    if (project.name == 'airbyte-webapp' || project.name == 'airbyte-webapp-e2e-tests') {
        return
    }

    apply plugin: 'java'
    apply plugin: 'jacoco'
    apply plugin: 'com.github.spotbugs'
    apply plugin: 'pmd'

    sourceCompatibility = JavaVersion.VERSION_17
    targetCompatibility = JavaVersion.VERSION_17

    repositories {
        mavenCentral()
        maven {
            // TODO(Issue-4915): Remove this when upstream is merged in.
            url 'https://airbyte.mycloudrepo.io/public/repositories/airbyte-public-jars/'
        }
        maven {
            url 'https://jitpack.io'
        }
    }

    pmd {
        consoleOutput = true
        ignoreFailures = false
        rulesMinimumPriority = 5
        ruleSets = []
        ruleSetFiles = files(rootProject.file('tools/gradle/pmd/rules.xml'))
        toolVersion = '6.43.0'
    }

    jacoco {
        toolVersion = "0.8.7"
    }

    jacocoTestReport {
        dependsOn test
        reports {
            html.required = true
            xml.required = true
            csv.required = false
        }
    }

    jacocoTestCoverageVerification {
        violationRules {
            failOnViolation = false
            rule {
                element = 'CLASS'
                excludes = ['**/*Test*', '**/generated*']
                limit {
                    counter = 'BRANCH'
                    minimum = 0.8
                }
                limit {
                    counter = 'INSTRUCTION'
                    minimum = 0.8
                }
            }
        }
    }

    def integrationTagName = 'platform-integration'
    def slowIntegrationTagName = 'platform-slow-integration'
    // make tag accessible in submodules.
    ext {
        cloudStorageTestTagName = 'cloud-storage'
    }

    spotbugs {
        ignoreFailures = false
        effort = 'max'
        excludeFilter = rootProject.file('spotbugs-exclude-filter-file.xml')
        reportLevel = 'high'
        showProgress = false
        toolVersion = '4.6.0'
    }

    test {
        jacoco {
            enabled = true
            excludes = ['**/*Test*', '**/generated*']
        }
        useJUnitPlatform {
            excludeTags(integrationTagName, slowIntegrationTagName, cloudStorageTestTagName)
        }
        testLogging() {
            events 'failed'
            exceptionFormat 'full'
            // showStandardStreams = true
        }
        finalizedBy jacocoTestReport
    }

    task newIntegrationTests(type: Test) {
        useJUnitPlatform {
            includeTags integrationTagName
        }
        testLogging() {
            events 'failed'
            exceptionFormat 'full'
        }
        finalizedBy jacocoTestReport
    }

    task slowIntegrationTests(type: Test) {
        useJUnitPlatform {
            includeTags slowIntegrationTagName
        }
        testLogging() {
            events 'failed'
            exceptionFormat 'full'
        }
        finalizedBy jacocoTestReport
    }

    task allTests(type: Test) {
        useJUnitPlatform()
        testLogging() {
            events 'failed'
            exceptionFormat 'full'
        }
        finalizedBy jacocoTestReport
    }

    dependencies {
        if (project.name != 'airbyte-commons') {
            implementation project(':airbyte-commons')
        }

        implementation(platform("com.fasterxml.jackson:jackson-bom:2.13.0"))
        implementation(platform("org.glassfish.jersey:jersey-bom:2.31"))


        // version is handled by "com.fasterxml.jackson:jackson-bom:2.10.4", so we do not explicitly set it here.
        implementation libs.bundles.jackson

        implementation libs.guava

        implementation libs.commons.io

        implementation libs.bundles.apache

        implementation libs.slf4j.api


        // SLF4J as a facade over Log4j2 required dependencies
        implementation libs.bundles.log4j

        // Bridges from other logging implementations to SLF4J
        implementation libs.bundles.slf4j

        // Dependencies for logging to cloud storage, as well as the various clients used to do so.
        implementation libs.appender.log4j2
        implementation libs.aws.java.sdk.s3
        implementation libs.google.cloud.storage

        implementation libs.s3

        // Lombok dependencies
        compileOnly libs.lombok
        annotationProcessor libs.lombok

        testCompileOnly libs.lombok
        testAnnotationProcessor libs.lombok

        testRuntimeOnly libs.junit.jupiter.engine
        testImplementation libs.bundles.junit
        testImplementation libs.assertj.core

        testImplementation libs.junit.pioneer

        // adds owasp plugin
        spotbugsPlugins libs.findsecbugs.plugin
        implementation libs.spotbugs.annotations
    }

    tasks.withType(Tar) {
        duplicatesStrategy DuplicatesStrategy.INCLUDE
    }

    tasks.withType(Zip) {
        duplicatesStrategy DuplicatesStrategy.INCLUDE
    }

    tasks.withType(SpotBugsTask) {
        // Reports can be found under each subproject in build/spotbugs/
        reports {
            xml.required = false
            html.required = true
        }
    }

    tasks.withType(Pmd) {
        exclude '**/generated/**'
        exclude '**/jooq/**'
    }

    javadoc.options.addStringOption('Xdoclint:none', '-quiet')
    check.dependsOn 'jacocoTestCoverageVerification'
}

task('generate') {
    dependsOn subprojects.collect { it.getTasksByName('generateProtocolClassFiles', true) }
    dependsOn subprojects.collect { it.getTasksByName('generateJsonSchema2Pojo', true) }
}

task('format') {
    dependsOn generate
    dependsOn spotlessApply
    dependsOn subprojects.collect { it.getTasksByName('airbytePythonFormat', true) }
}

// add licenses for python projects.
subprojects {
    def pythonFormatTask = project.tasks.findByName('blackFormat')

    if (pythonFormatTask != null) {
        apply plugin: "com.github.hierynomus.license"
        license {
            header rootProject.file("LICENSE_SHORT")
        }
        task licenseFormatPython(type: com.hierynomus.gradle.license.tasks.LicenseFormat) {
            header = createPythonLicenseWith(rootProject.file('LICENSE_SHORT'))
            source = fileTree(dir: projectDir)
                    .include("**/*.py")
                    .exclude(".venv/**/*.py")
                    .exclude("**/airbyte_api_client/**/*.py")
                    .exclude("**/__init__.py")
            strictCheck = true
        }
        def licenseTask = project.tasks.findByName('licenseFormatPython')
        blackFormat.dependsOn licenseTask
        isortFormat.dependsOn licenseTask
        flakeCheck.dependsOn licenseTask

        def generateFilesTask = project.tasks.findByName('generateProtocolClassFiles')
        if (generateFilesTask != null) {
            licenseTask.dependsOn generateFilesTask
        }
    }
}

task('generate-docker') {
    dependsOn(':airbyte-bootloader:assemble')
    dependsOn(':airbyte-workers:assemble')
    dependsOn(':airbyte-webapp:assemble')
    dependsOn(':airbyte-server:assemble')
<<<<<<< HEAD
    dependsOn(':airbyte-db:lib:assemble')
=======
    dependsOn(':airbyte-scheduler:app:assemble')
    dependsOn(':airbyte-db:db-lib:assemble')
>>>>>>> 0342699d
    dependsOn(':airbyte-config:init:assemble')
    dependsOn(':airbyte-temporal:assemble')
}

// produce reproducible archives
// (see https://docs.gradle.org/current/userguide/working_with_files.html#sec:reproducible_archives)
tasks.withType(AbstractArchiveTask) {
    preserveFileTimestamps = false
    reproducibleFileOrder = true
}

// definition for publishing
catalog {
    versionCatalog {
        from(files("deps.toml"))
    }
}

publishing {
    publications {
        // This block is present for dependency catalog publishing.
        maven(MavenPublication) {
            groupId = 'io.airbyte'
            artifactId = 'oss-catalog'

            from components.versionCatalog
            // Gradle will by default use the subproject path as the group id and the subproject name as the artifact id.
            // e.g. the subproject :airbyte-scheduler:scheduler-models is imported at io.airbyte.airbyte-config:config-persistence:<version-number>.
        }
    }
    repositories.add(rootProject.repositories.getByName('cloudrepo'))
}<|MERGE_RESOLUTION|>--- conflicted
+++ resolved
@@ -466,12 +466,7 @@
     dependsOn(':airbyte-workers:assemble')
     dependsOn(':airbyte-webapp:assemble')
     dependsOn(':airbyte-server:assemble')
-<<<<<<< HEAD
-    dependsOn(':airbyte-db:lib:assemble')
-=======
-    dependsOn(':airbyte-scheduler:app:assemble')
     dependsOn(':airbyte-db:db-lib:assemble')
->>>>>>> 0342699d
     dependsOn(':airbyte-config:init:assemble')
     dependsOn(':airbyte-temporal:assemble')
 }
