version: "3.7"
#https://github.com/compose-spec/compose-spec/blob/master/spec.md#using-extensions-as-fragments
x-logging: &default-logging
  options:
    max-size: "100m"
    max-file: "5"
  driver: json-file
services:
  # hook in case we need to add init behavior
  # every root service (no depends_on) should depend on init
  init:
    image: airbyte/init:${VERSION}
    logging: *default-logging
    container_name: init
    command: /bin/sh -c "./scripts/create_mount_directories.sh /local_parent ${HACK_LOCAL_ROOT_PARENT} ${LOCAL_ROOT}"
    environment:
      - LOCAL_ROOT=${LOCAL_ROOT}
      - HACK_LOCAL_ROOT_PARENT=${HACK_LOCAL_ROOT_PARENT}
    volumes:
      - ${HACK_LOCAL_ROOT_PARENT}:/local_parent
  bootloader:
    image: airbyte/bootloader:${VERSION}
    logging: *default-logging
    container_name: airbyte-bootloader
    environment:
      - AIRBYTE_VERSION=${VERSION}
      - CONFIG_DATABASE_PASSWORD=${CONFIG_DATABASE_PASSWORD:-}
      - CONFIG_DATABASE_URL=${CONFIG_DATABASE_URL:-}
      - CONFIG_DATABASE_USER=${CONFIG_DATABASE_USER:-}
      - DATABASE_PASSWORD=${DATABASE_PASSWORD}
      - DATABASE_URL=${DATABASE_URL}
      - DATABASE_USER=${DATABASE_USER}
      - LOG_LEVEL=${LOG_LEVEL}
      - RUN_DATABASE_MIGRATION_ON_STARTUP=${RUN_DATABASE_MIGRATION_ON_STARTUP}
  db:
    image: airbyte/db:${VERSION}
    logging: *default-logging
    container_name: airbyte-db
    restart: unless-stopped
    environment:
      - CONFIG_DATABASE_PASSWORD=${CONFIG_DATABASE_PASSWORD:-}
      - CONFIG_DATABASE_URL=${CONFIG_DATABASE_URL:-}
      - CONFIG_DATABASE_USER=${CONFIG_DATABASE_USER:-}
      - DATABASE_PASSWORD=${DATABASE_PASSWORD}
      - DATABASE_URL=${DATABASE_URL}
      - DATABASE_USER=${DATABASE_USER}
      - POSTGRES_PASSWORD=${DATABASE_PASSWORD}
      - POSTGRES_USER=${DATABASE_USER}
    volumes:
      - db:/var/lib/postgresql/data
  worker:
    image: airbyte/worker:${VERSION}
    logging: *default-logging
    container_name: airbyte-worker
    restart: unless-stopped
    environment:
      - AIRBYTE_VERSION=${VERSION}
      - AUTO_DISABLE_FAILING_CONNECTIONS=${AUTO_DISABLE_FAILING_CONNECTIONS}
      - CONFIG_DATABASE_PASSWORD=${CONFIG_DATABASE_PASSWORD:-}
      - CONFIG_DATABASE_URL=${CONFIG_DATABASE_URL:-}
      - CONFIG_DATABASE_USER=${CONFIG_DATABASE_USER:-}
      - CONFIGS_DATABASE_MINIMUM_FLYWAY_MIGRATION_VERSION=${CONFIGS_DATABASE_MINIMUM_FLYWAY_MIGRATION_VERSION:-}
      - CONFIG_ROOT=${CONFIG_ROOT}
      - DATABASE_PASSWORD=${DATABASE_PASSWORD}
      - DATABASE_URL=${DATABASE_URL}
      - DATABASE_USER=${DATABASE_USER}
      - DEPLOYMENT_MODE=${DEPLOYMENT_MODE}
      - JOBS_DATABASE_MINIMUM_FLYWAY_MIGRATION_VERSION=${JOBS_DATABASE_MINIMUM_FLYWAY_MIGRATION_VERSION:-}
      - JOB_MAIN_CONTAINER_CPU_LIMIT=${JOB_MAIN_CONTAINER_CPU_LIMIT}
      - JOB_MAIN_CONTAINER_CPU_REQUEST=${JOB_MAIN_CONTAINER_CPU_REQUEST}
      - JOB_MAIN_CONTAINER_MEMORY_LIMIT=${JOB_MAIN_CONTAINER_MEMORY_LIMIT}
      - JOB_MAIN_CONTAINER_MEMORY_REQUEST=${JOB_MAIN_CONTAINER_MEMORY_REQUEST}
      - LOCAL_DOCKER_MOUNT=${LOCAL_DOCKER_MOUNT}
      - LOCAL_ROOT=${LOCAL_ROOT}
      - LOG_LEVEL=${LOG_LEVEL}
      - MAX_CHECK_WORKERS=${MAX_CHECK_WORKERS}
      - MAX_DISCOVER_WORKERS=${MAX_DISCOVER_WORKERS}
      - MAX_SPEC_WORKERS=${MAX_SPEC_WORKERS}
      - MAX_SYNC_WORKERS=${MAX_SYNC_WORKERS}
      - SECRET_PERSISTENCE=${SECRET_PERSISTENCE}
      - SYNC_JOB_MAX_ATTEMPTS=${SYNC_JOB_MAX_ATTEMPTS}
      - SYNC_JOB_MAX_TIMEOUT_DAYS=${SYNC_JOB_MAX_TIMEOUT_DAYS}
      - TEMPORAL_HOST=${TEMPORAL_HOST}
      - TRACKING_STRATEGY=${TRACKING_STRATEGY}
      - WEBAPP_URL=${WEBAPP_URL}
      - WORKER_ENVIRONMENT=${WORKER_ENVIRONMENT}
      - WORKSPACE_DOCKER_MOUNT=${WORKSPACE_DOCKER_MOUNT}
      - WORKSPACE_ROOT=${WORKSPACE_ROOT}
      - METRIC_CLIENT=${METRIC_CLIENT}
      - OTEL_COLLECTOR_ENDPOINT=${OTEL_COLLECTOR_ENDPOINT}
<<<<<<< HEAD
      - ERROR_REPORTING_STRATEGY=${ERROR_REPORTING_STRATEGY}
      - ERROR_REPORTING_SENTRY_DSN=${ERROR_REPORTING_SENTRY_DSN}
=======
      - ACTIVITY_MAX_ATTEMPT=${ACTIVITY_MAX_ATTEMPT}
      - ACTIVITY_INITIAL_DELAY_BETWEEN_ATTEMPTS_SECONDS=${ACTIVITY_INITIAL_DELAY_BETWEEN_ATTEMPTS_SECONDS}
      - ACTIVITY_MAX_DELAY_BETWEEN_ATTEMPTS_SECONDS=${ACTIVITY_MAX_DELAY_BETWEEN_ATTEMPTS_SECONDS}
      - WORKFLOW_FAILURE_RESTART_DELAY_SECONDS=${WORKFLOW_FAILURE_RESTART_DELAY_SECONDS}
>>>>>>> c6d83b32
    volumes:
      - /var/run/docker.sock:/var/run/docker.sock
      - workspace:${WORKSPACE_ROOT}
      - ${LOCAL_ROOT}:${LOCAL_ROOT}
  server:
    image: airbyte/server:${VERSION}
    logging: *default-logging
    container_name: airbyte-server
    restart: unless-stopped
    environment:
      - AIRBYTE_ROLE=${AIRBYTE_ROLE:-}
      - AIRBYTE_VERSION=${VERSION}
      - CONFIG_DATABASE_PASSWORD=${CONFIG_DATABASE_PASSWORD:-}
      - CONFIG_DATABASE_URL=${CONFIG_DATABASE_URL:-}
      - CONFIG_DATABASE_USER=${CONFIG_DATABASE_USER:-}
      - CONFIGS_DATABASE_MINIMUM_FLYWAY_MIGRATION_VERSION=${CONFIGS_DATABASE_MINIMUM_FLYWAY_MIGRATION_VERSION:-}
      - CONFIG_ROOT=${CONFIG_ROOT}
      - DATABASE_PASSWORD=${DATABASE_PASSWORD}
      - DATABASE_URL=${DATABASE_URL}
      - DATABASE_USER=${DATABASE_USER}
      - JOB_MAIN_CONTAINER_CPU_LIMIT=${JOB_MAIN_CONTAINER_CPU_LIMIT}
      - JOB_MAIN_CONTAINER_CPU_REQUEST=${JOB_MAIN_CONTAINER_CPU_REQUEST}
      - JOB_MAIN_CONTAINER_MEMORY_LIMIT=${JOB_MAIN_CONTAINER_MEMORY_LIMIT}
      - JOB_MAIN_CONTAINER_MEMORY_REQUEST=${JOB_MAIN_CONTAINER_MEMORY_REQUEST}
      - JOBS_DATABASE_MINIMUM_FLYWAY_MIGRATION_VERSION=${JOBS_DATABASE_MINIMUM_FLYWAY_MIGRATION_VERSION:-}
      - LOG_LEVEL=${LOG_LEVEL}
      - NEW_SCHEDULER=${NEW_SCHEDULER}
      - SECRET_PERSISTENCE=${SECRET_PERSISTENCE}
      - TEMPORAL_HOST=${TEMPORAL_HOST}
      - TRACKING_STRATEGY=${TRACKING_STRATEGY}
      - WEBAPP_URL=${WEBAPP_URL}
      - WORKER_ENVIRONMENT=${WORKER_ENVIRONMENT}
      - WORKSPACE_ROOT=${WORKSPACE_ROOT}
    ports:
      - 8001:8001
    volumes:
      - workspace:${WORKSPACE_ROOT}
      - data:${CONFIG_ROOT}
      - ${LOCAL_ROOT}:${LOCAL_ROOT}
  webapp:
    image: airbyte/webapp:${VERSION}
    logging: *default-logging
    container_name: airbyte-webapp
    restart: unless-stopped
    ports:
      - 8000:80
    environment:
      - AIRBYTE_ROLE=${AIRBYTE_ROLE:-}
      - AIRBYTE_VERSION=${VERSION}
      - API_URL=${API_URL:-}
      - FULLSTORY=${FULLSTORY:-}
      - INTERNAL_API_HOST=${INTERNAL_API_HOST}
      - IS_DEMO=${IS_DEMO:-}
      - OPENREPLAY=${OPENREPLAY:-}
      - PAPERCUPS_STORYTIME=${PAPERCUPS_STORYTIME:-}
      - TRACKING_STRATEGY=${TRACKING_STRATEGY}
  airbyte-temporal:
    image: airbyte/temporal:${VERSION}
    logging: *default-logging
    container_name: airbyte-temporal
    restart: unless-stopped
    ports:
      - 7233:7233
    environment:
      - DB=postgresql
      - DB_PORT=${DATABASE_PORT}
      - DYNAMIC_CONFIG_FILE_PATH=config/dynamicconfig/development.yaml
      - LOG_LEVEL=${LOG_LEVEL}
      - POSTGRES_PWD=${DATABASE_PASSWORD}
      - POSTGRES_SEEDS=${DATABASE_HOST}
      - POSTGRES_USER=${DATABASE_USER}
    volumes:
      - ./temporal/dynamicconfig:/etc/temporal/config/dynamicconfig
volumes:
  workspace:
    name: ${WORKSPACE_DOCKER_MOUNT}
  # the data volume is only needed for backward compatibility; when users upgrade
  # from an old Airbyte version that relies on file-based configs, the server needs
  # to read this volume to copy their configs to the database
  data:
    name: ${DATA_DOCKER_MOUNT}
  db:
    name: ${DB_DOCKER_MOUNT}<|MERGE_RESOLUTION|>--- conflicted
+++ resolved
@@ -88,15 +88,12 @@
       - WORKSPACE_ROOT=${WORKSPACE_ROOT}
       - METRIC_CLIENT=${METRIC_CLIENT}
       - OTEL_COLLECTOR_ENDPOINT=${OTEL_COLLECTOR_ENDPOINT}
-<<<<<<< HEAD
       - ERROR_REPORTING_STRATEGY=${ERROR_REPORTING_STRATEGY}
       - ERROR_REPORTING_SENTRY_DSN=${ERROR_REPORTING_SENTRY_DSN}
-=======
       - ACTIVITY_MAX_ATTEMPT=${ACTIVITY_MAX_ATTEMPT}
       - ACTIVITY_INITIAL_DELAY_BETWEEN_ATTEMPTS_SECONDS=${ACTIVITY_INITIAL_DELAY_BETWEEN_ATTEMPTS_SECONDS}
       - ACTIVITY_MAX_DELAY_BETWEEN_ATTEMPTS_SECONDS=${ACTIVITY_MAX_DELAY_BETWEEN_ATTEMPTS_SECONDS}
       - WORKFLOW_FAILURE_RESTART_DELAY_SECONDS=${WORKFLOW_FAILURE_RESTART_DELAY_SECONDS}
->>>>>>> c6d83b32
     volumes:
       - /var/run/docker.sock:/var/run/docker.sock
       - workspace:${WORKSPACE_ROOT}
