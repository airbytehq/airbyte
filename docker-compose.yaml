--- conflicted
+++ resolved
@@ -64,11 +64,8 @@
       - RESOURCE_MEMORY_REQUEST=${RESOURCE_MEMORY_REQUEST}
       - RESOURCE_MEMORY_LIMIT=${RESOURCE_MEMORY_LIMIT}
       - MAX_SYNC_JOB_ATTEMPTS=${MAX_SYNC_JOB_ATTEMPTS}
-<<<<<<< HEAD
+      - MAX_SYNC_TIMEOUT_DAYS=${MAX_SYNC_TIMEOUT_DAYS}
       - INTERNAL_API_HOST=${INTERNAL_API_HOST}
-=======
-      - MAX_SYNC_TIMEOUT_DAYS=${MAX_SYNC_TIMEOUT_DAYS}
->>>>>>> 13349dba
     volumes:
       - workspace:${WORKSPACE_ROOT}
       - /var/run/docker.sock:/var/run/docker.sock
