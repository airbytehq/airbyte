--- conflicted
+++ resolved
@@ -92,10 +92,8 @@
       - AIRBYTE_VERSION=${VERSION}
       - AIRBYTE_ROLE=${AIRBYTE_ROLE:-}
       - TEMPORAL_HOST=${TEMPORAL_HOST}
-<<<<<<< HEAD
       - BLOTOUT_BASE_URL=${BLOTOUT_BASE_URL}
       - BLOTOUT_AUTH_ENDPOINT=${BLOTOUT_AUTH_ENDPOINT}
-=======
       - S3_LOG_BUCKET=${S3_LOG_BUCKET}
       - S3_LOG_BUCKET_REGION=${S3_LOG_BUCKET_REGION}
       - AWS_ACCESS_KEY_ID=${AWS_ACCESS_KEY_ID}
@@ -106,7 +104,6 @@
       - RESOURCE_CPU_LIMIT=${RESOURCE_CPU_LIMIT}
       - RESOURCE_MEMORY_REQUEST=${RESOURCE_MEMORY_REQUEST}
       - RESOURCE_MEMORY_LIMIT=${RESOURCE_MEMORY_LIMIT}
->>>>>>> 269f2587
     ports:
       - 8001:8001
     volumes:
