version: "3.7"
#https://github.com/compose-spec/compose-spec/blob/master/spec.md#using-extensions-as-fragments
x-logging: &default-logging
  options:
    max-size: "100m"
    max-file: "5"
  driver: json-file
services:
  # hook in case we need to add init behavior
  # every root service (no depends_on) should depend on init
  init:
    image: airbyte/init:${VERSION}
    logging: *default-logging
    container_name: init
    command: /bin/sh -c "./scripts/create_mount_directories.sh /local_parent ${HACK_LOCAL_ROOT_PARENT} ${LOCAL_ROOT}"
    environment:
      - LOCAL_ROOT=${LOCAL_ROOT}
      - HACK_LOCAL_ROOT_PARENT=${HACK_LOCAL_ROOT_PARENT}
    volumes:
      - ${HACK_LOCAL_ROOT_PARENT}:/local_parent
  bootloader:
    image: airbyte/bootloader:${VERSION}
    logging: *default-logging
    container_name: airbyte-bootloader
    environment:
      - AIRBYTE_VERSION=${VERSION}
      - CONFIG_DATABASE_PASSWORD=${CONFIG_DATABASE_PASSWORD:-}
      - CONFIG_DATABASE_URL=${CONFIG_DATABASE_URL:-}
      - CONFIG_DATABASE_USER=${CONFIG_DATABASE_USER:-}
      - DATABASE_PASSWORD=${DATABASE_PASSWORD}
      - DATABASE_URL=${DATABASE_URL}
      - DATABASE_USER=${DATABASE_USER}
      - LOG_LEVEL=${LOG_LEVEL}
      - RUN_DATABASE_MIGRATION_ON_STARTUP=${RUN_DATABASE_MIGRATION_ON_STARTUP}
    networks:
      - airbyte_internal
  db:
    image: airbyte/db:${VERSION}
    logging: *default-logging
    container_name: airbyte-db
    restart: unless-stopped
    environment:
      - CONFIG_DATABASE_PASSWORD=${CONFIG_DATABASE_PASSWORD:-}
      - CONFIG_DATABASE_URL=${CONFIG_DATABASE_URL:-}
      - CONFIG_DATABASE_USER=${CONFIG_DATABASE_USER:-}
      - DATABASE_PASSWORD=${DATABASE_PASSWORD}
      - DATABASE_URL=${DATABASE_URL}
      - DATABASE_USER=${DATABASE_USER}
      - POSTGRES_PASSWORD=${DATABASE_PASSWORD}
      - POSTGRES_USER=${DATABASE_USER}
    volumes:
      - db:/var/lib/postgresql/data
    networks:
      - airbyte_internal
  worker:
    image: airbyte/worker:${VERSION}
    logging: *default-logging
    container_name: airbyte-worker
    restart: unless-stopped
    environment:
      - AIRBYTE_VERSION=${VERSION}
      - AUTO_DISABLE_FAILING_CONNECTIONS=${AUTO_DISABLE_FAILING_CONNECTIONS}
      - CONFIG_DATABASE_PASSWORD=${CONFIG_DATABASE_PASSWORD:-}
      - CONFIG_DATABASE_URL=${CONFIG_DATABASE_URL:-}
      - CONFIG_DATABASE_USER=${CONFIG_DATABASE_USER:-}
      - CONFIGS_DATABASE_MINIMUM_FLYWAY_MIGRATION_VERSION=${CONFIGS_DATABASE_MINIMUM_FLYWAY_MIGRATION_VERSION:-}
      - CONFIG_ROOT=${CONFIG_ROOT}
      - DATABASE_PASSWORD=${DATABASE_PASSWORD}
      - DATABASE_URL=${DATABASE_URL}
      - DATABASE_USER=${DATABASE_USER}
      - DEPLOYMENT_MODE=${DEPLOYMENT_MODE}
      - INTERNAL_API_HOST=${INTERNAL_API_HOST}
      - JOBS_DATABASE_MINIMUM_FLYWAY_MIGRATION_VERSION=${JOBS_DATABASE_MINIMUM_FLYWAY_MIGRATION_VERSION:-}
      - JOB_MAIN_CONTAINER_CPU_LIMIT=${JOB_MAIN_CONTAINER_CPU_LIMIT}
      - JOB_MAIN_CONTAINER_CPU_REQUEST=${JOB_MAIN_CONTAINER_CPU_REQUEST}
      - JOB_MAIN_CONTAINER_MEMORY_LIMIT=${JOB_MAIN_CONTAINER_MEMORY_LIMIT}
      - JOB_MAIN_CONTAINER_MEMORY_REQUEST=${JOB_MAIN_CONTAINER_MEMORY_REQUEST}
      - LOCAL_DOCKER_MOUNT=${LOCAL_DOCKER_MOUNT}
      - LOCAL_ROOT=${LOCAL_ROOT}
      - LOG_LEVEL=${LOG_LEVEL}
      - LOG_CONNECTOR_MESSAGES=${LOG_CONNECTOR_MESSAGES}
      - MAX_CHECK_WORKERS=${MAX_CHECK_WORKERS}
      - MAX_DISCOVER_WORKERS=${MAX_DISCOVER_WORKERS}
      - MAX_SPEC_WORKERS=${MAX_SPEC_WORKERS}
      - MAX_SYNC_WORKERS=${MAX_SYNC_WORKERS}
      - NORMALIZATION_JOB_MAIN_CONTAINER_MEMORY_LIMIT=${NORMALIZATION_JOB_MAIN_CONTAINER_MEMORY_LIMIT}
      - NORMALIZATION_JOB_MAIN_CONTAINER_MEMORY_REQUEST=${NORMALIZATION_JOB_MAIN_CONTAINER_MEMORY_REQUEST}
      - NORMALIZATION_JOB_MAIN_CONTAINER_CPU_LIMIT=${NORMALIZATION_JOB_MAIN_CONTAINER_CPU_LIMIT}
      - NORMALIZATION_JOB_MAIN_CONTAINER_CPU_REQUEST=${NORMALIZATION_JOB_MAIN_CONTAINER_CPU_REQUEST}
      - SECRET_PERSISTENCE=${SECRET_PERSISTENCE}
      - SYNC_JOB_MAX_ATTEMPTS=${SYNC_JOB_MAX_ATTEMPTS}
      - SYNC_JOB_MAX_TIMEOUT_DAYS=${SYNC_JOB_MAX_TIMEOUT_DAYS}
      - TEMPORAL_HOST=${TEMPORAL_HOST}
      - TRACKING_STRATEGY=${TRACKING_STRATEGY}
      - WEBAPP_URL=${WEBAPP_URL}
      - WORKSPACE_DOCKER_MOUNT=${WORKSPACE_DOCKER_MOUNT}
      - WORKSPACE_ROOT=${WORKSPACE_ROOT}
      - METRIC_CLIENT=${METRIC_CLIENT}
      - OTEL_COLLECTOR_ENDPOINT=${OTEL_COLLECTOR_ENDPOINT}
      - JOB_ERROR_REPORTING_STRATEGY=${JOB_ERROR_REPORTING_STRATEGY}
      - JOB_ERROR_REPORTING_SENTRY_DSN=${JOB_ERROR_REPORTING_SENTRY_DSN}
      - ACTIVITY_MAX_ATTEMPT=${ACTIVITY_MAX_ATTEMPT}
      - ACTIVITY_INITIAL_DELAY_BETWEEN_ATTEMPTS_SECONDS=${ACTIVITY_INITIAL_DELAY_BETWEEN_ATTEMPTS_SECONDS}
      - ACTIVITY_MAX_DELAY_BETWEEN_ATTEMPTS_SECONDS=${ACTIVITY_MAX_DELAY_BETWEEN_ATTEMPTS_SECONDS}
      - WORKFLOW_FAILURE_RESTART_DELAY_SECONDS=${WORKFLOW_FAILURE_RESTART_DELAY_SECONDS}
      - USE_STREAM_CAPABLE_STATE=${USE_STREAM_CAPABLE_STATE}
      - MICRONAUT_ENVIRONMENTS=${WORKERS_MICRONAUT_ENVIRONMENTS}
    volumes:
      - /var/run/docker.sock:/var/run/docker.sock
      - workspace:${WORKSPACE_ROOT}
      - ${LOCAL_ROOT}:${LOCAL_ROOT}
    ports:
      - 9000
    networks:
      - airbyte_internal
  server:
    image: airbyte/server:${VERSION}
    logging: *default-logging
    container_name: airbyte-server
    restart: unless-stopped
    environment:
      - AIRBYTE_ROLE=${AIRBYTE_ROLE:-}
      - AIRBYTE_VERSION=${VERSION}
      - CONFIG_DATABASE_PASSWORD=${CONFIG_DATABASE_PASSWORD:-}
      - CONFIG_DATABASE_URL=${CONFIG_DATABASE_URL:-}
      - CONFIG_DATABASE_USER=${CONFIG_DATABASE_USER:-}
      - CONFIGS_DATABASE_MINIMUM_FLYWAY_MIGRATION_VERSION=${CONFIGS_DATABASE_MINIMUM_FLYWAY_MIGRATION_VERSION:-}
      - CONFIG_ROOT=${CONFIG_ROOT}
      - DATABASE_PASSWORD=${DATABASE_PASSWORD}
      - DATABASE_URL=${DATABASE_URL}
      - DATABASE_USER=${DATABASE_USER}
      - JOB_MAIN_CONTAINER_CPU_LIMIT=${JOB_MAIN_CONTAINER_CPU_LIMIT}
      - JOB_MAIN_CONTAINER_CPU_REQUEST=${JOB_MAIN_CONTAINER_CPU_REQUEST}
      - JOB_MAIN_CONTAINER_MEMORY_LIMIT=${JOB_MAIN_CONTAINER_MEMORY_LIMIT}
      - JOB_MAIN_CONTAINER_MEMORY_REQUEST=${JOB_MAIN_CONTAINER_MEMORY_REQUEST}
      - JOBS_DATABASE_MINIMUM_FLYWAY_MIGRATION_VERSION=${JOBS_DATABASE_MINIMUM_FLYWAY_MIGRATION_VERSION:-}
      - LOG_LEVEL=${LOG_LEVEL}
      - NEW_SCHEDULER=${NEW_SCHEDULER}
      - SECRET_PERSISTENCE=${SECRET_PERSISTENCE}
      - TEMPORAL_HOST=${TEMPORAL_HOST}
      - TRACKING_STRATEGY=${TRACKING_STRATEGY}
      - JOB_ERROR_REPORTING_STRATEGY=${JOB_ERROR_REPORTING_STRATEGY}
      - JOB_ERROR_REPORTING_SENTRY_DSN=${JOB_ERROR_REPORTING_SENTRY_DSN}
      - WEBAPP_URL=${WEBAPP_URL}
      - WORKER_ENVIRONMENT=${WORKER_ENVIRONMENT}
      - WORKSPACE_ROOT=${WORKSPACE_ROOT}
      - GITHUB_STORE_BRANCH=${GITHUB_STORE_BRANCH}
    ports:
      - 8001
    volumes:
      - workspace:${WORKSPACE_ROOT}
      - data:${CONFIG_ROOT}
      - ${LOCAL_ROOT}:${LOCAL_ROOT}
    networks:
      - airbyte_internal
  webapp:
    image: airbyte/webapp:${VERSION}
    logging: *default-logging
    container_name: airbyte-webapp
    restart: unless-stopped
    ports:
      - 80
    environment:
      - AIRBYTE_ROLE=${AIRBYTE_ROLE:-}
      - AIRBYTE_VERSION=${VERSION}
      - API_URL=${API_URL:-}
      - INTERNAL_API_HOST=${INTERNAL_API_HOST}
      - CONNECTOR_BUILDER_API_HOST=${CONNECTOR_BUILDER_API_HOST}
      - OPENREPLAY=${OPENREPLAY:-}
      - PAPERCUPS_STORYTIME=${PAPERCUPS_STORYTIME:-}
      - TRACKING_STRATEGY=${TRACKING_STRATEGY}
    networks:
      - airbyte_internal
  airbyte-temporal:
    image: airbyte/temporal:${VERSION}
    logging: *default-logging
    container_name: airbyte-temporal
    restart: unless-stopped
    environment:
      - DB=postgresql
      - DB_PORT=${DATABASE_PORT}
      - DYNAMIC_CONFIG_FILE_PATH=config/dynamicconfig/development.yaml
      - LOG_LEVEL=${LOG_LEVEL}
      - POSTGRES_PWD=${DATABASE_PASSWORD}
      - POSTGRES_SEEDS=${DATABASE_HOST}
      - POSTGRES_USER=${DATABASE_USER}
    volumes:
      - ./temporal/dynamicconfig:/etc/temporal/config/dynamicconfig
    networks:
      - airbyte_internal
  airbyte-cron:
    image: airbyte/cron:${VERSION}
    logging: *default-logging
    container_name: airbyte-cron
    restart: unless-stopped
    environment:
      - AIRBYTE_VERSION=${VERSION}
      - CONFIGS_DATABASE_MINIMUM_FLYWAY_MIGRATION_VERSION=${CONFIGS_DATABASE_MINIMUM_FLYWAY_MIGRATION_VERSION}
      - DATABASE_PASSWORD=${DATABASE_PASSWORD}
      - DATABASE_URL=${DATABASE_URL}
      - DATABASE_USER=${DATABASE_USER}
      - DEPLOYMENT_MODE=${DEPLOYMENT_MODE}
      - LOG_LEVEL=${LOG_LEVEL}
      - REMOTE_CONNECTOR_CATALOG_URL=${REMOTE_CONNECTOR_CATALOG_URL}
      - TEMPORAL_HISTORY_RETENTION_IN_DAYS=${TEMPORAL_HISTORY_RETENTION_IN_DAYS}
      - UPDATE_DEFINITIONS_CRON_ENABLED=${UPDATE_DEFINITIONS_CRON_ENABLED}
      - WORKSPACE_ROOT=${WORKSPACE_ROOT}
      - MICRONAUT_ENVIRONMENTS=${CRON_MICRONAUT_ENVIRONMENTS}
    volumes:
      - workspace:${WORKSPACE_ROOT}
    networks:
      - airbyte_internal
<<<<<<< HEAD
  airbyte-connector-builder-server:
    image: airbyte/connector-builder-server:${VERSION}
    logging: *default-logging
    container_name: airbyte-connector-builder-server
    restart: unless-stopped
    ports:
      - 8003:80
    environment:
      - AIRBYTE_VERSION=${VERSION}
    networks:
      - airbyte_internal
=======
  #airbyte-connector-builder-server: #FIXME: Uncomment this block when enabling airbyte-connector-builder
  #image: airbyte/connector-builder-server:${VERSION}
  #logging: *default-logging
  #container_name: airbyte-connector-builder-server
  #restart: unless-stopped
  #ports:
  #  - 80
  #environment:
  #  - AIRBYTE_VERSION=${VERSION}
  #networks:
  #  - airbyte_internal
>>>>>>> 9eb3d04a
  airbyte-proxy:
    image: airbyte/proxy:${VERSION}
    container_name: airbyte-proxy
    ports:
      - 8000:8000
      - 8001:8001
<<<<<<< HEAD
=======
      #- 8003:8003 # FIXME: Uncomment this when enabling airbyte-connector-builder
>>>>>>> 9eb3d04a
    environment:
      - BASIC_AUTH_USERNAME=${BASIC_AUTH_USERNAME}
      - BASIC_AUTH_PASSWORD=${BASIC_AUTH_PASSWORD}
    networks:
      - airbyte_internal
      - airbyte_public
    depends_on:
      - webapp
      - server
      #- airbyte-connector-builder-server $FIXME: Uncomment this when enabling airbute-connector-builder-server
volumes:
  workspace:
    name: ${WORKSPACE_DOCKER_MOUNT}
  # the data volume is only needed for backward compatibility; when users upgrade
  # from an old Airbyte version that relies on file-based configs, the server needs
  # to read this volume to copy their configs to the database
  data:
    name: ${DATA_DOCKER_MOUNT}
  db:
    name: ${DB_DOCKER_MOUNT}
networks:
  airbyte_public:
  airbyte_internal:<|MERGE_RESOLUTION|>--- conflicted
+++ resolved
@@ -210,41 +210,24 @@
       - workspace:${WORKSPACE_ROOT}
     networks:
       - airbyte_internal
-<<<<<<< HEAD
   airbyte-connector-builder-server:
-    image: airbyte/connector-builder-server:${VERSION}
-    logging: *default-logging
-    container_name: airbyte-connector-builder-server
-    restart: unless-stopped
-    ports:
-      - 8003:80
-    environment:
-      - AIRBYTE_VERSION=${VERSION}
-    networks:
-      - airbyte_internal
-=======
-  #airbyte-connector-builder-server: #FIXME: Uncomment this block when enabling airbyte-connector-builder
-  #image: airbyte/connector-builder-server:${VERSION}
-  #logging: *default-logging
-  #container_name: airbyte-connector-builder-server
-  #restart: unless-stopped
-  #ports:
-  #  - 80
-  #environment:
-  #  - AIRBYTE_VERSION=${VERSION}
-  #networks:
-  #  - airbyte_internal
->>>>>>> 9eb3d04a
+  image: airbyte/connector-builder-server:${VERSION}
+  logging: *default-logging
+  container_name: airbyte-connector-builder-server
+  restart: unless-stopped
+  ports:
+    - 80
+  environment:
+    - AIRBYTE_VERSION=${VERSION}
+  networks:
+    - airbyte_internal
   airbyte-proxy:
     image: airbyte/proxy:${VERSION}
     container_name: airbyte-proxy
     ports:
       - 8000:8000
       - 8001:8001
-<<<<<<< HEAD
-=======
-      #- 8003:8003 # FIXME: Uncomment this when enabling airbyte-connector-builder
->>>>>>> 9eb3d04a
+      - 8003:8003
     environment:
       - BASIC_AUTH_USERNAME=${BASIC_AUTH_USERNAME}
       - BASIC_AUTH_PASSWORD=${BASIC_AUTH_PASSWORD}
