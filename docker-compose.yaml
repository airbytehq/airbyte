version: "3.9"
#https://github.com/compose-spec/compose-spec/blob/master/spec.md#using-extensions-as-fragments
x-logging: &default-logging
  options:
    max-size: "100m"
    max-file: "5"
  driver: json-file
services:
  # hook in case we need to add init behavior
  # every root service (no depends_on) should depend on init
  init:
    image: airbyte/init:${VERSION}
    logging: *default-logging
    container_name: init
    command: /bin/sh -c "./scripts/create_mount_directories.sh /local_parent ${HACK_LOCAL_ROOT_PARENT} ${LOCAL_ROOT}"
    environment:
      - LOCAL_ROOT=${LOCAL_ROOT}
      - HACK_LOCAL_ROOT_PARENT=${HACK_LOCAL_ROOT_PARENT}
    volumes:
      - ${HACK_LOCAL_ROOT_PARENT}:/local_parent
  bootloader:
    image: airbyte/bootloader:${VERSION}
    logging: *default-logging
    container_name: airbyte-bootloader
    environment:
      - AIRBYTE_VERSION=${VERSION}
      - CONFIG_DATABASE_PASSWORD=${CONFIG_DATABASE_PASSWORD:-}
      - CONFIG_DATABASE_URL=${CONFIG_DATABASE_URL:-}
      - CONFIG_DATABASE_USER=${CONFIG_DATABASE_USER:-}
      - DATABASE_PASSWORD=${DATABASE_PASSWORD}
      - DATABASE_URL=${DATABASE_URL}
      - DATABASE_USER=${DATABASE_USER}
      - LOG_LEVEL=${LOG_LEVEL}
      - RUN_DATABASE_MIGRATION_ON_STARTUP=${RUN_DATABASE_MIGRATION_ON_STARTUP}
    networks:
      - airbyte_internal
    depends_on:
      init:
        condition: service_completed_successfully
  db:
    image: airbyte/db:${VERSION}
    logging: *default-logging
    container_name: airbyte-db
    restart: unless-stopped
    environment:
      - CONFIG_DATABASE_PASSWORD=${CONFIG_DATABASE_PASSWORD:-}
      - CONFIG_DATABASE_URL=${CONFIG_DATABASE_URL:-}
      - CONFIG_DATABASE_USER=${CONFIG_DATABASE_USER:-}
      - DATABASE_PASSWORD=${DATABASE_PASSWORD}
      - DATABASE_URL=${DATABASE_URL}
      - DATABASE_USER=${DATABASE_USER}
      - POSTGRES_PASSWORD=${DATABASE_PASSWORD}
      - POSTGRES_USER=${DATABASE_USER}
    volumes:
      - db:/var/lib/postgresql/data
    networks:
      - airbyte_internal
  worker:
    image: airbyte/worker:${VERSION}
    logging: *default-logging
    container_name: airbyte-worker
    restart: unless-stopped
    environment:
      - AIRBYTE_VERSION=${VERSION}
      - AUTO_DISABLE_FAILING_CONNECTIONS=${AUTO_DISABLE_FAILING_CONNECTIONS}
      - CONFIG_DATABASE_PASSWORD=${CONFIG_DATABASE_PASSWORD:-}
      - CONFIG_DATABASE_URL=${CONFIG_DATABASE_URL:-}
      - CONFIG_DATABASE_USER=${CONFIG_DATABASE_USER:-}
      - CONFIGS_DATABASE_MINIMUM_FLYWAY_MIGRATION_VERSION=${CONFIGS_DATABASE_MINIMUM_FLYWAY_MIGRATION_VERSION:-}
      - CONFIG_ROOT=${CONFIG_ROOT}
      - DATABASE_PASSWORD=${DATABASE_PASSWORD}
      - DATABASE_URL=${DATABASE_URL}
      - DATABASE_USER=${DATABASE_USER}
      - DEPLOYMENT_MODE=${DEPLOYMENT_MODE}
      - INTERNAL_API_HOST=${INTERNAL_API_HOST}
      - JOBS_DATABASE_MINIMUM_FLYWAY_MIGRATION_VERSION=${JOBS_DATABASE_MINIMUM_FLYWAY_MIGRATION_VERSION:-}
      - JOB_MAIN_CONTAINER_CPU_LIMIT=${JOB_MAIN_CONTAINER_CPU_LIMIT}
      - JOB_MAIN_CONTAINER_CPU_REQUEST=${JOB_MAIN_CONTAINER_CPU_REQUEST}
      - JOB_MAIN_CONTAINER_MEMORY_LIMIT=${JOB_MAIN_CONTAINER_MEMORY_LIMIT}
      - JOB_MAIN_CONTAINER_MEMORY_REQUEST=${JOB_MAIN_CONTAINER_MEMORY_REQUEST}
      - LOCAL_DOCKER_MOUNT=${LOCAL_DOCKER_MOUNT}
      - LOCAL_ROOT=${LOCAL_ROOT}
      - LOG_LEVEL=${LOG_LEVEL}
      - LOG_CONNECTOR_MESSAGES=${LOG_CONNECTOR_MESSAGES}
      - MAX_CHECK_WORKERS=${MAX_CHECK_WORKERS}
      - MAX_DISCOVER_WORKERS=${MAX_DISCOVER_WORKERS}
      - MAX_SPEC_WORKERS=${MAX_SPEC_WORKERS}
      - MAX_SYNC_WORKERS=${MAX_SYNC_WORKERS}
      - MAX_NOTIFY_WORKERS=${MAX_NOTIFY_WORKERS}
      - SHOULD_RUN_NOTIFY_WORKFLOW=${SHOULD_RUN_NOTIFY_WORKFLOW}
      - NORMALIZATION_JOB_MAIN_CONTAINER_MEMORY_LIMIT=${NORMALIZATION_JOB_MAIN_CONTAINER_MEMORY_LIMIT}
      - NORMALIZATION_JOB_MAIN_CONTAINER_MEMORY_REQUEST=${NORMALIZATION_JOB_MAIN_CONTAINER_MEMORY_REQUEST}
      - NORMALIZATION_JOB_MAIN_CONTAINER_CPU_LIMIT=${NORMALIZATION_JOB_MAIN_CONTAINER_CPU_LIMIT}
      - NORMALIZATION_JOB_MAIN_CONTAINER_CPU_REQUEST=${NORMALIZATION_JOB_MAIN_CONTAINER_CPU_REQUEST}
      - SECRET_PERSISTENCE=${SECRET_PERSISTENCE}
      - SYNC_JOB_MAX_ATTEMPTS=${SYNC_JOB_MAX_ATTEMPTS}
      - SYNC_JOB_MAX_TIMEOUT_DAYS=${SYNC_JOB_MAX_TIMEOUT_DAYS}
      - TEMPORAL_HOST=${TEMPORAL_HOST}
      - TRACKING_STRATEGY=${TRACKING_STRATEGY}
      - WEBAPP_URL=${WEBAPP_URL}
      - WORKSPACE_DOCKER_MOUNT=${WORKSPACE_DOCKER_MOUNT}
      - WORKSPACE_ROOT=${WORKSPACE_ROOT}
      - METRIC_CLIENT=${METRIC_CLIENT}
      - OTEL_COLLECTOR_ENDPOINT=${OTEL_COLLECTOR_ENDPOINT}
      - JOB_ERROR_REPORTING_STRATEGY=${JOB_ERROR_REPORTING_STRATEGY}
      - JOB_ERROR_REPORTING_SENTRY_DSN=${JOB_ERROR_REPORTING_SENTRY_DSN}
      - ACTIVITY_MAX_ATTEMPT=${ACTIVITY_MAX_ATTEMPT}
      - ACTIVITY_INITIAL_DELAY_BETWEEN_ATTEMPTS_SECONDS=${ACTIVITY_INITIAL_DELAY_BETWEEN_ATTEMPTS_SECONDS}
      - ACTIVITY_MAX_DELAY_BETWEEN_ATTEMPTS_SECONDS=${ACTIVITY_MAX_DELAY_BETWEEN_ATTEMPTS_SECONDS}
      - WORKFLOW_FAILURE_RESTART_DELAY_SECONDS=${WORKFLOW_FAILURE_RESTART_DELAY_SECONDS}
      - USE_STREAM_CAPABLE_STATE=${USE_STREAM_CAPABLE_STATE}
      - MICRONAUT_ENVIRONMENTS=${WORKERS_MICRONAUT_ENVIRONMENTS}
    volumes:
      - /var/run/docker.sock:/var/run/docker.sock
      - workspace:${WORKSPACE_ROOT}
      - ${LOCAL_ROOT}:${LOCAL_ROOT}
    ports:
      - 9000
    networks:
      - airbyte_internal
    depends_on:
      bootloader:
        condition: service_completed_successfully
  server:
    image: airbyte/server:${VERSION}
    logging: *default-logging
    container_name: airbyte-server
    restart: unless-stopped
    environment:
      - AIRBYTE_ROLE=${AIRBYTE_ROLE:-}
      - AIRBYTE_VERSION=${VERSION}
      - CONFIG_DATABASE_PASSWORD=${CONFIG_DATABASE_PASSWORD:-}
      - CONFIG_DATABASE_URL=${CONFIG_DATABASE_URL:-}
      - CONFIG_DATABASE_USER=${CONFIG_DATABASE_USER:-}
      - CONFIGS_DATABASE_MINIMUM_FLYWAY_MIGRATION_VERSION=${CONFIGS_DATABASE_MINIMUM_FLYWAY_MIGRATION_VERSION:-}
      - CONFIG_ROOT=${CONFIG_ROOT}
      - DATABASE_PASSWORD=${DATABASE_PASSWORD}
      - DATABASE_URL=${DATABASE_URL}
      - DATABASE_USER=${DATABASE_USER}
      - JOB_MAIN_CONTAINER_CPU_LIMIT=${JOB_MAIN_CONTAINER_CPU_LIMIT}
      - JOB_MAIN_CONTAINER_CPU_REQUEST=${JOB_MAIN_CONTAINER_CPU_REQUEST}
      - JOB_MAIN_CONTAINER_MEMORY_LIMIT=${JOB_MAIN_CONTAINER_MEMORY_LIMIT}
      - JOB_MAIN_CONTAINER_MEMORY_REQUEST=${JOB_MAIN_CONTAINER_MEMORY_REQUEST}
      - JOBS_DATABASE_MINIMUM_FLYWAY_MIGRATION_VERSION=${JOBS_DATABASE_MINIMUM_FLYWAY_MIGRATION_VERSION:-}
      - LOG_LEVEL=${LOG_LEVEL}
      - NEW_SCHEDULER=${NEW_SCHEDULER}
      - SECRET_PERSISTENCE=${SECRET_PERSISTENCE}
      - TEMPORAL_HOST=${TEMPORAL_HOST}
      - TRACKING_STRATEGY=${TRACKING_STRATEGY}
      - JOB_ERROR_REPORTING_STRATEGY=${JOB_ERROR_REPORTING_STRATEGY}
      - JOB_ERROR_REPORTING_SENTRY_DSN=${JOB_ERROR_REPORTING_SENTRY_DSN}
      - WEBAPP_URL=${WEBAPP_URL}
      - WORKER_ENVIRONMENT=${WORKER_ENVIRONMENT}
      - WORKSPACE_ROOT=${WORKSPACE_ROOT}
      - GITHUB_STORE_BRANCH=${GITHUB_STORE_BRANCH}
    ports:
      - 8001
    volumes:
      - workspace:${WORKSPACE_ROOT}
      - data:${CONFIG_ROOT}
      - ${LOCAL_ROOT}:${LOCAL_ROOT}
    networks:
      - airbyte_internal
    depends_on:
      bootloader:
        condition: service_completed_successfully
  webapp:
    image: airbyte/webapp:${VERSION}
    logging: *default-logging
    container_name: airbyte-webapp
    restart: unless-stopped
    ports:
      - 80
    environment:
      - AIRBYTE_ROLE=${AIRBYTE_ROLE:-}
      - AIRBYTE_VERSION=${VERSION}
      - API_URL=${API_URL:-}
      - CONNECTOR_BUILDER_API_URL=${CONNECTOR_BUILDER_API_URL:-}
      - INTERNAL_API_HOST=${INTERNAL_API_HOST}
      - CONNECTOR_BUILDER_API_HOST=${CONNECTOR_BUILDER_API_HOST}
      - OPENREPLAY=${OPENREPLAY:-}
      - PAPERCUPS_STORYTIME=${PAPERCUPS_STORYTIME:-}
      - TRACKING_STRATEGY=${TRACKING_STRATEGY}
    networks:
      - airbyte_internal
    depends_on:
      bootloader:
        condition: service_completed_successfully
  airbyte-temporal:
    image: airbyte/temporal:${VERSION}
    logging: *default-logging
    container_name: airbyte-temporal
    restart: unless-stopped
    environment:
      - DB=postgresql
      - DB_PORT=${DATABASE_PORT}
      - DYNAMIC_CONFIG_FILE_PATH=config/dynamicconfig/development.yaml
      - LOG_LEVEL=${LOG_LEVEL}
      - POSTGRES_PWD=${DATABASE_PASSWORD}
      - POSTGRES_SEEDS=${DATABASE_HOST}
      - POSTGRES_USER=${DATABASE_USER}
    volumes:
      - ./temporal/dynamicconfig:/etc/temporal/config/dynamicconfig
    networks:
      - airbyte_internal
  airbyte-cron:
    image: airbyte/cron:${VERSION}
    logging: *default-logging
    container_name: airbyte-cron
    restart: unless-stopped
    environment:
      - AIRBYTE_VERSION=${VERSION}
      - CONFIGS_DATABASE_MINIMUM_FLYWAY_MIGRATION_VERSION=${CONFIGS_DATABASE_MINIMUM_FLYWAY_MIGRATION_VERSION}
      - DATABASE_PASSWORD=${DATABASE_PASSWORD}
      - DATABASE_URL=${DATABASE_URL}
      - DATABASE_USER=${DATABASE_USER}
      - DEPLOYMENT_MODE=${DEPLOYMENT_MODE}
      - LOG_LEVEL=${LOG_LEVEL}
      - REMOTE_CONNECTOR_CATALOG_URL=${REMOTE_CONNECTOR_CATALOG_URL}
      - TEMPORAL_HISTORY_RETENTION_IN_DAYS=${TEMPORAL_HISTORY_RETENTION_IN_DAYS}
      - UPDATE_DEFINITIONS_CRON_ENABLED=${UPDATE_DEFINITIONS_CRON_ENABLED}
      - WORKSPACE_ROOT=${WORKSPACE_ROOT}
      - MICRONAUT_ENVIRONMENTS=${CRON_MICRONAUT_ENVIRONMENTS}
    volumes:
      - workspace:${WORKSPACE_ROOT}
    networks:
      - airbyte_internal
<<<<<<< HEAD
    depends_on:
      bootloader:
        condition: service_completed_successfully
  #airbyte-connector-builder-server: #FIXME: Uncomment this block when enabling airbyte-connector-builder
  #  image: airbyte/connector-builder-server:${VERSION}
  #  logging: *default-logging
  #  container_name: airbyte-connector-builder-server
  #  restart: unless-stopped
  #  ports:
  #    - 8003
  #  environment:
  #    - AIRBYTE_VERSION=${VERSION}
  #  networks:
  #    - airbyte_internal
=======
  airbyte-connector-builder-server:
    image: airbyte/connector-builder-server:${VERSION}
    logging: *default-logging
    container_name: airbyte-connector-builder-server
    restart: unless-stopped
    ports:
      - 80
    environment:
      - AIRBYTE_VERSION=${VERSION}
    networks:
      - airbyte_internal
>>>>>>> 0dddc1e6
  airbyte-proxy:
    image: airbyte/proxy:${VERSION}
    container_name: airbyte-proxy
    ports:
      - 8000:8000
      - 8001:8001
      - 8003:8003
    environment:
      - BASIC_AUTH_USERNAME=${BASIC_AUTH_USERNAME}
      - BASIC_AUTH_PASSWORD=${BASIC_AUTH_PASSWORD}
    networks:
      - airbyte_internal
      - airbyte_public
    depends_on:
      - webapp
      - server
volumes:
  workspace:
    name: ${WORKSPACE_DOCKER_MOUNT}
  # the data volume is only needed for backward compatibility; when users upgrade
  # from an old Airbyte version that relies on file-based configs, the server needs
  # to read this volume to copy their configs to the database
  data:
    name: ${DATA_DOCKER_MOUNT}
  db:
    name: ${DB_DOCKER_MOUNT}
networks:
  airbyte_public:
  airbyte_internal:<|MERGE_RESOLUTION|>--- conflicted
+++ resolved
@@ -225,22 +225,9 @@
       - workspace:${WORKSPACE_ROOT}
     networks:
       - airbyte_internal
-<<<<<<< HEAD
-    depends_on:
-      bootloader:
-        condition: service_completed_successfully
-  #airbyte-connector-builder-server: #FIXME: Uncomment this block when enabling airbyte-connector-builder
-  #  image: airbyte/connector-builder-server:${VERSION}
-  #  logging: *default-logging
-  #  container_name: airbyte-connector-builder-server
-  #  restart: unless-stopped
-  #  ports:
-  #    - 8003
-  #  environment:
-  #    - AIRBYTE_VERSION=${VERSION}
-  #  networks:
-  #    - airbyte_internal
-=======
+    depends_on:
+      bootloader:
+        condition: service_completed_successfully
   airbyte-connector-builder-server:
     image: airbyte/connector-builder-server:${VERSION}
     logging: *default-logging
@@ -252,7 +239,9 @@
       - AIRBYTE_VERSION=${VERSION}
     networks:
       - airbyte_internal
->>>>>>> 0dddc1e6
+    depends_on:
+      bootloader:
+        condition: service_completed_successfully
   airbyte-proxy:
     image: airbyte/proxy:${VERSION}
     container_name: airbyte-proxy
