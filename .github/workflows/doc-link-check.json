--- conflicted
+++ resolved
@@ -46,13 +46,12 @@
       "pattern": "destinations/scaffold-"
     },
     {
-<<<<<<< HEAD
       "reason": "Returns a 403 for many valid pages",
       "pattern": "https://mvnrepository.com/artifact/"
-=======
+    },
+    {
       "reason": "Archived articles aren't actively maintained.",
       "pattern": "archive/"
->>>>>>> 0b9b8ba4
     }
   ],
   "retryOn429": false,
