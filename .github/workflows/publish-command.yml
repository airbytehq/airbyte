name: Publish Connector Image
on:
  workflow_dispatch:
    inputs:
      connector:
        description: 'Airbyte Connector'
        required: true
      run-tests:
        description: 'Should run tests when publishing'
        required: true
        default: 'true'
      comment-id:
        description: 'The comment-id of the slash command. Used to update the comment with the status.'
        required: false

jobs:
  ## Gradle Build
  # In case of self-hosted EC2 errors, remove this block.
  start-publish-image-runner:
    name: Start Build EC2 Runner
    runs-on: ubuntu-latest
    outputs:
      label: ${{ steps.start-ec2-runner.outputs.label }}
      ec2-instance-id: ${{ steps.start-ec2-runner.outputs.ec2-instance-id }}
    steps:
      - name: Configure AWS credentials
        uses: aws-actions/configure-aws-credentials@v1
        with:
          aws-access-key-id: ${{ secrets.SELF_RUNNER_AWS_ACCESS_KEY_ID }}
          aws-secret-access-key: ${{ secrets.SELF_RUNNER_AWS_SECRET_ACCESS_KEY }}
          aws-region: us-east-2
      - name: Start EC2 Runner
        id: start-ec2-runner
        uses: machulav/ec2-github-runner@v2
        with:
          mode: start
          github-token: ${{ secrets.SELF_RUNNER_GITHUB_ACCESS_TOKEN }}
          ec2-image-id: ami-0d648081937c75a73
          ec2-instance-type: c5.2xlarge
          subnet-id: subnet-0469a9e68a379c1d3
          security-group-id: sg-0793f3c9413f21970
  publish-image:
    needs: start-publish-image-runner
    runs-on: ${{ needs.start-publish-image-runner.outputs.label }}
    steps:
      - name: Search for valid connector name format
        id: regex
        uses: AsasInnab/regex-action@v1
        with:
          regex_pattern: '^(connectors|bases)/[a-zA-Z0-9-_]+$'
          regex_flags: 'i' # required to be set for this plugin
          search_string: ${{ github.event.inputs.connector }}
      - name: Validate input workflow format
        if: steps.regex.outputs.first_match != github.event.inputs.connector
        run: echo "The connector provided has an invalid format!" && exit 1
      - name: Link comment to workflow run
        if: github.event.inputs.comment-id
        uses: peter-evans/create-or-update-comment@v1
        with:
          comment-id: ${{ github.event.inputs.comment-id }}
          body: |
            > :clock2: ${{github.event.inputs.connector}} https://github.com/${{github.repository}}/actions/runs/${{github.run_id}}
      - name: Checkout Airbyte
        uses: actions/checkout@v2
        with:
          repository: ${{github.event.pull_request.head.repo.full_name}} # always use the branch's repository
      # Beside PyEnv, this does not set any runtimes up because it uses an AMI image that has everything pre-installed. See https://github.com/airbytehq/airbyte/issues/4559.
      - name: Install Pyenv
        run: python3 -m pip install virtualenv==16.7.9 --user
      - name: Write Integration Test Credentials # TODO DRY this with test-command.yml
        run: ./tools/bin/ci_credentials.sh
        env:
          AMPLITUDE_INTEGRATION_TEST_CREDS: ${{ secrets.AMPLITUDE_INTEGRATION_TEST_CREDS }}
          ADWORDS_INTEGRATION_TEST_CREDS: ${{ secrets.ADWORDS_INTEGRATION_TEST_CREDS }}
          AWS_S3_INTEGRATION_TEST_CREDS: ${{ secrets.AWS_S3_INTEGRATION_TEST_CREDS }}
          AWS_REDSHIFT_INTEGRATION_TEST_CREDS: ${{ secrets.AWS_REDSHIFT_INTEGRATION_TEST_CREDS }}
          SOURCE_AWS_CLOUDTRAIL_CREDS: ${{ secrets.SOURCE_AWS_CLOUDTRAIL_CREDS }}
          AZURE_STORAGE_INTEGRATION_TEST_CREDS: ${{ secrets.AZURE_STORAGE_INTEGRATION_TEST_CREDS }}
          BIGQUERY_INTEGRATION_TEST_CREDS: ${{ secrets.BIGQUERY_INTEGRATION_TEST_CREDS }}
<<<<<<< HEAD
          CART_TEST_CREDS: ${{ secrets.CART_TEST_CREDS }}
=======
          BIGQUERY_TEST_CREDS: ${{ secrets.BIGQUERY_TEST_CREDS }}
>>>>>>> d1cc2f9b
          BRAINTREE_TEST_CREDS: ${{ secrets.BRAINTREE_TEST_CREDS }}
          DESTINATION_PUBSUB_TEST_CREDS: ${{ secrets.DESTINATION_PUBSUB_TEST_CREDS }}
          DESTINATION_KVDB_TEST_CREDS: ${{ secrets.DESTINATION_KVDB_TEST_CREDS }}
          DRIFT_INTEGRATION_TEST_CREDS: ${{ secrets.DRIFT_INTEGRATION_TEST_CREDS }}
          EXCHANGE_RATES_TEST_CREDS: ${{ secrets.EXCHANGE_RATES_TEST_CREDS }}
          FACEBOOK_MARKETING_TEST_INTEGRATION_CREDS: ${{ secrets.FACEBOOK_MARKETING_TEST_INTEGRATION_CREDS }}
          FACEBOOK_MARKETING_API_TEST_INTEGRATION_CREDS: ${{ secrets.FACEBOOK_MARKETING_API_TEST_INTEGRATION_CREDS }}
          FRESHDESK_TEST_CREDS: ${{ secrets.FRESHDESK_TEST_CREDS }}
          GITLAB_INTEGRATION_TEST_CREDS: ${{ secrets.GITLAB_INTEGRATION_TEST_CREDS }}
          GH_INTEGRATION_TEST_CREDS: ${{ secrets.GH_INTEGRATION_TEST_CREDS }}
          GH_NATIVE_INTEGRATION_TEST_CREDS: ${{ secrets.GH_NATIVE_INTEGRATION_TEST_CREDS }}
          GOOGLE_ADS_TEST_CREDS: ${{ secrets.GOOGLE_ADS_TEST_CREDS }}
          GOOGLE_ANALYTICS_TEST_CREDS: ${{ secrets.GOOGLE_ANALYTICS_TEST_CREDS }}
          GOOGLE_ANALYTICS_TEST_TRACKING_ID: ${{ secrets.GOOGLE_ANALYTICS_TEST_TRACKING_ID }}
          GOOGLE_CLOUD_STORAGE_TEST_CREDS: ${{ secrets.GOOGLE_CLOUD_STORAGE_TEST_CREDS }}
          GOOGLE_DIRECTORY_TEST_CREDS: ${{ secrets.GOOGLE_DIRECTORY_TEST_CREDS }}
          GOOGLE_SEARCH_CONSOLE_TEST_CREDS: ${{ secrets.GOOGLE_SEARCH_CONSOLE_TEST_CREDS }}
          GOOGLE_WORKSPACE_ADMIN_REPORTS_TEST_CREDS: ${{ secrets.GOOGLE_WORKSPACE_ADMIN_REPORTS_TEST_CREDS }}
          GREENHOUSE_TEST_CREDS: ${{ secrets.GREENHOUSE_TEST_CREDS }}
          GSHEETS_INTEGRATION_TESTS_CREDS: ${{ secrets.GSHEETS_INTEGRATION_TESTS_CREDS }}
          HARVEST_INTEGRATION_TESTS_CREDS: ${{ secrets.HARVEST_INTEGRATION_TESTS_CREDS }}
          HUBSPOT_INTEGRATION_TESTS_CREDS: ${{ secrets.HUBSPOT_INTEGRATION_TESTS_CREDS }}
          INSTAGRAM_INTEGRATION_TESTS_CREDS: ${{ secrets.INSTAGRAM_INTEGRATION_TESTS_CREDS }}
          INTERCOM_INTEGRATION_TEST_CREDS: ${{ secrets.INTERCOM_INTEGRATION_TEST_CREDS }}
          ITERABLE_INTEGRATION_TEST_CREDS: ${{ secrets.ITERABLE_INTEGRATION_TEST_CREDS }}
          JIRA_INTEGRATION_TEST_CREDS: ${{ secrets.JIRA_INTEGRATION_TEST_CREDS }}
          KLAVIYO_TEST_CREDS: ${{ secrets.KLAVIYO_TEST_CREDS }}
          LOOKER_INTEGRATION_TEST_CREDS: ${{ secrets.LOOKER_INTEGRATION_TEST_CREDS }}
          MAILCHIMP_TEST_CREDS: ${{ secrets.MAILCHIMP_TEST_CREDS }}
          MICROSOFT_TEAMS_TEST_CREDS: ${{ secrets.MICROSOFT_TEAMS_TEST_CREDS }}
          MIXPANEL_INTEGRATION_TEST_CREDS: ${{ secrets.MIXPANEL_INTEGRATION_TEST_CREDS }}
          MSSQL_RDS_TEST_CREDS: ${{ secrets.MSSQL_RDS_TEST_CREDS }}
          PAYPAL_TRANSACTION_CREDS: ${{ secrets.SOURCE_PAYPAL_TRANSACTION_CREDS }}
          POSTHOG_TEST_CREDS: ${{ secrets.POSTHOG_TEST_CREDS }}
          PIPEDRIVE_INTEGRATION_TESTS_CREDS: ${{ secrets.PIPEDRIVE_INTEGRATION_TESTS_CREDS }}
          RECHARGE_INTEGRATION_TEST_CREDS: ${{ secrets.RECHARGE_INTEGRATION_TEST_CREDS }}
          QUICKBOOKS_TEST_CREDS: ${{ secrets.QUICKBOOKS_TEST_CREDS }}
          SALESFORCE_INTEGRATION_TESTS_CREDS: ${{ secrets.SALESFORCE_INTEGRATION_TESTS_CREDS }}
          SENDGRID_INTEGRATION_TEST_CREDS: ${{ secrets.SENDGRID_INTEGRATION_TEST_CREDS }}
          SHOPIFY_INTEGRATION_TEST_CREDS: ${{ secrets.SHOPIFY_INTEGRATION_TEST_CREDS }}
          SLACK_TEST_CREDS: ${{ secrets.SLACK_TEST_CREDS }}
          SOURCE_ASANA_TEST_CREDS: ${{ secrets.SOURCE_ASANA_TEST_CREDS }}
          SOURCE_OKTA_TEST_CREDS: ${{ secrets.SOURCE_OKTA_TEST_CREDS }}
          SOURCE_SLACK_TEST_CREDS: ${{ secrets.SOURCE_SLACK_TEST_CREDS }}
          SOURCE_US_CENSUS_TEST_CREDS: ${{ secrets.SOURCE_US_CENSUS_TEST_CREDS }}
          SMARTSHEETS_TEST_CREDS: ${{ secrets.SMARTSHEETS_TEST_CREDS }}
          SNOWFLAKE_INTEGRATION_TEST_CREDS: ${{ secrets.SNOWFLAKE_INTEGRATION_TEST_CREDS }}
          SNOWFLAKE_S3_COPY_INTEGRATION_TEST_CREDS: ${{ secrets.SNOWFLAKE_S3_COPY_INTEGRATION_TEST_CREDS }}
          SNOWFLAKE_GCS_COPY_INTEGRATION_TEST_CREDS: ${{ secrets.SNOWFLAKE_GCS_COPY_INTEGRATION_TEST_CREDS }}
          SOURCE_SQUARE_CREDS: ${{ secrets.SOURCE_SQUARE_CREDS }}
          SOURCE_MARKETO_SINGER_INTEGRATION_TEST_CONFIG: ${{ secrets.SOURCE_MARKETO_SINGER_INTEGRATION_TEST_CONFIG }}
          SOURCE_RECURLY_INTEGRATION_TEST_CREDS: ${{ secrets.SOURCE_RECURLY_INTEGRATION_TEST_CREDS }}
          SOURCE_STRIPE_CREDS: ${{ secrets.SOURCE_STRIPE_CREDS }}
          STRIPE_INTEGRATION_CONNECTED_ACCOUNT_TEST_CREDS: ${{ secrets.STRIPE_INTEGRATION_CONNECTED_ACCOUNT_TEST_CREDS }}
          SURVEYMONKEY_TEST_CREDS: ${{ secrets.SURVEYMONKEY_TEST_CREDS }}
          TEMPO_INTEGRATION_TEST_CREDS: ${{ secrets.TEMPO_INTEGRATION_TEST_CREDS }}
          TWILIO_TEST_CREDS: ${{ secrets.TWILIO_TEST_CREDS }}
          SOURCE_TYPEFORM_CREDS: ${{ secrets.SOURCE_TYPEFORM_CREDS }}
          ZENDESK_CHAT_INTEGRATION_TEST_CREDS: ${{ secrets.ZENDESK_CHAT_INTEGRATION_TEST_CREDS }}
          ZENDESK_SECRETS_CREDS: ${{ secrets.ZENDESK_SECRETS_CREDS }}
          ZENDESK_SUNSHINE_TEST_CREDS: ${{ secrets.ZENDESK_SUNSHINE_TEST_CREDS }}
          ZENDESK_TALK_TEST_CREDS: ${{ secrets.ZENDESK_TALK_TEST_CREDS }}
          ZOOM_INTEGRATION_TEST_CREDS: ${{ secrets.ZOOM_INTEGRATION_TEST_CREDS }}
          PLAID_INTEGRATION_TEST_CREDS: ${{ secrets.PLAID_INTEGRATION_TEST_CREDS }}
          DESTINATION_S3_INTEGRATION_TEST_CREDS: ${{ secrets.DESTINATION_S3_INTEGRATION_TEST_CREDS }}
          DESTINATION_GCS_CREDS: ${{ secrets.DESTINATION_GCS_CREDS }}
      - run: |
          docker login -u airbytebot -p ${DOCKER_PASSWORD}
          ./tools/integrations/manage.sh publish airbyte-integrations/${{ github.event.inputs.connector }} ${{ github.event.inputs.run-tests }}
        name: publish ${{ github.event.inputs.connector }}
        id: publish
        env:
          DOCKER_PASSWORD: ${{ secrets.DOCKER_PASSWORD }}
          # Oracle expects this variable to be set. Although usually present, this is not set by default on Github virtual runners.
          TZ: UTC
      - name: Add Success Comment
        if: github.event.inputs.comment-id && success()
        uses: peter-evans/create-or-update-comment@v1
        with:
          comment-id: ${{ github.event.inputs.comment-id }}
          body: |
            > :white_check_mark: ${{github.event.inputs.connector}} https://github.com/${{github.repository}}/actions/runs/${{github.run_id}}
      - name: Add Failure Comment
        if: github.event.inputs.comment-id && !success()
        uses: peter-evans/create-or-update-comment@v1
        with:
          comment-id: ${{ github.event.inputs.comment-id }}
          body: |
            > :x: ${{github.event.inputs.connector}} https://github.com/${{github.repository}}/actions/runs/${{github.run_id}}
      - name: Slack Notification - Failure
        if: failure()
        uses: rtCamp/action-slack-notify@master
        env:
          SLACK_WEBHOOK: ${{ secrets.BUILD_SLACK_WEBHOOK }}
          SLACK_USERNAME: Buildozer
          SLACK_ICON: https://avatars.slack-edge.com/temp/2020-09-01/1342729352468_209b10acd6ff13a649a1.jpg
          SLACK_COLOR: DC143C
          SLACK_TITLE: 'Failed to publish connector ${{ github.event.inputs.connector }} from branch ${{ github.ref	 }}'
          SLACK_FOOTER: ""
  # In case of self-hosted EC2 errors, remove this block.
  stop-publish-image-runner:
    name: Stop Build EC2 Runner
    needs:
      - start-publish-image-runner # required to get output from the start-runner job
      - publish-image # required to wait when the main job is done
    runs-on: ubuntu-latest
    if: ${{ always() }} # required to stop the runner even if the error happened in the previous jobs
    steps:
      - name: Configure AWS credentials
        uses: aws-actions/configure-aws-credentials@v1
        with:
          aws-access-key-id: ${{ secrets.SELF_RUNNER_AWS_ACCESS_KEY_ID }}
          aws-secret-access-key: ${{ secrets.SELF_RUNNER_AWS_SECRET_ACCESS_KEY }}
          aws-region: us-east-2
      - name: Stop EC2 runner
        uses: machulav/ec2-github-runner@v2
        with:
          mode: stop
          github-token: ${{ secrets.SELF_RUNNER_GITHUB_ACCESS_TOKEN }}
          label: ${{ needs.start-publish-image-runner.outputs.label }}
          ec2-instance-id: ${{ needs.start-publish-image-runner.outputs.ec2-instance-id }}<|MERGE_RESOLUTION|>--- conflicted
+++ resolved
@@ -77,12 +77,9 @@
           SOURCE_AWS_CLOUDTRAIL_CREDS: ${{ secrets.SOURCE_AWS_CLOUDTRAIL_CREDS }}
           AZURE_STORAGE_INTEGRATION_TEST_CREDS: ${{ secrets.AZURE_STORAGE_INTEGRATION_TEST_CREDS }}
           BIGQUERY_INTEGRATION_TEST_CREDS: ${{ secrets.BIGQUERY_INTEGRATION_TEST_CREDS }}
-<<<<<<< HEAD
+          BIGQUERY_TEST_CREDS: ${{ secrets.BIGQUERY_TEST_CREDS }}
+          BRAINTREE_TEST_CREDS: ${{ secrets.BRAINTREE_TEST_CREDS }}
           CART_TEST_CREDS: ${{ secrets.CART_TEST_CREDS }}
-=======
-          BIGQUERY_TEST_CREDS: ${{ secrets.BIGQUERY_TEST_CREDS }}
->>>>>>> d1cc2f9b
-          BRAINTREE_TEST_CREDS: ${{ secrets.BRAINTREE_TEST_CREDS }}
           DESTINATION_PUBSUB_TEST_CREDS: ${{ secrets.DESTINATION_PUBSUB_TEST_CREDS }}
           DESTINATION_KVDB_TEST_CREDS: ${{ secrets.DESTINATION_KVDB_TEST_CREDS }}
           DRIFT_INTEGRATION_TEST_CREDS: ${{ secrets.DRIFT_INTEGRATION_TEST_CREDS }}
