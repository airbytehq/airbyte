name: Publish Connector Image
on:
  workflow_dispatch:
    inputs:
      connector:
        description: "Airbyte Connector"
        required: true
      run-tests:
        description: "Should run tests when publishing"
        required: true
        default: "true"
      comment-id:
        description: "The comment-id of the slash command. Used to update the comment with the status."
        required: false

jobs:
  ## Gradle Build
  # In case of self-hosted EC2 errors, remove this block.
  start-publish-image-runner:
    name: Start Build EC2 Runner
    runs-on: ubuntu-latest
    outputs:
      label: ${{ steps.start-ec2-runner.outputs.label }}
      ec2-instance-id: ${{ steps.start-ec2-runner.outputs.ec2-instance-id }}
    steps:
      - name: Checkout Airbyte
        uses: actions/checkout@v2
        with:
          repository: ${{github.event.pull_request.head.repo.full_name}} # always use the branch's repository
      - name: Start AWS Runner
        id: start-ec2-runner
        uses: ./.github/actions/start-aws-runner
        with:
          aws-access-key-id: ${{ secrets.SELF_RUNNER_AWS_ACCESS_KEY_ID }}
          aws-secret-access-key: ${{ secrets.SELF_RUNNER_AWS_SECRET_ACCESS_KEY }}
          github-token: ${{ secrets.SELF_RUNNER_GITHUB_ACCESS_TOKEN }}
          ec2-image-id: ami-0d648081937c75a73
  publish-image:
    needs: start-publish-image-runner
    runs-on: ${{ needs.start-publish-image-runner.outputs.label }}
    environment: more-secrets
    steps:
      - name: Set up Cloud SDK
        uses: google-github-actions/setup-gcloud@master
        with:
          service_account_key: ${{ secrets.SPEC_CACHE_SERVICE_ACCOUNT_KEY }}
          export_default_credentials: true
      - name: Search for valid connector name format
        id: regex
        uses: AsasInnab/regex-action@v1
        with:
          regex_pattern: "^(connectors|bases)/[a-zA-Z0-9-_]+$"
          regex_flags: "i" # required to be set for this plugin
          search_string: ${{ github.event.inputs.connector }}
      - name: Validate input workflow format
        if: steps.regex.outputs.first_match != github.event.inputs.connector
        run: echo "The connector provided has an invalid format!" && exit 1
      - name: Link comment to workflow run
        if: github.event.inputs.comment-id
        uses: peter-evans/create-or-update-comment@v1
        with:
          comment-id: ${{ github.event.inputs.comment-id }}
          body: |
            > :clock2: ${{github.event.inputs.connector}} https://github.com/${{github.repository}}/actions/runs/${{github.run_id}}
      - name: Checkout Airbyte
        uses: actions/checkout@v2
        with:
          repository: ${{github.event.pull_request.head.repo.full_name}} # always use the branch's repository
      # Beside PyEnv, this does not set any runtimes up because it uses an AMI image that has everything pre-installed. See https://github.com/airbytehq/airbyte/issues/4559.
      - name: Install Pyenv
        run: python3 -m pip install virtualenv==16.7.9 --user
      - name: Write Integration Test Credentials # TODO DRY this with test-command.yml
        run: ./tools/bin/ci_credentials.sh
        env:
          AMAZON_SELLER_PARTNER_TEST_CREDS: ${{ secrets.AMAZON_SELLER_PARTNER_TEST_CREDS }}
          AMAZON_ADS_TEST_CREDS: ${{ secrets.AMAZON_ADS_TEST_CREDS }}
          AMPLITUDE_INTEGRATION_TEST_CREDS: ${{ secrets.AMPLITUDE_INTEGRATION_TEST_CREDS }}
          AWS_S3_INTEGRATION_TEST_CREDS: ${{ secrets.AWS_S3_INTEGRATION_TEST_CREDS }}
          AWS_REDSHIFT_INTEGRATION_TEST_CREDS: ${{ secrets.AWS_REDSHIFT_INTEGRATION_TEST_CREDS }}
          AWS_ORACLE_INTEGRATION_TEST_CREDS: ${{ secrets.AWS_ORACLE_INTEGRATION_TEST_CREDS }}
          SOURCE_AWS_CLOUDTRAIL_CREDS: ${{ secrets.SOURCE_AWS_CLOUDTRAIL_CREDS }}
          AZURE_STORAGE_INTEGRATION_TEST_CREDS: ${{ secrets.AZURE_STORAGE_INTEGRATION_TEST_CREDS }}
          BIGQUERY_INTEGRATION_TEST_CREDS: ${{ secrets.BIGQUERY_INTEGRATION_TEST_CREDS }}
          BIGQUERY_DENORMALIZED_INTEGRATION_TEST_CREDS: ${{ secrets.BIGQUERY_DENORMALIZED_INTEGRATION_TEST_CREDS }}
          SOURCE_BING_ADS_CREDS: ${{ secrets.SOURCE_BING_ADS_CREDS }}
          BIGQUERY_TEST_CREDS: ${{ secrets.BIGQUERY_TEST_CREDS }}
          BRAINTREE_TEST_CREDS: ${{ secrets.BRAINTREE_TEST_CREDS }}
          CART_TEST_CREDS: ${{ secrets.CART_TEST_CREDS }}
          CHARGEBEE_INTEGRATION_TEST_CREDS: ${{ secrets.CHARGEBEE_INTEGRATION_TEST_CREDS }}
          DESTINATION_POSTGRES_SSH_KEY_TEST_CREDS: ${{ secrets.DESTINATION_POSTGRES_SSH_KEY_TEST_CREDS }}
          DESTINATION_POSTGRES_SSH_PWD_TEST_CREDS: ${{ secrets.DESTINATION_POSTGRES_SSH_PWD_TEST_CREDS }}
          DESTINATION_PUBSUB_TEST_CREDS: ${{ secrets.DESTINATION_PUBSUB_TEST_CREDS }}
          DESTINATION_KEEN_TEST_CREDS: ${{ secrets.DESTINATION_KEEN_TEST_CREDS }}
          DESTINATION_KVDB_TEST_CREDS: ${{ secrets.DESTINATION_KVDB_TEST_CREDS }}
          DRIFT_INTEGRATION_TEST_CREDS: ${{ secrets.DRIFT_INTEGRATION_TEST_CREDS }}
          SOURCE_DIXA_TEST_CREDS: ${{ secrets.SOURCE_DIXA_TEST_CREDS }}
          EXCHANGE_RATES_TEST_CREDS: ${{ secrets.EXCHANGE_RATES_TEST_CREDS }}
          FACEBOOK_MARKETING_TEST_INTEGRATION_CREDS: ${{ secrets.FACEBOOK_MARKETING_TEST_INTEGRATION_CREDS }}
          FACEBOOK_PAGES_INTEGRATION_TEST_CREDS: ${{ secrets.FACEBOOK_PAGES_INTEGRATION_TEST_CREDS }}
          FILE_SECURE_HTTPS_TEST_CREDS: ${{ secrets.FILE_SECURE_HTTPS_TEST_CREDS }}
          FRESHDESK_TEST_CREDS: ${{ secrets.FRESHDESK_TEST_CREDS }}
          GITLAB_INTEGRATION_TEST_CREDS: ${{ secrets.GITLAB_INTEGRATION_TEST_CREDS }}
          GH_NATIVE_INTEGRATION_TEST_CREDS: ${{ secrets.GH_NATIVE_INTEGRATION_TEST_CREDS }}
          GOOGLE_ADS_TEST_CREDS: ${{ secrets.GOOGLE_ADS_TEST_CREDS }}
          GOOGLE_ANALYTICS_V4_TEST_CREDS: ${{ secrets.GOOGLE_ANALYTICS_V4_TEST_CREDS }}
          GOOGLE_ANALYTICS_V4_TEST_CREDS_SRV_ACC: ${{ secrets.GOOGLE_ANALYTICS_V4_TEST_CREDS_SRV_ACC }}
          GOOGLE_ANALYTICS_V4_TEST_CREDS_OLD: ${{ secrets.GOOGLE_ANALYTICS_V4_TEST_CREDS_OLD }}
          GOOGLE_CLOUD_STORAGE_TEST_CREDS: ${{ secrets.GOOGLE_CLOUD_STORAGE_TEST_CREDS }}
          GOOGLE_DIRECTORY_TEST_CREDS: ${{ secrets.GOOGLE_DIRECTORY_TEST_CREDS }}
          GOOGLE_SEARCH_CONSOLE_CDK_TEST_CREDS: ${{ secrets.GOOGLE_SEARCH_CONSOLE_CDK_TEST_CREDS }}
          GOOGLE_SEARCH_CONSOLE_CDK_TEST_CREDS_SRV_ACC: ${{ secrets.GOOGLE_SEARCH_CONSOLE_CDK_TEST_CREDS_SRV_ACC }}
          GOOGLE_SHEETS_TESTS_CREDS: ${{ secrets.GOOGLE_SHEETS_TESTS_CREDS }}
          GOOGLE_SHEETS_TESTS_CREDS_SRV_ACC: ${{ secrets.GOOGLE_SHEETS_TESTS_CREDS_SRV_ACC }}
          GOOGLE_SHEETS_TESTS_CREDS_OLD: ${{ secrets.GOOGLE_SHEETS_TESTS_CREDS_OLD }}
          GOOGLE_WORKSPACE_ADMIN_REPORTS_TEST_CREDS: ${{ secrets.GOOGLE_WORKSPACE_ADMIN_REPORTS_TEST_CREDS }}
          GREENHOUSE_TEST_CREDS: ${{ secrets.GREENHOUSE_TEST_CREDS }}
          GREENHOUSE_TEST_CREDS_LIMITED: ${{ secrets.GREENHOUSE_TEST_CREDS_LIMITED }}
          HARVEST_INTEGRATION_TESTS_CREDS: ${{ secrets.HARVEST_INTEGRATION_TESTS_CREDS }}
          HUBSPOT_INTEGRATION_TESTS_CREDS: ${{ secrets.HUBSPOT_INTEGRATION_TESTS_CREDS }}
          HUBSPOT_INTEGRATION_TESTS_CREDS_OAUTH: ${{ secrets.HUBSPOT_INTEGRATION_TESTS_CREDS_OAUTH }}
          INSTAGRAM_INTEGRATION_TESTS_CREDS: ${{ secrets.INSTAGRAM_INTEGRATION_TESTS_CREDS }}
          INTERCOM_INTEGRATION_TEST_CREDS: ${{ secrets.INTERCOM_INTEGRATION_TEST_CREDS }}
          ITERABLE_INTEGRATION_TEST_CREDS: ${{ secrets.ITERABLE_INTEGRATION_TEST_CREDS }}
          JIRA_INTEGRATION_TEST_CREDS: ${{ secrets.JIRA_INTEGRATION_TEST_CREDS }}
          KLAVIYO_TEST_CREDS: ${{ secrets.KLAVIYO_TEST_CREDS }}
          LEVER_HIRING_INTEGRATION_TEST_CREDS: ${{ secrets.LEVER_HIRING_INTEGRATION_TEST_CREDS }}
          LOOKER_INTEGRATION_TEST_CREDS: ${{ secrets.LOOKER_INTEGRATION_TEST_CREDS }}
          MAILCHIMP_TEST_CREDS: ${{ secrets.MAILCHIMP_TEST_CREDS }}
          MICROSOFT_TEAMS_TEST_CREDS: ${{ secrets.MICROSOFT_TEAMS_TEST_CREDS }}
          MIXPANEL_INTEGRATION_TEST_CREDS: ${{ secrets.MIXPANEL_INTEGRATION_TEST_CREDS }}
          MSSQL_RDS_TEST_CREDS: ${{ secrets.MSSQL_RDS_TEST_CREDS }}
          PAYPAL_TRANSACTION_CREDS: ${{ secrets.SOURCE_PAYPAL_TRANSACTION_CREDS }}
          POSTGRES_SSH_KEY_TEST_CREDS: ${{ secrets.POSTGRES_SSH_KEY_TEST_CREDS }}
          POSTGRES_SSH_PWD_TEST_CREDS: ${{ secrets.POSTGRES_SSH_PWD_TEST_CREDS }}
          MYSQL_SSH_KEY_TEST_CREDS: ${{ secrets.MYSQL_SSH_KEY_TEST_CREDS }}
          MYSQL_SSH_PWD_TEST_CREDS: ${{ secrets.MYSQL_SSH_PWD_TEST_CREDS }}
          POSTHOG_TEST_CREDS: ${{ secrets.POSTHOG_TEST_CREDS }}
          PIPEDRIVE_INTEGRATION_TESTS_CREDS: ${{ secrets.PIPEDRIVE_INTEGRATION_TESTS_CREDS }}
          PIPEDRIVE_INTEGRATION_TESTS_CREDS_OAUTH: ${{ secrets.PIPEDRIVE_INTEGRATION_TESTS_CREDS_OAUTH }}
          PIPEDRIVE_INTEGRATION_TESTS_CREDS_OLD: ${{ secrets.PIPEDRIVE_INTEGRATION_TESTS_CREDS_OLD }}
          RECHARGE_INTEGRATION_TEST_CREDS: ${{ secrets.RECHARGE_INTEGRATION_TEST_CREDS }}
          QUICKBOOKS_TEST_CREDS: ${{ secrets.QUICKBOOKS_TEST_CREDS }}
          SALESFORCE_BULK_INTEGRATION_TESTS_CREDS: ${{ secrets.SALESFORCE_BULK_INTEGRATION_TESTS_CREDS }}
          SALESFORCE_INTEGRATION_TESTS_CREDS: ${{ secrets.SALESFORCE_INTEGRATION_TESTS_CREDS }}
          SENDGRID_INTEGRATION_TEST_CREDS: ${{ secrets.SENDGRID_INTEGRATION_TEST_CREDS }}
          SHOPIFY_INTEGRATION_TEST_CREDS: ${{ secrets.SHOPIFY_INTEGRATION_TEST_CREDS }}
          SHOPIFY_INTEGRATION_TEST_OAUTH_CREDS: ${{ secrets.SHOPIFY_INTEGRATION_TEST_OAUTH_CREDS }}
          SOURCE_ASANA_TEST_CREDS: ${{ secrets.SOURCE_ASANA_TEST_CREDS }}
          SOURCE_OKTA_TEST_CREDS: ${{ secrets.SOURCE_OKTA_TEST_CREDS }}
          SOURCE_SLACK_TEST_CREDS: ${{ secrets.SOURCE_SLACK_TEST_CREDS }}
          SOURCE_SLACK_OAUTH_TEST_CREDS: ${{ secrets.SOURCE_SLACK_OAUTH_TEST_CREDS }}
          SOURCE_US_CENSUS_TEST_CREDS: ${{ secrets.SOURCE_US_CENSUS_TEST_CREDS }}
          SMARTSHEETS_TEST_CREDS: ${{ secrets.SMARTSHEETS_TEST_CREDS }}
          SOURCE_SNAPCHAT_MARKETING_CREDS: ${{ secrets.SOURCE_SNAPCHAT_MARKETING_CREDS }}
          SNOWFLAKE_INTEGRATION_TEST_CREDS: ${{ secrets.SNOWFLAKE_INTEGRATION_TEST_CREDS }}
          SNOWFLAKE_S3_COPY_INTEGRATION_TEST_CREDS: ${{ secrets.SNOWFLAKE_S3_COPY_INTEGRATION_TEST_CREDS }}
          SNOWFLAKE_GCS_COPY_INTEGRATION_TEST_CREDS: ${{ secrets.SNOWFLAKE_GCS_COPY_INTEGRATION_TEST_CREDS }}
          SOURCE_SQUARE_CREDS: ${{ secrets.SOURCE_SQUARE_CREDS }}
          SOURCE_MARKETO_TEST_CREDS: ${{ secrets.SOURCE_MARKETO_TEST_CREDS }}
          SOURCE_RECURLY_INTEGRATION_TEST_CREDS: ${{ secrets.SOURCE_RECURLY_INTEGRATION_TEST_CREDS }}
          SOURCE_S3_TEST_CREDS: ${{ secrets.SOURCE_S3_TEST_CREDS }}
          SOURCE_S3_PARQUET_CREDS: ${{ secrets.SOURCE_S3_PARQUET_CREDS }}
          SOURCE_SHORTIO_TEST_CREDS: ${{ secrets.SOURCE_SHORTIO_TEST_CREDS }}
          SOURCE_STRIPE_CREDS: ${{ secrets.SOURCE_STRIPE_CREDS }}
          STRIPE_INTEGRATION_CONNECTED_ACCOUNT_TEST_CREDS: ${{ secrets.STRIPE_INTEGRATION_CONNECTED_ACCOUNT_TEST_CREDS }}
          SURVEYMONKEY_TEST_CREDS: ${{ secrets.SURVEYMONKEY_TEST_CREDS }}
          TEMPO_INTEGRATION_TEST_CREDS: ${{ secrets.TEMPO_INTEGRATION_TEST_CREDS }}
          TRELLO_TEST_CREDS: ${{ secrets.TRELLO_TEST_CREDS }}
          TWILIO_TEST_CREDS: ${{ secrets.TWILIO_TEST_CREDS }}
          SOURCE_TYPEFORM_CREDS: ${{ secrets.SOURCE_TYPEFORM_CREDS }}
          ZENDESK_CHAT_INTEGRATION_TEST_CREDS: ${{ secrets.ZENDESK_CHAT_INTEGRATION_TEST_CREDS }}
          ZENDESK_SUNSHINE_TEST_CREDS: ${{ secrets.ZENDESK_SUNSHINE_TEST_CREDS }}
          ZENDESK_TALK_TEST_CREDS: ${{ secrets.ZENDESK_TALK_TEST_CREDS }}
          ZENDESK_SUPPORT_TEST_CREDS: ${{ secrets.ZENDESK_SUPPORT_TEST_CREDS }}
          ZENDESK_SUPPORT_OAUTH_TEST_CREDS: ${{ secrets.ZENDESK_SUPPORT_OAUTH_TEST_CREDS }}
          ZOOM_INTEGRATION_TEST_CREDS: ${{ secrets.ZOOM_INTEGRATION_TEST_CREDS }}
          PLAID_INTEGRATION_TEST_CREDS: ${{ secrets.PLAID_INTEGRATION_TEST_CREDS }}
          DESTINATION_S3_INTEGRATION_TEST_CREDS: ${{ secrets.DESTINATION_S3_INTEGRATION_TEST_CREDS }}
          DESTINATION_AZURE_BLOB_CREDS: ${{ secrets.DESTINATION_AZURE_BLOB_CREDS }}
          DESTINATION_GCS_CREDS: ${{ secrets.DESTINATION_GCS_CREDS }}
          APIFY_INTEGRATION_TEST_CREDS: ${{ secrets.APIFY_INTEGRATION_TEST_CREDS }}
          DESTINATION_DYNAMODB_TEST_CREDS: ${{ secrets.DESTINATION_DYNAMODB_TEST_CREDS }}
          SOURCE_ZUORA_TEST_CREDS: ${{ secrets.SOURCE_ZUORA_TEST_CREDS }}
          SOURCE_CLOSE_COM_CREDS: ${{ secrets.SOURCE_CLOSE_COM_CREDS }}
          SOURCE_BAMBOO_HR_CREDS: ${{ secrets.SOURCE_BAMBOO_HR_CREDS }}
          SOURCE_LINKEDIN_ADS_TEST_CREDS: ${{ secrets.SOURCE_LINKEDIN_ADS_TEST_CREDS }}
          SOURCE_BIGCOMMERCE_CREDS: ${{ secrets.SOURCE_BIGCOMMERCE_CREDS }}
          SOURCE_TIKTOK_MARKETING_TEST_CREDS: ${{ secrets.SOURCE_TIKTOK_MARKETING_TEST_CREDS }}
          SOURCE_TIKTOK_MARKETING_PROD_TEST_CREDS: ${{ secrets.SOURCE_TIKTOK_MARKETING_PROD_TEST_CREDS }}
          DESTINATION_DATABRICKS_CREDS: ${{ secrets.DESTINATION_DATABRICKS_CREDS }}
          MONGODB_TEST_CREDS: ${{ secrets.MONGODB_TEST_CREDS }}
          SOURCE_ONESIGNAL_TEST_CREDS: ${{ secrets.SOURCE_ONESIGNAL_TEST_CREDS }}
          SOURCE_SALESLOFT_TEST_CREDS: ${{ secrets.SOURCE_SALESLOFT_TEST_CREDS }}
<<<<<<< HEAD
          SOURCE_RETENTLY_TEST_CREDS: ${{ secrets.SOURCE_RETENTLY_TEST_CREDS }}
=======
          SOURCE_AMAZON_SQS_TEST_CREDS: ${{ secrets.SOURCE_AMAZON_SQS_TEST_CREDS }}
          SOURCE_FRESHSERVICE_TEST_CREDS: ${{ secrets.SOURCE_FRESHSERVICE_TEST_CREDS }}
          SOURCE_LEMLIST_TEST_CREDS: ${{ secrets.SOURCE_LEMLIST_TEST_CREDS }}
          SOURCE_STRAVA_TEST_CREDS: ${{ secrets.SOURCE_STRAVA_TEST_CREDS }}
          SOURCE_PAYSTACK_TEST_CREDS: ${{ secrets.SOURCE_PAYSTACK_TEST_CREDS }}
          SOURCE_DELIGHTED_TEST_CREDS: ${{ secrets.SOURCE_DELIGHTED_TEST_CREDS }}
>>>>>>> 7284c0cc
      - run: |
          echo "$SPEC_CACHE_SERVICE_ACCOUNT_KEY" > spec_cache_key_file.json && docker login -u airbytebot -p ${DOCKER_PASSWORD}
          ./tools/integrations/manage.sh publish airbyte-integrations/${{ github.event.inputs.connector }} ${{ github.event.inputs.run-tests }} --publish_spec_to_cache
        name: publish ${{ github.event.inputs.connector }}
        id: publish
        env:
          DOCKER_PASSWORD: ${{ secrets.DOCKER_PASSWORD }}
          # Oracle expects this variable to be set. Although usually present, this is not set by default on Github virtual runners.
          TZ: UTC
      - name: Add Success Comment
        if: github.event.inputs.comment-id && success()
        uses: peter-evans/create-or-update-comment@v1
        with:
          comment-id: ${{ github.event.inputs.comment-id }}
          body: |
            > :white_check_mark: ${{github.event.inputs.connector}} https://github.com/${{github.repository}}/actions/runs/${{github.run_id}}
      - name: Add Failure Comment
        if: github.event.inputs.comment-id && !success()
        uses: peter-evans/create-or-update-comment@v1
        with:
          comment-id: ${{ github.event.inputs.comment-id }}
          body: |
            > :x: ${{github.event.inputs.connector}} https://github.com/${{github.repository}}/actions/runs/${{github.run_id}}
      - name: Slack Notification - Failure
        if: failure()
        uses: rtCamp/action-slack-notify@master
        env:
          SLACK_WEBHOOK: ${{ secrets.BUILD_SLACK_WEBHOOK }}
          SLACK_USERNAME: Buildozer
          SLACK_ICON: https://avatars.slack-edge.com/temp/2020-09-01/1342729352468_209b10acd6ff13a649a1.jpg
          SLACK_COLOR: DC143C
          SLACK_TITLE: "Failed to publish connector ${{ github.event.inputs.connector }} from branch ${{ github.ref	 }}"
          SLACK_FOOTER: ""
  # In case of self-hosted EC2 errors, remove this block.
  stop-publish-image-runner:
    name: Stop Build EC2 Runner
    needs:
      - start-publish-image-runner # required to get output from the start-runner job
      - publish-image # required to wait when the main job is done
    runs-on: ubuntu-latest
    if: ${{ always() }} # required to stop the runner even if the error happened in the previous jobs
    steps:
      - name: Configure AWS credentials
        uses: aws-actions/configure-aws-credentials@v1
        with:
          aws-access-key-id: ${{ secrets.SELF_RUNNER_AWS_ACCESS_KEY_ID }}
          aws-secret-access-key: ${{ secrets.SELF_RUNNER_AWS_SECRET_ACCESS_KEY }}
          aws-region: us-east-2
      - name: Stop EC2 runner
        uses: machulav/ec2-github-runner@v2
        with:
          mode: stop
          github-token: ${{ secrets.SELF_RUNNER_GITHUB_ACCESS_TOKEN }}
          label: ${{ needs.start-publish-image-runner.outputs.label }}
          ec2-instance-id: ${{ needs.start-publish-image-runner.outputs.ec2-instance-id }}<|MERGE_RESOLUTION|>--- conflicted
+++ resolved
@@ -191,16 +191,13 @@
           MONGODB_TEST_CREDS: ${{ secrets.MONGODB_TEST_CREDS }}
           SOURCE_ONESIGNAL_TEST_CREDS: ${{ secrets.SOURCE_ONESIGNAL_TEST_CREDS }}
           SOURCE_SALESLOFT_TEST_CREDS: ${{ secrets.SOURCE_SALESLOFT_TEST_CREDS }}
-<<<<<<< HEAD
-          SOURCE_RETENTLY_TEST_CREDS: ${{ secrets.SOURCE_RETENTLY_TEST_CREDS }}
-=======
           SOURCE_AMAZON_SQS_TEST_CREDS: ${{ secrets.SOURCE_AMAZON_SQS_TEST_CREDS }}
           SOURCE_FRESHSERVICE_TEST_CREDS: ${{ secrets.SOURCE_FRESHSERVICE_TEST_CREDS }}
           SOURCE_LEMLIST_TEST_CREDS: ${{ secrets.SOURCE_LEMLIST_TEST_CREDS }}
           SOURCE_STRAVA_TEST_CREDS: ${{ secrets.SOURCE_STRAVA_TEST_CREDS }}
           SOURCE_PAYSTACK_TEST_CREDS: ${{ secrets.SOURCE_PAYSTACK_TEST_CREDS }}
           SOURCE_DELIGHTED_TEST_CREDS: ${{ secrets.SOURCE_DELIGHTED_TEST_CREDS }}
->>>>>>> 7284c0cc
+          SOURCE_RETENTLY_TEST_CREDS: ${{ secrets.SOURCE_RETENTLY_TEST_CREDS }}
       - run: |
           echo "$SPEC_CACHE_SERVICE_ACCOUNT_KEY" > spec_cache_key_file.json && docker login -u airbytebot -p ${DOCKER_PASSWORD}
           ./tools/integrations/manage.sh publish airbyte-integrations/${{ github.event.inputs.connector }} ${{ github.event.inputs.run-tests }} --publish_spec_to_cache
