name: Publish Connector Image
on:
  workflow_dispatch:
    inputs:
      connector:
        description: 'Airbyte Connector'
        required: true
      comment-id:
        description: 'The comment-id of the slash command. Used to update the comment with the status.'
        required: false

jobs:
  publish_image:
    runs-on: ubuntu-latest
    steps:
      - name: Checkout Airbyte
        uses: actions/checkout@v2
      - uses: actions/setup-java@v1
        with:
          java-version: '14'
      - uses: actions/setup-node@v1
        with:
          node-version: '14.7'
      - uses: actions/setup-python@v2
        with:
          python-version: '3.7'
      - name: publish oracle-source
        id: publish
        env:
<<<<<<< HEAD
          TZ: UTC
        run: |
          ./tools/integrations/manage.sh build airbyte-integrations/connectors/source-oracle
=======
          DOCKER_PASSWORD: ${{ secrets.DOCKER_PASSWORD }}
          TZ: UTC
      - name: Add Success Comment
        if: github.event.inputs.comment-id && success()
        uses: peter-evans/create-or-update-comment@v1
        with:
          comment-id: ${{ github.event.inputs.comment-id }}
          body: |
            > :white_check_mark: ${{github.event.inputs.connector}} https://github.com/${{github.repository}}/actions/runs/${{github.run_id}}
      - name: Merge Pull Request
        if: success()
        uses: ridedott/merge-me-action@v1
        with:
          GITHUB_TOKEN: ${{ secrets.SLASH_COMMAND_PAT }}
          MERGE_METHOD: SQUASH
      - name: Add Failure Comment
        if: github.event.inputs.comment-id && !success()
        uses: peter-evans/create-or-update-comment@v1
        with:
          comment-id: ${{ github.event.inputs.comment-id }}
          body: |
            > :x: ${{github.event.inputs.connector}} https://github.com/${{github.repository}}/actions/runs/${{github.run_id}}
      - name: Slack Notification - Failure
        if: failure()
        uses: rtCamp/action-slack-notify@master
        env:
          SLACK_WEBHOOK: ${{ secrets.BUILD_SLACK_WEBHOOK }}
          SLACK_USERNAME: Buildozer
          SLACK_ICON: https://avatars.slack-edge.com/temp/2020-09-01/1342729352468_209b10acd6ff13a649a1.jpg
          SLACK_COLOR: DC143C
          SLACK_TITLE: 'Failed to publish connector ${{ github.event.inputs.connector }} from branch ${{ github.ref	 }}'
          SLACK_FOOTER: ""
>>>>>>> 2d0abb8b
<|MERGE_RESOLUTION|>--- conflicted
+++ resolved
@@ -27,11 +27,6 @@
       - name: publish oracle-source
         id: publish
         env:
-<<<<<<< HEAD
-          TZ: UTC
-        run: |
-          ./tools/integrations/manage.sh build airbyte-integrations/connectors/source-oracle
-=======
           DOCKER_PASSWORD: ${{ secrets.DOCKER_PASSWORD }}
           TZ: UTC
       - name: Add Success Comment
@@ -63,5 +58,4 @@
           SLACK_ICON: https://avatars.slack-edge.com/temp/2020-09-01/1342729352468_209b10acd6ff13a649a1.jpg
           SLACK_COLOR: DC143C
           SLACK_TITLE: 'Failed to publish connector ${{ github.event.inputs.connector }} from branch ${{ github.ref	 }}'
-          SLACK_FOOTER: ""
->>>>>>> 2d0abb8b
+          SLACK_FOOTER: ""