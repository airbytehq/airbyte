name: Publish Connector Image
on:
  workflow_dispatch:
    inputs:
      connector:
        description: 'Airbyte Connector'
        required: true
      run-tests:
        description: 'Should run tests when publishing'
        required: true
        default: 'true'
      comment-id:
        description: 'The comment-id of the slash command. Used to update the comment with the status.'
        required: false

jobs:
  ## Gradle Build
  # In case of self-hosted EC2 errors, remove this block.
  start-publish-image-runner:
    name: Start Build EC2 Runner
    runs-on: ubuntu-latest
    outputs:
      label: ${{ steps.start-ec2-runner.outputs.label }}
      ec2-instance-id: ${{ steps.start-ec2-runner.outputs.ec2-instance-id }}
    steps:
      - name: Configure AWS credentials
        uses: aws-actions/configure-aws-credentials@v1
        with:
          aws-access-key-id: ${{ secrets.SELF_RUNNER_AWS_ACCESS_KEY_ID }}
          aws-secret-access-key: ${{ secrets.SELF_RUNNER_AWS_SECRET_ACCESS_KEY }}
          aws-region: us-east-2
      - name: Start EC2 Runner
        id: start-ec2-runner
        uses: machulav/ec2-github-runner@v2
        with:
          mode: start
          github-token: ${{ secrets.SELF_RUNNER_GITHUB_ACCESS_TOKEN }}
          ec2-image-id: ami-0d648081937c75a73
          ec2-instance-type: c5.2xlarge
          subnet-id: subnet-0469a9e68a379c1d3
          security-group-id: sg-0793f3c9413f21970
  publish-image:
    needs: start-publish-image-runner
    runs-on: ${{ needs.start-publish-image-runner.outputs.label }}
    environment: more-secrets
    steps:
      - name: Search for valid connector name format
        id: regex
        uses: AsasInnab/regex-action@v1
        with:
          regex_pattern: '^(connectors|bases)/[a-zA-Z0-9-_]+$'
          regex_flags: 'i' # required to be set for this plugin
          search_string: ${{ github.event.inputs.connector }}
      - name: Validate input workflow format
        if: steps.regex.outputs.first_match != github.event.inputs.connector
        run: echo "The connector provided has an invalid format!" && exit 1
      - name: Link comment to workflow run
        if: github.event.inputs.comment-id
        uses: peter-evans/create-or-update-comment@v1
        with:
          comment-id: ${{ github.event.inputs.comment-id }}
          body: |
            > :clock2: ${{github.event.inputs.connector}} https://github.com/${{github.repository}}/actions/runs/${{github.run_id}}
      - name: Checkout Airbyte
        uses: actions/checkout@v2
        with:
          repository: ${{github.event.pull_request.head.repo.full_name}} # always use the branch's repository
      # Beside PyEnv, this does not set any runtimes up because it uses an AMI image that has everything pre-installed. See https://github.com/airbytehq/airbyte/issues/4559.
      - name: Install Pyenv
        run: python3 -m pip install virtualenv==16.7.9 --user
      - name: Write Integration Test Credentials # TODO DRY this with test-command.yml
        run: ./tools/bin/ci_credentials.sh
        env:
          AMAZON_SELLER_PARTNER_TEST_CREDS: ${{ secrets.AMAZON_SELLER_PARTNER_TEST_CREDS }}
          AMPLITUDE_INTEGRATION_TEST_CREDS: ${{ secrets.AMPLITUDE_INTEGRATION_TEST_CREDS }}
          ADWORDS_INTEGRATION_TEST_CREDS: ${{ secrets.ADWORDS_INTEGRATION_TEST_CREDS }}
          AWS_S3_INTEGRATION_TEST_CREDS: ${{ secrets.AWS_S3_INTEGRATION_TEST_CREDS }}
          AWS_REDSHIFT_INTEGRATION_TEST_CREDS: ${{ secrets.AWS_REDSHIFT_INTEGRATION_TEST_CREDS }}
<<<<<<< HEAD
=======
          SOURCE_AWS_CLOUDTRAIL_CREDS: ${{ secrets.SOURCE_AWS_CLOUDTRAIL_CREDS }}
>>>>>>> 92c60925
          AZURE_STORAGE_INTEGRATION_TEST_CREDS: ${{ secrets.AZURE_STORAGE_INTEGRATION_TEST_CREDS }}
          BIGQUERY_INTEGRATION_TEST_CREDS: ${{ secrets.BIGQUERY_INTEGRATION_TEST_CREDS }}
          BIGQUERY_TEST_CREDS: ${{ secrets.BIGQUERY_TEST_CREDS }}
          BRAINTREE_TEST_CREDS: ${{ secrets.BRAINTREE_TEST_CREDS }}
          CART_TEST_CREDS: ${{ secrets.CART_TEST_CREDS }}
          CHARGEBEE_INTEGRATION_TEST_CREDS: ${{ secrets.CHARGEBEE_INTEGRATION_TEST_CREDS }}
          DESTINATION_PUBSUB_TEST_CREDS: ${{ secrets.DESTINATION_PUBSUB_TEST_CREDS }}
          DESTINATION_KVDB_TEST_CREDS: ${{ secrets.DESTINATION_KVDB_TEST_CREDS }}
          DRIFT_INTEGRATION_TEST_CREDS: ${{ secrets.DRIFT_INTEGRATION_TEST_CREDS }}
          EXCHANGE_RATES_TEST_CREDS: ${{ secrets.EXCHANGE_RATES_TEST_CREDS }}
          FACEBOOK_MARKETING_TEST_INTEGRATION_CREDS: ${{ secrets.FACEBOOK_MARKETING_TEST_INTEGRATION_CREDS }}
          FACEBOOK_MARKETING_API_TEST_INTEGRATION_CREDS: ${{ secrets.FACEBOOK_MARKETING_API_TEST_INTEGRATION_CREDS }}
          FRESHDESK_TEST_CREDS: ${{ secrets.FRESHDESK_TEST_CREDS }}
          GITLAB_INTEGRATION_TEST_CREDS: ${{ secrets.GITLAB_INTEGRATION_TEST_CREDS }}
          GH_NATIVE_INTEGRATION_TEST_CREDS: ${{ secrets.GH_NATIVE_INTEGRATION_TEST_CREDS }}
          GOOGLE_ADS_TEST_CREDS: ${{ secrets.GOOGLE_ADS_TEST_CREDS }}
          GOOGLE_ANALYTICS_TEST_CREDS: ${{ secrets.GOOGLE_ANALYTICS_TEST_CREDS }}
          GOOGLE_ANALYTICS_TEST_TRACKING_ID: ${{ secrets.GOOGLE_ANALYTICS_TEST_TRACKING_ID }}
          GOOGLE_CLOUD_STORAGE_TEST_CREDS: ${{ secrets.GOOGLE_CLOUD_STORAGE_TEST_CREDS }}
          GOOGLE_DIRECTORY_TEST_CREDS: ${{ secrets.GOOGLE_DIRECTORY_TEST_CREDS }}
          GOOGLE_SEARCH_CONSOLE_TEST_CREDS: ${{ secrets.GOOGLE_SEARCH_CONSOLE_TEST_CREDS }}
          GOOGLE_SHEETS_TESTS_CREDS: ${{ secrets.GOOGLE_SHEETS_TESTS_CREDS }}
          GOOGLE_WORKSPACE_ADMIN_REPORTS_TEST_CREDS: ${{ secrets.GOOGLE_WORKSPACE_ADMIN_REPORTS_TEST_CREDS }}
          GREENHOUSE_TEST_CREDS: ${{ secrets.GREENHOUSE_TEST_CREDS }}
          HARVEST_INTEGRATION_TESTS_CREDS: ${{ secrets.HARVEST_INTEGRATION_TESTS_CREDS }}
          HUBSPOT_INTEGRATION_TESTS_CREDS: ${{ secrets.HUBSPOT_INTEGRATION_TESTS_CREDS }}
          INSTAGRAM_INTEGRATION_TESTS_CREDS: ${{ secrets.INSTAGRAM_INTEGRATION_TESTS_CREDS }}
          INTERCOM_INTEGRATION_TEST_CREDS: ${{ secrets.INTERCOM_INTEGRATION_TEST_CREDS }}
          ITERABLE_INTEGRATION_TEST_CREDS: ${{ secrets.ITERABLE_INTEGRATION_TEST_CREDS }}
          JIRA_INTEGRATION_TEST_CREDS: ${{ secrets.JIRA_INTEGRATION_TEST_CREDS }}
          KLAVIYO_TEST_CREDS: ${{ secrets.KLAVIYO_TEST_CREDS }}
          LOOKER_INTEGRATION_TEST_CREDS: ${{ secrets.LOOKER_INTEGRATION_TEST_CREDS }}
          MAILCHIMP_TEST_CREDS: ${{ secrets.MAILCHIMP_TEST_CREDS }}
          MICROSOFT_TEAMS_TEST_CREDS: ${{ secrets.MICROSOFT_TEAMS_TEST_CREDS }}
          MIXPANEL_INTEGRATION_TEST_CREDS: ${{ secrets.MIXPANEL_INTEGRATION_TEST_CREDS }}
          MSSQL_RDS_TEST_CREDS: ${{ secrets.MSSQL_RDS_TEST_CREDS }}
          PAYPAL_TRANSACTION_CREDS: ${{ secrets.SOURCE_PAYPAL_TRANSACTION_CREDS }}
          POSTHOG_TEST_CREDS: ${{ secrets.POSTHOG_TEST_CREDS }}
          PIPEDRIVE_INTEGRATION_TESTS_CREDS: ${{ secrets.PIPEDRIVE_INTEGRATION_TESTS_CREDS }}
          RECHARGE_INTEGRATION_TEST_CREDS: ${{ secrets.RECHARGE_INTEGRATION_TEST_CREDS }}
          QUICKBOOKS_TEST_CREDS: ${{ secrets.QUICKBOOKS_TEST_CREDS }}
          SALESFORCE_INTEGRATION_TESTS_CREDS: ${{ secrets.SALESFORCE_INTEGRATION_TESTS_CREDS }}
          SENDGRID_INTEGRATION_TEST_CREDS: ${{ secrets.SENDGRID_INTEGRATION_TEST_CREDS }}
          SHOPIFY_INTEGRATION_TEST_CREDS: ${{ secrets.SHOPIFY_INTEGRATION_TEST_CREDS }}
          SLACK_TEST_CREDS: ${{ secrets.SLACK_TEST_CREDS }}
          SOURCE_ASANA_TEST_CREDS: ${{ secrets.SOURCE_ASANA_TEST_CREDS }}
          SOURCE_OKTA_TEST_CREDS: ${{ secrets.SOURCE_OKTA_TEST_CREDS }}
          SOURCE_SLACK_TEST_CREDS: ${{ secrets.SOURCE_SLACK_TEST_CREDS }}
          SOURCE_US_CENSUS_TEST_CREDS: ${{ secrets.SOURCE_US_CENSUS_TEST_CREDS }}
          SMARTSHEETS_TEST_CREDS: ${{ secrets.SMARTSHEETS_TEST_CREDS }}
          SOURCE_SNAPCHAT_MARKETING_CREDS: ${{ secrets.SOURCE_SNAPCHAT_MARKETING_CREDS }}
          SNOWFLAKE_INTEGRATION_TEST_CREDS: ${{ secrets.SNOWFLAKE_INTEGRATION_TEST_CREDS }}
          SNOWFLAKE_S3_COPY_INTEGRATION_TEST_CREDS: ${{ secrets.SNOWFLAKE_S3_COPY_INTEGRATION_TEST_CREDS }}
          SNOWFLAKE_GCS_COPY_INTEGRATION_TEST_CREDS: ${{ secrets.SNOWFLAKE_GCS_COPY_INTEGRATION_TEST_CREDS }}
          SOURCE_SQUARE_CREDS: ${{ secrets.SOURCE_SQUARE_CREDS }}
          SOURCE_MARKETO_SINGER_INTEGRATION_TEST_CONFIG: ${{ secrets.SOURCE_MARKETO_SINGER_INTEGRATION_TEST_CONFIG }}
          SOURCE_RECURLY_INTEGRATION_TEST_CREDS: ${{ secrets.SOURCE_RECURLY_INTEGRATION_TEST_CREDS }}
          SOURCE_S3_TEST_CREDS: ${{ secrets.SOURCE_S3_TEST_CREDS }}
          SOURCE_STRIPE_CREDS: ${{ secrets.SOURCE_STRIPE_CREDS }}
          STRIPE_INTEGRATION_CONNECTED_ACCOUNT_TEST_CREDS: ${{ secrets.STRIPE_INTEGRATION_CONNECTED_ACCOUNT_TEST_CREDS }}
          SURVEYMONKEY_TEST_CREDS: ${{ secrets.SURVEYMONKEY_TEST_CREDS }}
          TEMPO_INTEGRATION_TEST_CREDS: ${{ secrets.TEMPO_INTEGRATION_TEST_CREDS }}
          TWILIO_TEST_CREDS: ${{ secrets.TWILIO_TEST_CREDS }}
          SOURCE_TYPEFORM_CREDS: ${{ secrets.SOURCE_TYPEFORM_CREDS }}
          ZENDESK_CHAT_INTEGRATION_TEST_CREDS: ${{ secrets.ZENDESK_CHAT_INTEGRATION_TEST_CREDS }}
          ZENDESK_SUNSHINE_TEST_CREDS: ${{ secrets.ZENDESK_SUNSHINE_TEST_CREDS }}
          ZENDESK_TALK_TEST_CREDS: ${{ secrets.ZENDESK_TALK_TEST_CREDS }}
          ZENDESK_SUPPORT_TEST_CREDS: ${{ secrets.ZENDESK_SUPPORT_TEST_CREDS }}
          ZOOM_INTEGRATION_TEST_CREDS: ${{ secrets.ZOOM_INTEGRATION_TEST_CREDS }}
          PLAID_INTEGRATION_TEST_CREDS: ${{ secrets.PLAID_INTEGRATION_TEST_CREDS }}
          DESTINATION_S3_INTEGRATION_TEST_CREDS: ${{ secrets.DESTINATION_S3_INTEGRATION_TEST_CREDS }}
          DESTINATION_GCS_CREDS: ${{ secrets.DESTINATION_GCS_CREDS }}
          APIFY_INTEGRATION_TEST_CREDS: ${{ secrets.APIFY_INTEGRATION_TEST_CREDS }}
          SOURCE_ZUORA_TEST_CREDS: ${{ secrets.SOURCE_ZUORA_TEST_CREDS }}
      - run: |
          docker login -u airbytebot -p ${DOCKER_PASSWORD}
          ./tools/integrations/manage.sh publish airbyte-integrations/${{ github.event.inputs.connector }} ${{ github.event.inputs.run-tests }}
        name: publish ${{ github.event.inputs.connector }}
        id: publish
        env:
          DOCKER_PASSWORD: ${{ secrets.DOCKER_PASSWORD }}
          # Oracle expects this variable to be set. Although usually present, this is not set by default on Github virtual runners.
          TZ: UTC
      - name: Add Success Comment
        if: github.event.inputs.comment-id && success()
        uses: peter-evans/create-or-update-comment@v1
        with:
          comment-id: ${{ github.event.inputs.comment-id }}
          body: |
            > :white_check_mark: ${{github.event.inputs.connector}} https://github.com/${{github.repository}}/actions/runs/${{github.run_id}}
      - name: Add Failure Comment
        if: github.event.inputs.comment-id && !success()
        uses: peter-evans/create-or-update-comment@v1
        with:
          comment-id: ${{ github.event.inputs.comment-id }}
          body: |
            > :x: ${{github.event.inputs.connector}} https://github.com/${{github.repository}}/actions/runs/${{github.run_id}}
      - name: Slack Notification - Failure
        if: failure()
        uses: rtCamp/action-slack-notify@master
        env:
          SLACK_WEBHOOK: ${{ secrets.BUILD_SLACK_WEBHOOK }}
          SLACK_USERNAME: Buildozer
          SLACK_ICON: https://avatars.slack-edge.com/temp/2020-09-01/1342729352468_209b10acd6ff13a649a1.jpg
          SLACK_COLOR: DC143C
          SLACK_TITLE: 'Failed to publish connector ${{ github.event.inputs.connector }} from branch ${{ github.ref	 }}'
          SLACK_FOOTER: ""
  # In case of self-hosted EC2 errors, remove this block.
  stop-publish-image-runner:
    name: Stop Build EC2 Runner
    needs:
      - start-publish-image-runner # required to get output from the start-runner job
      - publish-image # required to wait when the main job is done
    runs-on: ubuntu-latest
    if: ${{ always() }} # required to stop the runner even if the error happened in the previous jobs
    steps:
      - name: Configure AWS credentials
        uses: aws-actions/configure-aws-credentials@v1
        with:
          aws-access-key-id: ${{ secrets.SELF_RUNNER_AWS_ACCESS_KEY_ID }}
          aws-secret-access-key: ${{ secrets.SELF_RUNNER_AWS_SECRET_ACCESS_KEY }}
          aws-region: us-east-2
      - name: Stop EC2 runner
        uses: machulav/ec2-github-runner@v2
        with:
          mode: stop
          github-token: ${{ secrets.SELF_RUNNER_GITHUB_ACCESS_TOKEN }}
          label: ${{ needs.start-publish-image-runner.outputs.label }}
          ec2-instance-id: ${{ needs.start-publish-image-runner.outputs.ec2-instance-id }}<|MERGE_RESOLUTION|>--- conflicted
+++ resolved
@@ -76,10 +76,7 @@
           ADWORDS_INTEGRATION_TEST_CREDS: ${{ secrets.ADWORDS_INTEGRATION_TEST_CREDS }}
           AWS_S3_INTEGRATION_TEST_CREDS: ${{ secrets.AWS_S3_INTEGRATION_TEST_CREDS }}
           AWS_REDSHIFT_INTEGRATION_TEST_CREDS: ${{ secrets.AWS_REDSHIFT_INTEGRATION_TEST_CREDS }}
-<<<<<<< HEAD
-=======
           SOURCE_AWS_CLOUDTRAIL_CREDS: ${{ secrets.SOURCE_AWS_CLOUDTRAIL_CREDS }}
->>>>>>> 92c60925
           AZURE_STORAGE_INTEGRATION_TEST_CREDS: ${{ secrets.AZURE_STORAGE_INTEGRATION_TEST_CREDS }}
           BIGQUERY_INTEGRATION_TEST_CREDS: ${{ secrets.BIGQUERY_INTEGRATION_TEST_CREDS }}
           BIGQUERY_TEST_CREDS: ${{ secrets.BIGQUERY_TEST_CREDS }}
