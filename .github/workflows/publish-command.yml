--- conflicted
+++ resolved
@@ -64,89 +64,6 @@
         uses: actions/checkout@v2
         with:
           repository: ${{github.event.pull_request.head.repo.full_name}} # always use the branch's repository
-<<<<<<< HEAD
-      # Beside PyEnv, this does not set any runtimes up because it uses an AMI image that has everything pre-installed. See https://github.com/airbytehq/airbyte/issues/4559.
-      - name: Install Pyenv
-        run: python3 -m pip install virtualenv==16.7.9 --user
-      - name: Write Integration Test Credentials # TODO DRY this with test-command.yml
-        run: ./tools/bin/ci_credentials.sh
-        env:
-          AMPLITUDE_INTEGRATION_TEST_CREDS: ${{ secrets.AMPLITUDE_INTEGRATION_TEST_CREDS }}
-          ADWORDS_INTEGRATION_TEST_CREDS: ${{ secrets.ADWORDS_INTEGRATION_TEST_CREDS }}
-          AWS_S3_INTEGRATION_TEST_CREDS: ${{ secrets.AWS_S3_INTEGRATION_TEST_CREDS }}
-          AWS_REDSHIFT_INTEGRATION_TEST_CREDS: ${{ secrets.AWS_REDSHIFT_INTEGRATION_TEST_CREDS }}
-          SOURCE_AWS_CLOUDTRAIL_CREDS: ${{ secrets.SOURCE_AWS_CLOUDTRAIL_CREDS }}
-          AZURE_STORAGE_INTEGRATION_TEST_CREDS: ${{ secrets.AZURE_STORAGE_INTEGRATION_TEST_CREDS }}
-          BIGQUERY_INTEGRATION_TEST_CREDS: ${{ secrets.BIGQUERY_INTEGRATION_TEST_CREDS }}
-          BIGQUERY_TEST_CREDS: ${{ secrets.BIGQUERY_TEST_CREDS }}
-          BRAINTREE_TEST_CREDS: ${{ secrets.BRAINTREE_TEST_CREDS }}
-          CART_TEST_CREDS: ${{ secrets.CART_TEST_CREDS }}
-          DESTINATION_PUBSUB_TEST_CREDS: ${{ secrets.DESTINATION_PUBSUB_TEST_CREDS }}
-          DESTINATION_KVDB_TEST_CREDS: ${{ secrets.DESTINATION_KVDB_TEST_CREDS }}
-          DRIFT_INTEGRATION_TEST_CREDS: ${{ secrets.DRIFT_INTEGRATION_TEST_CREDS }}
-          EXCHANGE_RATES_TEST_CREDS: ${{ secrets.EXCHANGE_RATES_TEST_CREDS }}
-          FACEBOOK_MARKETING_TEST_INTEGRATION_CREDS: ${{ secrets.FACEBOOK_MARKETING_TEST_INTEGRATION_CREDS }}
-          FACEBOOK_MARKETING_API_TEST_INTEGRATION_CREDS: ${{ secrets.FACEBOOK_MARKETING_API_TEST_INTEGRATION_CREDS }}
-          FRESHDESK_TEST_CREDS: ${{ secrets.FRESHDESK_TEST_CREDS }}
-          GITLAB_INTEGRATION_TEST_CREDS: ${{ secrets.GITLAB_INTEGRATION_TEST_CREDS }}
-          GH_INTEGRATION_TEST_CREDS: ${{ secrets.GH_INTEGRATION_TEST_CREDS }}
-          GH_NATIVE_INTEGRATION_TEST_CREDS: ${{ secrets.GH_NATIVE_INTEGRATION_TEST_CREDS }}
-          GOOGLE_ADS_TEST_CREDS: ${{ secrets.GOOGLE_ADS_TEST_CREDS }}
-          GOOGLE_ANALYTICS_TEST_CREDS: ${{ secrets.GOOGLE_ANALYTICS_TEST_CREDS }}
-          GOOGLE_ANALYTICS_TEST_TRACKING_ID: ${{ secrets.GOOGLE_ANALYTICS_TEST_TRACKING_ID }}
-          GOOGLE_CLOUD_STORAGE_TEST_CREDS: ${{ secrets.GOOGLE_CLOUD_STORAGE_TEST_CREDS }}
-          GOOGLE_DIRECTORY_TEST_CREDS: ${{ secrets.GOOGLE_DIRECTORY_TEST_CREDS }}
-          GOOGLE_SEARCH_CONSOLE_TEST_CREDS: ${{ secrets.GOOGLE_SEARCH_CONSOLE_TEST_CREDS }}
-          GOOGLE_WORKSPACE_ADMIN_REPORTS_TEST_CREDS: ${{ secrets.GOOGLE_WORKSPACE_ADMIN_REPORTS_TEST_CREDS }}
-          GREENHOUSE_TEST_CREDS: ${{ secrets.GREENHOUSE_TEST_CREDS }}
-          GSHEETS_INTEGRATION_TESTS_CREDS: ${{ secrets.GSHEETS_INTEGRATION_TESTS_CREDS }}
-          HARVEST_INTEGRATION_TESTS_CREDS: ${{ secrets.HARVEST_INTEGRATION_TESTS_CREDS }}
-          HUBSPOT_INTEGRATION_TESTS_CREDS: ${{ secrets.HUBSPOT_INTEGRATION_TESTS_CREDS }}
-          INSTAGRAM_INTEGRATION_TESTS_CREDS: ${{ secrets.INSTAGRAM_INTEGRATION_TESTS_CREDS }}
-          INTERCOM_INTEGRATION_TEST_CREDS: ${{ secrets.INTERCOM_INTEGRATION_TEST_CREDS }}
-          ITERABLE_INTEGRATION_TEST_CREDS: ${{ secrets.ITERABLE_INTEGRATION_TEST_CREDS }}
-          JIRA_INTEGRATION_TEST_CREDS: ${{ secrets.JIRA_INTEGRATION_TEST_CREDS }}
-          KLAVIYO_TEST_CREDS: ${{ secrets.KLAVIYO_TEST_CREDS }}
-          LOOKER_INTEGRATION_TEST_CREDS: ${{ secrets.LOOKER_INTEGRATION_TEST_CREDS }}
-          MAILCHIMP_TEST_CREDS: ${{ secrets.MAILCHIMP_TEST_CREDS }}
-          MICROSOFT_TEAMS_TEST_CREDS: ${{ secrets.MICROSOFT_TEAMS_TEST_CREDS }}
-          MIXPANEL_INTEGRATION_TEST_CREDS: ${{ secrets.MIXPANEL_INTEGRATION_TEST_CREDS }}
-          MSSQL_RDS_TEST_CREDS: ${{ secrets.MSSQL_RDS_TEST_CREDS }}
-          PAYPAL_TRANSACTION_CREDS: ${{ secrets.SOURCE_PAYPAL_TRANSACTION_CREDS }}
-          POSTHOG_TEST_CREDS: ${{ secrets.POSTHOG_TEST_CREDS }}
-          PIPEDRIVE_INTEGRATION_TESTS_CREDS: ${{ secrets.PIPEDRIVE_INTEGRATION_TESTS_CREDS }}
-          RECHARGE_INTEGRATION_TEST_CREDS: ${{ secrets.RECHARGE_INTEGRATION_TEST_CREDS }}
-          QUICKBOOKS_TEST_CREDS: ${{ secrets.QUICKBOOKS_TEST_CREDS }}
-          SALESFORCE_INTEGRATION_TESTS_CREDS: ${{ secrets.SALESFORCE_INTEGRATION_TESTS_CREDS }}
-          SENDGRID_INTEGRATION_TEST_CREDS: ${{ secrets.SENDGRID_INTEGRATION_TEST_CREDS }}
-          SHOPIFY_INTEGRATION_TEST_CREDS: ${{ secrets.SHOPIFY_INTEGRATION_TEST_CREDS }}
-          SLACK_TEST_CREDS: ${{ secrets.SLACK_TEST_CREDS }}
-          SOURCE_ASANA_TEST_CREDS: ${{ secrets.SOURCE_ASANA_TEST_CREDS }}
-          SOURCE_OKTA_TEST_CREDS: ${{ secrets.SOURCE_OKTA_TEST_CREDS }}
-          SOURCE_SLACK_TEST_CREDS: ${{ secrets.SOURCE_SLACK_TEST_CREDS }}
-          SOURCE_US_CENSUS_TEST_CREDS: ${{ secrets.SOURCE_US_CENSUS_TEST_CREDS }}
-          SMARTSHEETS_TEST_CREDS: ${{ secrets.SMARTSHEETS_TEST_CREDS }}
-          SNOWFLAKE_INTEGRATION_TEST_CREDS: ${{ secrets.SNOWFLAKE_INTEGRATION_TEST_CREDS }}
-          SNOWFLAKE_S3_COPY_INTEGRATION_TEST_CREDS: ${{ secrets.SNOWFLAKE_S3_COPY_INTEGRATION_TEST_CREDS }}
-          SNOWFLAKE_GCS_COPY_INTEGRATION_TEST_CREDS: ${{ secrets.SNOWFLAKE_GCS_COPY_INTEGRATION_TEST_CREDS }}
-          SOURCE_SQUARE_CREDS: ${{ secrets.SOURCE_SQUARE_CREDS }}
-          SOURCE_MARKETO_SINGER_INTEGRATION_TEST_CONFIG: ${{ secrets.SOURCE_MARKETO_SINGER_INTEGRATION_TEST_CONFIG }}
-          SOURCE_RECURLY_INTEGRATION_TEST_CREDS: ${{ secrets.SOURCE_RECURLY_INTEGRATION_TEST_CREDS }}
-          SOURCE_STRIPE_CREDS: ${{ secrets.SOURCE_STRIPE_CREDS }}
-          STRIPE_INTEGRATION_CONNECTED_ACCOUNT_TEST_CREDS: ${{ secrets.STRIPE_INTEGRATION_CONNECTED_ACCOUNT_TEST_CREDS }}
-          SURVEYMONKEY_TEST_CREDS: ${{ secrets.SURVEYMONKEY_TEST_CREDS }}
-          TEMPO_INTEGRATION_TEST_CREDS: ${{ secrets.TEMPO_INTEGRATION_TEST_CREDS }}
-          TWILIO_TEST_CREDS: ${{ secrets.TWILIO_TEST_CREDS }}
-          SOURCE_TYPEFORM_CREDS: ${{ secrets.SOURCE_TYPEFORM_CREDS }}
-          ZENDESK_CHAT_INTEGRATION_TEST_CREDS: ${{ secrets.ZENDESK_CHAT_INTEGRATION_TEST_CREDS }}
-          ZENDESK_SECRETS_CREDS: ${{ secrets.ZENDESK_SECRETS_CREDS }}
-          ZENDESK_SUNSHINE_TEST_CREDS: ${{ secrets.ZENDESK_SUNSHINE_TEST_CREDS }}
-          ZENDESK_TALK_TEST_CREDS: ${{ secrets.ZENDESK_TALK_TEST_CREDS }}
-          ZOOM_INTEGRATION_TEST_CREDS: ${{ secrets.ZOOM_INTEGRATION_TEST_CREDS }}
-          PLAID_INTEGRATION_TEST_CREDS: ${{ secrets.PLAID_INTEGRATION_TEST_CREDS }}
-          DESTINATION_S3_INTEGRATION_TEST_CREDS: ${{ secrets.DESTINATION_S3_INTEGRATION_TEST_CREDS }}
-          DESTINATION_GCS_CREDS: ${{ secrets.DESTINATION_GCS_CREDS }}
-=======
       - uses: actions/setup-java@v1
         with:
           java-version: '14'
@@ -161,7 +78,6 @@
         with:
           username: ${{ secrets.DOCKERHUB_USERNAME }}
           password: ${{ secrets.DOCKERHUB_TOKEN }}
->>>>>>> 86053035
       - run: |
           ./tools/integrations/manage.sh publish airbyte-integrations/${{ github.event.inputs.connector }} ${{ github.event.inputs.run-tests }}
         name: publish ${{ github.event.inputs.connector }}
@@ -183,40 +99,4 @@
         with:
           comment-id: ${{ github.event.inputs.comment-id }}
           body: |
-<<<<<<< HEAD
             > :x: ${{github.event.inputs.connector}} https://github.com/${{github.repository}}/actions/runs/${{github.run_id}}
-      - name: Slack Notification - Failure
-        if: failure()
-        uses: rtCamp/action-slack-notify@master
-        env:
-          SLACK_WEBHOOK: ${{ secrets.BUILD_SLACK_WEBHOOK }}
-          SLACK_USERNAME: Buildozer
-          SLACK_ICON: https://avatars.slack-edge.com/temp/2020-09-01/1342729352468_209b10acd6ff13a649a1.jpg
-          SLACK_COLOR: DC143C
-          SLACK_TITLE: 'Failed to publish connector ${{ github.event.inputs.connector }} from branch ${{ github.ref	 }}'
-          SLACK_FOOTER: ""
-  # In case of self-hosted EC2 errors, remove this block.
-  stop-publish-image-runner:
-    name: Stop Build EC2 Runner
-    needs:
-      - start-publish-image-runner # required to get output from the start-runner job
-      - publish-image # required to wait when the main job is done
-    runs-on: ubuntu-latest
-    if: ${{ always() }} # required to stop the runner even if the error happened in the previous jobs
-    steps:
-      - name: Configure AWS credentials
-        uses: aws-actions/configure-aws-credentials@v1
-        with:
-          aws-access-key-id: ${{ secrets.SELF_RUNNER_AWS_ACCESS_KEY_ID }}
-          aws-secret-access-key: ${{ secrets.SELF_RUNNER_AWS_SECRET_ACCESS_KEY }}
-          aws-region: us-east-2
-      - name: Stop EC2 runner
-        uses: machulav/ec2-github-runner@v2
-        with:
-          mode: stop
-          github-token: ${{ secrets.SELF_RUNNER_GITHUB_ACCESS_TOKEN }}
-          label: ${{ needs.start-publish-image-runner.outputs.label }}
-          ec2-instance-id: ${{ needs.start-publish-image-runner.outputs.ec2-instance-id }}
-=======
-            > :x: ${{github.event.inputs.connector}} https://github.com/${{github.repository}}/actions/runs/${{github.run_id}}
->>>>>>> 86053035
