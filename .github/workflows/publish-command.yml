name: Publish Connector Image
on:
  workflow_dispatch:
    inputs:
      connector:
        description: 'Airbyte Connector'
        required: true
      run-tests:
        description: 'Should run tests when publishing'
        required: true
        default: 'true'
      comment-id:
        description: 'The comment-id of the slash command. Used to update the comment with the status.'
        required: false

jobs:
  ## Gradle Build
  # In case of self-hosted EC2 errors, remove this block.
  start-publish-image-runner:
    name: Start Build EC2 Runner
    runs-on: ubuntu-latest
    outputs:
      label: ${{ steps.start-ec2-runner.outputs.label }}
      ec2-instance-id: ${{ steps.start-ec2-runner.outputs.ec2-instance-id }}
    steps:
      - name: Configure AWS credentials
        uses: aws-actions/configure-aws-credentials@v1
        with:
          aws-access-key-id: ${{ secrets.SELF_RUNNER_AWS_ACCESS_KEY_ID }}
          aws-secret-access-key: ${{ secrets.SELF_RUNNER_AWS_SECRET_ACCESS_KEY }}
          aws-region: us-east-2
      - name: Start EC2 Runner
        id: start-ec2-runner
        uses: machulav/ec2-github-runner@v2
        with:
          mode: start
          github-token: ${{ secrets.SELF_RUNNER_GITHUB_ACCESS_TOKEN }}
          ec2-image-id: ami-0d648081937c75a73
          ec2-instance-type: c5.2xlarge
          subnet-id: subnet-0469a9e68a379c1d3
          security-group-id: sg-0793f3c9413f21970
  publish-image:
    needs: start-publish-image-runner
    runs-on: ${{ needs.start-publish-image-runner.outputs.label }}
    steps:
      - name: Search for valid connector name format
        id: regex
        uses: AsasInnab/regex-action@v1
        with:
          regex_pattern: '^(connectors|bases)/[a-zA-Z0-9-_]+$'
          regex_flags: 'i' # required to be set for this plugin
          search_string: ${{ github.event.inputs.connector }}
      - name: Validate input workflow format
        if: steps.regex.outputs.first_match != github.event.inputs.connector
        run: echo "The connector provided has an invalid format!" && exit 1
      - name: Link comment to workflow run
        if: github.event.inputs.comment-id
        uses: peter-evans/create-or-update-comment@v1
        with:
          comment-id: ${{ github.event.inputs.comment-id }}
          body: |
            > :clock2: ${{github.event.inputs.connector}} https://github.com/${{github.repository}}/actions/runs/${{github.run_id}}
      - name: Checkout Airbyte
        uses: actions/checkout@v2
        with:
          repository: ${{github.event.pull_request.head.repo.full_name}} # always use the branch's repository
      # Beside PyEnv, this does not set any runtimes up because it uses an AMI image that has everything pre-installed. See https://github.com/airbytehq/airbyte/issues/4559.
      - name: Install Pyenv
        run: python3 -m pip install virtualenv==16.7.9 --user
      - name: Write Integration Test Credentials # TODO DRY this with test-command.yml
        run: ./tools/bin/ci_credentials.sh
        env:
          AMPLITUDE_INTEGRATION_TEST_CREDS: ${{ secrets.AMPLITUDE_INTEGRATION_TEST_CREDS }}
          ADWORDS_INTEGRATION_TEST_CREDS: ${{ secrets.ADWORDS_INTEGRATION_TEST_CREDS }}
          AWS_S3_INTEGRATION_TEST_CREDS: ${{ secrets.AWS_S3_INTEGRATION_TEST_CREDS }}
          AWS_REDSHIFT_INTEGRATION_TEST_CREDS: ${{ secrets.AWS_REDSHIFT_INTEGRATION_TEST_CREDS }}
          SOURCE_AWS_CLOUDTRAIL_CREDS: ${{ secrets.SOURCE_AWS_CLOUDTRAIL_CREDS }}
          AZURE_STORAGE_INTEGRATION_TEST_CREDS: ${{ secrets.AZURE_STORAGE_INTEGRATION_TEST_CREDS }}
          BIGQUERY_INTEGRATION_TEST_CREDS: ${{ secrets.BIGQUERY_INTEGRATION_TEST_CREDS }}
<<<<<<< HEAD
          SOURCE_BING_ADS_CREDS: ${{ secrets.SOURCE_BING_ADS_CREDS }}
=======
          BIGQUERY_TEST_CREDS: ${{ secrets.BIGQUERY_TEST_CREDS }}
>>>>>>> 4c0d1a03
          BRAINTREE_TEST_CREDS: ${{ secrets.BRAINTREE_TEST_CREDS }}
          DESTINATION_PUBSUB_TEST_CREDS: ${{ secrets.DESTINATION_PUBSUB_TEST_CREDS }}
          DESTINATION_KVDB_TEST_CREDS: ${{ secrets.DESTINATION_KVDB_TEST_CREDS }}
          DRIFT_INTEGRATION_TEST_CREDS: ${{ secrets.DRIFT_INTEGRATION_TEST_CREDS }}
          EXCHANGE_RATES_TEST_CREDS: ${{ secrets.EXCHANGE_RATES_TEST_CREDS }}
          FACEBOOK_MARKETING_TEST_INTEGRATION_CREDS: ${{ secrets.FACEBOOK_MARKETING_TEST_INTEGRATION_CREDS }}
          FACEBOOK_MARKETING_API_TEST_INTEGRATION_CREDS: ${{ secrets.FACEBOOK_MARKETING_API_TEST_INTEGRATION_CREDS }}
          FRESHDESK_TEST_CREDS: ${{ secrets.FRESHDESK_TEST_CREDS }}
          GITLAB_INTEGRATION_TEST_CREDS: ${{ secrets.GITLAB_INTEGRATION_TEST_CREDS }}
          GH_INTEGRATION_TEST_CREDS: ${{ secrets.GH_INTEGRATION_TEST_CREDS }}
          GH_NATIVE_INTEGRATION_TEST_CREDS: ${{ secrets.GH_NATIVE_INTEGRATION_TEST_CREDS }}
          GOOGLE_ADS_TEST_CREDS: ${{ secrets.GOOGLE_ADS_TEST_CREDS }}
          GOOGLE_ANALYTICS_TEST_CREDS: ${{ secrets.GOOGLE_ANALYTICS_TEST_CREDS }}
          GOOGLE_ANALYTICS_TEST_TRACKING_ID: ${{ secrets.GOOGLE_ANALYTICS_TEST_TRACKING_ID }}
          GOOGLE_CLOUD_STORAGE_TEST_CREDS: ${{ secrets.GOOGLE_CLOUD_STORAGE_TEST_CREDS }}
          GOOGLE_DIRECTORY_TEST_CREDS: ${{ secrets.GOOGLE_DIRECTORY_TEST_CREDS }}
          GOOGLE_SEARCH_CONSOLE_TEST_CREDS: ${{ secrets.GOOGLE_SEARCH_CONSOLE_TEST_CREDS }}
          GOOGLE_WORKSPACE_ADMIN_REPORTS_TEST_CREDS: ${{ secrets.GOOGLE_WORKSPACE_ADMIN_REPORTS_TEST_CREDS }}
          GREENHOUSE_TEST_CREDS: ${{ secrets.GREENHOUSE_TEST_CREDS }}
          GSHEETS_INTEGRATION_TESTS_CREDS: ${{ secrets.GSHEETS_INTEGRATION_TESTS_CREDS }}
          HARVEST_INTEGRATION_TESTS_CREDS: ${{ secrets.HARVEST_INTEGRATION_TESTS_CREDS }}
          HUBSPOT_INTEGRATION_TESTS_CREDS: ${{ secrets.HUBSPOT_INTEGRATION_TESTS_CREDS }}
          INSTAGRAM_INTEGRATION_TESTS_CREDS: ${{ secrets.INSTAGRAM_INTEGRATION_TESTS_CREDS }}
          INTERCOM_INTEGRATION_TEST_CREDS: ${{ secrets.INTERCOM_INTEGRATION_TEST_CREDS }}
          ITERABLE_INTEGRATION_TEST_CREDS: ${{ secrets.ITERABLE_INTEGRATION_TEST_CREDS }}
          JIRA_INTEGRATION_TEST_CREDS: ${{ secrets.JIRA_INTEGRATION_TEST_CREDS }}
          KLAVIYO_TEST_CREDS: ${{ secrets.KLAVIYO_TEST_CREDS }}
          LOOKER_INTEGRATION_TEST_CREDS: ${{ secrets.LOOKER_INTEGRATION_TEST_CREDS }}
          MAILCHIMP_TEST_CREDS: ${{ secrets.MAILCHIMP_TEST_CREDS }}
          MICROSOFT_TEAMS_TEST_CREDS: ${{ secrets.MICROSOFT_TEAMS_TEST_CREDS }}
          MIXPANEL_INTEGRATION_TEST_CREDS: ${{ secrets.MIXPANEL_INTEGRATION_TEST_CREDS }}
          MSSQL_RDS_TEST_CREDS: ${{ secrets.MSSQL_RDS_TEST_CREDS }}
          PAYPAL_TRANSACTION_CREDS: ${{ secrets.SOURCE_PAYPAL_TRANSACTION_CREDS }}
          POSTHOG_TEST_CREDS: ${{ secrets.POSTHOG_TEST_CREDS }}
          PIPEDRIVE_INTEGRATION_TESTS_CREDS: ${{ secrets.PIPEDRIVE_INTEGRATION_TESTS_CREDS }}
          RECHARGE_INTEGRATION_TEST_CREDS: ${{ secrets.RECHARGE_INTEGRATION_TEST_CREDS }}
          QUICKBOOKS_TEST_CREDS: ${{ secrets.QUICKBOOKS_TEST_CREDS }}
          SALESFORCE_INTEGRATION_TESTS_CREDS: ${{ secrets.SALESFORCE_INTEGRATION_TESTS_CREDS }}
          SENDGRID_INTEGRATION_TEST_CREDS: ${{ secrets.SENDGRID_INTEGRATION_TEST_CREDS }}
          SHOPIFY_INTEGRATION_TEST_CREDS: ${{ secrets.SHOPIFY_INTEGRATION_TEST_CREDS }}
          SLACK_TEST_CREDS: ${{ secrets.SLACK_TEST_CREDS }}
          SOURCE_ASANA_TEST_CREDS: ${{ secrets.SOURCE_ASANA_TEST_CREDS }}
          SOURCE_OKTA_TEST_CREDS: ${{ secrets.SOURCE_OKTA_TEST_CREDS }}
          SOURCE_SLACK_TEST_CREDS: ${{ secrets.SOURCE_SLACK_TEST_CREDS }}
          SOURCE_US_CENSUS_TEST_CREDS: ${{ secrets.SOURCE_US_CENSUS_TEST_CREDS }}
          SMARTSHEETS_TEST_CREDS: ${{ secrets.SMARTSHEETS_TEST_CREDS }}
          SNOWFLAKE_INTEGRATION_TEST_CREDS: ${{ secrets.SNOWFLAKE_INTEGRATION_TEST_CREDS }}
          SNOWFLAKE_S3_COPY_INTEGRATION_TEST_CREDS: ${{ secrets.SNOWFLAKE_S3_COPY_INTEGRATION_TEST_CREDS }}
          SNOWFLAKE_GCS_COPY_INTEGRATION_TEST_CREDS: ${{ secrets.SNOWFLAKE_GCS_COPY_INTEGRATION_TEST_CREDS }}
          SOURCE_SQUARE_CREDS: ${{ secrets.SOURCE_SQUARE_CREDS }}
          SOURCE_MARKETO_SINGER_INTEGRATION_TEST_CONFIG: ${{ secrets.SOURCE_MARKETO_SINGER_INTEGRATION_TEST_CONFIG }}
          SOURCE_RECURLY_INTEGRATION_TEST_CREDS: ${{ secrets.SOURCE_RECURLY_INTEGRATION_TEST_CREDS }}
          SOURCE_STRIPE_CREDS: ${{ secrets.SOURCE_STRIPE_CREDS }}
          STRIPE_INTEGRATION_CONNECTED_ACCOUNT_TEST_CREDS: ${{ secrets.STRIPE_INTEGRATION_CONNECTED_ACCOUNT_TEST_CREDS }}
          SURVEYMONKEY_TEST_CREDS: ${{ secrets.SURVEYMONKEY_TEST_CREDS }}
          TEMPO_INTEGRATION_TEST_CREDS: ${{ secrets.TEMPO_INTEGRATION_TEST_CREDS }}
          TWILIO_TEST_CREDS: ${{ secrets.TWILIO_TEST_CREDS }}
          SOURCE_TYPEFORM_CREDS: ${{ secrets.SOURCE_TYPEFORM_CREDS }}
          ZENDESK_CHAT_INTEGRATION_TEST_CREDS: ${{ secrets.ZENDESK_CHAT_INTEGRATION_TEST_CREDS }}
          ZENDESK_SECRETS_CREDS: ${{ secrets.ZENDESK_SECRETS_CREDS }}
          ZENDESK_SUNSHINE_TEST_CREDS: ${{ secrets.ZENDESK_SUNSHINE_TEST_CREDS }}
          ZENDESK_TALK_TEST_CREDS: ${{ secrets.ZENDESK_TALK_TEST_CREDS }}
          ZOOM_INTEGRATION_TEST_CREDS: ${{ secrets.ZOOM_INTEGRATION_TEST_CREDS }}
          PLAID_INTEGRATION_TEST_CREDS: ${{ secrets.PLAID_INTEGRATION_TEST_CREDS }}
          DESTINATION_S3_INTEGRATION_TEST_CREDS: ${{ secrets.DESTINATION_S3_INTEGRATION_TEST_CREDS }}
          DESTINATION_GCS_CREDS: ${{ secrets.DESTINATION_GCS_CREDS }}
      - run: |
          docker login -u airbytebot -p ${DOCKER_PASSWORD}
          ./tools/integrations/manage.sh publish airbyte-integrations/${{ github.event.inputs.connector }} ${{ github.event.inputs.run-tests }}
        name: publish ${{ github.event.inputs.connector }}
        id: publish
        env:
          DOCKER_PASSWORD: ${{ secrets.DOCKER_PASSWORD }}
          # Oracle expects this variable to be set. Although usually present, this is not set by default on Github virtual runners.
          TZ: UTC
      - name: Add Success Comment
        if: github.event.inputs.comment-id && success()
        uses: peter-evans/create-or-update-comment@v1
        with:
          comment-id: ${{ github.event.inputs.comment-id }}
          body: |
            > :white_check_mark: ${{github.event.inputs.connector}} https://github.com/${{github.repository}}/actions/runs/${{github.run_id}}
      - name: Add Failure Comment
        if: github.event.inputs.comment-id && !success()
        uses: peter-evans/create-or-update-comment@v1
        with:
          comment-id: ${{ github.event.inputs.comment-id }}
          body: |
            > :x: ${{github.event.inputs.connector}} https://github.com/${{github.repository}}/actions/runs/${{github.run_id}}
      - name: Slack Notification - Failure
        if: failure()
        uses: rtCamp/action-slack-notify@master
        env:
          SLACK_WEBHOOK: ${{ secrets.BUILD_SLACK_WEBHOOK }}
          SLACK_USERNAME: Buildozer
          SLACK_ICON: https://avatars.slack-edge.com/temp/2020-09-01/1342729352468_209b10acd6ff13a649a1.jpg
          SLACK_COLOR: DC143C
          SLACK_TITLE: 'Failed to publish connector ${{ github.event.inputs.connector }} from branch ${{ github.ref	 }}'
          SLACK_FOOTER: ""
  # In case of self-hosted EC2 errors, remove this block.
  stop-publish-image-runner:
    name: Stop Build EC2 Runner
    needs:
      - start-publish-image-runner # required to get output from the start-runner job
      - publish-image # required to wait when the main job is done
    runs-on: ubuntu-latest
    if: ${{ always() }} # required to stop the runner even if the error happened in the previous jobs
    steps:
      - name: Configure AWS credentials
        uses: aws-actions/configure-aws-credentials@v1
        with:
          aws-access-key-id: ${{ secrets.SELF_RUNNER_AWS_ACCESS_KEY_ID }}
          aws-secret-access-key: ${{ secrets.SELF_RUNNER_AWS_SECRET_ACCESS_KEY }}
          aws-region: us-east-2
      - name: Stop EC2 runner
        uses: machulav/ec2-github-runner@v2
        with:
          mode: stop
          github-token: ${{ secrets.SELF_RUNNER_GITHUB_ACCESS_TOKEN }}
          label: ${{ needs.start-publish-image-runner.outputs.label }}
          ec2-instance-id: ${{ needs.start-publish-image-runner.outputs.ec2-instance-id }}<|MERGE_RESOLUTION|>--- conflicted
+++ resolved
@@ -77,11 +77,8 @@
           SOURCE_AWS_CLOUDTRAIL_CREDS: ${{ secrets.SOURCE_AWS_CLOUDTRAIL_CREDS }}
           AZURE_STORAGE_INTEGRATION_TEST_CREDS: ${{ secrets.AZURE_STORAGE_INTEGRATION_TEST_CREDS }}
           BIGQUERY_INTEGRATION_TEST_CREDS: ${{ secrets.BIGQUERY_INTEGRATION_TEST_CREDS }}
-<<<<<<< HEAD
           SOURCE_BING_ADS_CREDS: ${{ secrets.SOURCE_BING_ADS_CREDS }}
-=======
           BIGQUERY_TEST_CREDS: ${{ secrets.BIGQUERY_TEST_CREDS }}
->>>>>>> 4c0d1a03
           BRAINTREE_TEST_CREDS: ${{ secrets.BRAINTREE_TEST_CREDS }}
           DESTINATION_PUBSUB_TEST_CREDS: ${{ secrets.DESTINATION_PUBSUB_TEST_CREDS }}
           DESTINATION_KVDB_TEST_CREDS: ${{ secrets.DESTINATION_KVDB_TEST_CREDS }}
