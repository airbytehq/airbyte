--- conflicted
+++ resolved
@@ -162,11 +162,8 @@
           DESTINATION_DYNAMODB_TEST_CREDS: ${{ secrets.DESTINATION_DYNAMODB_TEST_CREDS }}
           SOURCE_ZUORA_TEST_CREDS: ${{ secrets.SOURCE_ZUORA_TEST_CREDS }}
           SOURCE_BAMBOO_HR_CREDS: ${{ secrets.SOURCE_BAMBOO_HR_CREDS }}
-<<<<<<< HEAD
           SOURCE_LINKEDIN_ADS_TEST_CREDS: ${{ secrets.SOURCE_LINKEDIN_ADS_TEST_CREDS }}
-=======
           SOURCE_BIGCOMMERCE_CREDS: ${{ secrets.SOURCE_BIGCOMMERCE_CREDS }}
->>>>>>> 61842ed7
       - run: |
           docker login -u airbytebot -p ${DOCKER_PASSWORD}
           ./tools/integrations/manage.sh publish airbyte-integrations/${{ github.event.inputs.connector }} ${{ github.event.inputs.run-tests }}
