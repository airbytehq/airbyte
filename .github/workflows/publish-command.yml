name: Publish Connector Image
on:
  workflow_dispatch:
    inputs:
      connector:
        description: "Airbyte Connector"
        required: true
      run-tests:
        description: "Should run tests when publishing"
        required: true
        default: "true"
      comment-id:
        description: "The comment-id of the slash command. Used to update the comment with the status."
        required: false

jobs:
  ## Gradle Build
  # In case of self-hosted EC2 errors, remove this block.
  start-publish-image-runner:
    name: Start Build EC2 Runner
    runs-on: ubuntu-latest
    outputs:
      label: ${{ steps.start-ec2-runner.outputs.label }}
      ec2-instance-id: ${{ steps.start-ec2-runner.outputs.ec2-instance-id }}
    steps:
      - name: Configure AWS credentials
        uses: aws-actions/configure-aws-credentials@v1
        with:
          aws-access-key-id: ${{ secrets.SELF_RUNNER_AWS_ACCESS_KEY_ID }}
          aws-secret-access-key: ${{ secrets.SELF_RUNNER_AWS_SECRET_ACCESS_KEY }}
          aws-region: us-east-2
      - name: Start EC2 Runner
        id: start-ec2-runner
        uses: machulav/ec2-github-runner@v2
        with:
          mode: start
          github-token: ${{ secrets.SELF_RUNNER_GITHUB_ACCESS_TOKEN }}
          ec2-image-id: ami-0d648081937c75a73
          ec2-instance-type: c5.2xlarge
          subnet-id: subnet-0469a9e68a379c1d3
          security-group-id: sg-0793f3c9413f21970
  publish-image:
    needs: start-publish-image-runner
    runs-on: ${{ needs.start-publish-image-runner.outputs.label }}
    environment: more-secrets
    steps:
      - name: Set up Cloud SDK
        uses: google-github-actions/setup-gcloud@master
        with:
          service_account_key: ${{ secrets.SPEC_CACHE_SERVICE_ACCOUNT_KEY }}
          export_default_credentials: true
      - name: Search for valid connector name format
        id: regex
        uses: AsasInnab/regex-action@v1
        with:
          regex_pattern: "^(connectors|bases)/[a-zA-Z0-9-_]+$"
          regex_flags: "i" # required to be set for this plugin
          search_string: ${{ github.event.inputs.connector }}
      - name: Validate input workflow format
        if: steps.regex.outputs.first_match != github.event.inputs.connector
        run: echo "The connector provided has an invalid format!" && exit 1
      - name: Link comment to workflow run
        if: github.event.inputs.comment-id
        uses: peter-evans/create-or-update-comment@v1
        with:
          comment-id: ${{ github.event.inputs.comment-id }}
          body: |
            > :clock2: ${{github.event.inputs.connector}} https://github.com/${{github.repository}}/actions/runs/${{github.run_id}}
      - name: Checkout Airbyte
        uses: actions/checkout@v2
        with:
          repository: ${{github.event.pull_request.head.repo.full_name}} # always use the branch's repository
      # Beside PyEnv, this does not set any runtimes up because it uses an AMI image that has everything pre-installed. See https://github.com/airbytehq/airbyte/issues/4559.
      - name: Install Pyenv
        run: python3 -m pip install virtualenv==16.7.9 --user
      - name: Write Integration Test Credentials # TODO DRY this with test-command.yml
        run: ./tools/bin/ci_credentials.sh
        env:
          AMAZON_SELLER_PARTNER_TEST_CREDS: ${{ secrets.AMAZON_SELLER_PARTNER_TEST_CREDS }}
          AMAZON_ADS_TEST_CREDS: ${{ secrets.AMAZON_ADS_TEST_CREDS }}
          AMPLITUDE_INTEGRATION_TEST_CREDS: ${{ secrets.AMPLITUDE_INTEGRATION_TEST_CREDS }}
          AWS_S3_INTEGRATION_TEST_CREDS: ${{ secrets.AWS_S3_INTEGRATION_TEST_CREDS }}
          AWS_REDSHIFT_INTEGRATION_TEST_CREDS: ${{ secrets.AWS_REDSHIFT_INTEGRATION_TEST_CREDS }}
          AWS_ORACLE_INTEGRATION_TEST_CREDS: ${{ secrets.AWS_ORACLE_INTEGRATION_TEST_CREDS }}
          SOURCE_AWS_CLOUDTRAIL_CREDS: ${{ secrets.SOURCE_AWS_CLOUDTRAIL_CREDS }}
          AZURE_STORAGE_INTEGRATION_TEST_CREDS: ${{ secrets.AZURE_STORAGE_INTEGRATION_TEST_CREDS }}
          BIGQUERY_INTEGRATION_TEST_CREDS: ${{ secrets.BIGQUERY_INTEGRATION_TEST_CREDS }}
          BIGQUERY_DENORMALIZED_INTEGRATION_TEST_CREDS: ${{ secrets.BIGQUERY_DENORMALIZED_INTEGRATION_TEST_CREDS }}
          SOURCE_BING_ADS_CREDS: ${{ secrets.SOURCE_BING_ADS_CREDS }}
          BIGQUERY_TEST_CREDS: ${{ secrets.BIGQUERY_TEST_CREDS }}
          BRAINTREE_TEST_CREDS: ${{ secrets.BRAINTREE_TEST_CREDS }}
          CART_TEST_CREDS: ${{ secrets.CART_TEST_CREDS }}
          CHARGEBEE_INTEGRATION_TEST_CREDS: ${{ secrets.CHARGEBEE_INTEGRATION_TEST_CREDS }}
          DESTINATION_POSTGRES_SSH_KEY_TEST_CREDS: ${{ secrets.DESTINATION_POSTGRES_SSH_KEY_TEST_CREDS }}
          DESTINATION_POSTGRES_SSH_PWD_TEST_CREDS: ${{ secrets.DESTINATION_POSTGRES_SSH_PWD_TEST_CREDS }}
          DESTINATION_PUBSUB_TEST_CREDS: ${{ secrets.DESTINATION_PUBSUB_TEST_CREDS }}
          DESTINATION_KEEN_TEST_CREDS: ${{ secrets.DESTINATION_KEEN_TEST_CREDS }}
          DESTINATION_KVDB_TEST_CREDS: ${{ secrets.DESTINATION_KVDB_TEST_CREDS }}
          DRIFT_INTEGRATION_TEST_CREDS: ${{ secrets.DRIFT_INTEGRATION_TEST_CREDS }}
          SOURCE_DIXA_TEST_CREDS: ${{ secrets.SOURCE_DIXA_TEST_CREDS }}
          EXCHANGE_RATES_TEST_CREDS: ${{ secrets.EXCHANGE_RATES_TEST_CREDS }}
          FACEBOOK_MARKETING_TEST_INTEGRATION_CREDS: ${{ secrets.FACEBOOK_MARKETING_TEST_INTEGRATION_CREDS }}
          FACEBOOK_PAGES_INTEGRATION_TEST_CREDS: ${{ secrets.FACEBOOK_PAGES_INTEGRATION_TEST_CREDS }}
          FRESHDESK_TEST_CREDS: ${{ secrets.FRESHDESK_TEST_CREDS }}
          GITLAB_INTEGRATION_TEST_CREDS: ${{ secrets.GITLAB_INTEGRATION_TEST_CREDS }}
          GH_NATIVE_INTEGRATION_TEST_CREDS: ${{ secrets.GH_NATIVE_INTEGRATION_TEST_CREDS }}
          GOOGLE_ADS_TEST_CREDS: ${{ secrets.GOOGLE_ADS_TEST_CREDS }}
          GOOGLE_ANALYTICS_V4_TEST_CREDS: ${{ secrets.GOOGLE_ANALYTICS_V4_TEST_CREDS }}
          GOOGLE_CLOUD_STORAGE_TEST_CREDS: ${{ secrets.GOOGLE_CLOUD_STORAGE_TEST_CREDS }}
          GOOGLE_DIRECTORY_TEST_CREDS: ${{ secrets.GOOGLE_DIRECTORY_TEST_CREDS }}
          GOOGLE_SEARCH_CONSOLE_CDK_TEST_CREDS: ${{ secrets.GOOGLE_SEARCH_CONSOLE_CDK_TEST_CREDS }}
          GOOGLE_SEARCH_CONSOLE_CDK_TEST_CREDS_SRV_ACC: ${{ secrets.GOOGLE_SEARCH_CONSOLE_CDK_TEST_CREDS_SRV_ACC }}
          GOOGLE_SHEETS_TESTS_CREDS: ${{ secrets.GOOGLE_SHEETS_TESTS_CREDS }}
          GOOGLE_WORKSPACE_ADMIN_REPORTS_TEST_CREDS: ${{ secrets.GOOGLE_WORKSPACE_ADMIN_REPORTS_TEST_CREDS }}
          GREENHOUSE_TEST_CREDS: ${{ secrets.GREENHOUSE_TEST_CREDS }}
          GREENHOUSE_TEST_CREDS_LIMITED: ${{ secrets.GREENHOUSE_TEST_CREDS_LIMITED }}
          HARVEST_INTEGRATION_TESTS_CREDS: ${{ secrets.HARVEST_INTEGRATION_TESTS_CREDS }}
          HUBSPOT_INTEGRATION_TESTS_CREDS: ${{ secrets.HUBSPOT_INTEGRATION_TESTS_CREDS }}
          INSTAGRAM_INTEGRATION_TESTS_CREDS: ${{ secrets.INSTAGRAM_INTEGRATION_TESTS_CREDS }}
          INTERCOM_INTEGRATION_TEST_CREDS: ${{ secrets.INTERCOM_INTEGRATION_TEST_CREDS }}
          ITERABLE_INTEGRATION_TEST_CREDS: ${{ secrets.ITERABLE_INTEGRATION_TEST_CREDS }}
          JIRA_INTEGRATION_TEST_CREDS: ${{ secrets.JIRA_INTEGRATION_TEST_CREDS }}
          KLAVIYO_TEST_CREDS: ${{ secrets.KLAVIYO_TEST_CREDS }}
          LEVER_HIRING_INTEGRATION_TEST_CREDS: ${{ secrets.LEVER_HIRING_INTEGRATION_TEST_CREDS }}
          LOOKER_INTEGRATION_TEST_CREDS: ${{ secrets.LOOKER_INTEGRATION_TEST_CREDS }}
          MAILCHIMP_TEST_CREDS: ${{ secrets.MAILCHIMP_TEST_CREDS }}
          MICROSOFT_TEAMS_TEST_CREDS: ${{ secrets.MICROSOFT_TEAMS_TEST_CREDS }}
          MIXPANEL_INTEGRATION_TEST_CREDS: ${{ secrets.MIXPANEL_INTEGRATION_TEST_CREDS }}
          MSSQL_RDS_TEST_CREDS: ${{ secrets.MSSQL_RDS_TEST_CREDS }}
          PAYPAL_TRANSACTION_CREDS: ${{ secrets.SOURCE_PAYPAL_TRANSACTION_CREDS }}
          POSTGRES_SSH_KEY_TEST_CREDS: ${{ secrets.POSTGRES_SSH_KEY_TEST_CREDS }}
          POSTGRES_SSH_PWD_TEST_CREDS: ${{ secrets.POSTGRES_SSH_PWD_TEST_CREDS }}
          MYSQL_SSH_KEY_TEST_CREDS: ${{ secrets.MYSQL_SSH_KEY_TEST_CREDS }}
          MYSQL_SSH_PWD_TEST_CREDS: ${{ secrets.MYSQL_SSH_PWD_TEST_CREDS }}
          POSTHOG_TEST_CREDS: ${{ secrets.POSTHOG_TEST_CREDS }}
          PIPEDRIVE_INTEGRATION_TESTS_CREDS: ${{ secrets.PIPEDRIVE_INTEGRATION_TESTS_CREDS }}
          RECHARGE_INTEGRATION_TEST_CREDS: ${{ secrets.RECHARGE_INTEGRATION_TEST_CREDS }}
          QUICKBOOKS_TEST_CREDS: ${{ secrets.QUICKBOOKS_TEST_CREDS }}
          SALESFORCE_BULK_INTEGRATION_TESTS_CREDS: ${{ secrets.SALESFORCE_BULK_INTEGRATION_TESTS_CREDS }}
          SALESFORCE_INTEGRATION_TESTS_CREDS: ${{ secrets.SALESFORCE_INTEGRATION_TESTS_CREDS }}
          SENDGRID_INTEGRATION_TEST_CREDS: ${{ secrets.SENDGRID_INTEGRATION_TEST_CREDS }}
          SHOPIFY_INTEGRATION_TEST_CREDS: ${{ secrets.SHOPIFY_INTEGRATION_TEST_CREDS }}
          SLACK_TEST_CREDS: ${{ secrets.SLACK_TEST_CREDS }}
          SOURCE_ASANA_TEST_CREDS: ${{ secrets.SOURCE_ASANA_TEST_CREDS }}
          SOURCE_OKTA_TEST_CREDS: ${{ secrets.SOURCE_OKTA_TEST_CREDS }}
          SOURCE_SLACK_TEST_CREDS: ${{ secrets.SOURCE_SLACK_TEST_CREDS }}
          SOURCE_US_CENSUS_TEST_CREDS: ${{ secrets.SOURCE_US_CENSUS_TEST_CREDS }}
          SMARTSHEETS_TEST_CREDS: ${{ secrets.SMARTSHEETS_TEST_CREDS }}
          SOURCE_SNAPCHAT_MARKETING_CREDS: ${{ secrets.SOURCE_SNAPCHAT_MARKETING_CREDS }}
          SNOWFLAKE_INTEGRATION_TEST_CREDS: ${{ secrets.SNOWFLAKE_INTEGRATION_TEST_CREDS }}
          SNOWFLAKE_S3_COPY_INTEGRATION_TEST_CREDS: ${{ secrets.SNOWFLAKE_S3_COPY_INTEGRATION_TEST_CREDS }}
          SNOWFLAKE_GCS_COPY_INTEGRATION_TEST_CREDS: ${{ secrets.SNOWFLAKE_GCS_COPY_INTEGRATION_TEST_CREDS }}
          SOURCE_SQUARE_CREDS: ${{ secrets.SOURCE_SQUARE_CREDS }}
          SOURCE_MARKETO_SINGER_INTEGRATION_TEST_CONFIG: ${{ secrets.SOURCE_MARKETO_SINGER_INTEGRATION_TEST_CONFIG }}
          SOURCE_RECURLY_INTEGRATION_TEST_CREDS: ${{ secrets.SOURCE_RECURLY_INTEGRATION_TEST_CREDS }}
          SOURCE_S3_TEST_CREDS: ${{ secrets.SOURCE_S3_TEST_CREDS }}
          SOURCE_S3_PARQUET_CREDS: ${{ secrets.SOURCE_S3_PARQUET_CREDS }}
          SOURCE_SHORTIO_TEST_CREDS: ${{ secrets.SOURCE_SHORTIO_TEST_CREDS }}
          SOURCE_STRIPE_CREDS: ${{ secrets.SOURCE_STRIPE_CREDS }}
          STRIPE_INTEGRATION_CONNECTED_ACCOUNT_TEST_CREDS: ${{ secrets.STRIPE_INTEGRATION_CONNECTED_ACCOUNT_TEST_CREDS }}
          SURVEYMONKEY_TEST_CREDS: ${{ secrets.SURVEYMONKEY_TEST_CREDS }}
          TEMPO_INTEGRATION_TEST_CREDS: ${{ secrets.TEMPO_INTEGRATION_TEST_CREDS }}
          TRELLO_TEST_CREDS: ${{ secrets.TRELLO_TEST_CREDS }}
          TWILIO_TEST_CREDS: ${{ secrets.TWILIO_TEST_CREDS }}
          SOURCE_TYPEFORM_CREDS: ${{ secrets.SOURCE_TYPEFORM_CREDS }}
          ZENDESK_CHAT_INTEGRATION_TEST_CREDS: ${{ secrets.ZENDESK_CHAT_INTEGRATION_TEST_CREDS }}
          ZENDESK_SUNSHINE_TEST_CREDS: ${{ secrets.ZENDESK_SUNSHINE_TEST_CREDS }}
          ZENDESK_TALK_TEST_CREDS: ${{ secrets.ZENDESK_TALK_TEST_CREDS }}
          ZENDESK_SUPPORT_TEST_CREDS: ${{ secrets.ZENDESK_SUPPORT_TEST_CREDS }}
          ZOOM_INTEGRATION_TEST_CREDS: ${{ secrets.ZOOM_INTEGRATION_TEST_CREDS }}
          PLAID_INTEGRATION_TEST_CREDS: ${{ secrets.PLAID_INTEGRATION_TEST_CREDS }}
          DESTINATION_S3_INTEGRATION_TEST_CREDS: ${{ secrets.DESTINATION_S3_INTEGRATION_TEST_CREDS }}
          DESTINATION_AZURE_BLOB_CREDS: ${{ secrets.DESTINATION_AZURE_BLOB_CREDS }}
          DESTINATION_GCS_CREDS: ${{ secrets.DESTINATION_GCS_CREDS }}
          APIFY_INTEGRATION_TEST_CREDS: ${{ secrets.APIFY_INTEGRATION_TEST_CREDS }}
          DESTINATION_DYNAMODB_TEST_CREDS: ${{ secrets.DESTINATION_DYNAMODB_TEST_CREDS }}
          SOURCE_ZUORA_TEST_CREDS: ${{ secrets.SOURCE_ZUORA_TEST_CREDS }}
          SOURCE_CLOSE_COM_CREDS: ${{ secrets.SOURCE_CLOSE_COM_CREDS }}
          SOURCE_BAMBOO_HR_CREDS: ${{ secrets.SOURCE_BAMBOO_HR_CREDS }}
          SOURCE_BIGCOMMERCE_CREDS: ${{ secrets.SOURCE_BIGCOMMERCE_CREDS }}
<<<<<<< HEAD
          SOURCE_TIKTOK_MARKETING_TEST_CREDS: ${{ secrets.SOURCE_TIKTOK_MARKETING_TEST_CREDS }}
          SOURCE_TIKTOK_MARKETING_PROD_TEST_CREDS: ${{ secrets.SOURCE_TIKTOK_MARKETING_PROD_TEST_CREDS }}

=======
          DESTINATION_DATABRICKS_CREDS: ${{ secrets.DESTINATION_DATABRICKS_CREDS }}
          MSSQL_SSH_KEY_TEST_CREDS: ${{ secrets.MSSQL_SSH_KEY_TEST_CREDS }}
          MSSQL_SSH_PWD_TEST_CREDS: ${{ secrets.MSSQL_SSH_PWD_TEST_CREDS }}
>>>>>>> 0b1f1e23
      - run: |
          echo "$SPEC_CACHE_SERVICE_ACCOUNT_KEY" > spec_cache_key_file.json && docker login -u airbytebot -p ${DOCKER_PASSWORD}
          ./tools/integrations/manage.sh publish airbyte-integrations/${{ github.event.inputs.connector }} ${{ github.event.inputs.run-tests }} --publish_spec_to_cache
        name: publish ${{ github.event.inputs.connector }}
        id: publish
        env:
          DOCKER_PASSWORD: ${{ secrets.DOCKER_PASSWORD }}
          # Oracle expects this variable to be set. Although usually present, this is not set by default on Github virtual runners.
          TZ: UTC
      - name: Add Success Comment
        if: github.event.inputs.comment-id && success()
        uses: peter-evans/create-or-update-comment@v1
        with:
          comment-id: ${{ github.event.inputs.comment-id }}
          body: |
            > :white_check_mark: ${{github.event.inputs.connector}} https://github.com/${{github.repository}}/actions/runs/${{github.run_id}}
      - name: Add Failure Comment
        if: github.event.inputs.comment-id && !success()
        uses: peter-evans/create-or-update-comment@v1
        with:
          comment-id: ${{ github.event.inputs.comment-id }}
          body: |
            > :x: ${{github.event.inputs.connector}} https://github.com/${{github.repository}}/actions/runs/${{github.run_id}}
      - name: Slack Notification - Failure
        if: failure()
        uses: rtCamp/action-slack-notify@master
        env:
          SLACK_WEBHOOK: ${{ secrets.BUILD_SLACK_WEBHOOK }}
          SLACK_USERNAME: Buildozer
          SLACK_ICON: https://avatars.slack-edge.com/temp/2020-09-01/1342729352468_209b10acd6ff13a649a1.jpg
          SLACK_COLOR: DC143C
          SLACK_TITLE: "Failed to publish connector ${{ github.event.inputs.connector }} from branch ${{ github.ref	 }}"
          SLACK_FOOTER: ""
  # In case of self-hosted EC2 errors, remove this block.
  stop-publish-image-runner:
    name: Stop Build EC2 Runner
    needs:
      - start-publish-image-runner # required to get output from the start-runner job
      - publish-image # required to wait when the main job is done
    runs-on: ubuntu-latest
    if: ${{ always() }} # required to stop the runner even if the error happened in the previous jobs
    steps:
      - name: Configure AWS credentials
        uses: aws-actions/configure-aws-credentials@v1
        with:
          aws-access-key-id: ${{ secrets.SELF_RUNNER_AWS_ACCESS_KEY_ID }}
          aws-secret-access-key: ${{ secrets.SELF_RUNNER_AWS_SECRET_ACCESS_KEY }}
          aws-region: us-east-2
      - name: Stop EC2 runner
        uses: machulav/ec2-github-runner@v2
        with:
          mode: stop
          github-token: ${{ secrets.SELF_RUNNER_GITHUB_ACCESS_TOKEN }}
          label: ${{ needs.start-publish-image-runner.outputs.label }}
          ec2-instance-id: ${{ needs.start-publish-image-runner.outputs.ec2-instance-id }}<|MERGE_RESOLUTION|>--- conflicted
+++ resolved
@@ -178,15 +178,12 @@
           SOURCE_CLOSE_COM_CREDS: ${{ secrets.SOURCE_CLOSE_COM_CREDS }}
           SOURCE_BAMBOO_HR_CREDS: ${{ secrets.SOURCE_BAMBOO_HR_CREDS }}
           SOURCE_BIGCOMMERCE_CREDS: ${{ secrets.SOURCE_BIGCOMMERCE_CREDS }}
-<<<<<<< HEAD
           SOURCE_TIKTOK_MARKETING_TEST_CREDS: ${{ secrets.SOURCE_TIKTOK_MARKETING_TEST_CREDS }}
           SOURCE_TIKTOK_MARKETING_PROD_TEST_CREDS: ${{ secrets.SOURCE_TIKTOK_MARKETING_PROD_TEST_CREDS }}
 
-=======
           DESTINATION_DATABRICKS_CREDS: ${{ secrets.DESTINATION_DATABRICKS_CREDS }}
           MSSQL_SSH_KEY_TEST_CREDS: ${{ secrets.MSSQL_SSH_KEY_TEST_CREDS }}
           MSSQL_SSH_PWD_TEST_CREDS: ${{ secrets.MSSQL_SSH_PWD_TEST_CREDS }}
->>>>>>> 0b1f1e23
       - run: |
           echo "$SPEC_CACHE_SERVICE_ACCOUNT_KEY" > spec_cache_key_file.json && docker login -u airbytebot -p ${DOCKER_PASSWORD}
           ./tools/integrations/manage.sh publish airbyte-integrations/${{ github.event.inputs.connector }} ${{ github.event.inputs.run-tests }} --publish_spec_to_cache
