name: Connector CI Tests

on:
<<<<<<< HEAD
  push: # Push events use secrets from the host repo/fork
=======
  pull_request:
    types: [opened, synchronize, reopened]
>>>>>>> c731bd2d

  # Available as a reusable workflow
  # (https://docs.github.com/en/actions/sharing-automations/reusing-workflows)
  workflow_call:
    inputs:
      repo:
        type: string
        required: false
        description: "The repository name"
      gitref:
        type: string
        required: false
        description: "The git reference (branch or tag)"
      comment-id:
        type: string
        required: false
        description: "The ID of the comment triggering the workflow. Unused as of now."
      pr:
        type: string
        required: false
        description: "The pull request number, if applicable. Unused as of now."

jobs:
  generate-matrix:
    name: Generate Connector Matrix
    runs-on: ubuntu-24.04
    steps:
      - name: Checkout Current Branch
        uses: actions/checkout@v4
        with:
          fetch-depth: 0

      - name: Generate Connector Matrix from Changes
        id: generate-matrix
        run: |
          # Get the list of modified connectors
          echo "connectors_matrix=$(./poe-tasks/get-modified-connectors.sh --json)" | tee -a $GITHUB_OUTPUT
          echo "jvm_connectors_matrix=$(./poe-tasks/get-modified-connectors.sh --json --java)" | tee -a $GITHUB_OUTPUT
          echo "non_jvm_connectors_matrix=$(./poe-tasks/get-modified-connectors.sh --json --no-java)" | tee -a $GITHUB_OUTPUT

    outputs:
      connectors-matrix: ${{ steps.generate-matrix.outputs.connectors_matrix }}
      jvm-connectors-matrix: ${{ steps.generate-matrix.outputs.jvm_connectors_matrix }}
      non-jvm-connectors-matrix: ${{ steps.generate-matrix.outputs.non_jvm_connectors_matrix }}

  jvm-connectors-test-matrix:
    needs: [generate-matrix]
    runs-on: linux-24.04-large # Custom runner, defined in GitHub org settings
    env:
      GCP_GSM_CREDENTIALS: ${{ secrets.GCP_GSM_CREDENTIALS }}
      GCP_PROJECT_ID: ${{ secrets.GCP_PROJECT_ID || vars.GCP_PROJECT_ID }}
      DD_TAGS: "connector.name:${{ matrix.connector }}"

    strategy:
      matrix: ${{ fromJson(needs.generate-matrix.outputs.jvm-connectors-matrix) }}
      max-parallel: 5 # Limit number of parallel jobs
      fail-fast: false # Don't stop on first failure
    name: Test ${{ matrix.connector }} Connector ${{ ! matrix.connector && ' (no JVM-based connectors modified)' || '' }}
    steps:
      - name: Checkout Airbyte
        if: matrix.connector
        uses: actions/checkout@v4
        with:
          # In order to work correctly on forks, `repository` must be set if `ref` is set:
          repository: ${{ inputs.repo || github.event.pull_request.head.repo.full_name }}
          # Java `integrationTestJava` Gradle task still calls Airbyte-CI, which fails on a detached head.
          # TODO: Remove the Airbyte-CI dependency for running java integration tests.
          ref: ${{ inputs.gitref || github.head_ref || github.ref_name }}
          fetch-depth: 1

      # Java deps
      - uses: actions/setup-java@v4
        if: matrix.connector
        with:
          distribution: zulu
          java-version: 21
          cache: gradle

      - uses: gradle/actions/setup-gradle@v4
        if: matrix.connector
        with:
          cache-read-only: false
          cache-write-only: false

      # TODO: We can delete this step once Airbyte-CI is removed from Java integration tests.
      - name: Set up Python (For Airbyte-CI)
        if: matrix.connector
        uses: actions/setup-python@v5
        with:
          python-version: "3.11"
          check-latest: true
          update-environment: true

      - name: Install the latest version of uv
        if: matrix.connector
        uses: astral-sh/setup-uv@v6

      - name: Install Poe
        if: matrix.connector
        run: |
          # Install Poe so we can run the connector tasks:
          uv tool install poethepoet

      - name: Install connector dependencies
        if: matrix.connector
        working-directory: airbyte-integrations/connectors/${{ matrix.connector }}
        run: poe install

      - name: Fetch connector secrets
        # This will be skipped if the repo or fork doesn't set the GCP_GSM_CREDENTIALS secret.
        # Later integration tests will likely fail in this case, but we at least let them run.
        if: matrix.connector && env.GCP_GSM_CREDENTIALS != ''
        run: |
          airbyte-cdk secrets fetch ${{ matrix.connector }} \
            --print-ci-secrets-masks

      - name: Run Unit Tests
        if: matrix.connector
        working-directory: airbyte-integrations/connectors/${{ matrix.connector }}
        run: poe test-unit-tests

      - name: Run Integration Tests
        if: matrix.connector
        working-directory: airbyte-integrations/connectors/${{ matrix.connector }}
        run: poe test-integration-tests

      - name: Publish Test Results
        uses: EnricoMi/publish-unit-test-result-action@v2
        if: always() && !cancelled() && matrix.connector
        with:
          check_name: "`${{ matrix.connector }}` Connector Test Results"
          large_files: true
          files: |
            airbyte-integrations/connectors/${{ matrix.connector }}/build/test-results/**/*.xml

  jvm-connectors-test-summary:
    name: JVM Connector Test Summary Check
    needs: [jvm-connectors-test-matrix]
    runs-on: ubuntu-24.04
    steps:
      - name: Report Test Summary
        run: echo "✅ All JVM connector tests completed successfully (or nothing to test)."

  non-jvm-connectors-test-matrix:
    needs: [generate-matrix]
    runs-on: ubuntu-24.04
    env:
      GCP_GSM_CREDENTIALS: ${{ secrets.GCP_GSM_CREDENTIALS }}
      GCP_PROJECT_ID: ${{ secrets.GCP_PROJECT_ID || vars.GCP_PROJECT_ID }}

    strategy:
      matrix: ${{ fromJson(needs.generate-matrix.outputs.non-jvm-connectors-matrix) }}
      max-parallel: 5 # Limit number of parallel jobs
      fail-fast: false # Don't stop on first failure
    name: Test ${{ matrix.connector }} Connector ${{ ! matrix.connector && ' (no non-JVM-based connectors modified)' || '' }}
    steps:
      - name: Checkout Airbyte
        if: matrix.connector
        uses: actions/checkout@v4
        with:
          fetch-depth: 1

      # Python deps
      - name: Set up Python
        if: matrix.connector
        uses: actions/setup-python@v5
        with:
          python-version: "3.11"
          check-latest: true
          update-environment: true

      - name: Install and configure Poetry
        if: matrix.connector
        uses: snok/install-poetry@v1
        with:
          version: 1.8.5

      - name: Install the latest version of uv
        if: matrix.connector
        uses: astral-sh/setup-uv@v6

      - name: Install system dependencies
        if: matrix.connector
        run: |
          sudo apt-get update
          sudo apt-get install -y \
            build-essential \
            libssl-dev \
            libffi-dev \
            python3-dev

      - name: Install Poe and Dev Dependencies
        if: matrix.connector
        run: |
          # Install Poe so we can run the connector tasks:
          uv tool install poethepoet

          # These should be included as dev dependencies in the connector, but
          # for many connectors they are undeclared:
          uv tool install ruff
          uv tool install pytest
          uv tool install mypy

      - name: Install connector dependencies
        if: matrix.connector
        working-directory: airbyte-integrations/connectors/${{ matrix.connector }}
        run: poe install

      - name: Fetch connector secrets
        # This will be skipped if the repo or fork doesn't set the GCP_GSM_CREDENTIALS secret.
        # Later integration tests will likely fail in this case, but we at least let them run.
        if: matrix.connector && env.GCP_GSM_CREDENTIALS != ''
        run: |
          airbyte-cdk secrets fetch ${{ matrix.connector }} \
            --print-ci-secrets-masks

      - name: Run Unit Tests
        if: matrix.connector
        working-directory: airbyte-integrations/connectors/${{ matrix.connector }}
        run: poe test-unit-tests

      - name: Run Integration Tests
        if: matrix.connector
        working-directory: airbyte-integrations/connectors/${{ matrix.connector }}
        run: poe test-integration-tests

      - name: Publish Test Results
        uses: EnricoMi/publish-unit-test-result-action@v2
        if: always() && !cancelled() && matrix.connector
        with:
          check_name: "`${{ matrix.connector }}` Connector Test Results"
          large_files: true
          files: |
            airbyte-integrations/connectors/${{ matrix.connector }}/build/test-results/**/*.xml

  non-jvm-connectors-test-summary:
    name: Non-JVM Connector Test Summary Check
    needs: [non-jvm-connectors-test-matrix]
    runs-on: ubuntu-24.04
    steps:
      - name: Report Test Summary
        run: echo "✅ All non-JVM connector tests completed successfully (or nothing to test)."

  # Lint and format checks

  connectors-lint-matrix:
    needs: [generate-matrix]
    runs-on: ubuntu-24.04
    if: ${{ needs.generate-matrix.outputs.connectors-matrix }}
    strategy:
      matrix: ${{ fromJson(needs.generate-matrix.outputs.connectors-matrix) }}
      max-parallel: 10 # Limit number of parallel jobs
    name: Lint ${{ matrix.connector }} Connector ${{ ! matrix.connector && ' (no connectors modified)' || '' }}
    steps:
      - name: Checkout Airbyte
        if: matrix.connector
        uses: actions/checkout@v4
        with:
          fetch-depth: 1

      # Java deps
      - uses: actions/setup-java@v4
        if: matrix.connector
        with:
          distribution: zulu
          java-version: 21
          cache: gradle

      - uses: gradle/actions/setup-gradle@v4
        if: matrix.connector
        with:
          cache-read-only: false
          cache-write-only: false

      # Python deps
      - name: Set up Python
        if: matrix.connector
        uses: actions/setup-python@v5
        with:
          python-version: "3.11"
          check-latest: true
          update-environment: true
      - name: Install and configure Poetry
        if: matrix.connector
        uses: snok/install-poetry@v1
        with:
          version: 1.8.5

      - name: Install the latest version of uv
        if: matrix.connector
        uses: astral-sh/setup-uv@v6

      - name: Install system dependencies
        if: matrix.connector
        run: |
          sudo apt-get update
          sudo apt-get install -y \
            build-essential \
            libssl-dev \
            libffi-dev \
            python3-dev

      - name: Install Poe and Dev Dependencies
        if: matrix.connector
        run: |
          # Install Poe so we can run the connector tasks:
          uv tool install poethepoet

          # These should be included as dev dependencies in the connector, but
          # for many connectors they are undeclared:
          uv tool install ruff
          uv tool install pytest
          uv tool install mypy

      - name: Install connector dependencies
        if: matrix.connector
        working-directory: airbyte-integrations/connectors/${{ matrix.connector }}
        run: poe install

      - name: Run format-check
        if: matrix.connector
        working-directory: airbyte-integrations/connectors/${{ matrix.connector }}
        run: poe format-check

      - name: Run lint check (info only)
        if: matrix.connector
        working-directory: airbyte-integrations/connectors/${{ matrix.connector }}
        run: poe lint-check
        # Most connectors can't pass lint checks, so this is non-blocking for now
        continue-on-error: true

  lint-summary:
    name: Connector Lint Summary Check
    needs: [connectors-lint-matrix]
    runs-on: ubuntu-24.04
    steps:
      - name: Report Lint Summary
        run: echo "✅ All connectors lint checks completed successfully (or nothing to check)."<|MERGE_RESOLUTION|>--- conflicted
+++ resolved
@@ -1,12 +1,8 @@
 name: Connector CI Tests
 
 on:
-<<<<<<< HEAD
-  push: # Push events use secrets from the host repo/fork
-=======
   pull_request:
     types: [opened, synchronize, reopened]
->>>>>>> c731bd2d
 
   # Available as a reusable workflow
   # (https://docs.github.com/en/actions/sharing-automations/reusing-workflows)
