--- conflicted
+++ resolved
@@ -44,13 +44,9 @@
             > Update CDK version job started for `${{ github.event.inputs.connector }}`. Check the [job logs](${{ steps.resolve-job-vars.outputs.run-url }}) for details.
 
       - name: Checkout Airbyte
-<<<<<<< HEAD
         uses: actions/checkout@08eba0b27e820071cde6df949e0beb9ba4906955 # v4.3.0
-=======
-        uses: actions/checkout@v4
         with:
           submodules: true # Needed for airbyte-enterprise connectors (no-op otherwise)
->>>>>>> 4b45f00b
 
       - name: Validate connector
         id: validate-connector
