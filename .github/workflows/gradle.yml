name: Airbyte CI

on:
  schedule:
    - cron: '0 */1 * * *'
  push:

jobs:
  ## Gradle Build
  # In case of self-hosted EC2 errors, remove this block.
  start-build-runner:
    name: Start Build EC2 Runner
    runs-on: ubuntu-latest
    outputs:
      label: ${{ steps.start-ec2-runner.outputs.label }}
      ec2-instance-id: ${{ steps.start-ec2-runner.outputs.ec2-instance-id }}
    steps:
      - name: Configure AWS credentials
        uses: aws-actions/configure-aws-credentials@v1
        with:
          aws-access-key-id: ${{ secrets.SELF_RUNNER_AWS_ACCESS_KEY_ID }}
          aws-secret-access-key: ${{ secrets.SELF_RUNNER_AWS_SECRET_ACCESS_KEY }}
          aws-region: us-east-2
      - name: Start EC2 Runner
        id: start-ec2-runner
        uses: machulav/ec2-github-runner@v2.2.0
        with:
          mode: start
          github-token: ${{ secrets.SELF_RUNNER_GITHUB_ACCESS_TOKEN }}
          ec2-image-id: ami-04bd6e81239f4f3fb
          ec2-instance-type: c5.2xlarge
          subnet-id: subnet-0469a9e68a379c1d3
          security-group-id: sg-0793f3c9413f21970
  build:
    # In case of self-hosted EC2 errors, remove the next two lines and uncomment the currently commented out `runs-on` line.
    needs: start-build-runner # required to start the main job when the runner is ready
    runs-on: ${{ needs.start-build-runner.outputs.label }} # run the job on the newly created runner
    name: Build Airbyte
    steps:
      - name: Checkout Airbyte
        uses: actions/checkout@v2

      - name: Check images exist
        run: ./tools/bin/check_images_exist.sh

      - name: Pip Caching
        uses: actions/cache@v2
        with:
          path: |
            ~/.cache/pip
          key: ${{ secrets.CACHE_VERSION }}-pip-${{ runner.os }}-${{ hashFiles('**/setup.py') }}-${{ hashFiles('**/requirements.txt') }}
          restore-keys: |
            ${{ secrets.CACHE_VERSION }}-pip-${{ runner.os }}-

      - name: Npm Caching
        uses: actions/cache@v2
        with:
          path: |
            ~/.npm
          key: ${{ secrets.CACHE_VERSION }}-npm-${{ runner.os }}-${{ hashFiles('**/package-lock.json') }}
          restore-keys: |
            ${{ secrets.CACHE_VERSION }}-npm-${{ runner.os }}-

      # this intentionally does not use restore-keys so we don't mess with gradle caching
      - name: Gradle and Python Caching
        uses: actions/cache@v2
        with:
          path: |
            ~/.gradle/caches
            ~/.gradle/wrapper
            **/.venv
          key: ${{ secrets.CACHE_VERSION }}-${{ runner.os }}-${{ hashFiles('**/*.gradle*') }}-${{ hashFiles('**/package-lock.json') }}-${{ hashFiles('**/setup.py') }}-${{ hashFiles('**/requirements.txt') }}

      - uses: actions/setup-java@v1
        with:
          java-version: '14'

      - uses: actions/setup-node@v1
        with:
          node-version: '14.7'

      - uses: actions/setup-python@v2
        with:
          python-version: '3.7'

      - name: Install Pyenv
        run: python3 -m pip install virtualenv==16.7.9 --user

      - name: Generate Template scaffold
        run: ./gradlew :airbyte-integrations:connector-templates:generator:testScaffoldTemplates --scan

      - name: Format
        run: ./gradlew --no-daemon format --scan --info --stacktrace

      - name: Ensure no file change
        run: git status --porcelain && test -z "$(git status --porcelain)"

      - name: Build
        run: CORE_ONLY=true ./gradlew --no-daemon build --scan

      - name: Ensure no file change
        run: git status --porcelain && test -z "$(git status --porcelain)"

      - name: Check documentation
        if: success() && github.ref == 'refs/heads/master'
        run: ./tools/site/link_checker.sh check_docs

# This is only required on the usual github runner. The usual runner does not contain enough disk space for our use.
#      - name: Get Docker Space
#        run: docker run --rm busybox df -h

      - name: Build Core Docker Images
        if: success() && github.ref == 'refs/heads/master'
        run: ./gradlew --no-daemon composeBuild --scan
        env:
          GIT_REVISION: ${{ github.sha }}

      - name: Image Cleanup
        run: ./tools/bin/clean_images.sh

      # make sure these always run before pushing core docker images
      - name: Run End-to-End Acceptance Tests
        if: success() && github.ref == 'refs/heads/master'
        run: ./tools/bin/acceptance_test.sh

      - name: Push Core Docker Images
        if: success() && github.ref == 'refs/heads/master'
        run: |
          docker login -u airbytebot -p ${DOCKER_PASSWORD}
          VERSION=dev docker-compose -f docker-compose.build.yaml push
        env:
          DOCKER_PASSWORD: ${{ secrets.DOCKER_PASSWORD }}

      - name: Slack Notification - Failure
        if: failure() && github.ref == 'refs/heads/master'
        uses: rtCamp/action-slack-notify@master
        env:
          SLACK_WEBHOOK: ${{ secrets.BUILD_SLACK_WEBHOOK }}
          SLACK_USERNAME: Buildozer
          SLACK_ICON: https://avatars.slack-edge.com/temp/2020-09-01/1342729352468_209b10acd6ff13a649a1.jpg
          SLACK_COLOR: DC143C
          SLACK_TITLE: "Build failure"
          SLACK_FOOTER: ""

      - name: Slack Notification - Success
        if: success() && github.ref == 'refs/heads/master'
        uses: rtCamp/action-slack-notify@master
        env:
          SLACK_WEBHOOK: ${{ secrets.BUILD_SLACK_WEBHOOK }}
          SLACK_USERNAME: Buildbot
          SLACK_TITLE: "Build Success"
          SLACK_FOOTER: ""
  # In case of self-hosted EC2 errors, remove this block.
  stop-build-runner:
    name: Stop Build EC2 Runner
    needs:
      - start-build-runner # required to get output from the start-runner job
      - build # required to wait when the main job is done
    runs-on: ubuntu-latest
    if: ${{ always() }} # required to stop the runner even if the error happened in the previous jobs
    steps:
      - name: Configure AWS credentials
        uses: aws-actions/configure-aws-credentials@v1
        with:
          aws-access-key-id: ${{ secrets.SELF_RUNNER_AWS_ACCESS_KEY_ID }}
          aws-secret-access-key: ${{ secrets.SELF_RUNNER_AWS_SECRET_ACCESS_KEY }}
          aws-region: us-east-2
      - name: Stop EC2 runner
        uses: machulav/ec2-github-runner@v2.1.0
        with:
          mode: stop
          github-token: ${{ secrets.SELF_RUNNER_GITHUB_ACCESS_TOKEN }}
          label: ${{ needs.start-build-runner.outputs.label }}
          ec2-instance-id: ${{ needs.start-build-runner.outputs.ec2-instance-id }}

  ## Frontend Test
  frontend-test:
    runs-on: ubuntu-latest
    name: Run Frontend Test
    steps:
      - name: Checkout Airbyte
        uses: actions/checkout@v2

      - uses: actions/setup-java@v1
        with:
          java-version: '14'

      - uses: actions/setup-node@v1
        with:
          node-version: '14.7'

      - uses: actions/setup-python@v2
        with:
          python-version: '3.7'

      - name: Install Pyenv
        run: python3 -m pip install virtualenv==16.7.9 --user

      - name: Build Core Docker Images and Run Tests
<<<<<<< HEAD
        run: CORE_ONLY=true ./gradlew --no-daemon composebuild --scan
=======
        run: CORE_ONLY=true ./gradlew --no-daemon composeBuild --scan
>>>>>>> 8ebc3dc7

      - name: Run End-to-End Frontend Tests
        run: ./tools/bin/e2e_test.sh

<<<<<<< HEAD
=======
  ## Acceptance Test
  # In case of self-hosted EC2 errors, remove the next two lines and uncomment the currently commented out `runs-on` line.
  start-acceptance-test-runner:
    name: Start Acceptance Test EC2 Runner
    runs-on: ubuntu-latest
    outputs:
      label: ${{ steps.start-ec2-runner.outputs.label }}
      ec2-instance-id: ${{ steps.start-ec2-runner.outputs.ec2-instance-id }}
    steps:
      - name: Configure AWS credentials
        uses: aws-actions/configure-aws-credentials@v1
        with:
          aws-access-key-id: ${{ secrets.SELF_RUNNER_AWS_ACCESS_KEY_ID }}
          aws-secret-access-key: ${{ secrets.SELF_RUNNER_AWS_SECRET_ACCESS_KEY }}
          aws-region: us-east-2
      - name: Start EC2 runner
        id: start-ec2-runner
        uses: machulav/ec2-github-runner@v2.1.0
        with:
          mode: start
          github-token: ${{ secrets.SELF_RUNNER_GITHUB_ACCESS_TOKEN }}
          ec2-image-id: ami-04bd6e81239f4f3fb
          ec2-instance-type: c5.2xlarge
          subnet-id: subnet-0469a9e68a379c1d3
          security-group-id: sg-0793f3c9413f21970
  acceptance-test:
    # In case of self-hosted EC2 errors, remove the next two lines and uncomment the currently commented out `runs-on` line.
    needs: start-acceptance-test-runner # required to start the main job when the runner is ready
    runs-on: ${{ needs.start-acceptance-test-runner.outputs.label }} # run the job on the newly created runner
#    runs-on: ubuntu-latest
    name: Acceptance Tests (Docker Compose)
    steps:
      - name: Checkout Airbyte
        uses: actions/checkout@v2

      - uses: actions/setup-java@v1
        with:
          java-version: '14'

      - uses: actions/setup-node@v1
        with:
          node-version: '14.7'

      - uses: actions/setup-python@v2
        with:
          python-version: '3.7'

      - name: Install Pyenv
        run: python3 -m pip install virtualenv==16.7.9 --user

      - name: Build Core Docker Images and Run Tests
        run: CORE_ONLY=true ./gradlew --no-daemon composeBuild --scan

      - name: Run Docker End-to-End Acceptance Tests
        run: |
          ./tools/bin/acceptance_test.sh
  # In case of self-hosted EC2 errors, remove this block.
  stop-acceptance-test-runner:
    name: Stop Acceptance Test EC2 Runner
    needs:
      - start-acceptance-test-runner # required to get output from the start-runner job
      - acceptance-test # required to wait when the main job is done
    runs-on: ubuntu-latest
    if: ${{ always() }} # required to stop the runner even if the error happened in the previous jobs
    steps:
      - name: Configure AWS credentials
        uses: aws-actions/configure-aws-credentials@v1
        with:
          aws-access-key-id: ${{ secrets.SELF_RUNNER_AWS_ACCESS_KEY_ID }}
          aws-secret-access-key: ${{ secrets.SELF_RUNNER_AWS_SECRET_ACCESS_KEY }}
          aws-region: us-east-2
      - name: Stop EC2 runner
        uses: machulav/ec2-github-runner@v2.1.0
        with:
          mode: stop
          github-token: ${{ secrets.SELF_RUNNER_GITHUB_ACCESS_TOKEN }}
          label: ${{ needs.start-acceptance-test-runner.outputs.label }}
          ec2-instance-id: ${{ needs.start-acceptance-test-runner.outputs.ec2-instance-id }}

>>>>>>> 8ebc3dc7
  ## Kube Acceptance Tests
  # In case of self-hosted EC2 errors, remove the next two lines and uncomment the currently commented out `runs-on` line.
  # Docker acceptance tests run as part of the build job.
  start-kube-acceptance-test-runner:
    name: Start Kube Acceptance Test EC2 Runner
    runs-on: ubuntu-latest
    outputs:
      label: ${{ steps.start-ec2-runner.outputs.label }}
      ec2-instance-id: ${{ steps.start-ec2-runner.outputs.ec2-instance-id }}
    steps:
      - name: Configure AWS credentials
        uses: aws-actions/configure-aws-credentials@v1
        with:
          aws-access-key-id: ${{ secrets.SELF_RUNNER_AWS_ACCESS_KEY_ID }}
          aws-secret-access-key: ${{ secrets.SELF_RUNNER_AWS_SECRET_ACCESS_KEY }}
          aws-region: us-east-2
      - name: Start EC2 runner
        id: start-ec2-runner
        uses: machulav/ec2-github-runner@v2.1.0
        with:
          mode: start
          github-token: ${{ secrets.SELF_RUNNER_GITHUB_ACCESS_TOKEN }}
          ec2-image-id: ami-04bd6e81239f4f3fb
          ec2-instance-type: c5.2xlarge
          subnet-id: subnet-0469a9e68a379c1d3
          security-group-id: sg-0793f3c9413f21970
  kube-acceptance-test:
    # In case of self-hosted EC2 errors, remove the next two lines and uncomment the currently commented out `runs-on` line.
    needs: start-kube-acceptance-test-runner # required to start the main job when the runner is ready
    runs-on: ${{ needs.start-kube-acceptance-test-runner.outputs.label }} # run the job on the newly created runner
#    runs-on: ubuntu-latest
    name: Acceptance Tests (Kube)
    steps:
      - name: Checkout Airbyte
        uses: actions/checkout@v2

      - uses: actions/setup-java@v1
        with:
          java-version: '14'

      - uses: actions/setup-node@v1
        with:
          node-version: '14.7'

      - uses: actions/setup-python@v2
        with:
          python-version: '3.7'

      - name: Install Pyenv
        run: python3 -m pip install virtualenv==16.7.9 --user

      - name: Fix EC-2 Runner
        run: |
          mkdir -p /home/runner

      - name: Install socat (required for port forwarding)
        run: |
          sudo apt-get update
          sudo apt-get install socat

      - name: KIND Kubernetes Cluster Setup
        uses: helm/kind-action@v1.1.0
        # In case of self-hosted EC2 errors, remove this env block.
        env:
          USER: root
          HOME: /home/runner
          CHANGE_MINIKUBE_NONE_USER: true

      - name: Build Core Docker Images and Run Tests
        run: CORE_ONLY=true ./gradlew --no-daemon composeBuild --scan

      - name: Run Logging Tests
        run: ./tools/bin/cloud_storage_logging_test.sh
        env:
          AWS_S3_INTEGRATION_TEST_CREDS: ${{ secrets.AWS_S3_INTEGRATION_TEST_CREDS }}

      - name: Run Kubernetes End-to-End Acceptance Tests
        env:
          USER: root
          HOME: /home/runner
          AWS_S3_INTEGRATION_TEST_CREDS: ${{ secrets.AWS_S3_INTEGRATION_TEST_CREDS }}
        run: |
          IS_MINIKUBE=true ./tools/bin/acceptance_test_kube.sh
  # In case of self-hosted EC2 errors, remove this block.
  stop-kube-acceptance-test-runner:
    name: Stop Kube Acceptance Test EC2 Runner
    needs:
      - start-kube-acceptance-test-runner # required to get output from the start-runner job
      - kube-acceptance-test # required to wait when the main job is done
    runs-on: ubuntu-latest
    if: ${{ always() }} # required to stop the runner even if the error happened in the previous jobs
    steps:
      - name: Configure AWS credentials
        uses: aws-actions/configure-aws-credentials@v1
        with:
          aws-access-key-id: ${{ secrets.SELF_RUNNER_AWS_ACCESS_KEY_ID }}
          aws-secret-access-key: ${{ secrets.SELF_RUNNER_AWS_SECRET_ACCESS_KEY }}
          aws-region: us-east-2
      - name: Stop EC2 runner
        uses: machulav/ec2-github-runner@v2.1.0
        with:
          mode: stop
          github-token: ${{ secrets.SELF_RUNNER_GITHUB_ACCESS_TOKEN }}
          label: ${{ needs.start-kube-acceptance-test-runner.outputs.label }}
          ec2-instance-id: ${{ needs.start-kube-acceptance-test-runner.outputs.ec2-instance-id }}<|MERGE_RESOLUTION|>--- conflicted
+++ resolved
@@ -197,97 +197,11 @@
         run: python3 -m pip install virtualenv==16.7.9 --user
 
       - name: Build Core Docker Images and Run Tests
-<<<<<<< HEAD
-        run: CORE_ONLY=true ./gradlew --no-daemon composebuild --scan
-=======
         run: CORE_ONLY=true ./gradlew --no-daemon composeBuild --scan
->>>>>>> 8ebc3dc7
 
       - name: Run End-to-End Frontend Tests
         run: ./tools/bin/e2e_test.sh
 
-<<<<<<< HEAD
-=======
-  ## Acceptance Test
-  # In case of self-hosted EC2 errors, remove the next two lines and uncomment the currently commented out `runs-on` line.
-  start-acceptance-test-runner:
-    name: Start Acceptance Test EC2 Runner
-    runs-on: ubuntu-latest
-    outputs:
-      label: ${{ steps.start-ec2-runner.outputs.label }}
-      ec2-instance-id: ${{ steps.start-ec2-runner.outputs.ec2-instance-id }}
-    steps:
-      - name: Configure AWS credentials
-        uses: aws-actions/configure-aws-credentials@v1
-        with:
-          aws-access-key-id: ${{ secrets.SELF_RUNNER_AWS_ACCESS_KEY_ID }}
-          aws-secret-access-key: ${{ secrets.SELF_RUNNER_AWS_SECRET_ACCESS_KEY }}
-          aws-region: us-east-2
-      - name: Start EC2 runner
-        id: start-ec2-runner
-        uses: machulav/ec2-github-runner@v2.1.0
-        with:
-          mode: start
-          github-token: ${{ secrets.SELF_RUNNER_GITHUB_ACCESS_TOKEN }}
-          ec2-image-id: ami-04bd6e81239f4f3fb
-          ec2-instance-type: c5.2xlarge
-          subnet-id: subnet-0469a9e68a379c1d3
-          security-group-id: sg-0793f3c9413f21970
-  acceptance-test:
-    # In case of self-hosted EC2 errors, remove the next two lines and uncomment the currently commented out `runs-on` line.
-    needs: start-acceptance-test-runner # required to start the main job when the runner is ready
-    runs-on: ${{ needs.start-acceptance-test-runner.outputs.label }} # run the job on the newly created runner
-#    runs-on: ubuntu-latest
-    name: Acceptance Tests (Docker Compose)
-    steps:
-      - name: Checkout Airbyte
-        uses: actions/checkout@v2
-
-      - uses: actions/setup-java@v1
-        with:
-          java-version: '14'
-
-      - uses: actions/setup-node@v1
-        with:
-          node-version: '14.7'
-
-      - uses: actions/setup-python@v2
-        with:
-          python-version: '3.7'
-
-      - name: Install Pyenv
-        run: python3 -m pip install virtualenv==16.7.9 --user
-
-      - name: Build Core Docker Images and Run Tests
-        run: CORE_ONLY=true ./gradlew --no-daemon composeBuild --scan
-
-      - name: Run Docker End-to-End Acceptance Tests
-        run: |
-          ./tools/bin/acceptance_test.sh
-  # In case of self-hosted EC2 errors, remove this block.
-  stop-acceptance-test-runner:
-    name: Stop Acceptance Test EC2 Runner
-    needs:
-      - start-acceptance-test-runner # required to get output from the start-runner job
-      - acceptance-test # required to wait when the main job is done
-    runs-on: ubuntu-latest
-    if: ${{ always() }} # required to stop the runner even if the error happened in the previous jobs
-    steps:
-      - name: Configure AWS credentials
-        uses: aws-actions/configure-aws-credentials@v1
-        with:
-          aws-access-key-id: ${{ secrets.SELF_RUNNER_AWS_ACCESS_KEY_ID }}
-          aws-secret-access-key: ${{ secrets.SELF_RUNNER_AWS_SECRET_ACCESS_KEY }}
-          aws-region: us-east-2
-      - name: Stop EC2 runner
-        uses: machulav/ec2-github-runner@v2.1.0
-        with:
-          mode: stop
-          github-token: ${{ secrets.SELF_RUNNER_GITHUB_ACCESS_TOKEN }}
-          label: ${{ needs.start-acceptance-test-runner.outputs.label }}
-          ec2-instance-id: ${{ needs.start-acceptance-test-runner.outputs.ec2-instance-id }}
-
->>>>>>> 8ebc3dc7
   ## Kube Acceptance Tests
   # In case of self-hosted EC2 errors, remove the next two lines and uncomment the currently commented out `runs-on` line.
   # Docker acceptance tests run as part of the build job.
