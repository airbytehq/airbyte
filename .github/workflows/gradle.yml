name: Airbyte CI

on:
  #ability to start task manually in Web UI
  workflow_dispatch:
  schedule:
    - cron: "0 */1 * * *"
  push:
    branches-ignore:
      - "gitbook/v1"

jobs:
  # COMMON TASKS
  ensure-images-exist:
    name: "Ensure all required Docker images exist on Dockerhub"
    timeout-minutes: 10
    runs-on: ubuntu-latest
    steps:
      - name: Checkout Airbyte
        uses: actions/checkout@v2

      - name: Check images exist
        run: ./tools/bin/check_images_exist.sh all
  # The output of this job is used to trigger the following builds.
  changes:
    name: "Detect Modified Files"
    # The filtering action does not deal with well scheduled events so skip to avoid errors.
    # See https://github.com/dorny/paths-filter/issues/100 for more info.
    # This is okay this workflow is only scheduled on master, where we want to build everything
    # so filtering is not required. Use always() in each start block to force the start task.
    if: github.event_name != 'schedule'
    runs-on: ubuntu-latest
    outputs:
      backend: ${{ steps.filter.outputs.backend }}
      build: ${{ steps.filter.outputs.build }}
      cli: ${{ steps.filter.outputs.cli }}
      connectors: ${{ steps.filter.outputs.connectors }}
      db: ${{ steps.filter.outputs.db }}
      frontend: ${{ steps.filter.outputs.frontend }}
    steps:
      - name: Checkout Airbyte
        uses: actions/checkout@v2
      - uses: dorny/paths-filter@v2
        id: filter
        with:
          # Note, the following glob expression within a filters are ORs.
          filters: |
            backend:
              - 'airbyte-!(cdk|integrations|webapp|webapp-e2e-tests)/**'
            build:
              - '.github/**'
              - 'buildSrc/**'
              - 'tools/**'
            cli:
              - 'airbyte-api/**'
              - 'octavia-cli/**'
            connectors:
              - 'airbyte-cdk/**'
              - 'airbyte-integrations/**'
            db:
              - 'airbyte-db/**'
            frontend:
              - 'airbyte-webapp/**'
              - 'airbyte-webapp-e2e-tests/**'
  find_valid_pat:
    name: "Find a PAT with room for actions"
    timeout-minutes: 10
    runs-on: ubuntu-latest
    outputs:
      pat: ${{ steps.variables.outputs.pat }}
    steps:
      - name: Checkout Airbyte
        uses: actions/checkout@v2
      - name: Check PAT rate limits
        id: variables
        run: |
          ./tools/bin/find_non_rate_limited_PAT \
            ${{ secrets.AIRBYTEIO_PAT }} \
            ${{ secrets.OSS_BUILD_RUNNER_GITHUB_PAT }} \
            ${{ secrets.SUPERTOPHER_PAT }} \
            ${{ secrets.DAVINCHIA_PAT }}

  # Uncomment to debug.
  #  changes-output:
  #    name: "Debug Change Detection Logic"
  #    needs: changes
  #    runs-on: ubuntu-latest
  #    steps:
  #      - uses: actions/checkout@v2
  #      - run: |
  #          echo '${{ toJSON(needs) }}'

  ## BUILDS
  octavia-cli-build:
    needs: changes
    runs-on: ubuntu-latest
    # Because scheduled builds on master require us to skip the changes job. Use always() to force this to run on master.
    if: needs.changes.outputs.cli == 'true' || needs.changes.outputs.build == 'true' || (always() && github.ref == 'refs/heads/master')
    name: "Octavia CLI: Build"
    timeout-minutes: 90
    steps:
      - name: Force Failure
        run: exit 1

      - name: Checkout Airbyte
        uses: actions/checkout@v2

      - name: Cache Build Artifacts
        uses: ./.github/actions/cache-build-artifacts
        with:
          cache-key: ${{ secrets.CACHE_VERSION }}
          cache-python: "false"

      - uses: actions/setup-java@v1
        with:
          java-version: "17"

      - uses: actions/setup-python@v2
        with:
          python-version: "3.9"

      - name: Set up CI Gradle Properties
        run: |
          mkdir -p ~/.gradle/
          cat > ~/.gradle/gradle.properties <<EOF
          org.gradle.jvmargs=-Xmx8g -Xss4m \
            --add-exports jdk.compiler/com.sun.tools.javac.api=ALL-UNNAMED \
            --add-exports jdk.compiler/com.sun.tools.javac.file=ALL-UNNAMED \
            --add-exports jdk.compiler/com.sun.tools.javac.parser=ALL-UNNAMED \
            --add-exports jdk.compiler/com.sun.tools.javac.tree=ALL-UNNAMED \
            --add-exports jdk.compiler/com.sun.tools.javac.util=ALL-UNNAMED
          org.gradle.workers.max=8
          org.gradle.vfs.watch=false
          EOF

      - name: Format
        run: SUB_BUILD=OCTAVIA_CLI ./gradlew format --scan --info --stacktrace

      - name: Ensure no file change
        run: git --no-pager diff && test -z "$(git --no-pager diff)"

      - name: Build
        run: |
          SUB_BUILD=OCTAVIA_CLI ./gradlew :octavia-cli:build javadoc --scan

      - name: Build Platform Docker Images
        run: SUB_BUILD=PLATFORM ./gradlew --no-daemon assemble --scan

      - name: Run integration tests
        run: ./tools/bin/integration_tests_octavia.sh

  # Connectors Base
  # In case of self-hosted EC2 errors, remove this block.
  start-connectors-base-build-runner:
    name: "Connectors Base: Start Build EC2 Runner"
    needs:
      - changes
      - find_valid_pat
    # Because scheduled builds on master require us to skip the changes job. Use always() to force this to run on master.
    if: |
      needs.changes.outputs.build == 'true' || needs.changes.outputs.connectors == 'true' || needs.changes.outputs.db == 'true' || (always() && github.ref == 'refs/heads/master')
    timeout-minutes: 10
    runs-on: ubuntu-latest
    outputs:
      label: ${{ steps.start-ec2-runner.outputs.label }}
      ec2-instance-id: ${{ steps.start-ec2-runner.outputs.ec2-instance-id }}
    steps:
      - name: Checkout Airbyte
        uses: actions/checkout@v2
      - name: Start AWS Runner
        id: start-ec2-runner
        uses: ./.github/actions/start-aws-runner
        with:
          aws-access-key-id: ${{ secrets.SELF_RUNNER_AWS_ACCESS_KEY_ID }}
          aws-secret-access-key: ${{ secrets.SELF_RUNNER_AWS_SECRET_ACCESS_KEY }}
          github-token: ${{ needs.find_valid_pat.outputs.pat }}

  build-connectors-base:
    # In case of self-hosted EC2 errors, removed the `needs` line and switch back to running on ubuntu-latest.
    needs: start-connectors-base-build-runner # required to start the main job when the runner is ready
    runs-on: ${{ needs.start-connectors-base-build-runner.outputs.label }} # run the job on the newly created runner
    name: "Connectors Base: Build"
    timeout-minutes: 90
    steps:
      - name: Checkout Airbyte
        uses: actions/checkout@v2

      - name: Cache Build Artifacts
        uses: ./.github/actions/cache-build-artifacts
        with:
          cache-key: ${{ secrets.CACHE_VERSION }}

      - uses: actions/setup-java@v1
        with:
          java-version: "17"

      - uses: actions/setup-node@v1
        with:
          node-version: "16.13.0"

      - uses: actions/setup-python@v2
        with:
          python-version: "3.9"

      - name: Install Pyenv
        run: python3 -m pip install virtualenv==16.7.9 --user

      - name: Set up CI Gradle Properties
        run: |
          mkdir -p ~/.gradle/
          cat > ~/.gradle/gradle.properties <<EOF
          org.gradle.jvmargs=-Xmx8g -Xss4m \
            --add-exports jdk.compiler/com.sun.tools.javac.api=ALL-UNNAMED \
            --add-exports jdk.compiler/com.sun.tools.javac.file=ALL-UNNAMED \
            --add-exports jdk.compiler/com.sun.tools.javac.parser=ALL-UNNAMED \
            --add-exports jdk.compiler/com.sun.tools.javac.tree=ALL-UNNAMED \
            --add-exports jdk.compiler/com.sun.tools.javac.util=ALL-UNNAMED
          org.gradle.workers.max=8
          org.gradle.vfs.watch=false
          EOF

      - name: Generate Template scaffold
        run: ./gradlew :airbyte-integrations:connector-templates:generator:testScaffoldTemplates --scan

      - name: Format
        run: SUB_BUILD=CONNECTORS_BASE ./gradlew format --scan --info --stacktrace

      - name: Build
        run: SUB_BUILD=CONNECTORS_BASE ./gradlew build -x :airbyte-workers:test --scan

      - name: Ensure no file change
        run: git --no-pager diff && test -z "$(git --no-pager diff)"

  # In case of self-hosted EC2 errors, remove this block.
  stop-connectors-base-build-runner:
    name: "Connectors Base: Stop Build EC2 Runner"
    timeout-minutes: 10
    needs:
      - start-connectors-base-build-runner # required to get output from the start-runner job
      - build-connectors-base # required to wait when the main job is done
      - find_valid_pat
    runs-on: ubuntu-latest
    # Always is required to stop the runner even if the previous job has errors. However always() runs even if the previous step is skipped.
    # Thus, we check for skipped here.
    if: ${{ always() && needs.start-connectors-base-build-runner.result != 'skipped'}}
    steps:
      - name: Configure AWS credentials
        uses: aws-actions/configure-aws-credentials@v1
        with:
          aws-access-key-id: ${{ secrets.SELF_RUNNER_AWS_ACCESS_KEY_ID }}
          aws-secret-access-key: ${{ secrets.SELF_RUNNER_AWS_SECRET_ACCESS_KEY }}
          aws-region: us-east-2
      - name: Stop EC2 runner
        uses: supertopher/ec2-github-runner@base64v1.0.10
        with:
          mode: stop
          github-token: ${{ needs.find_valid_pat.outputs.pat }}
          label: ${{ needs.start-connectors-base-build-runner.outputs.label }}
          ec2-instance-id: ${{ needs.start-connectors-base-build-runner.outputs.ec2-instance-id }}

  ## Frontend Test
  # In case of self-hosted EC2 errors, remove this block.
  start-frontend-runner:
    name: "Frontend: Start EC2 Runner"
    needs:
      - changes
      - find_valid_pat
    # Because scheduled builds on master require us to skip the changes job. Use always() to force this to run on master.
    if: |
      needs.changes.outputs.frontend == 'true' || needs.changes.outputs.build == 'true' || github.ref == 'refs/heads/master'
      || (always() && needs.changes.outputs.backend == 'true')
    timeout-minutes: 10
    runs-on: ubuntu-latest
    outputs:
      label: ${{ steps.start-ec2-runner.outputs.label }}
      ec2-instance-id: ${{ steps.start-ec2-runner.outputs.ec2-instance-id }}
    steps:
      - name: Checkout Airbyte
        uses: actions/checkout@v2
      - name: Start AWS Runner
        id: start-ec2-runner
        uses: ./.github/actions/start-aws-runner
        with:
          aws-access-key-id: ${{ secrets.SELF_RUNNER_AWS_ACCESS_KEY_ID }}
          aws-secret-access-key: ${{ secrets.SELF_RUNNER_AWS_SECRET_ACCESS_KEY }}
          github-token: ${{ needs.find_valid_pat.outputs.pat }}
  frontend-build:
    name: "Frontend: Build"
    needs: start-frontend-runner
    runs-on: ${{ needs.start-frontend-runner.outputs.label }}
    steps:
      - name: Checkout Airbyte
        uses: actions/checkout@v2

      - name: Cache Build Artifacts
        uses: ./.github/actions/cache-build-artifacts
        with:
          cache-key: ${{ secrets.CACHE_VERSION }}
          cache-python: "false"

      - uses: actions/setup-java@v1
        with:
          java-version: "17"

      - uses: actions/setup-node@v1
        with:
          node-version: "16.13.0"

      - name: Set up CI Gradle Properties
        run: |
          mkdir -p ~/.gradle/
          cat > ~/.gradle/gradle.properties <<EOF
          org.gradle.jvmargs=-Xmx8g -Xss4m --add-exports jdk.compiler/com.sun.tools.javac.api=ALL-UNNAMED \
            --add-exports jdk.compiler/com.sun.tools.javac.file=ALL-UNNAMED \
            --add-exports jdk.compiler/com.sun.tools.javac.parser=ALL-UNNAMED \
            --add-exports jdk.compiler/com.sun.tools.javac.tree=ALL-UNNAMED \
            --add-exports jdk.compiler/com.sun.tools.javac.util=ALL-UNNAMED
          org.gradle.workers.max=8
          org.gradle.vfs.watch=false
          EOF

      - name: Build :airbyte-webapp
        run: SUB_BUILD=PLATFORM ./gradlew --no-daemon :airbyte-webapp:build --scan
  frontend-test:
    name: "Frontend: Run End-to-End Tests"
    needs:
      - start-frontend-runner # required to have runner started
    runs-on: ${{ needs.start-frontend-runner.outputs.label }} # run the job on the newly created runner
    timeout-minutes: 120
    steps:
      - name: Checkout Airbyte
        uses: actions/checkout@v2

      - name: Cache Build Artifacts
        uses: ./.github/actions/cache-build-artifacts
        with:
          cache-key: ${{ secrets.CACHE_VERSION }}
          cache-python: "false"

      - uses: actions/setup-java@v1
        with:
          java-version: "17"

      - uses: actions/setup-node@v1
        with:
          node-version: "16.13.0"

      - name: Set up CI Gradle Properties
        run: |
          mkdir -p ~/.gradle/
          cat > ~/.gradle/gradle.properties <<EOF
          org.gradle.jvmargs=-Xmx8g -Xss4m --add-exports jdk.compiler/com.sun.tools.javac.api=ALL-UNNAMED \
            --add-exports jdk.compiler/com.sun.tools.javac.file=ALL-UNNAMED \
            --add-exports jdk.compiler/com.sun.tools.javac.parser=ALL-UNNAMED \
            --add-exports jdk.compiler/com.sun.tools.javac.tree=ALL-UNNAMED \
            --add-exports jdk.compiler/com.sun.tools.javac.util=ALL-UNNAMED
          org.gradle.workers.max=8
          org.gradle.vfs.watch=false
          EOF

      - name: Build Platform Docker Images
        run: SUB_BUILD=PLATFORM ./gradlew --no-daemon assemble --scan

      - name: Run End-to-End Frontend Tests
        env:
          CYPRESS_WEBAPP_KEY: ${{ secrets.CYPRESS_WEBAPP_KEY }}
        run: ./tools/bin/e2e_test.sh
  # In case of self-hosted EC2 errors, remove this block.
  stop-frontend-runner:
    name: "Frontend: Stop Runner"
    timeout-minutes: 10
    needs:
      - start-frontend-runner # required to get output from the start-runner job
      - frontend-test # required to wait when the e2e-test job is done
      - frontend-build # required to wait when then build job is done
      - find_valid_pat
    runs-on: ubuntu-latest
    # Always is required to stop the runner even if the previous job has errors. However always() runs even if the previous step is skipped.
    # Thus, we check for skipped here.
    if: ${{ always() && needs.start-frontend-runner.result != 'skipped'}}
    steps:
      - name: Configure AWS credentials
        uses: aws-actions/configure-aws-credentials@v1
        with:
          aws-access-key-id: ${{ secrets.SELF_RUNNER_AWS_ACCESS_KEY_ID }}
          aws-secret-access-key: ${{ secrets.SELF_RUNNER_AWS_SECRET_ACCESS_KEY }}
          aws-region: us-east-2
      - name: Stop EC2 runner
        uses: supertopher/ec2-github-runner@base64v1.0.10
        with:
          mode: stop
          github-token: ${{ needs.find_valid_pat.outputs.pat }}
          label: ${{ needs.start-frontend-runner.outputs.label }}
          ec2-instance-id: ${{ needs.start-frontend-runner.outputs.ec2-instance-id }}

  ## FOLLOWING BUILDS ARE ALL PLATFORM BUILDS.

  # Main Platform
  # In case of self-hosted EC2 errors, remove this block.
  start-platform-build-runner:
    name: "Platform: Start Build EC2 Runner"
    needs:
      - changes
      - find_valid_pat
    # Because scheduled builds on master require us to skip the changes job. Use always() to force this to run on master.
    if: needs.changes.outputs.backend == 'true' || needs.changes.outputs.build == 'true' || (always() && github.ref == 'refs/heads/master')
    timeout-minutes: 10
    runs-on: ubuntu-latest
    outputs:
      label: ${{ steps.start-ec2-runner.outputs.label }}
      ec2-instance-id: ${{ steps.start-ec2-runner.outputs.ec2-instance-id }}
    steps:
      - name: Checkout Airbyte
        uses: actions/checkout@v2
      - name: Start AWS Runner
        id: start-ec2-runner
        uses: ./.github/actions/start-aws-runner
        with:
          aws-access-key-id: ${{ secrets.SELF_RUNNER_AWS_ACCESS_KEY_ID }}
          aws-secret-access-key: ${{ secrets.SELF_RUNNER_AWS_SECRET_ACCESS_KEY }}
          github-token: ${{ needs.find_valid_pat.outputs.pat }}
  platform-build:
    name: "Platform: Build"
    # In case of self-hosted EC2 errors, remove the next two lines and uncomment the currently commented out `runs-on` line.
    needs: start-platform-build-runner # required to start the main job when the runner is ready
    runs-on: ${{ needs.start-platform-build-runner.outputs.label }} # run the job on the newly created runner
    timeout-minutes: 90
    steps:
      - name: Checkout Airbyte
        uses: actions/checkout@v2

      - name: Cache Build Artifacts
        uses: ./.github/actions/cache-build-artifacts
        with:
          cache-key: ${{ secrets.CACHE_VERSION }}
          cache-python: "false"

      - uses: actions/setup-java@v1
        with:
          java-version: "17"

      - uses: actions/setup-node@v1
        with:
          node-version: "16.13.0"

      - name: Set up CI Gradle Properties
        run: |
          mkdir -p ~/.gradle/
          cat > ~/.gradle/gradle.properties <<EOF
          org.gradle.jvmargs=-Xmx8g -Xss4m \
            --add-exports jdk.compiler/com.sun.tools.javac.api=ALL-UNNAMED \
            --add-exports jdk.compiler/com.sun.tools.javac.file=ALL-UNNAMED \
            --add-exports jdk.compiler/com.sun.tools.javac.parser=ALL-UNNAMED \
            --add-exports jdk.compiler/com.sun.tools.javac.tree=ALL-UNNAMED \
            --add-exports jdk.compiler/com.sun.tools.javac.util=ALL-UNNAMED
          org.gradle.workers.max=8
          org.gradle.vfs.watch=false
          EOF

      - name: Format
        run: SUB_BUILD=PLATFORM ./gradlew format --scan --info --stacktrace

      - name: Ensure no file change
        run: git --no-pager diff && test -z "$(git --no-pager diff)"

      - name: Build
        run: |
          SUB_BUILD=PLATFORM ./gradlew build javadoc --scan

      - name: Integration test
        run: SUB_BUILD=PLATFORM ./gradlew newIntegrationTest

      - name: Slow integration test
        if: contains(github.ref, 'bump-version') || contains(github.ref, 'master')
        run: SUB_BUILD=PLATFORM ./gradlew slowIntegrationTest

      - name: Test if Seed spec is updated
        run: SUB_BUILD=PLATFORM ./gradlew format && git --no-pager diff && test -z "$(git --no-pager diff)"

      # todo (cgardens) - scope by platform.
      - name: Check documentation
        if: success() && github.ref == 'refs/heads/master'
        run: ./tools/site/link_checker.sh check_docs

      # This is only required on the usual github runner. The usual runner does not contain enough disk space for our use.
      #      - name: Get Docker Space
      #        run: docker run --rm busybox df -h

      - name: Run End-to-End Acceptance Tests
        run: ./tools/bin/acceptance_test.sh

      - name: Automatic Migration Acceptance Test
        run: SUB_BUILD=PLATFORM ./gradlew :airbyte-tests:automaticMigrationAcceptanceTest --scan -i

  # In case of self-hosted EC2 errors, remove this block.
  stop-platform-build-runner:
    name: "Platform: Stop Build EC2 Runner"
    timeout-minutes: 10
    needs:
      - start-platform-build-runner # required to get output from the start-runner job
      - platform-build # required to wait when the main job is done
      - find_valid_pat
    runs-on: ubuntu-latest
    # Always is required to stop the runner even if the previous job has errors. However always() runs even if the previous step is skipped.
    # Thus, we check for skipped here.
    if: ${{ always() && needs.start-platform-build-runner.result != 'skipped'}}
    steps:
      - name: Configure AWS credentials
        uses: aws-actions/configure-aws-credentials@v1
        with:
          aws-access-key-id: ${{ secrets.SELF_RUNNER_AWS_ACCESS_KEY_ID }}
          aws-secret-access-key: ${{ secrets.SELF_RUNNER_AWS_SECRET_ACCESS_KEY }}
          aws-region: us-east-2
      - name: Stop EC2 runner
        uses: supertopher/ec2-github-runner@base64v1.0.10
        with:
          mode: stop
          github-token: ${{ needs.find_valid_pat.outputs.pat }}
          label: ${{ needs.start-platform-build-runner.outputs.label }}
          ec2-instance-id: ${{ needs.start-platform-build-runner.outputs.ec2-instance-id }}

  # Scheduler V2
  # In case of self-hosted EC2 errors, remove this block.
  start-platform-new-scheduler-acceptance-runner:
    name: "Platform: Start Docker w/ Scheduler v2 Test Runner"
    needs:
      - changes
      - find_valid_pat
    # Because scheduled builds on master require us to skip the changes job. Use always() to force this to run on master.
    if: needs.changes.outputs.backend == 'true' || needs.changes.outputs.build == 'true' || (always() && github.ref == 'refs/heads/master')
    timeout-minutes: 10
    runs-on: ubuntu-latest
    outputs:
      label: ${{ steps.start-ec2-runner.outputs.label }}
      ec2-instance-id: ${{ steps.start-ec2-runner.outputs.ec2-instance-id }}
    steps:
      - name: Checkout Airbyte
        uses: actions/checkout@v2
      - name: Start AWS Runner
        id: start-ec2-runner
        uses: ./.github/actions/start-aws-runner
        with:
          github-token: ${{ needs.find_valid_pat.outputs.pat }}
          aws-access-key-id: ${{ secrets.SELF_RUNNER_AWS_ACCESS_KEY_ID }}
          aws-secret-access-key: ${{ secrets.SELF_RUNNER_AWS_SECRET_ACCESS_KEY }}
  platform-new-scheduler-acceptance:
    # In case of self-hosted EC2 errors, remove the next two lines and uncomment the currently commented out `runs-on` line.
    needs: start-platform-new-scheduler-acceptance-runner # required to start the main job when the runner is ready
    runs-on: ${{ needs.start-platform-new-scheduler-acceptance-runner.outputs.label }} # run the job on the newly created runner
    name: "Platform: Docker w/ Scheduler v2 Acceptance Tests"
    timeout-minutes: 90
    steps:
      - name: Checkout Airbyte
        uses: actions/checkout@v2

      - name: Npm Caching
        uses: actions/cache@v2
        with:
          path: |
            ~/.npm
          key: ${{ secrets.CACHE_VERSION }}-npm-${{ runner.os }}-${{ hashFiles('**/package-lock.json') }}
          restore-keys: |
            ${{ secrets.CACHE_VERSION }}-npm-${{ runner.os }}-

      # this intentionally does not use restore-keys so we don't mess with gradle caching
      - name: Gradle Caching
        uses: actions/cache@v2
        with:
          path: |
            ~/.gradle/caches
            ~/.gradle/wrapper
            **/.venv
          key: ${{ secrets.CACHE_VERSION }}-${{ runner.os }}-${{ hashFiles('**/*.gradle*') }}-${{ hashFiles('**/package-lock.json') }}

      - uses: actions/setup-java@v1
        with:
          java-version: "17"

      - uses: actions/setup-node@v1
        with:
          node-version: "16.13.0"

      - name: Set up CI Gradle Properties
        run: |
          mkdir -p ~/.gradle/
          cat > ~/.gradle/gradle.properties <<EOF
          org.gradle.jvmargs=-Xmx8g -Xss4m --add-exports jdk.compiler/com.sun.tools.javac.api=ALL-UNNAMED \
            --add-exports jdk.compiler/com.sun.tools.javac.file=ALL-UNNAMED \
            --add-exports jdk.compiler/com.sun.tools.javac.parser=ALL-UNNAMED \
            --add-exports jdk.compiler/com.sun.tools.javac.tree=ALL-UNNAMED \
            --add-exports jdk.compiler/com.sun.tools.javac.util=ALL-UNNAMED
          org.gradle.workers.max=8
          org.gradle.vfs.watch=false
          EOF

      - name: Build
        run: |
          SUB_BUILD=PLATFORM ./gradlew build javadoc --scan

      - name: Run End-to-End Acceptance Tests with the new scheduler
        run: ./tools/bin/acceptance_test_with_new_scheduler.sh

  # In case of self-hosted EC2 errors, remove this block.
  stop-platform-new-scheduler-acceptance-runner:
    name: "Platform: Stop Docker w/ Scheduler v2 Test Runner"
    timeout-minutes: 10
    needs:
      - start-platform-new-scheduler-acceptance-runner # required to get output from the start-runner job
      - platform-new-scheduler-acceptance # required to wait when the main job is done
      - find_valid_pat
    runs-on: ubuntu-latest
    # Always is required to stop the runner even if the previous job has errors. However always() runs even if the previous step is skipped.
    # Thus, we check for skipped here.
    if: ${{ always() && needs.start-platform-new-scheduler-acceptance-runner.result != 'skipped'}}
    steps:
      - name: Configure AWS credentials
        uses: aws-actions/configure-aws-credentials@v1
        with:
          aws-access-key-id: ${{ secrets.SELF_RUNNER_AWS_ACCESS_KEY_ID }}
          aws-secret-access-key: ${{ secrets.SELF_RUNNER_AWS_SECRET_ACCESS_KEY }}
          aws-region: us-east-2
      - name: Stop EC2 runner
        uses: supertopher/ec2-github-runner@base64v1.0.10
        with:
          mode: stop
          label: ${{ needs.start-platform-new-scheduler-acceptance-runner.outputs.label }}
          github-token: ${{ needs.find_valid_pat.outputs.pat }}
          ec2-instance-id: ${{ needs.start-platform-new-scheduler-acceptance-runner.outputs.ec2-instance-id }}

  ## Kube Acceptance Tests
  # Docker acceptance tests run as part of the build job.
  # In case of self-hosted EC2 errors, remove this block.
  start-kube-acceptance-test-runner:
    name: "Platform: Start Kube Acceptance Test EC2 Runner"
    needs:
      - changes
      - find_valid_pat
    # Because scheduled builds on master require us to skip the changes job. Use always() to force this to run on master.
    if: needs.changes.outputs.backend == 'true' || needs.changes.outputs.build == 'true' || (always() && github.ref == 'refs/heads/master')
    timeout-minutes: 10
    runs-on: ubuntu-latest
    outputs:
      label: ${{ steps.start-ec2-runner.outputs.label }}
      ec2-instance-id: ${{ steps.start-ec2-runner.outputs.ec2-instance-id }}
    steps:
      - name: Checkout Airbyte
        uses: actions/checkout@v2
      - name: Start AWS Runner
        id: start-ec2-runner
        uses: ./.github/actions/start-aws-runner
        with:
          # github-self-hosted-runner-ubuntu-20-with-150gdisk-docker-20.10.7-and-socat
          ec2-image-id: ami-0c1a9bc22624339d8
          aws-access-key-id: ${{ secrets.SELF_RUNNER_AWS_ACCESS_KEY_ID }}
          aws-secret-access-key: ${{ secrets.SELF_RUNNER_AWS_SECRET_ACCESS_KEY }}
          github-token: ${{ needs.find_valid_pat.outputs.pat }}
  kube-acceptance-test:
    name: "Platform: Acceptance Tests (Kube)"
    # In case of self-hosted EC2 errors, removed the `needs` line and switch back to running on ubuntu-latest.
    needs: start-kube-acceptance-test-runner # required to start the main job when the runner is ready
    runs-on: ${{ needs.start-kube-acceptance-test-runner.outputs.label }} # run the job on the newly created runner
    environment: more-secrets
    timeout-minutes: 90
    steps:
      - name: Checkout Airbyte
        uses: actions/checkout@v2

      - name: Cache Build Artifacts
        uses: ./.github/actions/cache-build-artifacts
        with:
          cache-key: ${{ secrets.CACHE_VERSION }}
          cache-python: "false"

      - uses: actions/setup-java@v1
        with:
          java-version: "17"

      - uses: actions/setup-node@v1
        with:
          node-version: "16.13.0"

      - name: Fix EC-2 Runner
        run: |
          mkdir -p /home/runner

      - name: Set up CI Gradle Properties
        run: |
          mkdir -p ~/.gradle/
          cat > ~/.gradle/gradle.properties <<EOF
          org.gradle.jvmargs=-Xmx8g -Xss4m --add-exports jdk.compiler/com.sun.tools.javac.api=ALL-UNNAMED \
            --add-exports jdk.compiler/com.sun.tools.javac.file=ALL-UNNAMED \
            --add-exports jdk.compiler/com.sun.tools.javac.parser=ALL-UNNAMED \
            --add-exports jdk.compiler/com.sun.tools.javac.tree=ALL-UNNAMED \
            --add-exports jdk.compiler/com.sun.tools.javac.util=ALL-UNNAMED
          org.gradle.workers.max=8
          org.gradle.vfs.watch=false
          EOF

      - name: Create cluster config file
        run: |
          cat > /tmp/kind-config.yaml <<EOF
          kind: Cluster
          apiVersion: kind.x-k8s.io/v1alpha4
          nodes:
          - role: control-plane
          - role: worker
          EOF

      - name: Check Docker System Info
        run: docker system info

      - name: KIND Kubernetes Cluster Setup
        uses: helm/kind-action@v1.2.0
        with:
          node_image: kindest/node:v1.21.2
          config: /tmp/kind-config.yaml
        # In case of self-hosted EC2 errors, remove this env block.
        env:
          USER: root
          HOME: /home/runner
          CHANGE_MINIKUBE_NONE_USER: true

      - name: Describe kube nodes
        run: kubectl describe nodes
        env:
          USER: root
          HOME: /home/runner

      - name: Build Platform Docker Images
        run: SUB_BUILD=PLATFORM ./gradlew assemble -x test --scan

      - name: Run Logging Tests
        run: ./tools/bin/cloud_storage_logging_test.sh
        env:
          # AWS_S3_INTEGRATION_TEST_CREDS can be found in LastPass as AWS_S3_INTEGRATION_TEST_CREDS
          AWS_S3_INTEGRATION_TEST_CREDS: ${{ secrets.AWS_S3_INTEGRATION_TEST_CREDS }}
          # GOOGLE_CLOUD_STORAGE_TEST_CREDS can be found in LastPass as "google cloud storage ( gcs ) test creds"
          GOOGLE_CLOUD_STORAGE_TEST_CREDS: ${{ secrets.GOOGLE_CLOUD_STORAGE_TEST_CREDS }}

      - name: Run Kubernetes End-to-End Acceptance Tests
        env:
          USER: root
          HOME: /home/runner
          # AWS_S3_INTEGRATION_TEST_CREDS can be found in LastPass as AWS_S3_INTEGRATION_TEST_CREDS
          AWS_S3_INTEGRATION_TEST_CREDS: ${{ secrets.AWS_S3_INTEGRATION_TEST_CREDS }}
          SECRET_STORE_GCP_CREDENTIALS: ${{ secrets.SECRET_STORE_GCP_CREDENTIALS }}
          SECRET_STORE_GCP_PROJECT_ID: ${{ secrets.SECRET_STORE_GCP_PROJECT_ID }}
        run: |
          CI=true IS_MINIKUBE=true ./tools/bin/acceptance_test_kube.sh

      - uses: actions/upload-artifact@v2
        if: failure()
        with:
          name: Kubernetes Logs
          path: /tmp/kubernetes_logs/*

      - name: Show Disk Usage
        run: |
          df -h
          docker system df

      - name: Run AWS/GCP Cloud Integration Tests
        env:
          USER: root
          HOME: /home/runner
          # AWS_S3_INTEGRATION_TEST_CREDS can be found in LastPass as AWS_S3_INTEGRATION_TEST_CREDS
          AWS_S3_INTEGRATION_TEST_CREDS: ${{ secrets.AWS_S3_INTEGRATION_TEST_CREDS }}
          SECRET_STORE_GCP_CREDENTIALS: ${{ secrets.SECRET_STORE_GCP_CREDENTIALS }}
          SECRET_STORE_GCP_PROJECT_ID: ${{ secrets.SECRET_STORE_GCP_PROJECT_ID }}
        run: |
          CI=true ./tools/bin/cloud_integration_tests.sh
  # In case of self-hosted EC2 errors, remove this block.
  stop-kube-acceptance-test-runner:
    name: "Platform: Stop Kube Acceptance Test EC2 Runner"
    timeout-minutes: 10
    needs:
      - start-kube-acceptance-test-runner # required to get output from the start-runner job
      - kube-acceptance-test # required to wait when the main job is done
      - find_valid_pat
    runs-on: ubuntu-latest
    # Always is required to stop the runner even if the previous job has errors. However always() runs even if the previous step is skipped.
    # Thus, we check for skipped here.
    if: ${{ always() && needs.start-kube-acceptance-test-runner.result != 'skipped'}}
    steps:
      - name: Configure AWS credentials
        uses: aws-actions/configure-aws-credentials@v1
        with:
          aws-access-key-id: ${{ secrets.SELF_RUNNER_AWS_ACCESS_KEY_ID }}
          aws-secret-access-key: ${{ secrets.SELF_RUNNER_AWS_SECRET_ACCESS_KEY }}
          aws-region: us-east-2
      - name: Stop EC2 runner
        uses: supertopher/ec2-github-runner@base64v1.0.10
        with:
          mode: stop
          github-token: ${{ needs.find_valid_pat.outputs.pat }}
          label: ${{ needs.start-kube-acceptance-test-runner.outputs.label }}
          ec2-instance-id: ${{ needs.start-kube-acceptance-test-runner.outputs.ec2-instance-id }}

  ## Kube Acceptance Tests (with scheduler v2 - both temporal changes and container orchestrator)
  # Docker acceptance tests run as part of the build job.
  # In case of self-hosted EC2 errors, remove this block.
  start-kube-acceptance-test-runner-v2:
    name: "Platform: Start Scheduler V2 Kube Acceptance Test Runner"
    needs:
      - changes
      - find_valid_pat
    # Because scheduled builds on master require us to skip the changes job. Use always() to force this to run on master.
    if: needs.changes.outputs.backend == 'true' || needs.changes.outputs.build == 'true' || (always() && github.ref == 'refs/heads/master')
    timeout-minutes: 10
    runs-on: ubuntu-latest
    outputs:
      label: ${{ steps.start-ec2-runner.outputs.label }}
      ec2-instance-id: ${{ steps.start-ec2-runner.outputs.ec2-instance-id }}
    steps:
      - name: Checkout Airbyte
        uses: actions/checkout@v2
      - name: Start AWS Runner
        id: start-ec2-runner
        uses: ./.github/actions/start-aws-runner
        with:
          # github-self-hosted-runner-ubuntu-20-with-150gdisk-docker-20.10.7-and-socat
          ec2-image-id: ami-0c1a9bc22624339d8
          aws-access-key-id: ${{ secrets.SELF_RUNNER_AWS_ACCESS_KEY_ID }}
          aws-secret-access-key: ${{ secrets.SELF_RUNNER_AWS_SECRET_ACCESS_KEY }}
          github-token: ${{ needs.find_valid_pat.outputs.pat }}
  kube-acceptance-test-v2:
    name: "Platform: Acceptance Tests (Kube v2)"
    # In case of self-hosted EC2 errors, removed the `needs` line and switch back to running on ubuntu-latest.
    needs: start-kube-acceptance-test-runner-v2 # required to start the main job when the runner is ready
    runs-on: ${{ needs.start-kube-acceptance-test-runner-v2.outputs.label }} # run the job on the newly created runner
    environment: more-secrets
    timeout-minutes: 90
    steps:
      - name: Checkout Airbyte
        uses: actions/checkout@v2

      - name: Cache Build Artifacts
        uses: ./.github/actions/cache-build-artifacts
        with:
          cache-key: ${{ secrets.CACHE_VERSION }}
          cache-python: "false"

      - uses: actions/setup-java@v1
        with:
          java-version: "17"

      - uses: actions/setup-node@v1
        with:
          node-version: "16.13.0"

      - name: Fix EC-2 Runner
        run: |
          mkdir -p /home/runner

      - name: Set up CI Gradle Properties
        run: |
          mkdir -p ~/.gradle/
          cat > ~/.gradle/gradle.properties <<EOF
          org.gradle.jvmargs=-Xmx8g -Xss4m --add-exports jdk.compiler/com.sun.tools.javac.api=ALL-UNNAMED \
            --add-exports jdk.compiler/com.sun.tools.javac.file=ALL-UNNAMED \
            --add-exports jdk.compiler/com.sun.tools.javac.parser=ALL-UNNAMED \
            --add-exports jdk.compiler/com.sun.tools.javac.tree=ALL-UNNAMED \
            --add-exports jdk.compiler/com.sun.tools.javac.util=ALL-UNNAMED
          org.gradle.workers.max=8
          org.gradle.vfs.watch=false
          EOF

      - name: Create cluster config file
        run: |
          cat > /tmp/kind-config.yaml <<EOF
          kind: Cluster
          apiVersion: kind.x-k8s.io/v1alpha4
          nodes:
          - role: control-plane
          - role: worker
          EOF

      - name: KIND Kubernetes Cluster Setup
        uses: helm/kind-action@v1.2.0
        with:
          node_image: kindest/node:v1.21.2
          config: /tmp/kind-config.yaml
        # In case of self-hosted EC2 errors, remove this env block.
        env:
          USER: root
          HOME: /home/runner
          CHANGE_MINIKUBE_NONE_USER: true

      - name: Build Platform Docker Images
        run: SUB_BUILD=PLATFORM ./gradlew assemble -x test --scan

      - name: Run Kubernetes End-to-End Acceptance Tests
        env:
          USER: root
          HOME: /home/runner
          # AWS_S3_INTEGRATION_TEST_CREDS can be found in LastPass as AWS_S3_INTEGRATION_TEST_CREDS
          AWS_S3_INTEGRATION_TEST_CREDS: ${{ secrets.AWS_S3_INTEGRATION_TEST_CREDS }}
          SECRET_STORE_GCP_CREDENTIALS: ${{ secrets.SECRET_STORE_GCP_CREDENTIALS }}
          SECRET_STORE_GCP_PROJECT_ID: ${{ secrets.SECRET_STORE_GCP_PROJECT_ID }}
        run: |
          CI=true IS_MINIKUBE=true ./tools/bin/acceptance_test_kube.sh

      - uses: actions/upload-artifact@v2
        if: failure()
        with:
          name: Kubernetes Logs
          path: /tmp/kubernetes_logs/*
  # In case of self-hosted EC2 errors, remove this block.
  stop-kube-acceptance-test-runner-v2:
    name: "Platform: Stop Kube Acceptance Test EC2 Runner"
    timeout-minutes: 10
    needs:
      - start-kube-acceptance-test-runner-v2 # required to get output from the start-runner job
      - kube-acceptance-test-v2 # required to wait when the main job is done
      - find_valid_pat
    runs-on: ubuntu-latest
    # Always is required to stop the runner even if the previous job has errors. However always() runs even if the previous step is skipped.
    # Thus, we check for skipped here.
    if: ${{ always() && needs.start-kube-acceptance-test-runner-v2.result != 'skipped'}}
    steps:
      - name: Configure AWS credentials
        uses: aws-actions/configure-aws-credentials@v1
        with:
          aws-access-key-id: ${{ secrets.SELF_RUNNER_AWS_ACCESS_KEY_ID }}
          aws-secret-access-key: ${{ secrets.SELF_RUNNER_AWS_SECRET_ACCESS_KEY }}
          aws-region: us-east-2
      - name: Stop EC2 runner
        uses: supertopher/ec2-github-runner@base64v1.0.10
        with:
          mode: stop
          github-token: ${{ needs.find_valid_pat.outputs.pat }}
          label: ${{ needs.start-kube-acceptance-test-runner-v2.outputs.label }}
          ec2-instance-id: ${{ needs.start-kube-acceptance-test-runner-v2.outputs.ec2-instance-id }}

  notify-failure-slack-channel:
    name: "Notify Slack Channel on Build Failures"
    runs-on: ubuntu-latest
    needs:
<<<<<<< HEAD
      - build-connectors-base
      - frontend-build
      - octavia-cli-build
      - platform-build
      - platform-new-scheduler-acceptance
      - kube-acceptance-test
      - kube-acceptance-test-v2
=======
#      - build-connectors-base
#      - frontend-build
      - octavia-cli-build
#      - platform-build
#      - platform-new-scheduler-acceptance
#      - kube-acceptance-test
#      - kube-acceptance-test-v2
>>>>>>> ae8c4f2b
    if: ${{ failure() && github.ref == 'refs/heads/master' }}
    steps:
      - name: Publish to Cloud Build Failure Slack Channel
        uses: abinoda/slack-action@master
        env:
          SLACK_BOT_TOKEN: ${{ secrets.SLACK_BOT_TOKEN_AIRBYTE_TEAM }}
        with:
          args: >-
            {\"channel\":\"C03BEADRPNY\", \"blocks\":[
            {\"type\":\"divider\"},
            {\"type\":\"section\",\"text\":{\"type\":\"mrkdwn\",\"text\":\" Merge to OSS Master failed! :bangbang: \n\n\"}},
            {\"type\":\"section\",\"text\":{\"type\":\"mrkdwn\",\"text\":\"_merged by_: *${{ github.actor }}* \n\"}},
            {\"type\":\"section\",\"text\":{\"type\":\"mrkdwn\",\"text\":\" :octavia-shocked: <https://github.com/${{github.repository}}/actions/runs/${{github.run_id}}|View Action Run> :octavia-shocked: \n\"}},
            {\"type\":\"divider\"}]}<|MERGE_RESOLUTION|>--- conflicted
+++ resolved
@@ -936,7 +936,6 @@
     name: "Notify Slack Channel on Build Failures"
     runs-on: ubuntu-latest
     needs:
-<<<<<<< HEAD
       - build-connectors-base
       - frontend-build
       - octavia-cli-build
@@ -944,15 +943,6 @@
       - platform-new-scheduler-acceptance
       - kube-acceptance-test
       - kube-acceptance-test-v2
-=======
-#      - build-connectors-base
-#      - frontend-build
-      - octavia-cli-build
-#      - platform-build
-#      - platform-new-scheduler-acceptance
-#      - kube-acceptance-test
-#      - kube-acceptance-test-v2
->>>>>>> ae8c4f2b
     if: ${{ failure() && github.ref == 'refs/heads/master' }}
     steps:
       - name: Publish to Cloud Build Failure Slack Channel
