name: Airbyte CI

on:
  schedule:
    - cron: "0 */1 * * *"
  push:
    branches-ignore:
      - "gitbook/v1"

jobs:
  # COMMON TASKS
  ensure-images-exist:
    name: "Ensure all required Docker images exist on Dockerhub"
    timeout-minutes: 10
    runs-on: ubuntu-latest
    steps:
      - name: Checkout Airbyte
        uses: actions/checkout@v2

      - name: Check images exist
        run: ./tools/bin/check_images_exist.sh all
  # The output of this job is used to trigger the following builds.
  changes:
    name: "Detect Modified Files"
    runs-on: ubuntu-latest
    outputs:
      backend: ${{ steps.filter.outputs.backend }}
      build: ${{ steps.filter.outputs.build }}
      cli: ${{ steps.filter.outputs.cli }}
      connectors: ${{ steps.filter.outputs.connectors }}
      db: ${{ steps.filter.outputs.db }}
      frontend: ${{ steps.filter.outputs.frontend }}
    steps:
      - name: Checkout Airbyte
        uses: actions/checkout@v2
      - uses: dorny/paths-filter@v2
        id: filter
        with:
          # Note, the following glob expression within a filters are ORs.
          filters: |
            backend:
              - 'airbyte-!(integrations|webapp|webapp-e2e-tests)/**'
            build:
              - '.github/**'
              - 'buildSrc/**'
              - 'tools/**'
            cli:
              - 'airbyte-cli/**'
            connectors:
              - 'airbyte-integrations/**'
            db:
              - 'airbyte-db/**'
            frontend:
              - 'airbyte-webapp/**'
              - 'airbyte-webapp-e2e-tests/**'

  # Uncomment to debug.
  #  changes-output:
  #    name: "Debug Change Detection Logic"
  #    needs: changes
  #    runs-on: ubuntu-latest
  #    steps:
  #      - uses: actions/checkout@v2
  #      - run: |
  #          echo '${{ toJSON(needs) }}'

  ## BUILDS
  octavia-cli-build:
    needs: changes
    runs-on: ubuntu-latest
    if: needs.changes.outputs.cli == 'true' || needs.changes.outputs.build == 'true' || github.ref == 'refs/heads/master'
    name: "Octavia CLI: Build"
    timeout-minutes: 90
    steps:
      - name: Checkout Airbyte
        uses: actions/checkout@v2

      - name: Cache Build Artifacts
        uses: ./.github/actions/cache-build-artifacts
        with:
          cache-key: ${{ secrets.CACHE_VERSION }}
          cache-python: "false"

      - uses: actions/setup-java@v1
        with:
          java-version: "17"

      # octavia-cli install and testing requires Python.
      # We use 3.8 in this project because 3.7 is not supported on Apple M1.
      - uses: actions/setup-python@v2
        with:
          python-version: "3.8"

      - name: Set up CI Gradle Properties
        run: |
          mkdir -p ~/.gradle/
          cat > ~/.gradle/gradle.properties <<EOF
          org.gradle.jvmargs=-Xmx8g -Xss4m --add-exports jdk.compiler/com.sun.tools.javac.api=ALL-UNNAMED \
            --add-exports jdk.compiler/com.sun.tools.javac.file=ALL-UNNAMED \
            --add-exports jdk.compiler/com.sun.tools.javac.parser=ALL-UNNAMED \
            --add-exports jdk.compiler/com.sun.tools.javac.tree=ALL-UNNAMED \
            --add-exports jdk.compiler/com.sun.tools.javac.util=ALL-UNNAMED
          org.gradle.workers.max=8
          org.gradle.vfs.watch=false
          EOF

      - name: Format
        run: SUB_BUILD=OCTAVIA_CLI ./gradlew format --scan --info --stacktrace

      - name: Ensure no file change
        run: git --no-pager diff && test -z "$(git --no-pager diff)"

      - name: Build
        run: |
          SUB_BUILD=OCTAVIA_CLI ./gradlew :octavia-cli:build javadoc --scan

      - name: Slack Notification - Failure
        if: failure() && github.ref == 'refs/heads/master'
        uses: rtCamp/action-slack-notify@master
        env:
          SLACK_WEBHOOK: ${{ secrets.BUILD_SLACK_WEBHOOK }}
          SLACK_USERNAME: Buildozer
          SLACK_ICON: https://avatars.slack-edge.com/temp/2020-09-01/1342729352468_209b10acd6ff13a649a1.jpg
          SLACK_COLOR: DC143C
          SLACK_TITLE: "Build failure"
          SLACK_FOOTER: ""

      - name: Slack Notification - Success
        if: success() && github.ref == 'refs/heads/master'
        uses: rtCamp/action-slack-notify@master
        env:
          SLACK_WEBHOOK: ${{ secrets.BUILD_SLACK_WEBHOOK }}
          SLACK_USERNAME: Buildbot
          SLACK_TITLE: "Build Success"
          SLACK_FOOTER: ""

  # Connectors Base
  # In case of self-hosted EC2 errors, remove this block.
  start-connectors-base-build-runner:
    name: "Connectors Base: Start Build EC2 Runner"
    needs: changes
    if: |
      needs.changes.outputs.build == 'true' || needs.changes.outputs.connectors == 'true' || needs.changes.outputs.db == 'true'
      || github.ref == 'refs/heads/master'
    timeout-minutes: 10
    runs-on: ubuntu-latest
    outputs:
      label: ${{ steps.start-ec2-runner.outputs.label }}
      ec2-instance-id: ${{ steps.start-ec2-runner.outputs.ec2-instance-id }}
    steps:
      - name: Checkout Airbyte
        uses: actions/checkout@v2
      - name: Start AWS Runner
        id: start-ec2-runner
        uses: ./.github/actions/start-aws-runner
        with:
          aws-access-key-id: ${{ secrets.SELF_RUNNER_AWS_ACCESS_KEY_ID }}
          aws-secret-access-key: ${{ secrets.SELF_RUNNER_AWS_SECRET_ACCESS_KEY }}
          github-token: ${{ secrets.SELF_RUNNER_GITHUB_ACCESS_TOKEN }}

  build-connectors-base:
    # In case of self-hosted EC2 errors, removed the `needs` line and switch back to running on ubuntu-latest.
    needs: start-connectors-base-build-runner # required to start the main job when the runner is ready
    runs-on: ${{ needs.start-connectors-base-build-runner.outputs.label }} # run the job on the newly created runner
    name: "Connectors Base: Build"
    timeout-minutes: 90
    steps:
      - name: Checkout Airbyte
        uses: actions/checkout@v2

      - name: Cache Build Artifacts
        uses: ./.github/actions/cache-build-artifacts
        with:
          cache-key: ${{ secrets.CACHE_VERSION }}

      - uses: actions/setup-java@v1
        with:
          java-version: "17"

      - uses: actions/setup-node@v1
        with:
          node-version: "16.13.0"

      - uses: actions/setup-python@v2
        with:
          python-version: "3.7"

      - name: Install Pyenv
        run: python3 -m pip install virtualenv==16.7.9 --user

      - name: Set up CI Gradle Properties
        run: |
          mkdir -p ~/.gradle/
          cat > ~/.gradle/gradle.properties <<EOF
          org.gradle.jvmargs=-Xmx8g -Xss4m --add-exports jdk.compiler/com.sun.tools.javac.api=ALL-UNNAMED \
            --add-exports jdk.compiler/com.sun.tools.javac.file=ALL-UNNAMED \
            --add-exports jdk.compiler/com.sun.tools.javac.parser=ALL-UNNAMED \
            --add-exports jdk.compiler/com.sun.tools.javac.tree=ALL-UNNAMED \
            --add-exports jdk.compiler/com.sun.tools.javac.util=ALL-UNNAMED
          org.gradle.workers.max=8
          org.gradle.vfs.watch=false
          EOF

      - name: Generate Template scaffold
        run: ./gradlew :airbyte-integrations:connector-templates:generator:testScaffoldTemplates --scan

      - name: Format
        run: SUB_BUILD=CONNECTORS_BASE ./gradlew format --scan --info --stacktrace

      - name: Build
        run: SUB_BUILD=CONNECTORS_BASE ./gradlew build -x :airbyte-workers:test --scan

      - name: Ensure no file change
        run: git --no-pager diff && test -z "$(git --no-pager diff)"

      - name: Slack Notification - Failure
        if: failure() && github.ref == 'refs/heads/master'
        uses: rtCamp/action-slack-notify@master
        env:
          SLACK_WEBHOOK: ${{ secrets.BUILD_SLACK_WEBHOOK }}
          SLACK_USERNAME: Buildozer
          SLACK_ICON: https://avatars.slack-edge.com/temp/2020-09-01/1342729352468_209b10acd6ff13a649a1.jpg
          SLACK_COLOR: DC143C
          SLACK_TITLE: "Build failure"
          SLACK_FOOTER: ""

      - name: Slack Notification - Success
        if: success() && github.ref == 'refs/heads/master'
        uses: rtCamp/action-slack-notify@master
        env:
          SLACK_WEBHOOK: ${{ secrets.BUILD_SLACK_WEBHOOK }}
          SLACK_USERNAME: Buildbot
          SLACK_TITLE: "Build Success"
          SLACK_FOOTER: ""
  # In case of self-hosted EC2 errors, remove this block.
  stop-connectors-base-build-runner:
    name: "Connectors Base: Stop Build EC2 Runner"
    timeout-minutes: 10
    needs:
      - start-connectors-base-build-runner # required to get output from the start-runner job
      - build-connectors-base # required to wait when the main job is done
    runs-on: ubuntu-latest
    # Always is required to stop the runner even if the previous job has errors. However always() runs even if the previous step is skipped.
    # Thus, we check for skipped here.
    if: ${{ always() && needs.start-connectors-base-build-runner.result != 'skipped'}}
    steps:
      - name: Configure AWS credentials
        uses: aws-actions/configure-aws-credentials@v1
        with:
          aws-access-key-id: ${{ secrets.SELF_RUNNER_AWS_ACCESS_KEY_ID }}
          aws-secret-access-key: ${{ secrets.SELF_RUNNER_AWS_SECRET_ACCESS_KEY }}
          aws-region: us-east-2
      - name: Stop EC2 runner
        uses: machulav/ec2-github-runner@v2.3.0
        with:
          mode: stop
          github-token: ${{ secrets.SELF_RUNNER_GITHUB_ACCESS_TOKEN }}
          label: ${{ needs.start-connectors-base-build-runner.outputs.label }}
          ec2-instance-id: ${{ needs.start-connectors-base-build-runner.outputs.ec2-instance-id }}

  ## Frontend Test
  # In case of self-hosted EC2 errors, remove this block.
  start-frontend-test-runner:
    name: "Frontend: Start Test EC2 Runner"
    needs: changes
    if: |
      needs.changes.outputs.frontend == 'true' || needs.changes.outputs.build == 'true' || github.ref == 'refs/heads/master'
      || needs.changes.outputs.backend == 'true'
    timeout-minutes: 10
    runs-on: ubuntu-latest
    outputs:
      label: ${{ steps.start-ec2-runner.outputs.label }}
      ec2-instance-id: ${{ steps.start-ec2-runner.outputs.ec2-instance-id }}
    steps:
      - name: Checkout Airbyte
        uses: actions/checkout@v2
      - name: Start AWS Runner
        id: start-ec2-runner
        uses: ./.github/actions/start-aws-runner
        with:
          aws-access-key-id: ${{ secrets.SELF_RUNNER_AWS_ACCESS_KEY_ID }}
          aws-secret-access-key: ${{ secrets.SELF_RUNNER_AWS_SECRET_ACCESS_KEY }}
          github-token: ${{ secrets.SELF_RUNNER_GITHUB_ACCESS_TOKEN_1 }}
  frontend-test:
    name: "Frontend: Run Test"
    needs: start-frontend-test-runner # required to start the main job when the runner is ready
    runs-on: ${{ needs.start-frontend-test-runner.outputs.label }} # run the job on the newly created runner
    timeout-minutes: 120
    steps:
      - name: Checkout Airbyte
        uses: actions/checkout@v2

      - name: Cache Build Artifacts
        uses: ./.github/actions/cache-build-artifacts
        with:
          cache-key: ${{ secrets.CACHE_VERSION }}
          cache-python: "false"

      - uses: actions/setup-java@v1
        with:
          java-version: "17"

      - uses: actions/setup-node@v1
        with:
          node-version: "16.13.0"

      - name: Install Cypress Test Dependencies
        run: |
          # wait to receive lock (see https://askubuntu.com/questions/132059/how-to-make-a-package-manager-wait-if-another-instance-of-apt-is-running)
          while sudo fuser /var/{lib/{dpkg,apt/lists},cache/apt/archives}/lock >/dev/null 2>&1; do
             sleep 1
          done

          sudo apt-get update && sudo apt-get install -y libgtk2.0-0 libgtk-3-0 libgbm-dev libnotify-dev libgconf-2-4 libnss3 libxss1 libasound2 libxtst6 xauth xvfb

      - name: Set up CI Gradle Properties
        run: |
          mkdir -p ~/.gradle/
          cat > ~/.gradle/gradle.properties <<EOF
          org.gradle.jvmargs=-Xmx8g -Xss4m --add-exports jdk.compiler/com.sun.tools.javac.api=ALL-UNNAMED \
            --add-exports jdk.compiler/com.sun.tools.javac.file=ALL-UNNAMED \
            --add-exports jdk.compiler/com.sun.tools.javac.parser=ALL-UNNAMED \
            --add-exports jdk.compiler/com.sun.tools.javac.tree=ALL-UNNAMED \
            --add-exports jdk.compiler/com.sun.tools.javac.util=ALL-UNNAMED
          org.gradle.workers.max=8
          org.gradle.vfs.watch=false
          EOF

      - name: Build Platform Docker Images
        run: SUB_BUILD=PLATFORM ./gradlew --no-daemon assemble --scan

      - name: Run End-to-End Frontend Tests
        env:
          CYPRESS_WEBAPP_KEY: ${{ secrets.CYPRESS_WEBAPP_KEY }}
        run: ./tools/bin/e2e_test.sh
  # In case of self-hosted EC2 errors, remove this block.
  stop-frontend-test-runner:
    name: "Frontend: Stop Test Runner"
    timeout-minutes: 10
    needs:
      - start-frontend-test-runner # required to get output from the start-runner job
      - frontend-test # required to wait when the main job is done
    runs-on: ubuntu-latest
    # Always is required to stop the runner even if the previous job has errors. However always() runs even if the previous step is skipped.
    # Thus, we check for skipped here.
    if: ${{ always() && needs.start-frontend-test-runner.result != 'skipped'}}
    steps:
      - name: Configure AWS credentials
        uses: aws-actions/configure-aws-credentials@v1
        with:
          aws-access-key-id: ${{ secrets.SELF_RUNNER_AWS_ACCESS_KEY_ID }}
          aws-secret-access-key: ${{ secrets.SELF_RUNNER_AWS_SECRET_ACCESS_KEY }}
          aws-region: us-east-2
      - name: Stop EC2 runner
        uses: machulav/ec2-github-runner@v2.3.0
        with:
          mode: stop
          github-token: ${{ secrets.SELF_RUNNER_GITHUB_ACCESS_TOKEN_1 }}
          label: ${{ needs.start-frontend-test-runner.outputs.label }}
          ec2-instance-id: ${{ needs.start-frontend-test-runner.outputs.ec2-instance-id }}

  ## FOLLOWING BUILDS ARE ALL PLATFORM BUILDS.

  # Main Platform
  # In case of self-hosted EC2 errors, remove this block.
  start-platform-build-runner:
    name: "Platform: Start Build EC2 Runner"
    needs: changes
    if: needs.changes.outputs.backend == 'true' || needs.changes.outputs.build == 'true' || github.ref == 'refs/heads/master'
    timeout-minutes: 10
    runs-on: ubuntu-latest
    outputs:
      label: ${{ steps.start-ec2-runner.outputs.label }}
      ec2-instance-id: ${{ steps.start-ec2-runner.outputs.ec2-instance-id }}
    steps:
      - name: Checkout Airbyte
        uses: actions/checkout@v2
      - name: Start AWS Runner
        id: start-ec2-runner
        uses: ./.github/actions/start-aws-runner
        with:
          aws-access-key-id: ${{ secrets.SELF_RUNNER_AWS_ACCESS_KEY_ID }}
          aws-secret-access-key: ${{ secrets.SELF_RUNNER_AWS_SECRET_ACCESS_KEY }}
          github-token: ${{ secrets.SELF_RUNNER_GITHUB_ACCESS_TOKEN }}
  platform-build:
    name: "Platform: Build"
    # In case of self-hosted EC2 errors, remove the next two lines and uncomment the currently commented out `runs-on` line.
    needs: start-platform-build-runner # required to start the main job when the runner is ready
    runs-on: ${{ needs.start-platform-build-runner.outputs.label }} # run the job on the newly created runner
    timeout-minutes: 90
    steps:
      - name: Checkout Airbyte
        uses: actions/checkout@v2

      - name: Cache Build Artifacts
        uses: ./.github/actions/cache-build-artifacts
        with:
          cache-key: ${{ secrets.CACHE_VERSION }}
          cache-python: "false"

      - uses: actions/setup-java@v1
        with:
          java-version: "17"

      - uses: actions/setup-node@v1
        with:
          node-version: "16.13.0"

      - name: Set up CI Gradle Properties
        run: |
          mkdir -p ~/.gradle/
          cat > ~/.gradle/gradle.properties <<EOF
          org.gradle.jvmargs=-Xmx8g -Xss4m --add-exports jdk.compiler/com.sun.tools.javac.api=ALL-UNNAMED \
            --add-exports jdk.compiler/com.sun.tools.javac.file=ALL-UNNAMED \
            --add-exports jdk.compiler/com.sun.tools.javac.parser=ALL-UNNAMED \
            --add-exports jdk.compiler/com.sun.tools.javac.tree=ALL-UNNAMED \
            --add-exports jdk.compiler/com.sun.tools.javac.util=ALL-UNNAMED
          org.gradle.workers.max=8
          org.gradle.vfs.watch=false
          EOF

      - name: Format
        run: SUB_BUILD=PLATFORM ./gradlew format --scan --info --stacktrace

      - name: Ensure no file change
        run: git --no-pager diff && test -z "$(git --no-pager diff)"

      - name: Build
        run: |
          SUB_BUILD=PLATFORM ./gradlew build javadoc --scan

      - name: Integration test
        run: SUB_BUILD=PLATFORM ./gradlew newIntegrationTest

      - name: Slow integration test
        if: contains(github.ref, 'bump-version') || contains(github.ref, 'master')
        run: SUB_BUILD=PLATFORM ./gradlew slowIntegrationTest

      - name: Test if Seed spec is updated
        run: SUB_BUILD=PLATFORM ./gradlew format && git --no-pager diff && test -z "$(git --no-pager diff)"

      # todo (cgardens) - scope by platform.
      - name: Check documentation
        if: success() && github.ref == 'refs/heads/master'
        run: ./tools/site/link_checker.sh check_docs

      # This is only required on the usual github runner. The usual runner does not contain enough disk space for our use.
      #      - name: Get Docker Space
      #        run: docker run --rm busybox df -h

      - name: Run End-to-End Acceptance Tests
        run: ./tools/bin/acceptance_test.sh

      - name: Automatic Migration Acceptance Test
        run: SUB_BUILD=PLATFORM ./gradlew :airbyte-tests:automaticMigrationAcceptanceTest --scan -i

      - name: Slack Notification - Failure
        if: failure() && github.ref == 'refs/heads/master'
        uses: rtCamp/action-slack-notify@master
        env:
          SLACK_WEBHOOK: ${{ secrets.BUILD_SLACK_WEBHOOK }}
          SLACK_USERNAME: Buildozer
          SLACK_ICON: https://avatars.slack-edge.com/temp/2020-09-01/1342729352468_209b10acd6ff13a649a1.jpg
          SLACK_COLOR: DC143C
          SLACK_TITLE: "Build failure"
          SLACK_FOOTER: ""

      - name: Slack Notification - Success
        if: success() && github.ref == 'refs/heads/master'
        uses: rtCamp/action-slack-notify@master
        env:
          SLACK_WEBHOOK: ${{ secrets.BUILD_SLACK_WEBHOOK }}
          SLACK_USERNAME: Buildbot
          SLACK_TITLE: "Build Success"
          SLACK_FOOTER: ""
  # In case of self-hosted EC2 errors, remove this block.
  stop-platform-build-runner:
    name: "Platform: Stop Build EC2 Runner"
    timeout-minutes: 10
    needs:
      - start-platform-build-runner # required to get output from the start-runner job
      - platform-build # required to wait when the main job is done
    runs-on: ubuntu-latest
    # Always is required to stop the runner even if the previous job has errors. However always() runs even if the previous step is skipped.
    # Thus, we check for skipped here.
    if: ${{ always() && needs.start-platform-build-runner.result != 'skipped'}}
    steps:
      - name: Configure AWS credentials
        uses: aws-actions/configure-aws-credentials@v1
        with:
          aws-access-key-id: ${{ secrets.SELF_RUNNER_AWS_ACCESS_KEY_ID }}
          aws-secret-access-key: ${{ secrets.SELF_RUNNER_AWS_SECRET_ACCESS_KEY }}
          aws-region: us-east-2
      - name: Stop EC2 runner
        uses: machulav/ec2-github-runner@v2.3.0
        with:
          mode: stop
          github-token: ${{ secrets.SELF_RUNNER_GITHUB_ACCESS_TOKEN }}
          label: ${{ needs.start-platform-build-runner.outputs.label }}
          ec2-instance-id: ${{ needs.start-platform-build-runner.outputs.ec2-instance-id }}

  # Scheduler V2
  # In case of self-hosted EC2 errors, remove this block.
  start-platform-new-scheduler-acceptance-runner:
    name: "Platform: Start Docker w/ Scheduler v2 Test Runner"
    needs: changes
    if: needs.changes.outputs.backend == 'true' || needs.changes.outputs.build == 'true' || github.ref == 'refs/heads/master'
    timeout-minutes: 10
    runs-on: ubuntu-latest
    outputs:
      label: ${{ steps.start-ec2-runner.outputs.label }}
      ec2-instance-id: ${{ steps.start-ec2-runner.outputs.ec2-instance-id }}
    steps:
      - name: Checkout Airbyte
        uses: actions/checkout@v2
      - name: Start AWS Runner
        id: start-ec2-runner
        uses: ./.github/actions/start-aws-runner
        with:
          aws-access-key-id: ${{ secrets.SELF_RUNNER_AWS_ACCESS_KEY_ID }}
          aws-secret-access-key: ${{ secrets.SELF_RUNNER_AWS_SECRET_ACCESS_KEY }}
          github-token: ${{ secrets.SELF_RUNNER_GITHUB_ACCESS_TOKEN }}
  platform-new-scheduler-acceptance:
    # In case of self-hosted EC2 errors, remove the next two lines and uncomment the currently commented out `runs-on` line.
    needs: start-platform-new-scheduler-acceptance-runner # required to start the main job when the runner is ready
    runs-on: ${{ needs.start-platform-new-scheduler-acceptance-runner.outputs.label }} # run the job on the newly created runner
    name: "Platform: Docker w/ Scheduler v2 Acceptance Tests"
    timeout-minutes: 90
    steps:
      - name: Checkout Airbyte
        uses: actions/checkout@v2

      - name: Npm Caching
        uses: actions/cache@v2
        with:
          path: |
            ~/.npm
          key: ${{ secrets.CACHE_VERSION }}-npm-${{ runner.os }}-${{ hashFiles('**/package-lock.json') }}
          restore-keys: |
            ${{ secrets.CACHE_VERSION }}-npm-${{ runner.os }}-

      # this intentionally does not use restore-keys so we don't mess with gradle caching
      - name: Gradle Caching
        uses: actions/cache@v2
        with:
          path: |
            ~/.gradle/caches
            ~/.gradle/wrapper
            **/.venv
          key: ${{ secrets.CACHE_VERSION }}-${{ runner.os }}-${{ hashFiles('**/*.gradle*') }}-${{ hashFiles('**/package-lock.json') }}

      - uses: actions/setup-java@v1
        with:
          java-version: "17"

      - uses: actions/setup-node@v1
        with:
          node-version: "16.13.0"

      - name: Set up CI Gradle Properties
        run: |
          mkdir -p ~/.gradle/
          cat > ~/.gradle/gradle.properties <<EOF
          org.gradle.jvmargs=-Xmx8g -Xss4m --add-exports jdk.compiler/com.sun.tools.javac.api=ALL-UNNAMED \
            --add-exports jdk.compiler/com.sun.tools.javac.file=ALL-UNNAMED \
            --add-exports jdk.compiler/com.sun.tools.javac.parser=ALL-UNNAMED \
            --add-exports jdk.compiler/com.sun.tools.javac.tree=ALL-UNNAMED \
            --add-exports jdk.compiler/com.sun.tools.javac.util=ALL-UNNAMED
          org.gradle.workers.max=8
          org.gradle.vfs.watch=false
          EOF

      - name: Build
        run: |
          SUB_BUILD=PLATFORM ./gradlew build javadoc --scan

      - name: Run End-to-End Acceptance Tests with the new scheduler
        run: ./tools/bin/acceptance_test_with_new_scheduler.sh

      - name: Slack Notification - Failure
        if: failure() && github.ref == 'refs/heads/master'
        uses: rtCamp/action-slack-notify@master
        env:
          SLACK_WEBHOOK: ${{ secrets.BUILD_SLACK_WEBHOOK }}
          SLACK_USERNAME: Buildozer
          SLACK_ICON: https://avatars.slack-edge.com/temp/2020-09-01/1342729352468_209b10acd6ff13a649a1.jpg
          SLACK_COLOR: DC143C
          SLACK_TITLE: "Build failure"
          SLACK_FOOTER: ""

      - name: Slack Notification - Success
        if: success() && github.ref == 'refs/heads/master'
        uses: rtCamp/action-slack-notify@master
        env:
          SLACK_WEBHOOK: ${{ secrets.BUILD_SLACK_WEBHOOK }}
          SLACK_USERNAME: Buildbot
          SLACK_TITLE: "Build Success"
          SLACK_FOOTER: ""
  # In case of self-hosted EC2 errors, remove this block.
  stop-platform-new-scheduler-acceptance-runner:
    name: "Platform: Stop Docker w/ Scheduler v2 Test Runner"
    timeout-minutes: 10
    needs:
      - start-platform-new-scheduler-acceptance-runner # required to get output from the start-runner job
      - platform-new-scheduler-acceptance # required to wait when the main job is done
    runs-on: ubuntu-latest
<<<<<<< HEAD
    if: ${{ always() }} # required to stop the runner even if the error happened in the previous jobs
    steps:
      - name: Configure AWS credentials
        uses: aws-actions/configure-aws-credentials@v1
        with:
          aws-access-key-id: ${{ secrets.SELF_RUNNER_AWS_ACCESS_KEY_ID }}
          aws-secret-access-key: ${{ secrets.SELF_RUNNER_AWS_SECRET_ACCESS_KEY }}
          aws-region: us-east-2
      - name: Stop EC2 runner
        uses: machulav/ec2-github-runner@v2.3.0
        with:
          mode: stop
          github-token: ${{ secrets.SELF_RUNNER_GITHUB_ACCESS_TOKEN_1 }}
          label: ${{ needs.start-platform-new-scheduler-acceptance-runner.outputs.label }}
          ec2-instance-id: ${{ needs.start-platform-new-scheduler-acceptance-runner.outputs.ec2-instance-id }}

  # In case of self-hosted EC2 errors, remove this block.
  stop-platform-build-runner:
    name: "Platform: Stop Build EC2 Runner"
    timeout-minutes: 10
    needs:
      - start-platform-build-runner # required to get output from the start-runner job
      - platform-build # required to wait when the main job is done
    runs-on: ubuntu-latest
    if: ${{ always() }} # required to stop the runner even if the error happened in the previous jobs
    steps:
      - name: Configure AWS credentials
        uses: aws-actions/configure-aws-credentials@v1
        with:
          aws-access-key-id: ${{ secrets.SELF_RUNNER_AWS_ACCESS_KEY_ID }}
          aws-secret-access-key: ${{ secrets.SELF_RUNNER_AWS_SECRET_ACCESS_KEY }}
          aws-region: us-east-2
      - name: Stop EC2 runner
        uses: machulav/ec2-github-runner@v2.3.0
        with:
          mode: stop
          github-token: ${{ secrets.SELF_RUNNER_GITHUB_ACCESS_TOKEN }}
          label: ${{ needs.start-platform-build-runner.outputs.label }}
          ec2-instance-id: ${{ needs.start-platform-build-runner.outputs.ec2-instance-id }}

  octavia-cli-build:
    needs: changes
    runs-on: ubuntu-latest
    if: needs.changes.outputs.cli == 'true' || needs.changes.outputs.build == 'true' || github.ref == 'refs/heads/master'
    name: "Octavia CLI: Build"
    timeout-minutes: 90
    steps:
      - name: Checkout Airbyte
        uses: actions/checkout@v2

      - name: Cache Build Artifacts
        uses: ./.github/actions/cache-build-artifacts
        with:
          cache-key: ${{ secrets.CACHE_VERSION }}
          cache-python: "false"

      - uses: actions/setup-java@v1
        with:
          java-version: "17"

      # octavia-cli install and testing requires Python.
      # We use 3.8 in this project because 3.7 is not supported on Apple M1.
      - uses: actions/setup-python@v2
        with:
          python-version: "3.8"

      - name: Set up CI Gradle Properties
        run: |
          mkdir -p ~/.gradle/
          cat > ~/.gradle/gradle.properties <<EOF
          org.gradle.jvmargs=-Xmx8g -Xss4m --add-exports jdk.compiler/com.sun.tools.javac.api=ALL-UNNAMED \
            --add-exports jdk.compiler/com.sun.tools.javac.file=ALL-UNNAMED \
            --add-exports jdk.compiler/com.sun.tools.javac.parser=ALL-UNNAMED \
            --add-exports jdk.compiler/com.sun.tools.javac.tree=ALL-UNNAMED \
            --add-exports jdk.compiler/com.sun.tools.javac.util=ALL-UNNAMED
          org.gradle.workers.max=8
          org.gradle.vfs.watch=false
          EOF

      - name: Format
        run: SUB_BUILD=OCTAVIA_CLI ./gradlew format --scan --info --stacktrace

      - name: Ensure no file change
        run: git --no-pager diff && test -z "$(git --no-pager diff)"

      - name: Build
        run: |
          SUB_BUILD=OCTAVIA_CLI ./gradlew :octavia-cli:build javadoc --scan

      - name: Slack Notification - Failure
        if: failure() && github.ref == 'refs/heads/master'
        uses: rtCamp/action-slack-notify@master
        env:
          SLACK_WEBHOOK: ${{ secrets.BUILD_SLACK_WEBHOOK }}
          SLACK_USERNAME: Buildozer
          SLACK_ICON: https://avatars.slack-edge.com/temp/2020-09-01/1342729352468_209b10acd6ff13a649a1.jpg
          SLACK_COLOR: DC143C
          SLACK_TITLE: "Build failure"
          SLACK_FOOTER: ""

      - name: Slack Notification - Success
        if: success() && github.ref == 'refs/heads/master'
        uses: rtCamp/action-slack-notify@master
        env:
          SLACK_WEBHOOK: ${{ secrets.BUILD_SLACK_WEBHOOK }}
          SLACK_USERNAME: Buildbot
          SLACK_TITLE: "Build Success"
          SLACK_FOOTER: ""

  ## Frontend Test
  ## Gradle Build
  # In case of self-hosted EC2 errors, remove this block.
  start-frontend-test-runner:
    name: Start Frontend Test EC2 Runner
    needs: changes
    if: needs.changes.outputs.frontend == 'true' || needs.changes.outputs.build == 'true' || needs.changes.outputs.backend == 'true' || github.ref == 'refs/heads/master'
    timeout-minutes: 10
    runs-on: ubuntu-latest
    outputs:
      label: ${{ steps.start-ec2-runner.outputs.label }}
      ec2-instance-id: ${{ steps.start-ec2-runner.outputs.ec2-instance-id }}
    steps:
      - name: Checkout Airbyte
        uses: actions/checkout@v2
      - name: Start AWS Runner
        id: start-ec2-runner
        uses: ./.github/actions/start-aws-runner
        with:
          aws-access-key-id: ${{ secrets.SELF_RUNNER_AWS_ACCESS_KEY_ID }}
          aws-secret-access-key: ${{ secrets.SELF_RUNNER_AWS_SECRET_ACCESS_KEY }}
          github-token: ${{ secrets.SELF_RUNNER_GITHUB_ACCESS_TOKEN_1 }}
  frontend-test:
    needs: start-frontend-test-runner # required to start the main job when the runner is ready
    runs-on: ${{ needs.start-frontend-test-runner.outputs.label }} # run the job on the newly created runner
    name: Run Frontend Test
    timeout-minutes: 120
    steps:
      - name: Checkout Airbyte
        uses: actions/checkout@v2

      - name: Cache Build Artifacts
        uses: ./.github/actions/cache-build-artifacts
        with:
          cache-key: ${{ secrets.CACHE_VERSION }}
          cache-python: "false"

      - uses: actions/setup-java@v1
        with:
          java-version: "17"

      - uses: actions/setup-node@v1
        with:
          node-version: "16.13.0"

      - name: Set up CI Gradle Properties
        run: |
          mkdir -p ~/.gradle/
          cat > ~/.gradle/gradle.properties <<EOF
          org.gradle.jvmargs=-Xmx8g -Xss4m --add-exports jdk.compiler/com.sun.tools.javac.api=ALL-UNNAMED \
            --add-exports jdk.compiler/com.sun.tools.javac.file=ALL-UNNAMED \
            --add-exports jdk.compiler/com.sun.tools.javac.parser=ALL-UNNAMED \
            --add-exports jdk.compiler/com.sun.tools.javac.tree=ALL-UNNAMED \
            --add-exports jdk.compiler/com.sun.tools.javac.util=ALL-UNNAMED
          org.gradle.workers.max=8
          org.gradle.vfs.watch=false
          EOF

      - name: Build Platform Docker Images
        run: SUB_BUILD=PLATFORM ./gradlew --no-daemon assemble --scan

      - name: Run End-to-End Frontend Tests
        env:
          CYPRESS_WEBAPP_KEY: ${{ secrets.CYPRESS_WEBAPP_KEY }}
        run: ./tools/bin/e2e_test.sh
  # In case of self-hosted EC2 errors, remove this block.
  stop-frontend-test-runner:
    name: Stop Frontend Test EC2 Runner
    timeout-minutes: 10
    needs:
      - start-frontend-test-runner # required to get output from the start-runner job
      - frontend-test # required to wait when the main job is done
    runs-on: ubuntu-latest
=======
>>>>>>> 6b243fe2
    # Always is required to stop the runner even if the previous job has errors. However always() runs even if the previous step is skipped.
    # Thus, we check for skipped here.
    if: ${{ always() && needs.start-platform-new-scheduler-acceptance-runner.result != 'skipped'}}
    steps:
      - name: Configure AWS credentials
        uses: aws-actions/configure-aws-credentials@v1
        with:
          aws-access-key-id: ${{ secrets.SELF_RUNNER_AWS_ACCESS_KEY_ID }}
          aws-secret-access-key: ${{ secrets.SELF_RUNNER_AWS_SECRET_ACCESS_KEY }}
          aws-region: us-east-2
      - name: Stop EC2 runner
        uses: machulav/ec2-github-runner@v2.3.0
        with:
          mode: stop
          github-token: ${{ secrets.SELF_RUNNER_GITHUB_ACCESS_TOKEN_1 }}
          label: ${{ needs.start-platform-new-scheduler-acceptance-runner.outputs.label }}
          ec2-instance-id: ${{ needs.start-platform-new-scheduler-acceptance-runner.outputs.ec2-instance-id }}

  ## Kube Acceptance Tests
  # Docker acceptance tests run as part of the build job.
  # In case of self-hosted EC2 errors, remove this block.
  start-kube-acceptance-test-runner:
    name: "Platform: Start Kube Acceptance Test EC2 Runner"
    needs: changes
    if: needs.changes.outputs.backend == 'true' || needs.changes.outputs.build == 'true' || github.ref == 'refs/heads/master'
    timeout-minutes: 10
    runs-on: ubuntu-latest
    outputs:
      label: ${{ steps.start-ec2-runner.outputs.label }}
      ec2-instance-id: ${{ steps.start-ec2-runner.outputs.ec2-instance-id }}
    steps:
      - name: Checkout Airbyte
        uses: actions/checkout@v2
      - name: Start AWS Runner
        id: start-ec2-runner
        uses: ./.github/actions/start-aws-runner
        with:
          # github-self-hosted-runner-ubuntu-20-with-150gdisk-docker-20.10.7-and-socat
          ec2-image-id: ami-0c1a9bc22624339d8
          aws-access-key-id: ${{ secrets.SELF_RUNNER_AWS_ACCESS_KEY_ID }}
          aws-secret-access-key: ${{ secrets.SELF_RUNNER_AWS_SECRET_ACCESS_KEY }}
          github-token: ${{ secrets.SELF_RUNNER_GITHUB_ACCESS_TOKEN_1 }}
  kube-acceptance-test:
    name: "Platform: Acceptance Tests (Kube)"
    # In case of self-hosted EC2 errors, removed the `needs` line and switch back to running on ubuntu-latest.
    needs: start-kube-acceptance-test-runner # required to start the main job when the runner is ready
    runs-on: ${{ needs.start-kube-acceptance-test-runner.outputs.label }} # run the job on the newly created runner
    environment: more-secrets
    timeout-minutes: 90
    steps:
      - name: Checkout Airbyte
        uses: actions/checkout@v2

      - name: Cache Build Artifacts
        uses: ./.github/actions/cache-build-artifacts
        with:
          cache-key: ${{ secrets.CACHE_VERSION }}
          cache-python: "false"

      - uses: actions/setup-java@v1
        with:
          java-version: "17"

      - uses: actions/setup-node@v1
        with:
          node-version: "16.13.0"

      - name: Fix EC-2 Runner
        run: |
          mkdir -p /home/runner

      - name: Set up CI Gradle Properties
        run: |
          mkdir -p ~/.gradle/
          cat > ~/.gradle/gradle.properties <<EOF
          org.gradle.jvmargs=-Xmx8g -Xss4m --add-exports jdk.compiler/com.sun.tools.javac.api=ALL-UNNAMED \
            --add-exports jdk.compiler/com.sun.tools.javac.file=ALL-UNNAMED \
            --add-exports jdk.compiler/com.sun.tools.javac.parser=ALL-UNNAMED \
            --add-exports jdk.compiler/com.sun.tools.javac.tree=ALL-UNNAMED \
            --add-exports jdk.compiler/com.sun.tools.javac.util=ALL-UNNAMED
          org.gradle.workers.max=8
          org.gradle.vfs.watch=false
          EOF

      - name: Create cluster config file
        run: |
          cat > /tmp/kind-config.yaml <<EOF
          kind: Cluster
          apiVersion: kind.x-k8s.io/v1alpha4
          nodes:
          - role: control-plane
          - role: worker
          EOF

      - name: Check Docker System Info
        run: docker system info

      - name: KIND Kubernetes Cluster Setup
        uses: helm/kind-action@v1.2.0
        with:
          node_image: kindest/node:v1.21.2
          config: /tmp/kind-config.yaml
        # In case of self-hosted EC2 errors, remove this env block.
        env:
          USER: root
          HOME: /home/runner
          CHANGE_MINIKUBE_NONE_USER: true

      - name: Describe kube nodes
        run: kubectl describe nodes
        env:
          USER: root
          HOME: /home/runner

      - name: Build Platform Docker Images
        run: SUB_BUILD=PLATFORM ./gradlew assemble -x test --scan

      - name: Run Logging Tests
        run: ./tools/bin/cloud_storage_logging_test.sh
        env:
          # AWS_S3_INTEGRATION_TEST_CREDS can be found in LastPass as AWS_S3_INTEGRATION_TEST_CREDS
          AWS_S3_INTEGRATION_TEST_CREDS: ${{ secrets.AWS_S3_INTEGRATION_TEST_CREDS }}
          # GOOGLE_CLOUD_STORAGE_TEST_CREDS can be found in LastPass as "google cloud storage ( gcs ) test creds"
          GOOGLE_CLOUD_STORAGE_TEST_CREDS: ${{ secrets.GOOGLE_CLOUD_STORAGE_TEST_CREDS }}

      - name: Run Kubernetes End-to-End Acceptance Tests
        env:
          USER: root
          HOME: /home/runner
          # AWS_S3_INTEGRATION_TEST_CREDS can be found in LastPass as AWS_S3_INTEGRATION_TEST_CREDS
          AWS_S3_INTEGRATION_TEST_CREDS: ${{ secrets.AWS_S3_INTEGRATION_TEST_CREDS }}
          SECRET_STORE_GCP_CREDENTIALS: ${{ secrets.SECRET_STORE_GCP_CREDENTIALS }}
          SECRET_STORE_GCP_PROJECT_ID: ${{ secrets.SECRET_STORE_GCP_PROJECT_ID }}
        run: |
          CI=true IS_MINIKUBE=true ./tools/bin/acceptance_test_kube.sh

      - uses: actions/upload-artifact@v2
        if: failure()
        with:
          name: Kubernetes Logs
          path: /tmp/kubernetes_logs/*

      - name: Show Disk Usage
        run: |
          df -h
          docker system df

      - name: Run GCP End-to-End Acceptance Tests
        env:
          USER: root
          HOME: /home/runner
          # AWS_S3_INTEGRATION_TEST_CREDS can be found in LastPass as AWS_S3_INTEGRATION_TEST_CREDS
          AWS_S3_INTEGRATION_TEST_CREDS: ${{ secrets.AWS_S3_INTEGRATION_TEST_CREDS }}
          SECRET_STORE_GCP_CREDENTIALS: ${{ secrets.SECRET_STORE_GCP_CREDENTIALS }}
          SECRET_STORE_GCP_PROJECT_ID: ${{ secrets.SECRET_STORE_GCP_PROJECT_ID }}
        run: |
          CI=true ./tools/bin/gcp_acceptance_tests.sh
  # In case of self-hosted EC2 errors, remove this block.
  stop-kube-acceptance-test-runner:
    name: "Platform: Stop Kube Acceptance Test EC2 Runner"
    timeout-minutes: 10
    needs:
      - start-kube-acceptance-test-runner # required to get output from the start-runner job
      - kube-acceptance-test # required to wait when the main job is done
    runs-on: ubuntu-latest
    # Always is required to stop the runner even if the previous job has errors. However always() runs even if the previous step is skipped.
    # Thus, we check for skipped here.
    if: ${{ always() && needs.start-kube-acceptance-test-runner.result != 'skipped'}}
    steps:
      - name: Configure AWS credentials
        uses: aws-actions/configure-aws-credentials@v1
        with:
          aws-access-key-id: ${{ secrets.SELF_RUNNER_AWS_ACCESS_KEY_ID }}
          aws-secret-access-key: ${{ secrets.SELF_RUNNER_AWS_SECRET_ACCESS_KEY }}
          aws-region: us-east-2
      - name: Stop EC2 runner
        uses: machulav/ec2-github-runner@v2.3.0
        with:
          mode: stop
          github-token: ${{ secrets.SELF_RUNNER_GITHUB_ACCESS_TOKEN_1 }}
          label: ${{ needs.start-kube-acceptance-test-runner.outputs.label }}
          ec2-instance-id: ${{ needs.start-kube-acceptance-test-runner.outputs.ec2-instance-id }}

  ## Kube Acceptance Tests (with scheduler v2 - both temporal changes and container orchestrator)
  # Docker acceptance tests run as part of the build job.
  # In case of self-hosted EC2 errors, remove this block.
  start-kube-acceptance-test-runner-v2:
    name: "Platform: Start Scheduler V2 Kube Acceptance Test Runner"
    needs: changes
    if: needs.changes.outputs.backend == 'true' || needs.changes.outputs.build == 'true' || github.ref == 'refs/heads/master'
    timeout-minutes: 10
    runs-on: ubuntu-latest
    outputs:
      label: ${{ steps.start-ec2-runner.outputs.label }}
      ec2-instance-id: ${{ steps.start-ec2-runner.outputs.ec2-instance-id }}
    steps:
      - name: Checkout Airbyte
        uses: actions/checkout@v2
      - name: Start AWS Runner
        id: start-ec2-runner
        uses: ./.github/actions/start-aws-runner
        with:
          # github-self-hosted-runner-ubuntu-20-with-150gdisk-docker-20.10.7-and-socat
          ec2-image-id: ami-0c1a9bc22624339d8
          aws-access-key-id: ${{ secrets.SELF_RUNNER_AWS_ACCESS_KEY_ID }}
          aws-secret-access-key: ${{ secrets.SELF_RUNNER_AWS_SECRET_ACCESS_KEY }}
          github-token: ${{ secrets.SELF_RUNNER_GITHUB_ACCESS_TOKEN_1 }}
  kube-acceptance-test-v2:
    name: "Platform: Acceptance Tests (Kube v2)"
    # In case of self-hosted EC2 errors, removed the `needs` line and switch back to running on ubuntu-latest.
    needs: start-kube-acceptance-test-runner-v2 # required to start the main job when the runner is ready
    runs-on: ${{ needs.start-kube-acceptance-test-runner-v2.outputs.label }} # run the job on the newly created runner
    environment: more-secrets
    timeout-minutes: 90
    steps:
      - name: Checkout Airbyte
        uses: actions/checkout@v2

      - name: Cache Build Artifacts
        uses: ./.github/actions/cache-build-artifacts
        with:
          cache-key: ${{ secrets.CACHE_VERSION }}
          cache-python: "false"

      - uses: actions/setup-java@v1
        with:
          java-version: "17"

      - uses: actions/setup-node@v1
        with:
          node-version: "16.13.0"

      - name: Fix EC-2 Runner
        run: |
          mkdir -p /home/runner

      - name: Set up CI Gradle Properties
        run: |
          mkdir -p ~/.gradle/
          cat > ~/.gradle/gradle.properties <<EOF
          org.gradle.jvmargs=-Xmx8g -Xss4m --add-exports jdk.compiler/com.sun.tools.javac.api=ALL-UNNAMED \
            --add-exports jdk.compiler/com.sun.tools.javac.file=ALL-UNNAMED \
            --add-exports jdk.compiler/com.sun.tools.javac.parser=ALL-UNNAMED \
            --add-exports jdk.compiler/com.sun.tools.javac.tree=ALL-UNNAMED \
            --add-exports jdk.compiler/com.sun.tools.javac.util=ALL-UNNAMED
          org.gradle.workers.max=8
          org.gradle.vfs.watch=false
          EOF

      - name: Create cluster config file
        run: |
          cat > /tmp/kind-config.yaml <<EOF
          kind: Cluster
          apiVersion: kind.x-k8s.io/v1alpha4
          nodes:
          - role: control-plane
          - role: worker
          EOF

      - name: KIND Kubernetes Cluster Setup
        uses: helm/kind-action@v1.2.0
        with:
          node_image: kindest/node:v1.21.2
          config: /tmp/kind-config.yaml
        # In case of self-hosted EC2 errors, remove this env block.
        env:
          USER: root
          HOME: /home/runner
          CHANGE_MINIKUBE_NONE_USER: true

      - name: Build Platform Docker Images
        run: SUB_BUILD=PLATFORM ./gradlew assemble -x test --scan

      - name: Run Kubernetes End-to-End Acceptance Tests
        env:
          USER: root
          HOME: /home/runner
          # AWS_S3_INTEGRATION_TEST_CREDS can be found in LastPass as AWS_S3_INTEGRATION_TEST_CREDS
          AWS_S3_INTEGRATION_TEST_CREDS: ${{ secrets.AWS_S3_INTEGRATION_TEST_CREDS }}
          SECRET_STORE_GCP_CREDENTIALS: ${{ secrets.SECRET_STORE_GCP_CREDENTIALS }}
          SECRET_STORE_GCP_PROJECT_ID: ${{ secrets.SECRET_STORE_GCP_PROJECT_ID }}
        run: |
          CI=true IS_MINIKUBE=true ./tools/bin/acceptance_test_kube.sh

      - uses: actions/upload-artifact@v2
        if: failure()
        with:
          name: Kubernetes Logs
          path: /tmp/kubernetes_logs/*
  # In case of self-hosted EC2 errors, remove this block.
  stop-kube-acceptance-test-runner-v2:
    name: "Platform: Stop Kube Acceptance Test EC2 Runner"
    timeout-minutes: 10
    needs:
      - start-kube-acceptance-test-runner-v2 # required to get output from the start-runner job
      - kube-acceptance-test-v2 # required to wait when the main job is done
    runs-on: ubuntu-latest
    # Always is required to stop the runner even if the previous job has errors. However always() runs even if the previous step is skipped.
    # Thus, we check for skipped here.
    if: ${{ always() && needs.start-kube-acceptance-test-runner-v2.result != 'skipped'}}
    steps:
      - name: Configure AWS credentials
        uses: aws-actions/configure-aws-credentials@v1
        with:
          aws-access-key-id: ${{ secrets.SELF_RUNNER_AWS_ACCESS_KEY_ID }}
          aws-secret-access-key: ${{ secrets.SELF_RUNNER_AWS_SECRET_ACCESS_KEY }}
          aws-region: us-east-2
      - name: Stop EC2 runner
        uses: machulav/ec2-github-runner@v2.3.0
        with:
          mode: stop
          github-token: ${{ secrets.SELF_RUNNER_GITHUB_ACCESS_TOKEN_1 }}
          label: ${{ needs.start-kube-acceptance-test-runner-v2.outputs.label }}
          ec2-instance-id: ${{ needs.start-kube-acceptance-test-runner-v2.outputs.ec2-instance-id }}<|MERGE_RESOLUTION|>--- conflicted
+++ resolved
@@ -304,15 +304,6 @@
         with:
           node-version: "16.13.0"
 
-      - name: Install Cypress Test Dependencies
-        run: |
-          # wait to receive lock (see https://askubuntu.com/questions/132059/how-to-make-a-package-manager-wait-if-another-instance-of-apt-is-running)
-          while sudo fuser /var/{lib/{dpkg,apt/lists},cache/apt/archives}/lock >/dev/null 2>&1; do
-             sleep 1
-          done
-
-          sudo apt-get update && sudo apt-get install -y libgtk2.0-0 libgtk-3-0 libgbm-dev libnotify-dev libgconf-2-4 libnss3 libxss1 libasound2 libxtst6 xauth xvfb
-
       - name: Set up CI Gradle Properties
         run: |
           mkdir -p ~/.gradle/
@@ -604,8 +595,9 @@
       - start-platform-new-scheduler-acceptance-runner # required to get output from the start-runner job
       - platform-new-scheduler-acceptance # required to wait when the main job is done
     runs-on: ubuntu-latest
-<<<<<<< HEAD
-    if: ${{ always() }} # required to stop the runner even if the error happened in the previous jobs
+    # Always is required to stop the runner even if the previous job has errors. However always() runs even if the previous step is skipped.
+    # Thus, we check for skipped here.
+    if: ${{ always() && needs.start-platform-new-scheduler-acceptance-runner.result != 'skipped'}}
     steps:
       - name: Configure AWS credentials
         uses: aws-actions/configure-aws-credentials@v1
@@ -621,35 +613,36 @@
           label: ${{ needs.start-platform-new-scheduler-acceptance-runner.outputs.label }}
           ec2-instance-id: ${{ needs.start-platform-new-scheduler-acceptance-runner.outputs.ec2-instance-id }}
 
-  # In case of self-hosted EC2 errors, remove this block.
-  stop-platform-build-runner:
-    name: "Platform: Stop Build EC2 Runner"
-    timeout-minutes: 10
-    needs:
-      - start-platform-build-runner # required to get output from the start-runner job
-      - platform-build # required to wait when the main job is done
-    runs-on: ubuntu-latest
-    if: ${{ always() }} # required to stop the runner even if the error happened in the previous jobs
-    steps:
-      - name: Configure AWS credentials
-        uses: aws-actions/configure-aws-credentials@v1
-        with:
-          aws-access-key-id: ${{ secrets.SELF_RUNNER_AWS_ACCESS_KEY_ID }}
-          aws-secret-access-key: ${{ secrets.SELF_RUNNER_AWS_SECRET_ACCESS_KEY }}
-          aws-region: us-east-2
-      - name: Stop EC2 runner
-        uses: machulav/ec2-github-runner@v2.3.0
-        with:
-          mode: stop
-          github-token: ${{ secrets.SELF_RUNNER_GITHUB_ACCESS_TOKEN }}
-          label: ${{ needs.start-platform-build-runner.outputs.label }}
-          ec2-instance-id: ${{ needs.start-platform-build-runner.outputs.ec2-instance-id }}
-
-  octavia-cli-build:
+  ## Kube Acceptance Tests
+  # Docker acceptance tests run as part of the build job.
+  # In case of self-hosted EC2 errors, remove this block.
+  start-kube-acceptance-test-runner:
+    name: "Platform: Start Kube Acceptance Test EC2 Runner"
     needs: changes
-    runs-on: ubuntu-latest
-    if: needs.changes.outputs.cli == 'true' || needs.changes.outputs.build == 'true' || github.ref == 'refs/heads/master'
-    name: "Octavia CLI: Build"
+    if: needs.changes.outputs.backend == 'true' || needs.changes.outputs.build == 'true' || github.ref == 'refs/heads/master'
+    timeout-minutes: 10
+    runs-on: ubuntu-latest
+    outputs:
+      label: ${{ steps.start-ec2-runner.outputs.label }}
+      ec2-instance-id: ${{ steps.start-ec2-runner.outputs.ec2-instance-id }}
+    steps:
+      - name: Checkout Airbyte
+        uses: actions/checkout@v2
+      - name: Start AWS Runner
+        id: start-ec2-runner
+        uses: ./.github/actions/start-aws-runner
+        with:
+          # github-self-hosted-runner-ubuntu-20-with-150gdisk-docker-20.10.7-and-socat
+          ec2-image-id: ami-0c1a9bc22624339d8
+          aws-access-key-id: ${{ secrets.SELF_RUNNER_AWS_ACCESS_KEY_ID }}
+          aws-secret-access-key: ${{ secrets.SELF_RUNNER_AWS_SECRET_ACCESS_KEY }}
+          github-token: ${{ secrets.SELF_RUNNER_GITHUB_ACCESS_TOKEN_1 }}
+  kube-acceptance-test:
+    name: "Platform: Acceptance Tests (Kube)"
+    # In case of self-hosted EC2 errors, removed the `needs` line and switch back to running on ubuntu-latest.
+    needs: start-kube-acceptance-test-runner # required to start the main job when the runner is ready
+    runs-on: ${{ needs.start-kube-acceptance-test-runner.outputs.label }} # run the job on the newly created runner
+    environment: more-secrets
     timeout-minutes: 90
     steps:
       - name: Checkout Airbyte
@@ -665,11 +658,13 @@
         with:
           java-version: "17"
 
-      # octavia-cli install and testing requires Python.
-      # We use 3.8 in this project because 3.7 is not supported on Apple M1.
-      - uses: actions/setup-python@v2
-        with:
-          python-version: "3.8"
+      - uses: actions/setup-node@v1
+        with:
+          node-version: "16.13.0"
+
+      - name: Fix EC-2 Runner
+        run: |
+          mkdir -p /home/runner
 
       - name: Set up CI Gradle Properties
         run: |
@@ -684,43 +679,112 @@
           org.gradle.vfs.watch=false
           EOF
 
-      - name: Format
-        run: SUB_BUILD=OCTAVIA_CLI ./gradlew format --scan --info --stacktrace
-
-      - name: Ensure no file change
-        run: git --no-pager diff && test -z "$(git --no-pager diff)"
-
-      - name: Build
-        run: |
-          SUB_BUILD=OCTAVIA_CLI ./gradlew :octavia-cli:build javadoc --scan
-
-      - name: Slack Notification - Failure
-        if: failure() && github.ref == 'refs/heads/master'
-        uses: rtCamp/action-slack-notify@master
-        env:
-          SLACK_WEBHOOK: ${{ secrets.BUILD_SLACK_WEBHOOK }}
-          SLACK_USERNAME: Buildozer
-          SLACK_ICON: https://avatars.slack-edge.com/temp/2020-09-01/1342729352468_209b10acd6ff13a649a1.jpg
-          SLACK_COLOR: DC143C
-          SLACK_TITLE: "Build failure"
-          SLACK_FOOTER: ""
-
-      - name: Slack Notification - Success
-        if: success() && github.ref == 'refs/heads/master'
-        uses: rtCamp/action-slack-notify@master
-        env:
-          SLACK_WEBHOOK: ${{ secrets.BUILD_SLACK_WEBHOOK }}
-          SLACK_USERNAME: Buildbot
-          SLACK_TITLE: "Build Success"
-          SLACK_FOOTER: ""
-
-  ## Frontend Test
-  ## Gradle Build
-  # In case of self-hosted EC2 errors, remove this block.
-  start-frontend-test-runner:
-    name: Start Frontend Test EC2 Runner
+      - name: Create cluster config file
+        run: |
+          cat > /tmp/kind-config.yaml <<EOF
+          kind: Cluster
+          apiVersion: kind.x-k8s.io/v1alpha4
+          nodes:
+          - role: control-plane
+          - role: worker
+          EOF
+
+      - name: Check Docker System Info
+        run: docker system info
+
+      - name: KIND Kubernetes Cluster Setup
+        uses: helm/kind-action@v1.2.0
+        with:
+          node_image: kindest/node:v1.21.2
+          config: /tmp/kind-config.yaml
+        # In case of self-hosted EC2 errors, remove this env block.
+        env:
+          USER: root
+          HOME: /home/runner
+          CHANGE_MINIKUBE_NONE_USER: true
+
+      - name: Describe kube nodes
+        run: kubectl describe nodes
+        env:
+          USER: root
+          HOME: /home/runner
+
+      - name: Build Platform Docker Images
+        run: SUB_BUILD=PLATFORM ./gradlew assemble -x test --scan
+
+      - name: Run Logging Tests
+        run: ./tools/bin/cloud_storage_logging_test.sh
+        env:
+          # AWS_S3_INTEGRATION_TEST_CREDS can be found in LastPass as AWS_S3_INTEGRATION_TEST_CREDS
+          AWS_S3_INTEGRATION_TEST_CREDS: ${{ secrets.AWS_S3_INTEGRATION_TEST_CREDS }}
+          # GOOGLE_CLOUD_STORAGE_TEST_CREDS can be found in LastPass as "google cloud storage ( gcs ) test creds"
+          GOOGLE_CLOUD_STORAGE_TEST_CREDS: ${{ secrets.GOOGLE_CLOUD_STORAGE_TEST_CREDS }}
+
+      - name: Run Kubernetes End-to-End Acceptance Tests
+        env:
+          USER: root
+          HOME: /home/runner
+          # AWS_S3_INTEGRATION_TEST_CREDS can be found in LastPass as AWS_S3_INTEGRATION_TEST_CREDS
+          AWS_S3_INTEGRATION_TEST_CREDS: ${{ secrets.AWS_S3_INTEGRATION_TEST_CREDS }}
+          SECRET_STORE_GCP_CREDENTIALS: ${{ secrets.SECRET_STORE_GCP_CREDENTIALS }}
+          SECRET_STORE_GCP_PROJECT_ID: ${{ secrets.SECRET_STORE_GCP_PROJECT_ID }}
+        run: |
+          CI=true IS_MINIKUBE=true ./tools/bin/acceptance_test_kube.sh
+
+      - uses: actions/upload-artifact@v2
+        if: failure()
+        with:
+          name: Kubernetes Logs
+          path: /tmp/kubernetes_logs/*
+
+      - name: Show Disk Usage
+        run: |
+          df -h
+          docker system df
+
+      - name: Run GCP End-to-End Acceptance Tests
+        env:
+          USER: root
+          HOME: /home/runner
+          # AWS_S3_INTEGRATION_TEST_CREDS can be found in LastPass as AWS_S3_INTEGRATION_TEST_CREDS
+          AWS_S3_INTEGRATION_TEST_CREDS: ${{ secrets.AWS_S3_INTEGRATION_TEST_CREDS }}
+          SECRET_STORE_GCP_CREDENTIALS: ${{ secrets.SECRET_STORE_GCP_CREDENTIALS }}
+          SECRET_STORE_GCP_PROJECT_ID: ${{ secrets.SECRET_STORE_GCP_PROJECT_ID }}
+        run: |
+          CI=true ./tools/bin/gcp_acceptance_tests.sh
+  # In case of self-hosted EC2 errors, remove this block.
+  stop-kube-acceptance-test-runner:
+    name: "Platform: Stop Kube Acceptance Test EC2 Runner"
+    timeout-minutes: 10
+    needs:
+      - start-kube-acceptance-test-runner # required to get output from the start-runner job
+      - kube-acceptance-test # required to wait when the main job is done
+    runs-on: ubuntu-latest
+    # Always is required to stop the runner even if the previous job has errors. However always() runs even if the previous step is skipped.
+    # Thus, we check for skipped here.
+    if: ${{ always() && needs.start-kube-acceptance-test-runner.result != 'skipped'}}
+    steps:
+      - name: Configure AWS credentials
+        uses: aws-actions/configure-aws-credentials@v1
+        with:
+          aws-access-key-id: ${{ secrets.SELF_RUNNER_AWS_ACCESS_KEY_ID }}
+          aws-secret-access-key: ${{ secrets.SELF_RUNNER_AWS_SECRET_ACCESS_KEY }}
+          aws-region: us-east-2
+      - name: Stop EC2 runner
+        uses: machulav/ec2-github-runner@v2.3.0
+        with:
+          mode: stop
+          github-token: ${{ secrets.SELF_RUNNER_GITHUB_ACCESS_TOKEN_1 }}
+          label: ${{ needs.start-kube-acceptance-test-runner.outputs.label }}
+          ec2-instance-id: ${{ needs.start-kube-acceptance-test-runner.outputs.ec2-instance-id }}
+
+  ## Kube Acceptance Tests (with scheduler v2 - both temporal changes and container orchestrator)
+  # Docker acceptance tests run as part of the build job.
+  # In case of self-hosted EC2 errors, remove this block.
+  start-kube-acceptance-test-runner-v2:
+    name: "Platform: Start Scheduler V2 Kube Acceptance Test Runner"
     needs: changes
-    if: needs.changes.outputs.frontend == 'true' || needs.changes.outputs.build == 'true' || needs.changes.outputs.backend == 'true' || github.ref == 'refs/heads/master'
+    if: needs.changes.outputs.backend == 'true' || needs.changes.outputs.build == 'true' || github.ref == 'refs/heads/master'
     timeout-minutes: 10
     runs-on: ubuntu-latest
     outputs:
@@ -733,14 +797,18 @@
         id: start-ec2-runner
         uses: ./.github/actions/start-aws-runner
         with:
+          # github-self-hosted-runner-ubuntu-20-with-150gdisk-docker-20.10.7-and-socat
+          ec2-image-id: ami-0c1a9bc22624339d8
           aws-access-key-id: ${{ secrets.SELF_RUNNER_AWS_ACCESS_KEY_ID }}
           aws-secret-access-key: ${{ secrets.SELF_RUNNER_AWS_SECRET_ACCESS_KEY }}
           github-token: ${{ secrets.SELF_RUNNER_GITHUB_ACCESS_TOKEN_1 }}
-  frontend-test:
-    needs: start-frontend-test-runner # required to start the main job when the runner is ready
-    runs-on: ${{ needs.start-frontend-test-runner.outputs.label }} # run the job on the newly created runner
-    name: Run Frontend Test
-    timeout-minutes: 120
+  kube-acceptance-test-v2:
+    name: "Platform: Acceptance Tests (Kube v2)"
+    # In case of self-hosted EC2 errors, removed the `needs` line and switch back to running on ubuntu-latest.
+    needs: start-kube-acceptance-test-runner-v2 # required to start the main job when the runner is ready
+    runs-on: ${{ needs.start-kube-acceptance-test-runner-v2.outputs.label }} # run the job on the newly created runner
+    environment: more-secrets
+    timeout-minutes: 90
     steps:
       - name: Checkout Airbyte
         uses: actions/checkout@v2
@@ -758,6 +826,10 @@
       - uses: actions/setup-node@v1
         with:
           node-version: "16.13.0"
+
+      - name: Fix EC-2 Runner
+        run: |
+          mkdir -p /home/runner
 
       - name: Set up CI Gradle Properties
         run: |
@@ -772,107 +844,6 @@
           org.gradle.vfs.watch=false
           EOF
 
-      - name: Build Platform Docker Images
-        run: SUB_BUILD=PLATFORM ./gradlew --no-daemon assemble --scan
-
-      - name: Run End-to-End Frontend Tests
-        env:
-          CYPRESS_WEBAPP_KEY: ${{ secrets.CYPRESS_WEBAPP_KEY }}
-        run: ./tools/bin/e2e_test.sh
-  # In case of self-hosted EC2 errors, remove this block.
-  stop-frontend-test-runner:
-    name: Stop Frontend Test EC2 Runner
-    timeout-minutes: 10
-    needs:
-      - start-frontend-test-runner # required to get output from the start-runner job
-      - frontend-test # required to wait when the main job is done
-    runs-on: ubuntu-latest
-=======
->>>>>>> 6b243fe2
-    # Always is required to stop the runner even if the previous job has errors. However always() runs even if the previous step is skipped.
-    # Thus, we check for skipped here.
-    if: ${{ always() && needs.start-platform-new-scheduler-acceptance-runner.result != 'skipped'}}
-    steps:
-      - name: Configure AWS credentials
-        uses: aws-actions/configure-aws-credentials@v1
-        with:
-          aws-access-key-id: ${{ secrets.SELF_RUNNER_AWS_ACCESS_KEY_ID }}
-          aws-secret-access-key: ${{ secrets.SELF_RUNNER_AWS_SECRET_ACCESS_KEY }}
-          aws-region: us-east-2
-      - name: Stop EC2 runner
-        uses: machulav/ec2-github-runner@v2.3.0
-        with:
-          mode: stop
-          github-token: ${{ secrets.SELF_RUNNER_GITHUB_ACCESS_TOKEN_1 }}
-          label: ${{ needs.start-platform-new-scheduler-acceptance-runner.outputs.label }}
-          ec2-instance-id: ${{ needs.start-platform-new-scheduler-acceptance-runner.outputs.ec2-instance-id }}
-
-  ## Kube Acceptance Tests
-  # Docker acceptance tests run as part of the build job.
-  # In case of self-hosted EC2 errors, remove this block.
-  start-kube-acceptance-test-runner:
-    name: "Platform: Start Kube Acceptance Test EC2 Runner"
-    needs: changes
-    if: needs.changes.outputs.backend == 'true' || needs.changes.outputs.build == 'true' || github.ref == 'refs/heads/master'
-    timeout-minutes: 10
-    runs-on: ubuntu-latest
-    outputs:
-      label: ${{ steps.start-ec2-runner.outputs.label }}
-      ec2-instance-id: ${{ steps.start-ec2-runner.outputs.ec2-instance-id }}
-    steps:
-      - name: Checkout Airbyte
-        uses: actions/checkout@v2
-      - name: Start AWS Runner
-        id: start-ec2-runner
-        uses: ./.github/actions/start-aws-runner
-        with:
-          # github-self-hosted-runner-ubuntu-20-with-150gdisk-docker-20.10.7-and-socat
-          ec2-image-id: ami-0c1a9bc22624339d8
-          aws-access-key-id: ${{ secrets.SELF_RUNNER_AWS_ACCESS_KEY_ID }}
-          aws-secret-access-key: ${{ secrets.SELF_RUNNER_AWS_SECRET_ACCESS_KEY }}
-          github-token: ${{ secrets.SELF_RUNNER_GITHUB_ACCESS_TOKEN_1 }}
-  kube-acceptance-test:
-    name: "Platform: Acceptance Tests (Kube)"
-    # In case of self-hosted EC2 errors, removed the `needs` line and switch back to running on ubuntu-latest.
-    needs: start-kube-acceptance-test-runner # required to start the main job when the runner is ready
-    runs-on: ${{ needs.start-kube-acceptance-test-runner.outputs.label }} # run the job on the newly created runner
-    environment: more-secrets
-    timeout-minutes: 90
-    steps:
-      - name: Checkout Airbyte
-        uses: actions/checkout@v2
-
-      - name: Cache Build Artifacts
-        uses: ./.github/actions/cache-build-artifacts
-        with:
-          cache-key: ${{ secrets.CACHE_VERSION }}
-          cache-python: "false"
-
-      - uses: actions/setup-java@v1
-        with:
-          java-version: "17"
-
-      - uses: actions/setup-node@v1
-        with:
-          node-version: "16.13.0"
-
-      - name: Fix EC-2 Runner
-        run: |
-          mkdir -p /home/runner
-
-      - name: Set up CI Gradle Properties
-        run: |
-          mkdir -p ~/.gradle/
-          cat > ~/.gradle/gradle.properties <<EOF
-          org.gradle.jvmargs=-Xmx8g -Xss4m --add-exports jdk.compiler/com.sun.tools.javac.api=ALL-UNNAMED \
-            --add-exports jdk.compiler/com.sun.tools.javac.file=ALL-UNNAMED \
-            --add-exports jdk.compiler/com.sun.tools.javac.parser=ALL-UNNAMED \
-            --add-exports jdk.compiler/com.sun.tools.javac.tree=ALL-UNNAMED \
-            --add-exports jdk.compiler/com.sun.tools.javac.util=ALL-UNNAMED
-          org.gradle.workers.max=8
-          org.gradle.vfs.watch=false
-          EOF
-
       - name: Create cluster config file
         run: |
           cat > /tmp/kind-config.yaml <<EOF
@@ -883,9 +854,6 @@
           - role: worker
           EOF
 
-      - name: Check Docker System Info
-        run: docker system info
-
       - name: KIND Kubernetes Cluster Setup
         uses: helm/kind-action@v1.2.0
         with:
@@ -897,22 +865,8 @@
           HOME: /home/runner
           CHANGE_MINIKUBE_NONE_USER: true
 
-      - name: Describe kube nodes
-        run: kubectl describe nodes
-        env:
-          USER: root
-          HOME: /home/runner
-
       - name: Build Platform Docker Images
         run: SUB_BUILD=PLATFORM ./gradlew assemble -x test --scan
-
-      - name: Run Logging Tests
-        run: ./tools/bin/cloud_storage_logging_test.sh
-        env:
-          # AWS_S3_INTEGRATION_TEST_CREDS can be found in LastPass as AWS_S3_INTEGRATION_TEST_CREDS
-          AWS_S3_INTEGRATION_TEST_CREDS: ${{ secrets.AWS_S3_INTEGRATION_TEST_CREDS }}
-          # GOOGLE_CLOUD_STORAGE_TEST_CREDS can be found in LastPass as "google cloud storage ( gcs ) test creds"
-          GOOGLE_CLOUD_STORAGE_TEST_CREDS: ${{ secrets.GOOGLE_CLOUD_STORAGE_TEST_CREDS }}
 
       - name: Run Kubernetes End-to-End Acceptance Tests
         env:
@@ -930,154 +884,6 @@
         with:
           name: Kubernetes Logs
           path: /tmp/kubernetes_logs/*
-
-      - name: Show Disk Usage
-        run: |
-          df -h
-          docker system df
-
-      - name: Run GCP End-to-End Acceptance Tests
-        env:
-          USER: root
-          HOME: /home/runner
-          # AWS_S3_INTEGRATION_TEST_CREDS can be found in LastPass as AWS_S3_INTEGRATION_TEST_CREDS
-          AWS_S3_INTEGRATION_TEST_CREDS: ${{ secrets.AWS_S3_INTEGRATION_TEST_CREDS }}
-          SECRET_STORE_GCP_CREDENTIALS: ${{ secrets.SECRET_STORE_GCP_CREDENTIALS }}
-          SECRET_STORE_GCP_PROJECT_ID: ${{ secrets.SECRET_STORE_GCP_PROJECT_ID }}
-        run: |
-          CI=true ./tools/bin/gcp_acceptance_tests.sh
-  # In case of self-hosted EC2 errors, remove this block.
-  stop-kube-acceptance-test-runner:
-    name: "Platform: Stop Kube Acceptance Test EC2 Runner"
-    timeout-minutes: 10
-    needs:
-      - start-kube-acceptance-test-runner # required to get output from the start-runner job
-      - kube-acceptance-test # required to wait when the main job is done
-    runs-on: ubuntu-latest
-    # Always is required to stop the runner even if the previous job has errors. However always() runs even if the previous step is skipped.
-    # Thus, we check for skipped here.
-    if: ${{ always() && needs.start-kube-acceptance-test-runner.result != 'skipped'}}
-    steps:
-      - name: Configure AWS credentials
-        uses: aws-actions/configure-aws-credentials@v1
-        with:
-          aws-access-key-id: ${{ secrets.SELF_RUNNER_AWS_ACCESS_KEY_ID }}
-          aws-secret-access-key: ${{ secrets.SELF_RUNNER_AWS_SECRET_ACCESS_KEY }}
-          aws-region: us-east-2
-      - name: Stop EC2 runner
-        uses: machulav/ec2-github-runner@v2.3.0
-        with:
-          mode: stop
-          github-token: ${{ secrets.SELF_RUNNER_GITHUB_ACCESS_TOKEN_1 }}
-          label: ${{ needs.start-kube-acceptance-test-runner.outputs.label }}
-          ec2-instance-id: ${{ needs.start-kube-acceptance-test-runner.outputs.ec2-instance-id }}
-
-  ## Kube Acceptance Tests (with scheduler v2 - both temporal changes and container orchestrator)
-  # Docker acceptance tests run as part of the build job.
-  # In case of self-hosted EC2 errors, remove this block.
-  start-kube-acceptance-test-runner-v2:
-    name: "Platform: Start Scheduler V2 Kube Acceptance Test Runner"
-    needs: changes
-    if: needs.changes.outputs.backend == 'true' || needs.changes.outputs.build == 'true' || github.ref == 'refs/heads/master'
-    timeout-minutes: 10
-    runs-on: ubuntu-latest
-    outputs:
-      label: ${{ steps.start-ec2-runner.outputs.label }}
-      ec2-instance-id: ${{ steps.start-ec2-runner.outputs.ec2-instance-id }}
-    steps:
-      - name: Checkout Airbyte
-        uses: actions/checkout@v2
-      - name: Start AWS Runner
-        id: start-ec2-runner
-        uses: ./.github/actions/start-aws-runner
-        with:
-          # github-self-hosted-runner-ubuntu-20-with-150gdisk-docker-20.10.7-and-socat
-          ec2-image-id: ami-0c1a9bc22624339d8
-          aws-access-key-id: ${{ secrets.SELF_RUNNER_AWS_ACCESS_KEY_ID }}
-          aws-secret-access-key: ${{ secrets.SELF_RUNNER_AWS_SECRET_ACCESS_KEY }}
-          github-token: ${{ secrets.SELF_RUNNER_GITHUB_ACCESS_TOKEN_1 }}
-  kube-acceptance-test-v2:
-    name: "Platform: Acceptance Tests (Kube v2)"
-    # In case of self-hosted EC2 errors, removed the `needs` line and switch back to running on ubuntu-latest.
-    needs: start-kube-acceptance-test-runner-v2 # required to start the main job when the runner is ready
-    runs-on: ${{ needs.start-kube-acceptance-test-runner-v2.outputs.label }} # run the job on the newly created runner
-    environment: more-secrets
-    timeout-minutes: 90
-    steps:
-      - name: Checkout Airbyte
-        uses: actions/checkout@v2
-
-      - name: Cache Build Artifacts
-        uses: ./.github/actions/cache-build-artifacts
-        with:
-          cache-key: ${{ secrets.CACHE_VERSION }}
-          cache-python: "false"
-
-      - uses: actions/setup-java@v1
-        with:
-          java-version: "17"
-
-      - uses: actions/setup-node@v1
-        with:
-          node-version: "16.13.0"
-
-      - name: Fix EC-2 Runner
-        run: |
-          mkdir -p /home/runner
-
-      - name: Set up CI Gradle Properties
-        run: |
-          mkdir -p ~/.gradle/
-          cat > ~/.gradle/gradle.properties <<EOF
-          org.gradle.jvmargs=-Xmx8g -Xss4m --add-exports jdk.compiler/com.sun.tools.javac.api=ALL-UNNAMED \
-            --add-exports jdk.compiler/com.sun.tools.javac.file=ALL-UNNAMED \
-            --add-exports jdk.compiler/com.sun.tools.javac.parser=ALL-UNNAMED \
-            --add-exports jdk.compiler/com.sun.tools.javac.tree=ALL-UNNAMED \
-            --add-exports jdk.compiler/com.sun.tools.javac.util=ALL-UNNAMED
-          org.gradle.workers.max=8
-          org.gradle.vfs.watch=false
-          EOF
-
-      - name: Create cluster config file
-        run: |
-          cat > /tmp/kind-config.yaml <<EOF
-          kind: Cluster
-          apiVersion: kind.x-k8s.io/v1alpha4
-          nodes:
-          - role: control-plane
-          - role: worker
-          EOF
-
-      - name: KIND Kubernetes Cluster Setup
-        uses: helm/kind-action@v1.2.0
-        with:
-          node_image: kindest/node:v1.21.2
-          config: /tmp/kind-config.yaml
-        # In case of self-hosted EC2 errors, remove this env block.
-        env:
-          USER: root
-          HOME: /home/runner
-          CHANGE_MINIKUBE_NONE_USER: true
-
-      - name: Build Platform Docker Images
-        run: SUB_BUILD=PLATFORM ./gradlew assemble -x test --scan
-
-      - name: Run Kubernetes End-to-End Acceptance Tests
-        env:
-          USER: root
-          HOME: /home/runner
-          # AWS_S3_INTEGRATION_TEST_CREDS can be found in LastPass as AWS_S3_INTEGRATION_TEST_CREDS
-          AWS_S3_INTEGRATION_TEST_CREDS: ${{ secrets.AWS_S3_INTEGRATION_TEST_CREDS }}
-          SECRET_STORE_GCP_CREDENTIALS: ${{ secrets.SECRET_STORE_GCP_CREDENTIALS }}
-          SECRET_STORE_GCP_PROJECT_ID: ${{ secrets.SECRET_STORE_GCP_PROJECT_ID }}
-        run: |
-          CI=true IS_MINIKUBE=true ./tools/bin/acceptance_test_kube.sh
-
-      - uses: actions/upload-artifact@v2
-        if: failure()
-        with:
-          name: Kubernetes Logs
-          path: /tmp/kubernetes_logs/*
   # In case of self-hosted EC2 errors, remove this block.
   stop-kube-acceptance-test-runner-v2:
     name: "Platform: Stop Kube Acceptance Test EC2 Runner"
