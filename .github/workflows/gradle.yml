name: Airbyte CI

on:
  schedule:
    - cron: '0 */6 * * *'
  push:

jobs:
  build:
    runs-on: ubuntu-latest
    steps:
      - name: Checkout Airbyte
        uses: actions/checkout@v2

      - name: Cache java deps
        uses: actions/cache@v2
        with:
          path: ~/.gradle
          key: gradle-${{ hashFiles('**/*.gradle') }}
          restore-keys: |
            gradle-

      - name: Cache node deps
        uses: actions/cache@v2
        with:
          path: ~/.npm
          key: node-${{ hashFiles('**/package-lock.json') }}
          restore-keys: |
            node-

      - uses: actions/setup-java@v1
        with:
          java-version: '14'

      - uses: actions/setup-node@v1
        with:
          node-version: '14.7'

      - name: Write Integration Test Credentials
        run: ./tools/bin/ci_credentials.sh
        env:
          BIGQUERY_INTEGRATION_TEST_CREDS: ${{ secrets.BIGQUERY_INTEGRATION_TEST_CREDS }}
          STRIPE_INTEGRATION_TEST_CREDS: ${{ secrets.STRIPE_INTEGRATION_TEST_CREDS }}
          GH_INTEGRATION_TEST_CREDS: ${{ secrets.GH_INTEGRATION_TEST_CREDS }}

      - name: Build
<<<<<<< HEAD
        run: ./gradlew build --no-daemon -g ${{ env.GRADLE_PATH }} --scan
=======
        run: ./gradlew --no-daemon build
>>>>>>> 4d1a7881

      - name: Ensure no file change
        run: git status --porcelain && test -z "$(git status --porcelain)"

      - name: Run Integration Tests
<<<<<<< HEAD
        run: ./gradlew integrationTest --no-daemon -g ${{ env.GRADLE_PATH }} --scan

      - name: Build Core Docker Images
        if: success() && github.ref == 'refs/heads/master'
        run: ./gradlew composeBuild --no-daemon -g ${{ env.GRADLE_PATH }} --scan
=======
        run: ./gradlew --no-daemon integrationTest

      - name: Build Core Docker Images
        if: success() && github.ref == 'refs/heads/master'
        run: ./gradlew --no-daemon composeBuild
>>>>>>> 4d1a7881
        env:
          GIT_REVISION: ${{ github.sha }}

      - name: Run End-to-End Acceptance Tests
        run: ./tools/bin/acceptance_test.sh

      - name: Push Core Docker Images
        if: success() && github.ref == 'refs/heads/master'
        run: |
          docker login -u airbytebot -p ${DOCKER_PASSWORD}
          docker-compose -f docker-compose.build.yaml push
        env:
          DOCKER_PASSWORD: ${{ secrets.DOCKER_PASSWORD }}

      - name: Slack Notification - Failure
        if: failure() && github.ref == 'refs/heads/master'
        uses: rtCamp/action-slack-notify@master
        env:
          SLACK_WEBHOOK: ${{ secrets.BUILD_SLACK_WEBHOOK }}
          SLACK_USERNAME: Buildozer
          SLACK_ICON: https://avatars.slack-edge.com/temp/2020-09-01/1342729352468_209b10acd6ff13a649a1.jpg
          SLACK_COLOR: DC143C
          SLACK_TITLE: "Build failure"
          SLACK_FOOTER: ""

      - name: Slack Notification - Success
        if: success() && github.ref == 'refs/heads/master'
        uses: rtCamp/action-slack-notify@master
        env:
          SLACK_WEBHOOK: ${{ secrets.BUILD_SLACK_WEBHOOK }}
          SLACK_USERNAME: Buildbot
          SLACK_TITLE: "Build Success"
          SLACK_FOOTER: ""<|MERGE_RESOLUTION|>--- conflicted
+++ resolved
@@ -44,29 +44,18 @@
           GH_INTEGRATION_TEST_CREDS: ${{ secrets.GH_INTEGRATION_TEST_CREDS }}
 
       - name: Build
-<<<<<<< HEAD
-        run: ./gradlew build --no-daemon -g ${{ env.GRADLE_PATH }} --scan
-=======
-        run: ./gradlew --no-daemon build
->>>>>>> 4d1a7881
+        run: ./gradlew --no-daemon build --scan
+
 
       - name: Ensure no file change
         run: git status --porcelain && test -z "$(git status --porcelain)"
 
       - name: Run Integration Tests
-<<<<<<< HEAD
-        run: ./gradlew integrationTest --no-daemon -g ${{ env.GRADLE_PATH }} --scan
+        run: ./gradlew --no-daemon integrationTest --scan
 
       - name: Build Core Docker Images
         if: success() && github.ref == 'refs/heads/master'
-        run: ./gradlew composeBuild --no-daemon -g ${{ env.GRADLE_PATH }} --scan
-=======
-        run: ./gradlew --no-daemon integrationTest
-
-      - name: Build Core Docker Images
-        if: success() && github.ref == 'refs/heads/master'
-        run: ./gradlew --no-daemon composeBuild
->>>>>>> 4d1a7881
+        run: ./gradlew --no-daemon composeBuild --scan
         env:
           GIT_REVISION: ${{ github.sha }}
 
