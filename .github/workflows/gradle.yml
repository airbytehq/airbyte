--- conflicted
+++ resolved
@@ -208,17 +208,10 @@
 #          security-group-id: sg-0793f3c9413f21970
   acceptance-test:
     # In case of self-hosted EC2 errors, remove the next two lines and uncomment the currently commented out `runs-on` line.
-<<<<<<< HEAD
-    needs: start-acceptance-test-runner # required to start the main job when the runner is ready
-    runs-on: ${{ needs.start-acceptance-test-runner.outputs.label }} # run the job on the newly created runner
-    # runs-on: ubuntu-latest
-    name: Run Acceptance Tests (Docker Compose)
-=======
 #    needs: start-acceptance-test-runner # required to start the main job when the runner is ready
 #    runs-on: ${{ needs.start-acceptance-test-runner.outputs.label }} # run the job on the newly created runner
     runs-on: ubuntu-latest
     name: Run Acceptance Tests
->>>>>>> e6191910
     steps:
       - name: Checkout Airbyte
         uses: actions/checkout@v2
@@ -292,34 +285,8 @@
 
       - name: Run End-to-End Frontend Tests
         run: ./tools/bin/e2e_test.sh
-
-  start-kube-acceptance-test-runner:
-    name: Start Kube Acceptance Test EC2 Runner
-    runs-on: ubuntu-latest
-    outputs:
-      label: ${{ steps.start-ec2-runner.outputs.label }}
-      ec2-instance-id: ${{ steps.start-ec2-runner.outputs.ec2-instance-id }}
-    steps:
-      - name: Configure AWS credentials
-        uses: aws-actions/configure-aws-credentials@v1
-        with:
-          aws-access-key-id: ${{ secrets.SELF_RUNNER_AWS_ACCESS_KEY_ID }}
-          aws-secret-access-key: ${{ secrets.SELF_RUNNER_AWS_SECRET_ACCESS_KEY }}
-          aws-region: us-east-2
-      - name: Start EC2 runner
-        id: start-ec2-runner
-        uses: machulav/ec2-github-runner@v2.1.0
-        with:
-          mode: start
-          github-token: ${{ secrets.SELF_RUNNER_GITHUB_ACCESS_TOKEN }}
-          ec2-image-id: ami-04bd6e81239f4f3fb
-          ec2-instance-type: c5.2xlarge
-          subnet-id: subnet-0469a9e68a379c1d3
-          security-group-id: sg-0793f3c9413f21970
   test_kube:
     runs-on: ubuntu-latest
-#    needs: start-kube-acceptance-test-runner # required to start the main job when the runner is ready
-#    runs-on: ${{ needs.start-kube-acceptance-test-runner.outputs.label }} # run the job on the newly created runner
     name: Run Acceptance Tests (Kube)
     steps:
       - name: Checkout Airbyte
