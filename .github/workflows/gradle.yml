name: Airbyte CI

on:
  schedule:
    - cron: '0 */6 * * *'
  push:

jobs:
  build:
    runs-on: ubuntu-latest
    steps:
      - name: Checkout Airbyte
        uses: actions/checkout@v2

      - name: Cache java deps
        uses: actions/cache@v2
        with:
          path: ~/.gradle
          key: gradle-${{ hashFiles('**/*.gradle') }}
          restore-keys: |
            gradle-

      - name: Cache node deps
        uses: actions/cache@v2
        with:
          path: ~/.npm
          key: node-${{ hashFiles('**/package-lock.json') }}
          restore-keys: |
            node-

      - uses: actions/setup-java@v1
        with:
          java-version: '14'

      - uses: actions/setup-node@v1
        with:
          node-version: '14.7'

      - uses: actions/setup-python@v2
        with:
          python-version: '3.7'

      - name: Write Integration Test Credentials
        run: ./tools/bin/ci_credentials.sh
        env:
          BIGQUERY_INTEGRATION_TEST_CREDS: ${{ secrets.BIGQUERY_INTEGRATION_TEST_CREDS }}
          STRIPE_INTEGRATION_TEST_CREDS: ${{ secrets.STRIPE_INTEGRATION_TEST_CREDS }}
          GH_INTEGRATION_TEST_CREDS: ${{ secrets.GH_INTEGRATION_TEST_CREDS }}
          SALESFORCE_INTEGRATION_TESTS_CREDS: ${{ secrets.SALESFORCE_INTEGRATION_TESTS_CREDS }}
          GOOGLE_ANALYTICS_TEST_CREDS: ${{ secrets.GOOGLE_ANALYTICS_TEST_CREDS }}
          GOOGLE_ANALYTICS_TEST_TRACKING_ID: ${{ secrets.GOOGLE_ANALYTICS_TEST_TRACKING_ID }}
          HUBSPOT_INTEGRATION_TESTS_CREDS: ${{ secrets.HUBSPOT_INTEGRATION_TESTS_CREDS }}
          GSHEETS_INTEGRATION_TESTS_CREDS: ${{ secrets.GSHEETS_INTEGRATION_TESTS_CREDS }}
          SNOWFLAKE_INTEGRATION_TEST_CREDS: ${{ secrets.SNOWFLAKE_INTEGRATION_TEST_CREDS }}
<<<<<<< HEAD
          ADWORDS_INTEGRATION_TEST_CREDS: ${{ secrets.ADWORDS_INTEGRATION_TEST_CREDS }}
=======
          FACEBOOK_MARKETING_API_TEST_INTEGRATION_CREDS: ${{ secrets.FACEBOOK_MARKETING_API_TEST_INTEGRATION_CREDS }}
>>>>>>> ef9503b7

      - name: Build
        run: ./gradlew --no-daemon build --scan

      - name: Ensure no file change
        run: git status --porcelain && test -z "$(git status --porcelain)"

      - name: Run Integration Tests (PR)
        if: success() && github.ref != 'refs/heads/master'
        run: ./tools/bin/integration_test_pr.sh

      - name: Run Integration Tests (Master)
        if: success() && github.ref == 'refs/heads/master'
        run: ./gradlew --no-daemon integrationTest --scan

      - name: Run Standard Source Tests (PR)
        if: success() && github.ref != 'refs/heads/master'
        run: ./tools/bin/standard_test_pr.sh

      - name: Run Standard Source Tests (Master)
        if: success() && github.ref == 'refs/heads/master'
        run: ./gradlew --no-daemon standardSourceTestPython --scan

      - name: Build Core Docker Images
        if: success() && github.ref == 'refs/heads/master'
        run: ./gradlew --no-daemon composeBuild --scan
        env:
          GIT_REVISION: ${{ github.sha }}

      - name: Run End-to-End Acceptance Tests
        run: ./tools/bin/acceptance_test.sh

      - name: Push Core Docker Images
        if: success() && github.ref == 'refs/heads/master'
        run: |
          docker login -u airbytebot -p ${DOCKER_PASSWORD}
          docker-compose -f docker-compose.build.yaml push
        env:
          DOCKER_PASSWORD: ${{ secrets.DOCKER_PASSWORD }}

      - name: Slack Notification - Failure
        if: failure() && github.ref == 'refs/heads/master'
        uses: rtCamp/action-slack-notify@master
        env:
          SLACK_WEBHOOK: ${{ secrets.BUILD_SLACK_WEBHOOK }}
          SLACK_USERNAME: Buildozer
          SLACK_ICON: https://avatars.slack-edge.com/temp/2020-09-01/1342729352468_209b10acd6ff13a649a1.jpg
          SLACK_COLOR: DC143C
          SLACK_TITLE: "Build failure"
          SLACK_FOOTER: ""

      - name: Slack Notification - Success
        if: success() && github.ref == 'refs/heads/master'
        uses: rtCamp/action-slack-notify@master
        env:
          SLACK_WEBHOOK: ${{ secrets.BUILD_SLACK_WEBHOOK }}
          SLACK_USERNAME: Buildbot
          SLACK_TITLE: "Build Success"
          SLACK_FOOTER: ""<|MERGE_RESOLUTION|>--- conflicted
+++ resolved
@@ -52,11 +52,8 @@
           HUBSPOT_INTEGRATION_TESTS_CREDS: ${{ secrets.HUBSPOT_INTEGRATION_TESTS_CREDS }}
           GSHEETS_INTEGRATION_TESTS_CREDS: ${{ secrets.GSHEETS_INTEGRATION_TESTS_CREDS }}
           SNOWFLAKE_INTEGRATION_TEST_CREDS: ${{ secrets.SNOWFLAKE_INTEGRATION_TEST_CREDS }}
-<<<<<<< HEAD
           ADWORDS_INTEGRATION_TEST_CREDS: ${{ secrets.ADWORDS_INTEGRATION_TEST_CREDS }}
-=======
           FACEBOOK_MARKETING_API_TEST_INTEGRATION_CREDS: ${{ secrets.FACEBOOK_MARKETING_API_TEST_INTEGRATION_CREDS }}
->>>>>>> ef9503b7
 
       - name: Build
         run: ./gradlew --no-daemon build --scan
