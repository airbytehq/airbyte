name: Airbyte CI

on:
  schedule:
    - cron: '0 */6 * * *'
  push:

jobs:
  build:
    runs-on: ubuntu-latest
    steps:
      - name: Checkout Airbyte
        uses: actions/checkout@v2

      - name: Cache java deps
        uses: actions/cache@v2
        with:
          path: ~/.gradle
          key: gradle-${{ hashFiles('**/*.gradle') }}
          restore-keys: |
            gradle-

      - name: Cache node deps
        uses: actions/cache@v2
        with:
          path: ~/.npm
          key: node-${{ hashFiles('**/package-lock.json') }}
          restore-keys: |
            node-

      - uses: actions/setup-java@v1
        with:
          java-version: '14'

      - uses: actions/setup-node@v1
        with:
          node-version: '14.7'

      - uses: actions/setup-python@v2
        with:
          python-version: '3.7'

      - name: Write Integration Test Credentials
        run: ./tools/bin/ci_credentials.sh
        env:
          BIGQUERY_INTEGRATION_TEST_CREDS: ${{ secrets.BIGQUERY_INTEGRATION_TEST_CREDS }}
          STRIPE_INTEGRATION_TEST_CREDS: ${{ secrets.STRIPE_INTEGRATION_TEST_CREDS }}
          GH_INTEGRATION_TEST_CREDS: ${{ secrets.GH_INTEGRATION_TEST_CREDS }}
          SALESFORCE_INTEGRATION_TESTS_CREDS: ${{ secrets.SALESFORCE_INTEGRATION_TESTS_CREDS }}
          GOOGLE_ANALYTICS_TEST_CREDS: ${{ secrets.GOOGLE_ANALYTICS_TEST_CREDS }}
          GOOGLE_ANALYTICS_TEST_TRACKING_ID: ${{ secrets.GOOGLE_ANALYTICS_TEST_TRACKING_ID }}
          HUBSPOT_INTEGRATION_TESTS_CREDS: ${{ secrets.HUBSPOT_INTEGRATION_TESTS_CREDS }}
          GSHEETS_INTEGRATION_TESTS_CREDS: ${{ secrets.GSHEETS_INTEGRATION_TESTS_CREDS }}
          SNOWFLAKE_INTEGRATION_TEST_CREDS: ${{ secrets.SNOWFLAKE_INTEGRATION_TEST_CREDS }}
          ADWORDS_INTEGRATION_TEST_CREDS: ${{ secrets.ADWORDS_INTEGRATION_TEST_CREDS }}
          FACEBOOK_MARKETING_API_TEST_INTEGRATION_CREDS: ${{ secrets.FACEBOOK_MARKETING_API_TEST_INTEGRATION_CREDS }}
          SOURCE_MARKETO_SINGER_INTEGRATION_TEST_CONFIG: ${{ secrets.SOURCE_MARKETO_SINGER_INTEGRATION_TEST_CONFIG }}
<<<<<<< HEAD
          SHOPIFY_INTEGRATION_TEST_CREDS: ${{ secrets.SHOPIFY_INTEGRATION_TEST_CREDS }}
=======
          AWS_S3_INTEGRATION_TEST_CREDS: ${{ secrets.AWS_S3_INTEGRATION_TEST_CREDS }}
>>>>>>> 70f04466

      - name: Build
        run: ./gradlew --no-daemon build --scan

      - name: Ensure no file change
        run: git status --porcelain && test -z "$(git status --porcelain)"

      - name: Check documentation
        if: success() && github.ref == 'refs/heads/master'
        run: ./tools/site/link_checker.sh check_docs

      - name: Run Integration Tests (PR)
        if: success() && github.ref != 'refs/heads/master'
        run: ./tools/bin/integration_test_pr.sh

      - name: Run Integration Tests (Master)
        if: success() && github.ref == 'refs/heads/master'
        run: ./gradlew --no-daemon integrationTest --scan

      - name: Run Standard Source Tests (PR)
        if: success() && github.ref != 'refs/heads/master'
        run: ./tools/bin/standard_test_pr.sh

      - name: Run Standard Source Tests (Master)
        if: success() && github.ref == 'refs/heads/master'
        run: ./gradlew --no-daemon standardSourceTestPython --scan

      - name: Build Core Docker Images
        if: success() && github.ref == 'refs/heads/master'
        run: ./gradlew --no-daemon composeBuild --scan
        env:
          GIT_REVISION: ${{ github.sha }}

      - name: Run End-to-End Acceptance Tests
        run: ./tools/bin/acceptance_test.sh

      - name: Push Core Docker Images
        if: success() && github.ref == 'refs/heads/master'
        run: |
          docker login -u airbytebot -p ${DOCKER_PASSWORD}
          docker-compose -f docker-compose.build.yaml push
        env:
          DOCKER_PASSWORD: ${{ secrets.DOCKER_PASSWORD }}

      - name: Slack Notification - Failure
        if: failure() && github.ref == 'refs/heads/master'
        uses: rtCamp/action-slack-notify@master
        env:
          SLACK_WEBHOOK: ${{ secrets.BUILD_SLACK_WEBHOOK }}
          SLACK_USERNAME: Buildozer
          SLACK_ICON: https://avatars.slack-edge.com/temp/2020-09-01/1342729352468_209b10acd6ff13a649a1.jpg
          SLACK_COLOR: DC143C
          SLACK_TITLE: "Build failure"
          SLACK_FOOTER: ""

      - name: Slack Notification - Success
        if: success() && github.ref == 'refs/heads/master'
        uses: rtCamp/action-slack-notify@master
        env:
          SLACK_WEBHOOK: ${{ secrets.BUILD_SLACK_WEBHOOK }}
          SLACK_USERNAME: Buildbot
          SLACK_TITLE: "Build Success"
          SLACK_FOOTER: ""<|MERGE_RESOLUTION|>--- conflicted
+++ resolved
@@ -55,11 +55,8 @@
           ADWORDS_INTEGRATION_TEST_CREDS: ${{ secrets.ADWORDS_INTEGRATION_TEST_CREDS }}
           FACEBOOK_MARKETING_API_TEST_INTEGRATION_CREDS: ${{ secrets.FACEBOOK_MARKETING_API_TEST_INTEGRATION_CREDS }}
           SOURCE_MARKETO_SINGER_INTEGRATION_TEST_CONFIG: ${{ secrets.SOURCE_MARKETO_SINGER_INTEGRATION_TEST_CONFIG }}
-<<<<<<< HEAD
           SHOPIFY_INTEGRATION_TEST_CREDS: ${{ secrets.SHOPIFY_INTEGRATION_TEST_CREDS }}
-=======
           AWS_S3_INTEGRATION_TEST_CREDS: ${{ secrets.AWS_S3_INTEGRATION_TEST_CREDS }}
->>>>>>> 70f04466
 
       - name: Build
         run: ./gradlew --no-daemon build --scan
