--- conflicted
+++ resolved
@@ -47,12 +47,9 @@
           STRIPE_INTEGRATION_TEST_CREDS: ${{ secrets.STRIPE_INTEGRATION_TEST_CREDS }}
           GH_INTEGRATION_TEST_CREDS: ${{ secrets.GH_INTEGRATION_TEST_CREDS }}
           SALESFORCE_INTEGRATION_TESTS_CREDS: ${{ secrets.SALESFORCE_INTEGRATION_TESTS_CREDS }}
-<<<<<<< HEAD
           GOOGLE_ANALYTICS_TEST_CREDS: ${{ secrets.GOOGLE_ANALYTICS_TEST_CREDS }}
           GOOGLE_ANALYTICS_TEST_TRACKING_ID: ${{ secrets.GOOGLE_ANALYTICS_TEST_TRACKING_ID }}
-=======
           HUBSPOT_INTEGRATION_TESTS_CREDS: ${{ secrets.HUBSPOT_INTEGRATION_TESTS_CREDS }}
->>>>>>> a14d8385
           GSHEETS_INTEGRATION_TESTS_CREDS: ${{ secrets.GSHEETS_INTEGRATION_TESTS_CREDS }}
 
       - name: Build
