name: Airbyte CI

on:
  schedule:
    - cron: '0 */1 * * *'
  push:

jobs:
  ## Gradle Build (Connectors Base)
  # In case of self-hosted EC2 errors, remove this block.
  start-connectors-base-build-runner:
    name: "Connectors Base: Start Build EC2 Runner"
    timeout-minutes: 10
    runs-on: ubuntu-latest
    outputs:
      label: ${{ steps.start-ec2-runner.outputs.label }}
      ec2-instance-id: ${{ steps.start-ec2-runner.outputs.ec2-instance-id }}
    steps:
      - name: Checkout Airbyte
        uses: actions/checkout@v2
      - name: Start AWS Runner
        id: start-ec2-runner
        uses: ./.github/actions/start-aws-runner
        with:
          aws-access-key-id: ${{ secrets.SELF_RUNNER_AWS_ACCESS_KEY_ID }}
          aws-secret-access-key: ${{ secrets.SELF_RUNNER_AWS_SECRET_ACCESS_KEY }}
<<<<<<< HEAD
=======
          aws-region: us-east-2
      - name: Start EC2 Runner
        id: start-ec2-runner
        uses: machulav/ec2-github-runner@v2.3.0
        with:
          mode: start
>>>>>>> 1441bf94
          github-token: ${{ secrets.SELF_RUNNER_GITHUB_ACCESS_TOKEN }}

  ensure-images-exist:
    name: "Ensure all required Docker images exist on Dockerhub"
    timeout-minutes: 10
    runs-on: ubuntu-latest
    steps:
      - name: Checkout Airbyte
        uses: actions/checkout@v2

      - name: Check images exist
        run: ./tools/bin/check_images_exist.sh all

  build-connectors-base:
    # In case of self-hosted EC2 errors, removed the `needs` line and switch back to running on ubuntu-latest.
    needs: start-connectors-base-build-runner # required to start the main job when the runner is ready
    runs-on: ${{ needs.start-connectors-base-build-runner.outputs.label }} # run the job on the newly created runner
    name: "Connectors Base: Build"
    timeout-minutes: 90
    steps:
      - name: Pip Caching
        uses: actions/cache@v2
        with:
          path: |
            ~/.cache/pip
          key: ${{ secrets.CACHE_VERSION }}-pip-${{ runner.os }}-${{ hashFiles('**/setup.py') }}-${{ hashFiles('**/requirements.txt') }}
          restore-keys: |
            ${{ secrets.CACHE_VERSION }}-pip-${{ runner.os }}-

      - name: Npm Caching
        uses: actions/cache@v2
        with:
          path: |
            ~/.npm
          key: ${{ secrets.CACHE_VERSION }}-npm-${{ runner.os }}-${{ hashFiles('**/package-lock.json') }}
          restore-keys: |
            ${{ secrets.CACHE_VERSION }}-npm-${{ runner.os }}-

      # this intentionally does not use restore-keys so we don't mess with gradle caching
      - name: Gradle and Python Caching
        uses: actions/cache@v2
        with:
          path: |
            ~/.gradle/caches
            ~/.gradle/wrapper
            **/.venv
          key: ${{ secrets.CACHE_VERSION }}-${{ runner.os }}-${{ hashFiles('**/*.gradle*') }}-${{ hashFiles('**/package-lock.json') }}-${{ hashFiles('**/setup.py') }}-${{ hashFiles('**/requirements.txt') }}

      - uses: actions/setup-java@v1
        with:
          java-version: '14'

      - uses: actions/setup-node@v1
        with:
          node-version: '14.7'

      - uses: actions/setup-python@v2
        with:
          python-version: '3.7'

      - name: Install Pyenv
        run: python3 -m pip install virtualenv==16.7.9 --user

      - name: Set up CI Gradle Properties
        run: |
          mkdir -p ~/.gradle/
          cat > ~/.gradle/gradle.properties <<EOF
          org.gradle.jvmargs=-Xmx8g -Xss4m
          org.gradle.workers.max=8
          org.gradle.vfs.watch=false
          EOF

      - name: Generate Template scaffold
        run: ./gradlew :airbyte-integrations:connector-templates:generator:testScaffoldTemplates --scan

      - name: Format
        run: SUB_BUILD=CONNECTORS_BASE ./gradlew format --scan --info --stacktrace

      - name: Build
        run: SUB_BUILD=CONNECTORS_BASE ./gradlew build --scan

      - name: Ensure no file change
        run: git --no-pager diff && test -z "$(git --no-pager diff)"

      - name: Slack Notification - Failure
        if: failure() && github.ref == 'refs/heads/master'
        uses: rtCamp/action-slack-notify@master
        env:
          SLACK_WEBHOOK: ${{ secrets.BUILD_SLACK_WEBHOOK }}
          SLACK_USERNAME: Buildozer
          SLACK_ICON: https://avatars.slack-edge.com/temp/2020-09-01/1342729352468_209b10acd6ff13a649a1.jpg
          SLACK_COLOR: DC143C
          SLACK_TITLE: "Build failure"
          SLACK_FOOTER: ""

      - name: Slack Notification - Success
        if: success() && github.ref == 'refs/heads/master'
        uses: rtCamp/action-slack-notify@master
        env:
          SLACK_WEBHOOK: ${{ secrets.BUILD_SLACK_WEBHOOK }}
          SLACK_USERNAME: Buildbot
          SLACK_TITLE: "Build Success"
          SLACK_FOOTER: ""
  # In case of self-hosted EC2 errors, remove this block.
  stop-connectors-base-build-runner:
    name: "Connectors Base: Stop Build EC2 Runner"
    timeout-minutes: 10
    needs:
      - start-connectors-base-build-runner # required to get output from the start-runner job
      - build-connectors-base # required to wait when the main job is done
    runs-on: ubuntu-latest
    if: ${{ always() }} # required to stop the runner even if the error happened in the previous jobs
    steps:
      - name: Configure AWS credentials
        uses: aws-actions/configure-aws-credentials@v1
        with:
          aws-access-key-id: ${{ secrets.SELF_RUNNER_AWS_ACCESS_KEY_ID }}
          aws-secret-access-key: ${{ secrets.SELF_RUNNER_AWS_SECRET_ACCESS_KEY }}
          aws-region: us-east-2
      - name: Stop EC2 runner
        uses: machulav/ec2-github-runner@v2.3.0
        with:
          mode: stop
          github-token: ${{ secrets.SELF_RUNNER_GITHUB_ACCESS_TOKEN }}
          label: ${{ needs.start-connectors-base-build-runner.outputs.label }}
          ec2-instance-id: ${{ needs.start-connectors-base-build-runner.outputs.ec2-instance-id }}

  ## Gradle Build (Platform)
  # In case of self-hosted EC2 errors, remove this block.
  start-platform-build-runner:
    name: "Platform: Start Build EC2 Runner"
    timeout-minutes: 10
    runs-on: ubuntu-latest
    outputs:
      label: ${{ steps.start-ec2-runner.outputs.label }}
      ec2-instance-id: ${{ steps.start-ec2-runner.outputs.ec2-instance-id }}
    steps:
      - name: Checkout Airbyte
        uses: actions/checkout@v2
      - name: Start AWS Runner
        id: start-ec2-runner
        uses: ./.github/actions/start-aws-runner
        with:
          aws-access-key-id: ${{ secrets.SELF_RUNNER_AWS_ACCESS_KEY_ID }}
          aws-secret-access-key: ${{ secrets.SELF_RUNNER_AWS_SECRET_ACCESS_KEY }}
<<<<<<< HEAD
=======
          aws-region: us-east-2
      - name: Start EC2 Runner
        id: start-ec2-runner
        uses: machulav/ec2-github-runner@v2.3.0
        with:
          mode: start
>>>>>>> 1441bf94
          github-token: ${{ secrets.SELF_RUNNER_GITHUB_ACCESS_TOKEN }}
  platform-build:
    # In case of self-hosted EC2 errors, remove the next two lines and uncomment the currently commented out `runs-on` line.
    needs: start-platform-build-runner # required to start the main job when the runner is ready
    runs-on: ${{ needs.start-platform-build-runner.outputs.label }} # run the job on the newly created runner
    name: "Platform: Build"
    timeout-minutes: 90
    steps:
      - name: Pip Caching
        uses: actions/cache@v2
        with:
          path: |
            ~/.cache/pip
          key: ${{ secrets.CACHE_VERSION }}-pip-${{ runner.os }}-${{ hashFiles('**/setup.py') }}-${{ hashFiles('**/requirements.txt') }}
          restore-keys: |
            ${{ secrets.CACHE_VERSION }}-pip-${{ runner.os }}-

      - name: Npm Caching
        uses: actions/cache@v2
        with:
          path: |
            ~/.npm
          key: ${{ secrets.CACHE_VERSION }}-npm-${{ runner.os }}-${{ hashFiles('**/package-lock.json') }}
          restore-keys: |
            ${{ secrets.CACHE_VERSION }}-npm-${{ runner.os }}-

      # this intentionally does not use restore-keys so we don't mess with gradle caching
      - name: Gradle and Python Caching
        uses: actions/cache@v2
        with:
          path: |
            ~/.gradle/caches
            ~/.gradle/wrapper
            **/.venv
          key: ${{ secrets.CACHE_VERSION }}-${{ runner.os }}-${{ hashFiles('**/*.gradle*') }}-${{ hashFiles('**/package-lock.json') }}-${{ hashFiles('**/setup.py') }}-${{ hashFiles('**/requirements.txt') }}

      - uses: actions/setup-java@v1
        with:
          java-version: '14'

      - uses: actions/setup-node@v1
        with:
          node-version: '14.7'

      - uses: actions/setup-python@v2
        with:
          python-version: '3.7'

      - name: Install Pyenv
        run: python3 -m pip install virtualenv==16.7.9 --user

      - name: Set up CI Gradle Properties
        run: |
          mkdir -p ~/.gradle/
          cat > ~/.gradle/gradle.properties <<EOF
          org.gradle.jvmargs=-Xmx8g -Xss4m
          org.gradle.workers.max=8
          org.gradle.vfs.watch=false
          EOF

      - name: Format
        run: SUB_BUILD=PLATFORM ./gradlew format --scan --info --stacktrace

      - name: Ensure no file change
        run: git --no-pager diff && test -z "$(git --no-pager diff)"

      - name: Build
        run: SUB_BUILD=PLATFORM ./gradlew build --scan

      - name: Ensure no file change
        run: git --no-pager diff && test -z "$(git --no-pager diff)"

      # todo (cgardens) - scope by platform.
      - name: Check documentation
        if: success() && github.ref == 'refs/heads/master'
        run: ./tools/site/link_checker.sh check_docs

      # This is only required on the usual github runner. The usual runner does not contain enough disk space for our use.
      #      - name: Get Docker Space
      #        run: docker run --rm busybox df -h

      - name: Run End-to-End Acceptance Tests
        run: ./tools/bin/acceptance_test.sh

      - name: Automatic Migration Acceptance Test
        run: MIGRATION_TEST_VERSION=$(grep VERSION .env | tr  -d "VERSION=") SUB_BUILD=PLATFORM ./gradlew :airbyte-tests:automaticMigrationAcceptanceTest --scan -i

      - name: Slack Notification - Failure
        if: failure() && github.ref == 'refs/heads/master'
        uses: rtCamp/action-slack-notify@master
        env:
          SLACK_WEBHOOK: ${{ secrets.BUILD_SLACK_WEBHOOK }}
          SLACK_USERNAME: Buildozer
          SLACK_ICON: https://avatars.slack-edge.com/temp/2020-09-01/1342729352468_209b10acd6ff13a649a1.jpg
          SLACK_COLOR: DC143C
          SLACK_TITLE: "Build failure"
          SLACK_FOOTER: ""

      - name: Slack Notification - Success
        if: success() && github.ref == 'refs/heads/master'
        uses: rtCamp/action-slack-notify@master
        env:
          SLACK_WEBHOOK: ${{ secrets.BUILD_SLACK_WEBHOOK }}
          SLACK_USERNAME: Buildbot
          SLACK_TITLE: "Build Success"
          SLACK_FOOTER: ""
  # In case of self-hosted EC2 errors, remove this block.
  stop-platform-build-runner:
    name: "Platform: Stop Build EC2 Runner"
    timeout-minutes: 10
    needs:
      - start-platform-build-runner # required to get output from the start-runner job
      - platform-build # required to wait when the main job is done
    runs-on: ubuntu-latest
    if: ${{ always() }} # required to stop the runner even if the error happened in the previous jobs
    steps:
      - name: Configure AWS credentials
        uses: aws-actions/configure-aws-credentials@v1
        with:
          aws-access-key-id: ${{ secrets.SELF_RUNNER_AWS_ACCESS_KEY_ID }}
          aws-secret-access-key: ${{ secrets.SELF_RUNNER_AWS_SECRET_ACCESS_KEY }}
          aws-region: us-east-2
      - name: Stop EC2 runner
        uses: machulav/ec2-github-runner@v2.3.0
        with:
          mode: stop
          github-token: ${{ secrets.SELF_RUNNER_GITHUB_ACCESS_TOKEN }}
          label: ${{ needs.start-platform-build-runner.outputs.label }}
          ec2-instance-id: ${{ needs.start-platform-build-runner.outputs.ec2-instance-id }}

  ## Frontend Test
  ## Gradle Build
  # In case of self-hosted EC2 errors, remove this block.
  start-frontend-test-runner:
    name: Start Frontend Test EC2 Runner
    timeout-minutes: 10
    runs-on: ubuntu-latest
    outputs:
      label: ${{ steps.start-ec2-runner.outputs.label }}
      ec2-instance-id: ${{ steps.start-ec2-runner.outputs.ec2-instance-id }}
    steps:
      - name: Checkout Airbyte
        uses: actions/checkout@v2
      - name: Start AWS Runner
        id: start-ec2-runner
        uses: ./.github/actions/start-aws-runner
        with:
          aws-access-key-id: ${{ secrets.SELF_RUNNER_AWS_ACCESS_KEY_ID }}
          aws-secret-access-key: ${{ secrets.SELF_RUNNER_AWS_SECRET_ACCESS_KEY }}
<<<<<<< HEAD
=======
          aws-region: us-east-2
      - name: Start EC2 Runner
        id: start-ec2-runner
        uses: machulav/ec2-github-runner@v2.3.0
        with:
          mode: start
>>>>>>> 1441bf94
          github-token: ${{ secrets.SELF_RUNNER_GITHUB_ACCESS_TOKEN }}
  frontend-test:
    needs: start-frontend-test-runner # required to start the main job when the runner is ready
    runs-on: ${{ needs.start-frontend-test-runner.outputs.label }} # run the job on the newly created runner
    name: Run Frontend Test
    timeout-minutes: 120
    steps:
      - uses: actions/setup-java@v1
        with:
          java-version: '14'

      - uses: actions/setup-node@v1
        with:
          node-version: '14.7'

      - uses: actions/setup-python@v2
        with:
          python-version: '3.7'

      - name: Install Pyenv
        run: python3 -m pip install virtualenv==16.7.9 --user

      - name: Install Cypress Test Dependencies
        run: sudo apt-get update && sudo apt-get install -y libgtk2.0-0 libgtk-3-0 libgbm-dev libnotify-dev libgconf-2-4 libnss3 libxss1 libasound2 libxtst6 xauth xvfb

      - name: Set up CI Gradle Properties
        run: |
          mkdir -p ~/.gradle/
          cat > ~/.gradle/gradle.properties <<EOF
          org.gradle.jvmargs=-Xmx8g -Xss4m
          org.gradle.workers.max=8
          org.gradle.vfs.watch=false
          EOF

      - name: Build Platform Docker Images
        run: SUB_BUILD=PLATFORM ./gradlew --no-daemon composebuild --scan

      - name: Run End-to-End Frontend Tests
        run: ./tools/bin/e2e_test.sh
  # In case of self-hosted EC2 errors, remove this block.
  stop-frontend-test-runner:
    name: Stop Frontend Test EC2 Runner
    timeout-minutes: 10
    needs:
      - start-frontend-test-runner # required to get output from the start-runner job
      - frontend-test # required to wait when the main job is done
    runs-on: ubuntu-latest
    if: ${{ always() }} # required to stop the runner even if the error happened in the previous jobs
    steps:
      - name: Configure AWS credentials
        uses: aws-actions/configure-aws-credentials@v1
        with:
          aws-access-key-id: ${{ secrets.SELF_RUNNER_AWS_ACCESS_KEY_ID }}
          aws-secret-access-key: ${{ secrets.SELF_RUNNER_AWS_SECRET_ACCESS_KEY }}
          aws-region: us-east-2
      - name: Stop EC2 runner
        uses: machulav/ec2-github-runner@v2.3.0
        with:
          mode: stop
          github-token: ${{ secrets.SELF_RUNNER_GITHUB_ACCESS_TOKEN }}
          label: ${{ needs.start-frontend-test-runner.outputs.label }}
          ec2-instance-id: ${{ needs.start-frontend-test-runner.outputs.ec2-instance-id }}

  ## Kube Acceptance Tests
  # In case of self-hosted EC2 errors, remove this block.
  # Docker acceptance tests run as part of the build job.
  start-kube-acceptance-test-runner:
    name: Start Kube Acceptance Test EC2 Runner
    timeout-minutes: 10
    runs-on: ubuntu-latest
    outputs:
      label: ${{ steps.start-ec2-runner.outputs.label }}
      ec2-instance-id: ${{ steps.start-ec2-runner.outputs.ec2-instance-id }}
    steps:
      - name: Checkout Airbyte
        uses: actions/checkout@v2
      - name: Start AWS Runner
        id: start-ec2-runner
        uses: ./.github/actions/start-aws-runner
        with:
          aws-access-key-id: ${{ secrets.SELF_RUNNER_AWS_ACCESS_KEY_ID }}
          aws-secret-access-key: ${{ secrets.SELF_RUNNER_AWS_SECRET_ACCESS_KEY }}
<<<<<<< HEAD
          github-token: ${{ secrets.SELF_RUNNER_GITHUB_ACCESS_TOKEN }}
=======
          aws-region: us-east-2
      - name: Start EC2 runner
        id: start-ec2-runner
        uses: machulav/ec2-github-runner@v2.3.0
        with:
          mode: start
          github-token: ${{ secrets.SELF_RUNNER_GITHUB_ACCESS_TOKEN }}
          ec2-image-id: ami-0d4083c04fde515c4
          ec2-instance-type: c5.2xlarge
          subnet-id: subnet-0469a9e68a379c1d3
          security-group-id: sg-0793f3c9413f21970
>>>>>>> 1441bf94
  kube-acceptance-test:
    # In case of self-hosted EC2 errors, removed the `needs` line and switch back to running on ubuntu-latest.
    needs: start-kube-acceptance-test-runner # required to start the main job when the runner is ready
    runs-on: ${{ needs.start-kube-acceptance-test-runner.outputs.label }} # run the job on the newly created runner
    environment: more-secrets
    name: Acceptance Tests (Kube)
    timeout-minutes: 90
    steps:
      - uses: actions/setup-java@v1
        with:
          java-version: '14'

      - uses: actions/setup-node@v1
        with:
          node-version: '14.7'

      - uses: actions/setup-python@v2
        with:
          python-version: '3.7'

      - name: Install Pyenv
        run: python3 -m pip install virtualenv==16.7.9 --user

      - name: Fix EC-2 Runner
        run: |
          mkdir -p /home/runner

      - name: Set up CI Gradle Properties
        run: |
          mkdir -p ~/.gradle/
          cat > ~/.gradle/gradle.properties <<EOF
          org.gradle.jvmargs=-Xmx8g -Xss4m
          org.gradle.workers.max=8
          org.gradle.vfs.watch=false
          EOF

      - name: Install socat (required for port forwarding)
        run: |
          sudo apt-get update
          sudo apt-get install socat

      - name: Create cluster config file
        run: |
          cat > /tmp/kind-config.yaml <<EOF
          kind: Cluster
          apiVersion: kind.x-k8s.io/v1alpha4
          nodes:
          - role: control-plane
          - role: worker
          - role: worker
          EOF

      - name: Check Docker System Info
        run: docker system info

      - name: KIND Kubernetes Cluster Setup
        uses: helm/kind-action@v1.2.0
        with:
          node_image: kindest/node:v1.21.2
          config: /tmp/kind-config.yaml
        # In case of self-hosted EC2 errors, remove this env block.
        env:
          USER: root
          HOME: /home/runner
          CHANGE_MINIKUBE_NONE_USER: true

      - name: Describe kube nodes
        run: kubectl describe nodes
        env:
          USER: root
          HOME: /home/runner

      - name: Build Platform Docker Images
        run: SUB_BUILD=PLATFORM ./gradlew composeBuild --scan

      - name: Run Logging Tests
        run: ./tools/bin/cloud_storage_logging_test.sh
        env:
          AWS_S3_INTEGRATION_TEST_CREDS: ${{ secrets.AWS_S3_INTEGRATION_TEST_CREDS }}
          GOOGLE_CLOUD_STORAGE_TEST_CREDS: ${{ secrets.GOOGLE_CLOUD_STORAGE_TEST_CREDS }}

      - name: Show Disk Usage
        run: |
          df -h
          docker system df

      - name: Run GCP End-to-End Acceptance Tests
        env:
          USER: root
          HOME: /home/runner
          AWS_S3_INTEGRATION_TEST_CREDS: ${{ secrets.AWS_S3_INTEGRATION_TEST_CREDS }}
          SECRET_STORE_GCP_CREDENTIALS: ${{ secrets.SECRET_STORE_GCP_CREDENTIALS }}
          SECRET_STORE_GCP_PROJECT_ID: ${{ secrets.SECRET_STORE_GCP_PROJECT_ID }}
          SECRET_STORE_FOR_CONFIGS: ${{ secrets.SECRET_STORE_FOR_CONFIGS }}
        run: |
          CI=true ./tools/bin/gcp_acceptance_tests.sh

      - name: Run Kubernetes End-to-End Acceptance Tests
        env:
          USER: root
          HOME: /home/runner
          AWS_S3_INTEGRATION_TEST_CREDS: ${{ secrets.AWS_S3_INTEGRATION_TEST_CREDS }}
          SECRET_STORE_GCP_CREDENTIALS: ${{ secrets.SECRET_STORE_GCP_CREDENTIALS }}
          SECRET_STORE_GCP_PROJECT_ID: ${{ secrets.SECRET_STORE_GCP_PROJECT_ID }}
          SECRET_STORE_FOR_CONFIGS: ${{ secrets.SECRET_STORE_FOR_CONFIGS }}
        run: |
          CI=true IS_MINIKUBE=true ./tools/bin/acceptance_test_kube.sh
  # In case of self-hosted EC2 errors, remove this block.
  stop-kube-acceptance-test-runner:
    name: Stop Kube Acceptance Test EC2 Runner
    timeout-minutes: 10
    needs:
      - start-kube-acceptance-test-runner # required to get output from the start-runner job
      - kube-acceptance-test # required to wait when the main job is done
    runs-on: ubuntu-latest
    if: ${{ always() }} # required to stop the runner even if the error happened in the previous jobs
    steps:
      - name: Configure AWS credentials
        uses: aws-actions/configure-aws-credentials@v1
        with:
          aws-access-key-id: ${{ secrets.SELF_RUNNER_AWS_ACCESS_KEY_ID }}
          aws-secret-access-key: ${{ secrets.SELF_RUNNER_AWS_SECRET_ACCESS_KEY }}
          aws-region: us-east-2
      - name: Stop EC2 runner
        uses: machulav/ec2-github-runner@v2.3.0
        with:
          mode: stop
          github-token: ${{ secrets.SELF_RUNNER_GITHUB_ACCESS_TOKEN }}
          label: ${{ needs.start-kube-acceptance-test-runner.outputs.label }}
          ec2-instance-id: ${{ needs.start-kube-acceptance-test-runner.outputs.ec2-instance-id }}<|MERGE_RESOLUTION|>--- conflicted
+++ resolved
@@ -24,15 +24,6 @@
         with:
           aws-access-key-id: ${{ secrets.SELF_RUNNER_AWS_ACCESS_KEY_ID }}
           aws-secret-access-key: ${{ secrets.SELF_RUNNER_AWS_SECRET_ACCESS_KEY }}
-<<<<<<< HEAD
-=======
-          aws-region: us-east-2
-      - name: Start EC2 Runner
-        id: start-ec2-runner
-        uses: machulav/ec2-github-runner@v2.3.0
-        with:
-          mode: start
->>>>>>> 1441bf94
           github-token: ${{ secrets.SELF_RUNNER_GITHUB_ACCESS_TOKEN }}
 
   ensure-images-exist:
@@ -178,15 +169,6 @@
         with:
           aws-access-key-id: ${{ secrets.SELF_RUNNER_AWS_ACCESS_KEY_ID }}
           aws-secret-access-key: ${{ secrets.SELF_RUNNER_AWS_SECRET_ACCESS_KEY }}
-<<<<<<< HEAD
-=======
-          aws-region: us-east-2
-      - name: Start EC2 Runner
-        id: start-ec2-runner
-        uses: machulav/ec2-github-runner@v2.3.0
-        with:
-          mode: start
->>>>>>> 1441bf94
           github-token: ${{ secrets.SELF_RUNNER_GITHUB_ACCESS_TOKEN }}
   platform-build:
     # In case of self-hosted EC2 errors, remove the next two lines and uncomment the currently commented out `runs-on` line.
@@ -336,15 +318,6 @@
         with:
           aws-access-key-id: ${{ secrets.SELF_RUNNER_AWS_ACCESS_KEY_ID }}
           aws-secret-access-key: ${{ secrets.SELF_RUNNER_AWS_SECRET_ACCESS_KEY }}
-<<<<<<< HEAD
-=======
-          aws-region: us-east-2
-      - name: Start EC2 Runner
-        id: start-ec2-runner
-        uses: machulav/ec2-github-runner@v2.3.0
-        with:
-          mode: start
->>>>>>> 1441bf94
           github-token: ${{ secrets.SELF_RUNNER_GITHUB_ACCESS_TOKEN }}
   frontend-test:
     needs: start-frontend-test-runner # required to start the main job when the runner is ready
@@ -427,21 +400,6 @@
         with:
           aws-access-key-id: ${{ secrets.SELF_RUNNER_AWS_ACCESS_KEY_ID }}
           aws-secret-access-key: ${{ secrets.SELF_RUNNER_AWS_SECRET_ACCESS_KEY }}
-<<<<<<< HEAD
-          github-token: ${{ secrets.SELF_RUNNER_GITHUB_ACCESS_TOKEN }}
-=======
-          aws-region: us-east-2
-      - name: Start EC2 runner
-        id: start-ec2-runner
-        uses: machulav/ec2-github-runner@v2.3.0
-        with:
-          mode: start
-          github-token: ${{ secrets.SELF_RUNNER_GITHUB_ACCESS_TOKEN }}
-          ec2-image-id: ami-0d4083c04fde515c4
-          ec2-instance-type: c5.2xlarge
-          subnet-id: subnet-0469a9e68a379c1d3
-          security-group-id: sg-0793f3c9413f21970
->>>>>>> 1441bf94
   kube-acceptance-test:
     # In case of self-hosted EC2 errors, removed the `needs` line and switch back to running on ubuntu-latest.
     needs: start-kube-acceptance-test-runner # required to start the main job when the runner is ready
