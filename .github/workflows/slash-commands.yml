name: Slash Command Dispatch
on:
  issue_comment:
    types: [created]
jobs:
  slashCommandDispatch:
    runs-on: ubuntu-latest
    steps:
      - name: Slash Command Dispatch
        uses: peter-evans/slash-command-dispatch@v2
        with:
          token: ${{ secrets.SLASH_COMMAND_PAT }}
          commands: |
            source-exchangeratesapi-singer
<<<<<<< HEAD
            source-shopify-singer
          static-args: |
            ref=${{ github.event.pull_request.head.ref }}
=======
          static-args: |
            ref=${{ github.event.issue.pull_request.head.ref }}
>>>>>>> eb9d6df6
          dispatch-type: workflow
          event-type-suffix: "" # used to map this command to integration-test.yml<|MERGE_RESOLUTION|>--- conflicted
+++ resolved
@@ -12,13 +12,7 @@
           token: ${{ secrets.SLASH_COMMAND_PAT }}
           commands: |
             source-exchangeratesapi-singer
-<<<<<<< HEAD
-            source-shopify-singer
-          static-args: |
-            ref=${{ github.event.pull_request.head.ref }}
-=======
           static-args: |
             ref=${{ github.event.issue.pull_request.head.ref }}
->>>>>>> eb9d6df6
           dispatch-type: workflow
           event-type-suffix: "" # used to map this command to integration-test.yml