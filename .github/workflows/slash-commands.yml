name: Slash Command Dispatch
on:
  issue_comment:
    types: [created]
jobs:
  slashCommandDispatch:
    runs-on: ubuntu-latest
    steps:
      - name: Get PR Ref
        id: getref
        run: |
          echo "::set-output name=ref::$(curl ${{ github.event.issue.pull_request.url }} | jq -r '.head.ref')"

      - name: Slash Command Dispatch
        uses: peter-evans/slash-command-dispatch@v2
        with:
          token: ${{ secrets.SLASH_COMMAND_PAT }}
          commands: |
            test
          static-args: |
<<<<<<< HEAD
            ref=${{ github.event.issue.pull_request.head.ref }}
          dispatch-type: workflow
=======
            ref=${{ steps.getref.outputs.ref }}
          dispatch-type: workflow
          event-type-suffix: "" # used to map this command to integration-test.yml
>>>>>>> d06392e9
<|MERGE_RESOLUTION|>--- conflicted
+++ resolved
@@ -18,11 +18,5 @@
           commands: |
             test
           static-args: |
-<<<<<<< HEAD
-            ref=${{ github.event.issue.pull_request.head.ref }}
-          dispatch-type: workflow
-=======
             ref=${{ steps.getref.outputs.ref }}
-          dispatch-type: workflow
-          event-type-suffix: "" # used to map this command to integration-test.yml
->>>>>>> d06392e9
+          dispatch-type: workflow