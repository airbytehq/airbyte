--- conflicted
+++ resolved
@@ -10,36 +10,6 @@
     paths:
       - "airbyte-integrations/connectors/**"
 jobs:
-<<<<<<< HEAD
-=======
-  start-runner:
-    name: "Connectors Integration Test: Start Build EC2 Runner"
-    timeout-minutes: 10
-    runs-on: ubuntu-latest
-    outputs:
-      label: ${{ steps.start-ec2-runner.outputs.label }}
-      ec2-instance-id: ${{ steps.start-ec2-runner.outputs.ec2-instance-id }}
-      pipeline-start-timestamp: ${{ steps.get-start-timestamp.outputs.start-timestamp }}
-    steps:
-      - name: Get start timestamp
-        id: get-start-timestamp
-        run: echo "::set-output name=start-timestamp::$(date +%s)"
-      - name: Checkout Airbyte
-        uses: actions/checkout@v3
-      - name: Check PAT rate limits
-        run: |
-          ./tools/bin/find_non_rate_limited_PAT \
-            ${{ secrets.GH_PAT_BUILD_RUNNER_OSS }} \
-            ${{ secrets.GH_PAT_BUILD_RUNNER_BACKUP }}
-      - name: Start AWS Runner
-        id: start-ec2-runner
-        uses: ./.github/actions/start-aws-runner
-        with:
-          aws-access-key-id: ${{ secrets.SELF_RUNNER_AWS_ACCESS_KEY_ID }}
-          aws-secret-access-key: ${{ secrets.SELF_RUNNER_AWS_SECRET_ACCESS_KEY }}
-          github-token: ${{ env.PAT }}
-          ec2-instance-type: "c5.2xlarge" # https://aws.amazon.com/ec2/instance-types/
->>>>>>> 511d2b00
   connectors_ci:
     name: Connectors CI
     timeout-minutes: 240 # 4 hours
@@ -104,42 +74,6 @@
           TEST_REPORTS_BUCKET_NAME: "airbyte-connector-build-status"
           CI_GITHUB_ACCESS_TOKEN: ${{ secrets.GH_PAT_MAINTENANCE_OCTAVIA }}
           CI_GIT_BRANCH: ${{ github.head_ref }}
-<<<<<<< HEAD
-          CI_GIT_REVISION: ${{ github.event.pull_request.head.sha }}
-=======
           CI_GIT_REVISION: ${{ github.event.pull_request.head.sha }}
           CI_CONTEXT: "pull_request"
-          CI_PIPELINE_START_TIMESTAMP: ${{ needs.start-runner.outputs.pipeline-start-timestamp }}
-
-  stop-runner:
-    name: "Connectors Integration Test: Stop Build EC2 Runner"
-    timeout-minutes: 10
-    needs:
-      - start-runner # required to get output from the start-runner job
-      - connectors_ci # required to wait when the main job is done
-    runs-on: ubuntu-latest
-    # Always is required to stop the runner even if the previous job has errors. However always() runs even if the previous step is skipped.
-    # Thus, we check for skipped here.
-    if: ${{ always() && needs.start-runner.result != 'skipped'}}
-    steps:
-      - name: Configure AWS credentials
-        uses: aws-actions/configure-aws-credentials@v1
-        with:
-          aws-access-key-id: ${{ secrets.SELF_RUNNER_AWS_ACCESS_KEY_ID }}
-          aws-secret-access-key: ${{ secrets.SELF_RUNNER_AWS_SECRET_ACCESS_KEY }}
-          aws-region: us-east-2
-      - name: Checkout Airbyte
-        uses: actions/checkout@v3
-      - name: Check PAT rate limits
-        run: |
-          ./tools/bin/find_non_rate_limited_PAT \
-            ${{ secrets.GH_PAT_BUILD_RUNNER_OSS }} \
-            ${{ secrets.GH_PAT_BUILD_RUNNER_BACKUP }}
-      - name: Stop EC2 runner
-        uses: supertopher/ec2-github-runner@base64v1.0.10
-        with:
-          mode: stop
-          github-token: ${{ env.PAT }}
-          label: ${{ needs.start-runner.outputs.label }}
-          ec2-instance-id: ${{ needs.start-runner.outputs.ec2-instance-id }}
->>>>>>> 511d2b00
+          CI_PIPELINE_START_TIMESTAMP: ${{ needs.start-runner.outputs.pipeline-start-timestamp }}