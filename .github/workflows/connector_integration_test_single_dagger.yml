--- conflicted
+++ resolved
@@ -53,11 +53,7 @@
         if: github.event_name == 'workflow_dispatch'
         run: |
           export _EXPERIMENTAL_DAGGER_RUNNER_HOST="unix:///var/run/buildkit/buildkitd.sock"
-<<<<<<< HEAD
-          DAGGER_CLI_COMMIT="2370d5eb65e511cf7f1611aebaacc6d48cf0907a"
-=======
           DAGGER_CLI_COMMIT="6ed6264f1c4efbf84d310a104b57ef1bc57d57b0"
->>>>>>> 0fc11c51
           DAGGER_TMP_BINDIR="/tmp/dagger_${DAGGER_CLI_COMMIT}"
           export _EXPERIMENTAL_DAGGER_CLI_BIN="$DAGGER_TMP_BINDIR/dagger"
           if [ ! -f  "$_EXPERIMENTAL_DAGGER_CLI_BIN" ]; then
@@ -78,11 +74,7 @@
         if: github.event_name == 'pull_request'
         run: |
           export _EXPERIMENTAL_DAGGER_RUNNER_HOST="unix:///var/run/buildkit/buildkitd.sock"
-<<<<<<< HEAD
-          DAGGER_CLI_COMMIT="2370d5eb65e511cf7f1611aebaacc6d48cf0907a"
-=======
           DAGGER_CLI_COMMIT="6ed6264f1c4efbf84d310a104b57ef1bc57d57b0"
->>>>>>> 0fc11c51
           DAGGER_TMP_BINDIR="/tmp/dagger_${DAGGER_CLI_COMMIT}"
           export _EXPERIMENTAL_DAGGER_CLI_BIN="$DAGGER_TMP_BINDIR/dagger"
           if [ ! -f  "$_EXPERIMENTAL_DAGGER_CLI_BIN" ]; then
