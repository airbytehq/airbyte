--- conflicted
+++ resolved
@@ -11,18 +11,13 @@
         description: "Publish artifacts for the following git ref (if unspecified, uses the latest commit for the current branch):"
         required: false
 jobs:
-<<<<<<< HEAD
-  find_valid_pat:
+  start-runner:
     concurrency:
       # only allow one workflow run at a time for a given SHA
       # to prevent multiple runs from pushing artifacts for the same SHA at the same time
       group: ${{ github.workflow }}-${{ inputs.oss_ref || github.sha }}
       cancel-in-progress: false
-    name: "Find a PAT with room for actions"
-=======
-  start-runner:
     name: "Start Runner on AWS"
->>>>>>> 0c73b70a
     timeout-minutes: 10
     runs-on: ubuntu-latest
     outputs:
