--- conflicted
+++ resolved
@@ -67,12 +67,7 @@
 
   jvm-connectors-test-matrix:
     needs: [generate-matrix]
-<<<<<<< HEAD
-    runs-on: ubuntu-latest-8core
-=======
     runs-on: linux-24.04-large # Custom runner, defined in GitHub org settings
-    timeout-minutes: 60 # 1 hour
->>>>>>> 60b0aeda
     env:
       GCP_GSM_CREDENTIALS: ${{ secrets.GCP_GSM_CREDENTIALS }}
     if: ${{ needs.generate-matrix.outputs.jvm-connectors-matrix != '' }}
