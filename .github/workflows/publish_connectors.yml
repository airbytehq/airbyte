--- conflicted
+++ resolved
@@ -128,32 +128,6 @@
         shell: bash
         run: ./poe-tasks/build-and-publish-java-connectors-with-tag.sh --main-release --publish --name ${{ matrix.connector }}
 
-<<<<<<< HEAD
-=======
-      - name: Publish connectors [On merge to master]
-        # JVM docker images are published beforehand so Airbyte-CI only does registry publishing.
-        id: publish-connectors-master
-        if: github.event_name == 'push'
-        uses: ./.github/actions/run-airbyte-ci
-        with:
-          context: "master"
-          dagger_cloud_token: ${{ secrets.DAGGER_CLOUD_TOKEN_CACHE_4 }}
-          docker_hub_password: ${{ secrets.DOCKER_HUB_PASSWORD }}
-          docker_hub_username: ${{ secrets.DOCKER_HUB_USERNAME }}
-          gcp_gsm_credentials: ${{ secrets.GCP_GSM_CREDENTIALS }}
-          gcs_credentials: ${{ secrets.METADATA_SERVICE_PROD_GCS_CREDENTIALS }}
-          github_token: ${{ secrets.GITHUB_TOKEN }}
-          metadata_service_gcs_credentials: ${{ secrets.METADATA_SERVICE_PROD_GCS_CREDENTIALS }}
-          sentry_dsn: ${{ secrets.SENTRY_AIRBYTE_CI_DSN }}
-          slack_webhook_url: ${{ secrets.PUBLISH_ON_MERGE_SLACK_WEBHOOK }}
-          spec_cache_gcs_credentials: ${{ secrets.SPEC_CACHE_SERVICE_ACCOUNT_KEY_PUBLISH }}
-          s3_build_cache_access_key_id: ${{ secrets.SELF_RUNNER_AWS_ACCESS_KEY_ID }}
-          s3_build_cache_secret_key: ${{ secrets.SELF_RUNNER_AWS_SECRET_ACCESS_KEY }}
-          subcommand: "connectors --name ${{ matrix.connector }} publish --main-release"
-          python_registry_token: ${{ secrets.PYPI_TOKEN }}
-          max_attempts: 2
-          retry_wait_seconds: 600 # 10 minutes
-
       - name: Upload connector metadata [On merge to master]
         id: upload-connector-metadata-master
         shell: bash
@@ -163,7 +137,6 @@
           SPEC_CACHE_GCS_CREDENTIALS: ${{ secrets.METADATA_SERVICE_DEV_GCS_CREDENTIALS }}
           METADATA_SERVICE_GCS_CREDENTIALS: ${{ secrets.METADATA_SERVICE_DEV_GCS_CREDENTIALS }}
 
->>>>>>> 37d2b07f
       - name: Build and publish JVM connectors images [manual]
         id: build-and-publish-JVM-connectors-images-manual
         if: >
@@ -172,36 +145,8 @@
         shell: bash
         run: ./poe-tasks/build-and-publish-java-connectors-with-tag.sh  ${{ inputs.publish-options }} --name ${{ matrix.connector }} --publish
 
-<<<<<<< HEAD
-      - name: Upload connector metadata
-        id: upload-connector-metadata
-=======
-      - name: Publish connectors [manual]
-        id: publish-connectors-manual
-        if: github.event_name == 'workflow_dispatch' || github.event_name == 'workflow_call'
-        uses: ./.github/actions/run-airbyte-ci
-        with:
-          context: "manual"
-          dagger_cloud_token: ${{ secrets.DAGGER_CLOUD_TOKEN_CACHE_4 }}
-          docker_hub_password: ${{ secrets.DOCKER_HUB_PASSWORD }}
-          docker_hub_username: ${{ secrets.DOCKER_HUB_USERNAME }}
-          gcp_gsm_credentials: ${{ secrets.GCP_GSM_CREDENTIALS }}
-          gcs_credentials: ${{ secrets.METADATA_SERVICE_PROD_GCS_CREDENTIALS }}
-          github_token: ${{ secrets.GITHUB_TOKEN }}
-          metadata_service_gcs_credentials: ${{ secrets.METADATA_SERVICE_PROD_GCS_CREDENTIALS }}
-          sentry_dsn: ${{ secrets.SENTRY_AIRBYTE_CI_DSN }}
-          slack_webhook_url: ${{ secrets.PUBLISH_ON_MERGE_SLACK_WEBHOOK }}
-          spec_cache_gcs_credentials: ${{ secrets.SPEC_CACHE_SERVICE_ACCOUNT_KEY_PUBLISH }}
-          s3_build_cache_access_key_id: ${{ secrets.SELF_RUNNER_AWS_ACCESS_KEY_ID }}
-          s3_build_cache_secret_key: ${{ secrets.SELF_RUNNER_AWS_SECRET_ACCESS_KEY }}
-          subcommand: "connectors --name ${{ matrix.connector }} publish ${{ inputs.publish-options }}"
-          python_registry_token: ${{ secrets.PYPI_TOKEN }}
-          airbyte_ci_binary_url: ${{ inputs.airbyte_ci_binary_url }}
-          max_attempts: 2
-
       - name: Upload connector metadata [Manual]
         id: upload-connector-metadata-manual
->>>>>>> 37d2b07f
         shell: bash
         run: ./poe-tasks/upload-connector-metadata.sh --name ${{ matrix.connector }} ${{ inputs.publish-options }}
         env:
