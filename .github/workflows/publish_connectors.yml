--- conflicted
+++ resolved
@@ -47,11 +47,7 @@
           # Setting concurrency to 1 for safety:
           # High concurrency can lead to resource issues for java connectors.
           # As speed is not a concern in this context I think not publishing connectors in parallel is fine.
-<<<<<<< HEAD
-          subcommand: "connectors --concurrency=1 --modified publish"
-=======
-          subcommand: "connectors --concurrency=1 --execute-timeout=3600 --modified publish --pre-release"
->>>>>>> 99fa4b1c
+          subcommand: "connectors --concurrency=1 --execute-timeout=3600 --modified publish"
           context: "master"
       - name: Publish connectors
         id: publish-connectors
