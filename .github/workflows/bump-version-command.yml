--- conflicted
+++ resolved
@@ -95,11 +95,7 @@
           gcs_credentials: ${{ secrets.METADATA_SERVICE_PROD_GCS_CREDENTIALS }}
           sentry_dsn: ${{ secrets.SENTRY_AIRBYTE_CI_DSN }}
           github_token: ${{ secrets.GH_PAT_MAINTENANCE_OCTAVIA }}
-<<<<<<< HEAD
           git_repo_url: ${{ steps.job-vars.outputs.repo }}
-=======
-          git_repo_url: ${{ github.event.pull_request.head.repo.clone_url }}
->>>>>>> ad3550c6
           subcommand: |
             connectors --modified bump-version \
               ${{ github.event.inputs.type }} \
