name: Connectors

on:
  push:
    branches: [master]
  pull_request:
    branches: [master]

jobs:
  airbyte_to_flow:
    runs-on: ubuntu-20.04

    permissions:
      contents: read
      packages: write

    strategy:
      fail-fast: false

    steps:
      - uses: actions/checkout@v2
        with:
          fetch-depth: 0

      - name: Prepare
        id: prep
        run: |
          TAG=$(echo $GITHUB_SHA | head -c7)
          echo ::set-output name=tag::${TAG}

      # Linux builds need the non-default musl target.
      - name: Install Rust
        uses: actions-rs/toolchain@v1
        with:
          toolchain: nightly-2023-04-16
          target: x86_64-unknown-linux-musl
          default: true
          override: true

      - name: Install protobuf compiler (it's not already included in CI runner)
        run: sudo apt install -y libprotobuf-dev protobuf-compiler

      - name: Build Linux
        run: |-
          sudo apt-get update && \
          sudo apt-get install -y musl-tools && \
          cd airbyte-to-flow && \
          make

      - name: Tests
        run: cd airbyte-to-flow && cargo test --target x86_64-unknown-linux-musl

      - name: Set up Docker Buildx
        uses: docker/setup-buildx-action@v2

      - name: Login to GitHub Container Registry
        uses: docker/login-action@v2
        with:
          registry: ghcr.io
          username: ${{ github.actor }}
          password: ${{ secrets.GITHUB_TOKEN }}

      - name: Build and push
        uses: docker/build-push-action@v3
        if: ${{ github.ref == 'refs/heads/master' }}
        with:
          context: airbyte-to-flow
          platforms: linux/amd64
          push: true
          tags: ghcr.io/estuary/airbyte-to-flow:dev,ghcr.io/estuary/airbyte-to-flow:${{ steps.prep.outputs.tag }}

      - name: Build and push
        uses: docker/build-push-action@v3
        if: ${{ github.ref != 'refs/heads/master' }}
        with:
          context: airbyte-to-flow
          platforms: linux/amd64
          push: true
          tags: ghcr.io/estuary/airbyte-to-flow:${{ steps.prep.outputs.tag }}

  cdk:
    runs-on: ubuntu-20.04
    strategy:
      fail-fast: false

    steps:
      - uses: actions/checkout@v2
        with:
          fetch-depth: 0

      - name: Prepare
        id: prep
        run: |
          TAG=$(echo $GITHUB_SHA | head -c7)
          echo ::set-output name=tag::${TAG}

      - uses: actions/setup-python@v3
        with:
          python-version: '3.9'

      - uses: actions/setup-java@v1
        with:
          java-version: "17"

      - name: Build CDK
        id: build
        if: ${{ github.event_name == 'push' }}
        env:
          TWINE_USERNAME: __token__
          TWINE_PASSWORD: ${{ secrets.PYPI_TOKEN }}
        run: |
          ./gradlew :airbyte-cdk:python:build
          ./publish-airbyte-cdk.sh

  connector:
    needs:
      - airbyte_to_flow
      - cdk
    runs-on: ubuntu-20.04
    strategy:
      fail-fast: false
      matrix:
        connector:
          - name: source-facebook-marketing
          - name: source-hubspot
          - name: source-google-sheets
          - name: source-exchange-rates
          - name: source-google-analytics-v4
            alias: source-google-analytics-ua
          - name: source-mailchimp
          - name: source-zendesk-support
          - name: source-stripe
          - name: source-amplitude
          - name: source-intercom
          - name: source-google-ads
          - name: source-salesforce
          - name: source-google-analytics-data-api
          - name: source-linkedin-ads
          - name: source-bing-ads
          - name: source-github
          - name: source-amazon-ads
          - name: source-notion
          - name: source-tiktok-marketing
          - name: source-google-search-console
          - name: source-surveymonkey
          - name: source-slack
          - name: source-airtable
          - name: source-freshdesk
<<<<<<< HEAD
          - name: source-marketo
=======
          - name: source-chargebee
>>>>>>> 2e1015f5

    steps:
      - uses: actions/checkout@v2
        with:
          fetch-depth: 0

      - name: Prepare
        id: prep
        run: |
          TAG=$(echo $GITHUB_SHA | head -c7)
          echo ::set-output name=tag::${TAG}

      - uses: actions/setup-python@v3
        with:
          python-version: '3.9'

      - uses: actions/setup-java@v1
        with:
          java-version: "17"

      - name: Login to GitHub package docker registry
        run: |
          echo "${{ secrets.GITHUB_TOKEN }}" | \
            docker login --username ${{ github.actor }} --password-stdin ghcr.io

      - name: Install virtualenv
        run: python3 -m pip install virtualenv==20.4.2 --user

      - name: Build ${{ matrix.connector.name }}
        id: build
        run: |
          AIRBYTE_TO_FLOW_TAG=dev
          if [ "$GITHUB_EVENT_NAME" == "pull_request" ]; then
            AIRBYTE_TO_FLOW_TAG=${{ steps.prep.outputs.tag }}
          fi

          if [ -f "airbyte-integrations/connectors/${{ matrix.connector.name }}/requirements.txt" ]; then
            ./gradlew :airbyte-integrations:connectors:${{ matrix.connector.name }}:build
            docker tag docker.io/airbyte/${{ matrix.connector.name }}:dev ghcr.io/estuary/${{ matrix.connector.name }}:${{ steps.prep.outputs.tag }}
          else
            docker build "airbyte-integrations/connectors/${{ matrix.connector.name }}" \
                   -f "airbyte-integrations/connectors/${{ matrix.connector.name }}/Dockerfile" \
                   --build-arg AIRBYTE_TO_FLOW_TAG=$AIRBYTE_TO_FLOW_TAG \
                   -t ghcr.io/estuary/${{ matrix.connector.name }}:${{ steps.prep.outputs.tag }}
          fi
          
          docker push ghcr.io/estuary/${{ matrix.connector.name }}:${{ steps.prep.outputs.tag }}

      - name: Push ${{ matrix.connector.name }} image with 'dev' and version tags
        if: ${{ github.event_name == 'push' }}
        id: push-dev
        run: |
          source tools/lib/lib.sh
          export IMAGE_VERSION=$(_get_docker_image_version airbyte-integrations/connectors/${{ matrix.connector.name }}/Dockerfile)
          
          docker pull ghcr.io/estuary/${{ matrix.connector.name }}:${{ steps.prep.outputs.tag }}
          echo "Publishing image ghcr.io/estuary/${{ matrix.connector.name }}:dev"
          docker tag ghcr.io/estuary/${{ matrix.connector.name }}:${{ steps.prep.outputs.tag }} ghcr.io/estuary/${{ matrix.connector.name }}:dev
          docker push ghcr.io/estuary/${{ matrix.connector.name }}:dev
          echo "Publishing image ghcr.io/estuary/${{ matrix.connector.name }}:$IMAGE_VERSION"
          docker tag ghcr.io/estuary/${{ matrix.connector.name }}:${{ steps.prep.outputs.tag }} ghcr.io/estuary/${{ matrix.connector.name }}:$IMAGE_VERSION
          docker push ghcr.io/estuary/${{ matrix.connector.name }}:$IMAGE_VERSION

      - name: Push ${{ matrix.connector.alias }} image with 'dev' and version tags
        if: github.event_name == 'push' && matrix.connector.alias
        id: push-dev-alias
        run: |
          source tools/lib/lib.sh
          export IMAGE_VERSION=$(_get_docker_image_version airbyte-integrations/connectors/${{ matrix.connector.name }}/Dockerfile)
          
          docker pull ghcr.io/estuary/${{ matrix.connector.name }}:${{ steps.prep.outputs.tag }}
          echo "Publishing image ghcr.io/estuary/${{ matrix.connector.alias }}:dev"
          docker tag ghcr.io/estuary/${{ matrix.connector.name }}:${{ steps.prep.outputs.tag }} ghcr.io/estuary/${{ matrix.connector.alias }}:dev
          docker push ghcr.io/estuary/${{ matrix.connector.alias }}:dev
          echo "Publishing image ghcr.io/estuary/${{ matrix.connector.alias }}:$IMAGE_VERSION"
          docker tag ghcr.io/estuary/${{ matrix.connector.name }}:${{ steps.prep.outputs.tag }} ghcr.io/estuary/${{ matrix.connector.alias }}:$IMAGE_VERSION
          docker push ghcr.io/estuary/${{ matrix.connector.alias }}:$IMAGE_VERSION

      - name: Install psql
        if: ${{ github.event_name == 'push' }}
        run: sudo apt install postgresql-client

      - name: Refresh connector tags for ${{ matrix.connector.name }}
        if: ${{ github.event_name == 'push' }}
        env:
          PGHOST: ${{ secrets.POSTGRES_CONNECTOR_REFRESH_HOST }}
          PGUSER: ${{ secrets.POSTGRES_CONNECTOR_REFRESH_USER }}
          PGPASSWORD: ${{ secrets.POSTGRES_CONNECTOR_REFRESH_PASSWORD }}
          PGDATABASE: ${{ secrets.POSTGRES_CONNECTOR_REFRESH_DATABASE }}
        run: |
          source tools/lib/lib.sh
          export VERSION=$(_get_docker_image_version airbyte-integrations/connectors/${{ matrix.connector.name }}/Dockerfile)
          echo "UPDATE connector_tags SET job_status='{\"type\": \"queued\"}'
                  WHERE connector_id IN (
                    SELECT id FROM connectors WHERE image_name='ghcr.io/estuary/${{ matrix.connector.name }}'
                  )
                  AND
                  image_tag IN (':$VERSION', ':dev');" | psql

      - name: Refresh connector tags for ${{ matrix.connector.alias }}
        if: github.event_name == 'push' && matrix.connector.alias
        env:
          PGHOST: ${{ secrets.POSTGRES_CONNECTOR_REFRESH_HOST }}
          PGUSER: ${{ secrets.POSTGRES_CONNECTOR_REFRESH_USER }}
          PGPASSWORD: ${{ secrets.POSTGRES_CONNECTOR_REFRESH_PASSWORD }}
          PGDATABASE: ${{ secrets.POSTGRES_CONNECTOR_REFRESH_DATABASE }}
        run: |
          source tools/lib/lib.sh
          export VERSION=$(_get_docker_image_version airbyte-integrations/connectors/${{ matrix.connector.name }}/Dockerfile)
          echo "UPDATE connector_tags SET job_status='{\"type\": \"queued\"}'
                  WHERE connector_id IN (
                    SELECT id FROM connectors WHERE image_name='ghcr.io/estuary/${{ matrix.connector.alias }}'
                  )
                  AND
                  image_tag IN (':$VERSION', ':dev');" | psql<|MERGE_RESOLUTION|>--- conflicted
+++ resolved
@@ -146,11 +146,8 @@
           - name: source-slack
           - name: source-airtable
           - name: source-freshdesk
-<<<<<<< HEAD
           - name: source-marketo
-=======
           - name: source-chargebee
->>>>>>> 2e1015f5
 
     steps:
       - uses: actions/checkout@v2
