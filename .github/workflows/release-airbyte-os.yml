--- conflicted
+++ resolved
@@ -200,57 +200,6 @@
           PART_TO_BUMP: ${{ github.event.inputs.partToBump }}
         run: ./tools/bin/release_version_octavia.sh
 
-<<<<<<< HEAD
-  createPullRequest:
-    needs:
-      - releaseAirbyte
-      - releaseOctavia
-    runs-on: ubuntu-latest
-    environment: more-secrets
-    steps:
-      - name: Checkout
-        uses: actions/checkout@v3
-        with:
-          fetch-depth: 0
-      # necessary to install pip
-      - uses: actions/setup-python@v4
-        with:
-          python-version: "3.9"
-      - name: Bump version
-        id: bump_version
-        env:
-          PART_TO_BUMP: ${{ github.event.inputs.partToBump }}
-        run: ./tools/bin/bump_version.sh
-      - name: Get PR Body
-        id: pr_body
-        env:
-          PREV_VERSION: ${{ steps.bump_version.outputs.PREV_VERSION }}
-          NEW_VERSION: ${{ steps.bump_version.outputs.NEW_VERSION }}
-          GIT_REVISION: ${{ steps.bump_version.outputs.GIT_REVISION }}
-        run: |
-          chmod +x tools/bin/pr_body.sh
-          body=$(./tools/bin/pr_body.sh)
-          echo "PR_BODY<<EOF" >> $GITHUB_ENV
-          echo "$body" >> $GITHUB_ENV
-          echo "EOF" >> $GITHUB_ENV
-      - name: Create Pull Request
-        id: cpr
-        uses: peter-evans/create-pull-request@v3
-        with:
-          token: ${{ secrets.GH_PAT_MAINTENANCE_OCTAVIA }}
-          branch: bump-version
-          branch-suffix: random
-          delete-branch: true
-          title: Bump Airbyte version from ${{ steps.bump_version.outputs.PREV_VERSION }} to ${{ steps.bump_version.outputs.NEW_VERSION }}
-          body: ${{ env.PR_BODY }}
-          commit-message: Bump Airbyte version from ${{ steps.bump_version.outputs.PREV_VERSION }} to ${{ steps.bump_version.outputs.NEW_VERSION }}
-      - name: PR Details
-        run: |
-          echo "Pull Request Number - ${{ steps.cpr.outputs.pull-request-number }}"
-          echo "Pull Request URL - ${{ steps.cpr.outputs.pull-request-url }}"
-
-=======
->>>>>>> b1ea4f51
   # In case of self-hosted EC2 errors, remove this block.
   stop-release-airbyte-runner:
     name: "Release Airbyte: Stop EC2 Runner"
