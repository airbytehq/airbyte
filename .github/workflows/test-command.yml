name: integration-test
on:
  workflow_dispatch:
    inputs:
      connector:
        description: "Airbyte Connector"
        required: true
      repo:
        description: "Repo to check out code from. Defaults to the main airbyte repo. Set this when building connectors from forked repos."
        required: false
        default: "airbytehq/airbyte"
      gitref:
        description: "The git ref to check out from the specified repository."
        required: false
        default: master
      comment-id:
        description: "The comment-id of the slash command. Used to update the comment with the status."
        required: false

jobs:
  start-test-runner:
    name: Start Build EC2 Runner
    timeout-minutes: 10
    runs-on: ubuntu-latest
    outputs:
      label: ${{ steps.start-ec2-runner.outputs.label }}
      ec2-instance-id: ${{ steps.start-ec2-runner.outputs.ec2-instance-id }}
    steps:
      - name: Checkout Airbyte
        uses: actions/checkout@v2
        with:
          repository: ${{ github.event.inputs.repo }}
          ref: ${{ github.event.inputs.gitref }}
      - name: Start AWS Runner
        id: start-ec2-runner
        uses: ./.github/actions/start-aws-runner
        with:
          aws-access-key-id: ${{ secrets.SELF_RUNNER_AWS_ACCESS_KEY_ID }}
          aws-secret-access-key: ${{ secrets.SELF_RUNNER_AWS_SECRET_ACCESS_KEY }}
          github-token: ${{ secrets.SELF_RUNNER_GITHUB_ACCESS_TOKEN }}
          # 80 gb disk
          ec2-image-id: ami-0d648081937c75a73
  integration-test:
    timeout-minutes: 240
    needs: start-test-runner
    runs-on: ${{ needs.start-test-runner.outputs.label }}
    environment: more-secrets
    steps:
      - name: Search for valid connector name format
        id: regex
        uses: AsasInnab/regex-action@v1
        with:
          regex_pattern: "^((connectors|bases)/)?[a-zA-Z0-9-_]+$"
          regex_flags: "i" # required to be set for this plugin
          search_string: ${{ github.event.inputs.connector }}
      - name: Validate input workflow format
        if: steps.regex.outputs.first_match != github.event.inputs.connector
        run: echo "The connector provided has an invalid format!" && exit 1
      - name: Link comment to workflow run
        if: github.event.inputs.comment-id
        uses: peter-evans/create-or-update-comment@v1
        with:
          comment-id: ${{ github.event.inputs.comment-id }}
          body: |
            > :clock2: ${{github.event.inputs.connector}} https://github.com/${{github.repository}}/actions/runs/${{github.run_id}}
      - name: Checkout Airbyte
        uses: actions/checkout@v2
        with:
          repository: ${{ github.event.inputs.repo }}
<<<<<<< HEAD
          ref: ${{ github.event.inputs.gitref }}
      - name: Install Unzip for Databricks
        if: github.event.inputs.connector == 'connectors/destination-databricks'
        run: |
          apt-get update && apt-get install -y unzip
=======
>>>>>>> 7bbcb369
      - name: Install Java
        uses: actions/setup-java@v1
        with:
          java-version: '17'
      - name: Install Pyenv and Tox
        # Beside PyEnv, this does not set any runtimes up because it uses an AMI image that has everything pre-installed. See https://github.com/airbytehq/airbyte/issues/4559/
        run: |
          python3 -m pip install --quiet virtualenv==16.7.9 --user
          python3 -m virtualenv venv
          source venv/bin/activate
          pip install --quiet tox==3.24.4
      - name: Test and install CI scripts
        # all CI python packages have the prefix "ci_"
        run: |
          source venv/bin/activate
          tox -r -c ./tools/tox_ci.ini
          pip install --quiet -e ./tools/ci_*
      - name: Write Integration Test Credentials for ${{ github.event.inputs.connector }}
        run: |
          source venv/bin/activate
          ci_credentials ${{ github.event.inputs.connector }}
        env:
          GCP_GSM_CREDENTIALS: ${{ secrets.GCP_GSM_CREDENTIALS }}

      - name: test ${{ github.event.inputs.connector }}
        run: |
          ./tools/bin/ci_integration_test.sh ${{ github.event.inputs.connector }}
        id: test
        env:
          ACTION_RUN_ID: ${{github.run_id}}
          # Oracle expects this variable to be set. Although usually present, this is not set by default on Github virtual runners.
          TZ: UTC
      - name: Archive test reports artifacts
        if: github.event.inputs.comment-id && failure()
        uses: actions/upload-artifact@v2
        with:
          name: test-reports
          path: |
            **/${{ github.event.inputs.connector }}/build/reports/tests/**/**
            **/${{ github.event.inputs.connector }}/acceptance_tests_logs/**
            **/normalization_test_output/**/dbt_output.log
            **/normalization_test_output/**/destination_output.log
            **/normalization_test_output/**/build/compiled/airbyte_utils/**
            **/normalization_test_output/**/build/run/airbyte_utils/**
            **/normalization_test_output/**/models/generated/**

      - name: Test coverage reports artifacts
        if: github.event.inputs.comment-id && success()
        uses: actions/upload-artifact@v2
        with:
          name: test-reports
          path: |
            **/${{ github.event.inputs.connector }}/htmlcov/**
          retention-days: 3

      - name: Report Status
        if: github.ref == 'refs/heads/master' && always()
        run: ./tools/status/report.sh ${{ github.event.inputs.connector }} ${{github.repository}} ${{github.run_id}} ${{steps.test.outcome}}
        env:
          AWS_ACCESS_KEY_ID: ${{ secrets.STATUS_API_AWS_ACCESS_KEY_ID }}
          AWS_SECRET_ACCESS_KEY: ${{ secrets.STATUS_API_AWS_SECRET_ACCESS_KEY }}
          AWS_DEFAULT_REGION: "us-east-2"
      - name: Add Success Comment
        if: github.event.inputs.comment-id && success()
        uses: peter-evans/create-or-update-comment@v1
        with:
          comment-id: ${{ github.event.inputs.comment-id }}
          body: |
            > :white_check_mark: ${{github.event.inputs.connector}} https://github.com/${{github.repository}}/actions/runs/${{github.run_id}}
            ${{env.PYTHON_UNITTEST_COVERAGE_REPORT}}
            > ${{env.PYTHON_SHORT_TEST_SUMMARY_INFO}}
      - name: Add Failure Comment
        if: github.event.inputs.comment-id && failure()
        uses: peter-evans/create-or-update-comment@v1
        with:
          comment-id: ${{ github.event.inputs.comment-id }}
          body: |
            > :x: ${{github.event.inputs.connector}} https://github.com/${{github.repository}}/actions/runs/${{github.run_id}}
            > :bug: ${{env.GRADLE_SCAN_LINK}}
            > ${{env.PYTHON_SHORT_TEST_SUMMARY_INFO}}
  # In case of self-hosted EC2 errors, remove this block.
  stop-test-runner:
    name: Stop Build EC2 Runner
    timeout-minutes: 10
    needs:
      - start-test-runner # required to get output from the start-runner job
      - integration-test # required to wait when the main job is done
    runs-on: ubuntu-latest
    if: ${{ always() }} # required to stop the runner even if the error happened in the previous jobs
    steps:
      - name: Configure AWS credentials
        uses: aws-actions/configure-aws-credentials@v1
        with:
          aws-access-key-id: ${{ secrets.SELF_RUNNER_AWS_ACCESS_KEY_ID }}
          aws-secret-access-key: ${{ secrets.SELF_RUNNER_AWS_SECRET_ACCESS_KEY }}
          aws-region: us-east-2
      - name: Stop EC2 runner
        uses: machulav/ec2-github-runner@v2
        with:
          mode: stop
          github-token: ${{ secrets.SELF_RUNNER_GITHUB_ACCESS_TOKEN }}
          label: ${{ needs.start-test-runner.outputs.label }}
          ec2-instance-id: ${{ needs.start-test-runner.outputs.ec2-instance-id }}<|MERGE_RESOLUTION|>--- conflicted
+++ resolved
@@ -67,14 +67,7 @@
         uses: actions/checkout@v2
         with:
           repository: ${{ github.event.inputs.repo }}
-<<<<<<< HEAD
           ref: ${{ github.event.inputs.gitref }}
-      - name: Install Unzip for Databricks
-        if: github.event.inputs.connector == 'connectors/destination-databricks'
-        run: |
-          apt-get update && apt-get install -y unzip
-=======
->>>>>>> 7bbcb369
       - name: Install Java
         uses: actions/setup-java@v1
         with:
