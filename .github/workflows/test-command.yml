--- conflicted
+++ resolved
@@ -147,11 +147,8 @@
           PLAID_INTEGRATION_TEST_CREDS: ${{ secrets.PLAID_INTEGRATION_TEST_CREDS }}
           DESTINATION_S3_INTEGRATION_TEST_CREDS: ${{ secrets.DESTINATION_S3_INTEGRATION_TEST_CREDS }}
           DESTINATION_GCS_CREDS: ${{ secrets.DESTINATION_GCS_CREDS }}
-<<<<<<< HEAD
+          APIFY_INTEGRATION_TEST_CREDS: ${{ secrets.APIFY_INTEGRATION_TEST_CREDS }}
           SOURCE_ZUORA_TEST_CREDS: ${{ secrets.SOURCE_ZUORA_TEST_CREDS }}
-=======
-          APIFY_INTEGRATION_TEST_CREDS: ${{ secrets.APIFY_INTEGRATION_TEST_CREDS }}
->>>>>>> abde7c77
       - run: |
           ./tools/bin/ci_integration_test.sh ${{ github.event.inputs.connector }}
         name: test ${{ github.event.inputs.connector }}
