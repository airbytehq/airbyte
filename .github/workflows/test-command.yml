name: integration-test
on:
  workflow_dispatch:
    inputs:
      connector:
        description: "Airbyte Connector"
        required: true
      repo:
        description: "Repo to check out code from. Defaults to the main airbyte repo. Set this when building connectors from forked repos."
        required: false
        default: "airbytehq/airbyte"
      comment-id:
        description: "The comment-id of the slash command. Used to update the comment with the status."
        required: false

jobs:
  start-test-runner:
    name: Start Build EC2 Runner
    timeout-minutes: 10
    runs-on: ubuntu-latest
    outputs:
      label: ${{ steps.start-ec2-runner.outputs.label }}
      ec2-instance-id: ${{ steps.start-ec2-runner.outputs.ec2-instance-id }}
    steps:
      - name: Configure AWS credentials
        uses: aws-actions/configure-aws-credentials@v1
        with:
          aws-access-key-id: ${{ secrets.SELF_RUNNER_AWS_ACCESS_KEY_ID }}
          aws-secret-access-key: ${{ secrets.SELF_RUNNER_AWS_SECRET_ACCESS_KEY }}
          aws-region: us-east-2
      - name: Start EC2 Runner
        id: start-ec2-runner
        uses: machulav/ec2-github-runner@v2
        with:
          mode: start
          github-token: ${{ secrets.SELF_RUNNER_GITHUB_ACCESS_TOKEN }}
          ec2-image-id: ami-0d648081937c75a73
          ec2-instance-type: c5.2xlarge
          subnet-id: subnet-0469a9e68a379c1d3
          security-group-id: sg-0793f3c9413f21970
  integration-test:
    timeout-minutes: 240
    needs: start-test-runner
    runs-on: ${{ needs.start-test-runner.outputs.label }}
    environment: more-secrets
    steps:
      - name: Search for valid connector name format
        id: regex
        uses: AsasInnab/regex-action@v1
        with:
          regex_pattern: "^((connectors|bases)/)?[a-zA-Z0-9-_]+$"
          regex_flags: "i" # required to be set for this plugin
          search_string: ${{ github.event.inputs.connector }}
      - name: Validate input workflow format
        if: steps.regex.outputs.first_match != github.event.inputs.connector
        run: echo "The connector provided has an invalid format!" && exit 1
      - name: Link comment to workflow run
        if: github.event.inputs.comment-id
        uses: peter-evans/create-or-update-comment@v1
        with:
          comment-id: ${{ github.event.inputs.comment-id }}
          body: |
            > :clock2: ${{github.event.inputs.connector}} https://github.com/${{github.repository}}/actions/runs/${{github.run_id}}
      - name: Checkout Airbyte
        uses: actions/checkout@v2
        with:
          repository: ${{ github.event.inputs.repo }}
      # Beside PyEnv, this does not set any runtimes up because it uses an AMI image that has everything pre-installed. See https://github.com/airbytehq/airbyte/issues/4559/
      - name: Install Pyenv
        run: python3 -m pip install virtualenv==16.7.9 --user
      - name: Write Integration Test Credentials
        run: ./tools/bin/ci_credentials.sh
        env:
          AMAZON_SELLER_PARTNER_TEST_CREDS: ${{ secrets.AMAZON_SELLER_PARTNER_TEST_CREDS }}
          AMAZON_ADS_TEST_CREDS: ${{ secrets.AMAZON_ADS_TEST_CREDS }}
          AMPLITUDE_INTEGRATION_TEST_CREDS: ${{ secrets.AMPLITUDE_INTEGRATION_TEST_CREDS }}
          AWS_S3_INTEGRATION_TEST_CREDS: ${{ secrets.AWS_S3_INTEGRATION_TEST_CREDS }}
          AWS_ORACLE_INTEGRATION_TEST_CREDS: ${{ secrets.AWS_ORACLE_INTEGRATION_TEST_CREDS }}
          SOURCE_AWS_CLOUDTRAIL_CREDS: ${{ secrets.SOURCE_AWS_CLOUDTRAIL_CREDS }}
          AWS_REDSHIFT_INTEGRATION_TEST_CREDS: ${{ secrets.AWS_REDSHIFT_INTEGRATION_TEST_CREDS }}
          AZURE_STORAGE_INTEGRATION_TEST_CREDS: ${{ secrets.AZURE_STORAGE_INTEGRATION_TEST_CREDS }}
          BIGQUERY_INTEGRATION_TEST_CREDS: ${{ secrets.BIGQUERY_INTEGRATION_TEST_CREDS }}
          BIGQUERY_DENORMALIZED_INTEGRATION_TEST_CREDS: ${{ secrets.BIGQUERY_DENORMALIZED_INTEGRATION_TEST_CREDS }}
          SOURCE_BING_ADS_CREDS: ${{ secrets.SOURCE_BING_ADS_CREDS }}
          BIGQUERY_TEST_CREDS: ${{ secrets.BIGQUERY_TEST_CREDS }}
          BRAINTREE_TEST_CREDS: ${{ secrets.BRAINTREE_TEST_CREDS }}
          CART_TEST_CREDS: ${{ secrets.CART_TEST_CREDS }}
          CHARGEBEE_INTEGRATION_TEST_CREDS: ${{ secrets.CHARGEBEE_INTEGRATION_TEST_CREDS }}
          DESTINATION_POSTGRES_SSH_KEY_TEST_CREDS: ${{ secrets.DESTINATION_POSTGRES_SSH_KEY_TEST_CREDS }}
          DESTINATION_POSTGRES_SSH_PWD_TEST_CREDS: ${{ secrets.DESTINATION_POSTGRES_SSH_PWD_TEST_CREDS }}
          DESTINATION_PUBSUB_TEST_CREDS: ${{ secrets.DESTINATION_PUBSUB_TEST_CREDS }}
          DESTINATION_KEEN_TEST_CREDS: ${{ secrets.DESTINATION_KEEN_TEST_CREDS }}
          DESTINATION_KVDB_TEST_CREDS: ${{ secrets.DESTINATION_KVDB_TEST_CREDS }}
          DRIFT_INTEGRATION_TEST_CREDS: ${{ secrets.DRIFT_INTEGRATION_TEST_CREDS }}
          SOURCE_DIXA_TEST_CREDS: ${{ secrets.SOURCE_DIXA_TEST_CREDS }}
          EXCHANGE_RATES_TEST_CREDS: ${{ secrets.EXCHANGE_RATES_TEST_CREDS }}
          FACEBOOK_MARKETING_TEST_INTEGRATION_CREDS: ${{ secrets.FACEBOOK_MARKETING_TEST_INTEGRATION_CREDS }}
          FACEBOOK_PAGES_INTEGRATION_TEST_CREDS: ${{ secrets.FACEBOOK_PAGES_INTEGRATION_TEST_CREDS }}
          FRESHDESK_TEST_CREDS: ${{ secrets.FRESHDESK_TEST_CREDS }}
          GITLAB_INTEGRATION_TEST_CREDS: ${{ secrets.GITLAB_INTEGRATION_TEST_CREDS }}
          GH_NATIVE_INTEGRATION_TEST_CREDS: ${{ secrets.GH_NATIVE_INTEGRATION_TEST_CREDS }}
          GOOGLE_ADS_TEST_CREDS: ${{ secrets.GOOGLE_ADS_TEST_CREDS }}
          GOOGLE_ANALYTICS_V4_TEST_CREDS: ${{ secrets.GOOGLE_ANALYTICS_V4_TEST_CREDS }}
          GOOGLE_CLOUD_STORAGE_TEST_CREDS: ${{ secrets.GOOGLE_CLOUD_STORAGE_TEST_CREDS }}
          GOOGLE_DIRECTORY_TEST_CREDS: ${{ secrets.GOOGLE_DIRECTORY_TEST_CREDS }}
          GOOGLE_SEARCH_CONSOLE_CDK_TEST_CREDS: ${{ secrets.GOOGLE_SEARCH_CONSOLE_CDK_TEST_CREDS }}
          GOOGLE_SEARCH_CONSOLE_CDK_TEST_CREDS_SRV_ACC: ${{ secrets.GOOGLE_SEARCH_CONSOLE_CDK_TEST_CREDS_SRV_ACC }}
          GOOGLE_SHEETS_TESTS_CREDS: ${{ secrets.GOOGLE_SHEETS_TESTS_CREDS }}
          GOOGLE_WORKSPACE_ADMIN_REPORTS_TEST_CREDS: ${{ secrets.GOOGLE_WORKSPACE_ADMIN_REPORTS_TEST_CREDS }}
          GREENHOUSE_TEST_CREDS: ${{ secrets.GREENHOUSE_TEST_CREDS }}
          GREENHOUSE_TEST_CREDS_LIMITED: ${{ secrets.GREENHOUSE_TEST_CREDS_LIMITED }}
          HARVEST_INTEGRATION_TESTS_CREDS: ${{ secrets.HARVEST_INTEGRATION_TESTS_CREDS }}
          HUBSPOT_INTEGRATION_TESTS_CREDS: ${{ secrets.HUBSPOT_INTEGRATION_TESTS_CREDS }}
          INSTAGRAM_INTEGRATION_TESTS_CREDS: ${{ secrets.INSTAGRAM_INTEGRATION_TESTS_CREDS }}
          INTERCOM_INTEGRATION_TEST_CREDS: ${{ secrets.INTERCOM_INTEGRATION_TEST_CREDS }}
          ITERABLE_INTEGRATION_TEST_CREDS: ${{ secrets.ITERABLE_INTEGRATION_TEST_CREDS }}
          JIRA_INTEGRATION_TEST_CREDS: ${{ secrets.JIRA_INTEGRATION_TEST_CREDS }}
          KLAVIYO_TEST_CREDS: ${{ secrets.KLAVIYO_TEST_CREDS }}
          SOURCE_ASANA_TEST_CREDS: ${{ secrets.SOURCE_ASANA_TEST_CREDS }}
          LEVER_HIRING_INTEGRATION_TEST_CREDS: ${{ secrets.LEVER_HIRING_INTEGRATION_TEST_CREDS }}
          LOOKER_INTEGRATION_TEST_CREDS: ${{ secrets.LOOKER_INTEGRATION_TEST_CREDS }}
          MAILCHIMP_TEST_CREDS: ${{ secrets.MAILCHIMP_TEST_CREDS }}
          MICROSOFT_TEAMS_TEST_CREDS: ${{ secrets.MICROSOFT_TEAMS_TEST_CREDS }}
          MIXPANEL_INTEGRATION_TEST_CREDS: ${{ secrets.MIXPANEL_INTEGRATION_TEST_CREDS }}
          MSSQL_RDS_TEST_CREDS: ${{ secrets.MSSQL_RDS_TEST_CREDS }}
          PAYPAL_TRANSACTION_CREDS: ${{ secrets.SOURCE_PAYPAL_TRANSACTION_CREDS }}
          POSTGRES_SSH_KEY_TEST_CREDS: ${{ secrets.POSTGRES_SSH_KEY_TEST_CREDS }}
          POSTGRES_SSH_PWD_TEST_CREDS: ${{ secrets.POSTGRES_SSH_PWD_TEST_CREDS }}
          MYSQL_SSH_KEY_TEST_CREDS: ${{ secrets.MYSQL_SSH_KEY_TEST_CREDS }}
          MYSQL_SSH_PWD_TEST_CREDS: ${{ secrets.MYSQL_SSH_PWD_TEST_CREDS }}
          POSTHOG_TEST_CREDS: ${{ secrets.POSTHOG_TEST_CREDS }}
          PIPEDRIVE_INTEGRATION_TESTS_CREDS: ${{ secrets.PIPEDRIVE_INTEGRATION_TESTS_CREDS }}
          RECHARGE_INTEGRATION_TEST_CREDS: ${{ secrets.RECHARGE_INTEGRATION_TEST_CREDS }}
          QUICKBOOKS_TEST_CREDS: ${{ secrets.QUICKBOOKS_TEST_CREDS }}
          SALESFORCE_BULK_INTEGRATION_TESTS_CREDS: ${{ secrets.SALESFORCE_BULK_INTEGRATION_TESTS_CREDS }}
          SALESFORCE_INTEGRATION_TESTS_CREDS: ${{ secrets.SALESFORCE_INTEGRATION_TESTS_CREDS }}
          SENDGRID_INTEGRATION_TEST_CREDS: ${{ secrets.SENDGRID_INTEGRATION_TEST_CREDS }}
          SHOPIFY_INTEGRATION_TEST_CREDS: ${{ secrets.SHOPIFY_INTEGRATION_TEST_CREDS }}
          SLACK_TEST_CREDS: ${{ secrets.SLACK_TEST_CREDS }}
          SOURCE_OKTA_TEST_CREDS: ${{ secrets.SOURCE_OKTA_TEST_CREDS }}
          SOURCE_SLACK_TEST_CREDS: ${{ secrets.SOURCE_SLACK_TEST_CREDS }}
          SOURCE_US_CENSUS_TEST_CREDS: ${{ secrets.SOURCE_US_CENSUS_TEST_CREDS }}
          SMARTSHEETS_TEST_CREDS: ${{ secrets.SMARTSHEETS_TEST_CREDS }}
          SOURCE_SNAPCHAT_MARKETING_CREDS: ${{ secrets.SOURCE_SNAPCHAT_MARKETING_CREDS }}
          SNOWFLAKE_INTEGRATION_TEST_CREDS: ${{ secrets.SNOWFLAKE_INTEGRATION_TEST_CREDS }}
          SNOWFLAKE_S3_COPY_INTEGRATION_TEST_CREDS: ${{ secrets.SNOWFLAKE_S3_COPY_INTEGRATION_TEST_CREDS }}
          SNOWFLAKE_GCS_COPY_INTEGRATION_TEST_CREDS: ${{ secrets.SNOWFLAKE_GCS_COPY_INTEGRATION_TEST_CREDS }}
          SOURCE_SQUARE_CREDS: ${{ secrets.SOURCE_SQUARE_CREDS }}
          SOURCE_MARKETO_SINGER_INTEGRATION_TEST_CONFIG: ${{ secrets.SOURCE_MARKETO_SINGER_INTEGRATION_TEST_CONFIG }}
          SOURCE_RECURLY_INTEGRATION_TEST_CREDS: ${{ secrets.SOURCE_RECURLY_INTEGRATION_TEST_CREDS }}
          SOURCE_S3_TEST_CREDS: ${{ secrets.SOURCE_S3_TEST_CREDS }}
          SOURCE_S3_PARQUET_CREDS: ${{ secrets.SOURCE_S3_PARQUET_CREDS }}
          SOURCE_SHORTIO_TEST_CREDS: ${{ secrets.SOURCE_SHORTIO_TEST_CREDS }}
          SOURCE_STRIPE_CREDS: ${{ secrets.SOURCE_STRIPE_CREDS }}
          STRIPE_INTEGRATION_CONNECTED_ACCOUNT_TEST_CREDS: ${{ secrets.STRIPE_INTEGRATION_CONNECTED_ACCOUNT_TEST_CREDS }}
          SURVEYMONKEY_TEST_CREDS: ${{ secrets.SURVEYMONKEY_TEST_CREDS }}
          TEMPO_INTEGRATION_TEST_CREDS: ${{ secrets.TEMPO_INTEGRATION_TEST_CREDS }}
          TRELLO_TEST_CREDS: ${{ secrets.TRELLO_TEST_CREDS }}
          TWILIO_TEST_CREDS: ${{ secrets.TWILIO_TEST_CREDS }}
          SOURCE_TYPEFORM_CREDS: ${{ secrets.SOURCE_TYPEFORM_CREDS }}
          ZENDESK_CHAT_INTEGRATION_TEST_CREDS: ${{ secrets.ZENDESK_CHAT_INTEGRATION_TEST_CREDS }}
          ZENDESK_SUNSHINE_TEST_CREDS: ${{ secrets.ZENDESK_SUNSHINE_TEST_CREDS }}
          ZENDESK_TALK_TEST_CREDS: ${{ secrets.ZENDESK_TALK_TEST_CREDS }}
          ZENDESK_SUPPORT_TEST_CREDS: ${{ secrets.ZENDESK_SUPPORT_TEST_CREDS }}
          ZOOM_INTEGRATION_TEST_CREDS: ${{ secrets.ZOOM_INTEGRATION_TEST_CREDS }}
          PLAID_INTEGRATION_TEST_CREDS: ${{ secrets.PLAID_INTEGRATION_TEST_CREDS }}
          DESTINATION_S3_INTEGRATION_TEST_CREDS: ${{ secrets.DESTINATION_S3_INTEGRATION_TEST_CREDS }}
          DESTINATION_AZURE_BLOB_CREDS: ${{ secrets.DESTINATION_AZURE_BLOB_CREDS }}
          DESTINATION_GCS_CREDS: ${{ secrets.DESTINATION_GCS_CREDS }}
          DESTINATION_DYNAMODB_TEST_CREDS: ${{ secrets.DESTINATION_DYNAMODB_TEST_CREDS }}
          APIFY_INTEGRATION_TEST_CREDS: ${{ secrets.APIFY_INTEGRATION_TEST_CREDS }}
          SOURCE_ZUORA_TEST_CREDS: ${{ secrets.SOURCE_ZUORA_TEST_CREDS }}
          SOURCE_CLOSE_COM_CREDS: ${{ secrets.SOURCE_CLOSE_COM_CREDS }}
          SOURCE_BAMBOO_HR_CREDS: ${{ secrets.SOURCE_BAMBOO_HR_CREDS }}
          SOURCE_BIGCOMMERCE_CREDS: ${{ secrets.SOURCE_BIGCOMMERCE_CREDS }}
<<<<<<< HEAD
          SOURCE_TIKTOK_MARKETING_TEST_CREDS: ${{ secrets.SOURCE_TIKTOK_MARKETING_TEST_CREDS }}
          SOURCE_TIKTOK_MARKETING_PROD_TEST_CREDS: ${{ secrets.SOURCE_TIKTOK_MARKETING_PROD_TEST_CREDS }}
=======
          DESTINATION_DATABRICKS_CREDS: ${{ secrets.DESTINATION_DATABRICKS_CREDS }}
          MSSQL_SSH_KEY_TEST_CREDS: ${{ secrets.MSSQL_SSH_KEY_TEST_CREDS }}
          MSSQL_SSH_PWD_TEST_CREDS: ${{ secrets.MSSQL_SSH_PWD_TEST_CREDS }}
>>>>>>> 0b1f1e23
      - run: |
          ./tools/bin/ci_integration_test.sh ${{ github.event.inputs.connector }}
        name: test ${{ github.event.inputs.connector }}
        id: test
        env:
          ACTION_RUN_ID: ${{github.run_id}}
          # Oracle expects this variable to be set. Although usually present, this is not set by default on Github virtual runners.
          TZ: UTC
      - name: Archive test reports artifacts
        if: github.event.inputs.comment-id && failure()
        uses: actions/upload-artifact@v2
        with:
          name: test-reports
          path: |
            **/${{ github.event.inputs.connector }}/build/reports/tests/**/**
            **/${{ github.event.inputs.connector }}/acceptance_tests_logs/**
            **/normalization_test_output/**/dbt_output.log
            **/normalization_test_output/**/destination_output.log
            **/normalization_test_output/**/build/compiled/airbyte_utils/**
            **/normalization_test_output/**/build/run/airbyte_utils/**
            **/normalization_test_output/**/models/generated/**

      - name: Test coverage reports artifacts
        if: github.event.inputs.comment-id && success()
        uses: actions/upload-artifact@v2
        with:
          name: test-reports
          path: |
            **/${{ github.event.inputs.connector }}/htmlcov/**
          retention-days: 3

      - name: Report Status
        if: github.ref == 'refs/heads/master' && always()
        run: ./tools/status/report.sh ${{ github.event.inputs.connector }} ${{github.repository}} ${{github.run_id}} ${{steps.test.outcome}}
        env:
          AWS_ACCESS_KEY_ID: ${{ secrets.STATUS_API_AWS_ACCESS_KEY_ID }}
          AWS_SECRET_ACCESS_KEY: ${{ secrets.STATUS_API_AWS_SECRET_ACCESS_KEY }}
          AWS_DEFAULT_REGION: "us-east-2"
      - name: Add Success Comment
        if: github.event.inputs.comment-id && success()
        uses: peter-evans/create-or-update-comment@v1
        with:
          comment-id: ${{ github.event.inputs.comment-id }}
          body: |
            > :white_check_mark: ${{github.event.inputs.connector}} https://github.com/${{github.repository}}/actions/runs/${{github.run_id}}
            ${{env.PYTHON_UNITTEST_COVERAGE_REPORT}}
      - name: Add Failure Comment
        if: github.event.inputs.comment-id && failure()
        uses: peter-evans/create-or-update-comment@v1
        with:
          comment-id: ${{ github.event.inputs.comment-id }}
          body: |
            > :x: ${{github.event.inputs.connector}} https://github.com/${{github.repository}}/actions/runs/${{github.run_id}}
            > :bug: ${{env.GRADLE_SCAN_LINK}}
  # In case of self-hosted EC2 errors, remove this block.
  stop-test-runner:
    name: Stop Build EC2 Runner
    timeout-minutes: 10
    needs:
      - start-test-runner # required to get output from the start-runner job
      - integration-test # required to wait when the main job is done
    runs-on: ubuntu-latest
    if: ${{ always() }} # required to stop the runner even if the error happened in the previous jobs
    steps:
      - name: Configure AWS credentials
        uses: aws-actions/configure-aws-credentials@v1
        with:
          aws-access-key-id: ${{ secrets.SELF_RUNNER_AWS_ACCESS_KEY_ID }}
          aws-secret-access-key: ${{ secrets.SELF_RUNNER_AWS_SECRET_ACCESS_KEY }}
          aws-region: us-east-2
      - name: Stop EC2 runner
        uses: machulav/ec2-github-runner@v2
        with:
          mode: stop
          github-token: ${{ secrets.SELF_RUNNER_GITHUB_ACCESS_TOKEN }}
          label: ${{ needs.start-test-runner.outputs.label }}
          ec2-instance-id: ${{ needs.start-test-runner.outputs.ec2-instance-id }}<|MERGE_RESOLUTION|>--- conflicted
+++ resolved
@@ -173,14 +173,11 @@
           SOURCE_CLOSE_COM_CREDS: ${{ secrets.SOURCE_CLOSE_COM_CREDS }}
           SOURCE_BAMBOO_HR_CREDS: ${{ secrets.SOURCE_BAMBOO_HR_CREDS }}
           SOURCE_BIGCOMMERCE_CREDS: ${{ secrets.SOURCE_BIGCOMMERCE_CREDS }}
-<<<<<<< HEAD
           SOURCE_TIKTOK_MARKETING_TEST_CREDS: ${{ secrets.SOURCE_TIKTOK_MARKETING_TEST_CREDS }}
           SOURCE_TIKTOK_MARKETING_PROD_TEST_CREDS: ${{ secrets.SOURCE_TIKTOK_MARKETING_PROD_TEST_CREDS }}
-=======
           DESTINATION_DATABRICKS_CREDS: ${{ secrets.DESTINATION_DATABRICKS_CREDS }}
           MSSQL_SSH_KEY_TEST_CREDS: ${{ secrets.MSSQL_SSH_KEY_TEST_CREDS }}
           MSSQL_SSH_PWD_TEST_CREDS: ${{ secrets.MSSQL_SSH_PWD_TEST_CREDS }}
->>>>>>> 0b1f1e23
       - run: |
           ./tools/bin/ci_integration_test.sh ${{ github.event.inputs.connector }}
         name: test ${{ github.event.inputs.connector }}
