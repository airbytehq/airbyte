name: integration-test
on:
  workflow_dispatch:
    inputs:
      connector:
        description: 'Airbyte Connector'
        required: true
      comment-id:
        description: 'The comment-id of the slash command. Used to update the comment with the status.'
        required: false

jobs:
  integration_test:
    runs-on: ubuntu-latest
    steps:
      - name: Search for valid integration name format
        id: regex
        uses: AsasInnab/regex-action@v1
        with:
          regex_pattern: '^[a-zA-Z0-9-_]+$'
          regex_flags: 'i' # required to be set for this plugin
          search_string: ${{ github.event.inputs.connector }}
      - name: Validate input workflow format
        if: steps.regex.outputs.first_match != github.event.inputs.connector
        run: echo "The connector provided has an invalid format!" && exit 1
      - name: Link comment to workflow run
        if: github.event.inputs.comment-id
        uses: peter-evans/create-or-update-comment@v1
        with:
          comment-id: ${{ github.event.inputs.comment-id }}
          body: |
            > :clock2: ${{github.event.inputs.connector}} https://github.com/${{github.repository}}/actions/runs/${{github.run_id}}
      - name: Checkout Airbyte
        uses: actions/checkout@v2
      - uses: actions/setup-java@v1
        with:
          java-version: '14'
      - uses: actions/setup-node@v1
        with:
          node-version: '14.7'
      - uses: actions/setup-python@v2
        with:
          python-version: '3.7'
      - name: Write Integration Test Credentials
        run: ./tools/bin/ci_credentials.sh
        env:
          ADWORDS_INTEGRATION_TEST_CREDS: ${{ secrets.ADWORDS_INTEGRATION_TEST_CREDS }}
          AWS_S3_INTEGRATION_TEST_CREDS: ${{ secrets.AWS_S3_INTEGRATION_TEST_CREDS }}
          AWS_REDSHIFT_INTEGRATION_TEST_CREDS: ${{ secrets.AWS_REDSHIFT_INTEGRATION_TEST_CREDS }}
          BIGQUERY_INTEGRATION_TEST_CREDS: ${{ secrets.BIGQUERY_INTEGRATION_TEST_CREDS }}
<<<<<<< HEAD
          BRAINTREE_TEST_CREDS: ${{ secrets.BRAINTREE_TEST_CREDS }}
          STRIPE_INTEGRATION_TEST_CREDS: ${{ secrets.STRIPE_INTEGRATION_TEST_CREDS }}
=======
          FACEBOOK_MARKETING_API_TEST_INTEGRATION_CREDS: ${{ secrets.FACEBOOK_MARKETING_API_TEST_INTEGRATION_CREDS }}
          FRESHDESK_TEST_CREDS: ${{ secrets.FRESHDESK_TEST_CREDS }}
>>>>>>> 93ad0e95
          GH_INTEGRATION_TEST_CREDS: ${{ secrets.GH_INTEGRATION_TEST_CREDS }}
          GOOGLE_ANALYTICS_TEST_CREDS: ${{ secrets.GOOGLE_ANALYTICS_TEST_CREDS }}
          GOOGLE_ANALYTICS_TEST_TRACKING_ID: ${{ secrets.GOOGLE_ANALYTICS_TEST_TRACKING_ID }}
          GSHEETS_INTEGRATION_TESTS_CREDS: ${{ secrets.GSHEETS_INTEGRATION_TESTS_CREDS }}
          HUBSPOT_INTEGRATION_TESTS_CREDS: ${{ secrets.HUBSPOT_INTEGRATION_TESTS_CREDS }}
          GREENHOUSE_TEST_CREDS: ${{ secrets.GREENHOUSE_TEST_CREDS }}
          MAILCHIMP_TEST_CREDS: ${{ secrets.MAILCHIMP_TEST_CREDS }}
          SALESFORCE_INTEGRATION_TESTS_CREDS: ${{ secrets.SALESFORCE_INTEGRATION_TESTS_CREDS }}
          SENDGRID_INTEGRATION_TEST_CREDS: ${{ secrets.SENDGRID_INTEGRATION_TEST_CREDS }}
          SHOPIFY_INTEGRATION_TEST_CREDS: ${{ secrets.SHOPIFY_INTEGRATION_TEST_CREDS }}
          SLACK_TEST_CREDS: ${{ secrets.SLACK_TEST_CREDS }}
          SNOWFLAKE_INTEGRATION_TEST_CREDS: ${{ secrets.SNOWFLAKE_INTEGRATION_TEST_CREDS }}
          SOURCE_MARKETO_SINGER_INTEGRATION_TEST_CONFIG: ${{ secrets.SOURCE_MARKETO_SINGER_INTEGRATION_TEST_CONFIG }}
          SOURCE_RECURLY_INTEGRATION_TEST_CREDS: ${{ secrets.SOURCE_RECURLY_INTEGRATION_TEST_CREDS }}
          STRIPE_INTEGRATION_TEST_CREDS: ${{ secrets.STRIPE_INTEGRATION_TEST_CREDS }}
          TWILIO_TEST_CREDS: ${{ secrets.TWILIO_TEST_CREDS }}

      - run: |
          ./tools/bin/ci_integration_test.sh ${{ github.event.inputs.connector }}
        env:
          ACTION_RUN_ID: ${{github.run_id}}
          BUILD_STAT_WRITE_KEY: ${{ secrets.BUILD_STAT_WRITE_KEY }}
          BUILD_STAT_BUCKET: ${{ secrets.BUILD_STAT_BUCKET }}
          GITHUB_REF: ${{ github.ref }}
      - name: Add Success Comment
        if: github.event.inputs.comment-id && success()
        uses: peter-evans/create-or-update-comment@v1
        with:
          comment-id: ${{ github.event.inputs.comment-id }}
          body: |
            > :white_check_mark: ${{github.event.inputs.connector}} https://github.com/${{github.repository}}/actions/runs/${{github.run_id}}
      - name: Add Failure Comment
        if: github.event.inputs.comment-id && !success()
        uses: peter-evans/create-or-update-comment@v1
        with:
          comment-id: ${{ github.event.inputs.comment-id }}
          body: |
            > :x: ${{github.event.inputs.connector}} https://github.com/${{github.repository}}/actions/runs/${{github.run_id}}<|MERGE_RESOLUTION|>--- conflicted
+++ resolved
@@ -48,13 +48,9 @@
           AWS_S3_INTEGRATION_TEST_CREDS: ${{ secrets.AWS_S3_INTEGRATION_TEST_CREDS }}
           AWS_REDSHIFT_INTEGRATION_TEST_CREDS: ${{ secrets.AWS_REDSHIFT_INTEGRATION_TEST_CREDS }}
           BIGQUERY_INTEGRATION_TEST_CREDS: ${{ secrets.BIGQUERY_INTEGRATION_TEST_CREDS }}
-<<<<<<< HEAD
           BRAINTREE_TEST_CREDS: ${{ secrets.BRAINTREE_TEST_CREDS }}
-          STRIPE_INTEGRATION_TEST_CREDS: ${{ secrets.STRIPE_INTEGRATION_TEST_CREDS }}
-=======
           FACEBOOK_MARKETING_API_TEST_INTEGRATION_CREDS: ${{ secrets.FACEBOOK_MARKETING_API_TEST_INTEGRATION_CREDS }}
           FRESHDESK_TEST_CREDS: ${{ secrets.FRESHDESK_TEST_CREDS }}
->>>>>>> 93ad0e95
           GH_INTEGRATION_TEST_CREDS: ${{ secrets.GH_INTEGRATION_TEST_CREDS }}
           GOOGLE_ANALYTICS_TEST_CREDS: ${{ secrets.GOOGLE_ANALYTICS_TEST_CREDS }}
           GOOGLE_ANALYTICS_TEST_TRACKING_ID: ${{ secrets.GOOGLE_ANALYTICS_TEST_TRACKING_ID }}
