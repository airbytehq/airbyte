--- conflicted
+++ resolved
@@ -57,7 +57,6 @@
   }
 
   @Test
-<<<<<<< HEAD
   void testWriteBytes() throws IOException {
     final Path path = Files.createTempDirectory("tmp");
 
@@ -65,12 +64,13 @@
 
     assertEquals(path.resolve("file"), filePath);
     assertEquals("abc", IOs.readFile(path, "file"));
-=======
+ }
+  
+  @Test
   public void testWriteFileToRandomDir() throws IOException {
     final String contents = "something to remember";
     final String tmpFilePath = IOs.writeFileToRandomTmpDir("file.txt", contents);
     assertEquals(contents, Files.readString(Path.of(tmpFilePath)));
->>>>>>> 848b55a1
   }
 
   @Test
