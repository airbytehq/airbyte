--- conflicted
+++ resolved
@@ -60,10 +60,6 @@
     try {
       final List<String> filenames = MoreResources.listResources(klass, resourceDir)
           .map(p -> p.getFileName().toString())
-<<<<<<< HEAD
-          .peek(x -> System.out.println("x = " + x))
-=======
->>>>>>> 364eb1ea
           .filter(p -> p.endsWith(".yaml"))
           .collect(Collectors.toList());
 
