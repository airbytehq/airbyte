<?xml version="1.0" encoding="UTF-8"?>
<Configuration status="INFO">
    <Properties>

        <!-- The following patterns mask the string apikey=<string> to apikey=***** to prevent secrets leaking. -->
        <Property name="default-pattern">%d{yyyy-MM-dd HH:mm:ss}{GMT+0} %highlight{%p} %C{1.}(%M):%L - %X - %replace{%m}{apikey=[\w\-]*}{apikey=*****}%n</Property>
        <!-- The following patter log the application name in the beginning of the line, then a regular log line after a - separator. If the application name is not present in the context, the separator is removed -->
        <Property name="docker-worker-file-pattern">%replace{%X{log_source} - }{^ - }{}%d{yyyy-MM-dd HH:mm:ss}{GMT+0} %p (%X{job_root}) %C{1}(%M):%L - %replace{%m}{apikey=[\w\-]*}{apikey=*****}%n</Property>
        <!-- Remove paths from logs on Cloud as users aren't able to access file paths and these end up being noise. -->
        <Property name="cloud-worker-file-pattern">%replace{%X{log_source} - }{^ - }{}%d{yyyy-MM-dd HH:mm:ss}{GMT+0} %p %C{1}(%M):%L - %replace{%m}{apikey=[\w\-]*}{apikey=*****}%n</Property>

        <!-- Always log INFO by default. -->
        <Property name="log-level">$${sys:LOG_LEVEL:-${env:LOG_LEVEL:-INFO}}</Property>

        <Property name="s3-bucket">$${sys:S3_LOG_BUCKET:-${env:S3_LOG_BUCKET}}</Property>
        <Property name="s3-region">$${sys:S3_LOG_BUCKET_REGION:-${env:S3_LOG_BUCKET_REGION}}</Property>
        <Property name="s3-aws-key">$${sys:AWS_ACCESS_KEY_ID:-${env:AWS_ACCESS_KEY_ID}}</Property>
        <Property name="s3-aws-secret">$${sys:AWS_SECRET_ACCESS_KEY:-${env:AWS_SECRET_ACCESS_KEY}}</Property>
        <Property name="s3-minio-endpoint">$${sys:S3_MINIO_ENDPOINT:-${env:S3_MINIO_ENDPOINT}}</Property>
        <Property name="s3-path-style-access">$${sys:S3_PATH_STYLE_ACCESS:-${env:S3_PATH_STYLE_ACCESS}}</Property>

<<<<<<< HEAD
        <Property name="gcp-storage-bucket">$${sys:GCP_STORAGE_BUCKET:-${env:GCP_STORAGE_BUCKET}}</Property>
=======
        <Property name="gcs-log-bucket">$${env:GCS_LOG_BUCKET}</Property>
>>>>>>> 8b5303e9
    </Properties>

    <Appenders>
        <Console name="Default" target="SYSTEM_OUT">
            <PatternLayout pattern="${default-pattern}"/>
        </Console>

        <Routing name="LogSplit">
            <Routes pattern="$${ctx:job_log_path}">
                <!-- Don't split logs if job_root isn't defined -->
                <Route key="$${ctx:job_log_path}">
                    <Null name="/dev/null"/>
                </Route>
                <Route>
                    <File name="${ctx:job_log_path}-local" fileName="${ctx:job_log_path}">
                        <PatternLayout pattern="${docker-worker-file-pattern}"/>
                    </File>
                </Route>
            </Routes>
            <IdlePurgePolicy timeToLive="15" timeUnit="minutes"/>
        </Routing>

        <!--
            Separate routers are created for each cloud logger as
            1) a Route only accepts 1 appender
            2) Routes don't support routing log output to more than Route
        -->
        <Routing name="LogSplitCloud">
            <Routes pattern="$${ctx:cloud_job_log_path}">
                <!-- Don't split logs if job_root isn't defined -->
                <Route key="$${ctx:cloud_job_log_path}">
                    <Null name="/dev/null"/>
                </Route>
                <Route>
                    <Log4j2Appender name="${ctx:cloud_job_log_path}"
                      verbose="true"
                      stagingBufferAge="1"
                      s3Bucket="${s3-bucket}" s3Path="job-logging${ctx:cloud_job_log_path}" s3Region="${s3-region}"
                      s3AwsKey="${s3-aws-key}" s3AwsSecret="${s3-aws-secret}"
                      s3ServiceEndpoint="${s3-minio-endpoint}" s3PathStyleAccess="${s3-path-style-access}"
                      gcpStorageBucket="${gcs-log-bucket}" gcpStorageBlobNamePrefix="job-logging${ctx:cloud_job_log_path}">
                        <PatternLayout pattern="${cloud-worker-file-pattern}"/>
                    </Log4j2Appender>
                </Route>
            </Routes>
            <IdlePurgePolicy timeToLive="15" timeUnit="minutes"/>
        </Routing>

        <Routing name="AppLogSplit">
            <Routes pattern="$${ctx:workspace_app_root}">
                <!-- Don't split logs if workspace_app_log_root isn't defined -->
                <Route key="$${ctx:workspace_app_root}">
                    <Null name="/dev/null"/>
                </Route>
                <Route>
                    <RollingFile
                            name="${ctx:workspace_app_root}-local"
                            fileName="${ctx:workspace_app_root}/logs.log"
                            filePattern="${ctx:workspace_app_root}/logs.%i.log.gz"
                            ignoreExceptions="false">
                        <PatternLayout pattern="${docker-worker-file-pattern}"/>
                        <Policies>
                            <SizeBasedTriggeringPolicy size="100MB" />
                        </Policies>
                        <DefaultRolloverStrategy max="3" />
                    </RollingFile>
                </Route>
            </Routes>
            <IdlePurgePolicy timeToLive="15" timeUnit="minutes"/>
        </Routing>
        <Routing name="AppLogSplitCloud">
            <Routes pattern="$${ctx:cloud_workspace_app_root}">
                <!-- Don't split logs if workspace_app_log_root isn't defined -->
                <Route key="$${ctx:cloud_workspace_app_root}">
                    <Null name="/dev/null"/>
                </Route>
                <Route>
                    <Log4j2Appender name="app-logging/${ctx:cloud_workspace_app_root}/"
                      stagingBufferAge="1"
                      s3Bucket="${s3-bucket}" s3Path="app-logging${ctx:cloud_workspace_app_root}" s3Region="${s3-region}"
                      s3AwsKey="${s3-aws-key}" s3AwsSecret="${s3-aws-secret}"
                      s3ServiceEndpoint="${s3-minio-endpoint}" s3PathStyleAccess="${s3-path-style-access}"
                      gcpStorageBucket="${gcs-log-bucket}" gcpStorageBlobNamePrefix="app-logging${ctx:cloud_workspace_app_root}">
                        <PatternLayout pattern="${cloud-worker-file-pattern}"/>
                    </Log4j2Appender>
                </Route>
            </Routes>
            <IdlePurgePolicy timeToLive="15" timeUnit="minutes"/>
        </Routing>
    </Appenders>

    <Loggers>
        <Root level="${log-level}">
            <AppenderRef ref="Default"/>
            <AppenderRef ref="LogSplit"/>
            <AppenderRef ref="LogSplitCloud"/>
            <AppenderRef ref="AppLogSplit"/>
            <AppenderRef ref="AppLogSplitCloud"/>
        </Root>

        <Logger name="org.eclipse.jetty" level="INFO" />
        <Logger name="com.github.dockerjava" level="INFO" />
        <Logger name="org.apache.hc" level="INFO" />
        <Logger name="org.jooq" level="INFO" />
        <logger name="org.jooq.Constants" level="OFF" />
        <Logger name="com.networknt.schema" level="INFO" />
        <Logger name="me.andrz.jackson" level="INFO" />
        <Logger name="com.leansoft.bigqueue" level="INFO" />
        <Logger name="io.netty" level="INFO" />
        <Logger name="io.grpc" level="INFO" />
        <Logger name="io.temporal" level="INFO" />
        <Logger name="org.apache" level="WARN" />
        <Logger name="httpclient" level="WARN" />
        <Logger name="com.amazonaws" level="WARN" />
        <!--MySQL Debezium connector generates a log whenever it converts an invalid value to empty value.
        Ex: Invalid value '0000-00-00 00:00:00' stored in column 'column_name' of table 'table_name' converted to empty value
        If a database has tons of such values, the logs would be filled with such messages-->
        <Logger name="io.debezium.connector.mysql.MySqlValueConverters" level="OFF" />
        <!--MySQL Debezium connector generates a log whenever it comes across a DDL query to mention that it skipped it.
        If a database has tons of DDL queries, the logs would be filled with such messages-->
        <Logger name="io.debezium.relational.history" level="OFF" />

    </Loggers>

</Configuration><|MERGE_RESOLUTION|>--- conflicted
+++ resolved
@@ -19,11 +19,7 @@
         <Property name="s3-minio-endpoint">$${sys:S3_MINIO_ENDPOINT:-${env:S3_MINIO_ENDPOINT}}</Property>
         <Property name="s3-path-style-access">$${sys:S3_PATH_STYLE_ACCESS:-${env:S3_PATH_STYLE_ACCESS}}</Property>
 
-<<<<<<< HEAD
-        <Property name="gcp-storage-bucket">$${sys:GCP_STORAGE_BUCKET:-${env:GCP_STORAGE_BUCKET}}</Property>
-=======
-        <Property name="gcs-log-bucket">$${env:GCS_LOG_BUCKET}</Property>
->>>>>>> 8b5303e9
+        <Property name="gcp-storage-bucket">$${sys:GCS_LOG_BUCKET:-${env:GCS_LOG_BUCKET}}</Property>
     </Properties>
 
     <Appenders>
