- name: ActiveCampaign
  sourceDefinitionId: 9f32dab3-77cb-45a1-9d33-347aa5fbe363
  dockerRepository: airbyte/source-activecampaign
  dockerImageTag: 0.1.0
  documentationUrl: https://docs.airbyte.com/integrations/sources/activecampaign
  icon: activecampaign.svg
  sourceType: api
  releaseStage: alpha
- name: Adjust
  sourceDefinitionId: d3b7fa46-111b-419a-998a-d7f046f6d66d
  dockerRepository: airbyte/source-adjust
  dockerImageTag: 0.1.0
  documentationUrl: https://docs.airbyte.com/integrations/sources/adjust
  icon: adjust.svg
  sourceType: api
  releaseStage: alpha
- name: Aircall
  sourceDefinitionId: 912eb6b7-a893-4a5b-b1c0-36ebbe2de8cd
  dockerRepository: airbyte/source-aircall
  dockerImageTag: 0.1.0
  documentationUrl: https://docs.airbyte.com/integrations/sources/aircall
  icon: aircall.svg
  sourceType: api
  releaseStage: alpha
- name: Airtable
  sourceDefinitionId: 14c6e7ea-97ed-4f5e-a7b5-25e9a80b8212
  dockerRepository: airbyte/source-airtable
  dockerImageTag: 3.0.0
  documentationUrl: https://docs.airbyte.com/integrations/sources/airtable
  icon: airtable.svg
  sourceType: api
  releaseStage: generally_available
  allowedHosts:
    hosts:
      - api.airtable.com
      - airtable.com
- name: Aha
  sourceDefinitionId: 81ca39dc-4534-4dd2-b848-b0cfd2c11fce
  dockerRepository: airbyte/source-aha
  dockerImageTag: 0.1.0
  documentationUrl: https://docs.airbyte.com/integrations/sources/aha
  icon: aha.svg
  sourceType: api
  releaseStage: alpha
- name: Alpha Vantage
  sourceDefinitionId: db385323-9333-4fec-bec3-9e0ca9326c90
  dockerRepository: airbyte/source-alpha-vantage
  dockerImageTag: 0.1.1
  documentationUrl: https://docs.airbyte.com/integrations/sources/alpha-vantage
  icon: alpha-vantage.svg
  sourceType: api
  releaseStage: alpha
- name: AlloyDB for PostgreSQL
  sourceDefinitionId: 1fa90628-2b9e-11ed-a261-0242ac120002
  dockerRepository: airbyte/source-alloydb
  dockerImageTag: 2.0.28
  documentationUrl: https://docs.airbyte.com/integrations/sources/alloydb
  icon: alloydb.svg
  sourceType: database
  releaseStage: generally_available
  allowedHosts:
    hosts:
      - "${host}"
      - "${tunnel_method.tunnel_host}"
- name: AWS CloudTrail
  sourceDefinitionId: 6ff047c0-f5d5-4ce5-8c81-204a830fa7e1
  dockerRepository: airbyte/source-aws-cloudtrail
  dockerImageTag: 0.1.5
  documentationUrl: https://docs.airbyte.com/integrations/sources/aws-cloudtrail
  icon: awscloudtrail.svg
  sourceType: api
  releaseStage: alpha
- name: Amazon Ads
  sourceDefinitionId: c6b0a29e-1da9-4512-9002-7bfd0cba2246
  dockerRepository: airbyte/source-amazon-ads
  dockerImageTag: 1.0.3
  documentationUrl: https://docs.airbyte.com/integrations/sources/amazon-ads
  icon: amazonads.svg
  sourceType: api
  releaseStage: generally_available
  allowedHosts:
    hosts:
      - api.amazon.com
      - advertising-api.amazon.com
      - advertising-api-eu.amazon.com
      - advertising-api-fe.amazon.com
- name: Amazon Seller Partner
  sourceDefinitionId: e55879a8-0ef8-4557-abcf-ab34c53ec460
  dockerRepository: airbyte/source-amazon-seller-partner
  dockerImageTag: 1.1.0
  sourceType: api
  documentationUrl: https://docs.airbyte.com/integrations/sources/amazon-seller-partner
  icon: amazonsellerpartner.svg
  releaseStage: alpha
- name: Amazon SQS
  sourceDefinitionId: 983fd355-6bf3-4709-91b5-37afa391eeb6
  dockerRepository: airbyte/source-amazon-sqs
  dockerImageTag: 0.1.0
  documentationUrl: https://docs.airbyte.com/integrations/sources/amazon-sqs
  icon: awssqs.svg
  sourceType: api
  releaseStage: alpha
- name: Amplitude
  sourceDefinitionId: fa9f58c6-2d03-4237-aaa4-07d75e0c1396
  dockerRepository: airbyte/source-amplitude
  dockerImageTag: 0.2.3
  documentationUrl: https://docs.airbyte.com/integrations/sources/amplitude
  icon: amplitude.svg
  sourceType: api
  releaseStage: generally_available
  allowedHosts:
    hosts:
      - amplitude.com
      - analytics.eu.amplitude.com
- name: Apify Dataset
  sourceDefinitionId: 47f17145-fe20-4ef5-a548-e29b048adf84
  dockerRepository: airbyte/source-apify-dataset
  dockerImageTag: 0.1.11
  documentationUrl: https://docs.airbyte.com/integrations/sources/apify-dataset
  icon: apify.svg
  sourceType: api
  releaseStage: alpha
- name: Appfollow
  sourceDefinitionId: b4375641-e270-41d3-9c20-4f9cecad87a8
  dockerRepository: airbyte/source-appfollow
  dockerImageTag: 0.1.1
  documentationUrl: https://docs.airbyte.com/integrations/sources/appfollow
  icon: appfollow.svg
  sourceType: api
  releaseStage: alpha
- name: Apple Search Ads
  sourceDefinitionId: e59c8416-c2fa-4bd3-9e95-52677ea281c1
  dockerRepository: airbyte/source-apple-search-ads
  dockerImageTag: 0.1.0
  documentationUrl: https://docs.airbyte.com/integrations/sources/apple-search-ads
  icon: apple.svg
  sourceType: api
  releaseStage: alpha
- name: AppsFlyer
  sourceDefinitionId: 16447954-e6a8-4593-b140-43dea13bc457
  dockerRepository: airbyte/source-appsflyer
  dockerImageTag: 0.1.0
  documentationUrl: https://docs.airbyte.com/integrations/sources/appsflyer
  icon: appsflyer.svg
  sourceType: api
  releaseStage: alpha
- name: Appstore
  sourceDefinitionId: 2af123bf-0aaf-4e0d-9784-cb497f23741a
  dockerRepository: airbyte/source-appstore-singer
  dockerImageTag: 0.2.6
  documentationUrl: https://docs.airbyte.com/integrations/sources/appstore
  icon: appstore.svg
  sourceType: api
  releaseStage: alpha
- name: Asana
  sourceDefinitionId: d0243522-dccf-4978-8ba0-37ed47a0bdbf
  dockerRepository: airbyte/source-asana
  dockerImageTag: 0.1.5
  documentationUrl: https://docs.airbyte.com/integrations/sources/asana
  icon: asana.svg
  sourceType: api
  releaseStage: beta
- name: Ashby
  sourceDefinitionId: 4e8c9fa0-3634-499b-b948-11581b5c3efa
  dockerRepository: airbyte/source-ashby
  dockerImageTag: 0.1.0
  documentationUrl: https://docs.airbyte.com/integrations/sources/ashby
  icon: ashby.svg
  sourceType: api
  releaseStage: alpha
- name: Auth0
  sourceDefinitionId: 6c504e48-14aa-4221-9a72-19cf5ff1ae78
  dockerRepository: airbyte/source-auth0
  dockerImageTag: 0.1.0
  documentationUrl: https://docs.airbyte.com/integrations/sources/auth0
  icon: auth0.svg
  sourceType: api
  releaseStage: alpha
- name: Azure Table Storage
  sourceDefinitionId: 798ae795-5189-42b6-b64e-3cb91db93338
  dockerRepository: airbyte/source-azure-table
  dockerImageTag: 0.1.3
  documentationUrl: https://docs.airbyte.com/integrations/sources/azure-table
  icon: azureblobstorage.svg
  sourceType: database
  releaseStage: alpha
- name: Azure Blob Storage
  sourceDefinitionId: fdaaba68-4875-4ed9-8fcd-4ae1e0a25093
  dockerRepository: airbyte/source-azure-blob-storage
  dockerImageTag: 0.1.0
  documentationUrl: https://docs.airbyte.com/integrations/sources/azure-blob-storage
  icon: azureblobstorage.svg
  sourceType: file
  releaseStage: alpha
- name: Babelforce
  sourceDefinitionId: 971c3e1e-78a5-411e-ad56-c4052b50876b
  dockerRepository: airbyte/source-babelforce
  dockerImageTag: 0.1.0
  documentationUrl: https://docs.airbyte.com/integrations/sources/babelforce
  icon: babelforce.svg
  sourceType: api
  releaseStage: alpha
- name: BambooHR
  sourceDefinitionId: 90916976-a132-4ce9-8bce-82a03dd58788
  dockerRepository: airbyte/source-bamboo-hr
  dockerImageTag: 0.2.2
  documentationUrl: https://docs.airbyte.com/integrations/sources/bamboo-hr
  icon: bamboohr.svg
  sourceType: api
  releaseStage: alpha
- name: BigCommerce
  sourceDefinitionId: 59c5501b-9f95-411e-9269-7143c939adbd
  dockerRepository: airbyte/source-bigcommerce
  dockerImageTag: 0.1.10
  documentationUrl: https://docs.airbyte.com/integrations/sources/bigcommerce
  icon: bigcommerce.svg
  sourceType: api
  releaseStage: alpha
- name: BigQuery
  sourceDefinitionId: bfd1ddf8-ae8a-4620-b1d7-55597d2ba08c
  dockerRepository: airbyte/source-bigquery
  dockerImageTag: 0.2.3
  documentationUrl: https://docs.airbyte.com/integrations/sources/bigquery
  icon: bigquery.svg
  sourceType: database
  releaseStage: alpha
- name: Bing Ads
  sourceDefinitionId: 47f25999-dd5e-4636-8c39-e7cea2453331
  dockerRepository: airbyte/source-bing-ads
  dockerImageTag: 0.1.20
  documentationUrl: https://docs.airbyte.com/integrations/sources/bing-ads
  icon: bingads.svg
  sourceType: api
  releaseStage: generally_available
  allowedHosts:
    hosts:
      - bingads.microsoft.com
      - login.microsoftonline.com
      - login.live.com
      - login.windows-ppe.net
      - ads.microsoft.com
      - api.ads.microsoft.com
- name: Braintree
  sourceDefinitionId: 63cea06f-1c75-458d-88fe-ad48c7cb27fd
  dockerRepository: airbyte/source-braintree
  dockerImageTag: 0.1.4
  documentationUrl: https://docs.airbyte.com/integrations/sources/braintree
  icon: braintree.svg
  sourceType: api
  releaseStage: alpha
- name: Breezometer
  sourceDefinitionId: 7c37685e-8512-4901-addf-9afbef6c0de9
  dockerRepository: airbyte/source-breezometer
  dockerImageTag: 0.1.0
  documentationUrl: https://docs.airbyte.com/integrations/sources/breezometer
  icon: breezometer.svg
  sourceType: api
  releaseStage: alpha
- name: CallRail
  sourceDefinitionId: dc98a6ad-2dd1-47b6-9529-2ec35820f9c6
  dockerRepository: airbyte/source-callrail
  dockerImageTag: 0.1.0
  documentationUrl: https://docs.airbyte.com/integrations/sources/callrail
  icon: callrail.svg
  sourceType: api
  releaseStage: alpha
- name: Cart.com
  sourceDefinitionId: bb1a6d31-6879-4819-a2bd-3eed299ea8e2
  dockerRepository: airbyte/source-cart
  dockerImageTag: 0.2.1
  documentationUrl: https://docs.airbyte.com/integrations/sources/cart
  icon: cart.svg
  sourceType: api
  releaseStage: alpha
- name: Chargebee
  sourceDefinitionId: 686473f1-76d9-4994-9cc7-9b13da46147c
  dockerRepository: airbyte/source-chargebee
  dockerImageTag: 0.2.3
  documentationUrl: https://docs.airbyte.com/integrations/sources/chargebee
  icon: chargebee.svg
  sourceType: api
  releaseStage: generally_available
  allowedHosts:
    hosts:
      - "*.chargebee.com"
- name: Chargify
  sourceDefinitionId: 9b2d3607-7222-4709-9fa2-c2abdebbdd88
  dockerRepository: airbyte/source-chargify
  dockerImageTag: 0.1.0
  documentationUrl: https://docs.airbyte.com/integrations/sources/chargify
  icon: chargify.svg
  sourceType: api
  releaseStage: alpha
- name: Chartmogul
  sourceDefinitionId: b6604cbd-1b12-4c08-8767-e140d0fb0877
  dockerRepository: airbyte/source-chartmogul
  dockerImageTag: 0.2.1
  documentationUrl: https://docs.airbyte.com/integrations/sources/chartmogul
  icon: chartmogul.svg
  sourceType: api
  releaseStage: beta
  allowedHosts:
    hosts:
      - api.chartmogul.com
- name: ClickHouse
  sourceDefinitionId: bad83517-5e54-4a3d-9b53-63e85fbd4d7c
  dockerRepository: airbyte/source-clickhouse
  dockerImageTag: 0.1.17
  documentationUrl: https://docs.airbyte.com/integrations/sources/clickhouse
  icon: clickhouse.svg
  sourceType: database
  releaseStage: alpha
  allowedHosts:
    hosts:
      - "${host}"
      - "${tunnel_method.tunnel_host}"
- name: ClickUp
  sourceDefinitionId: 311a7a27-3fb5-4f7e-8265-5e4afe258b66
  dockerRepository: airbyte/source-clickup-api
  dockerImageTag: 0.1.1
  documentationUrl: https://docs.airbyte.com/integrations/sources/click-up
  icon: clickup.svg
  sourceType: api
  releaseStage: alpha
- name: Close.com
  sourceDefinitionId: dfffecb7-9a13-43e9-acdc-b92af7997ca9
  dockerRepository: airbyte/source-close-com
  dockerImageTag: 0.2.1
  documentationUrl: https://docs.airbyte.com/integrations/sources/close-com
  icon: close.svg
  sourceType: api
  releaseStage: beta
  allowedHosts:
    hosts:
      - api.close.com
- name: CoinGecko Coins
  sourceDefinitionId: 9cdd4183-d0ba-40c3-aad3-6f46d4103974
  dockerRepository: airbyte/source-coingecko-coins
  dockerImageTag: 0.1.0
  documentationUrl: https://docs.airbyte.com/integrations/sources/coingecko-coins
  icon: coingeckocoins.svg
  sourceType: api
  releaseStage: alpha
- name: Cockroachdb
  sourceDefinitionId: 9fa5862c-da7c-11eb-8d19-0242ac130003
  dockerRepository: airbyte/source-cockroachdb
  dockerImageTag: 0.1.22
  documentationUrl: https://docs.airbyte.com/integrations/sources/cockroachdb
  icon: cockroachdb.svg
  sourceType: database
  releaseStage: alpha
  allowedHosts:
    hosts:
      - "${host}"
- name: Coda
  sourceDefinitionId: 27f910fd-f832-4b2e-bcfd-6ab342e434d8
  dockerRepository: airbyte/source-coda
  dockerImageTag: 0.1.0
  documentationUrl: https://docs.airbyte.com/integrations/sources/coda
  icon: coda.svg
  sourceType: api
  releaseStage: alpha
- name: Coin API
  sourceDefinitionId: 919984ef-53a2-479b-8ffe-9c1ddb9fc3f3
  dockerRepository: airbyte/source-coin-api
  dockerImageTag: 0.1.1
  documentationUrl: https://docs.airbyte.com/integrations/sources/coin-api
  icon: coinapi.svg
  sourceType: api
  releaseStage: alpha
- name: CoinMarketCap
  sourceDefinitionId: 239463f5-64bb-4d88-b4bd-18ce673fd572
  dockerRepository: airbyte/source-coinmarketcap
  dockerImageTag: 0.1.1
  documentationUrl: https://docs.airbyte.com/integrations/sources/coinmarketcap
  icon: coinmarketcap.svg
  sourceType: api
  releaseStage: alpha
- name: Commercetools
  sourceDefinitionId: 008b2e26-11a3-11ec-82a8-0242ac130003
  dockerRepository: airbyte/source-commercetools
  dockerImageTag: 0.1.0
  documentationUrl: https://docs.airbyte.com/integrations/sources/commercetools
  icon: commercetools.svg
  sourceType: api
  releaseStage: alpha
- name: ConfigCat
  sourceDefinitionId: 4fd7565c-8b99-439b-80d0-2d965e1d958c
  dockerRepository: airbyte/source-configcat
  dockerImageTag: 0.1.0
  documentationUrl: https://docs.airbyte.com/integrations/sources/configcat
  icon: configcat.svg
  sourceType: api
  releaseStage: alpha
- name: Confluence
  sourceDefinitionId: cf40a7f8-71f8-45ce-a7fa-fca053e4028c
  dockerRepository: airbyte/source-confluence
  dockerImageTag: 0.1.3
  documentationUrl: https://docs.airbyte.com/integrations/sources/confluence
  icon: confluence.svg
  sourceType: api
  releaseStage: beta
  allowedHosts:
    hosts:
      - "${subdomain}.atlassian.net"
- name: ConvertKit
  sourceDefinitionId: be9ee02f-6efe-4970-979b-95f797a37188
  dockerRepository: airbyte/source-convertkit
  dockerImageTag: 0.1.0
  documentationUrl: https://docs.airbyte.com/integrations/sources/convertkit
  icon: convertkit.svg
  sourceType: api
  releaseStage: alpha
- name: Commcare
  sourceDefinitionId: f39208dc-7e1c-48b8-919b-5006360cc27f
  dockerRepository: airbyte/source-commcare
  dockerImageTag: 0.1.0
  documentationUrl: https://docs.airbyte.com/integrations/sources/commcare
  sourceType: api
  releaseStage: alpha
- name: Copper
  sourceDefinitionId: 44f3002f-2df9-4f6d-b21c-02cd3b47d0dc
  dockerRepository: airbyte/source-copper
  dockerImageTag: 0.2.0
  documentationUrl: https://docs.airbyte.com/integrations/sources/copper
  icon: copper.svg
  sourceType: api
  releaseStage: alpha
- name: Convex
  sourceDefinitionId: c332628c-f55c-4017-8222-378cfafda9b2
  dockerRepository: airbyte/source-convex
  dockerImageTag: 0.1.0
  documentationUrl: https://docs.airbyte.com/integrations/sources/convex
  icon: convex.svg
  sourceType: api
  releaseStage: alpha
- name: Courier
  sourceDefinitionId: 0541b2cd-2367-4986-b5f1-b79ff55439e4
  dockerRepository: airbyte/source-courier
  dockerImageTag: 0.1.0
  documentationUrl: https://docs.airbyte.com/integrations/sources/courier
  icon: courier.svg
  sourceType: api
  releaseStage: alpha
- name: Clockify
  sourceDefinitionId: e71aae8a-5143-11ed-bdc3-0242ac120002
  dockerRepository: airbyte/source-clockify
  dockerImageTag: 0.1.0
  documentationUrl: https://docs.airbyte.com/integrations/sources/clockify
  icon: clockify.svg
  sourceType: api
  releaseStage: alpha
- name: Customer.io
  sourceDefinitionId: c47d6804-8b98-449f-970a-5ddb5cb5d7aa
  dockerRepository: farosai/airbyte-customer-io-source
  dockerImageTag: 0.1.23
  documentationUrl: https://docs.airbyte.com/integrations/sources/customer-io
  icon: customer-io.svg
  sourceType: api
  releaseStage: alpha
- name: Datadog
  sourceDefinitionId: 1cfc30c7-82db-43f4-9fd7-ac1b42312cda
  dockerRepository: airbyte/source-datadog
  dockerImageTag: 0.1.1
  documentationUrl: https://docs.airbyte.com/integrations/sources/datadog
  icon: datadog.svg
  sourceType: api
  releaseStage: alpha
- name: Datascope
  sourceDefinitionId: 8e1ae2d2-4790-44d3-9d83-75b3fc3940ff
  dockerRepository: airbyte/source-datascope
  dockerImageTag: 0.1.0
  documentationUrl: https://docs.airbyte.com/integrations/sources/datascope
  icon: datascope.svg
  sourceType: api
  releaseStage: alpha
- name: Delighted
  sourceDefinitionId: cc88c43f-6f53-4e8a-8c4d-b284baaf9635
  dockerRepository: airbyte/source-delighted
  dockerImageTag: 0.2.2
  documentationUrl: https://docs.airbyte.com/integrations/sources/delighted
  icon: delighted.svg
  sourceType: api
  releaseStage: beta
  allowedHosts:
    hosts:
      - api.delighted.com
- name: Dixa
  sourceDefinitionId: 0b5c867e-1b12-4d02-ab74-97b2184ff6d7
  dockerRepository: airbyte/source-dixa
  dockerImageTag: 0.1.3
  documentationUrl: https://docs.airbyte.com/integrations/sources/dixa
  icon: dixa.svg
  sourceType: api
  releaseStage: alpha
- name: Dockerhub
  sourceDefinitionId: 72d405a3-56d8-499f-a571-667c03406e43
  dockerRepository: airbyte/source-dockerhub
  dockerImageTag: 0.1.0
  documentationUrl: https://docs.airbyte.com/integrations/sources/dockerhub
  icon: dockerhub.svg
  sourceType: api
  releaseStage: alpha
- name: Dremio
  sourceDefinitionId: d99e9ace-8621-46c2-9144-76ae4751d64b
  dockerRepository: airbyte/source-dremio
  dockerImageTag: 0.1.0
  documentationUrl: https://docs.airbyte.com/integrations/sources/dremio
  icon: dremio.svg
  sourceType: api
  releaseStage: alpha
- name: Drift
  sourceDefinitionId: 445831eb-78db-4b1f-8f1f-0d96ad8739e2
  dockerRepository: airbyte/source-drift
  dockerImageTag: 0.2.6
  documentationUrl: https://docs.airbyte.com/integrations/sources/drift
  icon: drift.svg
  sourceType: api
  releaseStage: alpha
  allowedHosts:
    hosts:
      - driftapi.com
- name: DV 360
  sourceDefinitionId: 1356e1d9-977f-4057-ad4b-65f25329cf61
  dockerRepository: airbyte/source-dv-360
  dockerImageTag: 0.1.0
  documentationUrl: https://docs.airbyte.com/integrations/sources/dv-360
  icon: dv360.svg
  sourceType: api
  releaseStage: alpha
- name: DynamoDB
  sourceDefinitionId: 50401137-8871-4c5a-abb7-1f5fda35545a
  dockerRepository: airbyte/source-dynamodb
  dockerImageTag: 0.1.2
  documentationUrl: https://docs.airbyte.com/integrations/sources/dynamodb
  icon: dynamodb.svg
  sourceType: api
  releaseStage: alpha
- name: E2E Testing
  sourceDefinitionId: d53f9084-fa6b-4a5a-976c-5b8392f4ad8a
  dockerRepository: airbyte/source-e2e-test
  dockerImageTag: 2.1.4
  documentationUrl: https://docs.airbyte.com/integrations/sources/e2e-test
  icon: airbyte.svg
  sourceType: api
  releaseStage: alpha
- name: EmailOctopus
  sourceDefinitionId: 46b25e70-c980-4590-a811-8deaf50ee09f
  dockerRepository: airbyte/source-emailoctopus
  dockerImageTag: 0.1.0
  documentationUrl: https://docs.airbyte.com/integrations/sources/emailoctopus
  icon: emailoctopus.svg
  sourceType: api
  releaseStage: alpha
- name: Exchange Rates Api
  sourceDefinitionId: e2b40e36-aa0e-4bed-b41b-bcea6fa348b1
  dockerRepository: airbyte/source-exchange-rates
  dockerImageTag: 1.2.8
  documentationUrl: https://docs.airbyte.com/integrations/sources/exchangeratesapi
  icon: exchangeratesapi.svg
  sourceType: api
  releaseStage: alpha
  allowedHosts:
    hosts:
      - "${subdomain}.apilayer.com"
      - apilayer.com
- name: Everhour
  sourceDefinitionId: 6babfc42-c734-4ef6-a817-6eca15f0f9b7
  dockerRepository: airbyte/source-everhour
  dockerImageTag: 0.1.0
  documentationUrl: https://docs.airbyte.com/integrations/sources/everhour
  icon: everhour.svg
  sourceType: api
  releaseStage: alpha
  allowedHosts:
    hosts:
      - api.everhour.com
- name: Facebook Marketing
  sourceDefinitionId: e7778cfc-e97c-4458-9ecb-b4f2bba8946c
  dockerRepository: airbyte/source-facebook-marketing
  dockerImageTag: 0.3.6
  documentationUrl: https://docs.airbyte.com/integrations/sources/facebook-marketing
  icon: facebook.svg
  sourceType: api
  releaseStage: generally_available
  allowedHosts:
    hosts:
      - graph.facebook.com
- name: Facebook Pages
  sourceDefinitionId: 010eb12f-837b-4685-892d-0a39f76a98f5
  dockerRepository: airbyte/source-facebook-pages
  dockerImageTag: 0.2.4
  documentationUrl: https://docs.airbyte.com/integrations/sources/facebook-pages
  icon: facebook.svg
  sourceType: api
  releaseStage: beta
  allowedHosts:
    hosts:
      - "graph.facebook.com"
- name: Sample Data (Faker)
  sourceDefinitionId: dfd88b22-b603-4c3d-aad7-3701784586b1
  dockerRepository: airbyte/source-faker
  dockerImageTag: 2.0.3
  documentationUrl: https://docs.airbyte.com/integrations/sources/faker
  icon: faker.svg
  sourceType: api
  releaseStage: beta
  resourceRequirements:
    jobSpecific:
      - jobType: sync
        resourceRequirements:
          cpu_limit: "4.0"
          cpu_request: "1.0"
  allowedHosts:
    hosts: []
  suggestedStreams:
    streams:
      - users
      - products
      - purchases
- name: Fastbill
  sourceDefinitionId: eb3e9c1c-0467-4eb7-a172-5265e04ccd0a
  dockerRepository: airbyte/source-fastbill
  dockerImageTag: 0.1.0
  documentationUrl: https://docs.airbyte.com/integrations/sources/fastbill
  icon: fastbill.svg
  sourceType: api
  releaseStage: alpha
- name: Fauna
  sourceDefinitionId: 3825db3e-c94b-42ac-bd53-b5a9507ace2b
  dockerRepository: airbyte/source-fauna
  dockerImageTag: 0.1.1
  documentationUrl: https://docs.airbyte.com/integrations/sources/fauna
  icon: fauna.svg
  sourceType: database
  releaseStage: alpha
- name: File (CSV, JSON, Excel, Feather, Parquet)
  sourceDefinitionId: 778daa7c-feaf-4db6-96f3-70fd645acc77
  dockerRepository: airbyte/source-file
  dockerImageTag: 0.3.2
  documentationUrl: https://docs.airbyte.com/integrations/sources/file
  icon: file.svg
  sourceType: file
  releaseStage: generally_available
  allowedHosts:
    hosts:
      - "*"
- name: Firebase Realtime Database
  sourceDefinitionId: acb5f973-a565-441e-992f-4946f3e65662
  dockerRepository: airbyte/source-firebase-realtime-database
  dockerImageTag: 0.1.0
  documentationUrl: https://docs.airbyte.io/integrations/sources/firebase-realtime-database
  sourceType: database
  releaseStage: alpha
  allowedHosts:
    hosts:
      - "*"
- name: Freshcaller
  sourceDefinitionId: 8a5d48f6-03bb-4038-a942-a8d3f175cca3
  dockerRepository: airbyte/source-freshcaller
  dockerImageTag: 0.1.0
  documentationUrl: https://docs.airbyte.com/integrations/sources/freshcaller
  icon: freshcaller.svg
- name: Flexport
  sourceDefinitionId: f95337f1-2ad1-4baf-922f-2ca9152de630
  dockerRepository: airbyte/source-flexport
  dockerImageTag: 0.1.0
  documentationUrl: https://docs.airbyte.com/integrations/sources/flexport
  sourceType: api
  releaseStage: alpha
- name: Freshdesk
  sourceDefinitionId: ec4b9503-13cb-48ab-a4ab-6ade4be46567
  dockerRepository: airbyte/source-freshdesk
  dockerImageTag: 3.0.2
  documentationUrl: https://docs.airbyte.com/integrations/sources/freshdesk
  icon: freshdesk.svg
  sourceType: api
  releaseStage: generally_available
  allowedHosts:
    hosts:
      - "*.freshdesk.com"
- name: Freshsales
  sourceDefinitionId: eca08d79-7b92-4065-b7f3-79c14836ebe7
  dockerRepository: airbyte/source-freshsales
  dockerImageTag: 0.1.4
  documentationUrl: https://docs.airbyte.com/integrations/sources/freshsales
  icon: freshsales.svg
  sourceType: api
  releaseStage: beta
  allowedHosts:
    hosts:
      - "*.myfreshworks.com"
- name: Freshservice
  sourceDefinitionId: 9bb85338-ea95-4c93-b267-6be89125b267
  dockerRepository: airbyte/source-freshservice
  dockerImageTag: 1.0.0
  documentationUrl: https://docs.airbyte.com/integrations/sources/freshservice
  icon: freshservice.svg
  sourceType: api
  releaseStage: alpha
- name: Fullstory
  sourceDefinitionId: 263fd456-02d1-4a26-a35e-52ccaedad778
  dockerRepository: airbyte/source-fullstory
  dockerImageTag: 0.1.0
  documentationUrl: https://docs.airbyte.com/integrations/sources/fullstory
  icon: fullstory.svg
  sourceType: api
  releaseStage: alpha
- name: GCS
  sourceDefinitionId: 2a8c41ae-8c23-4be0-a73f-2ab10ca1a820
  dockerRepository: airbyte/source-gcs
  dockerImageTag: 0.1.0
  documentationUrl: https://docs.airbyte.com/integrations/sources/gcs
  icon: gcs.svg
  sourceType: file
- name: Genesys
  sourceDefinitionId: 5ea4459a-8f1a-452a-830f-a65c38cc438d
  dockerRepository: airbyte/source-genesys
  dockerImageTag: 0.1.0
  documentationUrl: https://docs.airbyte.com/integrations/sources/genesys
  icon: genesys.svg
- name: GetLago
  sourceDefinitionId: e1a3866b-d3b2-43b6-b6d7-8c1ee4d7f53f
  dockerRepository: airbyte/source-getlago
  dockerImageTag: 0.1.0
  documentationUrl: https://docs.airbyte.com/integrations/sources/getlago
  icon: getlago.svg
  sourceType: api
  releaseStage: alpha
- name: Gridly
  sourceDefinitionId: 6cbea164-3237-433b-9abb-36d384ee4cbf
  dockerRepository: airbyte/source-gridly
  dockerImageTag: 0.1.1
  documentationUrl: https://docs.airbyte.com/integrations/sources/gridly
  icon: gridly.svg
  sourceType: api
  releaseStage: alpha
- name: GitHub
  sourceDefinitionId: ef69ef6e-aa7f-4af1-a01d-ef775033524e
  dockerRepository: airbyte/source-github
  dockerImageTag: 0.4.8
  documentationUrl: https://docs.airbyte.com/integrations/sources/github
  icon: github.svg
  sourceType: api
  releaseStage: generally_available
  suggestedStreams:
    streams:
      - branches
      - comments
      - issues
      - organizations
      - pull_requests
      - repositories
      - stargazers
      - tags
      - teams
      - users
  allowedHosts:
    hosts:
      - api.github.com
  maxSecondsBetweenMessages: 5400
- name: Gitlab
  sourceDefinitionId: 5e6175e5-68e1-4c17-bff9-56103bbb0d80
  dockerRepository: airbyte/source-gitlab
  dockerImageTag: 1.0.4
  documentationUrl: https://docs.airbyte.com/integrations/sources/gitlab
  icon: gitlab.svg
  sourceType: api
  releaseStage: beta
  allowedHosts:
    hosts:
      - "*"
- name: Glassfrog
  sourceDefinitionId: cf8ff320-6272-4faa-89e6-4402dc17e5d5
  dockerRepository: airbyte/source-glassfrog
  dockerImageTag: 0.1.0
  documentationUrl: https://docs.airbyte.com/integrations/sources/glassfrog
  icon: glassfrog.svg
  sourceType: api
  releaseStage: alpha
- name: GNews
  sourceDefinitionId: ce38aec4-5a77-439a-be29-9ca44fd4e811
  dockerRepository: airbyte/source-gnews
  dockerImageTag: 0.1.3
  documentationUrl: https://docs.airbyte.com/integrations/sources/gnews
  icon: gnews.svg
  sourceType: api
  releaseStage: alpha
- name: GoCardless
  sourceDefinitionId: ba15ac82-5c6a-4fb2-bf24-925c23a1180c
  dockerRepository: airbyte/source-gocardless
  dockerImageTag: 0.1.0
  documentationUrl: https://docs.airbyte.com/integrations/sources/gocardless
  icon: gocardless.svg
  sourceType: api
  releaseStage: alpha
- name: Gong
  sourceDefinitionId: 32382e40-3b49-4b99-9c5c-4076501914e7
  dockerRepository: airbyte/source-gong
  dockerImageTag: 0.1.0
  documentationUrl: https://docs.airbyte.com/integrations/sources/gong
  icon: gong.svg
  sourceType: api
  releaseStage: alpha
- name: Google Ads
  sourceDefinitionId: 253487c0-2246-43ba-a21f-5116b20a2c50
  dockerRepository: airbyte/source-google-ads
  dockerImageTag: 0.2.14
  documentationUrl: https://docs.airbyte.com/integrations/sources/google-ads
  icon: google-adwords.svg
  sourceType: api
  releaseStage: generally_available
  allowedHosts:
    hosts:
      - accounts.google.com
      - googleads.googleapis.com
- name: Google Analytics (Universal Analytics)
  sourceDefinitionId: eff3616a-f9c3-11eb-9a03-0242ac130003
  dockerRepository: airbyte/source-google-analytics-v4
  dockerImageTag: 0.1.34
  documentationUrl: https://docs.airbyte.com/integrations/sources/google-analytics-v4
  icon: google-analytics.svg
  sourceType: api
  releaseStage: generally_available
  allowedHosts:
    hosts:
      - oauth2.googleapis.com
      - www.googleapis.com
      - analyticsdata.googleapis.com
      - analyticsreporting.googleapis.com
- name: Google Analytics 4 (GA4)
  sourceDefinitionId: 3cc2eafd-84aa-4dca-93af-322d9dfeec1a
  dockerRepository: airbyte/source-google-analytics-data-api
  dockerImageTag: 0.2.0
  documentationUrl: https://docs.airbyte.com/integrations/sources/google-analytics-data-api
  icon: google-analytics.svg
  sourceType: api
  releaseStage: generally_available
  allowedHosts:
    hosts:
      - oauth2.googleapis.com
      - www.googleapis.com
      - analyticsdata.googleapis.com
- name: Google Directory
  sourceDefinitionId: d19ae824-e289-4b14-995a-0632eb46d246
  dockerRepository: airbyte/source-google-directory
  dockerImageTag: 0.1.9
  documentationUrl: https://docs.airbyte.com/integrations/sources/google-directory
  icon: googledirectory.svg
  sourceType: api
  releaseStage: alpha
- name: Google PageSpeed Insights
  sourceDefinitionId: 1e9086ab-ddac-4c1d-aafd-ba43ff575fe4
  dockerRepository: airbyte/source-google-pagespeed-insights
  dockerImageTag: 0.1.0
  documentationUrl: https://docs.airbyte.com/integrations/sources/google-pagespeed-insights
  icon: google-pagespeed-insights.svg
  sourceType: api
  releaseStage: alpha
- name: Google Search Console
  sourceDefinitionId: eb4c9e00-db83-4d63-a386-39cfa91012a8
  dockerRepository: airbyte/source-google-search-console
  dockerImageTag: 0.1.22
  documentationUrl: https://docs.airbyte.com/integrations/sources/google-search-console
  icon: googlesearchconsole.svg
  sourceType: api
  releaseStage: generally_available
  allowedHosts:
    hosts:
      - "*.googleapis.com"
- name: Google Sheets
  sourceDefinitionId: 71607ba1-c0ac-4799-8049-7f4b90dd50f7
  dockerRepository: airbyte/source-google-sheets
  dockerImageTag: 0.2.37
  documentationUrl: https://docs.airbyte.com/integrations/sources/google-sheets
  icon: google-sheets.svg
  sourceType: file
  releaseStage: generally_available
  allowedHosts:
    hosts:
      - "*.googleapis.com"
- name: Google Webfonts
  sourceDefinitionId: a68fbcde-b465-4ab3-b2a6-b0590a875835
  dockerRepository: airbyte/source-google-webfonts
  dockerImageTag: 0.1.0
  documentationUrl: https://docs.airbyte.com/integrations/sources/google-webfonts
  icon: googleworkpace.svg
  sourceType: api
  releaseStage: alpha
- name: Google Workspace Admin Reports
  sourceDefinitionId: ed9dfefa-1bbc-419d-8c5e-4d78f0ef6734
  dockerRepository: airbyte/source-google-workspace-admin-reports
  dockerImageTag: 0.1.8
  documentationUrl: https://docs.airbyte.com/integrations/sources/google-workspace-admin-reports
  icon: googleworkpace.svg
  sourceType: api
  releaseStage: alpha
- name: Greenhouse
  sourceDefinitionId: 59f1e50a-331f-4f09-b3e8-2e8d4d355f44
  dockerRepository: airbyte/source-greenhouse
  dockerImageTag: 0.4.0
  documentationUrl: https://docs.airbyte.com/integrations/sources/greenhouse
  icon: greenhouse.svg
  sourceType: api
  releaseStage: generally_available
  allowedHosts:
    hosts:
      - harvest.greenhouse.io
- name: Gutendex
  sourceDefinitionId: bff9a277-e01d-420d-81ee-80f28a307318
  dockerRepository: airbyte/source-gutendex
  dockerImageTag: 0.1.0
  documentationUrl: https://docs.airbyte.com/integrations/sources/gutendex
  sourceType: api
  releaseStage: alpha
- name: Harness
  sourceDefinitionId: 6fe89830-d04d-401b-aad6-6552ffa5c4af
  dockerRepository: farosai/airbyte-harness-source
  dockerImageTag: 0.1.23
  documentationUrl: https://docs.airbyte.com/integrations/sources/harness
  icon: harness.svg
  sourceType: api
  releaseStage: alpha
- name: Harvest
  sourceDefinitionId: fe2b4084-3386-4d3b-9ad6-308f61a6f1e6
  dockerRepository: airbyte/source-harvest
  dockerImageTag: 0.1.17
  documentationUrl: https://docs.airbyte.com/integrations/sources/harvest
  icon: harvest.svg
  sourceType: api
  releaseStage: generally_available
  allowedHosts:
    hosts:
      - api.harvestapp.com
- name: Hellobaton
  sourceDefinitionId: 492b56d1-937c-462e-8076-21ad2031e784
  dockerRepository: airbyte/source-hellobaton
  dockerImageTag: 0.1.0
  documentationUrl: https://docs.airbyte.com/integrations/sources/hellobaton
  icon: hellobaton.svg
  sourceType: api
  releaseStage: alpha
- name: Hubplanner
  sourceDefinitionId: 8097ceb9-383f-42f6-9f92-d3fd4bcc7689
  dockerRepository: airbyte/source-hubplanner
  dockerImageTag: 0.1.0
  documentationUrl: https://docs.airbyte.com/integrations/sources/hubplanner
  icon: hubplanner.svg
  sourceType: api
  releaseStage: alpha
- name: HubSpot
  sourceDefinitionId: 36c891d9-4bd9-43ac-bad2-10e12756272c
  dockerRepository: airbyte/source-hubspot
  dockerImageTag: 0.6.2
  documentationUrl: https://docs.airbyte.com/integrations/sources/hubspot
  icon: hubspot.svg
  sourceType: api
  releaseStage: generally_available
  allowedHosts:
    hosts:
      - api.hubapi.com
- name: IP2Whois
  sourceDefinitionId: f23b7b7c-d705-49a3-9042-09add3b104a5
  dockerRepository: airbyte/source-ip2whois
  dockerImageTag: 0.1.0
  documentationUrl: https://docs.airbyte.com/integrations/sources/ip2whois
  icon: ip2whois.svg
  sourceType: api
  releaseStage: alpha
- name: IBM Db2
  sourceDefinitionId: 447e0381-3780-4b46-bb62-00a4e3c8b8e2
  dockerRepository: airbyte/source-db2
  dockerImageTag: 0.1.19
  documentationUrl: https://docs.airbyte.com/integrations/sources/db2
  icon: db2.svg
  sourceType: database
  releaseStage: alpha
  allowedHosts:
    hosts:
      - "${host}"
- name: Insightly
  sourceDefinitionId: 38f84314-fe6a-4257-97be-a8dcd942d693
  dockerRepository: airbyte/source-insightly
  dockerImageTag: 0.1.2
  documentationUrl: https://docs.airbyte.com/integrations/sources/insightly
  icon: insightly.svg
  sourceType: api
  releaseStage: alpha
- name: Instagram
  sourceDefinitionId: 6acf6b55-4f1e-4fca-944e-1a3caef8aba8
  dockerRepository: airbyte/source-instagram
  dockerImageTag: 1.0.5
  documentationUrl: https://docs.airbyte.com/integrations/sources/instagram
  icon: instagram.svg
  sourceType: api
  releaseStage: generally_available
  allowedHosts:
    hosts:
      - graph.facebook.com
- name: Instatus
  sourceDefinitionId: 1901024c-0249-45d0-bcac-31a954652927
  dockerRepository: airbyte/source-instatus
  dockerImageTag: 0.1.0
  documentationUrl: https://docs.airbyte.com/integrations/sources/instatus
  icon: instatus.svg
  sourceType: api
  releaseStage: alpha
- name: Intercom
  sourceDefinitionId: d8313939-3782-41b0-be29-b3ca20d8dd3a
  dockerRepository: airbyte/source-intercom
  dockerImageTag: 0.2.0
  documentationUrl: https://docs.airbyte.com/integrations/sources/intercom
  icon: intercom.svg
  sourceType: api
  releaseStage: generally_available
  allowedHosts:
    hosts:
      - api.intercom.io
- name: Intruder
  sourceDefinitionId: 3d15163b-11d8-412f-b808-795c9b2c3a3a
  dockerRepository: airbyte/source-intruder
  dockerImageTag: 0.1.0
  documentationUrl: https://docs.airbyte.com/integrations/sources/intruder
  icon: intruder.svg
  sourceType: api
  releaseStage: alpha
- name: Iterable
  sourceDefinitionId: 2e875208-0c0b-4ee4-9e92-1cb3156ea799
  dockerRepository: airbyte/source-iterable
  dockerImageTag: 0.1.27
  documentationUrl: https://docs.airbyte.com/integrations/sources/iterable
  icon: iterable.svg
  sourceType: api
  releaseStage: generally_available
  allowedHosts:
    hosts:
      - api.iterable.com
- name: Jenkins
  sourceDefinitionId: d6f73702-d7a0-4e95-9758-b0fb1af0bfba
  dockerRepository: farosai/airbyte-jenkins-source
  dockerImageTag: 0.1.23
  documentationUrl: https://docs.airbyte.com/integrations/sources/jenkins
  icon: jenkins.svg
  sourceType: api
  releaseStage: alpha
- name: Jira
  sourceDefinitionId: 68e63de2-bb83-4c7e-93fa-a8a9051e3993
  dockerRepository: airbyte/source-jira
  dockerImageTag: 0.3.7
  documentationUrl: https://docs.airbyte.com/integrations/sources/jira
  icon: jira.svg
  sourceType: api
  releaseStage: beta
  allowedHosts:
    hosts:
      - "${domain}"
  maxSecondsBetweenMessages: 21600
- name: K6 Cloud
  sourceDefinitionId: e300ece7-b073-43a3-852e-8aff36a57f13
  dockerRepository: airbyte/source-k6-cloud
  dockerImageTag: 0.1.0
  documentationUrl: https://docs.airbyte.com/integrations/sources/k6-cloud
  icon: k6cloud.svg
  sourceType: api
  releaseStage: alpha
- name: Kafka
  sourceDefinitionId: d917a47b-8537-4d0d-8c10-36a9928d4265
  dockerRepository: airbyte/source-kafka
  dockerImageTag: 0.2.3
  documentationUrl: https://docs.airbyte.com/integrations/sources/kafka
  icon: kafka.svg
  sourceType: database
  releaseStage: alpha
- name: Klarna
  sourceDefinitionId: 60c24725-00ae-490c-991d-55b78c3197e0
  dockerRepository: airbyte/source-klarna
  dockerImageTag: 0.1.0
  documentationUrl: https://docs.airbyte.com/integrations/sources/klarna
  icon: klarna.svg
  sourceType: api
  releaseStage: alpha
- name: Klaviyo
  sourceDefinitionId: 95e8cffd-b8c4-4039-968e-d32fb4a69bde
  dockerRepository: airbyte/source-klaviyo
  dockerImageTag: 0.3.0
  documentationUrl: https://docs.airbyte.com/integrations/sources/klaviyo
  icon: klaviyo.svg
  sourceType: api
  releaseStage: generally_available
  allowedHosts:
    hosts:
      - a.klaviyo.com
      - klaviyo.com
- name: Kyriba
  sourceDefinitionId: 547dc08e-ab51-421d-953b-8f3745201a8c
  dockerRepository: airbyte/source-kyriba
  dockerImageTag: 0.1.0
  documentationUrl: https://docs.airbyte.com/integrations/sources/kyriba
  icon: kyriba.svg
  sourceType: api
  releaseStage: alpha
- name: LaunchDarkly
  sourceDefinitionId: f96bb511-5e3c-48fc-b408-547953cd81a4
  dockerRepository: airbyte/source-launchdarkly
  dockerImageTag: 0.1.0
  documentationUrl: https://docs.airbyte.com/integrations/sources/launchdarkly
  icon: launchdarkly.svg
  sourceType: api
  releaseStage: alpha
- name: Lemlist
  sourceDefinitionId: 789f8e7a-2d28-11ec-8d3d-0242ac130003
  dockerRepository: airbyte/source-lemlist
  dockerImageTag: 0.1.1
  documentationUrl: https://docs.airbyte.com/integrations/sources/lemlist
  sourceType: api
  releaseStage: alpha
  icon: lemlist.svg
- name: Lever Hiring
  sourceDefinitionId: 3981c999-bd7d-4afc-849b-e53dea90c948
  dockerRepository: airbyte/source-lever-hiring
  dockerImageTag: 0.1.3
  documentationUrl: https://docs.airbyte.com/integrations/sources/lever-hiring
  icon: leverhiring.svg
  sourceType: api
  releaseStage: alpha
- name: LinkedIn Ads
  sourceDefinitionId: 137ece28-5434-455c-8f34-69dc3782f451
  dockerRepository: airbyte/source-linkedin-ads
  dockerImageTag: 0.1.15
  documentationUrl: https://docs.airbyte.com/integrations/sources/linkedin-ads
  icon: linkedin.svg
  sourceType: api
  releaseStage: generally_available
  allowedHosts:
    hosts:
      - api.linkedin.com
  maxSecondsBetweenMessages: 21600
- name: LinkedIn Pages
  sourceDefinitionId: af54297c-e8f8-4d63-a00d-a94695acc9d3
  dockerRepository: airbyte/source-linkedin-pages
  dockerImageTag: 1.0.1
  documentationUrl: https://docs.airbyte.com/integrations/sources/linkedin-pages
  icon: linkedin.svg
  sourceType: api
  releaseStage: alpha
- name: Linnworks
  sourceDefinitionId: 7b86879e-26c5-4ef6-a5ce-2be5c7b46d1e
  dockerRepository: airbyte/source-linnworks
  dockerImageTag: 0.1.5
  documentationUrl: https://docs.airbyte.com/integrations/sources/linnworks
  icon: linnworks.svg
  sourceType: api
  releaseStage: alpha
- name: Lokalise
  sourceDefinitionId: 45e0b135-615c-40ac-b38e-e65b0944197f
  dockerRepository: airbyte/source-lokalise
  dockerImageTag: 0.1.0
  documentationUrl: https://docs.airbyte.com/integrations/sources/lokalise
  icon: lokalise.svg
  sourceType: api
  releaseStage: alpha
- name: Looker
  sourceDefinitionId: 00405b19-9768-4e0c-b1ae-9fc2ee2b2a8c
  dockerRepository: airbyte/source-looker
  dockerImageTag: 0.2.8
  documentationUrl: https://docs.airbyte.com/integrations/sources/looker
  icon: looker.svg
  sourceType: api
  releaseStage: alpha
- name: Mailchimp
  sourceDefinitionId: b03a9f3e-22a5-11eb-adc1-0242ac120002
  dockerRepository: airbyte/source-mailchimp
  dockerImageTag: 0.4.1
  documentationUrl: https://docs.airbyte.com/integrations/sources/mailchimp
  icon: mailchimp.svg
  sourceType: api
  releaseStage: generally_available
  allowedHosts:
    hosts:
      - "*.api.mailchimp.com"
- name: Mailjet Mail
  sourceDefinitionId: 56582331-5de2-476b-b913-5798de77bbdf
  dockerRepository: airbyte/source-mailjet-mail
  dockerImageTag: 0.1.1
  documentationUrl: https://docs.airbyte.com/integrations/sources/mailjet-mail
  icon: mailjetmail.svg
  sourceType: api
  releaseStage: alpha
- name: Mailjet SMS
  sourceDefinitionId: 6ec2acea-7fd1-4378-b403-41a666e0c028
  dockerRepository: airbyte/source-mailjet-sms
  dockerImageTag: 0.1.0
  documentationUrl: https://docs.airbyte.com/integrations/sources/mailjet-sms
  icon: mailjetsms.svg
  sourceType: api
  releaseStage: alpha
- name: MailerLite
  sourceDefinitionId: dc3b9003-2432-4e93-a7f4-4620b0f14674
  dockerRepository: airbyte/source-mailerlite
  dockerImageTag: 0.1.0
  documentationUrl: https://docs.airbyte.com/integrations/sources/mailerlite
  icon: mailerlite.svg
  sourceType: api
  releaseStage: alpha
- name: MailerSend
  sourceDefinitionId: 2707d529-3c04-46eb-9c7e-40d4038df6f7
  dockerRepository: airbyte/source-mailersend
  dockerImageTag: 0.1.0
  documentationUrl: https://docs.airbyte.com/integrations/sources/mailersend
  icon: mailersend.svg
  sourceType: api
  releaseStage: alpha
- name: Mailgun
  sourceDefinitionId: 5b9cb09e-1003-4f9c-983d-5779d1b2cd51
  dockerRepository: airbyte/source-mailgun
  dockerImageTag: 0.1.1
  documentationUrl: https://docs.airbyte.com/integrations/sources/mailgun
  icon: mailgun.svg
  sourceType: api
  releaseStage: alpha
- name: Marketo
  sourceDefinitionId: 9e0556f4-69df-4522-a3fb-03264d36b348
  dockerRepository: airbyte/source-marketo
<<<<<<< HEAD
  dockerImageTag: 1.1.0
=======
  dockerImageTag: 1.0.4
>>>>>>> bf16b5a9
  documentationUrl: https://docs.airbyte.com/integrations/sources/marketo
  icon: marketo.svg
  sourceType: api
  releaseStage: generally_available
  allowedHosts:
    hosts:
      - "*.mktorest.com"
- name: Merge
  sourceDefinitionId: 23240e9e-d14a-43bc-899f-72ea304d1994
  dockerRepository: airbyte/source-merge
  dockerImageTag: 0.1.0
  documentationUrl: https://docs.airbyte.com/integrations/sources/merge
  icon: merge.svg
  sourceType: api
  releaseStage: alpha
- name: Metabase
  sourceDefinitionId: c7cb421b-942e-4468-99ee-e369bcabaec5
  dockerRepository: airbyte/source-metabase
  dockerImageTag: 0.3.1
  documentationUrl: https://docs.airbyte.com/integrations/sources/metabase
  icon: metabase.svg
  sourceType: api
  releaseStage: beta
- name: Microsoft SQL Server (MSSQL)
  sourceDefinitionId: b5ea17b1-f170-46dc-bc31-cc744ca984c1
  dockerRepository: airbyte/source-mssql
  dockerImageTag: 1.0.16
  documentationUrl: https://docs.airbyte.com/integrations/sources/mssql
  icon: mssql.svg
  sourceType: database
  releaseStage: alpha
  allowedHosts:
    hosts:
      - "${host}"
      - "${tunnel_method.tunnel_host}"
- name: Microsoft teams
  sourceDefinitionId: eaf50f04-21dd-4620-913b-2a83f5635227
  dockerRepository: airbyte/source-microsoft-teams
  dockerImageTag: 0.2.5
  documentationUrl: https://docs.airbyte.com/integrations/sources/microsoft-teams
  icon: microsoft-teams.svg
  sourceType: api
  releaseStage: alpha
- name: Microsoft Dataverse
  sourceDefinitionId: 9220e3de-3b60-4bb2-a46f-046d59ea235a
  dockerRepository: airbyte/source-microsoft-dataverse
  dockerImageTag: 0.1.1
  documentationUrl: https://docs.airbyte.com/integrations/sources/microsoft-dataverse
  icon: microsoftdataverse.svg
  sourceType: api
  releaseStage: alpha
- name: Mixpanel
  sourceDefinitionId: 12928b32-bf0a-4f1e-964f-07e12e37153a
  dockerRepository: airbyte/source-mixpanel
  dockerImageTag: 0.1.33
  documentationUrl: https://docs.airbyte.com/integrations/sources/mixpanel
  icon: mixpanel.svg
  sourceType: api
  releaseStage: generally_available
  allowedHosts:
    hosts:
      - "mixpanel.com"
      - "eu.mixpanel.com"
- name: Monday
  sourceDefinitionId: 80a54ea2-9959-4040-aac1-eee42423ec9b
  dockerRepository: airbyte/source-monday
  dockerImageTag: 0.2.4
  documentationUrl: https://docs.airbyte.com/integrations/sources/monday
  icon: monday.svg
  sourceType: api
  releaseStage: beta
  allowedHosts:
    hosts:
      - "api.monday.com"
- name: MongoDb
  sourceDefinitionId: b2e713cd-cc36-4c0a-b5bd-b47cb8a0561e
  dockerRepository: airbyte/source-mongodb-v2
  dockerImageTag: 0.1.19
  documentationUrl: https://docs.airbyte.com/integrations/sources/mongodb-v2
  icon: mongodb.svg
  sourceType: database
  releaseStage: alpha
- name: My Hours
  sourceDefinitionId: 722ba4bf-06ec-45a4-8dd5-72e4a5cf3903
  dockerRepository: airbyte/source-my-hours
  dockerImageTag: 0.1.1
  documentationUrl: https://docs.airbyte.com/integrations/sources/my-hours
  icon: my-hours.svg
  sourceType: api
  releaseStage: alpha
- name: MySQL
  sourceDefinitionId: 435bb9a5-7887-4809-aa58-28c27df0d7ad
  dockerRepository: airbyte/source-mysql
  dockerImageTag: 2.0.20
  documentationUrl: https://docs.airbyte.com/integrations/sources/mysql
  icon: mysql.svg
  sourceType: database
  releaseStage: beta
  allowedHosts:
    hosts:
      - "${host}"
      - "${tunnel_method.tunnel_host}"
- name: n8n
  sourceDefinitionId: 4a961f66-5e99-4430-8320-a73afe52f7a2
  dockerRepository: airbyte/source-n8n
  dockerImageTag: 0.1.0
  documentationUrl: https://docs.airbyte.com/integrations/sources/n8n
  icon: n8n.svg
  sourceType: api
  releaseStage: alpha
- name: NASA
  sourceDefinitionId: 1a8667d7-7978-43cd-ba4d-d32cbd478971
  dockerRepository: airbyte/source-nasa
  dockerImageTag: 0.1.1
  documentationUrl: https://docs.airbyte.com/integrations/sources/nasa
  icon: nasa.svg
  sourceType: api
  releaseStage: alpha
  allowedHosts:
    hosts:
      - api.nasa.gov
- name: Netsuite
  sourceDefinitionId: 4f2f093d-ce44-4121-8118-9d13b7bfccd0
  dockerRepository: airbyte/source-netsuite
  dockerImageTag: 0.1.3
  documentationUrl: https://docs.airbyte.com/integrations/sources/netsuite
  icon: netsuite.svg
  sourceType: api
  releaseStage: alpha
- name: News API
  sourceDefinitionId: df38991e-f35b-4af2-996d-36817f614587
  dockerRepository: airbyte/source-news-api
  dockerImageTag: 0.1.1
  documentationUrl: https://docs.airbyte.com/integrations/sources/news-api
  icon: newsapi.svg
  sourceType: api
  releaseStage: alpha
- name: Newsdata
  sourceDefinitionId: 60bd11d8-2632-4daa-a688-b47336d32093
  dockerRepository: airbyte/source-newsdata
  dockerImageTag: 0.1.0
  documentationUrl: https://docs.airbyte.com/integrations/sources/newsdata
  sourceType: api
  releaseStage: alpha
- name: Notion
  sourceDefinitionId: 6e00b415-b02e-4160-bf02-58176a0ae687
  dockerRepository: airbyte/source-notion
  dockerImageTag: 1.0.5
  documentationUrl: https://docs.airbyte.com/integrations/sources/notion
  icon: notion.svg
  sourceType: api
  releaseStage: generally_available
  allowedHosts:
    hosts:
      - "api.notion.com"
- name: New York Times
  sourceDefinitionId: 0fae6a9a-04eb-44d4-96e1-e02d3dbc1d83
  dockerRepository: airbyte/source-nytimes
  dockerImageTag: 0.1.1
  documentationUrl: https://docs.airbyte.com/integrations/sources/nytimes
  icon: nytimes.svg
  sourceType: api
  releaseStage: alpha
- name: Okta
  sourceDefinitionId: 1d4fdb25-64fc-4569-92da-fcdca79a8372
  dockerRepository: airbyte/source-okta
  dockerImageTag: 0.1.14
  documentationUrl: https://docs.airbyte.com/integrations/sources/okta
  icon: okta.svg
  sourceType: api
  releaseStage: alpha
- name: Omnisend
  sourceDefinitionId: e7f0c5e2-4815-48c4-90cf-f47124209835
  dockerRepository: airbyte/source-omnisend
  dockerImageTag: 0.1.0
  documentationUrl: https://docs.airbyte.com/integrations/sources/omnisend
  icon: omnisend.svg
  sourceType: api
  releaseStage: alpha
- name: OneSignal
  sourceDefinitionId: bb6afd81-87d5-47e3-97c4-e2c2901b1cf8
  dockerRepository: airbyte/source-onesignal
  dockerImageTag: 1.0.0
  documentationUrl: https://docs.airbyte.com/integrations/sources/onesignal
  icon: onesignal.svg
  sourceType: api
  releaseStage: alpha
- name: Open Exchange Rates
  sourceDefinitionId: 77d5ca6b-d345-4dce-ba1e-1935a75778b8
  dockerRepository: airbyte/source-open-exchange-rates
  dockerImageTag: 0.1.0
  documentationUrl: https://docs.airbyte.com/integrations/sources/open-exchange-rates
  sourceType: api
  releaseStage: alpha
  icon: airbyte.svg
- name: OpenWeather
  sourceDefinitionId: d8540a80-6120-485d-b7d6-272bca477d9b
  dockerRepository: airbyte/source-openweather
  dockerImageTag: 0.1.6
  documentationUrl: https://docs.airbyte.com/integrations/sources/openweather
  icon: openweather.svg
  sourceType: api
  releaseStage: alpha
- name: Opsgenie
  sourceDefinitionId: 06bdb480-2598-40b8-8b0f-fc2e2d2abdda
  dockerRepository: airbyte/source-opsgenie
  dockerImageTag: 0.1.0
  documentationUrl: https://docs.airbyte.com/integrations/sources/opsgenie
  sourceType: api
  releaseStage: alpha
- name: Oracle DB
  sourceDefinitionId: b39a7370-74c3-45a6-ac3a-380d48520a83
  dockerRepository: airbyte/source-oracle
  dockerImageTag: 0.3.24
  documentationUrl: https://docs.airbyte.com/integrations/sources/oracle
  icon: oracle.svg
  sourceType: database
  releaseStage: alpha
  allowedHosts:
    hosts:
      - "${host}"
      - "${tunnel_method.tunnel_host}"
- name: Orb
  sourceDefinitionId: 7f0455fb-4518-4ec0-b7a3-d808bf8081cc
  dockerRepository: airbyte/source-orb
  dockerImageTag: 1.1.0
  documentationUrl: https://docs.airbyte.com/integrations/sources/orb
  icon: orb.svg
  sourceType: api
  releaseStage: alpha
- name: Orbit
  sourceDefinitionId: 95bcc041-1d1a-4c2e-8802-0ca5b1bfa36a
  dockerRepository: airbyte/source-orbit
  dockerImageTag: 0.1.1
  documentationUrl: https://docs.airbyte.com/integrations/sources/orbit
  icon: orbit.svg
  sourceType: api
  releaseStage: alpha
- name: Oura
  sourceDefinitionId: 2bf6c581-bec5-4e32-891d-de33036bd631
  dockerRepository: airbyte/source-oura
  dockerImageTag: 0.1.0
  documentationUrl: https://docs.airbyte.com/integrations/sources/oura
  icon: oura.svg
  sourceType: api
  releaseStage: alpha
- name: Outreach
  sourceDefinitionId: 3490c201-5d95-4783-b600-eaf07a4c7787
  dockerRepository: airbyte/source-outreach
  dockerImageTag: 0.2.0
  documentationUrl: https://docs.airbyte.com/integrations/sources/outreach
  icon: outreach.svg
  sourceType: api
  releaseStage: alpha
- name: Pardot
  sourceDefinitionId: ad15c7ba-72a7-440b-af15-b9a963dc1a8a
  dockerRepository: airbyte/source-pardot
  dockerImageTag: 0.1.1
  documentationUrl: https://docs.airbyte.com/integrations/sources/pardot
  icon: salesforcepardot.svg
  sourceType: api
  releaseStage: alpha
- name: PagerDuty
  sourceDefinitionId: 2817b3f0-04e4-4c7a-9f32-7a5e8a83db95
  dockerRepository: farosai/airbyte-pagerduty-source
  dockerImageTag: 0.1.23
  documentationUrl: https://docs.airbyte.com/integrations/sources/pagerduty
  icon: pagerduty.svg
  sourceType: api
  releaseStage: alpha
- name: PartnerStack
  sourceDefinitionId: d30fb809-6456-484d-8e2c-ee12e0f6888d
  dockerRepository: airbyte/source-partnerstack
  dockerImageTag: 0.1.0
  documentationUrl: https://docs.airbyte.com/integrations/sources/partnerstack
  icon: partnerstack.svg
  sourceType: api
  releaseStage: alpha
- name: Paypal Transaction
  sourceDefinitionId: d913b0f2-cc51-4e55-a44c-8ba1697b9239
  dockerRepository: airbyte/source-paypal-transaction
  dockerImageTag: 0.1.13
  documentationUrl: https://docs.airbyte.com/integrations/sources/paypal-transaction
  icon: paypal.svg
  sourceType: api
  releaseStage: generally_available
  allowedHosts:
    hosts:
      - "api-m.paypal.com"
      - "api-m.sandbox.paypal.com"
- name: Paystack
  sourceDefinitionId: 193bdcb8-1dd9-48d1-aade-91cadfd74f9b
  dockerRepository: airbyte/source-paystack
  dockerImageTag: 0.1.3
  documentationUrl: https://docs.airbyte.com/integrations/sources/paystack
  icon: paystack.svg
  sourceType: api
  releaseStage: beta
  allowedHosts:
    hosts:
      - "api.paystack.co"
- name: Pendo
  sourceDefinitionId: b1ccb590-e84f-46c0-83a0-2048ccfffdae
  dockerRepository: airbyte/source-pendo
  dockerImageTag: 0.1.0
  documentationUrl: https://docs.airbyte.com/integrations/sources/pendo
  icon: pendo.svg
  sourceType: api
  releaseStage: alpha
- name: PersistIq
  sourceDefinitionId: 3052c77e-8b91-47e2-97a0-a29a22794b4b
  dockerRepository: airbyte/source-persistiq
  dockerImageTag: 0.1.0
  documentationUrl: https://docs.airbyte.com/integrations/sources/persistiq
  icon: persistiq.svg
  sourceType: api
  releaseStage: alpha
- name: Pexels API
  sourceDefinitionId: 69d9eb65-8026-47dc-baf1-e4bf67901fd6
  dockerRepository: airbyte/source-pexels-api
  dockerImageTag: 0.1.0
  documentationUrl: https://docs.airbyte.com/integrations/sources/pexels-api
  icon: pexels.svg
  sourceType: api
  releaseStage: alpha
- name: Pinterest
  sourceDefinitionId: 5cb7e5fe-38c2-11ec-8d3d-0242ac130003
  dockerRepository: airbyte/source-pinterest
  dockerImageTag: 0.2.6
  documentationUrl: https://docs.airbyte.com/integrations/sources/pinterest
  icon: pinterest.svg
  sourceType: api
  releaseStage: generally_available
  allowedHosts:
    hosts:
      - api.pinterest.com
- name: Pipedrive
  sourceDefinitionId: d8286229-c680-4063-8c59-23b9b391c700
  dockerRepository: airbyte/source-pipedrive
  dockerImageTag: 0.1.17
  documentationUrl: https://docs.airbyte.com/integrations/sources/pipedrive
  icon: pipedrive.svg
  sourceType: api
  releaseStage: beta
  allowedHosts:
    hosts:
      - api.pipedrive.com
- name: Pivotal Tracker
  sourceDefinitionId: d60f5393-f99e-4310-8d05-b1876820f40e
  dockerRepository: airbyte/source-pivotal-tracker
  dockerImageTag: 0.1.0
  documentationUrl: https://docs.airbyte.com/integrations/sources/pivotal-tracker
  icon: pivotal-tracker.svg
  sourceType: api
  releaseStage: alpha
- name: Plaid
  sourceDefinitionId: ed799e2b-2158-4c66-8da4-b40fe63bc72a
  dockerRepository: airbyte/source-plaid
  dockerImageTag: 0.3.2
  documentationUrl: https://docs.airbyte.com/integrations/sources/plaid
  icon: plaid.svg
  sourceType: api
  releaseStage: alpha
- name: Plausible
  sourceDefinitionId: 603ba446-3d75-41d7-92f3-aba901f8b897
  dockerRepository: airbyte/source-plausible
  dockerImageTag: 0.1.0
  documentationUrl: https://docs.airbyte.com/integrations/sources/plausible
  icon: plausible.svg
  sourceType: api
  releaseStage: alpha
- name: Pocket
  sourceDefinitionId: b0dd65f1-081f-4731-9c51-38e9e6aa0ebf
  dockerRepository: airbyte/source-pocket
  dockerImageTag: 0.1.0
  documentationUrl: https://docs.airbyte.com/integrations/sources/pocket
  icon: pocket.svg
  sourceType: api
  releaseStage: alpha
- name: PokeAPI
  sourceDefinitionId: 6371b14b-bc68-4236-bfbd-468e8df8e968
  dockerRepository: airbyte/source-pokeapi
  dockerImageTag: 0.1.5
  documentationUrl: https://docs.airbyte.com/integrations/sources/pokeapi
  icon: pokeapi.svg
  sourceType: api
  releaseStage: alpha
- name: Polygon Stock API
  sourceDefinitionId: 5807d72f-0abc-49f9-8fa5-ae820007032b
  dockerRepository: airbyte/source-polygon-stock-api
  dockerImageTag: 0.1.1
  documentationUrl: https://docs.airbyte.com/integrations/sources/polygon-stock-api
  icon: polygon.svg
  sourceType: api
  releaseStage: alpha
  allowedHosts:
    hosts:
      - api.polygon.io
- name: PostHog
  sourceDefinitionId: af6d50ee-dddf-4126-a8ee-7faee990774f
  dockerRepository: airbyte/source-posthog
  dockerImageTag: 0.1.10
  documentationUrl: https://docs.airbyte.com/integrations/sources/posthog
  icon: posthog.svg
  sourceType: api
  releaseStage: beta
  allowedHosts:
    hosts:
      - "${base_url}"
      - "app.posthog.com"
- name: Postgres
  sourceDefinitionId: decd338e-5647-4c0b-adf4-da0e75f5a750
  dockerRepository: airbyte/source-postgres
  dockerImageTag: 2.0.28
  documentationUrl: https://docs.airbyte.com/integrations/sources/postgres
  icon: postgresql.svg
  sourceType: database
  releaseStage: generally_available
  allowedHosts:
    hosts:
      - "${host}"
      - "${tunnel_method.tunnel_host}"
  maxSecondsBetweenMessages: 7200
- name: Postmark App
  sourceDefinitionId: cde75ca1-1e28-4a0f-85bb-90c546de9f1f
  dockerRepository: airbyte/source-postmarkapp
  dockerImageTag: 0.1.0
  documentationUrl: https://docs.airbyte.com/integrations/sources/postmarkapp
  icon: postmark.svg
  sourceType: api
  releaseStage: alpha
- name: PrestaShop
  sourceDefinitionId: d60a46d4-709f-4092-a6b7-2457f7d455f5
  dockerRepository: airbyte/source-prestashop
  dockerImageTag: 0.3.1
  documentationUrl: https://docs.airbyte.com/integrations/sources/prestashop
  icon: prestashop.svg
  sourceType: api
  releaseStage: beta
  allowedHosts:
    hosts:
      - "${domain}"
- name: Primetric
  sourceDefinitionId: f636c3c6-4077-45ac-b109-19fc62a283c1
  dockerRepository: airbyte/source-primetric
  dockerImageTag: 0.1.0
  documentationUrl: https://docs.airbyte.com/integrations/sources/primetric
  icon: primetric.svg
  sourceType: api
  releaseStage: alpha
- name: Public APIs
  sourceDefinitionId: a4617b39-3c14-44cd-a2eb-6e720f269235
  dockerRepository: airbyte/source-public-apis
  dockerImageTag: 0.1.0
  documentationUrl: https://docs.airbyte.com/integrations/sources/public-apis
  icon: publicapi.svg
  sourceType: api
  releaseStage: alpha
- name: Punk API
  sourceDefinitionId: dbe9b7ae-7b46-4e44-a507-02a343cf7230
  dockerRepository: airbyte/source-punk-api
  dockerImageTag: 0.1.0
  documentationUrl: https://docs.airbyte.com/integrations/sources/punk-api
  icon: punkapi.svg
  sourceType: api
  releaseStage: alpha
- name: PyPI
  sourceDefinitionId: 88ecd3a8-5f5b-11ed-9b6a-0242ac120002
  dockerRepository: airbyte/source-pypi
  dockerImageTag: 0.1.0
  documentationUrl: https://docs.airbyte.com/integrations/sources/pypi
  icon: pypi.svg
  sourceType: api
  releaseStage: alpha
- name: Qonto
  sourceDefinitionId: f7c0b910-5f66-11ed-9b6a-0242ac120002
  dockerRepository: airbyte/source-qonto
  dockerImageTag: 0.1.0
  documentationUrl: https://docs.airbyte.com/integrations/sources/public-qonto
  icon: qonto.svg
  sourceType: api
  releaseStage: alpha
- name: Qualaroo
  sourceDefinitionId: b08e4776-d1de-4e80-ab5c-1e51dad934a2
  dockerRepository: airbyte/source-qualaroo
  dockerImageTag: 0.1.2
  documentationUrl: https://docs.airbyte.com/integrations/sources/qualaroo
  icon: qualaroo.svg
  sourceType: api
  releaseStage: alpha
- name: QuickBooks
  sourceDefinitionId: cf9c4355-b171-4477-8f2d-6c5cc5fc8b7e
  dockerRepository: airbyte/source-quickbooks
  dockerImageTag: 2.0.0
  documentationUrl: https://docs.airbyte.com/integrations/sources/quickbooks
  icon: quickbooks.svg
  sourceType: api
  releaseStage: alpha
  allowedHosts:
    hosts:
      - "sandbox-quickbooks.api.intuit.com"
      - "quickbooks.api.intuit.com"
      - "oauth.platform.intuit.com"
- name: Railz
  sourceDefinitionId: 9b6cc0c0-da81-4103-bbfd-5279e18a849a
  dockerRepository: airbyte/source-railz
  dockerImageTag: 0.1.1
  documentationUrl: https://docs.airbyte.com/integrations/sources/railz
  icon: railz.svg
  sourceType: api
  releaseStage: alpha
- name: Recharge
  sourceDefinitionId: 45d2e135-2ede-49e1-939f-3e3ec357a65e
  dockerRepository: airbyte/source-recharge
  dockerImageTag: 0.2.9
  documentationUrl: https://docs.airbyte.com/integrations/sources/recharge
  icon: recharge.svg
  sourceType: api
  releaseStage: generally_available
  allowedHosts:
    hosts:
      - api.rechargeapps.com
- name: Recreation
  sourceDefinitionId: 25d7535d-91e0-466a-aa7f-af81578be277
  dockerRepository: airbyte/source-recreation
  dockerImageTag: 0.1.0
  documentationUrl: https://docs.airbyte.com/integrations/sources/recreation
  icon: recreation.svg
  sourceType: api
  releaseStage: alpha
- name: Recruitee
  sourceDefinitionId: 3b046ac7-d8d3-4eb3-b122-f96b2a16d8a8
  dockerRepository: airbyte/source-recruitee
  dockerImageTag: 0.1.0
  documentationUrl: https://docs.airbyte.com/integrations/sources/recruitee
  icon: recruitee.svg
  sourceType: api
  releaseStage: alpha
- name: Recurly
  sourceDefinitionId: cd42861b-01fc-4658-a8ab-5d11d0510f01
  dockerRepository: airbyte/source-recurly
  dockerImageTag: 0.4.1
  documentationUrl: https://docs.airbyte.com/integrations/sources/recurly
  icon: recurly.svg
  sourceType: api
  releaseStage: alpha
- name: Redshift
  sourceDefinitionId: e87ffa8e-a3b5-f69c-9076-6011339de1f6
  dockerRepository: airbyte/source-redshift
  dockerImageTag: 0.3.16
  documentationUrl: https://docs.airbyte.com/integrations/sources/redshift
  icon: redshift.svg
  sourceType: database
  releaseStage: alpha
- name: Reply.io
  sourceDefinitionId: 8cc6537e-f8a6-423c-b960-e927af76116e
  dockerRepository: airbyte/source-reply-io
  dockerImageTag: 0.1.0
  documentationUrl: https://docs.airbyte.com/integrations/sources/reply-io
  icon: reply-io.svg
  sourceType: api
  releaseStage: alpha
- name: Retently
  sourceDefinitionId: db04ecd1-42e7-4115-9cec-95812905c626
  dockerRepository: airbyte/source-retently
  dockerImageTag: 0.1.3
  documentationUrl: https://docs.airbyte.com/integrations/sources/retently
  icon: retently.svg
  sourceType: api
  releaseStage: alpha
- name: RD Station Marketing
  sourceDefinitionId: fb141f29-be2a-450b-a4f2-2cd203a00f84
  dockerRepository: airbyte/source-rd-station-marketing
  dockerImageTag: 0.1.1
  documentationUrl: https://docs.airbyte.com/integrations/sources/rd-station-marketing
  icon: rdstation.svg
  sourceType: api
  releaseStage: alpha
- name: RKI Covid
  sourceDefinitionId: d78e5de0-aa44-4744-aa4f-74c818ccfe19
  dockerRepository: airbyte/source-rki-covid
  dockerImageTag: 0.1.2
  documentationUrl: https://docs.airbyte.com/integrations/sources/rki-covid
  icon: rki.svg
  sourceType: api
  releaseStage: alpha
- name: RSS
  sourceDefinitionId: 0efee448-6948-49e2-b786-17db50647908
  dockerRepository: airbyte/source-rss
  dockerImageTag: 0.1.0
  documentationUrl: https://docs.airbyte.com/integrations/sources/rss
  icon: rss.svg
- name: Rocket.chat
  sourceDefinitionId: 921d9608-3915-450b-8078-0af18801ea1b
  dockerRepository: airbyte/source-rocket-chat
  dockerImageTag: 0.1.0
  documentationUrl: https://docs.airbyte.com/integrations/sources/rocket-chat
  icon: rocket-chat.svg
  sourceType: api
  releaseStage: alpha
- name: S3
  sourceDefinitionId: 69589781-7828-43c5-9f63-8925b1c1ccc2
  dockerRepository: airbyte/source-s3
  dockerImageTag: 2.1.4
  documentationUrl: https://docs.airbyte.com/integrations/sources/s3
  icon: s3.svg
  sourceType: file
  releaseStage: generally_available
  allowedHosts:
    hosts:
      - "*.s3.amazonaws.com"
- name: SalesLoft
  sourceDefinitionId: 41991d12-d4b5-439e-afd0-260a31d4c53f
  dockerRepository: airbyte/source-salesloft
  dockerImageTag: 1.0.0
  documentationUrl: https://docs.airbyte.com/integrations/sources/salesloft
  icon: salesloft.svg
  sourceType: api
  releaseStage: beta
  allowedHosts:
    hosts:
      - "api.salesloft.com"
- name: Salesforce
  sourceDefinitionId: b117307c-14b6-41aa-9422-947e34922962
  dockerRepository: airbyte/source-salesforce
  dockerImageTag: 2.0.12
  documentationUrl: https://docs.airbyte.com/integrations/sources/salesforce
  icon: salesforce.svg
  sourceType: api
  releaseStage: generally_available
  allowedHosts:
    hosts:
      - "*.salesforce.com"
- name: SAP Fieldglass
  sourceDefinitionId: ec5f3102-fb31-4916-99ae-864faf8e7e25
  dockerRepository: airbyte/source-sap-fieldglass
  dockerImageTag: 0.1.0
  documentationUrl: https://docs.airbyte.com/integrations/sources/sap-fieldglass
  icon: sapfieldglass.svg
  sourceType: api
  releaseStage: alpha
- name: SearchMetrics
  sourceDefinitionId: 8d7ef552-2c0f-11ec-8d3d-0242ac130003
  dockerRepository: airbyte/source-search-metrics
  dockerImageTag: 0.1.1
  documentationUrl: https://docs.airbyte.com/integrations/sources/search-metrics
  icon: searchmetrics.svg
  sourceType: api
  releaseStage: alpha
- name: Secoda
  sourceDefinitionId: da9fc6b9-8059-4be0-b204-f56e22e4d52d
  dockerRepository: airbyte/source-secoda
  dockerImageTag: 0.1.0
  documentationUrl: https://docs.airbyte.com/integrations/sources/secoda
  icon: secoda.svg
  sourceType: api
  releaseStage: alpha
- name: Sendgrid
  sourceDefinitionId: fbb5fbe2-16ad-4cf4-af7d-ff9d9c316c87
  dockerRepository: airbyte/source-sendgrid
  dockerImageTag: 0.3.1
  documentationUrl: https://docs.airbyte.com/integrations/sources/sendgrid
  icon: sendgrid.svg
  sourceType: api
  releaseStage: generally_available
  allowedHosts:
    hosts:
      - api.sendgrid.com
- name: Senseforce
  sourceDefinitionId: 39de93cb-1511-473e-a673-5cbedb9436af
  dockerRepository: airbyte/source-senseforce
  dockerImageTag: 0.1.1
  documentationUrl: https://docs.airbyte.com/integrations/sources/senseforce
  icon: senseforce.svg
  sourceType: api
  releaseStage: alpha
  allowedHosts:
    hosts:
      - galaxyapi.senseforce.io
      - senseforce.io
- name: Sendinblue
  sourceDefinitionId: 2e88fa20-a2f6-43cc-bba6-98a0a3f244fb
  dockerRepository: airbyte/source-sendinblue
  dockerImageTag: 0.1.0
  documentationUrl: https://docs.airbyte.com/integrations/sources/sendinblue
  icon: sendinblue.svg
  sourceType: api
  releaseStage: alpha
- name: Shopify
  sourceDefinitionId: 9da77001-af33-4bcd-be46-6252bf9342b9
  dockerRepository: airbyte/source-shopify
  dockerImageTag: 0.3.3
  documentationUrl: https://docs.airbyte.com/integrations/sources/shopify
  icon: shopify.svg
  sourceType: api
  releaseStage: alpha
- name: Short.io
  sourceDefinitionId: 2fed2292-5586-480c-af92-9944e39fe12d
  dockerRepository: airbyte/source-shortio
  dockerImageTag: 0.1.3
  documentationUrl: https://docs.airbyte.com/integrations/sources/shortio
  icon: short.svg
  sourceType: api
  releaseStage: alpha
- name: Slack
  sourceDefinitionId: c2281cee-86f9-4a86-bb48-d23286b4c7bd
  dockerRepository: airbyte/source-slack
  dockerImageTag: 0.1.25
  documentationUrl: https://docs.airbyte.com/integrations/sources/slack
  icon: slack.svg
  sourceType: api
  releaseStage: generally_available
  allowedHosts:
    hosts:
      - slack.com
- name: Smaily
  sourceDefinitionId: 781f8b1d-4e20-4842-a2c3-cd9b119d65fa
  dockerRepository: airbyte/source-smaily
  dockerImageTag: 0.1.0
  documentationUrl: https://docs.airbyte.com/integrations/sources/smaily
  icon: smaily.svg
  sourceType: api
  releaseStage: alpha
- name: SmartEngage
  sourceDefinitionId: 21cc4a17-a011-4485-8a3e-e2341a91ab9f
  dockerRepository: airbyte/source-smartengage
  dockerImageTag: 0.1.0
  documentationUrl: https://docs.airbyte.com/integrations/sources/smartengage
  icon: smartengage.svg
  sourceType: api
  releaseStage: alpha
- name: Smartsheets
  sourceDefinitionId: 374ebc65-6636-4ea0-925c-7d35999a8ffc
  dockerRepository: airbyte/source-smartsheets
  dockerImageTag: 1.0.1
  documentationUrl: https://docs.airbyte.com/integrations/sources/smartsheets
  icon: smartsheet.svg
  sourceType: api
  releaseStage: beta
  allowedHosts:
    hosts:
      - app.smartsheet.com
      - api.smartsheet.com
- name: Snapchat Marketing
  sourceDefinitionId: 200330b2-ea62-4d11-ac6d-cfe3e3f8ab2b
  dockerRepository: airbyte/source-snapchat-marketing
  dockerImageTag: 0.1.16
  documentationUrl: https://docs.airbyte.com/integrations/sources/snapchat-marketing
  icon: snapchat.svg
  sourceType: api
  releaseStage: generally_available
  allowedHosts:
    hosts:
      - accounts.snapchat.com
      - adsapi.snapchat.com
- name: Snowflake
  sourceDefinitionId: e2d65910-8c8b-40a1-ae7d-ee2416b2bfa2
  dockerRepository: airbyte/source-snowflake
  dockerImageTag: 0.1.34
  documentationUrl: https://docs.airbyte.com/integrations/sources/snowflake
  icon: snowflake.svg
  sourceType: database
  releaseStage: alpha
  allowedHosts:
    hosts:
      - "${host}"
- name: Sonar Cloud
  sourceDefinitionId: 3ab1d7d0-1577-4ab9-bcc4-1ff6a4c2c9f2
  dockerRepository: airbyte/source-sonar-cloud
  dockerImageTag: 0.1.1
  documentationUrl: https://docs.airbyte.com/integrations/sources/sonar-cloud
  icon: sonarcloud.svg
  sourceType: api
  releaseStage: alpha
  allowedHosts:
    hosts:
      - sonarcloud.io
- name: SpaceX API
  sourceDefinitionId: 62235e65-af7a-4138-9130-0bda954eb6a8
  dockerRepository: airbyte/source-spacex-api
  dockerImageTag: 0.1.0
  documentationUrl: https://docs.airbyte.com/integrations/sources/spacex-api
  icon: spacex.svg
  sourceType: api
  releaseStage: alpha
- name: Square
  sourceDefinitionId: 77225a51-cd15-4a13-af02-65816bd0ecf4
  dockerRepository: airbyte/source-square
  dockerImageTag: 1.0.1
  documentationUrl: https://docs.airbyte.com/integrations/sources/square
  icon: square.svg
  sourceType: api
  releaseStage: beta
  allowedHosts:
    hosts:
      - "connect.squareupsandbox.com"
      - "connect.squareup.com"
- sourceDefinitionId: 7a4327c4-315a-11ec-8d3d-0242ac130003
  name: Strava
  dockerRepository: airbyte/source-strava
  dockerImageTag: 0.1.4
  documentationUrl: https://docs.airbyte.com/integrations/sources/strava
  icon: strava.svg
  sourceType: api
  releaseStage: beta
  allowedHosts:
    hosts:
      - strava.com
- name: Statuspage
  sourceDefinitionId: 74cbd708-46c3-4512-9c93-abd5c3e9a94d
  dockerRepository: airbyte/source-statuspage
  dockerImageTag: 0.1.0
  documentationUrl: https://docs.airbyte.com/integrations/sources/statuspage
  icon: statuspage.svg
  sourceType: api
  releaseStage: alpha
- name: Stripe
  sourceDefinitionId: e094cb9a-26de-4645-8761-65c0c425d1de
  dockerRepository: airbyte/source-stripe
  dockerImageTag: 3.4.1
  documentationUrl: https://docs.airbyte.com/integrations/sources/stripe
  icon: stripe.svg
  sourceType: api
  releaseStage: generally_available
  allowedHosts:
    hosts:
      - "api.stripe.com"
- name: SurveyCTO
  sourceDefinitionId: dd4632f4-15e0-4649-9b71-41719fb1fdee
  dockerRepository: airbyte/source-surveycto
  dockerImageTag: 0.1.1
  documentationUrl: https://docs.airbyte.com/integrations/sources/surveycto
  icon: surveycto.svg
  sourceType: api
  releaseStage: alpha
- name: SurveyMonkey
  sourceDefinitionId: badc5925-0485-42be-8caa-b34096cb71b5
  dockerRepository: airbyte/source-surveymonkey
  dockerImageTag: 0.2.1
  documentationUrl: https://docs.airbyte.com/integrations/sources/surveymonkey
  icon: surveymonkey.svg
  sourceType: api
  releaseStage: generally_available
  allowedHosts:
    hosts:
      - api.surveymonkey.com
- name: SurveySparrow
  sourceDefinitionId: 4a4d887b-0f2d-4b33-ab7f-9b01b9072804
  dockerRepository: airbyte/source-survey-sparrow
  dockerImageTag: 0.2.0
  documentationUrl: https://docs.airbyte.com/integrations/sources/survey-sparrow
  icon: surveysparrow.svg
  sourceType: api
  releaseStage: alpha
- name: TalkDesk Explore
  sourceDefinitionId: f00d2cf4-3c28-499a-ba93-b50b6f26359e
  dockerRepository: airbyte/source-talkdesk-explore
  dockerImageTag: 0.1.0
  documentationUrl: https://docs.airbyte.com/integrations/sources/talkdesk-explore
  icon: talkdesk-explore.svg
  sourceType: api
  releaseStage: alpha
- name: Tempo
  sourceDefinitionId: d1aa448b-7c54-498e-ad95-263cbebcd2db
  dockerRepository: airbyte/source-tempo
  dockerImageTag: 0.3.1
  documentationUrl: https://docs.airbyte.com/integrations/sources/tempo
  icon: tempo.svg
  sourceType: api
  releaseStage: beta
  allowedHosts:
    hosts:
      - api.tempo.io
- name: Teradata
  sourceDefinitionId: aa8ba6fd-4875-d94e-fc8d-4e1e09aa2503
  dockerRepository: airbyte/source-teradata
  dockerImageTag: 0.1.0
  documentationUrl: https://docs.airbyte.com/integrations/sources/teradata
  icon: teradata.svg
  sourceType: database
  releaseStage: alpha
  allowedHosts:
    hosts:
      - "${host}"
- name: TiDB
  sourceDefinitionId: 0dad1a35-ccf8-4d03-b73e-6788c00b13ae
  dockerRepository: airbyte/source-tidb
  dockerImageTag: 0.2.4
  documentationUrl: https://docs.airbyte.com/integrations/sources/tidb
  icon: tidb.svg
  sourceType: database
  releaseStage: alpha
  allowedHosts:
    hosts:
      - "${host}"
      - "${tunnel_method.tunnel_host}"
- name: TikTok Marketing
  sourceDefinitionId: 4bfac00d-ce15-44ff-95b9-9e3c3e8fbd35
  dockerRepository: airbyte/source-tiktok-marketing
  dockerImageTag: 3.0.1
  documentationUrl: https://docs.airbyte.com/integrations/sources/tiktok-marketing
  icon: tiktok.svg
  sourceType: api
  releaseStage: generally_available
  allowedHosts:
    hosts:
      - sandbox-ads.tiktok.com
      - business-api.tiktok.com
- name: Timely
  sourceDefinitionId: bc617b5f-1b9e-4a2d-bebe-782fd454a771
  dockerRepository: airbyte/source-timely
  dockerImageTag: 0.1.0
  documentationUrl: https://docs.airbyte.com/integrations/sources/timely
  icon: timely.svg
  sourceType: api
  releaseStage: alpha
- name: TMDb
  sourceDefinitionId: 6240848f-f795-45eb-8f5e-c7542822fc03
  dockerRepository: airbyte/source-tmdb
  dockerImageTag: 0.1.0
  documentationUrl: https://docs.airbyte.com/integrations/sources/tmdb
  icon: tmdb.svg
  sourceType: api
  releaseStage: alpha
- name: Todoist
  sourceDefinitionId: 7d272065-c316-4c04-a433-cd4ee143f83e
  dockerRepository: airbyte/source-todoist
  dockerImageTag: 0.1.0
  documentationUrl: https://docs.airbyte.com/integrations/sources/todoist
  sourceType: api
  icon: todoist.svg
  releaseStage: alpha
- name: Toggl
  sourceDefinitionId: 7e7c844f-2300-4342-b7d3-6dd7992593cd
  dockerRepository: airbyte/source-toggl
  dockerImageTag: 0.1.0
  documentationUrl: https://docs.airbyte.com/integrations/sources/toggl
  icon: toggl.svg
  sourceType: api
  releaseStage: alpha
- name: The Guardian API
  sourceDefinitionId: d42bd69f-6bf0-4d0b-9209-16231af07a92
  dockerRepository: airbyte/source-the-guardian-api
  dockerImageTag: 0.1.0
  documentationUrl: https://docs.airbyte.com/integrations/sources/the-guardian-api
  icon: theguardian.svg
  sourceType: api
  releaseStage: alpha
- name: TPLcentral
  sourceDefinitionId: f9b6c538-ee12-42fe-8d4b-0c10f5955417
  dockerRepository: airbyte/source-tplcentral
  dockerImageTag: 0.1.1
  documentationUrl: https://docs.airbyte.com/integrations/sources/tplcentral
  sourceType: api
  releaseStage: alpha
- name: Trello
  sourceDefinitionId: 8da67652-004c-11ec-9a03-0242ac130003
  dockerRepository: airbyte/source-trello
  dockerImageTag: 0.3.1
  documentationUrl: https://docs.airbyte.com/integrations/sources/trello
  icon: trello.svg
  sourceType: api
  releaseStage: beta
  allowedHosts:
    hosts:
      - api.trello.com
- name: TrustPilot
  sourceDefinitionId: d7e23ea6-d741-4314-9209-a33c91a2e945
  dockerRepository: airbyte/source-trustpilot
  dockerImageTag: 0.1.0
  documentationUrl: https://docs.airbyte.com/integrations/sources/trustpilot
  icon: trustpilot.svg
  sourceType: api
  releaseStage: alpha
- name: TVMaze Schedule
  sourceDefinitionId: bd14b08f-9f43-400f-b2b6-7248b5c72561
  dockerRepository: airbyte/source-tvmaze-schedule
  dockerImageTag: 0.1.0
  documentationUrl: https://docs.airbyte.com/integrations/sources/tvmaze-schedule
  icon: tvmazeschedule.svg
  sourceType: api
  releaseStage: alpha
- name: Twilio
  sourceDefinitionId: b9dc6155-672e-42ea-b10d-9f1f1fb95ab1
  dockerRepository: airbyte/source-twilio
  dockerImageTag: 0.5.0
  documentationUrl: https://docs.airbyte.com/integrations/sources/twilio
  icon: twilio.svg
  sourceType: api
  releaseStage: generally_available
  allowedHosts:
    hosts:
      - api.twilio.com
      - monitor.twilio.com
- name: Twilio Taskrouter
  sourceDefinitionId: 2446953b-b794-429b-a9b3-c821ba992a48
  dockerRepository: airbyte/source-twilio-taskrouter
  dockerImageTag: 0.1.0
  documentationUrl: https://docs.airbyte.com/integrations/sources/twilio-taskrouter
  icon: twilio.svg
  sourceType: api
  releaseStage: alpha
- name: Twitter
  sourceDefinitionId: d7fd4f40-5e5a-4b8b-918f-a73077f8c131
  dockerRepository: airbyte/source-twitter
  dockerImageTag: 0.1.2
  documentationUrl: https://docs.airbyte.com/integrations/sources/twitter
  icon: twitter.svg
  sourceType: api
  releaseStage: beta
  allowedHosts:
    hosts:
      - api.twitter.com
- name: Tyntec SMS
  sourceDefinitionId: 3c0c3cd1-b3e0-464a-9090-d3ceb5f92346
  dockerRepository: airbyte/source-tyntec-sms
  dockerImageTag: 0.1.0
  documentationUrl: https://docs.airbyte.com/integrations/sources/tyntec-sms
  icon: tyntec.svg
  sourceType: api
  releaseStage: alpha
- name: Typeform
  sourceDefinitionId: e7eff203-90bf-43e5-a240-19ea3056c474
  dockerRepository: airbyte/source-typeform
  dockerImageTag: 0.1.12
  documentationUrl: https://docs.airbyte.com/integrations/sources/typeform
  icon: typeform.svg
  sourceType: api
  releaseStage: beta
  allowedHosts:
    hosts:
      - "api.typeform.com"
- name: Unleash
  sourceDefinitionId: f77914a1-442b-4195-9355-8810a1f4ed3f
  dockerRepository: airbyte/source-unleash
  dockerImageTag: 0.1.0
  documentationUrl: https://docs.airbyte.com/integrations/sources/unleash
  icon: unleash.svg
  sourceType: api
  releaseStage: alpha
- name: US Census
  sourceDefinitionId: c4cfaeda-c757-489a-8aba-859fb08b6970
  dockerRepository: airbyte/source-us-census
  dockerImageTag: 0.1.2
  documentationUrl: https://docs.airbyte.com/integrations/sources/us-census
  icon: uscensus.svg
  sourceType: api
  releaseStage: alpha
- sourceDefinitionId: afa734e4-3571-11ec-991a-1e0031268139
  name: YouTube Analytics
  dockerRepository: airbyte/source-youtube-analytics
  dockerImageTag: 0.1.3
  documentationUrl: https://docs.airbyte.com/integrations/sources/youtube-analytics
  icon: youtube-analytics.svg
  sourceType: api
  releaseStage: beta
  allowedHosts:
    hosts:
      - "*.googleapis.com"
- name: Vantage
  sourceDefinitionId: 28ce1fbd-1e15-453f-aa9f-da6c4d928e92
  dockerRepository: airbyte/source-vantage
  dockerImageTag: 0.1.0
  documentationUrl: https://docs.airbyte.com/integrations/sources/vantage
  icon: vantage.svg
  sourceType: api
  releaseStage: alpha
- name: VictorOps
  sourceDefinitionId: 7e20ce3e-d820-4327-ad7a-88f3927fd97a
  dockerRepository: farosai/airbyte-victorops-source
  dockerImageTag: 0.1.23
  documentationUrl: https://docs.airbyte.com/integrations/sources/victorops
  icon: victorops.svg
  sourceType: api
  releaseStage: alpha
- name: Visma E-conomic
  sourceDefinitionId: 42495935-95de-4f5c-ae08-8fac00f6b308
  dockerRepository: airbyte/source-visma-economic
  dockerImageTag: 0.1.0
  documentationUrl: https://docs.airbyte.com/integrations/sources/visma-economic
  icon: visma-e-conomic.svg
  sourceType: api
  releaseStage: alpha
- name: Vitally
  sourceDefinitionId: 6c6d8b0c-db35-4cd1-a7de-0ca8b080f5ac
  dockerRepository: airbyte/source-vitally
  dockerImageTag: 0.1.0
  documentationUrl: https://docs.airbyte.com/integrations/sources/vitally
  icon: vitally.svg
  sourceType: api
  releaseStage: alpha
- name: Xero
  sourceDefinitionId: 6fd1e833-dd6e-45ec-a727-ab917c5be892
  dockerRepository: airbyte/source-xero
  dockerImageTag: 0.2.1
  documentationUrl: https://docs.airbyte.com/integrations/sources/xero
  icon: xero.svg
  sourceType: api
  releaseStage: beta
  allowedHosts:
    hosts:
      - api.xero.com
- name: xkcd
  sourceDefinitionId: 80fddd16-17bd-4c0c-bf4a-80df7863fc9d
  dockerRepository: airbyte/source-xkcd
  dockerImageTag: 0.1.1
  documentationUrl: https://docs.airbyte.com/integrations/sources/xkcd
  icon: xkcd.svg
  sourceType: api
  releaseStage: alpha
- name: Weatherstack
  sourceDefinitionId: 5db8292c-5f5a-11ed-9b6a-0242ac120002
  dockerRepository: airbyte/source-weatherstack
  dockerImageTag: 0.1.0
  documentationUrl: https://docs.airbyte.com/integrations/sources/weatherstack
  icon: weatherstack.svg
  sourceType: api
  releaseStage: alpha
- name: Webflow
  sourceDefinitionId: ef580275-d9a9-48bb-af5e-db0f5855be04
  dockerRepository: airbyte/source-webflow
  dockerImageTag: 0.1.2
  documentationUrl: https://docs.airbyte.com/integrations/sources/webflow
  icon: webflow.svg
  sourceType: api
  releaseStage: alpha
- name: Whisky Hunter
  sourceDefinitionId: e65f84c0-7598-458a-bfac-f770c381ff5d
  dockerRepository: airbyte/source-whisky-hunter
  dockerImageTag: 0.1.0
  documentationUrl: https://docs.airbyte.com/integrations/sources/whisky-hunter
  icon: whiskyhunter.svg
  sourceType: api
  releaseStage: alpha
- name: WooCommerce
  sourceDefinitionId: 2a2552ca-9f78-4c1c-9eb7-4d0dc66d72df
  dockerRepository: airbyte/source-woocommerce
  dockerImageTag: 0.2.2
  documentationUrl: https://docs.airbyte.com/integrations/sources/woocommerce
  icon: woocommerce.svg
  sourceType: api
  releaseStage: beta
  allowedHosts:
    hosts:
      - "${domain}"
- name: Workable
  sourceDefinitionId: ef3c99c6-9e90-43c8-9517-926cfd978517
  dockerRepository: airbyte/source-workable
  dockerImageTag: 0.1.0
  documentationUrl: https://docs.airbyte.com/integrations/sources/workable
  icon: workable.svg
  sourceType: api
  releaseStage: alpha
- name: Wrike
  sourceDefinitionId: 9c13f986-a13b-4988-b808-4705badf71c2
  dockerRepository: airbyte/source-wrike
  dockerImageTag: 0.1.0
  documentationUrl: https://docs.airbyte.com/integrations/sources/wrike
  icon: wrike.svg
  sourceType: api
  releaseStage: alpha
- name: Zapier Supported Storage
  sourceDefinitionId: b8c917bc-7d1b-4828-995f-6726820266d0
  dockerRepository: airbyte/source-zapier-supported-storage
  dockerImageTag: 0.1.0
  documentationUrl: https://docs.airbyte.com/integrations/sources/zendesk-supported-storage
  icon: zapiersupportedstorage.svg
  sourceType: api
  releaseStage: alpha
- name: Zendesk Chat
  sourceDefinitionId: 40d24d0f-b8f9-4fe0-9e6c-b06c0f3f45e4
  dockerRepository: airbyte/source-zendesk-chat
  dockerImageTag: 0.1.14
  documentationUrl: https://docs.airbyte.com/integrations/sources/zendesk-chat
  icon: zendesk-chat.svg
  sourceType: api
  releaseStage: generally_available
  allowedHosts:
    hosts:
      - zopim.com
- name: Zendesk Sell
  sourceDefinitionId: 982eaa4c-bba1-4cce-a971-06a41f700b8c
  dockerRepository: airbyte/source-zendesk-sell
  dockerImageTag: 0.1.0
  documentationUrl: https://docs.airbyte.com/integrations/sources/zendesk-sell
  icon: zendesk.svg
  sourceType: api
  releaseStage: alpha
- name: Zendesk Sunshine
  sourceDefinitionId: 325e0640-e7b3-4e24-b823-3361008f603f
  dockerRepository: airbyte/source-zendesk-sunshine
  dockerImageTag: 0.1.1
  documentationUrl: https://docs.airbyte.com/integrations/sources/zendesk-sunshine
  icon: zendesk-sunshine.svg
  sourceType: api
  releaseStage: alpha
- name: Zendesk Support
  sourceDefinitionId: 79c1aa37-dae3-42ae-b333-d1c105477715
  dockerRepository: airbyte/source-zendesk-support
  dockerImageTag: 0.2.29
  documentationUrl: https://docs.airbyte.com/integrations/sources/zendesk-support
  icon: zendesk-support.svg
  sourceType: api
  releaseStage: generally_available
  allowedHosts:
    hosts:
      - "${subdomain}.zendesk.com"
      - zendesk.com
  maxSecondsBetweenMessages: 10800
- name: Zendesk Talk
  sourceDefinitionId: c8630570-086d-4a40-99ae-ea5b18673071
  dockerRepository: airbyte/source-zendesk-talk
  dockerImageTag: 0.1.7
  documentationUrl: https://docs.airbyte.com/integrations/sources/zendesk-talk
  icon: zendesk-talk.svg
  sourceType: api
  releaseStage: generally_available
  allowedHosts:
    hosts:
      - "${subdomain}.zendesk.com"
      - zendesk.com
- name: Zenefits
  sourceDefinitionId: 8baba53d-2fe3-4e33-bc85-210d0eb62884
  dockerRepository: airbyte/source-zenefits
  dockerImageTag: 0.1.0
  documentationUrl: https://docs.airbyte.com/integrations/sources/zenefits
  icon: zenefits.svg
  sourceType: api
  releaseStage: alpha
- name: Zenloop
  sourceDefinitionId: f1e4c7f6-db5c-4035-981f-d35ab4998794
  dockerRepository: airbyte/source-zenloop
  dockerImageTag: 0.1.6
  documentationUrl: https://docs.airbyte.com/integrations/sources/zenloop
  icon: zenloop.svg
  sourceType: api
  releaseStage: beta
  allowedHosts:
    hosts:
      - api.zenloop.com
- sourceDefinitionId: cdaf146a-9b75-49fd-9dd2-9d64a0bb4781
  name: Sentry
  dockerRepository: airbyte/source-sentry
  dockerImageTag: 0.2.2
  documentationUrl: https://docs.airbyte.com/integrations/sources/sentry
  icon: sentry.svg
  sourceType: api
  releaseStage: generally_available
  allowedHosts:
    hosts:
      - "*"
  maxSecondsBetweenMessages: 64800
- name: Zuora
  sourceDefinitionId: 3dc3037c-5ce8-4661-adc2-f7a9e3c5ece5
  dockerRepository: airbyte/source-zuora
  dockerImageTag: 0.1.3
  documentationUrl: https://docs.airbyte.com/integrations/sources/zuora
  icon: zuora.svg
  sourceType: api
  releaseStage: alpha
- name: Kustomer
  sourceDefinitionId: cd06e646-31bf-4dc8-af48-cbc6530fcad3
  dockerRepository: airbyte/source-kustomer-singer
  dockerImageTag: 0.1.2
  documentationUrl: https://docs.airbyte.com/integrations/sources/kustomer
  icon: kustomer.svg
  sourceType: api
  releaseStage: alpha
- name: ZohoCRM
  sourceDefinitionId: 4942d392-c7b5-4271-91f9-3b4f4e51eb3e
  dockerRepository: airbyte/source-zoho-crm
  dockerImageTag: 0.1.2
  documentationUrl: https://docs.airbyte.com/integrations/sources/zoho-crm
  icon: zohocrm.svg
  sourceType: api
  releaseStage: alpha
- name: SFTP
  sourceDefinitionId: a827c52e-791c-4135-a245-e233c5255199
  dockerRepository: airbyte/source-sftp
  dockerImageTag: 0.1.2
  documentationUrl: https://docs.airbyte.com/integrations/sources/sftp
  icon: sftp.svg
  sourceType: file
  releaseStage: alpha
- name: SFTP Bulk
  sourceDefinitionId: 31e3242f-dee7-4cdc-a4b8-8e06c5458517
  dockerRepository: airbyte/source-sftp-bulk
  dockerImageTag: 0.1.2
  documentationUrl: https://docs.airbyte.com/integrations/sources/sftp-bulk
  icon: sftp.svg
  sourceType: file
  releaseStage: alpha
- name: Firebolt
  sourceDefinitionId: 6f2ac653-8623-43c4-8950-19218c7caf3d
  dockerRepository: airbyte/source-firebolt
  dockerImageTag: 0.2.0
  documentationUrl: https://docs.airbyte.com/integrations/sources/firebolt
  icon: firebolt.svg
  sourceType: database
  releaseStage: alpha
- name: Elasticsearch
  sourceDefinitionId: 7cf88806-25f5-4e1a-b422-b2fa9e1b0090
  dockerRepository: airbyte/source-elasticsearch
  dockerImageTag: 0.1.1
  documentationUrl: https://docs.airbyte.com/integrations/sources/elasticsearch
  icon: elasticsearch.svg
  sourceType: api
  releaseStage: alpha
- name: Waiteraid
  sourceDefinitionId: 03a53b13-794a-4d6b-8544-3b36ed8f3ce4
  dockerRepository: airbyte/source-waiteraid
  dockerImageTag: 0.1.0
  documentationUrl: https://docs.airbyte.com/integrations/sources/waiteraid
  icon: waiteraid.svg
  sourceType: api
  releaseStage: alpha
- name: Wikipedia Pageviews
  sourceDefinitionId: 87c58f70-6f7a-4f70-aba5-bab1a458f5ba
  dockerRepository: airbyte/source-wikipedia-pageviews
  dockerImageTag: 0.1.0
  documentationUrl: https://docs.airbyte.com/integrations/sources/wikipedia-pageviews
  icon: wikipediapageviews.svg
  sourceType: api
  releaseStage: alpha
- name: WorkRamp
  sourceDefinitionId: 05b0bce2-4ec4-4534-bb1a-5d0127bd91b7
  dockerRepository: airbyte/source-workramp
  dockerImageTag: 0.1.0
  documentationUrl: https://docs.airbyte.com/integrations/sources/workramp
  icon: workramp.svg
  sourceType: api
  releaseStage: alpha
- name: Yandex Metrica
  sourceDefinitionId: 7865dce4-2211-4f6a-88e5-9d0fe161afe7
  dockerRepository: airbyte/source-yandex-metrica
  dockerImageTag: 1.0.0
  documentationUrl: https://docs.airbyte.com/integrations/sources/yandex-metrica
  icon: yandexmetrica.svg
  sourceType: api
  releaseStage: beta
  allowedHosts:
    hosts:
      - api-metrica.yandex.net
- name: Yotpo
  sourceDefinitionId: 18139f00-b1ba-4971-8f80-8387b617cfd8
  dockerRepository: airbyte/source-yotpo
  dockerImageTag: 0.1.0
  documentationUrl: https://docs.airbyte.com/integrations/sources/yotpo
  icon: yotpo.svg
  sourceType: api
  releaseStage: alpha
- name: Younium
  sourceDefinitionId: 9c74c2d7-531a-4ebf-b6d8-6181f805ecdc
  dockerRepository: airbyte/source-younium
  dockerImageTag: 0.1.0
  documentationUrl: https://docs.airbyte.com/integrations/sources/younium
  icon: younium.svg
  sourceType: api
  releaseStage: alpha
- name: Zoom
  sourceDefinitionId: cbfd9856-1322-44fb-bcf1-0b39b7a8e92e
  dockerRepository: airbyte/source-zoom
  dockerImageTag: 0.1.1
  documentationUrl: https://docs.airbyte.io/integrations/sources/zoom
  sourceType: api
  icon: zoom.svg
  releaseStage: alpha
- name: Braze
  sourceDefinitionId: 68b9c98e-0747-4c84-b05b-d30b47686725
  dockerRepository: airbyte/source-braze
  dockerImageTag: 0.1.3
  documentationUrl: https://docs.airbyte.io/integrations/sources/braze
  sourceType: api
  releaseStage: alpha
  icon: braze.svg<|MERGE_RESOLUTION|>--- conflicted
+++ resolved
@@ -1221,11 +1221,7 @@
 - name: Marketo
   sourceDefinitionId: 9e0556f4-69df-4522-a3fb-03264d36b348
   dockerRepository: airbyte/source-marketo
-<<<<<<< HEAD
   dockerImageTag: 1.1.0
-=======
-  dockerImageTag: 1.0.4
->>>>>>> bf16b5a9
   documentationUrl: https://docs.airbyte.com/integrations/sources/marketo
   icon: marketo.svg
   sourceType: api
