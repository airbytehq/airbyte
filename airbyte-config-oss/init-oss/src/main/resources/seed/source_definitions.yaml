- name: ActiveCampaign
  sourceDefinitionId: 9f32dab3-77cb-45a1-9d33-347aa5fbe363
  dockerRepository: airbyte/source-activecampaign
  dockerImageTag: 0.1.0
  documentationUrl: https://docs.airbyte.com/integrations/sources/activecampaign
  icon: activecampaign.svg
  sourceType: api
  releaseStage: alpha
- name: Adjust
  sourceDefinitionId: d3b7fa46-111b-419a-998a-d7f046f6d66d
  dockerRepository: airbyte/source-adjust
  dockerImageTag: 0.1.0
  documentationUrl: https://docs.airbyte.com/integrations/sources/adjust
  icon: adjust.svg
  sourceType: api
  releaseStage: alpha
- name: Aircall
  sourceDefinitionId: 912eb6b7-a893-4a5b-b1c0-36ebbe2de8cd
  dockerRepository: airbyte/source-aircall
  dockerImageTag: 0.1.0
  documentationUrl: https://docs.airbyte.com/integrations/sources/aircall
  icon: aircall.svg
  sourceType: api
  releaseStage: alpha
- name: Airtable
  sourceDefinitionId: 14c6e7ea-97ed-4f5e-a7b5-25e9a80b8212
  dockerRepository: airbyte/source-airtable
  dockerImageTag: 3.0.0
  documentationUrl: https://docs.airbyte.com/integrations/sources/airtable
  icon: airtable.svg
  sourceType: api
  releaseStage: generally_available
  allowedHosts:
    hosts:
      - api.airtable.com
      - airtable.com
- name: Aha
  sourceDefinitionId: 81ca39dc-4534-4dd2-b848-b0cfd2c11fce
  dockerRepository: airbyte/source-aha
  dockerImageTag: 0.1.0
  documentationUrl: https://docs.airbyte.com/integrations/sources/aha
  icon: aha.svg
  sourceType: api
  releaseStage: alpha
- name: Alpha Vantage
  sourceDefinitionId: db385323-9333-4fec-bec3-9e0ca9326c90
  dockerRepository: airbyte/source-alpha-vantage
  dockerImageTag: 0.1.1
  documentationUrl: https://docs.airbyte.com/integrations/sources/alpha-vantage
  icon: alpha-vantage.svg
  sourceType: api
  releaseStage: alpha
- name: AlloyDB for PostgreSQL
  sourceDefinitionId: 1fa90628-2b9e-11ed-a261-0242ac120002
  dockerRepository: airbyte/source-alloydb
  dockerImageTag: 2.0.23
  documentationUrl: https://docs.airbyte.com/integrations/sources/alloydb
  icon: alloydb.svg
  sourceType: database
  releaseStage: generally_available
  allowedHosts:
    hosts:
      - "${host}"
      - "${tunnel_method.tunnel_host}"
- name: AWS CloudTrail
  sourceDefinitionId: 6ff047c0-f5d5-4ce5-8c81-204a830fa7e1
  dockerRepository: airbyte/source-aws-cloudtrail
  dockerImageTag: 0.1.5
  documentationUrl: https://docs.airbyte.com/integrations/sources/aws-cloudtrail
  icon: awscloudtrail.svg
  sourceType: api
  releaseStage: alpha
- name: Amazon Ads
  sourceDefinitionId: c6b0a29e-1da9-4512-9002-7bfd0cba2246
  dockerRepository: airbyte/source-amazon-ads
  dockerImageTag: 1.0.3
  documentationUrl: https://docs.airbyte.com/integrations/sources/amazon-ads
  icon: amazonads.svg
  sourceType: api
  releaseStage: generally_available
  allowedHosts:
    hosts:
      - api.amazon.com
      - advertising-api.amazon.com
      - advertising-api-eu.amazon.com
      - advertising-api-fe.amazon.com
- name: Amazon Seller Partner
  sourceDefinitionId: e55879a8-0ef8-4557-abcf-ab34c53ec460
  dockerRepository: airbyte/source-amazon-seller-partner
  dockerImageTag: 1.0.1
  sourceType: api
  documentationUrl: https://docs.airbyte.com/integrations/sources/amazon-seller-partner
  icon: amazonsellerpartner.svg
  releaseStage: alpha
- name: Amazon SQS
  sourceDefinitionId: 983fd355-6bf3-4709-91b5-37afa391eeb6
  dockerRepository: airbyte/source-amazon-sqs
  dockerImageTag: 0.1.0
  documentationUrl: https://docs.airbyte.com/integrations/sources/amazon-sqs
  icon: awssqs.svg
  sourceType: api
  releaseStage: alpha
- name: Amplitude
  sourceDefinitionId: fa9f58c6-2d03-4237-aaa4-07d75e0c1396
  dockerRepository: airbyte/source-amplitude
  dockerImageTag: 0.2.3
  documentationUrl: https://docs.airbyte.com/integrations/sources/amplitude
  icon: amplitude.svg
  sourceType: api
  releaseStage: generally_available
  allowedHosts:
    hosts:
      - amplitude.com
      - analytics.eu.amplitude.com
- name: Apify Dataset
  sourceDefinitionId: 47f17145-fe20-4ef5-a548-e29b048adf84
  dockerRepository: airbyte/source-apify-dataset
  dockerImageTag: 0.1.11
  documentationUrl: https://docs.airbyte.com/integrations/sources/apify-dataset
  icon: apify.svg
  sourceType: api
  releaseStage: alpha
- name: Appfollow
  sourceDefinitionId: b4375641-e270-41d3-9c20-4f9cecad87a8
  dockerRepository: airbyte/source-appfollow
  dockerImageTag: 0.1.1
  documentationUrl: https://docs.airbyte.com/integrations/sources/appfollow
  icon: appfollow.svg
  sourceType: api
  releaseStage: alpha
- name: Apple Search Ads
  sourceDefinitionId: e59c8416-c2fa-4bd3-9e95-52677ea281c1
  dockerRepository: airbyte/source-apple-search-ads
  dockerImageTag: 0.1.0
  documentationUrl: https://docs.airbyte.com/integrations/sources/apple-search-ads
  icon: apple.svg
  sourceType: api
  releaseStage: alpha
- name: AppsFlyer
  sourceDefinitionId: 16447954-e6a8-4593-b140-43dea13bc457
  dockerRepository: airbyte/source-appsflyer
  dockerImageTag: 0.1.0
  documentationUrl: https://docs.airbyte.com/integrations/sources/appsflyer
  icon: appsflyer.svg
  sourceType: api
  releaseStage: alpha
- name: Appstore
  sourceDefinitionId: 2af123bf-0aaf-4e0d-9784-cb497f23741a
  dockerRepository: airbyte/source-appstore-singer
  dockerImageTag: 0.2.6
  documentationUrl: https://docs.airbyte.com/integrations/sources/appstore
  icon: appstore.svg
  sourceType: api
  releaseStage: alpha
- name: Asana
  sourceDefinitionId: d0243522-dccf-4978-8ba0-37ed47a0bdbf
  dockerRepository: airbyte/source-asana
  dockerImageTag: 0.1.5
  documentationUrl: https://docs.airbyte.com/integrations/sources/asana
  icon: asana.svg
  sourceType: api
  releaseStage: beta
- name: Ashby
  sourceDefinitionId: 4e8c9fa0-3634-499b-b948-11581b5c3efa
  dockerRepository: airbyte/source-ashby
  dockerImageTag: 0.1.0
  documentationUrl: https://docs.airbyte.com/integrations/sources/ashby
  icon: ashby.svg
  sourceType: api
  releaseStage: alpha
- name: Auth0
  sourceDefinitionId: 6c504e48-14aa-4221-9a72-19cf5ff1ae78
  dockerRepository: airbyte/source-auth0
  dockerImageTag: 0.1.0
  documentationUrl: https://docs.airbyte.com/integrations/sources/auth0
  icon: auth0.svg
  sourceType: api
  releaseStage: alpha
- name: Azure Table Storage
  sourceDefinitionId: 798ae795-5189-42b6-b64e-3cb91db93338
  dockerRepository: airbyte/source-azure-table
  dockerImageTag: 0.1.3
  documentationUrl: https://docs.airbyte.com/integrations/sources/azure-table
  icon: azureblobstorage.svg
  sourceType: database
  releaseStage: alpha
- name: Azure Blob Storage
  sourceDefinitionId: fdaaba68-4875-4ed9-8fcd-4ae1e0a25093
  dockerRepository: airbyte/source-azure-blob-storage
  dockerImageTag: 0.1.0
  documentationUrl: https://docs.airbyte.com/integrations/sources/azure-blob-storage
  icon: azureblobstorage.svg
  sourceType: file
  releaseStage: alpha
- name: Babelforce
  sourceDefinitionId: 971c3e1e-78a5-411e-ad56-c4052b50876b
  dockerRepository: airbyte/source-babelforce
  dockerImageTag: 0.1.0
  documentationUrl: https://docs.airbyte.com/integrations/sources/babelforce
  icon: babelforce.svg
  sourceType: api
  releaseStage: alpha
- name: BambooHR
  sourceDefinitionId: 90916976-a132-4ce9-8bce-82a03dd58788
  dockerRepository: airbyte/source-bamboo-hr
  dockerImageTag: 0.2.2
  documentationUrl: https://docs.airbyte.com/integrations/sources/bamboo-hr
  icon: bamboohr.svg
  sourceType: api
  releaseStage: alpha
- name: BigCommerce
  sourceDefinitionId: 59c5501b-9f95-411e-9269-7143c939adbd
  dockerRepository: airbyte/source-bigcommerce
  dockerImageTag: 0.1.10
  documentationUrl: https://docs.airbyte.com/integrations/sources/bigcommerce
  icon: bigcommerce.svg
  sourceType: api
  releaseStage: alpha
- name: BigQuery
  sourceDefinitionId: bfd1ddf8-ae8a-4620-b1d7-55597d2ba08c
  dockerRepository: airbyte/source-bigquery
  dockerImageTag: 0.2.3
  documentationUrl: https://docs.airbyte.com/integrations/sources/bigquery
  icon: bigquery.svg
  sourceType: database
  releaseStage: alpha
- name: Bing Ads
  sourceDefinitionId: 47f25999-dd5e-4636-8c39-e7cea2453331
  dockerRepository: airbyte/source-bing-ads
  dockerImageTag: 0.1.20
  documentationUrl: https://docs.airbyte.com/integrations/sources/bing-ads
  icon: bingads.svg
  sourceType: api
  releaseStage: generally_available
  allowedHosts:
    hosts:
      - bingads.microsoft.com
      - login.microsoftonline.com
      - login.live.com
      - login.windows-ppe.net
      - ads.microsoft.com
      - api.ads.microsoft.com
- name: Braintree
  sourceDefinitionId: 63cea06f-1c75-458d-88fe-ad48c7cb27fd
  dockerRepository: airbyte/source-braintree
  dockerImageTag: 0.1.4
  documentationUrl: https://docs.airbyte.com/integrations/sources/braintree
  icon: braintree.svg
  sourceType: api
  releaseStage: alpha
- name: Breezometer
  sourceDefinitionId: 7c37685e-8512-4901-addf-9afbef6c0de9
  dockerRepository: airbyte/source-breezometer
  dockerImageTag: 0.1.0
  documentationUrl: https://docs.airbyte.com/integrations/sources/breezometer
  icon: breezometer.svg
  sourceType: api
  releaseStage: alpha
- name: CallRail
  sourceDefinitionId: dc98a6ad-2dd1-47b6-9529-2ec35820f9c6
  dockerRepository: airbyte/source-callrail
  dockerImageTag: 0.1.0
  documentationUrl: https://docs.airbyte.com/integrations/sources/callrail
  icon: callrail.svg
  sourceType: api
  releaseStage: alpha
- name: Cart.com
  sourceDefinitionId: bb1a6d31-6879-4819-a2bd-3eed299ea8e2
  dockerRepository: airbyte/source-cart
  dockerImageTag: 0.2.1
  documentationUrl: https://docs.airbyte.com/integrations/sources/cart
  icon: cart.svg
  sourceType: api
  releaseStage: alpha
- name: Chargebee
  sourceDefinitionId: 686473f1-76d9-4994-9cc7-9b13da46147c
  dockerRepository: airbyte/source-chargebee
  dockerImageTag: 0.2.3
  documentationUrl: https://docs.airbyte.com/integrations/sources/chargebee
  icon: chargebee.svg
  sourceType: api
  releaseStage: generally_available
  allowedHosts:
    hosts:
      - "*.chargebee.com"
- name: Chargify
  sourceDefinitionId: 9b2d3607-7222-4709-9fa2-c2abdebbdd88
  dockerRepository: airbyte/source-chargify
  dockerImageTag: 0.1.0
  documentationUrl: https://docs.airbyte.com/integrations/sources/chargify
  icon: chargify.svg
  sourceType: api
  releaseStage: alpha
- name: Chartmogul
  sourceDefinitionId: b6604cbd-1b12-4c08-8767-e140d0fb0877
  dockerRepository: airbyte/source-chartmogul
  dockerImageTag: 0.2.1
  documentationUrl: https://docs.airbyte.com/integrations/sources/chartmogul
  icon: chartmogul.svg
  sourceType: api
  releaseStage: beta
  allowedHosts:
    hosts:
      - api.chartmogul.com
- name: ClickHouse
  sourceDefinitionId: bad83517-5e54-4a3d-9b53-63e85fbd4d7c
  dockerRepository: airbyte/source-clickhouse
  dockerImageTag: 0.1.17
  documentationUrl: https://docs.airbyte.com/integrations/sources/clickhouse
  icon: clickhouse.svg
  sourceType: database
  releaseStage: alpha
  allowedHosts:
    hosts:
      - "${host}"
      - "${tunnel_method.tunnel_host}"
- name: ClickUp
  sourceDefinitionId: 311a7a27-3fb5-4f7e-8265-5e4afe258b66
  dockerRepository: airbyte/source-clickup-api
  dockerImageTag: 0.1.1
  documentationUrl: https://docs.airbyte.com/integrations/sources/click-up
  icon: clickup.svg
  sourceType: api
  releaseStage: alpha
- name: Close.com
  sourceDefinitionId: dfffecb7-9a13-43e9-acdc-b92af7997ca9
  dockerRepository: airbyte/source-close-com
  dockerImageTag: 0.2.1
  documentationUrl: https://docs.airbyte.com/integrations/sources/close-com
  icon: close.svg
  sourceType: api
  releaseStage: beta
  allowedHosts:
    hosts:
      - api.close.com
- name: CoinGecko Coins
  sourceDefinitionId: 9cdd4183-d0ba-40c3-aad3-6f46d4103974
  dockerRepository: airbyte/source-coingecko-coins
  dockerImageTag: 0.1.0
  documentationUrl: https://docs.airbyte.com/integrations/sources/coingecko-coins
  icon: coingeckocoins.svg
  sourceType: api
  releaseStage: alpha
- name: Cockroachdb
  sourceDefinitionId: 9fa5862c-da7c-11eb-8d19-0242ac130003
  dockerRepository: airbyte/source-cockroachdb
  dockerImageTag: 0.1.22
  documentationUrl: https://docs.airbyte.com/integrations/sources/cockroachdb
  icon: cockroachdb.svg
  sourceType: database
  releaseStage: alpha
  allowedHosts:
    hosts:
      - "${host}"
- name: Coda
  sourceDefinitionId: 27f910fd-f832-4b2e-bcfd-6ab342e434d8
  dockerRepository: airbyte/source-coda
  dockerImageTag: 0.1.0
  documentationUrl: https://docs.airbyte.com/integrations/sources/coda
  icon: coda.svg
  sourceType: api
  releaseStage: alpha
- name: Coin API
  sourceDefinitionId: 919984ef-53a2-479b-8ffe-9c1ddb9fc3f3
  dockerRepository: airbyte/source-coin-api
  dockerImageTag: 0.1.1
  documentationUrl: https://docs.airbyte.com/integrations/sources/coin-api
  icon: coinapi.svg
  sourceType: api
  releaseStage: alpha
- name: CoinMarketCap
  sourceDefinitionId: 239463f5-64bb-4d88-b4bd-18ce673fd572
  dockerRepository: airbyte/source-coinmarketcap
  dockerImageTag: 0.1.1
  documentationUrl: https://docs.airbyte.com/integrations/sources/coinmarketcap
  icon: coinmarketcap.svg
  sourceType: api
  releaseStage: alpha
- name: Commercetools
  sourceDefinitionId: 008b2e26-11a3-11ec-82a8-0242ac130003
  dockerRepository: airbyte/source-commercetools
  dockerImageTag: 0.1.0
  documentationUrl: https://docs.airbyte.com/integrations/sources/commercetools
  icon: commercetools.svg
  sourceType: api
  releaseStage: alpha
- name: ConfigCat
  sourceDefinitionId: 4fd7565c-8b99-439b-80d0-2d965e1d958c
  dockerRepository: airbyte/source-configcat
  dockerImageTag: 0.1.0
  documentationUrl: https://docs.airbyte.com/integrations/sources/configcat
  icon: configcat.svg
  sourceType: api
  releaseStage: alpha
- name: Confluence
  sourceDefinitionId: cf40a7f8-71f8-45ce-a7fa-fca053e4028c
  dockerRepository: airbyte/source-confluence
  dockerImageTag: 0.1.3
  documentationUrl: https://docs.airbyte.com/integrations/sources/confluence
  icon: confluence.svg
  sourceType: api
  releaseStage: beta
  allowedHosts:
    hosts:
      - "${subdomain}.atlassian.net"
- name: ConvertKit
  sourceDefinitionId: be9ee02f-6efe-4970-979b-95f797a37188
  dockerRepository: airbyte/source-convertkit
  dockerImageTag: 0.1.0
  documentationUrl: https://docs.airbyte.com/integrations/sources/convertkit
  icon: convertkit.svg
  sourceType: api
  releaseStage: alpha
- name: Commcare
  sourceDefinitionId: f39208dc-7e1c-48b8-919b-5006360cc27f
  dockerRepository: airbyte/source-commcare
  dockerImageTag: 0.1.0
  documentationUrl: https://docs.airbyte.com/integrations/sources/commcare
  sourceType: api
  releaseStage: alpha
- name: Copper
  sourceDefinitionId: 44f3002f-2df9-4f6d-b21c-02cd3b47d0dc
  dockerRepository: airbyte/source-copper
  dockerImageTag: 0.2.0
  documentationUrl: https://docs.airbyte.com/integrations/sources/copper
  icon: copper.svg
  sourceType: api
  releaseStage: alpha
- name: Convex
  sourceDefinitionId: c332628c-f55c-4017-8222-378cfafda9b2
  dockerRepository: airbyte/source-convex
  dockerImageTag: 0.1.0
  documentationUrl: https://docs.airbyte.com/integrations/sources/convex
  icon: convex.svg
  sourceType: api
  releaseStage: alpha
- name: Courier
  sourceDefinitionId: 0541b2cd-2367-4986-b5f1-b79ff55439e4
  dockerRepository: airbyte/source-courier
  dockerImageTag: 0.1.0
  documentationUrl: https://docs.airbyte.com/integrations/sources/courier
  icon: courier.svg
  sourceType: api
  releaseStage: alpha
- name: Clockify
  sourceDefinitionId: e71aae8a-5143-11ed-bdc3-0242ac120002
  dockerRepository: airbyte/source-clockify
  dockerImageTag: 0.1.0
  documentationUrl: https://docs.airbyte.com/integrations/sources/clockify
  icon: clockify.svg
  sourceType: api
  releaseStage: alpha
- name: Customer.io
  sourceDefinitionId: c47d6804-8b98-449f-970a-5ddb5cb5d7aa
  dockerRepository: farosai/airbyte-customer-io-source
  dockerImageTag: 0.1.23
  documentationUrl: https://docs.airbyte.com/integrations/sources/customer-io
  icon: customer-io.svg
  sourceType: api
  releaseStage: alpha
- name: Datadog
  sourceDefinitionId: 1cfc30c7-82db-43f4-9fd7-ac1b42312cda
  dockerRepository: airbyte/source-datadog
  dockerImageTag: 0.1.1
  documentationUrl: https://docs.airbyte.com/integrations/sources/datadog
  icon: datadog.svg
  sourceType: api
  releaseStage: alpha
- name: Datascope
  sourceDefinitionId: 8e1ae2d2-4790-44d3-9d83-75b3fc3940ff
  dockerRepository: airbyte/source-datascope
  dockerImageTag: 0.1.0
  documentationUrl: https://docs.airbyte.com/integrations/sources/datascope
  icon: datascope.svg
  sourceType: api
  releaseStage: alpha
- name: Delighted
  sourceDefinitionId: cc88c43f-6f53-4e8a-8c4d-b284baaf9635
  dockerRepository: airbyte/source-delighted
  dockerImageTag: 0.2.2
  documentationUrl: https://docs.airbyte.com/integrations/sources/delighted
  icon: delighted.svg
  sourceType: api
  releaseStage: beta
  allowedHosts:
    hosts:
      - api.delighted.com
- name: Dixa
  sourceDefinitionId: 0b5c867e-1b12-4d02-ab74-97b2184ff6d7
  dockerRepository: airbyte/source-dixa
  dockerImageTag: 0.1.3
  documentationUrl: https://docs.airbyte.com/integrations/sources/dixa
  icon: dixa.svg
  sourceType: api
  releaseStage: alpha
- name: Dockerhub
  sourceDefinitionId: 72d405a3-56d8-499f-a571-667c03406e43
  dockerRepository: airbyte/source-dockerhub
  dockerImageTag: 0.1.0
  documentationUrl: https://docs.airbyte.com/integrations/sources/dockerhub
  icon: dockerhub.svg
  sourceType: api
  releaseStage: alpha
- name: Dremio
  sourceDefinitionId: d99e9ace-8621-46c2-9144-76ae4751d64b
  dockerRepository: airbyte/source-dremio
  dockerImageTag: 0.1.0
  documentationUrl: https://docs.airbyte.com/integrations/sources/dremio
  icon: dremio.svg
  sourceType: api
  releaseStage: alpha
- name: Drift
  sourceDefinitionId: 445831eb-78db-4b1f-8f1f-0d96ad8739e2
  dockerRepository: airbyte/source-drift
  dockerImageTag: 0.2.6
  documentationUrl: https://docs.airbyte.com/integrations/sources/drift
  icon: drift.svg
  sourceType: api
  releaseStage: alpha
  allowedHosts:
    hosts:
      - driftapi.com
- name: DV 360
  sourceDefinitionId: 1356e1d9-977f-4057-ad4b-65f25329cf61
  dockerRepository: airbyte/source-dv-360
  dockerImageTag: 0.1.0
  documentationUrl: https://docs.airbyte.com/integrations/sources/dv-360
  icon: dv360.svg
  sourceType: api
  releaseStage: alpha
- name: DynamoDB
  sourceDefinitionId: 50401137-8871-4c5a-abb7-1f5fda35545a
  dockerRepository: airbyte/source-dynamodb
  dockerImageTag: 0.1.2
  documentationUrl: https://docs.airbyte.com/integrations/sources/dynamodb
  icon: dynamodb.svg
  sourceType: api
  releaseStage: alpha
- name: E2E Testing
  sourceDefinitionId: d53f9084-fa6b-4a5a-976c-5b8392f4ad8a
  dockerRepository: airbyte/source-e2e-test
  dockerImageTag: 2.1.4
  documentationUrl: https://docs.airbyte.com/integrations/sources/e2e-test
  icon: airbyte.svg
  sourceType: api
  releaseStage: alpha
- name: EmailOctopus
  sourceDefinitionId: 46b25e70-c980-4590-a811-8deaf50ee09f
  dockerRepository: airbyte/source-emailoctopus
  dockerImageTag: 0.1.0
  documentationUrl: https://docs.airbyte.com/integrations/sources/emailoctopus
  icon: emailoctopus.svg
  sourceType: api
  releaseStage: alpha
- name: Exchange Rates Api
  sourceDefinitionId: e2b40e36-aa0e-4bed-b41b-bcea6fa348b1
  dockerRepository: airbyte/source-exchange-rates
  dockerImageTag: 1.2.8
  documentationUrl: https://docs.airbyte.com/integrations/sources/exchangeratesapi
  icon: exchangeratesapi.svg
  sourceType: api
  releaseStage: alpha
  allowedHosts:
    hosts:
      - "${subdomain}.apilayer.com"
      - apilayer.com
- name: Everhour
  sourceDefinitionId: 6babfc42-c734-4ef6-a817-6eca15f0f9b7
  dockerRepository: airbyte/source-everhour
  dockerImageTag: 0.1.0
  documentationUrl: https://docs.airbyte.com/integrations/sources/everhour
  icon: everhour.svg
  sourceType: api
  releaseStage: alpha
  allowedHosts:
    hosts:
      - api.everhour.com
- name: Facebook Marketing
  sourceDefinitionId: e7778cfc-e97c-4458-9ecb-b4f2bba8946c
  dockerRepository: airbyte/source-facebook-marketing
  dockerImageTag: 0.3.4
  documentationUrl: https://docs.airbyte.com/integrations/sources/facebook-marketing
  icon: facebook.svg
  sourceType: api
  releaseStage: generally_available
  allowedHosts:
    hosts:
      - graph.facebook.com
- name: Facebook Pages
  sourceDefinitionId: 010eb12f-837b-4685-892d-0a39f76a98f5
  dockerRepository: airbyte/source-facebook-pages
  dockerImageTag: 0.2.4
  documentationUrl: https://docs.airbyte.com/integrations/sources/facebook-pages
  icon: facebook.svg
  sourceType: api
  releaseStage: beta
  allowedHosts:
    hosts:
      - "graph.facebook.com"
- name: Sample Data (Faker)
  sourceDefinitionId: dfd88b22-b603-4c3d-aad7-3701784586b1
  dockerRepository: airbyte/source-faker
  dockerImageTag: 2.0.3
  documentationUrl: https://docs.airbyte.com/integrations/sources/faker
  icon: faker.svg
  sourceType: api
  releaseStage: beta
  resourceRequirements:
    jobSpecific:
      - jobType: sync
        resourceRequirements:
          cpu_limit: "4.0"
          cpu_request: "1.0"
  allowedHosts:
    hosts: []
  suggestedStreams:
    streams:
      - users
      - products
      - purchases
- name: Fastbill
  sourceDefinitionId: eb3e9c1c-0467-4eb7-a172-5265e04ccd0a
  dockerRepository: airbyte/source-fastbill
  dockerImageTag: 0.1.0
  documentationUrl: https://docs.airbyte.com/integrations/sources/fastbill
  icon: fastbill.svg
  sourceType: api
  releaseStage: alpha
- name: Fauna
  sourceDefinitionId: 3825db3e-c94b-42ac-bd53-b5a9507ace2b
  dockerRepository: airbyte/source-fauna
  dockerImageTag: 0.1.1
  documentationUrl: https://docs.airbyte.com/integrations/sources/fauna
  icon: fauna.svg
  sourceType: database
  releaseStage: alpha
- name: File (CSV, JSON, Excel, Feather, Parquet)
  sourceDefinitionId: 778daa7c-feaf-4db6-96f3-70fd645acc77
  dockerRepository: airbyte/source-file
  dockerImageTag: 0.3.0
  documentationUrl: https://docs.airbyte.com/integrations/sources/file
  icon: file.svg
  sourceType: file
  releaseStage: generally_available
  allowedHosts:
    hosts:
      - "*"
- name: Firebase Realtime Database
  sourceDefinitionId: acb5f973-a565-441e-992f-4946f3e65662
  dockerRepository: airbyte/source-firebase-realtime-database
  dockerImageTag: 0.1.0
  documentationUrl: https://docs.airbyte.io/integrations/sources/firebase-realtime-database
  sourceType: database
  releaseStage: alpha
  allowedHosts:
    hosts:
      - "*"
- name: Freshcaller
  sourceDefinitionId: 8a5d48f6-03bb-4038-a942-a8d3f175cca3
  dockerRepository: airbyte/source-freshcaller
  dockerImageTag: 0.1.0
  documentationUrl: https://docs.airbyte.com/integrations/sources/freshcaller
  icon: freshcaller.svg
- name: Flexport
  sourceDefinitionId: f95337f1-2ad1-4baf-922f-2ca9152de630
  dockerRepository: airbyte/source-flexport
  dockerImageTag: 0.1.0
  documentationUrl: https://docs.airbyte.com/integrations/sources/flexport
  sourceType: api
  releaseStage: alpha
- name: Freshdesk
  sourceDefinitionId: ec4b9503-13cb-48ab-a4ab-6ade4be46567
  dockerRepository: airbyte/source-freshdesk
  dockerImageTag: 3.0.2
  documentationUrl: https://docs.airbyte.com/integrations/sources/freshdesk
  icon: freshdesk.svg
  sourceType: api
  releaseStage: generally_available
  allowedHosts:
    hosts:
      - "*.freshdesk.com"
- name: Freshsales
  sourceDefinitionId: eca08d79-7b92-4065-b7f3-79c14836ebe7
  dockerRepository: airbyte/source-freshsales
  dockerImageTag: 0.1.4
  documentationUrl: https://docs.airbyte.com/integrations/sources/freshsales
  icon: freshsales.svg
  sourceType: api
  releaseStage: beta
  allowedHosts:
    hosts:
      - "*.myfreshworks.com"
- name: Freshservice
  sourceDefinitionId: 9bb85338-ea95-4c93-b267-6be89125b267
  dockerRepository: airbyte/source-freshservice
  dockerImageTag: 0.1.1
  documentationUrl: https://docs.airbyte.com/integrations/sources/freshservice
  icon: freshservice.svg
  sourceType: api
  releaseStage: alpha
- name: GCS
  sourceDefinitionId: 2a8c41ae-8c23-4be0-a73f-2ab10ca1a820
  dockerRepository: airbyte/source-gcs
  dockerImageTag: 0.1.0
  documentationUrl: https://docs.airbyte.com/integrations/sources/gcs
  icon: gcs.svg
  sourceType: file
- name: Genesys
  sourceDefinitionId: 5ea4459a-8f1a-452a-830f-a65c38cc438d
  dockerRepository: airbyte/source-genesys
  dockerImageTag: 0.1.0
  documentationUrl: https://docs.airbyte.com/integrations/sources/genesys
  icon: genesys.svg
- name: GetLago
  sourceDefinitionId: e1a3866b-d3b2-43b6-b6d7-8c1ee4d7f53f
  dockerRepository: airbyte/source-getlago
  dockerImageTag: 0.1.0
  documentationUrl: https://docs.airbyte.com/integrations/sources/getlago
  icon: getlago.svg
  sourceType: api
  releaseStage: alpha
- name: Gridly
  sourceDefinitionId: 6cbea164-3237-433b-9abb-36d384ee4cbf
  dockerRepository: airbyte/source-gridly
  dockerImageTag: 0.1.1
  documentationUrl: https://docs.airbyte.com/integrations/sources/gridly
  icon: gridly.svg
  sourceType: api
  releaseStage: alpha
- name: GitHub
  sourceDefinitionId: ef69ef6e-aa7f-4af1-a01d-ef775033524e
  dockerRepository: airbyte/source-github
  dockerImageTag: 0.4.8
  documentationUrl: https://docs.airbyte.com/integrations/sources/github
  icon: github.svg
  sourceType: api
  releaseStage: generally_available
  suggestedStreams:
    streams:
      - branches
      - comments
      - issues
      - organizations
      - pull_requests
      - repositories
      - stargazers
      - tags
      - teams
      - users
  allowedHosts:
    hosts:
      - api.github.com
  maxSecondsBetweenMessages: 5400
- name: Gitlab
  sourceDefinitionId: 5e6175e5-68e1-4c17-bff9-56103bbb0d80
  dockerRepository: airbyte/source-gitlab
  dockerImageTag: 1.0.3
  documentationUrl: https://docs.airbyte.com/integrations/sources/gitlab
  icon: gitlab.svg
  sourceType: api
  releaseStage: beta
  allowedHosts:
    hosts:
      - "*"
- name: Glassfrog
  sourceDefinitionId: cf8ff320-6272-4faa-89e6-4402dc17e5d5
  dockerRepository: airbyte/source-glassfrog
  dockerImageTag: 0.1.0
  documentationUrl: https://docs.airbyte.com/integrations/sources/glassfrog
  icon: glassfrog.svg
  sourceType: api
  releaseStage: alpha
- name: GNews
  sourceDefinitionId: ce38aec4-5a77-439a-be29-9ca44fd4e811
  dockerRepository: airbyte/source-gnews
  dockerImageTag: 0.1.3
  documentationUrl: https://docs.airbyte.com/integrations/sources/gnews
  icon: gnews.svg
  sourceType: api
  releaseStage: alpha
- name: GoCardless
  sourceDefinitionId: ba15ac82-5c6a-4fb2-bf24-925c23a1180c
  dockerRepository: airbyte/source-gocardless
  dockerImageTag: 0.1.0
  documentationUrl: https://docs.airbyte.com/integrations/sources/gocardless
  icon: gocardless.svg
  sourceType: api
  releaseStage: alpha
- name: Gong
  sourceDefinitionId: 32382e40-3b49-4b99-9c5c-4076501914e7
  dockerRepository: airbyte/source-gong
  dockerImageTag: 0.1.0
  documentationUrl: https://docs.airbyte.com/integrations/sources/gong
  icon: gong.svg
  sourceType: api
  releaseStage: alpha
- name: Google Ads
  sourceDefinitionId: 253487c0-2246-43ba-a21f-5116b20a2c50
  dockerRepository: airbyte/source-google-ads
  dockerImageTag: 0.2.14
  documentationUrl: https://docs.airbyte.com/integrations/sources/google-ads
  icon: google-adwords.svg
  sourceType: api
  releaseStage: generally_available
  allowedHosts:
    hosts:
      - accounts.google.com
      - googleads.googleapis.com
- name: Google Analytics (Universal Analytics)
  sourceDefinitionId: eff3616a-f9c3-11eb-9a03-0242ac130003
  dockerRepository: airbyte/source-google-analytics-v4
  dockerImageTag: 0.1.34
  documentationUrl: https://docs.airbyte.com/integrations/sources/google-analytics-v4
  icon: google-analytics.svg
  sourceType: api
  releaseStage: generally_available
  allowedHosts:
    hosts:
      - oauth2.googleapis.com
      - www.googleapis.com
      - analyticsdata.googleapis.com
      - analyticsreporting.googleapis.com
- name: Google Analytics 4 (GA4)
  sourceDefinitionId: 3cc2eafd-84aa-4dca-93af-322d9dfeec1a
  dockerRepository: airbyte/source-google-analytics-data-api
  dockerImageTag: 0.2.0
  documentationUrl: https://docs.airbyte.com/integrations/sources/google-analytics-data-api
  icon: google-analytics.svg
  sourceType: api
  releaseStage: generally_available
  allowedHosts:
    hosts:
      - oauth2.googleapis.com
      - www.googleapis.com
      - analyticsdata.googleapis.com
- name: Google Directory
  sourceDefinitionId: d19ae824-e289-4b14-995a-0632eb46d246
  dockerRepository: airbyte/source-google-directory
  dockerImageTag: 0.1.9
  documentationUrl: https://docs.airbyte.com/integrations/sources/google-directory
  icon: googledirectory.svg
  sourceType: api
  releaseStage: alpha
- name: Google PageSpeed Insights
  sourceDefinitionId: 1e9086ab-ddac-4c1d-aafd-ba43ff575fe4
  dockerRepository: airbyte/source-google-pagespeed-insights
  dockerImageTag: 0.1.0
  documentationUrl: https://docs.airbyte.com/integrations/sources/google-pagespeed-insights
  icon: google-pagespeed-insights.svg
  sourceType: api
  releaseStage: alpha
- name: Google Search Console
  sourceDefinitionId: eb4c9e00-db83-4d63-a386-39cfa91012a8
  dockerRepository: airbyte/source-google-search-console
  dockerImageTag: 0.1.22
  documentationUrl: https://docs.airbyte.com/integrations/sources/google-search-console
  icon: googlesearchconsole.svg
  sourceType: api
  releaseStage: generally_available
  allowedHosts:
    hosts:
      - "*.googleapis.com"
- name: Google Sheets
  sourceDefinitionId: 71607ba1-c0ac-4799-8049-7f4b90dd50f7
  dockerRepository: airbyte/source-google-sheets
  dockerImageTag: 0.2.37
  documentationUrl: https://docs.airbyte.com/integrations/sources/google-sheets
  icon: google-sheets.svg
  sourceType: file
  releaseStage: generally_available
  allowedHosts:
    hosts:
      - "*.googleapis.com"
- name: Google Webfonts
  sourceDefinitionId: a68fbcde-b465-4ab3-b2a6-b0590a875835
  dockerRepository: airbyte/source-google-webfonts
  dockerImageTag: 0.1.0
  documentationUrl: https://docs.airbyte.com/integrations/sources/google-webfonts
  icon: googleworkpace.svg
  sourceType: api
  releaseStage: alpha
- name: Google Workspace Admin Reports
  sourceDefinitionId: ed9dfefa-1bbc-419d-8c5e-4d78f0ef6734
  dockerRepository: airbyte/source-google-workspace-admin-reports
  dockerImageTag: 0.1.8
  documentationUrl: https://docs.airbyte.com/integrations/sources/google-workspace-admin-reports
  icon: googleworkpace.svg
  sourceType: api
  releaseStage: alpha
- name: Greenhouse
  sourceDefinitionId: 59f1e50a-331f-4f09-b3e8-2e8d4d355f44
  dockerRepository: airbyte/source-greenhouse
  dockerImageTag: 0.4.0
  documentationUrl: https://docs.airbyte.com/integrations/sources/greenhouse
  icon: greenhouse.svg
  sourceType: api
  releaseStage: generally_available
  allowedHosts:
    hosts:
      - harvest.greenhouse.io
- name: Gutendex
  sourceDefinitionId: bff9a277-e01d-420d-81ee-80f28a307318
  dockerRepository: airbyte/source-gutendex
  dockerImageTag: 0.1.0
  documentationUrl: https://docs.airbyte.com/integrations/sources/gutendex
  sourceType: api
  releaseStage: alpha
- name: Harness
  sourceDefinitionId: 6fe89830-d04d-401b-aad6-6552ffa5c4af
  dockerRepository: farosai/airbyte-harness-source
  dockerImageTag: 0.1.23
  documentationUrl: https://docs.airbyte.com/integrations/sources/harness
  icon: harness.svg
  sourceType: api
  releaseStage: alpha
- name: Harvest
  sourceDefinitionId: fe2b4084-3386-4d3b-9ad6-308f61a6f1e6
  dockerRepository: airbyte/source-harvest
  dockerImageTag: 0.1.17
  documentationUrl: https://docs.airbyte.com/integrations/sources/harvest
  icon: harvest.svg
  sourceType: api
  releaseStage: generally_available
  allowedHosts:
    hosts:
      - api.harvestapp.com
- name: Hellobaton
  sourceDefinitionId: 492b56d1-937c-462e-8076-21ad2031e784
  dockerRepository: airbyte/source-hellobaton
  dockerImageTag: 0.1.0
  documentationUrl: https://docs.airbyte.com/integrations/sources/hellobaton
  icon: hellobaton.svg
  sourceType: api
  releaseStage: alpha
- name: Hubplanner
  sourceDefinitionId: 8097ceb9-383f-42f6-9f92-d3fd4bcc7689
  dockerRepository: airbyte/source-hubplanner
  dockerImageTag: 0.1.0
  documentationUrl: https://docs.airbyte.com/integrations/sources/hubplanner
  icon: hubplanner.svg
  sourceType: api
  releaseStage: alpha
- name: HubSpot
  sourceDefinitionId: 36c891d9-4bd9-43ac-bad2-10e12756272c
  dockerRepository: airbyte/source-hubspot
  dockerImageTag: 0.6.1
  documentationUrl: https://docs.airbyte.com/integrations/sources/hubspot
  icon: hubspot.svg
  sourceType: api
  releaseStage: generally_available
  allowedHosts:
    hosts:
      - api.hubapi.com
- name: IP2Whois
  sourceDefinitionId: f23b7b7c-d705-49a3-9042-09add3b104a5
  dockerRepository: airbyte/source-ip2whois
  dockerImageTag: 0.1.0
  documentationUrl: https://docs.airbyte.com/integrations/sources/ip2whois
  icon: ip2whois.svg
  sourceType: api
  releaseStage: alpha
- name: IBM Db2
  sourceDefinitionId: 447e0381-3780-4b46-bb62-00a4e3c8b8e2
  dockerRepository: airbyte/source-db2
  dockerImageTag: 0.1.19
  documentationUrl: https://docs.airbyte.com/integrations/sources/db2
  icon: db2.svg
  sourceType: database
  releaseStage: alpha
  allowedHosts:
    hosts:
      - "${host}"
- name: Insightly
  sourceDefinitionId: 38f84314-fe6a-4257-97be-a8dcd942d693
  dockerRepository: airbyte/source-insightly
  dockerImageTag: 0.1.2
  documentationUrl: https://docs.airbyte.com/integrations/sources/insightly
  icon: insightly.svg
  sourceType: api
  releaseStage: alpha
- name: Instagram
  sourceDefinitionId: 6acf6b55-4f1e-4fca-944e-1a3caef8aba8
  dockerRepository: airbyte/source-instagram
  dockerImageTag: 1.0.5
  documentationUrl: https://docs.airbyte.com/integrations/sources/instagram
  icon: instagram.svg
  sourceType: api
  releaseStage: generally_available
  allowedHosts:
    hosts:
      - graph.facebook.com
- name: Instatus
  sourceDefinitionId: 1901024c-0249-45d0-bcac-31a954652927
  dockerRepository: airbyte/source-instatus
  dockerImageTag: 0.1.0
  documentationUrl: https://docs.airbyte.com/integrations/sources/instatus
  icon: instatus.svg
  sourceType: api
  releaseStage: alpha
- name: Intercom
  sourceDefinitionId: d8313939-3782-41b0-be29-b3ca20d8dd3a
  dockerRepository: airbyte/source-intercom
  dockerImageTag: 0.2.0
  documentationUrl: https://docs.airbyte.com/integrations/sources/intercom
  icon: intercom.svg
  sourceType: api
  releaseStage: generally_available
  allowedHosts:
    hosts:
      - api.intercom.io
- name: Intruder
  sourceDefinitionId: 3d15163b-11d8-412f-b808-795c9b2c3a3a
  dockerRepository: airbyte/source-intruder
  dockerImageTag: 0.1.0
  documentationUrl: https://docs.airbyte.com/integrations/sources/intruder
  icon: intruder.svg
  sourceType: api
  releaseStage: alpha
- name: Iterable
  sourceDefinitionId: 2e875208-0c0b-4ee4-9e92-1cb3156ea799
  dockerRepository: airbyte/source-iterable
  dockerImageTag: 0.1.27
  documentationUrl: https://docs.airbyte.com/integrations/sources/iterable
  icon: iterable.svg
  sourceType: api
  releaseStage: generally_available
  allowedHosts:
    hosts:
      - api.iterable.com
- name: Jenkins
  sourceDefinitionId: d6f73702-d7a0-4e95-9758-b0fb1af0bfba
  dockerRepository: farosai/airbyte-jenkins-source
  dockerImageTag: 0.1.23
  documentationUrl: https://docs.airbyte.com/integrations/sources/jenkins
  icon: jenkins.svg
  sourceType: api
  releaseStage: alpha
- name: Jira
  sourceDefinitionId: 68e63de2-bb83-4c7e-93fa-a8a9051e3993
  dockerRepository: airbyte/source-jira
  dockerImageTag: 0.3.7
  documentationUrl: https://docs.airbyte.com/integrations/sources/jira
  icon: jira.svg
  sourceType: api
  releaseStage: beta
  allowedHosts:
    hosts:
      - "${domain}"
  maxSecondsBetweenMessages: 21600
- name: K6 Cloud
  sourceDefinitionId: e300ece7-b073-43a3-852e-8aff36a57f13
  dockerRepository: airbyte/source-k6-cloud
  dockerImageTag: 0.1.0
  documentationUrl: https://docs.airbyte.com/integrations/sources/k6-cloud
  icon: k6cloud.svg
  sourceType: api
  releaseStage: alpha
- name: Kafka
  sourceDefinitionId: d917a47b-8537-4d0d-8c10-36a9928d4265
  dockerRepository: airbyte/source-kafka
  dockerImageTag: 0.2.3
  documentationUrl: https://docs.airbyte.com/integrations/sources/kafka
  icon: kafka.svg
  sourceType: database
  releaseStage: alpha
- name: Klarna
  sourceDefinitionId: 60c24725-00ae-490c-991d-55b78c3197e0
  dockerRepository: airbyte/source-klarna
  dockerImageTag: 0.1.0
  documentationUrl: https://docs.airbyte.com/integrations/sources/klarna
  icon: klarna.svg
  sourceType: api
  releaseStage: alpha
- name: Klaviyo
  sourceDefinitionId: 95e8cffd-b8c4-4039-968e-d32fb4a69bde
  dockerRepository: airbyte/source-klaviyo
  dockerImageTag: 0.3.0
  documentationUrl: https://docs.airbyte.com/integrations/sources/klaviyo
  icon: klaviyo.svg
  sourceType: api
  releaseStage: generally_available
  allowedHosts:
    hosts:
      - a.klaviyo.com
      - klaviyo.com
- name: Kyriba
  sourceDefinitionId: 547dc08e-ab51-421d-953b-8f3745201a8c
  dockerRepository: airbyte/source-kyriba
  dockerImageTag: 0.1.0
  documentationUrl: https://docs.airbyte.com/integrations/sources/kyriba
  icon: kyriba.svg
  sourceType: api
  releaseStage: alpha
- name: LaunchDarkly
  sourceDefinitionId: f96bb511-5e3c-48fc-b408-547953cd81a4
  dockerRepository: airbyte/source-launchdarkly
  dockerImageTag: 0.1.0
  documentationUrl: https://docs.airbyte.com/integrations/sources/launchdarkly
  icon: launchdarkly.svg
  sourceType: api
  releaseStage: alpha
- name: Lemlist
  sourceDefinitionId: 789f8e7a-2d28-11ec-8d3d-0242ac130003
  dockerRepository: airbyte/source-lemlist
  dockerImageTag: 0.1.1
  documentationUrl: https://docs.airbyte.com/integrations/sources/lemlist
  sourceType: api
  releaseStage: alpha
  icon: lemlist.svg
- name: Lever Hiring
  sourceDefinitionId: 3981c999-bd7d-4afc-849b-e53dea90c948
  dockerRepository: airbyte/source-lever-hiring
  dockerImageTag: 0.1.3
  documentationUrl: https://docs.airbyte.com/integrations/sources/lever-hiring
  icon: leverhiring.svg
  sourceType: api
  releaseStage: alpha
- name: LinkedIn Ads
  sourceDefinitionId: 137ece28-5434-455c-8f34-69dc3782f451
  dockerRepository: airbyte/source-linkedin-ads
  dockerImageTag: 0.1.15
  documentationUrl: https://docs.airbyte.com/integrations/sources/linkedin-ads
  icon: linkedin.svg
  sourceType: api
  releaseStage: generally_available
  allowedHosts:
    hosts:
      - api.linkedin.com
  maxSecondsBetweenMessages: 21600
- name: LinkedIn Pages
  sourceDefinitionId: af54297c-e8f8-4d63-a00d-a94695acc9d3
  dockerRepository: airbyte/source-linkedin-pages
  dockerImageTag: 1.0.1
  documentationUrl: https://docs.airbyte.com/integrations/sources/linkedin-pages
  icon: linkedin.svg
  sourceType: api
  releaseStage: alpha
- name: Linnworks
  sourceDefinitionId: 7b86879e-26c5-4ef6-a5ce-2be5c7b46d1e
  dockerRepository: airbyte/source-linnworks
  dockerImageTag: 0.1.5
  documentationUrl: https://docs.airbyte.com/integrations/sources/linnworks
  icon: linnworks.svg
  sourceType: api
  releaseStage: alpha
- name: Lokalise
  sourceDefinitionId: 45e0b135-615c-40ac-b38e-e65b0944197f
  dockerRepository: airbyte/source-lokalise
  dockerImageTag: 0.1.0
  documentationUrl: https://docs.airbyte.com/integrations/sources/lokalise
  icon: lokalise.svg
  sourceType: api
  releaseStage: alpha
- name: Looker
  sourceDefinitionId: 00405b19-9768-4e0c-b1ae-9fc2ee2b2a8c
  dockerRepository: airbyte/source-looker
  dockerImageTag: 0.2.8
  documentationUrl: https://docs.airbyte.com/integrations/sources/looker
  icon: looker.svg
  sourceType: api
  releaseStage: alpha
- name: Mailchimp
  sourceDefinitionId: b03a9f3e-22a5-11eb-adc1-0242ac120002
  dockerRepository: airbyte/source-mailchimp
  dockerImageTag: 0.4.0
  documentationUrl: https://docs.airbyte.com/integrations/sources/mailchimp
  icon: mailchimp.svg
  sourceType: api
  releaseStage: generally_available
  allowedHosts:
    hosts:
      - "*.api.mailchimp.com"
- name: Mailjet Mail
  sourceDefinitionId: 56582331-5de2-476b-b913-5798de77bbdf
  dockerRepository: airbyte/source-mailjet-mail
  dockerImageTag: 0.1.1
  documentationUrl: https://docs.airbyte.com/integrations/sources/mailjet-mail
  icon: mailjetmail.svg
  sourceType: api
  releaseStage: alpha
- name: Mailjet SMS
  sourceDefinitionId: 6ec2acea-7fd1-4378-b403-41a666e0c028
  dockerRepository: airbyte/source-mailjet-sms
  dockerImageTag: 0.1.0
  documentationUrl: https://docs.airbyte.com/integrations/sources/mailjet-sms
  icon: mailjetsms.svg
  sourceType: api
  releaseStage: alpha
- name: MailerLite
  sourceDefinitionId: dc3b9003-2432-4e93-a7f4-4620b0f14674
  dockerRepository: airbyte/source-mailerlite
  dockerImageTag: 0.1.0
  documentationUrl: https://docs.airbyte.com/integrations/sources/mailerlite
  icon: mailerlite.svg
  sourceType: api
  releaseStage: alpha
- name: MailerSend
  sourceDefinitionId: 2707d529-3c04-46eb-9c7e-40d4038df6f7
  dockerRepository: airbyte/source-mailersend
  dockerImageTag: 0.1.0
  documentationUrl: https://docs.airbyte.com/integrations/sources/mailersend
  icon: mailersend.svg
  sourceType: api
  releaseStage: alpha
- name: Mailgun
  sourceDefinitionId: 5b9cb09e-1003-4f9c-983d-5779d1b2cd51
  dockerRepository: airbyte/source-mailgun
  dockerImageTag: 0.1.1
  documentationUrl: https://docs.airbyte.com/integrations/sources/mailgun
  icon: mailgun.svg
  sourceType: api
  releaseStage: alpha
- name: Marketo
  sourceDefinitionId: 9e0556f4-69df-4522-a3fb-03264d36b348
  dockerRepository: airbyte/source-marketo
  dockerImageTag: 1.0.4
  documentationUrl: https://docs.airbyte.com/integrations/sources/marketo
  icon: marketo.svg
  sourceType: api
  releaseStage: generally_available
  allowedHosts:
    hosts:
      - "*.mktorest.com"
- name: Metabase
  sourceDefinitionId: c7cb421b-942e-4468-99ee-e369bcabaec5
  dockerRepository: airbyte/source-metabase
  dockerImageTag: 0.3.1
  documentationUrl: https://docs.airbyte.com/integrations/sources/metabase
  icon: metabase.svg
  sourceType: api
  releaseStage: beta
- name: Microsoft SQL Server (MSSQL)
  sourceDefinitionId: b5ea17b1-f170-46dc-bc31-cc744ca984c1
  dockerRepository: airbyte/source-mssql
  dockerImageTag: 1.0.14
  documentationUrl: https://docs.airbyte.com/integrations/sources/mssql
  icon: mssql.svg
  sourceType: database
  releaseStage: alpha
  allowedHosts:
    hosts:
      - "${host}"
      - "${tunnel_method.tunnel_host}"
- name: Microsoft teams
  sourceDefinitionId: eaf50f04-21dd-4620-913b-2a83f5635227
  dockerRepository: airbyte/source-microsoft-teams
  dockerImageTag: 0.2.5
  documentationUrl: https://docs.airbyte.com/integrations/sources/microsoft-teams
  icon: microsoft-teams.svg
  sourceType: api
  releaseStage: alpha
- name: Microsoft Dataverse
  sourceDefinitionId: 9220e3de-3b60-4bb2-a46f-046d59ea235a
  dockerRepository: airbyte/source-microsoft-dataverse
  dockerImageTag: 0.1.1
  documentationUrl: https://docs.airbyte.com/integrations/sources/microsoft-dataverse
  icon: microsoftdataverse.svg
  sourceType: api
  releaseStage: alpha
- name: Mixpanel
  sourceDefinitionId: 12928b32-bf0a-4f1e-964f-07e12e37153a
  dockerRepository: airbyte/source-mixpanel
  dockerImageTag: 0.1.31
  documentationUrl: https://docs.airbyte.com/integrations/sources/mixpanel
  icon: mixpanel.svg
  sourceType: api
  releaseStage: generally_available
  allowedHosts:
    hosts:
      - "mixpanel.com"
      - "eu.mixpanel.com"
- name: Monday
  sourceDefinitionId: 80a54ea2-9959-4040-aac1-eee42423ec9b
  dockerRepository: airbyte/source-monday
  dockerImageTag: 0.2.4
  documentationUrl: https://docs.airbyte.com/integrations/sources/monday
  icon: monday.svg
  sourceType: api
  releaseStage: beta
  allowedHosts:
    hosts:
      - "api.monday.com"
- name: MongoDb
  sourceDefinitionId: b2e713cd-cc36-4c0a-b5bd-b47cb8a0561e
  dockerRepository: airbyte/source-mongodb-v2
  dockerImageTag: 0.1.19
  documentationUrl: https://docs.airbyte.com/integrations/sources/mongodb-v2
  icon: mongodb.svg
  sourceType: database
  releaseStage: alpha
- name: My Hours
  sourceDefinitionId: 722ba4bf-06ec-45a4-8dd5-72e4a5cf3903
  dockerRepository: airbyte/source-my-hours
  dockerImageTag: 0.1.1
  documentationUrl: https://docs.airbyte.com/integrations/sources/my-hours
  icon: my-hours.svg
  sourceType: api
  releaseStage: alpha
- name: MySQL
  sourceDefinitionId: 435bb9a5-7887-4809-aa58-28c27df0d7ad
  dockerRepository: airbyte/source-mysql
  dockerImageTag: 2.0.18
  documentationUrl: https://docs.airbyte.com/integrations/sources/mysql
  icon: mysql.svg
  sourceType: database
  releaseStage: beta
  allowedHosts:
    hosts:
      - "${host}"
      - "${tunnel_method.tunnel_host}"
- name: n8n
  sourceDefinitionId: 4a961f66-5e99-4430-8320-a73afe52f7a2
  dockerRepository: airbyte/source-n8n
  dockerImageTag: 0.1.0
  documentationUrl: https://docs.airbyte.com/integrations/sources/n8n
  icon: n8n.svg
  sourceType: api
  releaseStage: alpha
- name: NASA
  sourceDefinitionId: 1a8667d7-7978-43cd-ba4d-d32cbd478971
  dockerRepository: airbyte/source-nasa
  dockerImageTag: 0.1.1
  documentationUrl: https://docs.airbyte.com/integrations/sources/nasa
  icon: nasa.svg
  sourceType: api
  releaseStage: alpha
  allowedHosts:
    hosts:
      - api.nasa.gov
- name: Netsuite
  sourceDefinitionId: 4f2f093d-ce44-4121-8118-9d13b7bfccd0
  dockerRepository: airbyte/source-netsuite
  dockerImageTag: 0.1.3
  documentationUrl: https://docs.airbyte.com/integrations/sources/netsuite
  icon: netsuite.svg
  sourceType: api
  releaseStage: alpha
- name: News API
  sourceDefinitionId: df38991e-f35b-4af2-996d-36817f614587
  dockerRepository: airbyte/source-news-api
  dockerImageTag: 0.1.0
  documentationUrl: https://docs.airbyte.com/integrations/sources/news-api
  icon: newsapi.svg
  sourceType: api
  releaseStage: alpha
- name: Newsdata
  sourceDefinitionId: 60bd11d8-2632-4daa-a688-b47336d32093
  dockerRepository: airbyte/source-newsdata
  dockerImageTag: 0.1.0
  documentationUrl: https://docs.airbyte.com/integrations/sources/newsdata
  sourceType: api
  releaseStage: alpha
- name: Notion
  sourceDefinitionId: 6e00b415-b02e-4160-bf02-58176a0ae687
  dockerRepository: airbyte/source-notion
  dockerImageTag: 1.0.4
  documentationUrl: https://docs.airbyte.com/integrations/sources/notion
  icon: notion.svg
  sourceType: api
  releaseStage: generally_available
  allowedHosts:
    hosts:
      - "api.notion.com"
- name: New York Times
  sourceDefinitionId: 0fae6a9a-04eb-44d4-96e1-e02d3dbc1d83
  dockerRepository: airbyte/source-nytimes
  dockerImageTag: 0.1.1
  documentationUrl: https://docs.airbyte.com/integrations/sources/nytimes
  icon: nytimes.svg
  sourceType: api
  releaseStage: alpha
- name: Okta
  sourceDefinitionId: 1d4fdb25-64fc-4569-92da-fcdca79a8372
  dockerRepository: airbyte/source-okta
  dockerImageTag: 0.1.14
  documentationUrl: https://docs.airbyte.com/integrations/sources/okta
  icon: okta.svg
  sourceType: api
  releaseStage: alpha
- name: Omnisend
  sourceDefinitionId: e7f0c5e2-4815-48c4-90cf-f47124209835
  dockerRepository: airbyte/source-omnisend
  dockerImageTag: 0.1.0
  documentationUrl: https://docs.airbyte.com/integrations/sources/omnisend
  icon: omnisend.svg
  sourceType: api
  releaseStage: alpha
- name: OneSignal
  sourceDefinitionId: bb6afd81-87d5-47e3-97c4-e2c2901b1cf8
  dockerRepository: airbyte/source-onesignal
  dockerImageTag: 1.0.0
  documentationUrl: https://docs.airbyte.com/integrations/sources/onesignal
  icon: onesignal.svg
  sourceType: api
  releaseStage: alpha
- name: Open Exchange Rates
  sourceDefinitionId: 77d5ca6b-d345-4dce-ba1e-1935a75778b8
  dockerRepository: airbyte/source-open-exchange-rates
  dockerImageTag: 0.1.0
  documentationUrl: https://docs.airbyte.com/integrations/sources/open-exchange-rates
  sourceType: api
  releaseStage: alpha
  icon: airbyte.svg
- name: OpenWeather
  sourceDefinitionId: d8540a80-6120-485d-b7d6-272bca477d9b
  dockerRepository: airbyte/source-openweather
  dockerImageTag: 0.1.6
  documentationUrl: https://docs.airbyte.com/integrations/sources/openweather
  icon: openweather.svg
  sourceType: api
  releaseStage: alpha
- name: Opsgenie
  sourceDefinitionId: 06bdb480-2598-40b8-8b0f-fc2e2d2abdda
  dockerRepository: airbyte/source-opsgenie
  dockerImageTag: 0.1.0
  documentationUrl: https://docs.airbyte.com/integrations/sources/opsgenie
  sourceType: api
  releaseStage: alpha
- name: Oracle DB
  sourceDefinitionId: b39a7370-74c3-45a6-ac3a-380d48520a83
  dockerRepository: airbyte/source-oracle
  dockerImageTag: 0.3.24
  documentationUrl: https://docs.airbyte.com/integrations/sources/oracle
  icon: oracle.svg
  sourceType: database
  releaseStage: alpha
  allowedHosts:
    hosts:
      - "${host}"
      - "${tunnel_method.tunnel_host}"
- name: Orb
  sourceDefinitionId: 7f0455fb-4518-4ec0-b7a3-d808bf8081cc
  dockerRepository: airbyte/source-orb
  dockerImageTag: 1.1.0
  documentationUrl: https://docs.airbyte.com/integrations/sources/orb
  icon: orb.svg
  sourceType: api
  releaseStage: alpha
- name: Orbit
  sourceDefinitionId: 95bcc041-1d1a-4c2e-8802-0ca5b1bfa36a
  dockerRepository: airbyte/source-orbit
  dockerImageTag: 0.1.1
  documentationUrl: https://docs.airbyte.com/integrations/sources/orbit
  icon: orbit.svg
  sourceType: api
  releaseStage: alpha
- name: Oura
  sourceDefinitionId: 2bf6c581-bec5-4e32-891d-de33036bd631
  dockerRepository: airbyte/source-oura
  dockerImageTag: 0.1.0
  documentationUrl: https://docs.airbyte.com/integrations/sources/oura
  icon: oura.svg
  sourceType: api
  releaseStage: alpha
- name: Outreach
  sourceDefinitionId: 3490c201-5d95-4783-b600-eaf07a4c7787
  dockerRepository: airbyte/source-outreach
  dockerImageTag: 0.2.0
  documentationUrl: https://docs.airbyte.com/integrations/sources/outreach
  icon: outreach.svg
  sourceType: api
  releaseStage: alpha
- name: Pardot
  sourceDefinitionId: ad15c7ba-72a7-440b-af15-b9a963dc1a8a
  dockerRepository: airbyte/source-pardot
  dockerImageTag: 0.1.1
  documentationUrl: https://docs.airbyte.com/integrations/sources/pardot
  icon: salesforcepardot.svg
  sourceType: api
  releaseStage: alpha
- name: PagerDuty
  sourceDefinitionId: 2817b3f0-04e4-4c7a-9f32-7a5e8a83db95
  dockerRepository: farosai/airbyte-pagerduty-source
  dockerImageTag: 0.1.23
  documentationUrl: https://docs.airbyte.com/integrations/sources/pagerduty
  icon: pagerduty.svg
  sourceType: api
  releaseStage: alpha
- name: PartnerStack
  sourceDefinitionId: d30fb809-6456-484d-8e2c-ee12e0f6888d
  dockerRepository: airbyte/source-partnerstack
  dockerImageTag: 0.1.0
  documentationUrl: https://docs.airbyte.com/integrations/sources/partnerstack
  icon: partnerstack.svg
  sourceType: api
  releaseStage: alpha
- name: Paypal Transaction
  sourceDefinitionId: d913b0f2-cc51-4e55-a44c-8ba1697b9239
  dockerRepository: airbyte/source-paypal-transaction
  dockerImageTag: 0.1.13
  documentationUrl: https://docs.airbyte.com/integrations/sources/paypal-transaction
  icon: paypal.svg
  sourceType: api
  releaseStage: generally_available
  allowedHosts:
    hosts:
      - "api-m.paypal.com"
      - "api-m.sandbox.paypal.com"
- name: Paystack
  sourceDefinitionId: 193bdcb8-1dd9-48d1-aade-91cadfd74f9b
  dockerRepository: airbyte/source-paystack
  dockerImageTag: 0.1.3
  documentationUrl: https://docs.airbyte.com/integrations/sources/paystack
  icon: paystack.svg
  sourceType: api
  releaseStage: beta
  allowedHosts:
    hosts:
      - "api.paystack.co"
- name: Pendo
  sourceDefinitionId: b1ccb590-e84f-46c0-83a0-2048ccfffdae
  dockerRepository: airbyte/source-pendo
  dockerImageTag: 0.1.0
  documentationUrl: https://docs.airbyte.com/integrations/sources/pendo
  icon: pendo.svg
  sourceType: api
  releaseStage: alpha
- name: PersistIq
  sourceDefinitionId: 3052c77e-8b91-47e2-97a0-a29a22794b4b
  dockerRepository: airbyte/source-persistiq
  dockerImageTag: 0.1.0
  documentationUrl: https://docs.airbyte.com/integrations/sources/persistiq
  icon: persistiq.svg
  sourceType: api
  releaseStage: alpha
- name: Pexels API
  sourceDefinitionId: 69d9eb65-8026-47dc-baf1-e4bf67901fd6
  dockerRepository: airbyte/source-pexels-api
  dockerImageTag: 0.1.0
  documentationUrl: https://docs.airbyte.com/integrations/sources/pexels-api
  icon: pexels.svg
  sourceType: api
  releaseStage: alpha
- name: Pinterest
  sourceDefinitionId: 5cb7e5fe-38c2-11ec-8d3d-0242ac130003
  dockerRepository: airbyte/source-pinterest
  dockerImageTag: 0.2.6
  documentationUrl: https://docs.airbyte.com/integrations/sources/pinterest
  icon: pinterest.svg
  sourceType: api
  releaseStage: generally_available
  allowedHosts:
    hosts:
      - api.pinterest.com
- name: Pipedrive
  sourceDefinitionId: d8286229-c680-4063-8c59-23b9b391c700
  dockerRepository: airbyte/source-pipedrive
  dockerImageTag: 0.1.17
  documentationUrl: https://docs.airbyte.com/integrations/sources/pipedrive
  icon: pipedrive.svg
  sourceType: api
  releaseStage: beta
  allowedHosts:
    hosts:
      - api.pipedrive.com
- name: Pivotal Tracker
  sourceDefinitionId: d60f5393-f99e-4310-8d05-b1876820f40e
  dockerRepository: airbyte/source-pivotal-tracker
  dockerImageTag: 0.1.0
  documentationUrl: https://docs.airbyte.com/integrations/sources/pivotal-tracker
  icon: pivotal-tracker.svg
  sourceType: api
  releaseStage: alpha
- name: Plaid
  sourceDefinitionId: ed799e2b-2158-4c66-8da4-b40fe63bc72a
  dockerRepository: airbyte/source-plaid
  dockerImageTag: 0.3.2
  documentationUrl: https://docs.airbyte.com/integrations/sources/plaid
  icon: plaid.svg
  sourceType: api
  releaseStage: alpha
- name: Plausible
  sourceDefinitionId: 603ba446-3d75-41d7-92f3-aba901f8b897
  dockerRepository: airbyte/source-plausible
  dockerImageTag: 0.1.0
  documentationUrl: https://docs.airbyte.com/integrations/sources/plausible
  icon: plausible.svg
  sourceType: api
  releaseStage: alpha
- name: Pocket
  sourceDefinitionId: b0dd65f1-081f-4731-9c51-38e9e6aa0ebf
  dockerRepository: airbyte/source-pocket
  dockerImageTag: 0.1.0
  documentationUrl: https://docs.airbyte.com/integrations/sources/pocket
  icon: pocket.svg
  sourceType: api
  releaseStage: alpha
- name: PokeAPI
  sourceDefinitionId: 6371b14b-bc68-4236-bfbd-468e8df8e968
  dockerRepository: airbyte/source-pokeapi
  dockerImageTag: 0.1.5
  documentationUrl: https://docs.airbyte.com/integrations/sources/pokeapi
  icon: pokeapi.svg
  sourceType: api
  releaseStage: alpha
- name: Polygon Stock API
  sourceDefinitionId: 5807d72f-0abc-49f9-8fa5-ae820007032b
  dockerRepository: airbyte/source-polygon-stock-api
  dockerImageTag: 0.1.1
  documentationUrl: https://docs.airbyte.com/integrations/sources/polygon-stock-api
  icon: polygon.svg
  sourceType: api
  releaseStage: alpha
  allowedHosts:
    hosts:
      - api.polygon.io
- name: PostHog
  sourceDefinitionId: af6d50ee-dddf-4126-a8ee-7faee990774f
  dockerRepository: airbyte/source-posthog
  dockerImageTag: 0.1.10
  documentationUrl: https://docs.airbyte.com/integrations/sources/posthog
  icon: posthog.svg
  sourceType: api
  releaseStage: beta
  allowedHosts:
    hosts:
      - "${base_url}"
      - "app.posthog.com"
- name: Postgres
  sourceDefinitionId: decd338e-5647-4c0b-adf4-da0e75f5a750
  dockerRepository: airbyte/source-postgres
  dockerImageTag: 2.0.27
  documentationUrl: https://docs.airbyte.com/integrations/sources/postgres
  icon: postgresql.svg
  sourceType: database
  releaseStage: generally_available
  allowedHosts:
    hosts:
      - "${host}"
      - "${tunnel_method.tunnel_host}"
  maxSecondsBetweenMessages: 7200
- name: Postmark App
  sourceDefinitionId: cde75ca1-1e28-4a0f-85bb-90c546de9f1f
  dockerRepository: airbyte/source-postmarkapp
  dockerImageTag: 0.1.0
  documentationUrl: https://docs.airbyte.com/integrations/sources/postmarkapp
  icon: postmark.svg
  sourceType: api
  releaseStage: alpha
- name: PrestaShop
  sourceDefinitionId: d60a46d4-709f-4092-a6b7-2457f7d455f5
  dockerRepository: airbyte/source-prestashop
  dockerImageTag: 0.3.1
  documentationUrl: https://docs.airbyte.com/integrations/sources/prestashop
  icon: prestashop.svg
  sourceType: api
  releaseStage: beta
  allowedHosts:
    hosts:
      - "${domain}"
- name: Primetric
  sourceDefinitionId: f636c3c6-4077-45ac-b109-19fc62a283c1
  dockerRepository: airbyte/source-primetric
  dockerImageTag: 0.1.0
  documentationUrl: https://docs.airbyte.com/integrations/sources/primetric
  icon: primetric.svg
  sourceType: api
  releaseStage: alpha
- name: Public APIs
  sourceDefinitionId: a4617b39-3c14-44cd-a2eb-6e720f269235
  dockerRepository: airbyte/source-public-apis
  dockerImageTag: 0.1.0
  documentationUrl: https://docs.airbyte.com/integrations/sources/public-apis
  icon: publicapi.svg
  sourceType: api
  releaseStage: alpha
- name: Punk API
  sourceDefinitionId: dbe9b7ae-7b46-4e44-a507-02a343cf7230
  dockerRepository: airbyte/source-punk-api
  dockerImageTag: 0.1.0
  documentationUrl: https://docs.airbyte.com/integrations/sources/punk-api
  icon: punkapi.svg
  sourceType: api
  releaseStage: alpha
- name: PyPI
  sourceDefinitionId: 88ecd3a8-5f5b-11ed-9b6a-0242ac120002
  dockerRepository: airbyte/source-pypi
  dockerImageTag: 0.1.0
  documentationUrl: https://docs.airbyte.com/integrations/sources/pypi
  icon: pypi.svg
  sourceType: api
  releaseStage: alpha
- name: Qonto
  sourceDefinitionId: f7c0b910-5f66-11ed-9b6a-0242ac120002
  dockerRepository: airbyte/source-qonto
  dockerImageTag: 0.1.0
  documentationUrl: https://docs.airbyte.com/integrations/sources/public-qonto
  icon: qonto.svg
  sourceType: api
  releaseStage: alpha
- name: Qualaroo
  sourceDefinitionId: b08e4776-d1de-4e80-ab5c-1e51dad934a2
  dockerRepository: airbyte/source-qualaroo
  dockerImageTag: 0.1.2
  documentationUrl: https://docs.airbyte.com/integrations/sources/qualaroo
  icon: qualaroo.svg
  sourceType: api
  releaseStage: alpha
- name: QuickBooks
  sourceDefinitionId: cf9c4355-b171-4477-8f2d-6c5cc5fc8b7e
  dockerRepository: airbyte/source-quickbooks
  dockerImageTag: 2.0.0
  documentationUrl: https://docs.airbyte.com/integrations/sources/quickbooks
  icon: quickbooks.svg
  sourceType: api
  releaseStage: alpha
  allowedHosts:
    hosts:
      - "sandbox-quickbooks.api.intuit.com"
      - "quickbooks.api.intuit.com"
      - "oauth.platform.intuit.com"
- name: Railz
  sourceDefinitionId: 9b6cc0c0-da81-4103-bbfd-5279e18a849a
  dockerRepository: airbyte/source-railz
  dockerImageTag: 0.1.1
  documentationUrl: https://docs.airbyte.com/integrations/sources/railz
  icon: railz.svg
  sourceType: api
  releaseStage: alpha
- name: Recharge
  sourceDefinitionId: 45d2e135-2ede-49e1-939f-3e3ec357a65e
  dockerRepository: airbyte/source-recharge
  dockerImageTag: 0.2.9
  documentationUrl: https://docs.airbyte.com/integrations/sources/recharge
  icon: recharge.svg
  sourceType: api
  releaseStage: generally_available
  allowedHosts:
    hosts:
      - api.rechargeapps.com
- name: Recreation
  sourceDefinitionId: 25d7535d-91e0-466a-aa7f-af81578be277
  dockerRepository: airbyte/source-recreation
  dockerImageTag: 0.1.0
  documentationUrl: https://docs.airbyte.com/integrations/sources/recreation
  icon: recreation.svg
  sourceType: api
  releaseStage: alpha
- name: Recruitee
  sourceDefinitionId: 3b046ac7-d8d3-4eb3-b122-f96b2a16d8a8
  dockerRepository: airbyte/source-recruitee
  dockerImageTag: 0.1.0
  documentationUrl: https://docs.airbyte.com/integrations/sources/recruitee
  icon: recruitee.svg
  sourceType: api
  releaseStage: alpha
- name: Recurly
  sourceDefinitionId: cd42861b-01fc-4658-a8ab-5d11d0510f01
  dockerRepository: airbyte/source-recurly
  dockerImageTag: 0.4.1
  documentationUrl: https://docs.airbyte.com/integrations/sources/recurly
  icon: recurly.svg
  sourceType: api
  releaseStage: alpha
- name: Redshift
  sourceDefinitionId: e87ffa8e-a3b5-f69c-9076-6011339de1f6
  dockerRepository: airbyte/source-redshift
  dockerImageTag: 0.3.16
  documentationUrl: https://docs.airbyte.com/integrations/sources/redshift
  icon: redshift.svg
  sourceType: database
  releaseStage: alpha
- name: Reply.io
  sourceDefinitionId: 8cc6537e-f8a6-423c-b960-e927af76116e
  dockerRepository: airbyte/source-reply-io
  dockerImageTag: 0.1.0
  documentationUrl: https://docs.airbyte.com/integrations/sources/reply-io
  icon: reply-io.svg
  sourceType: api
  releaseStage: alpha
- name: Retently
  sourceDefinitionId: db04ecd1-42e7-4115-9cec-95812905c626
  dockerRepository: airbyte/source-retently
  dockerImageTag: 0.1.3
  documentationUrl: https://docs.airbyte.com/integrations/sources/retently
  icon: retently.svg
  sourceType: api
  releaseStage: alpha
- name: RD Station Marketing
  sourceDefinitionId: fb141f29-be2a-450b-a4f2-2cd203a00f84
  dockerRepository: airbyte/source-rd-station-marketing
  dockerImageTag: 0.1.1
  documentationUrl: https://docs.airbyte.com/integrations/sources/rd-station-marketing
  icon: rdstation.svg
  sourceType: api
  releaseStage: alpha
- name: RKI Covid
  sourceDefinitionId: d78e5de0-aa44-4744-aa4f-74c818ccfe19
  dockerRepository: airbyte/source-rki-covid
  dockerImageTag: 0.1.2
  documentationUrl: https://docs.airbyte.com/integrations/sources/rki-covid
  icon: rki.svg
  sourceType: api
  releaseStage: alpha
- name: RSS
  sourceDefinitionId: 0efee448-6948-49e2-b786-17db50647908
  dockerRepository: airbyte/source-rss
  dockerImageTag: 0.1.0
  documentationUrl: https://docs.airbyte.com/integrations/sources/rss
  icon: rss.svg
- name: Rocket.chat
  sourceDefinitionId: 921d9608-3915-450b-8078-0af18801ea1b
  dockerRepository: airbyte/source-rocket-chat
  dockerImageTag: 0.1.0
  documentationUrl: https://docs.airbyte.com/integrations/sources/rocket-chat
  icon: rocket-chat.svg
  sourceType: api
  releaseStage: alpha
- name: S3
  sourceDefinitionId: 69589781-7828-43c5-9f63-8925b1c1ccc2
  dockerRepository: airbyte/source-s3
  dockerImageTag: 2.1.2
  documentationUrl: https://docs.airbyte.com/integrations/sources/s3
  icon: s3.svg
  sourceType: file
  releaseStage: generally_available
  allowedHosts:
    hosts:
      - "*.s3.amazonaws.com"
- name: SalesLoft
  sourceDefinitionId: 41991d12-d4b5-439e-afd0-260a31d4c53f
  dockerRepository: airbyte/source-salesloft
  dockerImageTag: 1.0.0
  documentationUrl: https://docs.airbyte.com/integrations/sources/salesloft
  icon: salesloft.svg
  sourceType: api
  releaseStage: beta
  allowedHosts:
    hosts:
      - "api.salesloft.com"
- name: Salesforce
  sourceDefinitionId: b117307c-14b6-41aa-9422-947e34922962
  dockerRepository: airbyte/source-salesforce
  dockerImageTag: 2.0.11
  documentationUrl: https://docs.airbyte.com/integrations/sources/salesforce
  icon: salesforce.svg
  sourceType: api
  releaseStage: generally_available
  allowedHosts:
    hosts:
      - "*.salesforce.com"
- name: SAP Fieldglass
  sourceDefinitionId: ec5f3102-fb31-4916-99ae-864faf8e7e25
  dockerRepository: airbyte/source-sap-fieldglass
  dockerImageTag: 0.1.0
  documentationUrl: https://docs.airbyte.com/integrations/sources/sap-fieldglass
  icon: sapfieldglass.svg
  sourceType: api
  releaseStage: alpha
- name: SearchMetrics
  sourceDefinitionId: 8d7ef552-2c0f-11ec-8d3d-0242ac130003
  dockerRepository: airbyte/source-search-metrics
  dockerImageTag: 0.1.1
  documentationUrl: https://docs.airbyte.com/integrations/sources/search-metrics
  icon: searchmetrics.svg
  sourceType: api
  releaseStage: alpha
- name: Secoda
  sourceDefinitionId: da9fc6b9-8059-4be0-b204-f56e22e4d52d
  dockerRepository: airbyte/source-secoda
  dockerImageTag: 0.1.0
  documentationUrl: https://docs.airbyte.com/integrations/sources/secoda
  icon: secoda.svg
  sourceType: api
  releaseStage: alpha
- name: Sendgrid
  sourceDefinitionId: fbb5fbe2-16ad-4cf4-af7d-ff9d9c316c87
  dockerRepository: airbyte/source-sendgrid
  dockerImageTag: 0.3.1
  documentationUrl: https://docs.airbyte.com/integrations/sources/sendgrid
  icon: sendgrid.svg
  sourceType: api
  releaseStage: generally_available
  allowedHosts:
    hosts:
      - api.sendgrid.com
- name: Senseforce
  sourceDefinitionId: 39de93cb-1511-473e-a673-5cbedb9436af
  dockerRepository: airbyte/source-senseforce
  dockerImageTag: 0.1.1
  documentationUrl: https://docs.airbyte.com/integrations/sources/senseforce
  icon: senseforce.svg
  sourceType: api
  releaseStage: alpha
  allowedHosts:
    hosts:
      - galaxyapi.senseforce.io
      - senseforce.io
- name: Sendinblue
  sourceDefinitionId: 2e88fa20-a2f6-43cc-bba6-98a0a3f244fb
  dockerRepository: airbyte/source-sendinblue
  dockerImageTag: 0.1.0
  documentationUrl: https://docs.airbyte.com/integrations/sources/sendinblue
  icon: sendinblue.svg
  sourceType: api
  releaseStage: alpha
- name: Shopify
  sourceDefinitionId: 9da77001-af33-4bcd-be46-6252bf9342b9
  dockerRepository: airbyte/source-shopify
  dockerImageTag: 0.3.3
  documentationUrl: https://docs.airbyte.com/integrations/sources/shopify
  icon: shopify.svg
  sourceType: api
  releaseStage: alpha
- name: Short.io
  sourceDefinitionId: 2fed2292-5586-480c-af92-9944e39fe12d
  dockerRepository: airbyte/source-shortio
  dockerImageTag: 0.1.3
  documentationUrl: https://docs.airbyte.com/integrations/sources/shortio
  icon: short.svg
  sourceType: api
  releaseStage: alpha
- name: Slack
  sourceDefinitionId: c2281cee-86f9-4a86-bb48-d23286b4c7bd
  dockerRepository: airbyte/source-slack
  dockerImageTag: 0.1.25
  documentationUrl: https://docs.airbyte.com/integrations/sources/slack
  icon: slack.svg
  sourceType: api
  releaseStage: generally_available
  allowedHosts:
    hosts:
      - slack.com
- name: Smaily
  sourceDefinitionId: 781f8b1d-4e20-4842-a2c3-cd9b119d65fa
  dockerRepository: airbyte/source-smaily
  dockerImageTag: 0.1.0
  documentationUrl: https://docs.airbyte.com/integrations/sources/smaily
  icon: smaily.svg
  sourceType: api
  releaseStage: alpha
- name: SmartEngage
  sourceDefinitionId: 21cc4a17-a011-4485-8a3e-e2341a91ab9f
  dockerRepository: airbyte/source-smartengage
  dockerImageTag: 0.1.0
  documentationUrl: https://docs.airbyte.com/integrations/sources/smartengage
  icon: smartengage.svg
  sourceType: api
  releaseStage: alpha
- name: Smartsheets
  sourceDefinitionId: 374ebc65-6636-4ea0-925c-7d35999a8ffc
  dockerRepository: airbyte/source-smartsheets
  dockerImageTag: 1.0.1
  documentationUrl: https://docs.airbyte.com/integrations/sources/smartsheets
  icon: smartsheet.svg
  sourceType: api
  releaseStage: beta
  allowedHosts:
    hosts:
      - app.smartsheet.com
      - api.smartsheet.com
- name: Snapchat Marketing
  sourceDefinitionId: 200330b2-ea62-4d11-ac6d-cfe3e3f8ab2b
  dockerRepository: airbyte/source-snapchat-marketing
  dockerImageTag: 0.1.16
  documentationUrl: https://docs.airbyte.com/integrations/sources/snapchat-marketing
  icon: snapchat.svg
  sourceType: api
  releaseStage: generally_available
  allowedHosts:
    hosts:
      - accounts.snapchat.com
      - adsapi.snapchat.com
- name: Snowflake
  sourceDefinitionId: e2d65910-8c8b-40a1-ae7d-ee2416b2bfa2
  dockerRepository: airbyte/source-snowflake
  dockerImageTag: 0.1.34
  documentationUrl: https://docs.airbyte.com/integrations/sources/snowflake
  icon: snowflake.svg
  sourceType: database
  releaseStage: alpha
  allowedHosts:
    hosts:
      - "${host}"
- name: Sonar Cloud
  sourceDefinitionId: 3ab1d7d0-1577-4ab9-bcc4-1ff6a4c2c9f2
  dockerRepository: airbyte/source-sonar-cloud
  dockerImageTag: 0.1.1
  documentationUrl: https://docs.airbyte.com/integrations/sources/sonar-cloud
  icon: sonarcloud.svg
  sourceType: api
  releaseStage: alpha
  allowedHosts:
    hosts:
      - sonarcloud.io
- name: SpaceX API
  sourceDefinitionId: 62235e65-af7a-4138-9130-0bda954eb6a8
  dockerRepository: airbyte/source-spacex-api
  dockerImageTag: 0.1.0
  documentationUrl: https://docs.airbyte.com/integrations/sources/spacex-api
  icon: spacex.svg
  sourceType: api
  releaseStage: alpha
- name: Square
  sourceDefinitionId: 77225a51-cd15-4a13-af02-65816bd0ecf4
  dockerRepository: airbyte/source-square
  dockerImageTag: 0.2.2
  documentationUrl: https://docs.airbyte.com/integrations/sources/square
  icon: square.svg
  sourceType: api
  releaseStage: beta
  allowedHosts:
    hosts:
      - "connect.squareupsandbox.com"
      - "connect.squareup.com"
- sourceDefinitionId: 7a4327c4-315a-11ec-8d3d-0242ac130003
  name: Strava
  dockerRepository: airbyte/source-strava
  dockerImageTag: 0.1.4
  documentationUrl: https://docs.airbyte.com/integrations/sources/strava
  icon: strava.svg
  sourceType: api
  releaseStage: beta
  allowedHosts:
    hosts:
      - strava.com
- name: Statuspage
  sourceDefinitionId: 74cbd708-46c3-4512-9c93-abd5c3e9a94d
  dockerRepository: airbyte/source-statuspage
  dockerImageTag: 0.1.0
  documentationUrl: https://docs.airbyte.com/integrations/sources/statuspage
  icon: statuspage.svg
  sourceType: api
  releaseStage: alpha
- name: Stripe
  sourceDefinitionId: e094cb9a-26de-4645-8761-65c0c425d1de
  dockerRepository: airbyte/source-stripe
  dockerImageTag: 3.4.1
  documentationUrl: https://docs.airbyte.com/integrations/sources/stripe
  icon: stripe.svg
  sourceType: api
  releaseStage: generally_available
  allowedHosts:
    hosts:
      - "api.stripe.com"
- name: SurveyCTO
  sourceDefinitionId: dd4632f4-15e0-4649-9b71-41719fb1fdee
  dockerRepository: airbyte/source-surveycto
  dockerImageTag: 0.1.1
  documentationUrl: https://docs.airbyte.com/integrations/sources/surveycto
  icon: surveycto.svg
  sourceType: api
  releaseStage: alpha
- name: SurveyMonkey
  sourceDefinitionId: badc5925-0485-42be-8caa-b34096cb71b5
  dockerRepository: airbyte/source-surveymonkey
<<<<<<< HEAD
  dockerImageTag: 0.1.17
=======
  dockerImageTag: 0.2.0
>>>>>>> 77068bce
  documentationUrl: https://docs.airbyte.com/integrations/sources/surveymonkey
  icon: surveymonkey.svg
  sourceType: api
  releaseStage: generally_available
  allowedHosts:
    hosts:
      - api.surveymonkey.com
- name: SurveySparrow
  sourceDefinitionId: 4a4d887b-0f2d-4b33-ab7f-9b01b9072804
  dockerRepository: airbyte/source-survey-sparrow
  dockerImageTag: 0.2.0
  documentationUrl: https://docs.airbyte.com/integrations/sources/survey-sparrow
  icon: surveysparrow.svg
  sourceType: api
  releaseStage: alpha
- name: TalkDesk Explore
  sourceDefinitionId: f00d2cf4-3c28-499a-ba93-b50b6f26359e
  dockerRepository: airbyte/source-talkdesk-explore
  dockerImageTag: 0.1.0
  documentationUrl: https://docs.airbyte.com/integrations/sources/talkdesk-explore
  icon: talkdesk-explore.svg
  sourceType: api
  releaseStage: alpha
- name: Tempo
  sourceDefinitionId: d1aa448b-7c54-498e-ad95-263cbebcd2db
  dockerRepository: airbyte/source-tempo
  dockerImageTag: 0.3.1
  documentationUrl: https://docs.airbyte.com/integrations/sources/tempo
  icon: tempo.svg
  sourceType: api
  releaseStage: beta
  allowedHosts:
    hosts:
      - api.tempo.io
- name: Teradata
  sourceDefinitionId: aa8ba6fd-4875-d94e-fc8d-4e1e09aa2503
  dockerRepository: airbyte/source-teradata
  dockerImageTag: 0.1.0
  documentationUrl: https://docs.airbyte.com/integrations/sources/teradata
  icon: teradata.svg
  sourceType: database
  releaseStage: alpha
  allowedHosts:
    hosts:
      - "${host}"
- name: TiDB
  sourceDefinitionId: 0dad1a35-ccf8-4d03-b73e-6788c00b13ae
  dockerRepository: airbyte/source-tidb
  dockerImageTag: 0.2.4
  documentationUrl: https://docs.airbyte.com/integrations/sources/tidb
  icon: tidb.svg
  sourceType: database
  releaseStage: alpha
  allowedHosts:
    hosts:
      - "${host}"
      - "${tunnel_method.tunnel_host}"
- name: TikTok Marketing
  sourceDefinitionId: 4bfac00d-ce15-44ff-95b9-9e3c3e8fbd35
  dockerRepository: airbyte/source-tiktok-marketing
  dockerImageTag: 3.0.1
  documentationUrl: https://docs.airbyte.com/integrations/sources/tiktok-marketing
  icon: tiktok.svg
  sourceType: api
  releaseStage: generally_available
  allowedHosts:
    hosts:
      - sandbox-ads.tiktok.com
      - business-api.tiktok.com
- name: Timely
  sourceDefinitionId: bc617b5f-1b9e-4a2d-bebe-782fd454a771
  dockerRepository: airbyte/source-timely
  dockerImageTag: 0.1.0
  documentationUrl: https://docs.airbyte.com/integrations/sources/timely
  icon: timely.svg
  sourceType: api
  releaseStage: alpha
- name: TMDb
  sourceDefinitionId: 6240848f-f795-45eb-8f5e-c7542822fc03
  dockerRepository: airbyte/source-tmdb
  dockerImageTag: 0.1.0
  documentationUrl: https://docs.airbyte.com/integrations/sources/tmdb
  icon: tmdb.svg
  sourceType: api
  releaseStage: alpha
- name: Todoist
  sourceDefinitionId: 7d272065-c316-4c04-a433-cd4ee143f83e
  dockerRepository: airbyte/source-todoist
  dockerImageTag: 0.1.0
  documentationUrl: https://docs.airbyte.com/integrations/sources/todoist
  sourceType: api
  icon: todoist.svg
  releaseStage: alpha
- name: Toggl
  sourceDefinitionId: 7e7c844f-2300-4342-b7d3-6dd7992593cd
  dockerRepository: airbyte/source-toggl
  dockerImageTag: 0.1.0
  documentationUrl: https://docs.airbyte.com/integrations/sources/toggl
  icon: toggl.svg
  sourceType: api
  releaseStage: alpha
- name: The Guardian API
  sourceDefinitionId: d42bd69f-6bf0-4d0b-9209-16231af07a92
  dockerRepository: airbyte/source-the-guardian-api
  dockerImageTag: 0.1.0
  documentationUrl: https://docs.airbyte.com/integrations/sources/the-guardian-api
  icon: theguardian.svg
  sourceType: api
  releaseStage: alpha
- name: TPLcentral
  sourceDefinitionId: f9b6c538-ee12-42fe-8d4b-0c10f5955417
  dockerRepository: airbyte/source-tplcentral
  dockerImageTag: 0.1.1
  documentationUrl: https://docs.airbyte.com/integrations/sources/tplcentral
  sourceType: api
  releaseStage: alpha
- name: Trello
  sourceDefinitionId: 8da67652-004c-11ec-9a03-0242ac130003
  dockerRepository: airbyte/source-trello
  dockerImageTag: 0.3.1
  documentationUrl: https://docs.airbyte.com/integrations/sources/trello
  icon: trello.svg
  sourceType: api
  releaseStage: beta
  allowedHosts:
    hosts:
      - api.trello.com
- name: TrustPilot
  sourceDefinitionId: d7e23ea6-d741-4314-9209-a33c91a2e945
  dockerRepository: airbyte/source-trustpilot
  dockerImageTag: 0.1.0
  documentationUrl: https://docs.airbyte.com/integrations/sources/trustpilot
  icon: trustpilot.svg
  sourceType: api
  releaseStage: alpha
- name: TVMaze Schedule
  sourceDefinitionId: bd14b08f-9f43-400f-b2b6-7248b5c72561
  dockerRepository: airbyte/source-tvmaze-schedule
  dockerImageTag: 0.1.0
  documentationUrl: https://docs.airbyte.com/integrations/sources/tvmaze-schedule
  icon: tvmazeschedule.svg
  sourceType: api
  releaseStage: alpha
- name: Twilio
  sourceDefinitionId: b9dc6155-672e-42ea-b10d-9f1f1fb95ab1
  dockerRepository: airbyte/source-twilio
  dockerImageTag: 0.5.0
  documentationUrl: https://docs.airbyte.com/integrations/sources/twilio
  icon: twilio.svg
  sourceType: api
  releaseStage: generally_available
  allowedHosts:
    hosts:
      - api.twilio.com
      - monitor.twilio.com
- name: Twilio Taskrouter
  sourceDefinitionId: 2446953b-b794-429b-a9b3-c821ba992a48
  dockerRepository: airbyte/source-twilio-taskrouter
  dockerImageTag: 0.1.0
  documentationUrl: https://docs.airbyte.com/integrations/sources/twilio-taskrouter
  icon: twilio.svg
  sourceType: api
  releaseStage: alpha
- name: Twitter
  sourceDefinitionId: d7fd4f40-5e5a-4b8b-918f-a73077f8c131
  dockerRepository: airbyte/source-twitter
  dockerImageTag: 0.1.2
  documentationUrl: https://docs.airbyte.com/integrations/sources/twitter
  icon: twitter.svg
  sourceType: api
  releaseStage: beta
  allowedHosts:
    hosts:
      - api.twitter.com
- name: Tyntec SMS
  sourceDefinitionId: 3c0c3cd1-b3e0-464a-9090-d3ceb5f92346
  dockerRepository: airbyte/source-tyntec-sms
  dockerImageTag: 0.1.0
  documentationUrl: https://docs.airbyte.com/integrations/sources/tyntec-sms
  icon: tyntec.svg
  sourceType: api
  releaseStage: alpha
- name: Typeform
  sourceDefinitionId: e7eff203-90bf-43e5-a240-19ea3056c474
  dockerRepository: airbyte/source-typeform
  dockerImageTag: 0.1.12
  documentationUrl: https://docs.airbyte.com/integrations/sources/typeform
  icon: typeform.svg
  sourceType: api
  releaseStage: beta
  allowedHosts:
    hosts:
      - "api.typeform.com"
- name: Unleash
  sourceDefinitionId: f77914a1-442b-4195-9355-8810a1f4ed3f
  dockerRepository: airbyte/source-unleash
  dockerImageTag: 0.1.0
  documentationUrl: https://docs.airbyte.com/integrations/sources/unleash
  icon: unleash.svg
  sourceType: api
  releaseStage: alpha
- name: US Census
  sourceDefinitionId: c4cfaeda-c757-489a-8aba-859fb08b6970
  dockerRepository: airbyte/source-us-census
  dockerImageTag: 0.1.2
  documentationUrl: https://docs.airbyte.com/integrations/sources/us-census
  icon: uscensus.svg
  sourceType: api
  releaseStage: alpha
- sourceDefinitionId: afa734e4-3571-11ec-991a-1e0031268139
  name: YouTube Analytics
  dockerRepository: airbyte/source-youtube-analytics
  dockerImageTag: 0.1.3
  documentationUrl: https://docs.airbyte.com/integrations/sources/youtube-analytics
  icon: youtube-analytics.svg
  sourceType: api
  releaseStage: beta
  allowedHosts:
    hosts:
      - "*.googleapis.com"
- name: Vantage
  sourceDefinitionId: 28ce1fbd-1e15-453f-aa9f-da6c4d928e92
  dockerRepository: airbyte/source-vantage
  dockerImageTag: 0.1.0
  documentationUrl: https://docs.airbyte.com/integrations/sources/vantage
  icon: vantage.svg
  sourceType: api
  releaseStage: alpha
- name: VictorOps
  sourceDefinitionId: 7e20ce3e-d820-4327-ad7a-88f3927fd97a
  dockerRepository: farosai/airbyte-victorops-source
  dockerImageTag: 0.1.23
  documentationUrl: https://docs.airbyte.com/integrations/sources/victorops
  icon: victorops.svg
  sourceType: api
  releaseStage: alpha
- name: Visma E-conomic
  sourceDefinitionId: 42495935-95de-4f5c-ae08-8fac00f6b308
  dockerRepository: airbyte/source-visma-economic
  dockerImageTag: 0.1.0
  documentationUrl: https://docs.airbyte.com/integrations/sources/visma-economic
  icon: visma-e-conomic.svg
  sourceType: api
  releaseStage: alpha
- name: Vitally
  sourceDefinitionId: 6c6d8b0c-db35-4cd1-a7de-0ca8b080f5ac
  dockerRepository: airbyte/source-vitally
  dockerImageTag: 0.1.0
  documentationUrl: https://docs.airbyte.com/integrations/sources/vitally
  icon: vitally.svg
  sourceType: api
  releaseStage: alpha
- name: Xero
  sourceDefinitionId: 6fd1e833-dd6e-45ec-a727-ab917c5be892
  dockerRepository: airbyte/source-xero
  dockerImageTag: 0.2.1
  documentationUrl: https://docs.airbyte.com/integrations/sources/xero
  icon: xero.svg
  sourceType: api
  releaseStage: beta
  allowedHosts:
    hosts:
      - api.xero.com
- name: xkcd
  sourceDefinitionId: 80fddd16-17bd-4c0c-bf4a-80df7863fc9d
  dockerRepository: airbyte/source-xkcd
  dockerImageTag: 0.1.1
  documentationUrl: https://docs.airbyte.com/integrations/sources/xkcd
  icon: xkcd.svg
  sourceType: api
  releaseStage: alpha
- name: Weatherstack
  sourceDefinitionId: 5db8292c-5f5a-11ed-9b6a-0242ac120002
  dockerRepository: airbyte/source-weatherstack
  dockerImageTag: 0.1.0
  documentationUrl: https://docs.airbyte.com/integrations/sources/weatherstack
  icon: weatherstack.svg
  sourceType: api
  releaseStage: alpha
- name: Webflow
  sourceDefinitionId: ef580275-d9a9-48bb-af5e-db0f5855be04
  dockerRepository: airbyte/source-webflow
  dockerImageTag: 0.1.2
  documentationUrl: https://docs.airbyte.com/integrations/sources/webflow
  icon: webflow.svg
  sourceType: api
  releaseStage: alpha
- name: Whisky Hunter
  sourceDefinitionId: e65f84c0-7598-458a-bfac-f770c381ff5d
  dockerRepository: airbyte/source-whisky-hunter
  dockerImageTag: 0.1.0
  documentationUrl: https://docs.airbyte.com/integrations/sources/whisky-hunter
  icon: whiskyhunter.svg
  sourceType: api
  releaseStage: alpha
- name: WooCommerce
  sourceDefinitionId: 2a2552ca-9f78-4c1c-9eb7-4d0dc66d72df
  dockerRepository: airbyte/source-woocommerce
  dockerImageTag: 0.2.2
  documentationUrl: https://docs.airbyte.com/integrations/sources/woocommerce
  icon: woocommerce.svg
  sourceType: api
  releaseStage: beta
  allowedHosts:
    hosts:
      - "${domain}"
- name: Workable
  sourceDefinitionId: ef3c99c6-9e90-43c8-9517-926cfd978517
  dockerRepository: airbyte/source-workable
  dockerImageTag: 0.1.0
  documentationUrl: https://docs.airbyte.com/integrations/sources/workable
  icon: workable.svg
  sourceType: api
  releaseStage: alpha
- name: Wrike
  sourceDefinitionId: 9c13f986-a13b-4988-b808-4705badf71c2
  dockerRepository: airbyte/source-wrike
  dockerImageTag: 0.1.0
  documentationUrl: https://docs.airbyte.com/integrations/sources/wrike
  icon: wrike.svg
  sourceType: api
  releaseStage: alpha
- name: Zapier Supported Storage
  sourceDefinitionId: b8c917bc-7d1b-4828-995f-6726820266d0
  dockerRepository: airbyte/source-zapier-supported-storage
  dockerImageTag: 0.1.0
  documentationUrl: https://docs.airbyte.com/integrations/sources/zendesk-supported-storage
  icon: zapiersupportedstorage.svg
  sourceType: api
  releaseStage: alpha
- name: Zendesk Chat
  sourceDefinitionId: 40d24d0f-b8f9-4fe0-9e6c-b06c0f3f45e4
  dockerRepository: airbyte/source-zendesk-chat
  dockerImageTag: 0.1.14
  documentationUrl: https://docs.airbyte.com/integrations/sources/zendesk-chat
  icon: zendesk-chat.svg
  sourceType: api
  releaseStage: generally_available
  allowedHosts:
    hosts:
      - zopim.com
- name: Zendesk Sell
  sourceDefinitionId: 982eaa4c-bba1-4cce-a971-06a41f700b8c
  dockerRepository: airbyte/source-zendesk-sell
  dockerImageTag: 0.1.0
  documentationUrl: https://docs.airbyte.com/integrations/sources/zendesk-sell
  icon: zendesk.svg
  sourceType: api
  releaseStage: alpha
- name: Zendesk Sunshine
  sourceDefinitionId: 325e0640-e7b3-4e24-b823-3361008f603f
  dockerRepository: airbyte/source-zendesk-sunshine
  dockerImageTag: 0.1.1
  documentationUrl: https://docs.airbyte.com/integrations/sources/zendesk-sunshine
  icon: zendesk-sunshine.svg
  sourceType: api
  releaseStage: alpha
- name: Zendesk Support
  sourceDefinitionId: 79c1aa37-dae3-42ae-b333-d1c105477715
  dockerRepository: airbyte/source-zendesk-support
  dockerImageTag: 0.2.27
  documentationUrl: https://docs.airbyte.com/integrations/sources/zendesk-support
  icon: zendesk-support.svg
  sourceType: api
  releaseStage: generally_available
  allowedHosts:
    hosts:
      - "${subdomain}.zendesk.com"
      - zendesk.com
  maxSecondsBetweenMessages: 10800
- name: Zendesk Talk
  sourceDefinitionId: c8630570-086d-4a40-99ae-ea5b18673071
  dockerRepository: airbyte/source-zendesk-talk
  dockerImageTag: 0.1.7
  documentationUrl: https://docs.airbyte.com/integrations/sources/zendesk-talk
  icon: zendesk-talk.svg
  sourceType: api
  releaseStage: generally_available
  allowedHosts:
    hosts:
      - "${subdomain}.zendesk.com"
      - zendesk.com
- name: Zenefits
  sourceDefinitionId: 8baba53d-2fe3-4e33-bc85-210d0eb62884
  dockerRepository: airbyte/source-zenefits
  dockerImageTag: 0.1.0
  documentationUrl: https://docs.airbyte.com/integrations/sources/zenefits
  icon: zenefits.svg
  sourceType: api
  releaseStage: alpha
- name: Zenloop
  sourceDefinitionId: f1e4c7f6-db5c-4035-981f-d35ab4998794
  dockerRepository: airbyte/source-zenloop
  dockerImageTag: 0.1.6
  documentationUrl: https://docs.airbyte.com/integrations/sources/zenloop
  icon: zenloop.svg
  sourceType: api
  releaseStage: beta
  allowedHosts:
    hosts:
      - api.zenloop.com
- sourceDefinitionId: cdaf146a-9b75-49fd-9dd2-9d64a0bb4781
  name: Sentry
  dockerRepository: airbyte/source-sentry
  dockerImageTag: 0.2.0
  documentationUrl: https://docs.airbyte.com/integrations/sources/sentry
  icon: sentry.svg
  sourceType: api
  releaseStage: generally_available
  allowedHosts:
    hosts:
      - "*"
  maxSecondsBetweenMessages: 64800
- name: Zuora
  sourceDefinitionId: 3dc3037c-5ce8-4661-adc2-f7a9e3c5ece5
  dockerRepository: airbyte/source-zuora
  dockerImageTag: 0.1.3
  documentationUrl: https://docs.airbyte.com/integrations/sources/zuora
  icon: zuora.svg
  sourceType: api
  releaseStage: alpha
- name: Kustomer
  sourceDefinitionId: cd06e646-31bf-4dc8-af48-cbc6530fcad3
  dockerRepository: airbyte/source-kustomer-singer
  dockerImageTag: 0.1.2
  documentationUrl: https://docs.airbyte.com/integrations/sources/kustomer
  icon: kustomer.svg
  sourceType: api
  releaseStage: alpha
- name: ZohoCRM
  sourceDefinitionId: 4942d392-c7b5-4271-91f9-3b4f4e51eb3e
  dockerRepository: airbyte/source-zoho-crm
  dockerImageTag: 0.1.2
  documentationUrl: https://docs.airbyte.com/integrations/sources/zoho-crm
  icon: zohocrm.svg
  sourceType: api
  releaseStage: alpha
- name: SFTP
  sourceDefinitionId: a827c52e-791c-4135-a245-e233c5255199
  dockerRepository: airbyte/source-sftp
  dockerImageTag: 0.1.2
  documentationUrl: https://docs.airbyte.com/integrations/sources/sftp
  icon: sftp.svg
  sourceType: file
  releaseStage: alpha
- name: SFTP Bulk
  sourceDefinitionId: 31e3242f-dee7-4cdc-a4b8-8e06c5458517
  dockerRepository: airbyte/source-sftp-bulk
  dockerImageTag: 0.1.2
  documentationUrl: https://docs.airbyte.com/integrations/sources/sftp-bulk
  icon: sftp.svg
  sourceType: file
  releaseStage: alpha
- name: Firebolt
  sourceDefinitionId: 6f2ac653-8623-43c4-8950-19218c7caf3d
  dockerRepository: airbyte/source-firebolt
  dockerImageTag: 0.2.0
  documentationUrl: https://docs.airbyte.com/integrations/sources/firebolt
  icon: firebolt.svg
  sourceType: database
  releaseStage: alpha
- name: Elasticsearch
  sourceDefinitionId: 7cf88806-25f5-4e1a-b422-b2fa9e1b0090
  dockerRepository: airbyte/source-elasticsearch
  dockerImageTag: 0.1.1
  documentationUrl: https://docs.airbyte.com/integrations/sources/elasticsearch
  icon: elasticsearch.svg
  sourceType: api
  releaseStage: alpha
- name: Waiteraid
  sourceDefinitionId: 03a53b13-794a-4d6b-8544-3b36ed8f3ce4
  dockerRepository: airbyte/source-waiteraid
  dockerImageTag: 0.1.0
  documentationUrl: https://docs.airbyte.com/integrations/sources/waiteraid
  icon: waiteraid.svg
  sourceType: api
  releaseStage: alpha
- name: Wikipedia Pageviews
  sourceDefinitionId: 87c58f70-6f7a-4f70-aba5-bab1a458f5ba
  dockerRepository: airbyte/source-wikipedia-pageviews
  dockerImageTag: 0.1.0
  documentationUrl: https://docs.airbyte.com/integrations/sources/wikipedia-pageviews
  icon: wikipediapageviews.svg
  sourceType: api
  releaseStage: alpha
- name: WorkRamp
  sourceDefinitionId: 05b0bce2-4ec4-4534-bb1a-5d0127bd91b7
  dockerRepository: airbyte/source-workramp
  dockerImageTag: 0.1.0
  documentationUrl: https://docs.airbyte.com/integrations/sources/workramp
  icon: workramp.svg
  sourceType: api
  releaseStage: alpha
- name: Yandex Metrica
  sourceDefinitionId: 7865dce4-2211-4f6a-88e5-9d0fe161afe7
  dockerRepository: airbyte/source-yandex-metrica
  dockerImageTag: 1.0.0
  documentationUrl: https://docs.airbyte.com/integrations/sources/yandex-metrica
  icon: yandexmetrica.svg
  sourceType: api
  releaseStage: beta
  allowedHosts:
    hosts:
      - api-metrica.yandex.net
- name: Younium
  sourceDefinitionId: 9c74c2d7-531a-4ebf-b6d8-6181f805ecdc
  dockerRepository: airbyte/source-younium
  dockerImageTag: 0.1.0
  documentationUrl: https://docs.airbyte.com/integrations/sources/younium
  icon: younium.svg
  sourceType: api
  releaseStage: alpha
- name: Zoom
  sourceDefinitionId: cbfd9856-1322-44fb-bcf1-0b39b7a8e92e
  dockerRepository: airbyte/source-zoom
  dockerImageTag: 0.1.1
  documentationUrl: https://docs.airbyte.io/integrations/sources/zoom
  sourceType: api
  icon: zoom.svg
  releaseStage: alpha
- name: Braze
  sourceDefinitionId: 68b9c98e-0747-4c84-b05b-d30b47686725
  dockerRepository: airbyte/source-braze
  dockerImageTag: 0.1.3
  documentationUrl: https://docs.airbyte.io/integrations/sources/braze
  sourceType: api
  releaseStage: alpha
  icon: braze.svg<|MERGE_RESOLUTION|>--- conflicted
+++ resolved
@@ -2044,11 +2044,8 @@
 - name: SurveyMonkey
   sourceDefinitionId: badc5925-0485-42be-8caa-b34096cb71b5
   dockerRepository: airbyte/source-surveymonkey
-<<<<<<< HEAD
   dockerImageTag: 0.1.17
-=======
-  dockerImageTag: 0.2.0
->>>>>>> 77068bce
+  dockerImageTag: 0.2.1
   documentationUrl: https://docs.airbyte.com/integrations/sources/surveymonkey
   icon: surveymonkey.svg
   sourceType: api
