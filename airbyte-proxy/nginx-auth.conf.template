--- conflicted
+++ resolved
@@ -38,11 +38,7 @@
       }
     }
 
-<<<<<<< HEAD
-    location ~ ^/api/v1/(connections|destinations)/.* {
-=======
-    location ~ ^/api/v1/(connections|operations)/.* {
->>>>>>> 01d5ebce
+    location ~ ^/api/v1/(connections|destinations|operations)/.* {
       proxy_set_header Host $host;
       proxy_set_header X-Real-IP $remote_addr;
       proxy_set_header X-Forwarded-For $proxy_add_x_forwarded_for;
@@ -97,11 +93,7 @@
       }
     }
 
-<<<<<<< HEAD
-    location ~ ^/api/v1/(connections|destinations)/.* {
-=======
-    location ~ ^/api/v1/(connections|operations)/.* {
->>>>>>> 01d5ebce
+    location ~ ^/api/v1/(connections|destinations|operations)/.* {
       proxy_set_header Host $host;
       proxy_set_header X-Real-IP $remote_addr;
       proxy_set_header X-Forwarded-For $proxy_add_x_forwarded_for;
