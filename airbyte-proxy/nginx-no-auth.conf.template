events {}

http {
  server {
    listen 8000 default_server;

    location / {
      proxy_set_header Host $host;
      proxy_set_header X-Real-IP $remote_addr;
      proxy_set_header X-Forwarded-For $proxy_add_x_forwarded_for;

      proxy_pass "${PROXY_PASS_WEB}";
    }

    location ~ ^/api/v1/(health|openapi) {
      proxy_set_header Host $host;
      proxy_set_header X-Real-IP $remote_addr;
      proxy_set_header X-Forwarded-For $proxy_add_x_forwarded_for;

      proxy_pass "${PROXY_PASS_MICRONAUT_API}";
    }

<<<<<<< HEAD
    location ~ ^/api/v1/(connections|destinations)/.* {
=======
    location ~ ^/api/v1/(connections|operations)/.* {
>>>>>>> 01d5ebce
      proxy_set_header Host $host;
      proxy_set_header X-Real-IP $remote_addr;
      proxy_set_header X-Forwarded-For $proxy_add_x_forwarded_for;

      proxy_pass "${PROXY_PASS_MICRONAUT_API}";
    }
  }

  server {
    listen 8001;

    location / {
      proxy_set_header Host $host;
      proxy_set_header X-Real-IP $remote_addr;
      proxy_set_header X-Forwarded-For $proxy_add_x_forwarded_for;

      proxy_pass "${PROXY_PASS_API}";
    }

    location ~ ^/api/v1/(health|openapi) {
      proxy_set_header Host $host;
      proxy_set_header X-Real-IP $remote_addr;
      proxy_set_header X-Forwarded-For $proxy_add_x_forwarded_for;

      proxy_pass "${PROXY_PASS_MICRONAUT_API}";
    }

<<<<<<< HEAD
    location ~ ^/api/v1/(connections|destinations)/.* {
=======
    location ~ ^/api/v1/(connections|operations)/.* {
>>>>>>> 01d5ebce
      proxy_set_header Host $host;
      proxy_set_header X-Real-IP $remote_addr;
      proxy_set_header X-Forwarded-For $proxy_add_x_forwarded_for;

      proxy_pass "${PROXY_PASS_MICRONAUT_API}";
    }
  }

  server {
    listen 8003;

    location / {
      proxy_set_header Host $host;
      proxy_set_header X-Real-IP $remote_addr;
      proxy_set_header X-Forwarded-For $proxy_add_x_forwarded_for;

      proxy_pass "${CONNECTOR_BUILDER_SERVER_API}";
    }
  }
}<|MERGE_RESOLUTION|>--- conflicted
+++ resolved
@@ -20,11 +20,7 @@
       proxy_pass "${PROXY_PASS_MICRONAUT_API}";
     }
 
-<<<<<<< HEAD
-    location ~ ^/api/v1/(connections|destinations)/.* {
-=======
-    location ~ ^/api/v1/(connections|operations)/.* {
->>>>>>> 01d5ebce
+    location ~ ^/api/v1/(connections|destinations|operations)/.* {
       proxy_set_header Host $host;
       proxy_set_header X-Real-IP $remote_addr;
       proxy_set_header X-Forwarded-For $proxy_add_x_forwarded_for;
@@ -52,11 +48,7 @@
       proxy_pass "${PROXY_PASS_MICRONAUT_API}";
     }
 
-<<<<<<< HEAD
-    location ~ ^/api/v1/(connections|destinations)/.* {
-=======
-    location ~ ^/api/v1/(connections|operations)/.* {
->>>>>>> 01d5ebce
+    location ~ ^/api/v1/(connections|destinations|operations)/.* {
       proxy_set_header Host $host;
       proxy_set_header X-Real-IP $remote_addr;
       proxy_set_header X-Forwarded-For $proxy_add_x_forwarded_for;
