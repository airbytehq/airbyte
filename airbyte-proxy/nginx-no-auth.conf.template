--- conflicted
+++ resolved
@@ -20,11 +20,7 @@
       proxy_pass "${PROXY_PASS_MICRONAUT_API}";
     }
 
-<<<<<<< HEAD
-    location ~ ^/api/v1/(connections|destinations|operations|state)/.* {
-=======
-    location ~ ^/api/v1/(connections|destinations|destination_definitions|operations)/.* {
->>>>>>> cb5d151b
+    location ~ ^/api/v1/(connections|destinations|destination_definitions|operations|state)/.* {
       proxy_set_header Host $host;
       proxy_set_header X-Real-IP $remote_addr;
       proxy_set_header X-Forwarded-For $proxy_add_x_forwarded_for;
@@ -52,11 +48,7 @@
       proxy_pass "${PROXY_PASS_MICRONAUT_API}";
     }
 
-<<<<<<< HEAD
-    location ~ ^/api/v1/(connections|destinations|operations|state)/.* {
-=======
-    location ~ ^/api/v1/(connections|destinations|destination_definitions|operations)/.* {
->>>>>>> cb5d151b
+    location ~ ^/api/v1/(connections|destinations|destination_definitions|operations|state)/.* {
       proxy_set_header Host $host;
       proxy_set_header X-Real-IP $remote_addr;
       proxy_set_header X-Forwarded-For $proxy_add_x_forwarded_for;
