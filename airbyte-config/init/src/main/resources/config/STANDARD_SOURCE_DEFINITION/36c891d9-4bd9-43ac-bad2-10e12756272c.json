{
  "sourceDefinitionId": "36c891d9-4bd9-43ac-bad2-10e12756272c",
  "name": "HubSpot",
  "dockerRepository": "airbyte/source-hubspot",
<<<<<<< HEAD
  "dockerImageTag": "0.1.36",
=======
  "dockerImageTag": "0.1.34",
>>>>>>> 8d200bc5
  "documentationUrl": "https://docs.airbyte.io/integrations/sources/hubspot",
  "icon": "hubspot.svg"
}<|MERGE_RESOLUTION|>--- conflicted
+++ resolved
@@ -2,11 +2,7 @@
   "sourceDefinitionId": "36c891d9-4bd9-43ac-bad2-10e12756272c",
   "name": "HubSpot",
   "dockerRepository": "airbyte/source-hubspot",
-<<<<<<< HEAD
-  "dockerImageTag": "0.1.36",
-=======
-  "dockerImageTag": "0.1.34",
->>>>>>> 8d200bc5
+  "dockerImageTag": "0.1.37",
   "documentationUrl": "https://docs.airbyte.io/integrations/sources/hubspot",
   "icon": "hubspot.svg"
 }