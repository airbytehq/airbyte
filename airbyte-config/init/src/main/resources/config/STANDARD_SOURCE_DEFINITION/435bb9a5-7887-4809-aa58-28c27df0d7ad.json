--- conflicted
+++ resolved
@@ -2,11 +2,7 @@
   "sourceDefinitionId": "435bb9a5-7887-4809-aa58-28c27df0d7ad",
   "name": "MySQL",
   "dockerRepository": "airbyte/source-mysql",
-<<<<<<< HEAD
-  "dockerImageTag": "0.4.7",
-=======
   "dockerImageTag": "0.4.8",
->>>>>>> 378e8e07
   "documentationUrl": "https://docs.airbyte.io/integrations/sources/mysql",
   "icon": "mysql.svg"
 }