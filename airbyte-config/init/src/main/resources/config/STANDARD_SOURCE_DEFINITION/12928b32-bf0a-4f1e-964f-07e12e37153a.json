{
  "sourceDefinitionId": "12928b32-bf0a-4f1e-964f-07e12e37153a",
  "name": "Mixpanel",
  "dockerRepository": "airbyte/source-mixpanel",
<<<<<<< HEAD
  "dockerImageTag": "0.1.2",
=======
  "dockerImageTag": "0.1.3",
>>>>>>> 0a43fb76
  "documentationUrl": "https://docs.airbyte.io/integrations/sources/mixpanel",
  "icon": "mixpanel.svg"
}<|MERGE_RESOLUTION|>--- conflicted
+++ resolved
@@ -2,11 +2,7 @@
   "sourceDefinitionId": "12928b32-bf0a-4f1e-964f-07e12e37153a",
   "name": "Mixpanel",
   "dockerRepository": "airbyte/source-mixpanel",
-<<<<<<< HEAD
-  "dockerImageTag": "0.1.2",
-=======
-  "dockerImageTag": "0.1.3",
->>>>>>> 0a43fb76
+  "dockerImageTag": "0.1.4",
   "documentationUrl": "https://docs.airbyte.io/integrations/sources/mixpanel",
   "icon": "mixpanel.svg"
 }