{
  "sourceDefinitionId": "decd338e-5647-4c0b-adf4-da0e75f5a750",
  "name": "Postgres",
  "dockerRepository": "airbyte/source-postgres",
<<<<<<< HEAD
  "dockerImageTag": "0.3.18",
=======
  "dockerImageTag": "0.4.2",
>>>>>>> b8cd7724
  "documentationUrl": "https://docs.airbyte.io/integrations/sources/postgres",
  "icon": "postgresql.svg"
}<|MERGE_RESOLUTION|>--- conflicted
+++ resolved
@@ -2,11 +2,7 @@
   "sourceDefinitionId": "decd338e-5647-4c0b-adf4-da0e75f5a750",
   "name": "Postgres",
   "dockerRepository": "airbyte/source-postgres",
-<<<<<<< HEAD
-  "dockerImageTag": "0.3.18",
-=======
-  "dockerImageTag": "0.4.2",
->>>>>>> b8cd7724
+  "dockerImageTag": "0.4.3",
   "documentationUrl": "https://docs.airbyte.io/integrations/sources/postgres",
   "icon": "postgresql.svg"
 }