{
  "sourceDefinitionId": "cd42861b-01fc-4658-a8ab-5d11d0510f01",
  "name": "Recurly",
  "dockerRepository": "airbyte/source-recurly",
<<<<<<< HEAD
  "dockerImageTag": "0.2.7",
=======
  "dockerImageTag": "0.3.1",
>>>>>>> b8cd7724
  "documentationUrl": "https://docs.airbyte.io/integrations/sources/recurly",
  "icon": "recurly.svg"
}<|MERGE_RESOLUTION|>--- conflicted
+++ resolved
@@ -2,11 +2,7 @@
   "sourceDefinitionId": "cd42861b-01fc-4658-a8ab-5d11d0510f01",
   "name": "Recurly",
   "dockerRepository": "airbyte/source-recurly",
-<<<<<<< HEAD
-  "dockerImageTag": "0.2.7",
-=======
-  "dockerImageTag": "0.3.1",
->>>>>>> b8cd7724
+  "dockerImageTag": "0.3.2",
   "documentationUrl": "https://docs.airbyte.io/integrations/sources/recurly",
   "icon": "recurly.svg"
 }