- name: ActiveCampaign
  sourceDefinitionId: 9f32dab3-77cb-45a1-9d33-347aa5fbe363
  dockerRepository: airbyte/source-activecampaign
  dockerImageTag: 0.1.0
  documentationUrl: https://docs.airbyte.com/integrations/sources/activecampaign
  icon: activecampaign.svg
  sourceType: api
  releaseStage: alpha
- name: Adjust
  sourceDefinitionId: d3b7fa46-111b-419a-998a-d7f046f6d66d
  dockerRepository: airbyte/source-adjust
  dockerImageTag: 0.1.0
  documentationUrl: https://docs.airbyte.com/integrations/sources/adjust
  icon: adjust.svg
  sourceType: api
  releaseStage: alpha
- name: Airtable
  sourceDefinitionId: 14c6e7ea-97ed-4f5e-a7b5-25e9a80b8212
  dockerRepository: airbyte/source-airtable
  dockerImageTag: 2.0.3
  documentationUrl: https://docs.airbyte.com/integrations/sources/airtable
  icon: airtable.svg
  sourceType: api
  releaseStage: beta
  allowedHosts:
    hosts:
      - api.airtable.com
      - airtable.com
- name: Aha
  sourceDefinitionId: 81ca39dc-4534-4dd2-b848-b0cfd2c11fce
  dockerRepository: airbyte/source-aha
  dockerImageTag: 0.1.0
  documentationUrl: https://docs.airbyte.com/integrations/sources/aha
  icon: aha.svg
  sourceType: api
  releaseStage: alpha
- name: Alpha Vantage
  sourceDefinitionId: db385323-9333-4fec-bec3-9e0ca9326c90
  dockerRepository: airbyte/source-alpha-vantage
  dockerImageTag: 0.1.1
  documentationUrl: https://docs.airbyte.com/integrations/sources/alpha-vantage
  icon: alpha-vantage.svg
  sourceType: api
  releaseStage: alpha
- name: AlloyDB for PostgreSQL
  sourceDefinitionId: 1fa90628-2b9e-11ed-a261-0242ac120002
  dockerRepository: airbyte/source-alloydb
  dockerImageTag: 1.0.47
  documentationUrl: https://docs.airbyte.com/integrations/sources/alloydb
  icon: alloydb.svg
  sourceType: database
  releaseStage: generally_available
- name: AWS CloudTrail
  sourceDefinitionId: 6ff047c0-f5d5-4ce5-8c81-204a830fa7e1
  dockerRepository: airbyte/source-aws-cloudtrail
  dockerImageTag: 0.1.4
  documentationUrl: https://docs.airbyte.com/integrations/sources/aws-cloudtrail
  icon: awscloudtrail.svg
  sourceType: api
  releaseStage: alpha
- name: Amazon Ads
  sourceDefinitionId: c6b0a29e-1da9-4512-9002-7bfd0cba2246
  dockerRepository: airbyte/source-amazon-ads
  dockerImageTag: 1.0.0
  documentationUrl: https://docs.airbyte.com/integrations/sources/amazon-ads
  icon: amazonads.svg
  sourceType: api
  releaseStage: generally_available
- name: Amazon Seller Partner
  sourceDefinitionId: e55879a8-0ef8-4557-abcf-ab34c53ec460
  dockerRepository: airbyte/source-amazon-seller-partner
  dockerImageTag: 0.2.32
  sourceType: api
  documentationUrl: https://docs.airbyte.com/integrations/sources/amazon-seller-partner
  icon: amazonsellerpartner.svg
  releaseStage: alpha
- name: Amazon SQS
  sourceDefinitionId: 983fd355-6bf3-4709-91b5-37afa391eeb6
  dockerRepository: airbyte/source-amazon-sqs
  dockerImageTag: 0.1.0
  documentationUrl: https://docs.airbyte.com/integrations/sources/amazon-sqs
  icon: awssqs.svg
  sourceType: api
  releaseStage: alpha
- name: Amplitude
  sourceDefinitionId: fa9f58c6-2d03-4237-aaa4-07d75e0c1396
  dockerRepository: airbyte/source-amplitude
  dockerImageTag: 0.1.22
  documentationUrl: https://docs.airbyte.com/integrations/sources/amplitude
  icon: amplitude.svg
  sourceType: api
  releaseStage: generally_available
  allowedHosts:
    hosts:
      - "*.amplitude.com"
- name: Apify Dataset
  sourceDefinitionId: 47f17145-fe20-4ef5-a548-e29b048adf84
  dockerRepository: airbyte/source-apify-dataset
  dockerImageTag: 0.1.11
  documentationUrl: https://docs.airbyte.com/integrations/sources/apify-dataset
  icon: apify.svg
  sourceType: api
  releaseStage: alpha
- name: Appfollow
  sourceDefinitionId: b4375641-e270-41d3-9c20-4f9cecad87a8
  dockerRepository: airbyte/source-appfollow
  dockerImageTag: 0.1.1
  documentationUrl: https://docs.airbyte.com/integrations/sources/appfollow
  icon: appfollow.svg
  sourceType: api
  releaseStage: alpha
- name: AppsFlyer
  sourceDefinitionId: 16447954-e6a8-4593-b140-43dea13bc457
  dockerRepository: airbyte/source-appsflyer
  dockerImageTag: 0.1.0
  documentationUrl: https://docs.airbyte.com/integrations/sources/appsflyer
  icon: appsflyer.svg
  sourceType: api
  releaseStage: alpha
- name: Appstore
  sourceDefinitionId: 2af123bf-0aaf-4e0d-9784-cb497f23741a
  dockerRepository: airbyte/source-appstore-singer
  dockerImageTag: 0.2.6
  documentationUrl: https://docs.airbyte.com/integrations/sources/appstore
  icon: appstore.svg
  sourceType: api
  releaseStage: alpha
- name: Asana
  sourceDefinitionId: d0243522-dccf-4978-8ba0-37ed47a0bdbf
  dockerRepository: airbyte/source-asana
  dockerImageTag: 0.1.5
  documentationUrl: https://docs.airbyte.com/integrations/sources/asana
  icon: asana.svg
  sourceType: api
  releaseStage: beta
- name: Ashby
  sourceDefinitionId: 4e8c9fa0-3634-499b-b948-11581b5c3efa
  dockerRepository: airbyte/source-ashby
  dockerImageTag: 0.1.0
  documentationUrl: https://docs.airbyte.com/integrations/sources/ashby
  icon: ashby.svg
  sourceType: api
  releaseStage: alpha
- name: Auth0
  sourceDefinitionId: 6c504e48-14aa-4221-9a72-19cf5ff1ae78
  dockerRepository: airbyte/source-auth0
  dockerImageTag: 0.1.0
  documentationUrl: https://docs.airbyte.com/integrations/sources/auth0
  icon: auth0.svg
  sourceType: api
  releaseStage: alpha
- name: Azure Table Storage
  sourceDefinitionId: 798ae795-5189-42b6-b64e-3cb91db93338
  dockerRepository: airbyte/source-azure-table
  dockerImageTag: 0.1.3
  documentationUrl: https://docs.airbyte.com/integrations/sources/azure-table
  icon: azureblobstorage.svg
  sourceType: database
  releaseStage: alpha
- name: Babelforce
  sourceDefinitionId: 971c3e1e-78a5-411e-ad56-c4052b50876b
  dockerRepository: airbyte/source-babelforce
  dockerImageTag: 0.1.0
  documentationUrl: https://docs.airbyte.com/integrations/sources/babelforce
  icon: babelforce.svg
  sourceType: api
  releaseStage: alpha
- name: BambooHR
  sourceDefinitionId: 90916976-a132-4ce9-8bce-82a03dd58788
  dockerRepository: airbyte/source-bamboo-hr
  dockerImageTag: 0.2.2
  documentationUrl: https://docs.airbyte.com/integrations/sources/bamboo-hr
  icon: bamboohr.svg
  sourceType: api
  releaseStage: alpha
- name: BigCommerce
  sourceDefinitionId: 59c5501b-9f95-411e-9269-7143c939adbd
  dockerRepository: airbyte/source-bigcommerce
  dockerImageTag: 0.1.10
  documentationUrl: https://docs.airbyte.com/integrations/sources/bigcommerce
  icon: bigcommerce.svg
  sourceType: api
  releaseStage: alpha
- name: BigQuery
  sourceDefinitionId: bfd1ddf8-ae8a-4620-b1d7-55597d2ba08c
  dockerRepository: airbyte/source-bigquery
  dockerImageTag: 0.2.3
  documentationUrl: https://docs.airbyte.com/integrations/sources/bigquery
  icon: bigquery.svg
  sourceType: database
  releaseStage: alpha
- name: Bing Ads
  sourceDefinitionId: 47f25999-dd5e-4636-8c39-e7cea2453331
  dockerRepository: airbyte/source-bing-ads
  dockerImageTag: 0.1.18
  documentationUrl: https://docs.airbyte.com/integrations/sources/bing-ads
  icon: bingads.svg
  sourceType: api
  releaseStage: generally_available
  allowedHosts:
    hosts:
      - bingads.microsoft.com
      - login.microsoftonline.com
      - login.live.com
      - login.windows-ppe.net
      - ads.microsoft.com
      - api.ads.microsoft.com
- name: Braintree
  sourceDefinitionId: 63cea06f-1c75-458d-88fe-ad48c7cb27fd
  dockerRepository: airbyte/source-braintree
  dockerImageTag: 0.1.3
  documentationUrl: https://docs.airbyte.com/integrations/sources/braintree
  icon: braintree.svg
  sourceType: api
  releaseStage: alpha
- name: Breezometer
  sourceDefinitionId: 7c37685e-8512-4901-addf-9afbef6c0de9
  dockerRepository: airbyte/source-breezometer
  dockerImageTag: 0.1.0
  documentationUrl: https://docs.airbyte.com/integrations/sources/breezometer
  icon: breezometer.svg
  sourceType: api
  releaseStage: alpha
- name: CallRail
  sourceDefinitionId: dc98a6ad-2dd1-47b6-9529-2ec35820f9c6
  dockerRepository: airbyte/source-callrail
  dockerImageTag: 0.1.0
  documentationUrl: https://docs.airbyte.com/integrations/sources/callrail
  icon: callrail.svg
  sourceType: api
  releaseStage: alpha
- name: Cart.com
  sourceDefinitionId: bb1a6d31-6879-4819-a2bd-3eed299ea8e2
  dockerRepository: airbyte/source-cart
  dockerImageTag: 0.2.0
  documentationUrl: https://docs.airbyte.com/integrations/sources/cart
  icon: cart.svg
  sourceType: api
  releaseStage: alpha
- name: Chargebee
  sourceDefinitionId: 686473f1-76d9-4994-9cc7-9b13da46147c
  dockerRepository: airbyte/source-chargebee
  dockerImageTag: 0.2.1
  documentationUrl: https://docs.airbyte.com/integrations/sources/chargebee
  icon: chargebee.svg
  sourceType: api
  releaseStage: generally_available
  allowedHosts:
    hosts:
      - "*.chargebee.com"
- name: Chargify
  sourceDefinitionId: 9b2d3607-7222-4709-9fa2-c2abdebbdd88
  dockerRepository: airbyte/source-chargify
  dockerImageTag: 0.1.0
  documentationUrl: https://docs.airbyte.com/integrations/sources/chargify
  icon: chargify.svg
  sourceType: api
  releaseStage: alpha
- name: Chartmogul
  sourceDefinitionId: b6604cbd-1b12-4c08-8767-e140d0fb0877
  dockerRepository: airbyte/source-chartmogul
  dockerImageTag: 0.2.0
  documentationUrl: https://docs.airbyte.com/integrations/sources/chartmogul
  icon: chartmogul.svg
  sourceType: api
  releaseStage: beta
- name: ClickHouse
  sourceDefinitionId: bad83517-5e54-4a3d-9b53-63e85fbd4d7c
  dockerRepository: airbyte/source-clickhouse
  dockerImageTag: 0.1.15
  documentationUrl: https://docs.airbyte.com/integrations/sources/clickhouse
  icon: clickhouse.svg
  sourceType: database
  releaseStage: alpha
- name: ClickUp
  sourceDefinitionId: 311a7a27-3fb5-4f7e-8265-5e4afe258b66
  dockerRepository: airbyte/source-clickup-api
  dockerImageTag: 0.1.0
  documentationUrl: https://docs.airbyte.com/integrations/sources/click-up
  icon: clickup.svg
  sourceType: api
  releaseStage: alpha
- name: Close.com
  sourceDefinitionId: dfffecb7-9a13-43e9-acdc-b92af7997ca9
  dockerRepository: airbyte/source-close-com
  dockerImageTag: 0.2.0
  documentationUrl: https://docs.airbyte.com/integrations/sources/close-com
  icon: close.svg
  sourceType: api
  releaseStage: beta
- name: CoinGecko Coins
  sourceDefinitionId: 9cdd4183-d0ba-40c3-aad3-6f46d4103974
  dockerRepository: airbyte/source-coingecko-coins
  dockerImageTag: 0.1.0
  documentationUrl: https://docs.airbyte.com/integrations/sources/coingecko-coins
  icon: coingeckocoins.svg
  sourceType: api
  releaseStage: alpha
- name: Cockroachdb
  sourceDefinitionId: 9fa5862c-da7c-11eb-8d19-0242ac130003
  dockerRepository: airbyte/source-cockroachdb
  dockerImageTag: 0.1.19
  documentationUrl: https://docs.airbyte.com/integrations/sources/cockroachdb
  icon: cockroachdb.svg
  sourceType: database
  releaseStage: alpha
- name: Coda
  sourceDefinitionId: 27f910fd-f832-4b2e-bcfd-6ab342e434d8
  dockerRepository: airbyte/source-coda
  dockerImageTag: 0.1.0
  documentationUrl: https://docs.airbyte.com/integrations/sources/coda
  icon: coda.svg
  sourceType: api
  releaseStage: alpha
- name: Coin API
  sourceDefinitionId: 919984ef-53a2-479b-8ffe-9c1ddb9fc3f3
  dockerRepository: airbyte/source-coin-api
  dockerImageTag: 0.1.1
  documentationUrl: https://docs.airbyte.com/integrations/sources/coin-api
  icon: coinapi.svg
  sourceType: api
  releaseStage: alpha
- name: CoinMarketCap
  sourceDefinitionId: 239463f5-64bb-4d88-b4bd-18ce673fd572
  dockerRepository: airbyte/source-coinmarketcap
  dockerImageTag: 0.1.1
  documentationUrl: https://docs.airbyte.com/integrations/sources/coinmarketcap
  icon: coinmarketcap.svg
  sourceType: api
  releaseStage: alpha
- name: Commercetools
  sourceDefinitionId: 008b2e26-11a3-11ec-82a8-0242ac130003
  dockerRepository: airbyte/source-commercetools
  dockerImageTag: 0.1.0
  documentationUrl: https://docs.airbyte.com/integrations/sources/commercetools
  icon: commercetools.svg
  sourceType: api
  releaseStage: alpha
- name: ConfigCat
  sourceDefinitionId: 4fd7565c-8b99-439b-80d0-2d965e1d958c
  dockerRepository: airbyte/source-configcat
  dockerImageTag: 0.1.0
  documentationUrl: https://docs.airbyte.com/integrations/sources/configcat
  icon: configcat.svg
  sourceType: api
  releaseStage: alpha
- name: Confluence
  sourceDefinitionId: cf40a7f8-71f8-45ce-a7fa-fca053e4028c
  dockerRepository: airbyte/source-confluence
  dockerImageTag: 0.1.1
  documentationUrl: https://docs.airbyte.com/integrations/sources/confluence
  icon: confluence.svg
  sourceType: api
  releaseStage: alpha
- name: ConvertKit
  sourceDefinitionId: be9ee02f-6efe-4970-979b-95f797a37188
  dockerRepository: airbyte/source-convertkit
  dockerImageTag: 0.1.0
  documentationUrl: https://docs.airbyte.com/integrations/sources/convertkit
  icon: convertkit.svg
  sourceType: api
  releaseStage: alpha
- name: Commcare
  sourceDefinitionId: f39208dc-7e1c-48b8-919b-5006360cc27f
  dockerRepository: airbyte/source-commcare
  dockerImageTag: 0.1.0
  documentationUrl: https://docs.airbyte.com/integrations/sources/commcare
  sourceType: api
  releaseStage: alpha
- name: Copper
  sourceDefinitionId: 44f3002f-2df9-4f6d-b21c-02cd3b47d0dc
  dockerRepository: airbyte/source-copper
  dockerImageTag: 0.1.0
  documentationUrl: https://docs.airbyte.com/integrations/sources/copper
  icon: copper.svg
  sourceType: api
  releaseStage: alpha
- name: Convex
  sourceDefinitionId: c332628c-f55c-4017-8222-378cfafda9b2
  dockerRepository: airbyte/source-convex
  dockerImageTag: 0.1.0
  documentationUrl: https://docs.airbyte.com/integrations/sources/convex
  icon: convex.svg
  sourceType: api
  releaseStage: alpha
- name: Courier
  sourceDefinitionId: 0541b2cd-2367-4986-b5f1-b79ff55439e4
  dockerRepository: airbyte/source-courier
  dockerImageTag: 0.1.0
  documentationUrl: https://docs.airbyte.com/integrations/sources/courier
  icon: courier.svg
  sourceType: api
  releaseStage: alpha
- name: Clockify
  sourceDefinitionId: e71aae8a-5143-11ed-bdc3-0242ac120002
  dockerRepository: airbyte/source-clockify
  dockerImageTag: 0.1.0
  documentationUrl: https://docs.airbyte.com/integrations/sources/clockify
  icon: clockify.svg
  sourceType: api
  releaseStage: alpha
- name: Customer.io
  sourceDefinitionId: c47d6804-8b98-449f-970a-5ddb5cb5d7aa
  dockerRepository: farosai/airbyte-customer-io-source
  dockerImageTag: 0.1.23
  documentationUrl: https://docs.airbyte.com/integrations/sources/customer-io
  icon: customer-io.svg
  sourceType: api
  releaseStage: alpha
- name: Datadog
  sourceDefinitionId: 1cfc30c7-82db-43f4-9fd7-ac1b42312cda
  dockerRepository: airbyte/source-datadog
  dockerImageTag: 0.1.0
  documentationUrl: https://docs.airbyte.com/integrations/sources/datadog
  icon: datadog.svg
  sourceType: api
  releaseStage: alpha
- name: Datascope
  sourceDefinitionId: 8e1ae2d2-4790-44d3-9d83-75b3fc3940ff
  dockerRepository: airbyte/source-datascope
  dockerImageTag: 0.1.0
  documentationUrl: https://docs.airbyte.com/integrations/sources/datascope
  icon: datascope.svg
  sourceType: api
  releaseStage: alpha
- name: Delighted
  sourceDefinitionId: cc88c43f-6f53-4e8a-8c4d-b284baaf9635
  dockerRepository: airbyte/source-delighted
  dockerImageTag: 0.2.0
  documentationUrl: https://docs.airbyte.com/integrations/sources/delighted
  icon: delighted.svg
  sourceType: api
  releaseStage: beta
- name: Dixa
  sourceDefinitionId: 0b5c867e-1b12-4d02-ab74-97b2184ff6d7
  dockerRepository: airbyte/source-dixa
  dockerImageTag: 0.1.3
  documentationUrl: https://docs.airbyte.com/integrations/sources/dixa
  icon: dixa.svg
  sourceType: api
  releaseStage: alpha
- name: Dockerhub
  sourceDefinitionId: 72d405a3-56d8-499f-a571-667c03406e43
  dockerRepository: airbyte/source-dockerhub
  dockerImageTag: 0.1.0
  documentationUrl: https://docs.airbyte.com/integrations/sources/dockerhub
  icon: dockerhub.svg
  sourceType: api
  releaseStage: alpha
- name: Dremio
  sourceDefinitionId: d99e9ace-8621-46c2-9144-76ae4751d64b
  dockerRepository: airbyte/source-dremio
  dockerImageTag: 0.1.0
  documentationUrl: https://docs.airbyte.com/integrations/sources/dremio
  icon: dremio.svg
  sourceType: api
  releaseStage: alpha
- name: Drift
  sourceDefinitionId: 445831eb-78db-4b1f-8f1f-0d96ad8739e2
  dockerRepository: airbyte/source-drift
  dockerImageTag: 0.2.5
  documentationUrl: https://docs.airbyte.com/integrations/sources/drift
  icon: drift.svg
  sourceType: api
  releaseStage: alpha
- name: DV 360
  sourceDefinitionId: 1356e1d9-977f-4057-ad4b-65f25329cf61
  dockerRepository: airbyte/source-dv-360
  dockerImageTag: 0.1.0
  documentationUrl: https://docs.airbyte.com/integrations/sources/dv-360
  icon: dv360.svg
  sourceType: api
  releaseStage: alpha
- name: DynamoDB
  sourceDefinitionId: 50401137-8871-4c5a-abb7-1f5fda35545a
  dockerRepository: airbyte/source-dynamodb
  dockerImageTag: 0.1.1
  documentationUrl: https://docs.airbyte.com/integrations/sources/dynamodb
  icon: dynamodb.svg
  sourceType: api
  releaseStage: alpha
- name: E2E Testing
  sourceDefinitionId: d53f9084-fa6b-4a5a-976c-5b8392f4ad8a
  dockerRepository: airbyte/source-e2e-test
  dockerImageTag: 2.1.3
  documentationUrl: https://docs.airbyte.com/integrations/sources/e2e-test
  icon: airbyte.svg
  sourceType: api
  releaseStage: alpha
- name: EmailOctopus
  sourceDefinitionId: 46b25e70-c980-4590-a811-8deaf50ee09f
  dockerRepository: airbyte/source-emailoctopus
  dockerImageTag: 0.1.0
  documentationUrl: https://docs.airbyte.com/integrations/sources/emailoctopus
  icon: emailoctopus.svg
  sourceType: api
  releaseStage: alpha
- name: Exchange Rates Api
  sourceDefinitionId: e2b40e36-aa0e-4bed-b41b-bcea6fa348b1
  dockerRepository: airbyte/source-exchange-rates
  dockerImageTag: 1.2.7
  documentationUrl: https://docs.airbyte.com/integrations/sources/exchangeratesapi
  icon: exchangeratesapi.svg
  sourceType: api
  releaseStage: alpha
- name: Facebook Marketing
  sourceDefinitionId: e7778cfc-e97c-4458-9ecb-b4f2bba8946c
  dockerRepository: airbyte/source-facebook-marketing
  dockerImageTag: 0.2.84
  documentationUrl: https://docs.airbyte.com/integrations/sources/facebook-marketing
  icon: facebook.svg
  sourceType: api
  releaseStage: generally_available
- name: Facebook Pages
  sourceDefinitionId: 010eb12f-837b-4685-892d-0a39f76a98f5
  dockerRepository: airbyte/source-facebook-pages
  dockerImageTag: 0.2.2
  documentationUrl: https://docs.airbyte.com/integrations/sources/facebook-pages
  icon: facebook.svg
  sourceType: api
  releaseStage: beta
- name: Sample Data (Faker)
  sourceDefinitionId: dfd88b22-b603-4c3d-aad7-3701784586b1
  dockerRepository: airbyte/source-faker
  dockerImageTag: 2.0.3
  documentationUrl: https://docs.airbyte.com/integrations/sources/faker
  icon: faker.svg
  sourceType: api
  releaseStage: beta
  allowedHosts:
    hosts: []
  suggestedStreams:
    streams:
      - users
      - products
      - purchases
- name: Fastbill
  sourceDefinitionId: eb3e9c1c-0467-4eb7-a172-5265e04ccd0a
  dockerRepository: airbyte/source-fastbill
  dockerImageTag: 0.1.0
  documentationUrl: https://docs.airbyte.com/integrations/sources/fastbill
  icon: fastbill.svg
  sourceType: api
  releaseStage: alpha
- name: Fauna
  sourceDefinitionId: 3825db3e-c94b-42ac-bd53-b5a9507ace2b
  dockerRepository: airbyte/source-fauna
  dockerImageTag: 0.1.0
  documentationUrl: https://docs.airbyte.com/integrations/sources/fauna
  icon: fauna.svg
  sourceType: database
  releaseStage: alpha
- name: File (CSV, JSON, Excel, Feather, Parquet)
  sourceDefinitionId: 778daa7c-feaf-4db6-96f3-70fd645acc77
  dockerRepository: airbyte/source-file
  dockerImageTag: 0.2.33
  documentationUrl: https://docs.airbyte.com/integrations/sources/file
  icon: file.svg
  sourceType: file
  releaseStage: generally_available
- name: Freshcaller
  sourceDefinitionId: 8a5d48f6-03bb-4038-a942-a8d3f175cca3
  dockerRepository: airbyte/source-freshcaller
  dockerImageTag: 0.1.0
  documentationUrl: https://docs.airbyte.com/integrations/sources/freshcaller
  icon: freshcaller.svg
- name: Flexport
  sourceDefinitionId: f95337f1-2ad1-4baf-922f-2ca9152de630
  dockerRepository: airbyte/source-flexport
  dockerImageTag: 0.1.0
  documentationUrl: https://docs.airbyte.com/integrations/sources/flexport
  sourceType: api
  releaseStage: alpha
- name: Freshdesk
  sourceDefinitionId: ec4b9503-13cb-48ab-a4ab-6ade4be46567
  dockerRepository: airbyte/source-freshdesk
  dockerImageTag: 3.0.2
  documentationUrl: https://docs.airbyte.com/integrations/sources/freshdesk
  icon: freshdesk.svg
  sourceType: api
  releaseStage: generally_available
  allowedHosts:
    hosts:
      - "*.freshdesk.com"
- name: Freshsales
  sourceDefinitionId: eca08d79-7b92-4065-b7f3-79c14836ebe7
  dockerRepository: airbyte/source-freshsales
  dockerImageTag: 0.1.2
  documentationUrl: https://docs.airbyte.com/integrations/sources/freshsales
  icon: freshsales.svg
  sourceType: api
  releaseStage: alpha
- name: Freshservice
  sourceDefinitionId: 9bb85338-ea95-4c93-b267-6be89125b267
  dockerRepository: airbyte/source-freshservice
  dockerImageTag: 0.1.1
  documentationUrl: https://docs.airbyte.com/integrations/sources/freshservice
  icon: freshservice.svg
  sourceType: api
  releaseStage: alpha
- name: Genesys
  sourceDefinitionId: 5ea4459a-8f1a-452a-830f-a65c38cc438d
  dockerRepository: airbyte/source-genesys
  dockerImageTag: 0.1.0
  documentationUrl: https://docs.airbyte.com/integrations/sources/genesys
  icon: genesys.svg
- name: GetLago
  sourceDefinitionId: e1a3866b-d3b2-43b6-b6d7-8c1ee4d7f53f
  dockerRepository: airbyte/source-getlago
  dockerImageTag: 0.1.0
  documentationUrl: https://docs.airbyte.com/integrations/sources/getlago
  icon: getlago.svg
  sourceType: api
  releaseStage: alpha
- name: Gridly
  sourceDefinitionId: 6cbea164-3237-433b-9abb-36d384ee4cbf
  dockerRepository: airbyte/source-gridly
  dockerImageTag: 0.1.1
  documentationUrl: https://docs.airbyte.com/integrations/sources/gridly
  icon: gridly.svg
  sourceType: api
  releaseStage: alpha
- name: GitHub
  sourceDefinitionId: ef69ef6e-aa7f-4af1-a01d-ef775033524e
  dockerRepository: airbyte/source-github
  dockerImageTag: 0.4.1
  documentationUrl: https://docs.airbyte.com/integrations/sources/github
  icon: github.svg
  sourceType: api
  releaseStage: generally_available
  suggestedStreams:
    streams:
      - branches
      - comments
      - issues
      - organizations
      - pull_requests
      - repositories
      - stargazers
      - tags
      - teams
      - users
  allowedHosts:
    hosts:
      - api.github.com
- name: Gitlab
  sourceDefinitionId: 5e6175e5-68e1-4c17-bff9-56103bbb0d80
  dockerRepository: airbyte/source-gitlab
  dockerImageTag: 1.0.2
  documentationUrl: https://docs.airbyte.com/integrations/sources/gitlab
  icon: gitlab.svg
  sourceType: api
  releaseStage: beta
- name: Glassfrog
  sourceDefinitionId: cf8ff320-6272-4faa-89e6-4402dc17e5d5
  dockerRepository: airbyte/source-glassfrog
  dockerImageTag: 0.1.0
  documentationUrl: https://docs.airbyte.com/integrations/sources/glassfrog
  icon: glassfrog.svg
  sourceType: api
  releaseStage: alpha
- name: GNews
  sourceDefinitionId: ce38aec4-5a77-439a-be29-9ca44fd4e811
  dockerRepository: airbyte/source-gnews
  dockerImageTag: 0.1.3
  documentationUrl: https://docs.airbyte.com/integrations/sources/gnews
  icon: gnews.svg
  sourceType: api
  releaseStage: alpha
- name: GoCardless
  sourceDefinitionId: ba15ac82-5c6a-4fb2-bf24-925c23a1180c
  dockerRepository: airbyte/source-gocardless
  dockerImageTag: 0.1.0
  documentationUrl: https://docs.airbyte.com/integrations/sources/gocardless
  icon: gocardless.svg
  sourceType: api
  releaseStage: alpha
- name: Gong
  sourceDefinitionId: 32382e40-3b49-4b99-9c5c-4076501914e7
  dockerRepository: airbyte/source-gong
  dockerImageTag: 0.1.0
  documentationUrl: https://docs.airbyte.com/integrations/sources/gong
  icon: gong.svg
  sourceType: api
  releaseStage: alpha
- name: Google Ads
  sourceDefinitionId: 253487c0-2246-43ba-a21f-5116b20a2c50
  dockerRepository: airbyte/source-google-ads
  dockerImageTag: 0.2.10
  documentationUrl: https://docs.airbyte.com/integrations/sources/google-ads
  icon: google-adwords.svg
  sourceType: api
  releaseStage: generally_available
  allowedHosts:
    hosts:
      - accounts.google.com
      - googleads.googleapis.com
- name: Google Analytics (Universal Analytics)
  sourceDefinitionId: eff3616a-f9c3-11eb-9a03-0242ac130003
  dockerRepository: airbyte/source-google-analytics-v4
  dockerImageTag: 0.1.34
  documentationUrl: https://docs.airbyte.com/integrations/sources/google-analytics-universal-analytics
  icon: google-analytics.svg
  sourceType: api
  releaseStage: generally_available
- name: Google Analytics 4 (GA4)
  sourceDefinitionId: 3cc2eafd-84aa-4dca-93af-322d9dfeec1a
  dockerRepository: airbyte/source-google-analytics-data-api
  dockerImageTag: 0.1.1
  documentationUrl: https://docs.airbyte.com/integrations/sources/google-analytics-v4
  icon: google-analytics.svg
  sourceType: api
  releaseStage: beta
- name: Google Directory
  sourceDefinitionId: d19ae824-e289-4b14-995a-0632eb46d246
  dockerRepository: airbyte/source-google-directory
  dockerImageTag: 0.1.9
  documentationUrl: https://docs.airbyte.com/integrations/sources/google-directory
  icon: googledirectory.svg
  sourceType: api
  releaseStage: alpha
- name: Google PageSpeed Insights
  sourceDefinitionId: 1e9086ab-ddac-4c1d-aafd-ba43ff575fe4
  dockerRepository: airbyte/source-google-pagespeed-insights
  dockerImageTag: 0.1.0
  documentationUrl: https://docs.airbyte.com/integrations/sources/google-pagespeed-insights
  icon: google-pagespeed-insights.svg
  sourceType: api
  releaseStage: alpha
- name: Google Search Console
  sourceDefinitionId: eb4c9e00-db83-4d63-a386-39cfa91012a8
  dockerRepository: airbyte/source-google-search-console
  dockerImageTag: 0.1.20
  documentationUrl: https://docs.airbyte.com/integrations/sources/google-search-console
  icon: googlesearchconsole.svg
  sourceType: api
  releaseStage: generally_available
- name: Google Sheets
  sourceDefinitionId: 71607ba1-c0ac-4799-8049-7f4b90dd50f7
  dockerRepository: airbyte/source-google-sheets
  dockerImageTag: 0.2.36
  documentationUrl: https://docs.airbyte.com/integrations/sources/google-sheets
  icon: google-sheets.svg
  sourceType: file
  releaseStage: generally_available
  allowedHosts:
    hosts:
      - "*.googleapis.com"
- name: Google Webfonts
  sourceDefinitionId: a68fbcde-b465-4ab3-b2a6-b0590a875835
  dockerRepository: airbyte/source-google-webfonts
  dockerImageTag: 0.1.0
  documentationUrl: https://docs.airbyte.com/integrations/sources/google-webfonts
  icon: googleworkpace.svg
  sourceType: api
  releaseStage: alpha
- name: Google Workspace Admin Reports
  sourceDefinitionId: ed9dfefa-1bbc-419d-8c5e-4d78f0ef6734
  dockerRepository: airbyte/source-google-workspace-admin-reports
  dockerImageTag: 0.1.8
  documentationUrl: https://docs.airbyte.com/integrations/sources/google-workspace-admin-reports
  icon: googleworkpace.svg
  sourceType: api
  releaseStage: alpha
- name: Greenhouse
  sourceDefinitionId: 59f1e50a-331f-4f09-b3e8-2e8d4d355f44
  dockerRepository: airbyte/source-greenhouse
  dockerImageTag: 0.3.0
  documentationUrl: https://docs.airbyte.com/integrations/sources/greenhouse
  icon: greenhouse.svg
  sourceType: api
  releaseStage: generally_available
- name: Gutendex
  sourceDefinitionId: bff9a277-e01d-420d-81ee-80f28a307318
  dockerRepository: airbyte/source-gutendex
  dockerImageTag: 0.1.0
  documentationUrl: https://docs.airbyte.com/integrations/sources/gutendex
  sourceType: api
  releaseStage: alpha
- name: Harness
  sourceDefinitionId: 6fe89830-d04d-401b-aad6-6552ffa5c4af
  dockerRepository: farosai/airbyte-harness-source
  dockerImageTag: 0.1.23
  documentationUrl: https://docs.airbyte.com/integrations/sources/harness
  icon: harness.svg
  sourceType: api
  releaseStage: alpha
- name: Harvest
  sourceDefinitionId: fe2b4084-3386-4d3b-9ad6-308f61a6f1e6
  dockerRepository: airbyte/source-harvest
  dockerImageTag: 0.1.16
  documentationUrl: https://docs.airbyte.com/integrations/sources/harvest
  icon: harvest.svg
  sourceType: api
  releaseStage: generally_available
  allowedHosts:
    hosts:
      - api.harvestapp.com
- name: Hellobaton
  sourceDefinitionId: 492b56d1-937c-462e-8076-21ad2031e784
  dockerRepository: airbyte/source-hellobaton
  dockerImageTag: 0.1.0
  documentationUrl: https://docs.airbyte.com/integrations/sources/hellobaton
  icon: hellobaton.svg
  sourceType: api
  releaseStage: alpha
- name: Hubplanner
  sourceDefinitionId: 8097ceb9-383f-42f6-9f92-d3fd4bcc7689
  dockerRepository: airbyte/source-hubplanner
  dockerImageTag: 0.1.0
  documentationUrl: https://docs.airbyte.com/integrations/sources/hubplanner
  icon: hubplanner.svg
  sourceType: api
  releaseStage: alpha
- name: HubSpot
  sourceDefinitionId: 36c891d9-4bd9-43ac-bad2-10e12756272c
  dockerRepository: airbyte/source-hubspot
  dockerImageTag: 0.3.2
  documentationUrl: https://docs.airbyte.com/integrations/sources/hubspot
  icon: hubspot.svg
  sourceType: api
  releaseStage: generally_available
  allowedHosts:
    hosts:
      - api.hubapi.com
- name: IP2Whois
  sourceDefinitionId: f23b7b7c-d705-49a3-9042-09add3b104a5
  dockerRepository: airbyte/source-ip2whois
  dockerImageTag: 0.1.0
  documentationUrl: https://docs.airbyte.com/integrations/sources/ip2whois
  icon: ip2whois.svg
  sourceType: api
  releaseStage: alpha
- name: IBM Db2
  sourceDefinitionId: 447e0381-3780-4b46-bb62-00a4e3c8b8e2
  dockerRepository: airbyte/source-db2
  dockerImageTag: 0.1.17
  documentationUrl: https://docs.airbyte.com/integrations/sources/db2
  icon: db2.svg
  sourceType: database
  releaseStage: alpha
- name: Insightly
  sourceDefinitionId: 38f84314-fe6a-4257-97be-a8dcd942d693
  dockerRepository: airbyte/source-insightly
  dockerImageTag: 0.1.1
  documentationUrl: https://docs.airbyte.com/integrations/sources/insightly
  icon: insightly.svg
  sourceType: api
  releaseStage: alpha
- name: Instagram
  sourceDefinitionId: 6acf6b55-4f1e-4fca-944e-1a3caef8aba8
  dockerRepository: airbyte/source-instagram
  dockerImageTag: 1.0.1
  documentationUrl: https://docs.airbyte.com/integrations/sources/instagram
  icon: instagram.svg
  sourceType: api
  releaseStage: generally_available
- name: Instatus
  sourceDefinitionId: 1901024c-0249-45d0-bcac-31a954652927
  dockerRepository: airbyte/source-instatus
  dockerImageTag: 0.1.0
  documentationUrl: https://docs.airbyte.com/integrations/sources/instatus
  icon: instatus.svg
  sourceType: api
  releaseStage: alpha
- name: Intercom
  sourceDefinitionId: d8313939-3782-41b0-be29-b3ca20d8dd3a
  dockerRepository: airbyte/source-intercom
  dockerImageTag: 0.1.30
  documentationUrl: https://docs.airbyte.com/integrations/sources/intercom
  icon: intercom.svg
  sourceType: api
  releaseStage: generally_available
- name: Intruder
  sourceDefinitionId: 3d15163b-11d8-412f-b808-795c9b2c3a3a
  dockerRepository: airbyte/source-intruder
  dockerImageTag: 0.1.0
  documentationUrl: https://docs.airbyte.com/integrations/sources/intruder
  icon: intruder.svg
  sourceType: api
  releaseStage: alpha
- name: Iterable
  sourceDefinitionId: 2e875208-0c0b-4ee4-9e92-1cb3156ea799
  dockerRepository: airbyte/source-iterable
  dockerImageTag: 0.1.23
  documentationUrl: https://docs.airbyte.com/integrations/sources/iterable
  icon: iterable.svg
  sourceType: api
  releaseStage: generally_available
  allowedHosts:
    hosts:
      - api.iterable.com
- name: Jenkins
  sourceDefinitionId: d6f73702-d7a0-4e95-9758-b0fb1af0bfba
  dockerRepository: farosai/airbyte-jenkins-source
  dockerImageTag: 0.1.23
  documentationUrl: https://docs.airbyte.com/integrations/sources/jenkins
  icon: jenkins.svg
  sourceType: api
  releaseStage: alpha
- name: Jira
  sourceDefinitionId: 68e63de2-bb83-4c7e-93fa-a8a9051e3993
  dockerRepository: airbyte/source-jira
  dockerImageTag: 0.3.4
  documentationUrl: https://docs.airbyte.com/integrations/sources/jira
  icon: jira.svg
  sourceType: api
  releaseStage: beta
  allowedHosts:
    hosts:
      - "${domain}"
- name: K6 Cloud
  sourceDefinitionId: e300ece7-b073-43a3-852e-8aff36a57f13
  dockerRepository: airbyte/source-k6-cloud
  dockerImageTag: 0.1.0
  documentationUrl: https://docs.airbyte.com/integrations/sources/k6-cloud
  icon: k6cloud.svg
  sourceType: api
  releaseStage: alpha
- name: Kafka
  sourceDefinitionId: d917a47b-8537-4d0d-8c10-36a9928d4265
  dockerRepository: airbyte/source-kafka
  dockerImageTag: 0.2.3
  documentationUrl: https://docs.airbyte.com/integrations/sources/kafka
  icon: kafka.svg
  sourceType: database
  releaseStage: alpha
- name: Klarna
  sourceDefinitionId: 60c24725-00ae-490c-991d-55b78c3197e0
  dockerRepository: airbyte/source-klarna
  dockerImageTag: 0.1.0
  documentationUrl: https://docs.airbyte.com/integrations/sources/klarna
  icon: klarna.svg
  sourceType: api
  releaseStage: alpha
- name: Klaviyo
  sourceDefinitionId: 95e8cffd-b8c4-4039-968e-d32fb4a69bde
  dockerRepository: airbyte/source-klaviyo
  dockerImageTag: 0.1.12
  documentationUrl: https://docs.airbyte.com/integrations/sources/klaviyo
  icon: klaviyo.svg
  sourceType: api
  releaseStage: generally_available
- name: Kyriba
  sourceDefinitionId: 547dc08e-ab51-421d-953b-8f3745201a8c
  dockerRepository: airbyte/source-kyriba
  dockerImageTag: 0.1.0
  documentationUrl: https://docs.airbyte.com/integrations/sources/kyriba
  icon: kyriba.svg
  sourceType: api
  releaseStage: alpha
- name: LaunchDarkly
  sourceDefinitionId: f96bb511-5e3c-48fc-b408-547953cd81a4
  dockerRepository: airbyte/source-launchdarkly
  dockerImageTag: 0.1.0
  documentationUrl: https://docs.airbyte.com/integrations/sources/launchdarkly
  icon: launchdarkly.svg
  sourceType: api
  releaseStage: alpha
- name: Lemlist
  sourceDefinitionId: 789f8e7a-2d28-11ec-8d3d-0242ac130003
  dockerRepository: airbyte/source-lemlist
  dockerImageTag: 0.1.1
  documentationUrl: https://docs.airbyte.com/integrations/sources/lemlist
  sourceType: api
  releaseStage: alpha
- name: Lever Hiring
  sourceDefinitionId: 3981c999-bd7d-4afc-849b-e53dea90c948
  dockerRepository: airbyte/source-lever-hiring
  dockerImageTag: 0.1.3
  documentationUrl: https://docs.airbyte.com/integrations/sources/lever-hiring
  icon: leverhiring.svg
  sourceType: api
  releaseStage: alpha
- name: LinkedIn Ads
  sourceDefinitionId: 137ece28-5434-455c-8f34-69dc3782f451
  dockerRepository: airbyte/source-linkedin-ads
  dockerImageTag: 0.1.14
  documentationUrl: https://docs.airbyte.com/integrations/sources/linkedin-ads
  icon: linkedin.svg
  sourceType: api
  releaseStage: generally_available
- name: LinkedIn Pages
  sourceDefinitionId: af54297c-e8f8-4d63-a00d-a94695acc9d3
  dockerRepository: airbyte/source-linkedin-pages
  dockerImageTag: 0.1.0
  documentationUrl: https://docs.airbyte.com/integrations/sources/linkedin-pages
  icon: linkedin.svg
  sourceType: api
  releaseStage: alpha
- name: Linnworks
  sourceDefinitionId: 7b86879e-26c5-4ef6-a5ce-2be5c7b46d1e
  dockerRepository: airbyte/source-linnworks
  dockerImageTag: 0.1.5
  documentationUrl: https://docs.airbyte.com/integrations/sources/linnworks
  icon: linnworks.svg
  sourceType: api
  releaseStage: alpha
- name: Lokalise
  sourceDefinitionId: 45e0b135-615c-40ac-b38e-e65b0944197f
  dockerRepository: airbyte/source-lokalise
  dockerImageTag: 0.1.0
  documentationUrl: https://docs.airbyte.com/integrations/sources/lokalise
  icon: lokalise.svg
  sourceType: api
  releaseStage: alpha
- name: Looker
  sourceDefinitionId: 00405b19-9768-4e0c-b1ae-9fc2ee2b2a8c
  dockerRepository: airbyte/source-looker
  dockerImageTag: 0.2.8
  documentationUrl: https://docs.airbyte.com/integrations/sources/looker
  icon: looker.svg
  sourceType: api
  releaseStage: alpha
- name: Mailchimp
  sourceDefinitionId: b03a9f3e-22a5-11eb-adc1-0242ac120002
  dockerRepository: airbyte/source-mailchimp
  dockerImageTag: 0.3.4
  documentationUrl: https://docs.airbyte.com/integrations/sources/mailchimp
  icon: mailchimp.svg
  sourceType: api
  releaseStage: generally_available
- name: Mailjet Mail
  sourceDefinitionId: 56582331-5de2-476b-b913-5798de77bbdf
  dockerRepository: airbyte/source-mailjet-mail
  dockerImageTag: 0.1.0
  documentationUrl: https://docs.airbyte.com/integrations/sources/mailjet-mail
  icon: mailjetmail.svg
  sourceType: api
  releaseStage: alpha
- name: Mailjet SMS
  sourceDefinitionId: 6ec2acea-7fd1-4378-b403-41a666e0c028
  dockerRepository: airbyte/source-mailjet-sms
  dockerImageTag: 0.1.0
  documentationUrl: https://docs.airbyte.com/integrations/sources/mailjet-sms
  icon: mailjetsms.svg
  sourceType: api
  releaseStage: alpha
- name: MailerLite
  sourceDefinitionId: dc3b9003-2432-4e93-a7f4-4620b0f14674
  dockerRepository: airbyte/source-mailerlite
  dockerImageTag: 0.1.0
  documentationUrl: https://docs.airbyte.com/integrations/sources/mailerlite
  icon: mailerlite.svg
  sourceType: api
  releaseStage: alpha
- name: MailerSend
  sourceDefinitionId: 2707d529-3c04-46eb-9c7e-40d4038df6f7
  dockerRepository: airbyte/source-mailersend
  dockerImageTag: 0.1.0
  documentationUrl: https://docs.airbyte.com/integrations/sources/mailersend
  icon: mailersend.svg
  sourceType: api
  releaseStage: alpha
- name: Mailgun
  sourceDefinitionId: 5b9cb09e-1003-4f9c-983d-5779d1b2cd51
  dockerRepository: airbyte/source-mailgun
  dockerImageTag: 0.1.0
  documentationUrl: https://docs.airbyte.com/integrations/sources/mailgun
  icon: mailgun.svg
  sourceType: api
  releaseStage: alpha
- name: Marketo
  sourceDefinitionId: 9e0556f4-69df-4522-a3fb-03264d36b348
  dockerRepository: airbyte/source-marketo
  dockerImageTag: 1.0.2
  documentationUrl: https://docs.airbyte.com/integrations/sources/marketo
  icon: marketo.svg
  sourceType: api
  releaseStage: generally_available
  allowedHosts:
    hosts:
      - "*.mktorest.com"
- name: Metabase
  sourceDefinitionId: c7cb421b-942e-4468-99ee-e369bcabaec5
  dockerRepository: airbyte/source-metabase
  dockerImageTag: 0.3.1
  documentationUrl: https://docs.airbyte.com/integrations/sources/metabase
  icon: metabase.svg
  sourceType: api
  releaseStage: beta
- name: Microsoft SQL Server (MSSQL)
  sourceDefinitionId: b5ea17b1-f170-46dc-bc31-cc744ca984c1
  dockerRepository: airbyte/source-mssql
  dockerImageTag: 0.4.28
  documentationUrl: https://docs.airbyte.com/integrations/sources/mssql
  icon: mssql.svg
  sourceType: database
  releaseStage: alpha
- name: Microsoft teams
  sourceDefinitionId: eaf50f04-21dd-4620-913b-2a83f5635227
  dockerRepository: airbyte/source-microsoft-teams
  dockerImageTag: 0.2.5
  documentationUrl: https://docs.airbyte.com/integrations/sources/microsoft-teams
  icon: microsoft-teams.svg
  sourceType: api
  releaseStage: alpha
- name: Microsoft Dataverse
  sourceDefinitionId: 9220e3de-3b60-4bb2-a46f-046d59ea235a
  dockerRepository: airbyte/source-microsoft-dataverse
  dockerImageTag: 0.1.0
  documentationUrl: https://docs.airbyte.com/integrations/sources/microsoft-dataverse
  icon: microsoftdataverse.svg
  sourceType: api
  releaseStage: alpha
- name: Mixpanel
  sourceDefinitionId: 12928b32-bf0a-4f1e-964f-07e12e37153a
  dockerRepository: airbyte/source-mixpanel
  dockerImageTag: 0.1.30
  documentationUrl: https://docs.airbyte.com/integrations/sources/mixpanel
  icon: mixpanel.svg
  sourceType: api
  releaseStage: generally_available
- name: Monday
  sourceDefinitionId: 80a54ea2-9959-4040-aac1-eee42423ec9b
  dockerRepository: airbyte/source-monday
  dockerImageTag: 0.2.2
  documentationUrl: https://docs.airbyte.com/integrations/sources/monday
  icon: monday.svg
  sourceType: api
  releaseStage: beta
- name: MongoDb
  sourceDefinitionId: b2e713cd-cc36-4c0a-b5bd-b47cb8a0561e
  dockerRepository: airbyte/source-mongodb-v2
  dockerImageTag: 0.1.19
  documentationUrl: https://docs.airbyte.com/integrations/sources/mongodb-v2
  icon: mongodb.svg
  sourceType: database
  releaseStage: alpha
- name: My Hours
  sourceDefinitionId: 722ba4bf-06ec-45a4-8dd5-72e4a5cf3903
  dockerRepository: airbyte/source-my-hours
  dockerImageTag: 0.1.1
  documentationUrl: https://docs.airbyte.com/integrations/sources/my-hours
  icon: my-hours.svg
  sourceType: api
  releaseStage: alpha
- name: MySQL
  sourceDefinitionId: 435bb9a5-7887-4809-aa58-28c27df0d7ad
  dockerRepository: airbyte/source-mysql
  dockerImageTag: 1.0.21
  documentationUrl: https://docs.airbyte.com/integrations/sources/mysql
  icon: mysql.svg
  sourceType: database
  releaseStage: beta
- name: n8n
  sourceDefinitionId: 4a961f66-5e99-4430-8320-a73afe52f7a2
  dockerRepository: airbyte/source-n8n
  dockerImageTag: 0.1.0
  documentationUrl: https://docs.airbyte.com/integrations/sources/n8n
  icon: n8n.svg
  sourceType: api
  releaseStage: alpha
- name: NASA
  sourceDefinitionId: 1a8667d7-7978-43cd-ba4d-d32cbd478971
  dockerRepository: airbyte/source-nasa
  dockerImageTag: 0.1.0
  documentationUrl: https://docs.airbyte.com/integrations/sources/nasa
  icon: nasa.svg
  sourceType: api
  releaseStage: alpha
- name: Netsuite
  sourceDefinitionId: 4f2f093d-ce44-4121-8118-9d13b7bfccd0
  dockerRepository: airbyte/source-netsuite
  dockerImageTag: 0.1.3
  documentationUrl: https://docs.airbyte.com/integrations/sources/netsuite
  icon: netsuite.svg
  sourceType: api
  releaseStage: alpha
- name: News API
  sourceDefinitionId: df38991e-f35b-4af2-996d-36817f614587
  dockerRepository: airbyte/source-news-api
  dockerImageTag: 0.1.0
  documentationUrl: https://docs.airbyte.com/integrations/sources/news-api
  icon: newsapi.svg
  sourceType: api
  releaseStage: alpha
- name: Newsdata
  sourceDefinitionId: 60bd11d8-2632-4daa-a688-b47336d32093
  dockerRepository: airbyte/source-newsdata
  dockerImageTag: 0.1.0
  documentationUrl: https://docs.airbyte.com/integrations/sources/newsdata
  sourceType: api
  releaseStage: alpha
- name: Notion
  sourceDefinitionId: 6e00b415-b02e-4160-bf02-58176a0ae687
  dockerRepository: airbyte/source-notion
  dockerImageTag: 1.0.1
  documentationUrl: https://docs.airbyte.com/integrations/sources/notion
  icon: notion.svg
  sourceType: api
  releaseStage: generally_available
- name: New York Times
  sourceDefinitionId: 0fae6a9a-04eb-44d4-96e1-e02d3dbc1d83
  dockerRepository: airbyte/source-nytimes
  dockerImageTag: 0.1.0
  documentationUrl: https://docs.airbyte.com/integrations/sources/nytimes
  icon: nytimes.svg
  sourceType: api
  releaseStage: alpha
- name: Okta
  sourceDefinitionId: 1d4fdb25-64fc-4569-92da-fcdca79a8372
  dockerRepository: airbyte/source-okta
  dockerImageTag: 0.1.14
  documentationUrl: https://docs.airbyte.com/integrations/sources/okta
  icon: okta.svg
  sourceType: api
  releaseStage: alpha
- name: Omnisend
  sourceDefinitionId: e7f0c5e2-4815-48c4-90cf-f47124209835
  dockerRepository: airbyte/source-omnisend
  dockerImageTag: 0.1.0
  documentationUrl: https://docs.airbyte.com/integrations/sources/omnisend
  icon: omnisend.svg
  sourceType: api
  releaseStage: alpha
- name: OneSignal
  sourceDefinitionId: bb6afd81-87d5-47e3-97c4-e2c2901b1cf8
  dockerRepository: airbyte/source-onesignal
  dockerImageTag: 0.1.2
  documentationUrl: https://docs.airbyte.com/integrations/sources/onesignal
  icon: onesignal.svg
  sourceType: api
  releaseStage: alpha
- name: OpenWeather
  sourceDefinitionId: d8540a80-6120-485d-b7d6-272bca477d9b
  dockerRepository: airbyte/source-openweather
  dockerImageTag: 0.1.6
  documentationUrl: https://docs.airbyte.com/integrations/sources/openweather
  icon: openweather.svg
  sourceType: api
  releaseStage: alpha
- name: Oracle DB
  sourceDefinitionId: b39a7370-74c3-45a6-ac3a-380d48520a83
  dockerRepository: airbyte/source-oracle
  dockerImageTag: 0.3.22
  documentationUrl: https://docs.airbyte.com/integrations/sources/oracle
  icon: oracle.svg
  sourceType: database
  releaseStage: alpha
- name: Orb
  sourceDefinitionId: 7f0455fb-4518-4ec0-b7a3-d808bf8081cc
  dockerRepository: airbyte/source-orb
  dockerImageTag: 1.0.0
  documentationUrl: https://docs.airbyte.com/integrations/sources/orb
  icon: orb.svg
  sourceType: api
  releaseStage: alpha
- name: Orbit
  sourceDefinitionId: 95bcc041-1d1a-4c2e-8802-0ca5b1bfa36a
  dockerRepository: airbyte/source-orbit
  dockerImageTag: 0.1.1
  documentationUrl: https://docs.airbyte.com/integrations/sources/orbit
  icon: orbit.svg
  sourceType: api
  releaseStage: alpha
- name: Oura
  sourceDefinitionId: 2bf6c581-bec5-4e32-891d-de33036bd631
  dockerRepository: airbyte/source-oura
  dockerImageTag: 0.1.0
  documentationUrl: https://docs.airbyte.com/integrations/sources/oura
  icon: oura.svg
  sourceType: api
  releaseStage: alpha
- name: Outreach
  sourceDefinitionId: 3490c201-5d95-4783-b600-eaf07a4c7787
  dockerRepository: airbyte/source-outreach
  dockerImageTag: 0.1.2
  documentationUrl: https://docs.airbyte.com/integrations/sources/outreach
  icon: outreach.svg
  sourceType: api
  releaseStage: alpha
- name: Pardot
  sourceDefinitionId: ad15c7ba-72a7-440b-af15-b9a963dc1a8a
  dockerRepository: airbyte/source-pardot
  dockerImageTag: 0.1.1
  documentationUrl: https://docs.airbyte.com/integrations/sources/pardot
  icon: salesforcepardot.svg
  sourceType: api
  releaseStage: alpha
- name: PagerDuty
  sourceDefinitionId: 2817b3f0-04e4-4c7a-9f32-7a5e8a83db95
  dockerRepository: farosai/airbyte-pagerduty-source
  dockerImageTag: 0.1.23
  documentationUrl: https://docs.airbyte.com/integrations/sources/pagerduty
  icon: pagerduty.svg
  sourceType: api
  releaseStage: alpha
- name: PartnerStack
  sourceDefinitionId: d30fb809-6456-484d-8e2c-ee12e0f6888d
  dockerRepository: airbyte/source-partnerstack
  dockerImageTag: 0.1.0
  documentationUrl: https://docs.airbyte.com/integrations/sources/partnerstack
  icon: partnerstack.svg
  sourceType: api
  releaseStage: alpha
- name: Paypal Transaction
  sourceDefinitionId: d913b0f2-cc51-4e55-a44c-8ba1697b9239
  dockerRepository: airbyte/source-paypal-transaction
  dockerImageTag: 0.1.12
  documentationUrl: https://docs.airbyte.com/integrations/sources/paypal-transaction
  icon: paypal.svg
  sourceType: api
  releaseStage: generally_available
  allowedHosts:
    hosts:
      - "api-m.paypal.com"
      - "api-m.sandbox.paypal.com"
- name: Paystack
  sourceDefinitionId: 193bdcb8-1dd9-48d1-aade-91cadfd74f9b
  dockerRepository: airbyte/source-paystack
  dockerImageTag: 0.1.1
  documentationUrl: https://docs.airbyte.com/integrations/sources/paystack
  icon: paystack.svg
  sourceType: api
  releaseStage: alpha
- name: PersistIq
  sourceDefinitionId: 3052c77e-8b91-47e2-97a0-a29a22794b4b
  dockerRepository: airbyte/source-persistiq
  dockerImageTag: 0.1.0
  documentationUrl: https://docs.airbyte.com/integrations/sources/persistiq
  icon: persistiq.svg
  sourceType: api
  releaseStage: alpha
- name: Pexels API
  sourceDefinitionId: 69d9eb65-8026-47dc-baf1-e4bf67901fd6
  dockerRepository: airbyte/source-pexels-api
  dockerImageTag: 0.1.0
  documentationUrl: https://docs.airbyte.com/integrations/sources/pexels-api
  icon: pexels.svg
  sourceType: api
  releaseStage: alpha
- name: Pinterest
  sourceDefinitionId: 5cb7e5fe-38c2-11ec-8d3d-0242ac130003
  dockerRepository: airbyte/source-pinterest
  dockerImageTag: 0.2.2
  documentationUrl: https://docs.airbyte.com/integrations/sources/pinterest
  icon: pinterest.svg
  sourceType: api
  releaseStage: generally_available
- name: Pipedrive
  sourceDefinitionId: d8286229-c680-4063-8c59-23b9b391c700
  dockerRepository: airbyte/source-pipedrive
  dockerImageTag: 0.1.13
  documentationUrl: https://docs.airbyte.com/integrations/sources/pipedrive
  icon: pipedrive.svg
  sourceType: api
  releaseStage: alpha
- name: Pivotal Tracker
  sourceDefinitionId: d60f5393-f99e-4310-8d05-b1876820f40e
  dockerRepository: airbyte/source-pivotal-tracker
  dockerImageTag: 0.1.0
  documentationUrl: https://docs.airbyte.com/integrations/sources/pivotal-tracker
  icon: pivotal-tracker.svg
  sourceType: api
  releaseStage: alpha
- name: Plaid
  sourceDefinitionId: ed799e2b-2158-4c66-8da4-b40fe63bc72a
  dockerRepository: airbyte/source-plaid
  dockerImageTag: 0.3.2
  documentationUrl: https://docs.airbyte.com/integrations/sources/plaid
  icon: plaid.svg
  sourceType: api
  releaseStage: alpha
- name: Plausible
  sourceDefinitionId: 603ba446-3d75-41d7-92f3-aba901f8b897
  dockerRepository: airbyte/source-plausible
  dockerImageTag: 0.1.0
  documentationUrl: https://docs.airbyte.com/integrations/sources/plausible
  icon: plausible.svg
  sourceType: api
  releaseStage: alpha
- name: Pocket
  sourceDefinitionId: b0dd65f1-081f-4731-9c51-38e9e6aa0ebf
  dockerRepository: airbyte/source-pocket
  dockerImageTag: 0.1.0
  documentationUrl: https://docs.airbyte.com/integrations/sources/pocket
  icon: pocket.svg
  sourceType: api
  releaseStage: alpha
- name: PokeAPI
  sourceDefinitionId: 6371b14b-bc68-4236-bfbd-468e8df8e968
  dockerRepository: airbyte/source-pokeapi
  dockerImageTag: 0.1.5
  documentationUrl: https://docs.airbyte.com/integrations/sources/pokeapi
  icon: pokeapi.svg
  sourceType: api
  releaseStage: alpha
- name: Polygon Stock API
  sourceDefinitionId: 5807d72f-0abc-49f9-8fa5-ae820007032b
  dockerRepository: airbyte/source-polygon-stock-api
  dockerImageTag: 0.1.0
  documentationUrl: https://docs.airbyte.com/integrations/sources/polygon-stock-api
  icon: polygon.svg
  sourceType: api
  releaseStage: alpha
- name: PostHog
  sourceDefinitionId: af6d50ee-dddf-4126-a8ee-7faee990774f
  dockerRepository: airbyte/source-posthog
  dockerImageTag: 0.1.8
  documentationUrl: https://docs.airbyte.com/integrations/sources/posthog
  icon: posthog.svg
  sourceType: api
  releaseStage: beta
  allowedHosts:
    hosts:
      - "${base_url}"
      - "app.posthog.com"
- name: Postgres
  sourceDefinitionId: decd338e-5647-4c0b-adf4-da0e75f5a750
  dockerRepository: airbyte/source-postgres
  dockerImageTag: 1.0.48
  documentationUrl: https://docs.airbyte.com/integrations/sources/postgres
  icon: postgresql.svg
  sourceType: database
  releaseStage: generally_available
  allowedHosts:
    hosts:
      - "${host}"
      - "${tunnel_method.tunnel_host}"
- name: Postmark App
  sourceDefinitionId: cde75ca1-1e28-4a0f-85bb-90c546de9f1f
  dockerRepository: airbyte/source-postmarkapp
  dockerImageTag: 0.1.0
  documentationUrl: https://docs.airbyte.com/integrations/sources/postmarkapp
  icon: postmark.svg
  sourceType: api
  releaseStage: alpha
- name: PrestaShop
  sourceDefinitionId: d60a46d4-709f-4092-a6b7-2457f7d455f5
  dockerRepository: airbyte/source-prestashop
  dockerImageTag: 0.3.0
  documentationUrl: https://docs.airbyte.com/integrations/sources/prestashop
  icon: prestashop.svg
  sourceType: api
  releaseStage: beta
- name: Primetric
  sourceDefinitionId: f636c3c6-4077-45ac-b109-19fc62a283c1
  dockerRepository: airbyte/source-primetric
  dockerImageTag: 0.1.0
  documentationUrl: https://docs.airbyte.com/integrations/sources/primetric
  icon: primetric.svg
  sourceType: api
  releaseStage: alpha
- name: Public APIs
  sourceDefinitionId: a4617b39-3c14-44cd-a2eb-6e720f269235
  dockerRepository: airbyte/source-public-apis
  dockerImageTag: 0.1.0
  documentationUrl: https://docs.airbyte.com/integrations/sources/public-apis
  icon: publicapi.svg
  sourceType: api
  releaseStage: alpha
- name: Punk API
  sourceDefinitionId: dbe9b7ae-7b46-4e44-a507-02a343cf7230
  dockerRepository: airbyte/source-punk-api
  dockerImageTag: 0.1.0
  documentationUrl: https://docs.airbyte.com/integrations/sources/punk-api
  icon: punkapi.svg
  sourceType: api
  releaseStage: alpha
- name: PyPI
  sourceDefinitionId: 88ecd3a8-5f5b-11ed-9b6a-0242ac120002
  dockerRepository: airbyte/source-pypi
  dockerImageTag: 0.1.0
  documentationUrl: https://docs.airbyte.com/integrations/sources/pypi
  icon: pypi.svg
  sourceType: api
  releaseStage: alpha
- name: Qonto
  sourceDefinitionId: f7c0b910-5f66-11ed-9b6a-0242ac120002
  dockerRepository: airbyte/source-qonto
  dockerImageTag: 0.1.0
  documentationUrl: https://docs.airbyte.com/integrations/sources/public-qonto
  icon: qonto.svg
  sourceType: api
  releaseStage: alpha
- name: Qualaroo
  sourceDefinitionId: b08e4776-d1de-4e80-ab5c-1e51dad934a2
  dockerRepository: airbyte/source-qualaroo
  dockerImageTag: 0.1.2
  documentationUrl: https://docs.airbyte.com/integrations/sources/qualaroo
  icon: qualaroo.svg
  sourceType: api
  releaseStage: alpha
- name: QuickBooks
  sourceDefinitionId: 29b409d9-30a5-4cc8-ad50-886eb846fea3
  dockerRepository: airbyte/source-quickbooks-singer
  dockerImageTag: 0.1.5
  documentationUrl: https://docs.airbyte.com/integrations/sources/quickbooks-singer
  icon: qb.svg
  sourceType: api
  releaseStage: alpha
- name: Railz
  sourceDefinitionId: 9b6cc0c0-da81-4103-bbfd-5279e18a849a
  dockerRepository: airbyte/source-railz
  dockerImageTag: 0.1.1
  documentationUrl: https://docs.airbyte.com/integrations/sources/railz
  icon: railz.svg
  sourceType: api
  releaseStage: alpha
- name: Recharge
  sourceDefinitionId: 45d2e135-2ede-49e1-939f-3e3ec357a65e
  dockerRepository: airbyte/source-recharge
  dockerImageTag: 0.2.6
  documentationUrl: https://docs.airbyte.com/integrations/sources/recharge
  icon: recharge.svg
  sourceType: api
  releaseStage: generally_available
  allowedHosts:
    hosts:
      - api.rechargeapps.com
- name: Recreation
  sourceDefinitionId: 25d7535d-91e0-466a-aa7f-af81578be277
  dockerRepository: airbyte/source-recreation
  dockerImageTag: 0.1.0
  documentationUrl: https://docs.airbyte.com/integrations/sources/recreation
  icon: recreation.svg
  sourceType: api
  releaseStage: alpha
- name: Recruitee
  sourceDefinitionId: 3b046ac7-d8d3-4eb3-b122-f96b2a16d8a8
  dockerRepository: airbyte/source-recruitee
  dockerImageTag: 0.1.0
  documentationUrl: https://docs.airbyte.com/integrations/sources/recruitee
  icon: recruitee.svg
  sourceType: api
  releaseStage: alpha
- name: Recurly
  sourceDefinitionId: cd42861b-01fc-4658-a8ab-5d11d0510f01
  dockerRepository: airbyte/source-recurly
  dockerImageTag: 0.4.1
  documentationUrl: https://docs.airbyte.com/integrations/sources/recurly
  icon: recurly.svg
  sourceType: api
  releaseStage: alpha
- name: Redshift
  sourceDefinitionId: e87ffa8e-a3b5-f69c-9076-6011339de1f6
  dockerRepository: airbyte/source-redshift
  dockerImageTag: 0.3.16
  documentationUrl: https://docs.airbyte.com/integrations/sources/redshift
  icon: redshift.svg
  sourceType: database
  releaseStage: alpha
- name: Reply.io
  sourceDefinitionId: 8cc6537e-f8a6-423c-b960-e927af76116e
  dockerRepository: airbyte/source-reply-io
  dockerImageTag: 0.1.0
  documentationUrl: https://docs.airbyte.com/integrations/sources/reply-io
  icon: reply-io.svg
  sourceType: api
  releaseStage: alpha
- name: Retently
  sourceDefinitionId: db04ecd1-42e7-4115-9cec-95812905c626
  dockerRepository: airbyte/source-retently
  dockerImageTag: 0.1.3
  documentationUrl: https://docs.airbyte.com/integrations/sources/retently
  icon: retently.svg
  sourceType: api
  releaseStage: alpha
- name: RD Station Marketing
  sourceDefinitionId: fb141f29-be2a-450b-a4f2-2cd203a00f84
  dockerRepository: airbyte/source-rd-station-marketing
  dockerImageTag: 0.1.1
  documentationUrl: https://docs.airbyte.com/integrations/sources/rd-station-marketing
  icon: rdstation.svg
  sourceType: api
  releaseStage: alpha
- name: RKI Covid
  sourceDefinitionId: d78e5de0-aa44-4744-aa4f-74c818ccfe19
  dockerRepository: airbyte/source-rki-covid
  dockerImageTag: 0.1.2
  documentationUrl: https://docs.airbyte.com/integrations/sources/rki-covid
  icon: rki.svg
  sourceType: api
  releaseStage: alpha
- name: RSS
  sourceDefinitionId: 0efee448-6948-49e2-b786-17db50647908
  dockerRepository: airbyte/source-rss
  dockerImageTag: 0.1.0
  documentationUrl: https://docs.airbyte.com/integrations/sources/rss
  icon: rss.svg
- name: Rocket.chat
  sourceDefinitionId: 921d9608-3915-450b-8078-0af18801ea1b
  dockerRepository: airbyte/source-rocket-chat
  dockerImageTag: 0.1.0
  documentationUrl: https://docs.airbyte.com/integrations/sources/rocket-chat
  icon: rocket-chat.svg
  sourceType: api
  releaseStage: alpha
- name: S3
  sourceDefinitionId: 69589781-7828-43c5-9f63-8925b1c1ccc2
  dockerRepository: airbyte/source-s3
  dockerImageTag: 1.0.0
  documentationUrl: https://docs.airbyte.com/integrations/sources/s3
  icon: s3.svg
  sourceType: file
  releaseStage: generally_available
  allowedHosts:
    hosts:
      - "*.s3.amazonaws.com"
- name: SalesLoft
  sourceDefinitionId: 41991d12-d4b5-439e-afd0-260a31d4c53f
  dockerRepository: airbyte/source-salesloft
  dockerImageTag: 0.1.3
  documentationUrl: https://docs.airbyte.com/integrations/sources/salesloft
  icon: salesloft.svg
  sourceType: api
  releaseStage: alpha
- name: Salesforce
  sourceDefinitionId: b117307c-14b6-41aa-9422-947e34922962
  dockerRepository: airbyte/source-salesforce
  dockerImageTag: 2.0.3
  documentationUrl: https://docs.airbyte.com/integrations/sources/salesforce
  icon: salesforce.svg
  sourceType: api
  releaseStage: generally_available
  allowedHosts:
    hosts:
      - "*.salesforce.com"
- name: SAP Fieldglass
  sourceDefinitionId: ec5f3102-fb31-4916-99ae-864faf8e7e25
  dockerRepository: airbyte/source-sap-fieldglass
  dockerImageTag: 0.1.0
  documentationUrl: https://docs.airbyte.com/integrations/sources/sap-fieldglass
  icon: sapfieldglass.svg
  sourceType: api
  releaseStage: alpha
- name: SearchMetrics
  sourceDefinitionId: 8d7ef552-2c0f-11ec-8d3d-0242ac130003
  dockerRepository: airbyte/source-search-metrics
  dockerImageTag: 0.1.1
  documentationUrl: https://docs.airbyte.com/integrations/sources/search-metrics
  icon: searchmetrics.svg
  sourceType: api
  releaseStage: alpha
- name: Secoda
  sourceDefinitionId: da9fc6b9-8059-4be0-b204-f56e22e4d52d
  dockerRepository: airbyte/source-secoda
  dockerImageTag: 0.1.0
  documentationUrl: https://docs.airbyte.com/integrations/sources/secoda
  icon: secoda.svg
  sourceType: api
  releaseStage: alpha
- name: Sendgrid
  sourceDefinitionId: fbb5fbe2-16ad-4cf4-af7d-ff9d9c316c87
  dockerRepository: airbyte/source-sendgrid
  dockerImageTag: 0.3.1
  documentationUrl: https://docs.airbyte.com/integrations/sources/sendgrid
  icon: sendgrid.svg
  sourceType: api
  releaseStage: generally_available
  allowedHosts:
    hosts:
      - api.sendgrid.com
- name: Senseforce
  sourceDefinitionId: 39de93cb-1511-473e-a673-5cbedb9436af
  dockerRepository: airbyte/source-senseforce
  dockerImageTag: 0.1.0
  documentationUrl: https://docs.airbyte.com/integrations/sources/senseforce
  icon: senseforce.svg
  sourceType: api
  releaseStage: alpha
- name: Sendinblue
  sourceDefinitionId: 2e88fa20-a2f6-43cc-bba6-98a0a3f244fb
  dockerRepository: airbyte/source-sendinblue
  dockerImageTag: 0.1.0
  documentationUrl: https://docs.airbyte.com/integrations/sources/sendinblue
  icon: sendinblue.svg
  sourceType: api
  releaseStage: alpha
- name: Shopify
  sourceDefinitionId: 9da77001-af33-4bcd-be46-6252bf9342b9
  dockerRepository: airbyte/source-shopify
  dockerImageTag: 0.3.1
  documentationUrl: https://docs.airbyte.com/integrations/sources/shopify
  icon: shopify.svg
  sourceType: api
  releaseStage: alpha
- name: Short.io
  sourceDefinitionId: 2fed2292-5586-480c-af92-9944e39fe12d
  dockerRepository: airbyte/source-shortio
  dockerImageTag: 0.1.3
  documentationUrl: https://docs.airbyte.com/integrations/sources/shortio
  icon: short.svg
  sourceType: api
  releaseStage: alpha
- name: Slack
  sourceDefinitionId: c2281cee-86f9-4a86-bb48-d23286b4c7bd
  dockerRepository: airbyte/source-slack
  dockerImageTag: 0.1.23
  documentationUrl: https://docs.airbyte.com/integrations/sources/slack
  icon: slack.svg
  sourceType: api
  releaseStage: generally_available
  allowedHosts:
    hosts:
      - slack.com
- name: Smaily
  sourceDefinitionId: 781f8b1d-4e20-4842-a2c3-cd9b119d65fa
  dockerRepository: airbyte/source-smaily
  dockerImageTag: 0.1.0
  documentationUrl: https://docs.airbyte.com/integrations/sources/smaily
  icon: smaily.svg
  sourceType: api
  releaseStage: alpha
- name: SmartEngage
  sourceDefinitionId: 21cc4a17-a011-4485-8a3e-e2341a91ab9f
  dockerRepository: airbyte/source-smartengage
  dockerImageTag: 0.1.0
  documentationUrl: https://docs.airbyte.com/integrations/sources/smartengage
  icon: smartengage.svg
  sourceType: api
  releaseStage: alpha
- name: Smartsheets
  sourceDefinitionId: 374ebc65-6636-4ea0-925c-7d35999a8ffc
  dockerRepository: airbyte/source-smartsheets
  dockerImageTag: 0.1.14
  documentationUrl: https://docs.airbyte.com/integrations/sources/smartsheets
  icon: smartsheet.svg
  sourceType: api
  releaseStage: beta
  allowedHosts:
    hosts:
      - app.smartsheet.com
      - api.smartsheet.com
- name: Snapchat Marketing
  sourceDefinitionId: 200330b2-ea62-4d11-ac6d-cfe3e3f8ab2b
  dockerRepository: airbyte/source-snapchat-marketing
  dockerImageTag: 0.1.14
  documentationUrl: https://docs.airbyte.com/integrations/sources/snapchat-marketing
  icon: snapchat.svg
  sourceType: api
  releaseStage: generally_available
  allowedHosts:
    hosts:
      - accounts.snapchat.com
      - adsapi.snapchat.com
- name: Snowflake
  sourceDefinitionId: e2d65910-8c8b-40a1-ae7d-ee2416b2bfa2
  dockerRepository: airbyte/source-snowflake
  dockerImageTag: 0.1.30
  documentationUrl: https://docs.airbyte.com/integrations/sources/snowflake
  icon: snowflake.svg
  sourceType: database
  releaseStage: alpha
- name: Sonar Cloud
  sourceDefinitionId: 3ab1d7d0-1577-4ab9-bcc4-1ff6a4c2c9f2
  dockerRepository: airbyte/source-sonar-cloud
  dockerImageTag: 0.1.0
  documentationUrl: https://docs.airbyte.com/integrations/sources/sonar-cloud
  icon: sonarcloud.svg
  sourceType: api
  releaseStage: alpha
- name: SpaceX API
  sourceDefinitionId: 62235e65-af7a-4138-9130-0bda954eb6a8
  dockerRepository: airbyte/source-spacex-api
  dockerImageTag: 0.1.0
  documentationUrl: https://docs.airbyte.com/integrations/sources/spacex-api
  icon: spacex.svg
  sourceType: api
  releaseStage: alpha
- name: Square
  sourceDefinitionId: 77225a51-cd15-4a13-af02-65816bd0ecf4
  dockerRepository: airbyte/source-square
  dockerImageTag: 0.2.0
  documentationUrl: https://docs.airbyte.com/integrations/sources/square
  icon: square.svg
  sourceType: api
  releaseStage: beta
- sourceDefinitionId: 7a4327c4-315a-11ec-8d3d-0242ac130003
  name: Strava
  dockerRepository: airbyte/source-strava
  dockerImageTag: 0.1.2
  documentationUrl: https://docs.airbyte.com/integrations/sources/strava
  icon: strava.svg
  sourceType: api
  releaseStage: alpha
- name: Statuspage
  sourceDefinitionId: 74cbd708-46c3-4512-9c93-abd5c3e9a94d
  dockerRepository: airbyte/source-statuspage
  dockerImageTag: 0.1.0
  documentationUrl: https://docs.airbyte.com/integrations/sources/statuspage
  icon: statuspage.svg
  sourceType: api
  releaseStage: alpha
- name: Stripe
  sourceDefinitionId: e094cb9a-26de-4645-8761-65c0c425d1de
  dockerRepository: airbyte/source-stripe
<<<<<<< HEAD
  dockerImageTag: 2.0.1
=======
  dockerImageTag: 3.0.0
>>>>>>> e1746470
  documentationUrl: https://docs.airbyte.com/integrations/sources/stripe
  icon: stripe.svg
  sourceType: api
  releaseStage: generally_available
  allowedHosts:
    hosts:
      - "api.stripe.com"
- name: SurveyCTO
  sourceDefinitionId: dd4632f4-15e0-4649-9b71-41719fb1fdee
  dockerRepository: airbyte/source-surveycto
  dockerImageTag: 0.1.0
  documentationUrl: https://docs.airbyte.com/integrations/sources/surveycto
  icon: surveycto.svg
  sourceType: api
  releaseStage: alpha
- name: SurveyMonkey
  sourceDefinitionId: badc5925-0485-42be-8caa-b34096cb71b5
  dockerRepository: airbyte/source-surveymonkey
  dockerImageTag: 0.1.14
  documentationUrl: https://docs.airbyte.com/integrations/sources/surveymonkey
  icon: surveymonkey.svg
  sourceType: api
  releaseStage: generally_available
- name: SurveySparrow
  sourceDefinitionId: 4a4d887b-0f2d-4b33-ab7f-9b01b9072804
  dockerRepository: airbyte/source-survey-sparrow
  dockerImageTag: 0.2.0
  documentationUrl: https://docs.airbyte.com/integrations/sources/survey-sparrow
  icon: surveysparrow.svg
  sourceType: api
  releaseStage: alpha
- name: TalkDesk Explore
  sourceDefinitionId: f00d2cf4-3c28-499a-ba93-b50b6f26359e
  dockerRepository: airbyte/source-talkdesk-explore
  dockerImageTag: 0.1.0
  documentationUrl: https://docs.airbyte.com/integrations/sources/talkdesk-explore
  icon: talkdesk-explore.svg
  sourceType: api
  releaseStage: alpha
- name: Tempo
  sourceDefinitionId: d1aa448b-7c54-498e-ad95-263cbebcd2db
  dockerRepository: airbyte/source-tempo
  dockerImageTag: 0.3.0
  documentationUrl: https://docs.airbyte.com/integrations/sources/tempo
  icon: tempo.svg
  sourceType: api
  releaseStage: beta
- name: TiDB
  sourceDefinitionId: 0dad1a35-ccf8-4d03-b73e-6788c00b13ae
  dockerRepository: airbyte/source-tidb
  dockerImageTag: 0.2.2
  documentationUrl: https://docs.airbyte.com/integrations/sources/tidb
  icon: tidb.svg
  sourceType: database
  releaseStage: alpha
- name: TikTok Marketing
  sourceDefinitionId: 4bfac00d-ce15-44ff-95b9-9e3c3e8fbd35
  dockerRepository: airbyte/source-tiktok-marketing
  dockerImageTag: 2.0.2
  documentationUrl: https://docs.airbyte.com/integrations/sources/tiktok-marketing
  icon: tiktok.svg
  sourceType: api
  releaseStage: generally_available
- name: Timely
  sourceDefinitionId: bc617b5f-1b9e-4a2d-bebe-782fd454a771
  dockerRepository: airbyte/source-timely
  dockerImageTag: 0.1.0
  documentationUrl: https://docs.airbyte.com/integrations/sources/timely
  icon: timely.svg
  sourceType: api
  releaseStage: alpha
- name: TMDb
  sourceDefinitionId: 6240848f-f795-45eb-8f5e-c7542822fc03
  dockerRepository: airbyte/source-tmdb
  dockerImageTag: 0.1.0
  documentationUrl: https://docs.airbyte.com/integrations/sources/tmdb
  icon: tmdb.svg
  sourceType: api
  releaseStage: alpha
- name: Toggl
  sourceDefinitionId: 7e7c844f-2300-4342-b7d3-6dd7992593cd
  dockerRepository: airbyte/source-toggl
  dockerImageTag: 0.1.0
  documentationUrl: https://docs.airbyte.com/integrations/sources/toggl
  icon: toggl.svg
  sourceType: api
  releaseStage: alpha
- name: The Guardian API
  sourceDefinitionId: d42bd69f-6bf0-4d0b-9209-16231af07a92
  dockerRepository: airbyte/source-the-guardian-api
  dockerImageTag: 0.1.0
  documentationUrl: https://docs.airbyte.com/integrations/sources/the-guardian-api
  icon: theguardian.svg
  sourceType: api
  releaseStage: alpha
- name: TPLcentral
  sourceDefinitionId: f9b6c538-ee12-42fe-8d4b-0c10f5955417
  dockerRepository: airbyte/source-tplcentral
  dockerImageTag: 0.1.1
  documentationUrl: https://docs.airbyte.com/integrations/sources/tplcentral
  sourceType: api
  releaseStage: alpha
- name: Trello
  sourceDefinitionId: 8da67652-004c-11ec-9a03-0242ac130003
  dockerRepository: airbyte/source-trello
  dockerImageTag: 0.1.6
  documentationUrl: https://docs.airbyte.com/integrations/sources/trello
  icon: trello.svg
  sourceType: api
  releaseStage: alpha
- name: TVMaze Schedule
  sourceDefinitionId: bd14b08f-9f43-400f-b2b6-7248b5c72561
  dockerRepository: airbyte/source-tvmaze-schedule
  dockerImageTag: 0.1.0
  documentationUrl: https://docs.airbyte.com/integrations/sources/tvmaze-schedule
  icon: tvmazeschedule.svg
  sourceType: api
  releaseStage: alpha
- name: Twilio
  sourceDefinitionId: b9dc6155-672e-42ea-b10d-9f1f1fb95ab1
  dockerRepository: airbyte/source-twilio
  dockerImageTag: 0.1.15
  documentationUrl: https://docs.airbyte.com/integrations/sources/twilio
  icon: twilio.svg
  sourceType: api
  releaseStage: generally_available
- name: Twilio Taskrouter
  sourceDefinitionId: 2446953b-b794-429b-a9b3-c821ba992a48
  dockerRepository: airbyte/source-twilio-taskrouter
  dockerImageTag: 0.1.0
  documentationUrl: https://docs.airbyte.com/integrations/sources/twilio-taskrouter
  icon: twilio.svg
  sourceType: api
  releaseStage: alpha
- name: Twitter
  sourceDefinitionId: d7fd4f40-5e5a-4b8b-918f-a73077f8c131
  dockerRepository: airbyte/source-twitter
  dockerImageTag: 0.1.0
  documentationUrl: https://docs.airbyte.com/integrations/sources/twitter
  icon: twitter.svg
  sourceType: api
  releaseStage: alpha
- name: Tyntec SMS
  sourceDefinitionId: 3c0c3cd1-b3e0-464a-9090-d3ceb5f92346
  dockerRepository: airbyte/source-tyntec-sms
  dockerImageTag: 0.1.0
  documentationUrl: https://docs.airbyte.com/integrations/sources/tyntec-sms
  icon: tyntec.svg
  sourceType: api
  releaseStage: alpha
- name: Typeform
  sourceDefinitionId: e7eff203-90bf-43e5-a240-19ea3056c474
  dockerRepository: airbyte/source-typeform
  dockerImageTag: 0.1.11
  documentationUrl: https://docs.airbyte.com/integrations/sources/typeform
  icon: typeform.svg
  sourceType: api
  releaseStage: beta
  allowedHosts:
    hosts:
      - "api.typeform.com"
- name: US Census
  sourceDefinitionId: c4cfaeda-c757-489a-8aba-859fb08b6970
  dockerRepository: airbyte/source-us-census
  dockerImageTag: 0.1.2
  documentationUrl: https://docs.airbyte.com/integrations/sources/us-census
  icon: uscensus.svg
  sourceType: api
  releaseStage: alpha
- sourceDefinitionId: afa734e4-3571-11ec-991a-1e0031268139
  name: YouTube Analytics
  dockerRepository: airbyte/source-youtube-analytics
  dockerImageTag: 0.1.3
  documentationUrl: https://docs.airbyte.com/integrations/sources/youtube-analytics
  icon: youtube-analytics.svg
  sourceType: api
  releaseStage: beta
- sourceDefinitionId: 78752073-6d96-447d-8a93-2b6953f3c787
  name: YouTube Analytics Business
  dockerRepository: airbyte/source-youtube-analytics-business
  dockerImageTag: 0.1.0
  documentationUrl: https://docs.airbyte.com/integrations/sources/youtube-analytics-business
  icon: youtube-analytics.svg
  sourceType: api
  releaseStage: alpha
- name: Vantage
  sourceDefinitionId: 28ce1fbd-1e15-453f-aa9f-da6c4d928e92
  dockerRepository: airbyte/source-vantage
  dockerImageTag: 0.1.0
  documentationUrl: https://docs.airbyte.com/integrations/sources/vantage
  icon: vantage.svg
  sourceType: api
  releaseStage: alpha
- name: VictorOps
  sourceDefinitionId: 7e20ce3e-d820-4327-ad7a-88f3927fd97a
  dockerRepository: farosai/airbyte-victorops-source
  dockerImageTag: 0.1.23
  documentationUrl: https://docs.airbyte.com/integrations/sources/victorops
  icon: victorops.svg
  sourceType: api
  releaseStage: alpha
- name: Visma E-conomic
  sourceDefinitionId: 42495935-95de-4f5c-ae08-8fac00f6b308
  dockerRepository: airbyte/source-visma-economic
  dockerImageTag: 0.1.0
  documentationUrl: https://docs.airbyte.com/integrations/sources/visma-economic
  icon: visma-e-conomic.svg
  sourceType: api
  releaseStage: alpha
- name: Vitally
  sourceDefinitionId: 6c6d8b0c-db35-4cd1-a7de-0ca8b080f5ac
  dockerRepository: airbyte/source-vitally
  dockerImageTag: 0.1.0
  documentationUrl: https://docs.airbyte.com/integrations/sources/vitally
  icon: vitally.svg
  sourceType: api
  releaseStage: alpha
- name: Xero
  sourceDefinitionId: 6fd1e833-dd6e-45ec-a727-ab917c5be892
  dockerRepository: airbyte/source-xero
  dockerImageTag: 0.1.0
  documentationUrl: https://docs.airbyte.com/integrations/sources/xero
  icon: xero.svg
  sourceType: api
  releaseStage: alpha
- name: xkcd
  sourceDefinitionId: 80fddd16-17bd-4c0c-bf4a-80df7863fc9d
  dockerRepository: airbyte/source-xkcd
  dockerImageTag: 0.1.1
  documentationUrl: https://docs.airbyte.com/integrations/sources/xkcd
  icon: xkcd.svg
  sourceType: api
  releaseStage: alpha
- name: Weatherstack
  sourceDefinitionId: 5db8292c-5f5a-11ed-9b6a-0242ac120002
  dockerRepository: airbyte/source-weatherstack
  dockerImageTag: 0.1.0
  documentationUrl: https://docs.airbyte.com/integrations/sources/weatherstack
  icon: weatherstack.svg
  sourceType: api
  releaseStage: alpha
- name: Webflow
  sourceDefinitionId: ef580275-d9a9-48bb-af5e-db0f5855be04
  dockerRepository: airbyte/source-webflow
  dockerImageTag: 0.1.2
  documentationUrl: https://docs.airbyte.com/integrations/sources/webflow
  icon: webflow.svg
  sourceType: api
  releaseStage: alpha
- name: Whisky Hunter
  sourceDefinitionId: e65f84c0-7598-458a-bfac-f770c381ff5d
  dockerRepository: airbyte/source-whisky-hunter
  dockerImageTag: 0.1.0
  documentationUrl: https://docs.airbyte.com/integrations/sources/whisky-hunter
  icon: whiskyhunter.svg
  sourceType: api
  releaseStage: alpha
- name: WooCommerce
  sourceDefinitionId: 2a2552ca-9f78-4c1c-9eb7-4d0dc66d72df
  dockerRepository: airbyte/source-woocommerce
  dockerImageTag: 0.2.0
  documentationUrl: https://docs.airbyte.com/integrations/sources/woocommerce
  icon: woocommerce.svg
  sourceType: api
  releaseStage: beta
- name: Workable
  sourceDefinitionId: ef3c99c6-9e90-43c8-9517-926cfd978517
  dockerRepository: airbyte/source-workable
  dockerImageTag: 0.1.0
  documentationUrl: https://docs.airbyte.com/integrations/sources/workable
  icon: workable.svg
  sourceType: api
  releaseStage: alpha
- name: Wrike
  sourceDefinitionId: 9c13f986-a13b-4988-b808-4705badf71c2
  dockerRepository: airbyte/source-wrike
  dockerImageTag: 0.1.0
  documentationUrl: https://docs.airbyte.com/integrations/sources/wrike
  icon: wrike.svg
  sourceType: api
  releaseStage: alpha
- name: Zapier Supported Storage
  sourceDefinitionId: b8c917bc-7d1b-4828-995f-6726820266d0
  dockerRepository: airbyte/source-zapier-supported-storage
  dockerImageTag: 0.1.0
  documentationUrl: https://docs.airbyte.com/integrations/sources/zendesk-supported-storage
  icon: zapiersupportedstorage.svg
  sourceType: api
  releaseStage: alpha
- name: Zendesk Chat
  sourceDefinitionId: 40d24d0f-b8f9-4fe0-9e6c-b06c0f3f45e4
  dockerRepository: airbyte/source-zendesk-chat
  dockerImageTag: 0.1.12
  documentationUrl: https://docs.airbyte.com/integrations/sources/zendesk-chat
  icon: zendesk-chat.svg
  sourceType: api
  releaseStage: generally_available
- name: Zendesk Sell
  sourceDefinitionId: 982eaa4c-bba1-4cce-a971-06a41f700b8c
  dockerRepository: airbyte/source-zendesk-sell
  dockerImageTag: 0.1.0
  documentationUrl: https://docs.airbyte.com/integrations/sources/zendesk-sell
  icon: zendesk.svg
  sourceType: api
  releaseStage: alpha
- name: Zendesk Sunshine
  sourceDefinitionId: 325e0640-e7b3-4e24-b823-3361008f603f
  dockerRepository: airbyte/source-zendesk-sunshine
  dockerImageTag: 0.1.1
  documentationUrl: https://docs.airbyte.com/integrations/sources/zendesk-sunshine
  icon: zendesk-sunshine.svg
  sourceType: api
  releaseStage: alpha
- name: Zendesk Support
  sourceDefinitionId: 79c1aa37-dae3-42ae-b333-d1c105477715
  dockerRepository: airbyte/source-zendesk-support
  dockerImageTag: 0.2.23
  documentationUrl: https://docs.airbyte.com/integrations/sources/zendesk-support
  icon: zendesk-support.svg
  sourceType: api
  releaseStage: generally_available
  allowedHosts:
    hosts:
      - "${subdomain}.zendesk.com"
      - zendesk.com
- name: Zendesk Talk
  sourceDefinitionId: c8630570-086d-4a40-99ae-ea5b18673071
  dockerRepository: airbyte/source-zendesk-talk
  dockerImageTag: 0.1.6
  documentationUrl: https://docs.airbyte.com/integrations/sources/zendesk-talk
  icon: zendesk-talk.svg
  sourceType: api
  releaseStage: generally_available
- name: Zenefits
  sourceDefinitionId: 8baba53d-2fe3-4e33-bc85-210d0eb62884
  dockerRepository: airbyte/source-zenefits
  dockerImageTag: 0.1.0
  documentationUrl: https://docs.airbyte.com/integrations/sources/zenefits
  icon: zenefits.svg
  sourceType: api
  releaseStage: alpha
- name: Zenloop
  sourceDefinitionId: f1e4c7f6-db5c-4035-981f-d35ab4998794
  dockerRepository: airbyte/source-zenloop
  dockerImageTag: 0.1.5
  documentationUrl: https://docs.airbyte.com/integrations/sources/zenloop
  icon: zenloop.svg
  sourceType: api
  releaseStage: beta
- sourceDefinitionId: cdaf146a-9b75-49fd-9dd2-9d64a0bb4781
  name: Sentry
  dockerRepository: airbyte/source-sentry
  dockerImageTag: 0.1.11
  documentationUrl: https://docs.airbyte.com/integrations/sources/sentry
  icon: sentry.svg
  sourceType: api
  releaseStage: generally_available
- name: Zuora
  sourceDefinitionId: 3dc3037c-5ce8-4661-adc2-f7a9e3c5ece5
  dockerRepository: airbyte/source-zuora
  dockerImageTag: 0.1.3
  documentationUrl: https://docs.airbyte.com/integrations/sources/zuora
  icon: zuora.svg
  sourceType: api
  releaseStage: alpha
- name: Kustomer
  sourceDefinitionId: cd06e646-31bf-4dc8-af48-cbc6530fcad3
  dockerRepository: airbyte/source-kustomer-singer
  dockerImageTag: 0.1.2
  documentationUrl: https://docs.airbyte.com/integrations/sources/kustomer
  icon: kustomer.svg
  sourceType: api
  releaseStage: alpha
- name: ZohoCRM
  sourceDefinitionId: 4942d392-c7b5-4271-91f9-3b4f4e51eb3e
  dockerRepository: airbyte/source-zoho-crm
  dockerImageTag: 0.1.0
  documentationUrl: https://docs.airbyte.com/integrations/sources/zoho-crm
  icon: zohocrm.svg
  sourceType: api
  releaseStage: alpha
- name: SFTP
  sourceDefinitionId: a827c52e-791c-4135-a245-e233c5255199
  dockerRepository: airbyte/source-sftp
  dockerImageTag: 0.1.2
  documentationUrl: https://docs.airbyte.com/integrations/sources/sftp
  icon: sftp.svg
  sourceType: file
  releaseStage: alpha
- name: SFTP Bulk
  sourceDefinitionId: 31e3242f-dee7-4cdc-a4b8-8e06c5458517
  dockerRepository: airbyte/source-sftp-bulk
  dockerImageTag: 0.1.0
  documentationUrl: https://docs.airbyte.com/integrations/sources/sftp-bulk
  icon: sftp.svg
  sourceType: file
  releaseStage: alpha
- name: Firebolt
  sourceDefinitionId: 6f2ac653-8623-43c4-8950-19218c7caf3d
  dockerRepository: airbyte/source-firebolt
  dockerImageTag: 0.2.0
  documentationUrl: https://docs.airbyte.com/integrations/sources/firebolt
  icon: firebolt.svg
  sourceType: database
  releaseStage: alpha
- name: Elasticsearch
  sourceDefinitionId: 7cf88806-25f5-4e1a-b422-b2fa9e1b0090
  dockerRepository: airbyte/source-elasticsearch
  dockerImageTag: 0.1.1
  documentationUrl: https://docs.airbyte.com/integrations/sources/elasticsearch
  icon: elasticsearch.svg
  sourceType: api
  releaseStage: alpha
- name: Waiteraid
  sourceDefinitionId: 03a53b13-794a-4d6b-8544-3b36ed8f3ce4
  dockerRepository: airbyte/source-waiteraid
  dockerImageTag: 0.1.0
  documentationUrl: https://docs.airbyte.com/integrations/sources/waiteraid
  icon: waiteraid.svg
  sourceType: api
  releaseStage: alpha
- name: Wikipedia Pageviews
  sourceDefinitionId: 87c58f70-6f7a-4f70-aba5-bab1a458f5ba
  dockerRepository: airbyte/source-wikipedia-pageviews
  dockerImageTag: 0.1.0
  documentationUrl: https://docs.airbyte.com/integrations/sources/wikipedia-pageviews
  icon: wikipediapageviews.svg
  sourceType: api
  releaseStage: alpha
- name: WorkRamp
  sourceDefinitionId: 05b0bce2-4ec4-4534-bb1a-5d0127bd91b7
  dockerRepository: airbyte/source-workramp
  dockerImageTag: 0.1.0
  documentationUrl: https://docs.airbyte.com/integrations/sources/workramp
  icon: workramp.svg
  sourceType: api
  releaseStage: alpha
- name: Yandex Metrica
  sourceDefinitionId: 7865dce4-2211-4f6a-88e5-9d0fe161afe7
  dockerRepository: airbyte/source-yandex-metrica
  dockerImageTag: 0.1.0
  documentationUrl: https://docs.airbyte.com/integrations/sources/yandex-metrica
  icon: yandexmetrica.svg
  sourceType: api
  releaseStage: alpha
- name: Younium
  sourceDefinitionId: 9c74c2d7-531a-4ebf-b6d8-6181f805ecdc
  dockerRepository: airbyte/source-younium
  dockerImageTag: 0.1.0
  documentationUrl: https://docs.airbyte.com/integrations/sources/younium
  icon: younium.svg
  sourceType: api
  releaseStage: alpha
- name: Zoom
  sourceDefinitionId: cbfd9856-1322-44fb-bcf1-0b39b7a8e92e
  dockerRepository: airbyte/source-zoom
  dockerImageTag: 0.1.1
  documentationUrl: https://docs.airbyte.io/integrations/sources/zoom
  sourceType: api
  icon: zoom.svg
  releaseStage: alpha
- name: Braze
  sourceDefinitionId: 68b9c98e-0747-4c84-b05b-d30b47686725
  dockerRepository: airbyte/source-braze
  dockerImageTag: 0.1.3
  documentationUrl: https://docs.airbyte.io/integrations/sources/braze
  sourceType: api
  releaseStage: alpha<|MERGE_RESOLUTION|>--- conflicted
+++ resolved
@@ -1786,11 +1786,7 @@
 - name: Stripe
   sourceDefinitionId: e094cb9a-26de-4645-8761-65c0c425d1de
   dockerRepository: airbyte/source-stripe
-<<<<<<< HEAD
-  dockerImageTag: 2.0.1
-=======
-  dockerImageTag: 3.0.0
->>>>>>> e1746470
+  dockerImageTag: 3.0.1
   documentationUrl: https://docs.airbyte.com/integrations/sources/stripe
   icon: stripe.svg
   sourceType: api
