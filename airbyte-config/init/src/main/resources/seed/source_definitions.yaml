--- conflicted
+++ resolved
@@ -421,11 +421,7 @@
 - name: MySQL
   sourceDefinitionId: 435bb9a5-7887-4809-aa58-28c27df0d7ad
   dockerRepository: airbyte/source-mysql
-<<<<<<< HEAD
-  dockerImageTag: 0.4.14
-=======
-  dockerImageTag: 0.5.0
->>>>>>> 4276b2f3
+  dockerImageTag: 0.5.1
   documentationUrl: https://docs.airbyte.io/integrations/sources/mysql
   icon: mysql.svg
   sourceType: database
