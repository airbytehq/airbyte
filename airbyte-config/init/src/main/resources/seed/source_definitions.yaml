--- conflicted
+++ resolved
@@ -22,12 +22,8 @@
 - name: Amazon Seller Partner
   sourceDefinitionId: e55879a8-0ef8-4557-abcf-ab34c53ec460
   dockerRepository: airbyte/source-amazon-seller-partner
-<<<<<<< HEAD
-  dockerImageTag: 0.2.5
-=======
   dockerImageTag: 0.2.6
   sourceType: api
->>>>>>> 5ac9049e
   documentationUrl: https://docs.airbyte.io/integrations/sources/amazon-seller-partner
   sourceType: api
 - name: Amazon SQS
