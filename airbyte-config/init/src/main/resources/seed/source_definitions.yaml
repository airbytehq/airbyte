--- conflicted
+++ resolved
@@ -16,6 +16,12 @@
   dockerImageTag: 0.2.0
   sourceType: api
   documentationUrl: https://docs.airbyte.io/integrations/sources/amazon-seller-partner
+- sourceDefinitionId: 983fd355-6bf3-4709-91b5-37afa391eeb6
+  name: Amazon SQS
+  dockerRepository: airbyte/source-amazon-sqs
+  dockerImageTag: 0.1.0
+  documentationUrl: https://docs.airbyte.io/integrations/sources/amazon-sqs
+  sourceType: api
 - name: Amplitude
   sourceDefinitionId: fa9f58c6-2d03-4237-aaa4-07d75e0c1396
   dockerRepository: airbyte/source-amplitude
@@ -583,14 +589,4 @@
   dockerRepository: airbyte/source-zuora
   dockerImageTag: 0.1.3
   documentationUrl: https://docs.airbyte.io/integrations/sources/zuora
-  sourceType: api
-<<<<<<< HEAD
-  
-=======
-- sourceDefinitionId: 983fd355-6bf3-4709-91b5-37afa391eeb6
-  name: Amazon SQS
-  dockerRepository: airbyte/source-amazon-sqs
-  dockerImageTag: 0.1.0
-  documentationUrl: https://docs.airbyte.io/integrations/sources/amazon-sqs
-  sourceType: api
->>>>>>> 9157b3d9
+  sourceType: api