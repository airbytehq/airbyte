- name: ActiveCampaign
  sourceDefinitionId: 9f32dab3-77cb-45a1-9d33-347aa5fbe363
  dockerRepository: airbyte/source-activecampaign
  dockerImageTag: 0.1.0
  documentationUrl: https://docs.airbyte.com/integrations/sources/activecampaign
  icon: activecampaign.svg
  sourceType: api
  releaseStage: alpha
- name: Adjust
  sourceDefinitionId: d3b7fa46-111b-419a-998a-d7f046f6d66d
  dockerRepository: airbyte/source-adjust
  dockerImageTag: 0.1.0
  documentationUrl: https://docs.airbyte.com/integrations/sources/adjust
  icon: adjust.svg
  sourceType: api
  releaseStage: alpha
- name: Airtable
  sourceDefinitionId: 14c6e7ea-97ed-4f5e-a7b5-25e9a80b8212
  dockerRepository: airbyte/source-airtable
  dockerImageTag: 1.0.1
  documentationUrl: https://docs.airbyte.com/integrations/sources/airtable
  icon: airtable.svg
  sourceType: api
  releaseStage: beta
- name: Aha
  sourceDefinitionId: 81ca39dc-4534-4dd2-b848-b0cfd2c11fce
  dockerRepository: airbyte/source-aha
  dockerImageTag: 0.1.0
  documentationUrl: https://docs.airbyte.com/integrations/sources/aha
  icon: aha.svg
  sourceType: api
  releaseStage: alpha
- name: Alpha Vantage
  sourceDefinitionId: db385323-9333-4fec-bec3-9e0ca9326c90
  dockerRepository: airbyte/source-alpha-vantage
  dockerImageTag: 0.1.1
  documentationUrl: https://docs.airbyte.com/integrations/sources/alpha-vantage
  icon: alpha-vantage.svg
  sourceType: api
  releaseStage: alpha
- name: AlloyDB for PostgreSQL
  sourceDefinitionId: 1fa90628-2b9e-11ed-a261-0242ac120002
  dockerRepository: airbyte/source-alloydb
  dockerImageTag: 1.0.34
  documentationUrl: https://docs.airbyte.com/integrations/sources/alloydb
  icon: alloydb.svg
  sourceType: database
  releaseStage: generally_available
- name: AWS CloudTrail
  sourceDefinitionId: 6ff047c0-f5d5-4ce5-8c81-204a830fa7e1
  dockerRepository: airbyte/source-aws-cloudtrail
  dockerImageTag: 0.1.4
  documentationUrl: https://docs.airbyte.com/integrations/sources/aws-cloudtrail
  icon: awscloudtrail.svg
  sourceType: api
  releaseStage: alpha
- name: Amazon Ads
  sourceDefinitionId: c6b0a29e-1da9-4512-9002-7bfd0cba2246
  dockerRepository: airbyte/source-amazon-ads
  dockerImageTag: 0.1.27
  documentationUrl: https://docs.airbyte.com/integrations/sources/amazon-ads
  icon: amazonads.svg
  sourceType: api
  releaseStage: generally_available
- name: Amazon Seller Partner
  sourceDefinitionId: e55879a8-0ef8-4557-abcf-ab34c53ec460
  dockerRepository: airbyte/source-amazon-seller-partner
  dockerImageTag: 0.2.30
  sourceType: api
  documentationUrl: https://docs.airbyte.com/integrations/sources/amazon-seller-partner
  icon: amazonsellerpartner.svg
  releaseStage: alpha
- name: Amazon SQS
  sourceDefinitionId: 983fd355-6bf3-4709-91b5-37afa391eeb6
  dockerRepository: airbyte/source-amazon-sqs
  dockerImageTag: 0.1.0
  documentationUrl: https://docs.airbyte.com/integrations/sources/amazon-sqs
  icon: awssqs.svg
  sourceType: api
  releaseStage: alpha
- name: Amplitude
  sourceDefinitionId: fa9f58c6-2d03-4237-aaa4-07d75e0c1396
  dockerRepository: airbyte/source-amplitude
  dockerImageTag: 0.1.19
  documentationUrl: https://docs.airbyte.com/integrations/sources/amplitude
  icon: amplitude.svg
  sourceType: api
  releaseStage: generally_available
- name: Apify Dataset
  sourceDefinitionId: 47f17145-fe20-4ef5-a548-e29b048adf84
  dockerRepository: airbyte/source-apify-dataset
  dockerImageTag: 0.1.11
  documentationUrl: https://docs.airbyte.com/integrations/sources/apify-dataset
  icon: apify.svg
  sourceType: api
  releaseStage: alpha
- name: Appfollow
  sourceDefinitionId: b4375641-e270-41d3-9c20-4f9cecad87a8
  dockerRepository: airbyte/source-appfollow
  dockerImageTag: 0.1.1
  documentationUrl: https://docs.airbyte.com/integrations/sources/appfollow
  icon: appfollow.svg
  sourceType: api
  releaseStage: alpha
- name: AppsFlyer
  sourceDefinitionId: 16447954-e6a8-4593-b140-43dea13bc457
  dockerRepository: airbyte/source-appsflyer
  dockerImageTag: 0.1.0
  documentationUrl: https://docs.airbyte.com/integrations/sources/appsflyer
  icon: appsflyer.svg
  sourceType: api
  releaseStage: alpha
- name: Appstore
  sourceDefinitionId: 2af123bf-0aaf-4e0d-9784-cb497f23741a
  dockerRepository: airbyte/source-appstore-singer
  dockerImageTag: 0.2.6
  documentationUrl: https://docs.airbyte.com/integrations/sources/appstore
  icon: appstore.svg
  sourceType: api
  releaseStage: alpha
- name: Asana
  sourceDefinitionId: d0243522-dccf-4978-8ba0-37ed47a0bdbf
  dockerRepository: airbyte/source-asana
  dockerImageTag: 0.1.5
  documentationUrl: https://docs.airbyte.com/integrations/sources/asana
  icon: asana.svg
  sourceType: api
  releaseStage: beta
- name: Ashby
  sourceDefinitionId: 4e8c9fa0-3634-499b-b948-11581b5c3efa
  dockerRepository: airbyte/source-ashby
  dockerImageTag: 0.1.0
  documentationUrl: https://docs.airbyte.com/integrations/sources/ashby
  icon: ashby.svg
  sourceType: api
  releaseStage: alpha
- name: Auth0
  sourceDefinitionId: 6c504e48-14aa-4221-9a72-19cf5ff1ae78
  dockerRepository: airbyte/source-auth0
  dockerImageTag: 0.1.0
  documentationUrl: https://docs.airbyte.com/integrations/sources/auth0
  icon: auth0.svg
  sourceType: api
  releaseStage: alpha
- name: Azure Table Storage
  sourceDefinitionId: 798ae795-5189-42b6-b64e-3cb91db93338
  dockerRepository: airbyte/source-azure-table
  dockerImageTag: 0.1.3
  documentationUrl: https://docs.airbyte.com/integrations/sources/azure-table
  icon: azureblobstorage.svg
  sourceType: database
  releaseStage: alpha
- name: Babelforce
  sourceDefinitionId: 971c3e1e-78a5-411e-ad56-c4052b50876b
  dockerRepository: airbyte/source-babelforce
  dockerImageTag: 0.1.0
  documentationUrl: https://docs.airbyte.com/integrations/sources/babelforce
  icon: babelforce.svg
  sourceType: api
  releaseStage: alpha
- name: BambooHR
  sourceDefinitionId: 90916976-a132-4ce9-8bce-82a03dd58788
  dockerRepository: airbyte/source-bamboo-hr
  dockerImageTag: 0.2.2
  documentationUrl: https://docs.airbyte.com/integrations/sources/bamboo-hr
  icon: bamboohr.svg
  sourceType: api
  releaseStage: alpha
- name: BigCommerce
  sourceDefinitionId: 59c5501b-9f95-411e-9269-7143c939adbd
  dockerRepository: airbyte/source-bigcommerce
  dockerImageTag: 0.1.10
  documentationUrl: https://docs.airbyte.com/integrations/sources/bigcommerce
  icon: bigcommerce.svg
  sourceType: api
  releaseStage: alpha
- name: BigQuery
  sourceDefinitionId: bfd1ddf8-ae8a-4620-b1d7-55597d2ba08c
  dockerRepository: airbyte/source-bigquery
  dockerImageTag: 0.2.3
  documentationUrl: https://docs.airbyte.com/integrations/sources/bigquery
  icon: bigquery.svg
  sourceType: database
  releaseStage: alpha
- name: Bing Ads
  sourceDefinitionId: 47f25999-dd5e-4636-8c39-e7cea2453331
  dockerRepository: airbyte/source-bing-ads
  dockerImageTag: 0.1.17
  documentationUrl: https://docs.airbyte.com/integrations/sources/bing-ads
  icon: bingads.svg
  sourceType: api
  releaseStage: generally_available
- name: Braintree
  sourceDefinitionId: 63cea06f-1c75-458d-88fe-ad48c7cb27fd
  dockerRepository: airbyte/source-braintree
  dockerImageTag: 0.1.3
  documentationUrl: https://docs.airbyte.com/integrations/sources/braintree
  icon: braintree.svg
  sourceType: api
  releaseStage: alpha
- name: Breezometer
  sourceDefinitionId: 7c37685e-8512-4901-addf-9afbef6c0de9
  dockerRepository: airbyte/source-breezometer
  dockerImageTag: 0.1.0
  documentationUrl: https://docs.airbyte.com/integrations/sources/breezometer
  icon: breezometer.svg
  sourceType: api
  releaseStage: alpha
- name: CallRail
  sourceDefinitionId: dc98a6ad-2dd1-47b6-9529-2ec35820f9c6
  dockerRepository: airbyte/source-callrail
  dockerImageTag: 0.1.0
  documentationUrl: https://docs.airbyte.com/integrations/sources/callrail
  icon: callrail.svg
  sourceType: api
  releaseStage: alpha
- name: Cart.com
  sourceDefinitionId: bb1a6d31-6879-4819-a2bd-3eed299ea8e2
  dockerRepository: airbyte/source-cart
  dockerImageTag: 0.2.0
  documentationUrl: https://docs.airbyte.com/integrations/sources/cart
  icon: cart.svg
  sourceType: api
  releaseStage: alpha
- name: Chargebee
  sourceDefinitionId: 686473f1-76d9-4994-9cc7-9b13da46147c
  dockerRepository: airbyte/source-chargebee
  dockerImageTag: 0.1.16
  documentationUrl: https://docs.airbyte.com/integrations/sources/chargebee
  icon: chargebee.svg
  sourceType: api
  releaseStage: generally_available
- name: Chargify
  sourceDefinitionId: 9b2d3607-7222-4709-9fa2-c2abdebbdd88
  dockerRepository: airbyte/source-chargify
  dockerImageTag: 0.1.0
  documentationUrl: https://docs.airbyte.com/integrations/sources/chargify
  icon: chargify.svg
  sourceType: api
  releaseStage: alpha
- name: Chartmogul
  sourceDefinitionId: b6604cbd-1b12-4c08-8767-e140d0fb0877
  dockerRepository: airbyte/source-chartmogul
  dockerImageTag: 0.2.0
  documentationUrl: https://docs.airbyte.com/integrations/sources/chartmogul
  icon: chartmogul.svg
  sourceType: api
  releaseStage: beta
- name: ClickHouse
  sourceDefinitionId: bad83517-5e54-4a3d-9b53-63e85fbd4d7c
  dockerRepository: airbyte/source-clickhouse
  dockerImageTag: 0.1.14
  documentationUrl: https://docs.airbyte.com/integrations/sources/clickhouse
  icon: clickhouse.svg
  sourceType: database
  releaseStage: alpha
- name: ClickUp
  sourceDefinitionId: 311a7a27-3fb5-4f7e-8265-5e4afe258b66
  dockerRepository: airbyte/source-clickup-api
  dockerImageTag: 0.1.0
  documentationUrl: https://docs.airbyte.com/integrations/sources/click-up
  icon: clickup.svg
  sourceType: api
  releaseStage: alpha
- name: Close.com
  sourceDefinitionId: dfffecb7-9a13-43e9-acdc-b92af7997ca9
  dockerRepository: airbyte/source-close-com
  dockerImageTag: 0.2.0
  documentationUrl: https://docs.airbyte.com/integrations/sources/close-com
  icon: close.svg
  sourceType: api
  releaseStage: beta
- name: CoinGecko Coins
  sourceDefinitionId: 9cdd4183-d0ba-40c3-aad3-6f46d4103974
  dockerRepository: airbyte/source-coingecko-coins
  dockerImageTag: 0.1.0
  documentationUrl: https://docs.airbyte.com/integrations/sources/coingecko-coins
  icon: coingeckocoins.svg
  sourceType: api
  releaseStage: alpha
- name: Cockroachdb
  sourceDefinitionId: 9fa5862c-da7c-11eb-8d19-0242ac130003
  dockerRepository: airbyte/source-cockroachdb
  dockerImageTag: 0.1.18
  documentationUrl: https://docs.airbyte.com/integrations/sources/cockroachdb
  icon: cockroachdb.svg
  sourceType: database
  releaseStage: alpha
- name: Coda
  sourceDefinitionId: 27f910fd-f832-4b2e-bcfd-6ab342e434d8
  dockerRepository: airbyte/source-coda
  dockerImageTag: 0.1.0
  documentationUrl: https://docs.airbyte.com/integrations/sources/coda
  icon: coda.svg
  sourceType: api
  releaseStage: alpha
- name: Coin API
  sourceDefinitionId: 919984ef-53a2-479b-8ffe-9c1ddb9fc3f3
  dockerRepository: airbyte/source-coin-api
  dockerImageTag: 0.1.1
  documentationUrl: https://docs.airbyte.com/integrations/sources/coin-api
  icon: coinapi.svg
  sourceType: api
  releaseStage: alpha
- name: CoinMarketCap
  sourceDefinitionId: 239463f5-64bb-4d88-b4bd-18ce673fd572
  dockerRepository: airbyte/source-coinmarketcap
  dockerImageTag: 0.1.1
  documentationUrl: https://docs.airbyte.com/integrations/sources/coinmarketcap
  icon: coinmarketcap.svg
  sourceType: api
  releaseStage: alpha
- name: Commercetools
  sourceDefinitionId: 008b2e26-11a3-11ec-82a8-0242ac130003
  dockerRepository: airbyte/source-commercetools
  dockerImageTag: 0.1.0
  documentationUrl: https://docs.airbyte.com/integrations/sources/commercetools
  icon: commercetools.svg
  sourceType: api
  releaseStage: alpha
- name: ConfigCat
  sourceDefinitionId: 4fd7565c-8b99-439b-80d0-2d965e1d958c
  dockerRepository: airbyte/source-configcat
  dockerImageTag: 0.1.0
  documentationUrl: https://docs.airbyte.com/integrations/sources/configcat
  icon: configcat.svg
  sourceType: api
  releaseStage: alpha
- name: Confluence
  sourceDefinitionId: cf40a7f8-71f8-45ce-a7fa-fca053e4028c
  dockerRepository: airbyte/source-confluence
  dockerImageTag: 0.1.1
  documentationUrl: https://docs.airbyte.com/integrations/sources/confluence
  icon: confluence.svg
  sourceType: api
  releaseStage: alpha
- name: ConvertKit
  sourceDefinitionId: be9ee02f-6efe-4970-979b-95f797a37188
  dockerRepository: airbyte/source-convertkit
  dockerImageTag: 0.1.0
  documentationUrl: https://docs.airbyte.com/integrations/sources/convertkit
  icon: convertkit.svg
  sourceType: api
  releaseStage: alpha
- name: Commcare
  sourceDefinitionId: f39208dc-7e1c-48b8-919b-5006360cc27f
  dockerRepository: airbyte/source-commcare
  dockerImageTag: 0.1.0
  documentationUrl: https://docs.airbyte.com/integrations/sources/commcare
  sourceType: api
  releaseStage: alpha
- name: Copper
  sourceDefinitionId: 44f3002f-2df9-4f6d-b21c-02cd3b47d0dc
  dockerRepository: airbyte/source-copper
  dockerImageTag: 0.1.0
  documentationUrl: https://docs.airbyte.com/integrations/sources/copper
  icon: copper.svg
  sourceType: api
  releaseStage: alpha
- name: Convex
  sourceDefinitionId: c332628c-f55c-4017-8222-378cfafda9b2
  dockerRepository: airbyte/source-convex
  dockerImageTag: 0.1.0
  documentationUrl: https://docs.airbyte.com/integrations/sources/convex
  icon: convex.svg
  sourceType: api
  releaseStage: alpha
- name: Courier
  sourceDefinitionId: 0541b2cd-2367-4986-b5f1-b79ff55439e4
  dockerRepository: airbyte/source-courier
  dockerImageTag: 0.1.0
  documentationUrl: https://docs.airbyte.com/integrations/sources/courier
  icon: courier.svg
  sourceType: api
  releaseStage: alpha
- name: Clockify
  sourceDefinitionId: e71aae8a-5143-11ed-bdc3-0242ac120002
  dockerRepository: airbyte/source-clockify
  dockerImageTag: 0.1.0
  documentationUrl: https://docs.airbyte.com/integrations/sources/clockify
  icon: clockify.svg
  sourceType: api
  releaseStage: alpha
- name: Customer.io
  sourceDefinitionId: c47d6804-8b98-449f-970a-5ddb5cb5d7aa
  dockerRepository: farosai/airbyte-customer-io-source
  dockerImageTag: 0.1.23
  documentationUrl: https://docs.airbyte.com/integrations/sources/customer-io
  icon: customer-io.svg
  sourceType: api
  releaseStage: alpha
- name: Datadog
  sourceDefinitionId: 1cfc30c7-82db-43f4-9fd7-ac1b42312cda
  dockerRepository: airbyte/source-datadog
  dockerImageTag: 0.1.0
  documentationUrl: https://docs.airbyte.com/integrations/sources/datadog
  icon: datadog.svg
  sourceType: api
  releaseStage: alpha
- name: Datascope
  sourceDefinitionId: 8e1ae2d2-4790-44d3-9d83-75b3fc3940ff
  dockerRepository: airbyte/source-datascope
  dockerImageTag: 0.1.0
  documentationUrl: https://docs.airbyte.com/integrations/sources/datascope
  icon: datascope.svg
  sourceType: api
  releaseStage: alpha
- name: Delighted
  sourceDefinitionId: cc88c43f-6f53-4e8a-8c4d-b284baaf9635
  dockerRepository: airbyte/source-delighted
  dockerImageTag: 0.2.0
  documentationUrl: https://docs.airbyte.com/integrations/sources/delighted
  icon: delighted.svg
  sourceType: api
  releaseStage: beta
- name: Dixa
  sourceDefinitionId: 0b5c867e-1b12-4d02-ab74-97b2184ff6d7
  dockerRepository: airbyte/source-dixa
  dockerImageTag: 0.1.3
  documentationUrl: https://docs.airbyte.com/integrations/sources/dixa
  icon: dixa.svg
  sourceType: api
  releaseStage: alpha
- name: Dockerhub
  sourceDefinitionId: 72d405a3-56d8-499f-a571-667c03406e43
  dockerRepository: airbyte/source-dockerhub
  dockerImageTag: 0.1.0
  documentationUrl: https://docs.airbyte.com/integrations/sources/dockerhub
  icon: dockerhub.svg
  sourceType: api
  releaseStage: alpha
- name: Dremio
  sourceDefinitionId: d99e9ace-8621-46c2-9144-76ae4751d64b
  dockerRepository: airbyte/source-dremio
  dockerImageTag: 0.1.0
  documentationUrl: https://docs.airbyte.com/integrations/sources/dremio
  icon: dremio.svg
  sourceType: api
  releaseStage: alpha
- name: Drift
  sourceDefinitionId: 445831eb-78db-4b1f-8f1f-0d96ad8739e2
  dockerRepository: airbyte/source-drift
  dockerImageTag: 0.2.5
  documentationUrl: https://docs.airbyte.com/integrations/sources/drift
  icon: drift.svg
  sourceType: api
  releaseStage: alpha
- name: DV 360
  sourceDefinitionId: 1356e1d9-977f-4057-ad4b-65f25329cf61
  dockerRepository: airbyte/source-dv-360
  dockerImageTag: 0.1.0
  documentationUrl: https://docs.airbyte.com/integrations/sources/dv-360
  icon: dv360.svg
  sourceType: api
  releaseStage: alpha
- name: DynamoDB
  sourceDefinitionId: 50401137-8871-4c5a-abb7-1f5fda35545a
  dockerRepository: airbyte/source-dynamodb
  dockerImageTag: 0.1.0
  documentationUrl: https://docs.airbyte.com/integrations/sources/dynamodb
  icon: dynamodb.svg
  sourceType: api
  releaseStage: alpha
- name: E2E Testing
  sourceDefinitionId: d53f9084-fa6b-4a5a-976c-5b8392f4ad8a
  dockerRepository: airbyte/source-e2e-test
  dockerImageTag: 2.1.3
  documentationUrl: https://docs.airbyte.com/integrations/sources/e2e-test
  icon: airbyte.svg
  sourceType: api
  releaseStage: alpha
- name: EmailOctopus
  sourceDefinitionId: 46b25e70-c980-4590-a811-8deaf50ee09f
  dockerRepository: airbyte/source-emailoctopus
  dockerImageTag: 0.1.0
  documentationUrl: https://docs.airbyte.com/integrations/sources/emailoctopus
  icon: emailoctopus.svg
  sourceType: api
  releaseStage: alpha
- name: Exchange Rates Api
  sourceDefinitionId: e2b40e36-aa0e-4bed-b41b-bcea6fa348b1
  dockerRepository: airbyte/source-exchange-rates
  dockerImageTag: 1.2.7
  documentationUrl: https://docs.airbyte.com/integrations/sources/exchangeratesapi
  icon: exchangeratesapi.svg
  sourceType: api
  releaseStage: alpha
- name: Facebook Marketing
  sourceDefinitionId: e7778cfc-e97c-4458-9ecb-b4f2bba8946c
  dockerRepository: airbyte/source-facebook-marketing
  dockerImageTag: 0.2.83
  documentationUrl: https://docs.airbyte.com/integrations/sources/facebook-marketing
  icon: facebook.svg
  sourceType: api
  releaseStage: generally_available
- name: Facebook Pages
  sourceDefinitionId: 010eb12f-837b-4685-892d-0a39f76a98f5
  dockerRepository: airbyte/source-facebook-pages
  dockerImageTag: 0.2.1
  documentationUrl: https://docs.airbyte.com/integrations/sources/facebook-pages
  icon: facebook.svg
  sourceType: api
  releaseStage: beta
- name: Sample Data (Faker)
  sourceDefinitionId: dfd88b22-b603-4c3d-aad7-3701784586b1
  dockerRepository: airbyte/source-faker
  dockerImageTag: 2.0.0
  documentationUrl: https://docs.airbyte.com/integrations/sources/faker
  icon: faker.svg
  sourceType: api
  releaseStage: alpha
<<<<<<< HEAD
  resourceRequirements:
    jobSpecific:
      - jobType: sync
        resourceRequirements:
          cpu_limit: "4.0"
          cpu_request: "1.0"
=======
  allowedHosts:
    hosts: []
>>>>>>> 1757a6ea
- name: Fastbill
  sourceDefinitionId: eb3e9c1c-0467-4eb7-a172-5265e04ccd0a
  dockerRepository: airbyte/source-fastbill
  dockerImageTag: 0.1.0
  documentationUrl: https://docs.airbyte.com/integrations/sources/fastbill
  icon: fastbill.svg
  sourceType: api
  releaseStage: alpha
- name: Fauna
  sourceDefinitionId: 3825db3e-c94b-42ac-bd53-b5a9507ace2b
  dockerRepository: airbyte/source-fauna
  dockerImageTag: 0.1.0
  documentationUrl: https://docs.airbyte.com/integrations/sources/fauna
  icon: fauna.svg
  sourceType: database
  releaseStage: alpha
- name: File
  sourceDefinitionId: 778daa7c-feaf-4db6-96f3-70fd645acc77
  dockerRepository: airbyte/source-file
  dockerImageTag: 0.2.33
  documentationUrl: https://docs.airbyte.com/integrations/sources/file
  icon: file.svg
  sourceType: file
  releaseStage: generally_available
- name: Freshcaller
  sourceDefinitionId: 8a5d48f6-03bb-4038-a942-a8d3f175cca3
  dockerRepository: airbyte/source-freshcaller
  dockerImageTag: 0.1.0
  documentationUrl: https://docs.airbyte.com/integrations/sources/freshcaller
  icon: freshcaller.svg
- name: Flexport
  sourceDefinitionId: f95337f1-2ad1-4baf-922f-2ca9152de630
  dockerRepository: airbyte/source-flexport
  dockerImageTag: 0.1.0
  documentationUrl: https://docs.airbyte.com/integrations/sources/flexport
  sourceType: api
  releaseStage: alpha
- name: Freshdesk
  sourceDefinitionId: ec4b9503-13cb-48ab-a4ab-6ade4be46567
  dockerRepository: airbyte/source-freshdesk
  dockerImageTag: 2.0.0
  documentationUrl: https://docs.airbyte.com/integrations/sources/freshdesk
  icon: freshdesk.svg
  sourceType: api
  releaseStage: generally_available
- name: Freshsales
  sourceDefinitionId: eca08d79-7b92-4065-b7f3-79c14836ebe7
  dockerRepository: airbyte/source-freshsales
  dockerImageTag: 0.1.2
  documentationUrl: https://docs.airbyte.com/integrations/sources/freshsales
  icon: freshsales.svg
  sourceType: api
  releaseStage: alpha
- name: Freshservice
  sourceDefinitionId: 9bb85338-ea95-4c93-b267-6be89125b267
  dockerRepository: airbyte/source-freshservice
  dockerImageTag: 0.1.1
  documentationUrl: https://docs.airbyte.com/integrations/sources/freshservice
  icon: freshservice.svg
  sourceType: api
  releaseStage: alpha
- name: Genesys
  sourceDefinitionId: 5ea4459a-8f1a-452a-830f-a65c38cc438d
  dockerRepository: airbyte/source-genesys
  dockerImageTag: 0.1.0
  documentationUrl: https://docs.airbyte.com/integrations/sources/genesys
  icon: genesys.svg
- name: GetLago
  sourceDefinitionId: e1a3866b-d3b2-43b6-b6d7-8c1ee4d7f53f
  dockerRepository: airbyte/source-getlago
  dockerImageTag: 0.1.0
  documentationUrl: https://docs.airbyte.com/integrations/sources/getlago
  icon: getlago.svg
  sourceType: api
  releaseStage: alpha
- name: Gridly
  sourceDefinitionId: 6cbea164-3237-433b-9abb-36d384ee4cbf
  dockerRepository: airbyte/source-gridly
  dockerImageTag: 0.1.1
  documentationUrl: https://docs.airbyte.com/integrations/sources/gridly
  icon: gridly.svg
  sourceType: api
  releaseStage: alpha
- name: GitHub
  sourceDefinitionId: ef69ef6e-aa7f-4af1-a01d-ef775033524e
  dockerRepository: airbyte/source-github
  dockerImageTag: 0.3.11
  documentationUrl: https://docs.airbyte.com/integrations/sources/github
  icon: github.svg
  sourceType: api
  releaseStage: generally_available
- name: Gitlab
  sourceDefinitionId: 5e6175e5-68e1-4c17-bff9-56103bbb0d80
  dockerRepository: airbyte/source-gitlab
  dockerImageTag: 0.1.12
  documentationUrl: https://docs.airbyte.com/integrations/sources/gitlab
  icon: gitlab.svg
  sourceType: api
  releaseStage: alpha
- name: Glassfrog
  sourceDefinitionId: cf8ff320-6272-4faa-89e6-4402dc17e5d5
  dockerRepository: airbyte/source-glassfrog
  dockerImageTag: 0.1.0
  documentationUrl: https://docs.airbyte.com/integrations/sources/glassfrog
  icon: glassfrog.svg
  sourceType: api
  releaseStage: alpha
- name: GNews
  sourceDefinitionId: ce38aec4-5a77-439a-be29-9ca44fd4e811
  dockerRepository: airbyte/source-gnews
  dockerImageTag: 0.1.2
  documentationUrl: https://docs.airbyte.com/integrations/sources/gnews
  icon: gnews.svg
  sourceType: api
  releaseStage: alpha
- name: GoCardless
  sourceDefinitionId: ba15ac82-5c6a-4fb2-bf24-925c23a1180c
  dockerRepository: airbyte/source-gocardless
  dockerImageTag: 0.1.0
  documentationUrl: https://docs.airbyte.com/integrations/sources/gocardless
  icon: gocardless.svg
  sourceType: api
  releaseStage: alpha
- name: Gong
  sourceDefinitionId: 32382e40-3b49-4b99-9c5c-4076501914e7
  dockerRepository: airbyte/source-gong
  dockerImageTag: 0.1.0
  documentationUrl: https://docs.airbyte.com/integrations/sources/gong
  icon: gong.svg
  sourceType: api
  releaseStage: alpha
- name: Google Ads
  sourceDefinitionId: 253487c0-2246-43ba-a21f-5116b20a2c50
  dockerRepository: airbyte/source-google-ads
  dockerImageTag: 0.2.7
  documentationUrl: https://docs.airbyte.com/integrations/sources/google-ads
  icon: google-adwords.svg
  sourceType: api
  releaseStage: generally_available
- name: Google Analytics (Universal Analytics)
  sourceDefinitionId: eff3616a-f9c3-11eb-9a03-0242ac130003
  dockerRepository: airbyte/source-google-analytics-v4
  dockerImageTag: 0.1.33
  documentationUrl: https://docs.airbyte.com/integrations/sources/google-analytics-universal-analytics
  icon: google-analytics.svg
  sourceType: api
  releaseStage: generally_available
- name: Google Analytics 4 (GA4)
  sourceDefinitionId: 3cc2eafd-84aa-4dca-93af-322d9dfeec1a
  dockerRepository: airbyte/source-google-analytics-data-api
  dockerImageTag: 0.1.1
  documentationUrl: https://docs.airbyte.com/integrations/sources/google-analytics-v4
  icon: google-analytics.svg
  sourceType: api
  releaseStage: beta
- name: Google Directory
  sourceDefinitionId: d19ae824-e289-4b14-995a-0632eb46d246
  dockerRepository: airbyte/source-google-directory
  dockerImageTag: 0.1.9
  documentationUrl: https://docs.airbyte.com/integrations/sources/google-directory
  icon: googledirectory.svg
  sourceType: api
  releaseStage: alpha
- name: Google PageSpeed Insights
  sourceDefinitionId: 1e9086ab-ddac-4c1d-aafd-ba43ff575fe4
  dockerRepository: airbyte/source-google-pagespeed-insights
  dockerImageTag: 0.1.0
  documentationUrl: https://docs.airbyte.com/integrations/sources/google-pagespeed-insights
  icon: google-pagespeed-insights.svg
  sourceType: api
  releaseStage: alpha
- name: Google Search Console
  sourceDefinitionId: eb4c9e00-db83-4d63-a386-39cfa91012a8
  dockerRepository: airbyte/source-google-search-console
  dockerImageTag: 0.1.18
  documentationUrl: https://docs.airbyte.com/integrations/sources/google-search-console
  icon: googlesearchconsole.svg
  sourceType: api
  releaseStage: generally_available
- name: Google Sheets
  sourceDefinitionId: 71607ba1-c0ac-4799-8049-7f4b90dd50f7
  dockerRepository: airbyte/source-google-sheets
  dockerImageTag: 0.2.31
  documentationUrl: https://docs.airbyte.com/integrations/sources/google-sheets
  icon: google-sheets.svg
  sourceType: file
  releaseStage: generally_available
- name: Google Webfonts
  sourceDefinitionId: a68fbcde-b465-4ab3-b2a6-b0590a875835
  dockerRepository: airbyte/source-google-webfonts
  dockerImageTag: 0.1.0
  documentationUrl: https://docs.airbyte.com/integrations/sources/google-webfonts
  icon: googleworkpace.svg
  sourceType: api
  releaseStage: alpha
- name: Google Workspace Admin Reports
  sourceDefinitionId: ed9dfefa-1bbc-419d-8c5e-4d78f0ef6734
  dockerRepository: airbyte/source-google-workspace-admin-reports
  dockerImageTag: 0.1.8
  documentationUrl: https://docs.airbyte.com/integrations/sources/google-workspace-admin-reports
  icon: googleworkpace.svg
  sourceType: api
  releaseStage: alpha
- name: Greenhouse
  sourceDefinitionId: 59f1e50a-331f-4f09-b3e8-2e8d4d355f44
  dockerRepository: airbyte/source-greenhouse
  dockerImageTag: 0.3.0
  documentationUrl: https://docs.airbyte.com/integrations/sources/greenhouse
  icon: greenhouse.svg
  sourceType: api
  releaseStage: generally_available
- name: Gutendex
  sourceDefinitionId: bff9a277-e01d-420d-81ee-80f28a307318
  dockerRepository: airbyte/source-gutendex
  dockerImageTag: 0.1.0
  documentationUrl: https://docs.airbyte.com/integrations/sources/gutendex
  sourceType: api
  releaseStage: alpha
- name: Harness
  sourceDefinitionId: 6fe89830-d04d-401b-aad6-6552ffa5c4af
  dockerRepository: farosai/airbyte-harness-source
  dockerImageTag: 0.1.23
  documentationUrl: https://docs.airbyte.com/integrations/sources/harness
  icon: harness.svg
  sourceType: api
  releaseStage: alpha
- name: Harvest
  sourceDefinitionId: fe2b4084-3386-4d3b-9ad6-308f61a6f1e6
  dockerRepository: airbyte/source-harvest
  dockerImageTag: 0.1.14
  documentationUrl: https://docs.airbyte.com/integrations/sources/harvest
  icon: harvest.svg
  sourceType: api
  releaseStage: generally_available
- name: Hellobaton
  sourceDefinitionId: 492b56d1-937c-462e-8076-21ad2031e784
  dockerRepository: airbyte/source-hellobaton
  dockerImageTag: 0.1.0
  documentationUrl: https://docs.airbyte.com/integrations/sources/hellobaton
  icon: hellobaton.svg
  sourceType: api
  releaseStage: alpha
- name: Hubplanner
  sourceDefinitionId: 8097ceb9-383f-42f6-9f92-d3fd4bcc7689
  dockerRepository: airbyte/source-hubplanner
  dockerImageTag: 0.1.0
  documentationUrl: https://docs.airbyte.com/integrations/sources/hubplanner
  icon: hubplanner.svg
  sourceType: api
  releaseStage: alpha
- name: HubSpot
  sourceDefinitionId: 36c891d9-4bd9-43ac-bad2-10e12756272c
  dockerRepository: airbyte/source-hubspot
  dockerImageTag: 0.3.0
  documentationUrl: https://docs.airbyte.com/integrations/sources/hubspot
  icon: hubspot.svg
  sourceType: api
  releaseStage: generally_available
- name: IP2Whois
  sourceDefinitionId: f23b7b7c-d705-49a3-9042-09add3b104a5
  dockerRepository: airbyte/source-ip2whois
  dockerImageTag: 0.1.0
  documentationUrl: https://docs.airbyte.com/integrations/sources/ip2whois
  icon: ip2whois.svg
  sourceType: api
  releaseStage: alpha
- name: IBM Db2
  sourceDefinitionId: 447e0381-3780-4b46-bb62-00a4e3c8b8e2
  dockerRepository: airbyte/source-db2
  dockerImageTag: 0.1.16
  documentationUrl: https://docs.airbyte.com/integrations/sources/db2
  icon: db2.svg
  sourceType: database
  releaseStage: alpha
- name: Insightly
  sourceDefinitionId: 38f84314-fe6a-4257-97be-a8dcd942d693
  dockerRepository: airbyte/source-insightly
  dockerImageTag: 0.1.0
  documentationUrl: https://docs.airbyte.com/integrations/sources/insightly
  icon: insightly.svg
  sourceType: api
  releaseStage: alpha
- name: Instagram
  sourceDefinitionId: 6acf6b55-4f1e-4fca-944e-1a3caef8aba8
  dockerRepository: airbyte/source-instagram
  dockerImageTag: 1.0.0
  documentationUrl: https://docs.airbyte.com/integrations/sources/instagram
  icon: instagram.svg
  sourceType: api
  releaseStage: generally_available
- name: Instatus
  sourceDefinitionId: 1901024c-0249-45d0-bcac-31a954652927
  dockerRepository: airbyte/source-instatus
  dockerImageTag: 0.1.0
  documentationUrl: https://docs.airbyte.com/integrations/sources/instatus
  icon: instatus.svg
  sourceType: api
  releaseStage: alpha
- name: Intercom
  sourceDefinitionId: d8313939-3782-41b0-be29-b3ca20d8dd3a
  dockerRepository: airbyte/source-intercom
  dockerImageTag: 0.1.29
  documentationUrl: https://docs.airbyte.com/integrations/sources/intercom
  icon: intercom.svg
  sourceType: api
  releaseStage: generally_available
- name: Intruder
  sourceDefinitionId: 3d15163b-11d8-412f-b808-795c9b2c3a3a
  dockerRepository: airbyte/source-intruder
  dockerImageTag: 0.1.0
  documentationUrl: https://docs.airbyte.com/integrations/sources/intruder
  icon: intruder.svg
  sourceType: api
  releaseStage: alpha
- name: Iterable
  sourceDefinitionId: 2e875208-0c0b-4ee4-9e92-1cb3156ea799
  dockerRepository: airbyte/source-iterable
  dockerImageTag: 0.1.22
  documentationUrl: https://docs.airbyte.com/integrations/sources/iterable
  icon: iterable.svg
  sourceType: api
  releaseStage: generally_available
- name: Jenkins
  sourceDefinitionId: d6f73702-d7a0-4e95-9758-b0fb1af0bfba
  dockerRepository: farosai/airbyte-jenkins-source
  dockerImageTag: 0.1.23
  documentationUrl: https://docs.airbyte.com/integrations/sources/jenkins
  icon: jenkins.svg
  sourceType: api
  releaseStage: alpha
- name: Jira
  sourceDefinitionId: 68e63de2-bb83-4c7e-93fa-a8a9051e3993
  dockerRepository: airbyte/source-jira
  dockerImageTag: 0.3.3
  documentationUrl: https://docs.airbyte.com/integrations/sources/jira
  icon: jira.svg
  sourceType: api
  releaseStage: beta
- name: K6 Cloud
  sourceDefinitionId: e300ece7-b073-43a3-852e-8aff36a57f13
  dockerRepository: airbyte/source-k6-cloud
  dockerImageTag: 0.1.0
  documentationUrl: https://docs.airbyte.com/integrations/sources/k6-cloud
  icon: k6cloud.svg
  sourceType: api
  releaseStage: alpha
- name: Kafka
  sourceDefinitionId: d917a47b-8537-4d0d-8c10-36a9928d4265
  dockerRepository: airbyte/source-kafka
  dockerImageTag: 0.2.3
  documentationUrl: https://docs.airbyte.com/integrations/sources/kafka
  icon: kafka.svg
  sourceType: database
  releaseStage: alpha
- name: Klarna
  sourceDefinitionId: 60c24725-00ae-490c-991d-55b78c3197e0
  dockerRepository: airbyte/source-klarna
  dockerImageTag: 0.1.0
  documentationUrl: https://docs.airbyte.com/integrations/sources/klarna
  icon: klarna.svg
  sourceType: api
  releaseStage: alpha
- name: Klaviyo
  sourceDefinitionId: 95e8cffd-b8c4-4039-968e-d32fb4a69bde
  dockerRepository: airbyte/source-klaviyo
  dockerImageTag: 0.1.10
  documentationUrl: https://docs.airbyte.com/integrations/sources/klaviyo
  icon: klaviyo.svg
  sourceType: api
  releaseStage: generally_available
- name: Kyriba
  sourceDefinitionId: 547dc08e-ab51-421d-953b-8f3745201a8c
  dockerRepository: airbyte/source-kyriba
  dockerImageTag: 0.1.0
  documentationUrl: https://docs.airbyte.com/integrations/sources/kyriba
  icon: kyriba.svg
  sourceType: api
  releaseStage: alpha
- name: LaunchDarkly
  sourceDefinitionId: f96bb511-5e3c-48fc-b408-547953cd81a4
  dockerRepository: airbyte/source-launchdarkly
  dockerImageTag: 0.1.0
  documentationUrl: https://docs.airbyte.com/integrations/sources/launchdarkly
  icon: launchdarkly.svg
  sourceType: api
  releaseStage: alpha
- name: Lemlist
  sourceDefinitionId: 789f8e7a-2d28-11ec-8d3d-0242ac130003
  dockerRepository: airbyte/source-lemlist
  dockerImageTag: 0.1.1
  documentationUrl: https://docs.airbyte.com/integrations/sources/lemlist
  sourceType: api
  releaseStage: alpha
- name: Lever Hiring
  sourceDefinitionId: 3981c999-bd7d-4afc-849b-e53dea90c948
  dockerRepository: airbyte/source-lever-hiring
  dockerImageTag: 0.1.3
  documentationUrl: https://docs.airbyte.com/integrations/sources/lever-hiring
  icon: leverhiring.svg
  sourceType: api
  releaseStage: alpha
- name: LinkedIn Ads
  sourceDefinitionId: 137ece28-5434-455c-8f34-69dc3782f451
  dockerRepository: airbyte/source-linkedin-ads
  dockerImageTag: 0.1.12
  documentationUrl: https://docs.airbyte.com/integrations/sources/linkedin-ads
  icon: linkedin.svg
  sourceType: api
  releaseStage: generally_available
- name: LinkedIn Pages
  sourceDefinitionId: af54297c-e8f8-4d63-a00d-a94695acc9d3
  dockerRepository: airbyte/source-linkedin-pages
  dockerImageTag: 0.1.0
  documentationUrl: https://docs.airbyte.com/integrations/sources/linkedin-pages
  icon: linkedin.svg
  sourceType: api
  releaseStage: alpha
- name: Linnworks
  sourceDefinitionId: 7b86879e-26c5-4ef6-a5ce-2be5c7b46d1e
  dockerRepository: airbyte/source-linnworks
  dockerImageTag: 0.1.5
  documentationUrl: https://docs.airbyte.com/integrations/sources/linnworks
  icon: linnworks.svg
  sourceType: api
  releaseStage: alpha
- name: Lokalise
  sourceDefinitionId: 45e0b135-615c-40ac-b38e-e65b0944197f
  dockerRepository: airbyte/source-lokalise
  dockerImageTag: 0.1.0
  documentationUrl: https://docs.airbyte.com/integrations/sources/lokalise
  icon: lokalise.svg
  sourceType: api
  releaseStage: alpha
- name: Looker
  sourceDefinitionId: 00405b19-9768-4e0c-b1ae-9fc2ee2b2a8c
  dockerRepository: airbyte/source-looker
  dockerImageTag: 0.2.8
  documentationUrl: https://docs.airbyte.com/integrations/sources/looker
  icon: looker.svg
  sourceType: api
  releaseStage: alpha
- name: Mailchimp
  sourceDefinitionId: b03a9f3e-22a5-11eb-adc1-0242ac120002
  dockerRepository: airbyte/source-mailchimp
  dockerImageTag: 0.3.1
  documentationUrl: https://docs.airbyte.com/integrations/sources/mailchimp
  icon: mailchimp.svg
  sourceType: api
  releaseStage: generally_available
- name: Mailjet Mail
  sourceDefinitionId: 56582331-5de2-476b-b913-5798de77bbdf
  dockerRepository: airbyte/source-mailjet-mail
  dockerImageTag: 0.1.0
  documentationUrl: https://docs.airbyte.com/integrations/sources/mailjet-mail
  icon: mailjetmail.svg
  sourceType: api
  releaseStage: alpha
- name: Mailjet SMS
  sourceDefinitionId: 6ec2acea-7fd1-4378-b403-41a666e0c028
  dockerRepository: airbyte/source-mailjet-sms
  dockerImageTag: 0.1.0
  documentationUrl: https://docs.airbyte.com/integrations/sources/mailjet-sms
  icon: mailjetsms.svg
  sourceType: api
  releaseStage: alpha
- name: MailerLite
  sourceDefinitionId: dc3b9003-2432-4e93-a7f4-4620b0f14674
  dockerRepository: airbyte/source-mailerlite
  dockerImageTag: 0.1.0
  documentationUrl: https://docs.airbyte.com/integrations/sources/mailerlite
  icon: mailerlite.svg
  sourceType: api
  releaseStage: alpha
- name: MailerSend
  sourceDefinitionId: 2707d529-3c04-46eb-9c7e-40d4038df6f7
  dockerRepository: airbyte/source-mailersend
  dockerImageTag: 0.1.0
  documentationUrl: https://docs.airbyte.com/integrations/sources/mailersend
  icon: mailersend.svg
  sourceType: api
  releaseStage: alpha
- name: Mailgun
  sourceDefinitionId: 5b9cb09e-1003-4f9c-983d-5779d1b2cd51
  dockerRepository: airbyte/source-mailgun
  dockerImageTag: 0.1.0
  documentationUrl: https://docs.airbyte.com/integrations/sources/mailgun
  icon: mailgun.svg
  sourceType: api
  releaseStage: alpha
- name: Marketo
  sourceDefinitionId: 9e0556f4-69df-4522-a3fb-03264d36b348
  dockerRepository: airbyte/source-marketo
  dockerImageTag: 0.1.11
  documentationUrl: https://docs.airbyte.com/integrations/sources/marketo
  icon: marketo.svg
  sourceType: api
  releaseStage: generally_available
- name: Metabase
  sourceDefinitionId: c7cb421b-942e-4468-99ee-e369bcabaec5
  dockerRepository: airbyte/source-metabase
  dockerImageTag: 0.3.1
  documentationUrl: https://docs.airbyte.com/integrations/sources/metabase
  icon: metabase.svg
  sourceType: api
  releaseStage: beta
- name: Microsoft SQL Server (MSSQL)
  sourceDefinitionId: b5ea17b1-f170-46dc-bc31-cc744ca984c1
  dockerRepository: airbyte/source-mssql
  dockerImageTag: 0.4.26
  documentationUrl: https://docs.airbyte.com/integrations/sources/mssql
  icon: mssql.svg
  sourceType: database
  releaseStage: alpha
- name: Microsoft teams
  sourceDefinitionId: eaf50f04-21dd-4620-913b-2a83f5635227
  dockerRepository: airbyte/source-microsoft-teams
  dockerImageTag: 0.2.5
  documentationUrl: https://docs.airbyte.com/integrations/sources/microsoft-teams
  icon: microsoft-teams.svg
  sourceType: api
  releaseStage: alpha
- name: Microsoft Dataverse
  sourceDefinitionId: 9220e3de-3b60-4bb2-a46f-046d59ea235a
  dockerRepository: airbyte/source-microsoft-dataverse
  dockerImageTag: 0.1.0
  documentationUrl: https://docs.airbyte.com/integrations/sources/microsoft-dataverse
  icon: microsoftdataverse.svg
  sourceType: api
  releaseStage: alpha
- name: Mixpanel
  sourceDefinitionId: 12928b32-bf0a-4f1e-964f-07e12e37153a
  dockerRepository: airbyte/source-mixpanel
  dockerImageTag: 0.1.29
  documentationUrl: https://docs.airbyte.com/integrations/sources/mixpanel
  icon: mixpanel.svg
  sourceType: api
  releaseStage: generally_available
- name: Monday
  sourceDefinitionId: 80a54ea2-9959-4040-aac1-eee42423ec9b
  dockerRepository: airbyte/source-monday
  dockerImageTag: 0.2.2
  documentationUrl: https://docs.airbyte.com/integrations/sources/monday
  icon: monday.svg
  sourceType: api
  releaseStage: beta
- name: MongoDb
  sourceDefinitionId: b2e713cd-cc36-4c0a-b5bd-b47cb8a0561e
  dockerRepository: airbyte/source-mongodb-v2
  dockerImageTag: 0.1.19
  documentationUrl: https://docs.airbyte.com/integrations/sources/mongodb-v2
  icon: mongodb.svg
  sourceType: database
  releaseStage: alpha
- name: My Hours
  sourceDefinitionId: 722ba4bf-06ec-45a4-8dd5-72e4a5cf3903
  dockerRepository: airbyte/source-my-hours
  dockerImageTag: 0.1.1
  documentationUrl: https://docs.airbyte.com/integrations/sources/my-hours
  icon: my-hours.svg
  sourceType: api
  releaseStage: alpha
- name: MySQL
  sourceDefinitionId: 435bb9a5-7887-4809-aa58-28c27df0d7ad
  dockerRepository: airbyte/source-mysql
  dockerImageTag: 1.0.18
  documentationUrl: https://docs.airbyte.com/integrations/sources/mysql
  icon: mysql.svg
  sourceType: database
  releaseStage: beta
- name: n8n
  sourceDefinitionId: 4a961f66-5e99-4430-8320-a73afe52f7a2
  dockerRepository: airbyte/source-n8n
  dockerImageTag: 0.1.0
  documentationUrl: https://docs.airbyte.com/integrations/sources/n8n
  icon: n8n.svg
  sourceType: api
  releaseStage: alpha
- name: NASA
  sourceDefinitionId: 1a8667d7-7978-43cd-ba4d-d32cbd478971
  dockerRepository: airbyte/source-nasa
  dockerImageTag: 0.1.0
  documentationUrl: https://docs.airbyte.com/integrations/sources/nasa
  icon: nasa.svg
  sourceType: api
  releaseStage: alpha
- name: Netsuite
  sourceDefinitionId: 4f2f093d-ce44-4121-8118-9d13b7bfccd0
  dockerRepository: airbyte/source-netsuite
  dockerImageTag: 0.1.2
  documentationUrl: https://docs.airbyte.com/integrations/sources/netsuite
  icon: netsuite.svg
  sourceType: api
  releaseStage: alpha
- name: News API
  sourceDefinitionId: df38991e-f35b-4af2-996d-36817f614587
  dockerRepository: airbyte/source-news-api
  dockerImageTag: 0.1.0
  documentationUrl: https://docs.airbyte.com/integrations/sources/news-api
  icon: newsapi.svg
  sourceType: api
  releaseStage: alpha
- name: Newsdata
  sourceDefinitionId: 60bd11d8-2632-4daa-a688-b47336d32093
  dockerRepository: airbyte/source-newsdata
  dockerImageTag: 0.1.0
  documentationUrl: https://docs.airbyte.com/integrations/sources/newsdata
  sourceType: api
  releaseStage: alpha
- name: Notion
  sourceDefinitionId: 6e00b415-b02e-4160-bf02-58176a0ae687
  dockerRepository: airbyte/source-notion
  dockerImageTag: 1.0.0
  documentationUrl: https://docs.airbyte.com/integrations/sources/notion
  icon: notion.svg
  sourceType: api
  releaseStage: generally_available
- name: New York Times
  sourceDefinitionId: 0fae6a9a-04eb-44d4-96e1-e02d3dbc1d83
  dockerRepository: airbyte/source-nytimes
  dockerImageTag: 0.1.0
  documentationUrl: https://docs.airbyte.com/integrations/sources/nytimes
  icon: nytimes.svg
  sourceType: api
  releaseStage: alpha
- name: Okta
  sourceDefinitionId: 1d4fdb25-64fc-4569-92da-fcdca79a8372
  dockerRepository: airbyte/source-okta
  dockerImageTag: 0.1.14
  documentationUrl: https://docs.airbyte.com/integrations/sources/okta
  icon: okta.svg
  sourceType: api
  releaseStage: alpha
- name: Omnisend
  sourceDefinitionId: e7f0c5e2-4815-48c4-90cf-f47124209835
  dockerRepository: airbyte/source-omnisend
  dockerImageTag: 0.1.0
  documentationUrl: https://docs.airbyte.com/integrations/sources/omnisend
  icon: omnisend.svg
  sourceType: api
  releaseStage: alpha
- name: OneSignal
  sourceDefinitionId: bb6afd81-87d5-47e3-97c4-e2c2901b1cf8
  dockerRepository: airbyte/source-onesignal
  dockerImageTag: 0.1.2
  documentationUrl: https://docs.airbyte.com/integrations/sources/onesignal
  icon: onesignal.svg
  sourceType: api
  releaseStage: alpha
- name: OpenWeather
  sourceDefinitionId: d8540a80-6120-485d-b7d6-272bca477d9b
  dockerRepository: airbyte/source-openweather
  dockerImageTag: 0.1.6
  documentationUrl: https://docs.airbyte.com/integrations/sources/openweather
  icon: openweather.svg
  sourceType: api
  releaseStage: alpha
- name: Oracle DB
  sourceDefinitionId: b39a7370-74c3-45a6-ac3a-380d48520a83
  dockerRepository: airbyte/source-oracle
  dockerImageTag: 0.3.21
  documentationUrl: https://docs.airbyte.com/integrations/sources/oracle
  icon: oracle.svg
  sourceType: database
  releaseStage: alpha
- name: Orb
  sourceDefinitionId: 7f0455fb-4518-4ec0-b7a3-d808bf8081cc
  dockerRepository: airbyte/source-orb
  dockerImageTag: 0.1.4
  documentationUrl: https://docs.airbyte.com/integrations/sources/orb
  icon: orb.svg
  sourceType: api
  releaseStage: alpha
- name: Orbit
  sourceDefinitionId: 95bcc041-1d1a-4c2e-8802-0ca5b1bfa36a
  dockerRepository: airbyte/source-orbit
  dockerImageTag: 0.1.1
  documentationUrl: https://docs.airbyte.com/integrations/sources/orbit
  icon: orbit.svg
  sourceType: api
  releaseStage: alpha
- name: Oura
  sourceDefinitionId: 2bf6c581-bec5-4e32-891d-de33036bd631
  dockerRepository: airbyte/source-oura
  dockerImageTag: 0.1.0
  documentationUrl: https://docs.airbyte.com/integrations/sources/oura
  icon: oura.svg
  sourceType: api
  releaseStage: alpha
- name: Outreach
  sourceDefinitionId: 3490c201-5d95-4783-b600-eaf07a4c7787
  dockerRepository: airbyte/source-outreach
  dockerImageTag: 0.1.2
  documentationUrl: https://docs.airbyte.com/integrations/sources/outreach
  icon: outreach.svg
  sourceType: api
  releaseStage: alpha
- name: Pardot
  sourceDefinitionId: ad15c7ba-72a7-440b-af15-b9a963dc1a8a
  dockerRepository: airbyte/source-pardot
  dockerImageTag: 0.1.1
  documentationUrl: https://docs.airbyte.com/integrations/sources/pardot
  icon: salesforcepardot.svg
  sourceType: api
  releaseStage: alpha
- name: PagerDuty
  sourceDefinitionId: 2817b3f0-04e4-4c7a-9f32-7a5e8a83db95
  dockerRepository: farosai/airbyte-pagerduty-source
  dockerImageTag: 0.1.23
  documentationUrl: https://docs.airbyte.com/integrations/sources/pagerduty
  icon: pagerduty.svg
  sourceType: api
  releaseStage: alpha
- name: PartnerStack
  sourceDefinitionId: d30fb809-6456-484d-8e2c-ee12e0f6888d
  dockerRepository: airbyte/source-partnerstack
  dockerImageTag: 0.1.0
  documentationUrl: https://docs.airbyte.com/integrations/sources/partnerstack
  icon: partnerstack.svg
  sourceType: api
  releaseStage: alpha
- name: Paypal Transaction
  sourceDefinitionId: d913b0f2-cc51-4e55-a44c-8ba1697b9239
  dockerRepository: airbyte/source-paypal-transaction
  dockerImageTag: 0.1.10
  documentationUrl: https://docs.airbyte.com/integrations/sources/paypal-transaction
  icon: paypal.svg
  sourceType: api
  releaseStage: generally_available
- name: Paystack
  sourceDefinitionId: 193bdcb8-1dd9-48d1-aade-91cadfd74f9b
  dockerRepository: airbyte/source-paystack
  dockerImageTag: 0.1.1
  documentationUrl: https://docs.airbyte.com/integrations/sources/paystack
  icon: paystack.svg
  sourceType: api
  releaseStage: alpha
- name: PersistIq
  sourceDefinitionId: 3052c77e-8b91-47e2-97a0-a29a22794b4b
  dockerRepository: airbyte/source-persistiq
  dockerImageTag: 0.1.0
  documentationUrl: https://docs.airbyte.com/integrations/sources/persistiq
  icon: persistiq.svg
  sourceType: api
  releaseStage: alpha
- name: Pexels API
  sourceDefinitionId: 69d9eb65-8026-47dc-baf1-e4bf67901fd6
  dockerRepository: airbyte/source-pexels-api
  dockerImageTag: 0.1.0
  documentationUrl: https://docs.airbyte.com/integrations/sources/pexels-api
  icon: pexels.svg
  sourceType: api
  releaseStage: alpha
- name: Pinterest
  sourceDefinitionId: 5cb7e5fe-38c2-11ec-8d3d-0242ac130003
  dockerRepository: airbyte/source-pinterest
  dockerImageTag: 0.2.1
  documentationUrl: https://docs.airbyte.com/integrations/sources/pinterest
  icon: pinterest.svg
  sourceType: api
  releaseStage: generally_available
- name: Pipedrive
  sourceDefinitionId: d8286229-c680-4063-8c59-23b9b391c700
  dockerRepository: airbyte/source-pipedrive
  dockerImageTag: 0.1.13
  documentationUrl: https://docs.airbyte.com/integrations/sources/pipedrive
  icon: pipedrive.svg
  sourceType: api
  releaseStage: alpha
- name: Pivotal Tracker
  sourceDefinitionId: d60f5393-f99e-4310-8d05-b1876820f40e
  dockerRepository: airbyte/source-pivotal-tracker
  dockerImageTag: 0.1.0
  documentationUrl: https://docs.airbyte.com/integrations/sources/pivotal-tracker
  icon: pivotal-tracker.svg
  sourceType: api
  releaseStage: alpha
- name: Plaid
  sourceDefinitionId: ed799e2b-2158-4c66-8da4-b40fe63bc72a
  dockerRepository: airbyte/source-plaid
  dockerImageTag: 0.3.2
  documentationUrl: https://docs.airbyte.com/integrations/sources/plaid
  icon: plaid.svg
  sourceType: api
  releaseStage: alpha
- name: Plausible
  sourceDefinitionId: 603ba446-3d75-41d7-92f3-aba901f8b897
  dockerRepository: airbyte/source-plausible
  dockerImageTag: 0.1.0
  documentationUrl: https://docs.airbyte.com/integrations/sources/plausible
  icon: plausible.svg
  sourceType: api
  releaseStage: alpha
- name: Pocket
  sourceDefinitionId: b0dd65f1-081f-4731-9c51-38e9e6aa0ebf
  dockerRepository: airbyte/source-pocket
  dockerImageTag: 0.1.0
  documentationUrl: https://docs.airbyte.com/integrations/sources/pocket
  icon: pocket.svg
  sourceType: api
  releaseStage: alpha
- name: PokeAPI
  sourceDefinitionId: 6371b14b-bc68-4236-bfbd-468e8df8e968
  dockerRepository: airbyte/source-pokeapi
  dockerImageTag: 0.1.5
  documentationUrl: https://docs.airbyte.com/integrations/sources/pokeapi
  icon: pokeapi.svg
  sourceType: api
  releaseStage: alpha
- name: Polygon Stock API
  sourceDefinitionId: 5807d72f-0abc-49f9-8fa5-ae820007032b
  dockerRepository: airbyte/source-polygon-stock-api
  dockerImageTag: 0.1.0
  documentationUrl: https://docs.airbyte.com/integrations/sources/polygon-stock-api
  icon: polygon.svg
  sourceType: api
  releaseStage: alpha
- name: PostHog
  sourceDefinitionId: af6d50ee-dddf-4126-a8ee-7faee990774f
  dockerRepository: airbyte/source-posthog
  dockerImageTag: 0.1.8
  documentationUrl: https://docs.airbyte.com/integrations/sources/posthog
  icon: posthog.svg
  sourceType: api
  releaseStage: beta
- name: Postgres
  sourceDefinitionId: decd338e-5647-4c0b-adf4-da0e75f5a750
  dockerRepository: airbyte/source-postgres
  dockerImageTag: 1.0.36
  documentationUrl: https://docs.airbyte.com/integrations/sources/postgres
  icon: postgresql.svg
  sourceType: database
  releaseStage: generally_available
- name: Postmark App
  sourceDefinitionId: cde75ca1-1e28-4a0f-85bb-90c546de9f1f
  dockerRepository: airbyte/source-postmarkapp
  dockerImageTag: 0.1.0
  documentationUrl: https://docs.airbyte.com/integrations/sources/postmarkapp
  icon: postmark.svg
  sourceType: api
  releaseStage: alpha
- name: PrestaShop
  sourceDefinitionId: d60a46d4-709f-4092-a6b7-2457f7d455f5
  dockerRepository: airbyte/source-prestashop
  dockerImageTag: 0.3.0
  documentationUrl: https://docs.airbyte.com/integrations/sources/prestashop
  icon: prestashop.svg
  sourceType: api
  releaseStage: beta
- name: Primetric
  sourceDefinitionId: f636c3c6-4077-45ac-b109-19fc62a283c1
  dockerRepository: airbyte/source-primetric
  dockerImageTag: 0.1.0
  documentationUrl: https://docs.airbyte.com/integrations/sources/primetric
  icon: primetric.svg
  sourceType: api
  releaseStage: alpha
- name: Public APIs
  sourceDefinitionId: a4617b39-3c14-44cd-a2eb-6e720f269235
  dockerRepository: airbyte/source-public-apis
  dockerImageTag: 0.1.0
  documentationUrl: https://docs.airbyte.com/integrations/sources/public-apis
  icon: publicapi.svg
  sourceType: api
  releaseStage: alpha
- name: Punk API
  sourceDefinitionId: dbe9b7ae-7b46-4e44-a507-02a343cf7230
  dockerRepository: airbyte/source-punk-api
  dockerImageTag: 0.1.0
  documentationUrl: https://docs.airbyte.com/integrations/sources/punk-api
  icon: punkapi.svg
  sourceType: api
  releaseStage: alpha
- name: PyPI
  sourceDefinitionId: 88ecd3a8-5f5b-11ed-9b6a-0242ac120002
  dockerRepository: airbyte/source-pypi
  dockerImageTag: 0.1.0
  documentationUrl: https://docs.airbyte.com/integrations/sources/pypi
  icon: pypi.svg
  sourceType: api
  releaseStage: alpha
- name: Qonto
  sourceDefinitionId: f7c0b910-5f66-11ed-9b6a-0242ac120002
  dockerRepository: airbyte/source-qonto
  dockerImageTag: 0.1.0
  documentationUrl: https://docs.airbyte.com/integrations/sources/public-qonto
  icon: qonto.svg
  sourceType: api
  releaseStage: alpha
- name: Qualaroo
  sourceDefinitionId: b08e4776-d1de-4e80-ab5c-1e51dad934a2
  dockerRepository: airbyte/source-qualaroo
  dockerImageTag: 0.1.2
  documentationUrl: https://docs.airbyte.com/integrations/sources/qualaroo
  icon: qualaroo.svg
  sourceType: api
  releaseStage: alpha
- name: QuickBooks
  sourceDefinitionId: 29b409d9-30a5-4cc8-ad50-886eb846fea3
  dockerRepository: airbyte/source-quickbooks-singer
  dockerImageTag: 0.1.5
  documentationUrl: https://docs.airbyte.com/integrations/sources/quickbooks-singer
  icon: qb.svg
  sourceType: api
  releaseStage: alpha
- name: Recharge
  sourceDefinitionId: 45d2e135-2ede-49e1-939f-3e3ec357a65e
  dockerRepository: airbyte/source-recharge
  dockerImageTag: 0.2.4
  documentationUrl: https://docs.airbyte.com/integrations/sources/recharge
  icon: recharge.svg
  sourceType: api
  releaseStage: generally_available
- name: Recreation
  sourceDefinitionId: 25d7535d-91e0-466a-aa7f-af81578be277
  dockerRepository: airbyte/source-recreation
  dockerImageTag: 0.1.0
  documentationUrl: https://docs.airbyte.com/integrations/sources/recreation
  icon: recreation.svg
  sourceType: api
  releaseStage: alpha
- name: Recruitee
  sourceDefinitionId: 3b046ac7-d8d3-4eb3-b122-f96b2a16d8a8
  dockerRepository: airbyte/source-recruitee
  dockerImageTag: 0.1.0
  documentationUrl: https://docs.airbyte.com/integrations/sources/recruitee
  icon: recruitee.svg
  sourceType: api
  releaseStage: alpha
- name: Recurly
  sourceDefinitionId: cd42861b-01fc-4658-a8ab-5d11d0510f01
  dockerRepository: airbyte/source-recurly
  dockerImageTag: 0.4.1
  documentationUrl: https://docs.airbyte.com/integrations/sources/recurly
  icon: recurly.svg
  sourceType: api
  releaseStage: alpha
- name: Redshift
  sourceDefinitionId: e87ffa8e-a3b5-f69c-9076-6011339de1f6
  dockerRepository: airbyte/source-redshift
  dockerImageTag: 0.3.15
  documentationUrl: https://docs.airbyte.com/integrations/sources/redshift
  icon: redshift.svg
  sourceType: database
  releaseStage: alpha
- name: Reply.io
  sourceDefinitionId: 8cc6537e-f8a6-423c-b960-e927af76116e
  dockerRepository: airbyte/source-reply-io
  dockerImageTag: 0.1.0
  documentationUrl: https://docs.airbyte.com/integrations/sources/reply-io
  icon: reply-io.svg
  sourceType: api
  releaseStage: alpha
- name: Retently
  sourceDefinitionId: db04ecd1-42e7-4115-9cec-95812905c626
  dockerRepository: airbyte/source-retently
  dockerImageTag: 0.1.3
  documentationUrl: https://docs.airbyte.com/integrations/sources/retently
  icon: retently.svg
  sourceType: api
  releaseStage: alpha
- name: RD Station Marketing
  sourceDefinitionId: fb141f29-be2a-450b-a4f2-2cd203a00f84
  dockerRepository: airbyte/source-rd-station-marketing
  dockerImageTag: 0.1.1
  documentationUrl: https://docs.airbyte.com/integrations/sources/rd-station-marketing
  icon: rdstation.svg
  sourceType: api
  releaseStage: alpha
- name: RKI Covid
  sourceDefinitionId: d78e5de0-aa44-4744-aa4f-74c818ccfe19
  dockerRepository: airbyte/source-rki-covid
  dockerImageTag: 0.1.2
  documentationUrl: https://docs.airbyte.com/integrations/sources/rki-covid
  icon: rki.svg
  sourceType: api
  releaseStage: alpha
- name: RSS
  sourceDefinitionId: 0efee448-6948-49e2-b786-17db50647908
  dockerRepository: airbyte/source-rss
  dockerImageTag: 0.1.0
  documentationUrl: https://docs.airbyte.com/integrations/sources/rss
  icon: rss.svg
- name: Rocket.chat
  sourceDefinitionId: 921d9608-3915-450b-8078-0af18801ea1b
  dockerRepository: airbyte/source-rocket-chat
  dockerImageTag: 0.1.0
  documentationUrl: https://docs.airbyte.com/integrations/sources/rocket-chat
  icon: rocket-chat.svg
  sourceType: api
  releaseStage: alpha
- name: S3
  sourceDefinitionId: 69589781-7828-43c5-9f63-8925b1c1ccc2
  dockerRepository: airbyte/source-s3
  dockerImageTag: 0.1.28
  documentationUrl: https://docs.airbyte.com/integrations/sources/s3
  icon: s3.svg
  sourceType: file
  releaseStage: generally_available
- name: SalesLoft
  sourceDefinitionId: 41991d12-d4b5-439e-afd0-260a31d4c53f
  dockerRepository: airbyte/source-salesloft
  dockerImageTag: 0.1.3
  documentationUrl: https://docs.airbyte.com/integrations/sources/salesloft
  icon: salesloft.svg
  sourceType: api
  releaseStage: alpha
- name: Salesforce
  sourceDefinitionId: b117307c-14b6-41aa-9422-947e34922962
  dockerRepository: airbyte/source-salesforce
  dockerImageTag: 1.0.29
  documentationUrl: https://docs.airbyte.com/integrations/sources/salesforce
  icon: salesforce.svg
  sourceType: api
  releaseStage: generally_available
- name: SAP Fieldglass
  sourceDefinitionId: ec5f3102-fb31-4916-99ae-864faf8e7e25
  dockerRepository: airbyte/source-sap-fieldglass
  dockerImageTag: 0.1.0
  documentationUrl: https://docs.airbyte.com/integrations/sources/sap-fieldglass
  icon: sapfieldglass.svg
  sourceType: api
  releaseStage: alpha
- name: SearchMetrics
  sourceDefinitionId: 8d7ef552-2c0f-11ec-8d3d-0242ac130003
  dockerRepository: airbyte/source-search-metrics
  dockerImageTag: 0.1.1
  documentationUrl: https://docs.airbyte.com/integrations/sources/search-metrics
  icon: searchmetrics.svg
  sourceType: api
  releaseStage: alpha
- name: Secoda
  sourceDefinitionId: da9fc6b9-8059-4be0-b204-f56e22e4d52d
  dockerRepository: airbyte/source-secoda
  dockerImageTag: 0.1.0
  documentationUrl: https://docs.airbyte.com/integrations/sources/secoda
  icon: secoda.svg
  sourceType: api
  releaseStage: alpha
- name: Sendgrid
  sourceDefinitionId: fbb5fbe2-16ad-4cf4-af7d-ff9d9c316c87
  dockerRepository: airbyte/source-sendgrid
  dockerImageTag: 0.2.16
  documentationUrl: https://docs.airbyte.com/integrations/sources/sendgrid
  icon: sendgrid.svg
  sourceType: api
  releaseStage: beta
- name: Senseforce
  sourceDefinitionId: 39de93cb-1511-473e-a673-5cbedb9436af
  dockerRepository: airbyte/source-senseforce
  dockerImageTag: 0.1.0
  documentationUrl: https://docs.airbyte.com/integrations/sources/senseforce
  icon: senseforce.svg
  sourceType: api
  releaseStage: alpha
- name: Sendinblue
  sourceDefinitionId: 2e88fa20-a2f6-43cc-bba6-98a0a3f244fb
  dockerRepository: airbyte/source-sendinblue
  dockerImageTag: 0.1.0
  documentationUrl: https://docs.airbyte.com/integrations/sources/sendinblue
  icon: sendinblue.svg
  sourceType: api
  releaseStage: alpha
- name: Shopify
  sourceDefinitionId: 9da77001-af33-4bcd-be46-6252bf9342b9
  dockerRepository: airbyte/source-shopify
  dockerImageTag: 0.3.0
  documentationUrl: https://docs.airbyte.com/integrations/sources/shopify
  icon: shopify.svg
  sourceType: api
  releaseStage: alpha
- name: Short.io
  sourceDefinitionId: 2fed2292-5586-480c-af92-9944e39fe12d
  dockerRepository: airbyte/source-shortio
  dockerImageTag: 0.1.3
  documentationUrl: https://docs.airbyte.com/integrations/sources/shortio
  icon: short.svg
  sourceType: api
  releaseStage: alpha
- name: Slack
  sourceDefinitionId: c2281cee-86f9-4a86-bb48-d23286b4c7bd
  dockerRepository: airbyte/source-slack
  dockerImageTag: 0.1.21
  documentationUrl: https://docs.airbyte.com/integrations/sources/slack
  icon: slack.svg
  sourceType: api
  releaseStage: generally_available
- name: Smaily
  sourceDefinitionId: 781f8b1d-4e20-4842-a2c3-cd9b119d65fa
  dockerRepository: airbyte/source-smaily
  dockerImageTag: 0.1.0
  documentationUrl: https://docs.airbyte.com/integrations/sources/smaily
  icon: smaily.svg
  sourceType: api
  releaseStage: alpha
- name: SmartEngage
  sourceDefinitionId: 21cc4a17-a011-4485-8a3e-e2341a91ab9f
  dockerRepository: airbyte/source-smartengage
  dockerImageTag: 0.1.0
  documentationUrl: https://docs.airbyte.com/integrations/sources/smartengage
  icon: smartengage.svg
  sourceType: api
  releaseStage: alpha
- name: Smartsheets
  sourceDefinitionId: 374ebc65-6636-4ea0-925c-7d35999a8ffc
  dockerRepository: airbyte/source-smartsheets
  dockerImageTag: 0.1.13
  documentationUrl: https://docs.airbyte.com/integrations/sources/smartsheets
  icon: smartsheet.svg
  sourceType: api
  releaseStage: beta
- name: Snapchat Marketing
  sourceDefinitionId: 200330b2-ea62-4d11-ac6d-cfe3e3f8ab2b
  dockerRepository: airbyte/source-snapchat-marketing
  dockerImageTag: 0.1.12
  documentationUrl: https://docs.airbyte.com/integrations/sources/snapchat-marketing
  icon: snapchat.svg
  sourceType: api
  releaseStage: generally_available
- name: Snowflake
  sourceDefinitionId: e2d65910-8c8b-40a1-ae7d-ee2416b2bfa2
  dockerRepository: airbyte/source-snowflake
  dockerImageTag: 0.1.28
  documentationUrl: https://docs.airbyte.com/integrations/sources/snowflake
  icon: snowflake.svg
  sourceType: database
  releaseStage: alpha
- name: Sonar Cloud
  sourceDefinitionId: 3ab1d7d0-1577-4ab9-bcc4-1ff6a4c2c9f2
  dockerRepository: airbyte/source-sonar-cloud
  dockerImageTag: 0.1.0
  documentationUrl: https://docs.airbyte.com/integrations/sources/sonar-cloud
  icon: sonarcloud.svg
  sourceType: api
  releaseStage: alpha
- name: SpaceX API
  sourceDefinitionId: 62235e65-af7a-4138-9130-0bda954eb6a8
  dockerRepository: airbyte/source-spacex-api
  dockerImageTag: 0.1.0
  documentationUrl: https://docs.airbyte.com/integrations/sources/spacex-api
  icon: spacex.svg
  sourceType: api
  releaseStage: alpha
- name: Square
  sourceDefinitionId: 77225a51-cd15-4a13-af02-65816bd0ecf4
  dockerRepository: airbyte/source-square
  dockerImageTag: 0.2.0
  documentationUrl: https://docs.airbyte.com/integrations/sources/square
  icon: square.svg
  sourceType: api
  releaseStage: beta
- sourceDefinitionId: 7a4327c4-315a-11ec-8d3d-0242ac130003
  name: Strava
  dockerRepository: airbyte/source-strava
  dockerImageTag: 0.1.2
  documentationUrl: https://docs.airbyte.com/integrations/sources/strava
  icon: strava.svg
  sourceType: api
  releaseStage: alpha
- name: Statuspage
  sourceDefinitionId: 74cbd708-46c3-4512-9c93-abd5c3e9a94d
  dockerRepository: airbyte/source-statuspage
  dockerImageTag: 0.1.0
  documentationUrl: https://docs.airbyte.com/integrations/sources/statuspage
  icon: statuspage.svg
  sourceType: api
  releaseStage: alpha
- name: Stripe
  sourceDefinitionId: e094cb9a-26de-4645-8761-65c0c425d1de
  dockerRepository: airbyte/source-stripe
  dockerImageTag: 0.1.40
  documentationUrl: https://docs.airbyte.com/integrations/sources/stripe
  icon: stripe.svg
  sourceType: api
  releaseStage: generally_available
- name: SurveyCTO
  sourceDefinitionId: dd4632f4-15e0-4649-9b71-41719fb1fdee
  dockerRepository: airbyte/source-surveycto
  dockerImageTag: 0.1.0
  documentationUrl: https://docs.airbyte.com/integrations/sources/surveycto
  icon: surveycto.svg
  sourceType: api
  releaseStage: alpha
- name: SurveyMonkey
  sourceDefinitionId: badc5925-0485-42be-8caa-b34096cb71b5
  dockerRepository: airbyte/source-surveymonkey
  dockerImageTag: 0.1.13
  documentationUrl: https://docs.airbyte.com/integrations/sources/surveymonkey
  icon: surveymonkey.svg
  sourceType: api
  releaseStage: generally_available
- name: SurveySparrow
  sourceDefinitionId: 4a4d887b-0f2d-4b33-ab7f-9b01b9072804
  dockerRepository: airbyte/source-survey-sparrow
  dockerImageTag: 0.2.0
  documentationUrl: https://docs.airbyte.com/integrations/sources/survey-sparrow
  icon: surveysparrow.svg
  sourceType: api
  releaseStage: alpha
- name: TalkDesk Explore
  sourceDefinitionId: f00d2cf4-3c28-499a-ba93-b50b6f26359e
  dockerRepository: airbyte/source-talkdesk-explore
  dockerImageTag: 0.1.0
  documentationUrl: https://docs.airbyte.com/integrations/sources/talkdesk-explore
  icon: talkdesk-explore.svg
  sourceType: api
  releaseStage: alpha
- name: Tempo
  sourceDefinitionId: d1aa448b-7c54-498e-ad95-263cbebcd2db
  dockerRepository: airbyte/source-tempo
  dockerImageTag: 0.3.0
  documentationUrl: https://docs.airbyte.com/integrations/sources/tempo
  icon: tempo.svg
  sourceType: api
  releaseStage: beta
- name: TiDB
  sourceDefinitionId: 0dad1a35-ccf8-4d03-b73e-6788c00b13ae
  dockerRepository: airbyte/source-tidb
  dockerImageTag: 0.2.1
  documentationUrl: https://docs.airbyte.com/integrations/sources/tidb
  icon: tidb.svg
  sourceType: database
  releaseStage: alpha
- name: TikTok Marketing
  sourceDefinitionId: 4bfac00d-ce15-44ff-95b9-9e3c3e8fbd35
  dockerRepository: airbyte/source-tiktok-marketing
  dockerImageTag: 1.0.1
  documentationUrl: https://docs.airbyte.com/integrations/sources/tiktok-marketing
  icon: tiktok.svg
  sourceType: api
  releaseStage: generally_available
- name: Timely
  sourceDefinitionId: bc617b5f-1b9e-4a2d-bebe-782fd454a771
  dockerRepository: airbyte/source-timely
  dockerImageTag: 0.1.0
  documentationUrl: https://docs.airbyte.com/integrations/sources/timely
  icon: timely.svg
  sourceType: api
  releaseStage: alpha
- name: TMDb
  sourceDefinitionId: 6240848f-f795-45eb-8f5e-c7542822fc03
  dockerRepository: airbyte/source-tmdb
  dockerImageTag: 0.1.0
  documentationUrl: https://docs.airbyte.com/integrations/sources/tmdb
  icon: tmdb.svg
  sourceType: api
  releaseStage: alpha
- name: Toggl
  sourceDefinitionId: 7e7c844f-2300-4342-b7d3-6dd7992593cd
  dockerRepository: airbyte/source-toggl
  dockerImageTag: 0.1.0
  documentationUrl: https://docs.airbyte.com/integrations/sources/toggl
  icon: toggl.svg
  sourceType: api
  releaseStage: alpha
- name: The Guardian API
  sourceDefinitionId: d42bd69f-6bf0-4d0b-9209-16231af07a92
  dockerRepository: airbyte/source-the-guardian-api
  dockerImageTag: 0.1.0
  documentationUrl: https://docs.airbyte.com/integrations/sources/the-guardian-api
  icon: theguardian.svg
  sourceType: api
  releaseStage: alpha
- name: TPLcentral
  sourceDefinitionId: f9b6c538-ee12-42fe-8d4b-0c10f5955417
  dockerRepository: airbyte/source-tplcentral
  dockerImageTag: 0.1.1
  documentationUrl: https://docs.airbyte.com/integrations/sources/tplcentral
  sourceType: api
  releaseStage: alpha
- name: Trello
  sourceDefinitionId: 8da67652-004c-11ec-9a03-0242ac130003
  dockerRepository: airbyte/source-trello
  dockerImageTag: 0.1.6
  documentationUrl: https://docs.airbyte.com/integrations/sources/trello
  icon: trello.svg
  sourceType: api
  releaseStage: alpha
- name: TVMaze Schedule
  sourceDefinitionId: bd14b08f-9f43-400f-b2b6-7248b5c72561
  dockerRepository: airbyte/source-tvmaze-schedule
  dockerImageTag: 0.1.0
  documentationUrl: https://docs.airbyte.com/integrations/sources/tvmaze-schedule
  icon: tvmazeschedule.svg
  sourceType: api
  releaseStage: alpha
- name: Twilio
  sourceDefinitionId: b9dc6155-672e-42ea-b10d-9f1f1fb95ab1
  dockerRepository: airbyte/source-twilio
  dockerImageTag: 0.1.14
  documentationUrl: https://docs.airbyte.com/integrations/sources/twilio
  icon: twilio.svg
  sourceType: api
  releaseStage: generally_available
- name: Twilio Taskrouter
  sourceDefinitionId: 2446953b-b794-429b-a9b3-c821ba992a48
  dockerRepository: airbyte/source-twilio-taskrouter
  dockerImageTag: 0.1.0
  documentationUrl: https://docs.airbyte.com/integrations/sources/twilio-taskrouter
  icon: twilio.svg
  sourceType: api
  releaseStage: alpha
- name: Twitter
  sourceDefinitionId: d7fd4f40-5e5a-4b8b-918f-a73077f8c131
  dockerRepository: airbyte/source-twitter
  dockerImageTag: 0.1.0
  documentationUrl: https://docs.airbyte.com/integrations/sources/twitter
  icon: twitter.svg
  sourceType: api
  releaseStage: alpha
- name: Tyntec SMS
  sourceDefinitionId: 3c0c3cd1-b3e0-464a-9090-d3ceb5f92346
  dockerRepository: airbyte/source-tyntec-sms
  dockerImageTag: 0.1.0
  documentationUrl: https://docs.airbyte.com/integrations/sources/tyntec-sms
  icon: tyntec.svg
  sourceType: api
  releaseStage: alpha
- name: Typeform
  sourceDefinitionId: e7eff203-90bf-43e5-a240-19ea3056c474
  dockerRepository: airbyte/source-typeform
  dockerImageTag: 0.1.10
  documentationUrl: https://docs.airbyte.com/integrations/sources/typeform
  icon: typeform.svg
  sourceType: api
  releaseStage: beta
- name: US Census
  sourceDefinitionId: c4cfaeda-c757-489a-8aba-859fb08b6970
  dockerRepository: airbyte/source-us-census
  dockerImageTag: 0.1.2
  documentationUrl: https://docs.airbyte.com/integrations/sources/us-census
  icon: uscensus.svg
  sourceType: api
  releaseStage: alpha
- sourceDefinitionId: afa734e4-3571-11ec-991a-1e0031268139
  name: YouTube Analytics
  dockerRepository: airbyte/source-youtube-analytics
  dockerImageTag: 0.1.3
  documentationUrl: https://docs.airbyte.com/integrations/sources/youtube-analytics
  icon: youtube-analytics.svg
  sourceType: api
  releaseStage: beta
- sourceDefinitionId: 78752073-6d96-447d-8a93-2b6953f3c787
  name: YouTube Analytics Business
  dockerRepository: airbyte/source-youtube-analytics-business
  dockerImageTag: 0.1.0
  documentationUrl: https://docs.airbyte.com/integrations/sources/youtube-analytics-business
  icon: youtube-analytics.svg
  sourceType: api
  releaseStage: alpha
- name: Vantage
  sourceDefinitionId: 28ce1fbd-1e15-453f-aa9f-da6c4d928e92
  dockerRepository: airbyte/source-vantage
  dockerImageTag: 0.1.0
  documentationUrl: https://docs.airbyte.com/integrations/sources/vantage
  icon: vantage.svg
  sourceType: api
  releaseStage: alpha
- name: VictorOps
  sourceDefinitionId: 7e20ce3e-d820-4327-ad7a-88f3927fd97a
  dockerRepository: farosai/airbyte-victorops-source
  dockerImageTag: 0.1.23
  documentationUrl: https://docs.airbyte.com/integrations/sources/victorops
  icon: victorops.svg
  sourceType: api
  releaseStage: alpha
- name: Visma E-conomic
  sourceDefinitionId: 42495935-95de-4f5c-ae08-8fac00f6b308
  dockerRepository: airbyte/source-visma-economic
  dockerImageTag: 0.1.0
  documentationUrl: https://docs.airbyte.com/integrations/sources/visma-economic
  icon: visma-e-conomic.svg
  sourceType: api
  releaseStage: alpha
- name: Vitally
  sourceDefinitionId: 6c6d8b0c-db35-4cd1-a7de-0ca8b080f5ac
  dockerRepository: airbyte/source-vitally
  dockerImageTag: 0.1.0
  documentationUrl: https://docs.airbyte.com/integrations/sources/vitally
  icon: vitally.svg
  sourceType: api
  releaseStage: alpha
- name: Xero
  sourceDefinitionId: 6fd1e833-dd6e-45ec-a727-ab917c5be892
  dockerRepository: airbyte/source-xero
  dockerImageTag: 0.1.0
  documentationUrl: https://docs.airbyte.com/integrations/sources/xero
  icon: xero.svg
  sourceType: api
  releaseStage: alpha
- name: xkcd
  sourceDefinitionId: 80fddd16-17bd-4c0c-bf4a-80df7863fc9d
  dockerRepository: airbyte/source-xkcd
  dockerImageTag: 0.1.1
  documentationUrl: https://docs.airbyte.com/integrations/sources/xkcd
  icon: xkcd.svg
  sourceType: api
  releaseStage: alpha
- name: Weatherstack
  sourceDefinitionId: 5db8292c-5f5a-11ed-9b6a-0242ac120002
  dockerRepository: airbyte/source-weatherstack
  dockerImageTag: 0.1.0
  documentationUrl: https://docs.airbyte.com/integrations/sources/weatherstack
  icon: weatherstack.svg
  sourceType: api
  releaseStage: alpha
- name: Webflow
  sourceDefinitionId: ef580275-d9a9-48bb-af5e-db0f5855be04
  dockerRepository: airbyte/source-webflow
  dockerImageTag: 0.1.2
  documentationUrl: https://docs.airbyte.com/integrations/sources/webflow
  icon: webflow.svg
  sourceType: api
  releaseStage: alpha
- name: Whisky Hunter
  sourceDefinitionId: e65f84c0-7598-458a-bfac-f770c381ff5d
  dockerRepository: airbyte/source-whisky-hunter
  dockerImageTag: 0.1.0
  documentationUrl: https://docs.airbyte.com/integrations/sources/whisky-hunter
  icon: whiskyhunter.svg
  sourceType: api
  releaseStage: alpha
- name: WooCommerce
  sourceDefinitionId: 2a2552ca-9f78-4c1c-9eb7-4d0dc66d72df
  dockerRepository: airbyte/source-woocommerce
  dockerImageTag: 0.2.0
  documentationUrl: https://docs.airbyte.com/integrations/sources/woocommerce
  icon: woocommerce.svg
  sourceType: api
  releaseStage: beta
- name: Workable
  sourceDefinitionId: ef3c99c6-9e90-43c8-9517-926cfd978517
  dockerRepository: airbyte/source-workable
  dockerImageTag: 0.1.0
  documentationUrl: https://docs.airbyte.com/integrations/sources/workable
  icon: workable.svg
  sourceType: api
  releaseStage: alpha
- name: Wrike
  sourceDefinitionId: 9c13f986-a13b-4988-b808-4705badf71c2
  dockerRepository: airbyte/source-wrike
  dockerImageTag: 0.1.0
  documentationUrl: https://docs.airbyte.com/integrations/sources/wrike
  icon: wrike.svg
  sourceType: api
  releaseStage: alpha
- name: Zapier Supported Storage
  sourceDefinitionId: b8c917bc-7d1b-4828-995f-6726820266d0
  dockerRepository: airbyte/source-zapier-supported-storage
  dockerImageTag: 0.1.0
  documentationUrl: https://docs.airbyte.com/integrations/sources/zendesk-supported-storage
  icon: zapiersupportedstorage.svg
  sourceType: api
  releaseStage: alpha
- name: Zendesk Chat
  sourceDefinitionId: 40d24d0f-b8f9-4fe0-9e6c-b06c0f3f45e4
  dockerRepository: airbyte/source-zendesk-chat
  dockerImageTag: 0.1.11
  documentationUrl: https://docs.airbyte.com/integrations/sources/zendesk-chat
  icon: zendesk-chat.svg
  sourceType: api
  releaseStage: generally_available
- name: Zendesk Sell
  sourceDefinitionId: 982eaa4c-bba1-4cce-a971-06a41f700b8c
  dockerRepository: airbyte/source-zendesk-sell
  dockerImageTag: 0.1.0
  documentationUrl: https://docs.airbyte.com/integrations/sources/zendesk-sell
  icon: zendesk.svg
  sourceType: api
  releaseStage: alpha
- name: Zendesk Sunshine
  sourceDefinitionId: 325e0640-e7b3-4e24-b823-3361008f603f
  dockerRepository: airbyte/source-zendesk-sunshine
  dockerImageTag: 0.1.1
  documentationUrl: https://docs.airbyte.com/integrations/sources/zendesk-sunshine
  icon: zendesk-sunshine.svg
  sourceType: api
  releaseStage: alpha
- name: Zendesk Support
  sourceDefinitionId: 79c1aa37-dae3-42ae-b333-d1c105477715
  dockerRepository: airbyte/source-zendesk-support
  dockerImageTag: 0.2.19
  documentationUrl: https://docs.airbyte.com/integrations/sources/zendesk-support
  icon: zendesk-support.svg
  sourceType: api
  releaseStage: generally_available
- name: Zendesk Talk
  sourceDefinitionId: c8630570-086d-4a40-99ae-ea5b18673071
  dockerRepository: airbyte/source-zendesk-talk
  dockerImageTag: 0.1.5
  documentationUrl: https://docs.airbyte.com/integrations/sources/zendesk-talk
  icon: zendesk-talk.svg
  sourceType: api
  releaseStage: generally_available
- name: Zenefits
  sourceDefinitionId: 8baba53d-2fe3-4e33-bc85-210d0eb62884
  dockerRepository: airbyte/source-zenefits
  dockerImageTag: 0.1.0
  documentationUrl: https://docs.airbyte.com/integrations/sources/zenefits
  icon: zenefits.svg
  sourceType: api
  releaseStage: alpha
- name: Zenloop
  sourceDefinitionId: f1e4c7f6-db5c-4035-981f-d35ab4998794
  dockerRepository: airbyte/source-zenloop
  dockerImageTag: 0.1.4
  documentationUrl: https://docs.airbyte.com/integrations/sources/zenloop
  icon: zenloop.svg
  sourceType: api
  releaseStage: beta
- sourceDefinitionId: cdaf146a-9b75-49fd-9dd2-9d64a0bb4781
  name: Sentry
  dockerRepository: airbyte/source-sentry
  dockerImageTag: 0.1.8
  documentationUrl: https://docs.airbyte.com/integrations/sources/sentry
  icon: sentry.svg
  sourceType: api
  releaseStage: generally_available
- name: Zuora
  sourceDefinitionId: 3dc3037c-5ce8-4661-adc2-f7a9e3c5ece5
  dockerRepository: airbyte/source-zuora
  dockerImageTag: 0.1.3
  documentationUrl: https://docs.airbyte.com/integrations/sources/zuora
  icon: zuora.svg
  sourceType: api
  releaseStage: alpha
- name: Kustomer
  sourceDefinitionId: cd06e646-31bf-4dc8-af48-cbc6530fcad3
  dockerRepository: airbyte/source-kustomer-singer
  dockerImageTag: 0.1.2
  documentationUrl: https://docs.airbyte.com/integrations/sources/kustomer
  icon: kustomer.svg
  sourceType: api
  releaseStage: alpha
- name: ZohoCRM
  sourceDefinitionId: 4942d392-c7b5-4271-91f9-3b4f4e51eb3e
  dockerRepository: airbyte/source-zoho-crm
  dockerImageTag: 0.1.0
  documentationUrl: https://docs.airbyte.com/integrations/sources/zoho-crm
  icon: zohocrm.svg
  sourceType: api
  releaseStage: alpha
- name: SFTP
  sourceDefinitionId: a827c52e-791c-4135-a245-e233c5255199
  dockerRepository: airbyte/source-sftp
  dockerImageTag: 0.1.2
  documentationUrl: https://docs.airbyte.com/integrations/sources/sftp
  icon: sftp.svg
  sourceType: file
  releaseStage: alpha
- name: SFTP Bulk
  sourceDefinitionId: 31e3242f-dee7-4cdc-a4b8-8e06c5458517
  dockerRepository: airbyte/source-sftp-bulk
  dockerImageTag: 0.1.0
  documentationUrl: https://docs.airbyte.com/integrations/sources/sftp-bulk
  icon: sftp.svg
  sourceType: file
  releaseStage: alpha
- name: Firebolt
  sourceDefinitionId: 6f2ac653-8623-43c4-8950-19218c7caf3d
  dockerRepository: airbyte/source-firebolt
  dockerImageTag: 0.2.0
  documentationUrl: https://docs.airbyte.com/integrations/sources/firebolt
  icon: firebolt.svg
  sourceType: database
  releaseStage: alpha
- name: Elasticsearch
  sourceDefinitionId: 7cf88806-25f5-4e1a-b422-b2fa9e1b0090
  dockerRepository: airbyte/source-elasticsearch
  dockerImageTag: 0.1.1
  documentationUrl: https://docs.airbyte.com/integrations/sources/elasticsearch
  icon: elasticsearch.svg
  sourceType: api
  releaseStage: alpha
- name: Waiteraid
  sourceDefinitionId: 03a53b13-794a-4d6b-8544-3b36ed8f3ce4
  dockerRepository: airbyte/source-waiteraid
  dockerImageTag: 0.1.0
  documentationUrl: https://docs.airbyte.com/integrations/sources/waiteraid
  icon: waiteraid.svg
  sourceType: api
  releaseStage: alpha
- name: Wikipedia Pageviews
  sourceDefinitionId: 87c58f70-6f7a-4f70-aba5-bab1a458f5ba
  dockerRepository: airbyte/source-wikipedia-pageviews
  dockerImageTag: 0.1.0
  documentationUrl: https://docs.airbyte.com/integrations/sources/wikipedia-pageviews
  icon: wikipediapageviews.svg
  sourceType: api
  releaseStage: alpha
- name: WorkRamp
  sourceDefinitionId: 05b0bce2-4ec4-4534-bb1a-5d0127bd91b7
  dockerRepository: airbyte/source-workramp
  dockerImageTag: 0.1.0
  documentationUrl: https://docs.airbyte.com/integrations/sources/workramp
  icon: workramp.svg
  sourceType: api
  releaseStage: alpha
- name: Yandex Metrica
  sourceDefinitionId: 7865dce4-2211-4f6a-88e5-9d0fe161afe7
  dockerRepository: airbyte/source-yandex-metrica
  dockerImageTag: 0.1.0
  documentationUrl: https://docs.airbyte.com/integrations/sources/yandex-metrica
  icon: yandexmetrica.svg
  sourceType: api
  releaseStage: alpha
- name: Younium
  sourceDefinitionId: 9c74c2d7-531a-4ebf-b6d8-6181f805ecdc
  dockerRepository: airbyte/source-younium
  dockerImageTag: 0.1.0
  documentationUrl: https://docs.airbyte.com/integrations/sources/younium
  icon: younium.svg
  sourceType: api
  releaseStage: alpha
- name: Zoom
  sourceDefinitionId: cbfd9856-1322-44fb-bcf1-0b39b7a8e92e
  dockerRepository: airbyte/source-zoom
  dockerImageTag: 0.1.1
  documentationUrl: https://docs.airbyte.io/integrations/sources/zoom
  sourceType: api
  icon: zoom.svg
  releaseStage: alpha
- name: Braze
  sourceDefinitionId: 68b9c98e-0747-4c84-b05b-d30b47686725
  dockerRepository: airbyte/source-braze
  dockerImageTag: 0.1.3
  documentationUrl: https://docs.airbyte.io/integrations/sources/braze
  sourceType: api
  releaseStage: alpha<|MERGE_RESOLUTION|>--- conflicted
+++ resolved
@@ -509,17 +509,14 @@
   icon: faker.svg
   sourceType: api
   releaseStage: alpha
-<<<<<<< HEAD
   resourceRequirements:
     jobSpecific:
       - jobType: sync
         resourceRequirements:
           cpu_limit: "4.0"
           cpu_request: "1.0"
-=======
   allowedHosts:
     hosts: []
->>>>>>> 1757a6ea
 - name: Fastbill
   sourceDefinitionId: eb3e9c1c-0467-4eb7-a172-5265e04ccd0a
   dockerRepository: airbyte/source-fastbill
