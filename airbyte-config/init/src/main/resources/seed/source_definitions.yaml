--- conflicted
+++ resolved
@@ -929,13 +929,8 @@
 - name: S3
   sourceDefinitionId: 69589781-7828-43c5-9f63-8925b1c1ccc2
   dockerRepository: airbyte/source-s3
-<<<<<<< HEAD
-  dockerImageTag: 0.1.19
-  documentationUrl: https://docs.airbyte.io/integrations/sources/s3
-=======
   dockerImageTag: 0.1.24
   documentationUrl: https://docs.airbyte.com/integrations/sources/s3
->>>>>>> 2e1209e7
   icon: s3.svg
   sourceType: file
   releaseStage: generally_available
