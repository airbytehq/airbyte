--- conflicted
+++ resolved
@@ -577,37 +577,15 @@
   documentationUrl: https://docs.airbyte.io/integrations/sources/zoom
   icon: zoom.svg
   sourceType: api
-<<<<<<< HEAD
-- sourceDefinitionId: b2e713cd-cc36-4c0a-b5bd-b47cb8a0561e
-  name: MongoDb
-  dockerRepository: airbyte/source-mongodb-v2
-  dockerImageTag: 0.1.2
-  documentationUrl: https://docs.airbyte.io/integrations/sources/mongodb-v2
-  icon: mongodb.svg
-  sourceType: database
-- sourceDefinitionId: d917a47b-8537-4d0d-8c10-36a9928d4265
-  name: Kafka
-  dockerRepository: airbyte/source-kafka
-  dockerImageTag: 0.1.0
-  documentationUrl: https://docs.airbyte.io/integrations/sources/kafka
-  sourceType: database
-- sourceDefinitionId: 3981c999-bd7d-4afc-849b-e53dea90c948
-  name: Lever Hiring
-  dockerRepository: airbyte/source-lever-hiring
-  dockerImageTag: 0.1.0
-  documentationUrl: https://docs.airbyte.io/integrations/sources/lever-hiring
+- name: Zuora
+  sourceDefinitionId: 3dc3037c-5ce8-4661-adc2-f7a9e3c5ece5
+  dockerRepository: airbyte/source-zuora
+  dockerImageTag: 0.1.3
+  documentationUrl: https://docs.airbyte.io/integrations/sources/zuora
   sourceType: api
 - sourceDefinitionId: eaf2379c-94b3-45ee-93f3-ab8d5e25a8c0
   name: Azure Table Storage
   dockerRepository: airbyte/source-azure-table
   dockerImageTag: 0.1.0
   documentationUrl: https://docs.airbyte.io/integrations/sources/azure-table
-  sourceType: database
-=======
-- name: Zuora
-  sourceDefinitionId: 3dc3037c-5ce8-4661-adc2-f7a9e3c5ece5
-  dockerRepository: airbyte/source-zuora
-  dockerImageTag: 0.1.3
-  documentationUrl: https://docs.airbyte.io/integrations/sources/zuora
-  sourceType: api
->>>>>>> 03732dfc
+  sourceType: database