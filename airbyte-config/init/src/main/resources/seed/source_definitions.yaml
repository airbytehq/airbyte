--- conflicted
+++ resolved
@@ -1650,14 +1650,14 @@
   icon: twilio.svg
   sourceType: api
   releaseStage: generally_available
-<<<<<<< HEAD
 - name: Twilio Taskrouter
   sourceDefinitionId: 2446953b-b794-429b-a9b3-c821ba992a48
   dockerRepository: airbyte/source-twilio-taskrouter
   dockerImageTag:
   documentationUrl: https://docs.airbyte.com/integrations/sources/twilio-taskrouter
   icon: twilio.svg
-=======
+  sourceType: api
+  releaseStage: alpha
 - name: Twitter
   sourceDefinitionId: d7fd4f40-5e5a-4b8b-918f-a73077f8c131
   dockerRepository: airbyte/source-twitter
@@ -1671,7 +1671,6 @@
   dockerImageTag: 0.1.0
   documentationUrl: https://docs.airbyte.com/integrations/sources/tyntec-sms
   icon: tyntec.svg
->>>>>>> dc2c6183
   sourceType: api
   releaseStage: alpha
 - name: Typeform
