--- conflicted
+++ resolved
@@ -2216,14 +2216,10 @@
   documentationUrl: https://docs.airbyte.com/integrations/sources/xero
   icon: xero.svg
   sourceType: api
-<<<<<<< HEAD
-  releaseStage: beta
-=======
-  releaseStage: alpha
+  releaseStage: beta
   allowedHosts:
     hosts:
       - api.xero.com
->>>>>>> 62caa92f
 - name: xkcd
   sourceDefinitionId: 80fddd16-17bd-4c0c-bf4a-80df7863fc9d
   dockerRepository: airbyte/source-xkcd
