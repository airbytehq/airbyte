--- conflicted
+++ resolved
@@ -296,13 +296,8 @@
 - name: Faker
   sourceDefinitionId: dfd88b22-b603-4c3d-aad7-3701784586b1
   dockerRepository: airbyte/source-faker
-<<<<<<< HEAD
-  dockerImageTag: 0.1.5
-  documentationUrl: https://docs.airbyte.com/integrations/source-faker
-=======
   dockerImageTag: 0.1.6
   documentationUrl: https://docs.airbyte.com/integrations/sources/faker
->>>>>>> 7e50ff23
   icon: faker.svg
   sourceType: api
   releaseStage: alpha
@@ -468,16 +463,13 @@
   dockerImageTag: 0.1.0
   documentationUrl: https://docs.airbyte.io/integrations/sources/hellobaton
   icon: hellobaton.svg
-<<<<<<< HEAD
-=======
   sourceType: api
   releaseStage: alpha
 - name: Hubplanner
   sourceDefinitionId: 8097ceb9-383f-42f6-9f92-d3fd4bcc7689
   dockerRepository: airbyte/source-hubplanner
   dockerImageTag: 0.1.0
-  documentationUrl: https://docs.airbyte.io/integrations/sources/hubplanner
->>>>>>> 7e50ff23
+  documentationUrl: https://docs.airbyte.com/integrations/sources/hubplanner
   sourceType: api
   releaseStage: alpha
 - name: HubSpot
@@ -1189,17 +1181,14 @@
   dockerImageTag: 0.1.5
   documentationUrl: https://docs.airbyte.io/integrations/sources/zendesk-talk
   icon: zendesktalk.svg
-<<<<<<< HEAD
-=======
   sourceType: api
   releaseStage: generally_available
 - name: Zenefits
   sourceDefinitionId: 8baba53d-2fe3-4e33-bc85-210d0eb62884
   dockerRepository: airbyte/source-zenefits
   dockerImageTag: 0.1.0
-  documentationUrl: https://docs.airbyte.io/integrations/sources/zenefits
+  documentationUrl: https://docs.airbyte.com/integrations/sources/zenefits
   icon: zenefits.svg
->>>>>>> 7e50ff23
   sourceType: api
   releaseStage: alpha
 - name: Zenloop
