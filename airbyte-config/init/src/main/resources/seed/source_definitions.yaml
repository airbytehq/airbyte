--- conflicted
+++ resolved
@@ -1728,14 +1728,9 @@
 - name: Typeform
   sourceDefinitionId: e7eff203-90bf-43e5-a240-19ea3056c474
   dockerRepository: airbyte/source-typeform
-<<<<<<< HEAD
-  dockerImageTag: 0.1.3
-  documentationUrl: https://docs.airbyte.io/integrations/sources/typeform
-=======
   dockerImageTag: 0.1.9
   documentationUrl: https://docs.airbyte.com/integrations/sources/typeform
   icon: typeform.svg
->>>>>>> f1546c29
   sourceType: api
   releaseStage: alpha
 - name: US Census
