- name: Airtable
  sourceDefinitionId: 14c6e7ea-97ed-4f5e-a7b5-25e9a80b8212
  dockerRepository: airbyte/source-airtable
  dockerImageTag: 0.1.2
  documentationUrl: https://docs.airbyte.io/integrations/sources/airtable
  icon: airtable.svg
  sourceType: api
  releaseStage: alpha
- name: AWS CloudTrail
  sourceDefinitionId: 6ff047c0-f5d5-4ce5-8c81-204a830fa7e1
  dockerRepository: airbyte/source-aws-cloudtrail
  dockerImageTag: 0.1.4
  documentationUrl: https://docs.airbyte.io/integrations/sources/aws-cloudtrail
  icon: awscloudtrail.svg
  sourceType: api
  releaseStage: alpha
- name: Amazon Ads
  sourceDefinitionId: c6b0a29e-1da9-4512-9002-7bfd0cba2246
  dockerRepository: airbyte/source-amazon-ads
  dockerImageTag: 0.1.3
  documentationUrl: https://docs.airbyte.io/integrations/sources/amazon-ads
  icon: amazonads.svg
  sourceType: api
  releaseStage: alpha
- name: Amazon Seller Partner
  sourceDefinitionId: e55879a8-0ef8-4557-abcf-ab34c53ec460
  dockerRepository: airbyte/source-amazon-seller-partner
  dockerImageTag: 0.2.15
  sourceType: api
  documentationUrl: https://docs.airbyte.io/integrations/sources/amazon-seller-partner
  icon: amazonsellerpartner.svg
  releaseStage: alpha
- name: Amazon SQS
  sourceDefinitionId: 983fd355-6bf3-4709-91b5-37afa391eeb6
  dockerRepository: airbyte/source-amazon-sqs
  dockerImageTag: 0.1.0
  documentationUrl: https://docs.airbyte.io/integrations/sources/amazon-sqs
  sourceType: api
  releaseStage: alpha
- name: Amplitude
  sourceDefinitionId: fa9f58c6-2d03-4237-aaa4-07d75e0c1396
  dockerRepository: airbyte/source-amplitude
<<<<<<< HEAD
  dockerImageTag: 0.1.4
=======
  dockerImageTag: 0.1.6
>>>>>>> 0c843e30
  documentationUrl: https://docs.airbyte.io/integrations/sources/amplitude
  icon: amplitude.svg
  sourceType: api
  releaseStage: alpha
- name: Apify Dataset
  sourceDefinitionId: 47f17145-fe20-4ef5-a548-e29b048adf84
  dockerRepository: airbyte/source-apify-dataset
  dockerImageTag: 0.1.3
  documentationUrl: https://docs.airbyte.io/integrations/sources/apify-dataset
  icon: apify.svg
  sourceType: api
  releaseStage: alpha
- name: Appstore
  sourceDefinitionId: 2af123bf-0aaf-4e0d-9784-cb497f23741a
  dockerRepository: airbyte/source-appstore-singer
  dockerImageTag: 0.2.6
  documentationUrl: https://docs.airbyte.io/integrations/sources/appstore
  icon: appstore.svg
  sourceType: api
  releaseStage: alpha
- name: Asana
  sourceDefinitionId: d0243522-dccf-4978-8ba0-37ed47a0bdbf
  dockerRepository: airbyte/source-asana
  dockerImageTag: 0.1.3
  documentationUrl: https://docs.airbyte.io/integrations/sources/asana
  icon: asana.svg
  sourceType: api
  releaseStage: alpha
- name: Azure Table Storage
  sourceDefinitionId: 798ae795-5189-42b6-b64e-3cb91db93338
  dockerRepository: airbyte/source-azure-table
  dockerImageTag: 0.1.1
  documentationUrl: https://docs.airbyte.io/integrations/sources/azure-table
  icon: azureblobstorage.svg
  sourceType: database
  releaseStage: alpha
- name: BambooHR
  sourceDefinitionId: 90916976-a132-4ce9-8bce-82a03dd58788
  dockerRepository: airbyte/source-bamboo-hr
  dockerImageTag: 0.1.0
  documentationUrl: https://docs.airbyte.io/integrations/sources/bamboo-hr
  icon: bamboohr.svg
  sourceType: api
  releaseStage: alpha
- name: BigCommerce
  sourceDefinitionId: 59c5501b-9f95-411e-9269-7143c939adbd
  dockerRepository: airbyte/source-bigcommerce
  dockerImageTag: 0.1.5
  documentationUrl: https://docs.airbyte.io/integrations/sources/bigcommerce
  icon: bigcommerce.svg
  sourceType: api
  releaseStage: alpha
- name: BigQuery
  sourceDefinitionId: bfd1ddf8-ae8a-4620-b1d7-55597d2ba08c
  dockerRepository: airbyte/source-bigquery
  dockerImageTag: 0.1.6
  documentationUrl: https://docs.airbyte.io/integrations/sources/bigquery
  icon: bigquery.svg
  sourceType: database
  releaseStage: alpha
- name: Bing Ads
  sourceDefinitionId: 47f25999-dd5e-4636-8c39-e7cea2453331
  dockerRepository: airbyte/source-bing-ads
<<<<<<< HEAD
  dockerImageTag: 0.1.3
=======
  dockerImageTag: 0.1.6
>>>>>>> 0c843e30
  documentationUrl: https://docs.airbyte.io/integrations/sources/bing-ads
  icon: bingads.svg
  sourceType: api
  releaseStage: alpha
- name: Braintree
  sourceDefinitionId: 63cea06f-1c75-458d-88fe-ad48c7cb27fd
  dockerRepository: airbyte/source-braintree
  dockerImageTag: 0.1.3
  documentationUrl: https://docs.airbyte.io/integrations/sources/braintree
  icon: braintree.svg
  sourceType: api
  releaseStage: alpha
- name: Cart.com
  sourceDefinitionId: bb1a6d31-6879-4819-a2bd-3eed299ea8e2
  dockerRepository: airbyte/source-cart
  dockerImageTag: 0.1.5
  documentationUrl: https://docs.airbyte.io/integrations/sources/cart
  icon: cart.svg
  sourceType: api
  releaseStage: alpha
- name: Chargebee
  sourceDefinitionId: 686473f1-76d9-4994-9cc7-9b13da46147c
  dockerRepository: airbyte/source-chargebee
  dockerImageTag: 0.1.11
  documentationUrl: https://docs.airbyte.io/integrations/sources/chargebee
  icon: chargebee.svg
  sourceType: api
  releaseStage: alpha
- name: Chargify
  sourceDefinitionId: 9b2d3607-7222-4709-9fa2-c2abdebbdd88
  dockerRepository: airbyte/source-chargify
  dockerImageTag: 0.1.0
  documentationUrl: https://docs.airbyte.io/integrations/sources/chargify
  icon: chargify.svg
  sourceType: api
  releaseStage: alpha
- name: Chartmogul
  sourceDefinitionId: b6604cbd-1b12-4c08-8767-e140d0fb0877
  dockerRepository: airbyte/source-chartmogul
  dockerImageTag: 0.1.1
  documentationUrl: https://docs.airbyte.io/integrations/sources/chartmogul
  icon: chartmogul.svg
  sourceType: api
  releaseStage: alpha
- name: ClickHouse
  sourceDefinitionId: bad83517-5e54-4a3d-9b53-63e85fbd4d7c
  dockerRepository: airbyte/source-clickhouse
  dockerImageTag: 0.1.8
  documentationUrl: https://docs.airbyte.io/integrations/sources/clickhouse
  icon: cliskhouse.svg
  sourceType: database
  releaseStage: alpha
- name: Close.com
  sourceDefinitionId: dfffecb7-9a13-43e9-acdc-b92af7997ca9
  dockerRepository: airbyte/source-close-com
  dockerImageTag: 0.1.0
  documentationUrl: https://docs.airbyte.io/integrations/sources/close-com
  icon: close.svg
  sourceType: api
  releaseStage: alpha
- name: Cockroachdb
  sourceDefinitionId: 9fa5862c-da7c-11eb-8d19-0242ac130003
  dockerRepository: airbyte/source-cockroachdb
  dockerImageTag: 0.1.10
  documentationUrl: https://docs.airbyte.io/integrations/sources/cockroachdb
  icon: cockroachdb.svg
  sourceType: database
  releaseStage: alpha
- name: Commercetools
  sourceDefinitionId: 008b2e26-11a3-11ec-82a8-0242ac130003
  dockerRepository: airbyte/source-commercetools
  dockerImageTag: 0.1.0
  documentationUrl: https://docs.airbyte.io/integrations/sources/commercetools
  icon: commercetools.svg
  sourceType: api
  releaseStage: alpha
- name: Confluence
  sourceDefinitionId: cf40a7f8-71f8-45ce-a7fa-fca053e4028c
  dockerRepository: airbyte/source-confluence
  dockerImageTag: 0.1.1
  documentationUrl: https://docs.airbyte.io/integrations/sources/confluence
  icon: confluence.svg
  sourceType: api
  releaseStage: alpha
- name: Customer.io
  sourceDefinitionId: c47d6804-8b98-449f-970a-5ddb5cb5d7aa
  dockerRepository: farosai/airbyte-customer-io-source
  dockerImageTag: 0.1.23
  documentationUrl: https://docs.airbyte.io/integrations/sources/customer-io
  icon: customer-io.svg
  sourceType: api
  releaseStage: alpha
- name: Delighted
  sourceDefinitionId: cc88c43f-6f53-4e8a-8c4d-b284baaf9635
  dockerRepository: airbyte/source-delighted
  dockerImageTag: 0.1.3
  documentationUrl: https://docs.airbyte.io/integrations/sources/delighted
  icon: delighted.svg
  sourceType: api
  releaseStage: alpha
- name: Dixa
  sourceDefinitionId: 0b5c867e-1b12-4d02-ab74-97b2184ff6d7
  dockerRepository: airbyte/source-dixa
  dockerImageTag: 0.1.2
  documentationUrl: https://docs.airbyte.io/integrations/sources/dixa
  icon: dixa.svg
  sourceType: api
  releaseStage: alpha
- name: Drift
  sourceDefinitionId: 445831eb-78db-4b1f-8f1f-0d96ad8739e2
  dockerRepository: airbyte/source-drift
  dockerImageTag: 0.2.5
  documentationUrl: https://docs.airbyte.io/integrations/sources/drift
  icon: drift.svg
  sourceType: api
  releaseStage: alpha
- name: E2E Testing
  sourceDefinitionId: d53f9084-fa6b-4a5a-976c-5b8392f4ad8a
  dockerRepository: airbyte/source-e2e-test
  dockerImageTag: 2.1.0
  documentationUrl: https://docs.airbyte.io/integrations/sources/e2e-test
  icon: airbyte.svg
  sourceType: api
  releaseStage: alpha
- name: Exchange Rates Api
  sourceDefinitionId: e2b40e36-aa0e-4bed-b41b-bcea6fa348b1
  dockerRepository: airbyte/source-exchange-rates
  dockerImageTag: 0.2.5
  documentationUrl: https://docs.airbyte.io/integrations/sources/exchangeratesapi
  icon: exchangeratesapi.svg
  sourceType: api
  releaseStage: alpha
- name: Facebook Marketing
  sourceDefinitionId: e7778cfc-e97c-4458-9ecb-b4f2bba8946c
  dockerRepository: airbyte/source-facebook-marketing
  dockerImageTag: 0.2.39
  documentationUrl: https://docs.airbyte.io/integrations/sources/facebook-marketing
  icon: facebook.svg
  sourceType: api
  releaseStage: generally_available
- name: Facebook Pages
  sourceDefinitionId: 010eb12f-837b-4685-892d-0a39f76a98f5
  dockerRepository: airbyte/source-facebook-pages
  dockerImageTag: 0.1.6
  documentationUrl: https://hub.docker.com/r/airbyte/source-facebook-pages
  icon: facebook.svg
  sourceType: api
  releaseStage: alpha
- name: File
  sourceDefinitionId: 778daa7c-feaf-4db6-96f3-70fd645acc77
  dockerRepository: airbyte/source-file
  dockerImageTag: 0.2.9
  documentationUrl: https://docs.airbyte.io/integrations/sources/file
  icon: file.svg
  sourceType: file
  releaseStage: alpha
- name: Freshdesk
  sourceDefinitionId: ec4b9503-13cb-48ab-a4ab-6ade4be46567
  dockerRepository: airbyte/source-freshdesk
  dockerImageTag: 0.2.11
  documentationUrl: https://docs.airbyte.io/integrations/sources/freshdesk
  icon: freshdesk.svg
  sourceType: api
  releaseStage: alpha
- name: Freshsales
  sourceDefinitionId: eca08d79-7b92-4065-b7f3-79c14836ebe7
  dockerRepository: airbyte/source-freshsales
  dockerImageTag: 0.1.1
  documentationUrl: https://docs.airbyte.io/integrations/sources/freshsales
  icon: freshsales.svg
  sourceType: api
  releaseStage: alpha
- name: Freshservice
  sourceDefinitionId: 9bb85338-ea95-4c93-b267-6be89125b267
  dockerRepository: airbyte/source-freshservice
  dockerImageTag: 0.1.1
  documentationUrl: https://docs.airbyte.io/integrations/sources/freshservice
  icon: freshdesk.svg
  sourceType: api
  releaseStage: alpha
- name: GitHub
  sourceDefinitionId: ef69ef6e-aa7f-4af1-a01d-ef775033524e
  dockerRepository: airbyte/source-github
  dockerImageTag: 0.2.22
  documentationUrl: https://docs.airbyte.io/integrations/sources/github
  icon: github.svg
  sourceType: api
  releaseStage: beta
- name: Gitlab
  sourceDefinitionId: 5e6175e5-68e1-4c17-bff9-56103bbb0d80
  dockerRepository: airbyte/source-gitlab
  dockerImageTag: 0.1.4
  documentationUrl: https://docs.airbyte.io/integrations/sources/gitlab
  icon: gitlab.svg
  sourceType: api
  releaseStage: alpha
- name: Google Ads
  sourceDefinitionId: 253487c0-2246-43ba-a21f-5116b20a2c50
  dockerRepository: airbyte/source-google-ads
  dockerImageTag: 0.1.31
  documentationUrl: https://docs.airbyte.io/integrations/sources/google-ads
  icon: google-adwords.svg
  sourceType: api
  releaseStage: beta
- name: Google Analytics
  sourceDefinitionId: eff3616a-f9c3-11eb-9a03-0242ac130003
  dockerRepository: airbyte/source-google-analytics-v4
<<<<<<< HEAD
  dockerImageTag: 0.1.16
=======
  dockerImageTag: 0.1.21
>>>>>>> 0c843e30
  documentationUrl: https://docs.airbyte.io/integrations/sources/google-analytics-v4
  icon: google-analytics.svg
  sourceType: api
  releaseStage: beta
- name: Google Directory
  sourceDefinitionId: d19ae824-e289-4b14-995a-0632eb46d246
  dockerRepository: airbyte/source-google-directory
  dockerImageTag: 0.1.9
  documentationUrl: https://docs.airbyte.io/integrations/sources/google-directory
  icon: googledirectory.svg
  sourceType: api
  releaseStage: alpha
- name: Google Search Console
  sourceDefinitionId: eb4c9e00-db83-4d63-a386-39cfa91012a8
  dockerRepository: airbyte/source-google-search-console
  dockerImageTag: 0.1.11
  documentationUrl: https://docs.airbyte.io/integrations/sources/google-search-console
  icon: googlesearchconsole.svg
  sourceType: api
  releaseStage: alpha
- name: Google Sheets
  sourceDefinitionId: 71607ba1-c0ac-4799-8049-7f4b90dd50f7
  dockerRepository: airbyte/source-google-sheets
  dockerImageTag: 0.2.9
  documentationUrl: https://docs.airbyte.io/integrations/sources/google-sheets
  icon: google-sheets.svg
  sourceType: file
  releaseStage: generally_available
- name: Google Workspace Admin Reports
  sourceDefinitionId: ed9dfefa-1bbc-419d-8c5e-4d78f0ef6734
  dockerRepository: airbyte/source-google-workspace-admin-reports
  dockerImageTag: 0.1.8
  documentationUrl: https://docs.airbyte.io/integrations/sources/google-workspace-admin-reports
  icon: googleworkpace.svg
  sourceType: api
  releaseStage: alpha
- name: Greenhouse
  sourceDefinitionId: 59f1e50a-331f-4f09-b3e8-2e8d4d355f44
  dockerRepository: airbyte/source-greenhouse
  dockerImageTag: 0.2.6
  documentationUrl: https://docs.airbyte.io/integrations/sources/greenhouse
  icon: greenhouse.svg
  sourceType: api
  releaseStage: alpha
- name: Harness
  sourceDefinitionId: 6fe89830-d04d-401b-aad6-6552ffa5c4af
  dockerRepository: farosai/airbyte-harness-source
  dockerImageTag: 0.1.23
  documentationUrl: https://docs.airbyte.io/integrations/sources/harness
  icon: harness.svg
  sourceType: api
  releaseStage: alpha
- name: Harvest
  sourceDefinitionId: fe2b4084-3386-4d3b-9ad6-308f61a6f1e6
  dockerRepository: airbyte/source-harvest
  dockerImageTag: 0.1.8
  documentationUrl: https://docs.airbyte.io/integrations/sources/harvest
  icon: harvest.svg
  sourceType: api
  releaseStage: alpha
- name: Hellobaton
  sourceDefinitionId: 492b56d1-937c-462e-8076-21ad2031e784
  dockerRepository: airbyte/source-hellobaton
  dockerImageTag: 0.1.0
  documentationUrl: https://docs.airbyte.io/integrations/sources/hellobaton
  sourceType: api
  releaseStage: alpha
- name: HubSpot
  sourceDefinitionId: 36c891d9-4bd9-43ac-bad2-10e12756272c
  dockerRepository: airbyte/source-hubspot
  dockerImageTag: 0.1.50
  documentationUrl: https://docs.airbyte.io/integrations/sources/hubspot
  icon: hubspot.svg
  sourceType: api
  releaseStage: beta
- name: IBM Db2
  sourceDefinitionId: 447e0381-3780-4b46-bb62-00a4e3c8b8e2
  dockerRepository: airbyte/source-db2
  dockerImageTag: 0.1.9
  documentationUrl: https://docs.airbyte.io/integrations/sources/db2
  icon: db2.svg
  sourceType: database
  releaseStage: alpha
- name: Instagram
  sourceDefinitionId: 6acf6b55-4f1e-4fca-944e-1a3caef8aba8
  dockerRepository: airbyte/source-instagram
  dockerImageTag: 0.1.9
  documentationUrl: https://hub.docker.com/r/airbyte/source-instagram
  icon: instagram.svg
  sourceType: api
  releaseStage: beta
- name: Intercom
  sourceDefinitionId: d8313939-3782-41b0-be29-b3ca20d8dd3a
  dockerRepository: airbyte/source-intercom
  dockerImageTag: 0.1.15
  documentationUrl: https://docs.airbyte.io/integrations/sources/intercom
  icon: intercom.svg
  sourceType: api
  releaseStage: beta
- name: Iterable
  sourceDefinitionId: 2e875208-0c0b-4ee4-9e92-1cb3156ea799
  dockerRepository: airbyte/source-iterable
  dockerImageTag: 0.1.15
  documentationUrl: https://docs.airbyte.io/integrations/sources/iterable
  icon: iterable.svg
  sourceType: api
  releaseStage: alpha
- name: Jenkins
  sourceDefinitionId: d6f73702-d7a0-4e95-9758-b0fb1af0bfba
  dockerRepository: farosai/airbyte-jenkins-source
  dockerImageTag: 0.1.23
  documentationUrl: https://docs.airbyte.io/integrations/sources/jenkins
  icon: jenkins.svg
  sourceType: api
  releaseStage: alpha
- name: Jira
  sourceDefinitionId: 68e63de2-bb83-4c7e-93fa-a8a9051e3993
  dockerRepository: airbyte/source-jira
  dockerImageTag: 0.2.18
  documentationUrl: https://docs.airbyte.io/integrations/sources/jira
  icon: jira.svg
  sourceType: api
  releaseStage: alpha
- name: Kafka
  sourceDefinitionId: d917a47b-8537-4d0d-8c10-36a9928d4265
  dockerRepository: airbyte/source-kafka
  dockerImageTag: 0.1.4
  documentationUrl: https://docs.airbyte.io/integrations/sources/kafka
  icon: kafka.svg
  sourceType: database
  releaseStage: alpha
- name: Klaviyo
  sourceDefinitionId: 95e8cffd-b8c4-4039-968e-d32fb4a69bde
  dockerRepository: airbyte/source-klaviyo
  dockerImageTag: 0.1.3
  documentationUrl: https://docs.airbyte.io/integrations/sources/klaviyo
  icon: klaviyo.svg
  sourceType: api
  releaseStage: alpha
- name: Lemlist
  sourceDefinitionId: 789f8e7a-2d28-11ec-8d3d-0242ac130003
  dockerRepository: airbyte/source-lemlist
  dockerImageTag: 0.1.0
  documentationUrl: https://docs.airbyte.io/integrations/sources/source-lemlist
  sourceType: api
  releaseStage: alpha
- name: Lever Hiring
  sourceDefinitionId: 3981c999-bd7d-4afc-849b-e53dea90c948
  dockerRepository: airbyte/source-lever-hiring
  dockerImageTag: 0.1.2
  documentationUrl: https://docs.airbyte.io/integrations/sources/lever-hiring
  icon: leverhiring.svg
  sourceType: api
  releaseStage: alpha
- name: LinkedIn Ads
  sourceDefinitionId: 137ece28-5434-455c-8f34-69dc3782f451
  dockerRepository: airbyte/source-linkedin-ads
  dockerImageTag: 0.1.5
  documentationUrl: https://docs.airbyte.io/integrations/sources/linkedin-ads
  icon: linkedin.svg
  sourceType: api
  releaseStage: beta
- name: Linnworks
  sourceDefinitionId: 7b86879e-26c5-4ef6-a5ce-2be5c7b46d1e
  dockerRepository: airbyte/source-linnworks
  dockerImageTag: 0.1.5
  documentationUrl: https://docs.airbyte.io/integrations/sources/linnworks
  icon: linnworks.svg
  sourceType: api
  releaseStage: alpha
- name: Looker
  sourceDefinitionId: 00405b19-9768-4e0c-b1ae-9fc2ee2b2a8c
  dockerRepository: airbyte/source-looker
  dockerImageTag: 0.2.7
  documentationUrl: https://docs.airbyte.io/integrations/sources/looker
  icon: looker.svg
  sourceType: api
  releaseStage: alpha
- name: Mailchimp
  sourceDefinitionId: b03a9f3e-22a5-11eb-adc1-0242ac120002
  dockerRepository: airbyte/source-mailchimp
  dockerImageTag: 0.2.12
  documentationUrl: https://docs.airbyte.io/integrations/sources/mailchimp
  icon: mailchimp.svg
  sourceType: beta
  releaseStage: alpha
- name: Mailgun
  sourceDefinitionId: 5b9cb09e-1003-4f9c-983d-5779d1b2cd51
  dockerRepository: airbyte/source-mailgun
  dockerImageTag: 0.1.0
  documentationUrl: https://docs.airbyte.io/integrations/sources/mailgun
  icon: mailgun.svg
  sourceType: api
  releaseStage: alpha
- name: Marketo
  sourceDefinitionId: 9e0556f4-69df-4522-a3fb-03264d36b348
  dockerRepository: airbyte/source-marketo
  dockerImageTag: 0.1.3
  documentationUrl: https://docs.airbyte.io/integrations/sources/marketo
  icon: marketo.svg
  sourceType: api
  releaseStage: alpha
- name: Microsoft SQL Server (MSSQL)
  sourceDefinitionId: b5ea17b1-f170-46dc-bc31-cc744ca984c1
  dockerRepository: airbyte/source-mssql
  dockerImageTag: 0.3.17
  documentationUrl: https://docs.airbyte.io/integrations/sources/mssql
  icon: mssql.svg
  sourceType: database
  releaseStage: alpha
- name: Microsoft teams
  sourceDefinitionId: eaf50f04-21dd-4620-913b-2a83f5635227
  dockerRepository: airbyte/source-microsoft-teams
  dockerImageTag: 0.2.5
  documentationUrl: https://docs.airbyte.io/integrations/sources/microsoft-teams
  icon: microsoft-teams.svg
  sourceType: api
  releaseStage: alpha
- name: Mixpanel
  sourceDefinitionId: 12928b32-bf0a-4f1e-964f-07e12e37153a
  dockerRepository: airbyte/source-mixpanel
  dockerImageTag: 0.1.9
  documentationUrl: https://docs.airbyte.io/integrations/sources/mixpanel
  icon: mixpanel.svg
  sourceType: api
  releaseStage: alpha
- name: Monday
  sourceDefinitionId: 80a54ea2-9959-4040-aac1-eee42423ec9b
  dockerRepository: airbyte/source-monday
  dockerImageTag: 0.1.3
  documentationUrl: https://docs.airbyte.io/integrations/sources/monday
  icon: monday.svg
  sourceType: api
  releaseStage: alpha
- name: MongoDb
  sourceDefinitionId: b2e713cd-cc36-4c0a-b5bd-b47cb8a0561e
  dockerRepository: airbyte/source-mongodb-v2
  dockerImageTag: 0.1.13
  documentationUrl: https://docs.airbyte.io/integrations/sources/mongodb-v2
  icon: mongodb.svg
  sourceType: database
  releaseStage: alpha
- name: My Hours
  sourceDefinitionId: 722ba4bf-06ec-45a4-8dd5-72e4a5cf3903
  dockerRepository: airbyte/source-my-hours
  dockerImageTag: 0.1.0
  documentationUrl: https://docs.airbyte.io/integrations/sources/my-hours
  icon: my-hours.svg
  sourceType: api
  releaseStage: alpha
- name: MySQL
  sourceDefinitionId: 435bb9a5-7887-4809-aa58-28c27df0d7ad
  dockerRepository: airbyte/source-mysql
  dockerImageTag: 0.5.6
  documentationUrl: https://docs.airbyte.io/integrations/sources/mysql
  icon: mysql.svg
  sourceType: database
  releaseStage: alpha
- name: Notion
  sourceDefinitionId: 6e00b415-b02e-4160-bf02-58176a0ae687
  dockerRepository: airbyte/source-notion
  dockerImageTag: 0.1.2
  documentationUrl: https://docs.airbyte.io/integrations/sources/notion
  icon: notion.svg
  sourceType: api
  releaseStage: alpha
- name: Okta
  sourceDefinitionId: 1d4fdb25-64fc-4569-92da-fcdca79a8372
  dockerRepository: airbyte/source-okta
  dockerImageTag: 0.1.4
  documentationUrl: https://docs.airbyte.io/integrations/sources/okta
  icon: okta.svg
  sourceType: api
  releaseStage: alpha
- name: OneSignal
  sourceDefinitionId: bb6afd81-87d5-47e3-97c4-e2c2901b1cf8
  dockerRepository: airbyte/source-onesignal
  dockerImageTag: 0.1.2
  documentationUrl: https://docs.airbyte.io/integrations/sources/lever-onesignal
  icon: onesignal.svg
  sourceType: api
  releaseStage: alpha
- name: OpenWeather
  sourceDefinitionId: d8540a80-6120-485d-b7d6-272bca477d9b
  dockerRepository: airbyte/source-openweather
  dockerImageTag: 0.1.0
  documentationUrl: https://docs.airbyte.io/integrations/sources/openweather
  sourceType: api
  releaseStage: alpha
- name: Oracle DB
  sourceDefinitionId: b39a7370-74c3-45a6-ac3a-380d48520a83
  dockerRepository: airbyte/source-oracle
  dockerImageTag: 0.3.14
  documentationUrl: https://docs.airbyte.io/integrations/sources/oracle
  icon: oracle.svg
  sourceType: database
  releaseStage: alpha
- name: Orb
  sourceDefinitionId: 7f0455fb-4518-4ec0-b7a3-d808bf8081cc
  dockerRepository: airbyte/source-orb
  dockerImageTag: 0.1.1
  documentationUrl: https://docs.airbyte.io/integrations/sources/orb
  icon: orb.svg
  sourceType: api
- sourceDefinitionId: 3490c201-5d95-4783-b600-eaf07a4c7787
  name: Outreach
  dockerRepository: airbyte/source-outreach
  dockerImageTag: 0.1.1
  documentationUrl: https://docs.airbyte.io/integrations/sources/outreach
  icon: outreach.svg
  sourceType: api
  releaseStage: alpha
- name: PagerDuty
  sourceDefinitionId: 2817b3f0-04e4-4c7a-9f32-7a5e8a83db95
  dockerRepository: farosai/airbyte-pagerduty-source
  dockerImageTag: 0.1.23
  documentationUrl: https://docs.airbyte.io/integrations/sources/pagerduty
  icon: pagerduty.svg
  sourceType: api
  releaseStage: alpha
- name: Paypal Transaction
  sourceDefinitionId: d913b0f2-cc51-4e55-a44c-8ba1697b9239
  dockerRepository: airbyte/source-paypal-transaction
  dockerImageTag: 0.1.4
  documentationUrl: https://docs.airbyte.io/integrations/sources/paypal-transaction
  icon: paypal.svg
  sourceType: api
  releaseStage: alpha
- name: Paystack
  sourceDefinitionId: 193bdcb8-1dd9-48d1-aade-91cadfd74f9b
  dockerRepository: airbyte/source-paystack
  dockerImageTag: 0.1.1
  documentationUrl: https://docs.airbyte.io/integrations/sources/paystack
  icon: paystack.svg
  sourceType: api
  releaseStage: alpha
- name: PersistIq
  sourceDefinitionId: 3052c77e-8b91-47e2-97a0-a29a22794b4b
  dockerRepository: airbyte/source-persistiq
  dockerImageTag: 0.1.0
  documentationUrl: https://docs.airbyte.io/integrations/sources/persistiq
  icon: persistiq.svg
  sourceType: api
  releaseStage: alpha
- name: Pinterest
  sourceDefinitionId: 5cb7e5fe-38c2-11ec-8d3d-0242ac130003
  dockerRepository: airbyte/source-pinterest
  dockerImageTag: 0.1.2
  documentationUrl: https://docs.airbyte.io/integrations/sources/pinterest
  icon: pinterest.svg
  sourceType: api
  releaseStage: alpha
- name: Pipedrive
  sourceDefinitionId: d8286229-c680-4063-8c59-23b9b391c700
  dockerRepository: airbyte/source-pipedrive
  dockerImageTag: 0.1.9
  documentationUrl: https://docs.airbyte.io/integrations/sources/pipedrive
  icon: pipedrive.svg
  sourceType: api
  releaseStage: alpha
- name: Plaid
  sourceDefinitionId: ed799e2b-2158-4c66-8da4-b40fe63bc72a
  dockerRepository: airbyte/source-plaid
  dockerImageTag: 0.3.0
  documentationUrl: https://docs.airbyte.io/integrations/sources/plaid
  icon: plaid.svg
  sourceType: api
  releaseStage: alpha
- name: PokeAPI
  sourceDefinitionId: 6371b14b-bc68-4236-bfbd-468e8df8e968
  dockerRepository: airbyte/source-pokeapi
  dockerImageTag: 0.1.4
  documentationUrl: https://docs.airbyte.io/integrations/sources/pokeapi
  icon: pokeapi.svg
  sourceType: api
  releaseStage: alpha
- name: PostHog
  sourceDefinitionId: af6d50ee-dddf-4126-a8ee-7faee990774f
  dockerRepository: airbyte/source-posthog
  dockerImageTag: 0.1.6
  documentationUrl: https://docs.airbyte.io/integrations/sources/posthog
  icon: posthog.svg
  sourceType: api
  releaseStage: alpha
- name: Postgres
  sourceDefinitionId: decd338e-5647-4c0b-adf4-da0e75f5a750
  dockerRepository: airbyte/source-postgres
  dockerImageTag: 0.4.9
  documentationUrl: https://docs.airbyte.io/integrations/sources/postgres
  icon: postgresql.svg
  sourceType: database
  releaseStage: alpha
- name: Prestashop
  sourceDefinitionId: d60a46d4-709f-4092-a6b7-2457f7d455f5
  dockerRepository: airbyte/source-prestashop
  dockerImageTag: 0.1.0
  documentationUrl: https://docs.airbyte.io/integrations/sources/presta-shop
  icon: prestashop.svg
  sourceType: api
  releaseStage: alpha
- name: Qualaroo
  sourceDefinitionId: b08e4776-d1de-4e80-ab5c-1e51dad934a2
  dockerRepository: airbyte/source-qualaroo
  dockerImageTag: 0.1.0
  documentationUrl: https://docs.airbyte.io/integrations/sources/qualaroo
  icon: qualaroo.svg
  sourceType: api
  releaseStage: alpha
- name: QuickBooks
  sourceDefinitionId: 29b409d9-30a5-4cc8-ad50-886eb846fea3
  dockerRepository: airbyte/source-quickbooks-singer
  dockerImageTag: 0.1.5
  documentationUrl: https://docs.airbyte.io/integrations/sources/quickbooks
  icon: qb.svg
  sourceType: api
  releaseStage: alpha
- name: Recharge
  sourceDefinitionId: 45d2e135-2ede-49e1-939f-3e3ec357a65e
  dockerRepository: airbyte/source-recharge
  dockerImageTag: 0.1.5
  documentationUrl: https://docs.airbyte.io/integrations/sources/recharge
  icon: recharge.svg
  sourceType: api
  releaseStage: alpha
- name: Recurly
  sourceDefinitionId: cd42861b-01fc-4658-a8ab-5d11d0510f01
  dockerRepository: airbyte/source-recurly
  dockerImageTag: 0.4.0
  documentationUrl: https://docs.airbyte.io/integrations/sources/recurly
  icon: recurly.svg
  sourceType: api
  releaseStage: alpha
- name: Redshift
  sourceDefinitionId: e87ffa8e-a3b5-f69c-9076-6011339de1f6
  dockerRepository: airbyte/source-redshift
  dockerImageTag: 0.3.9
  documentationUrl: https://docs.airbyte.io/integrations/sources/redshift
  icon: redshift.svg
  sourceType: database
  releaseStage: alpha
- name: Retently
  sourceDefinitionId: db04ecd1-42e7-4115-9cec-95812905c626
  dockerRepository: airbyte/source-retently
  dockerImageTag: 0.1.2
  documentationUrl: https://docs.airbyte.io/integrations/sources/retently
  icon: retently.svg
  sourceType: api
  releaseStage: alpha
- name: S3
  sourceDefinitionId: 69589781-7828-43c5-9f63-8925b1c1ccc2
  dockerRepository: airbyte/source-s3
  dockerImageTag: 0.1.11
  documentationUrl: https://docs.airbyte.io/integrations/sources/s3
  icon: s3.svg
  sourceType: file
  releaseStage: alpha
- name: SalesLoft
  sourceDefinitionId: 41991d12-d4b5-439e-afd0-260a31d4c53f
  dockerRepository: airbyte/source-salesloft
  dockerImageTag: 0.1.2
  documentationUrl: https://docs.airbyte.io/integrations/sources/salesloft
  icon: salesloft.svg
  sourceType: api
  releaseStage: alpha
- name: Salesforce
  sourceDefinitionId: b117307c-14b6-41aa-9422-947e34922962
  dockerRepository: airbyte/source-salesforce
  dockerImageTag: 1.0.2
  documentationUrl: https://docs.airbyte.io/integrations/sources/salesforce
  icon: salesforce.svg
  sourceType: api
  releaseStage: generally_available
- name: SearchMetrics
  sourceDefinitionId: 8d7ef552-2c0f-11ec-8d3d-0242ac130003
  dockerRepository: airbyte/source-search-metrics
  dockerImageTag: 0.1.1
  documentationUrl: https://docs.airbyte.io/integrations/sources/search-metrics
  icon: searchmetrics.svg
  sourceType: api
  releaseStage: alpha
- name: Sendgrid
  sourceDefinitionId: fbb5fbe2-16ad-4cf4-af7d-ff9d9c316c87
  dockerRepository: airbyte/source-sendgrid
  dockerImageTag: 0.2.6
  documentationUrl: https://docs.airbyte.io/integrations/sources/sendgrid
  icon: sendgrid.svg
  sourceType: api
  releaseStage: alpha
- name: Shopify
  sourceDefinitionId: 9da77001-af33-4bcd-be46-6252bf9342b9
  dockerRepository: airbyte/source-shopify
  dockerImageTag: 0.1.37
  documentationUrl: https://docs.airbyte.io/integrations/sources/shopify
  icon: shopify.svg
  sourceType: api
  releaseStage: alpha
- name: Short.io
  sourceDefinitionId: 2fed2292-5586-480c-af92-9944e39fe12d
  dockerRepository: airbyte/source-shortio
  dockerImageTag: 0.1.2
  documentationUrl: https://docs.airbyte.io/integrations/sources/shortio
  icon: short.svg
  sourceType: api
  releaseStage: alpha
- name: Slack
  sourceDefinitionId: c2281cee-86f9-4a86-bb48-d23286b4c7bd
  dockerRepository: airbyte/source-slack
  dockerImageTag: 0.1.14
  documentationUrl: https://docs.airbyte.io/integrations/sources/slack
  icon: slack.svg
  sourceType: api
  releaseStage: alpha
- name: Smartsheets
  sourceDefinitionId: 374ebc65-6636-4ea0-925c-7d35999a8ffc
  dockerRepository: airbyte/source-smartsheets
<<<<<<< HEAD
  dockerImageTag: 0.1.8
=======
  dockerImageTag: 0.1.12
>>>>>>> 0c843e30
  documentationUrl: https://docs.airbyte.io/integrations/sources/smartsheets
  icon: smartsheet.svg
  sourceType: api
  releaseStage: beta
- name: Snapchat Marketing
  sourceDefinitionId: 200330b2-ea62-4d11-ac6d-cfe3e3f8ab2b
  dockerRepository: airbyte/source-snapchat-marketing
  dockerImageTag: 0.1.4
  documentationUrl: https://docs.airbyte.io/integrations/sources/snapchat-marketing
  icon: snapchat.svg
  sourceType: api
  releaseStage: alpha
- name: Snowflake
  sourceDefinitionId: e2d65910-8c8b-40a1-ae7d-ee2416b2bfa2
  dockerRepository: airbyte/source-snowflake
  dockerImageTag: 0.1.10
  documentationUrl: https://docs.airbyte.io/integrations/sources/snowflake
  icon: snowflake.svg
  sourceType: database
  releaseStage: alpha
- name: Square
  sourceDefinitionId: 77225a51-cd15-4a13-af02-65816bd0ecf4
  dockerRepository: airbyte/source-square
  dockerImageTag: 0.1.4
  documentationUrl: https://docs.airbyte.io/integrations/sources/square
  icon: square.svg
  sourceType: api
- sourceDefinitionId: 7a4327c4-315a-11ec-8d3d-0242ac130003
  name: Strava
  dockerRepository: airbyte/source-strava
  dockerImageTag: 0.1.2
  documentationUrl: https://docs.airbyte.io/integrations/sources/strava
  icon: strava.svg
  releaseStage: alpha
- name: Stripe
  sourceDefinitionId: e094cb9a-26de-4645-8761-65c0c425d1de
  dockerRepository: airbyte/source-stripe
<<<<<<< HEAD
  dockerImageTag: 0.1.30
=======
  dockerImageTag: 0.1.32
>>>>>>> 0c843e30
  documentationUrl: https://docs.airbyte.io/integrations/sources/stripe
  icon: stripe.svg
  sourceType: api
  releaseStage: beta
- name: SurveyMonkey
  sourceDefinitionId: badc5925-0485-42be-8caa-b34096cb71b5
  dockerRepository: airbyte/source-surveymonkey
  dockerImageTag: 0.1.7
  documentationUrl: https://docs.airbyte.io/integrations/sources/surveymonkey
  icon: surveymonkey.svg
  sourceType: api
  releaseStage: alpha
- name: Tempo
  sourceDefinitionId: d1aa448b-7c54-498e-ad95-263cbebcd2db
  dockerRepository: airbyte/source-tempo
  dockerImageTag: 0.2.5
  documentationUrl: https://docs.airbyte.io/integrations/sources/tempo
  icon: tempo.svg
  sourceType: api
  releaseStage: alpha
- name: TikTok Marketing
  sourceDefinitionId: 4bfac00d-ce15-44ff-95b9-9e3c3e8fbd35
  dockerRepository: airbyte/source-tiktok-marketing
<<<<<<< HEAD
  dockerImageTag: 0.1.5
=======
  dockerImageTag: 0.1.9
>>>>>>> 0c843e30
  documentationUrl: https://docs.airbyte.io/integrations/sources/tiktok-marketing
  icon: tiktok.svg
  sourceType: api
  releaseStage: alpha
- name: Trello
  sourceDefinitionId: 8da67652-004c-11ec-9a03-0242ac130003
  dockerRepository: airbyte/source-trello
  dockerImageTag: 0.1.6
  documentationUrl: https://docs.airbyte.io/integrations/sources/trello
  icon: trelllo.svg
  sourceType: api
  releaseStage: alpha
- name: Twilio
  sourceDefinitionId: b9dc6155-672e-42ea-b10d-9f1f1fb95ab1
  dockerRepository: airbyte/source-twilio
  dockerImageTag: 0.1.2
  documentationUrl: https://docs.airbyte.io/integrations/sources/twilio
  icon: twilio.svg
  sourceType: api
  releaseStage: alpha
- name: Typeform
  sourceDefinitionId: e7eff203-90bf-43e5-a240-19ea3056c474
  dockerRepository: airbyte/source-typeform
  dockerImageTag: 0.1.4
  documentationUrl: https://docs.airbyte.io/integrations/sources/typeform
  icon: typeform.svg
  sourceType: api
  releaseStage: alpha
- name: US Census
  sourceDefinitionId: c4cfaeda-c757-489a-8aba-859fb08b6970
  dockerRepository: airbyte/source-us-census
  dockerImageTag: 0.1.2
  documentationUrl: https://docs.airbyte.io/integrations/sources/us-census
  icon: uscensus.svg
  sourceType: api
- sourceDefinitionId: afa734e4-3571-11ec-991a-1e0031268139
  name: YouTube Analytics
  dockerRepository: airbyte/source-youtube-analytics
  dockerImageTag: 0.1.0
  documentationUrl: https://docs.airbyte.io/integrations/sources/source-youtube-analytics
  icon: youtube.svg
  sourceType: api
  releaseStage: alpha
- name: VictorOps
  sourceDefinitionId: 7e20ce3e-d820-4327-ad7a-88f3927fd97a
  dockerRepository: farosai/airbyte-victorops-source
  dockerImageTag: 0.1.23
  documentationUrl: https://docs.airbyte.io/integrations/sources/victorops
  icon: victorops.svg
  sourceType: api
  releaseStage: alpha
- name: Zendesk Chat
  sourceDefinitionId: 40d24d0f-b8f9-4fe0-9e6c-b06c0f3f45e4
  dockerRepository: airbyte/source-zendesk-chat
  dockerImageTag: 0.1.6
  documentationUrl: https://docs.airbyte.io/integrations/sources/zendesk-chat
  icon: zendesk.svg
  sourceType: api
  releaseStage: alpha
- name: Zendesk Sunshine
  sourceDefinitionId: 325e0640-e7b3-4e24-b823-3361008f603f
  dockerRepository: airbyte/source-zendesk-sunshine
  dockerImageTag: 0.1.1
  documentationUrl: https://docs.airbyte.io/integrations/sources/zendesk-sunshine
  icon: zendesk.svg
  sourceType: api
  releaseStage: alpha
- name: Zendesk Support
  sourceDefinitionId: 79c1aa37-dae3-42ae-b333-d1c105477715
  dockerRepository: airbyte/source-zendesk-support
  dockerImageTag: 0.2.2
  documentationUrl: https://docs.airbyte.io/integrations/sources/zendesk-support
  icon: zendesk.svg
  sourceType: api
  releaseStage: beta
- name: Zendesk Talk
  sourceDefinitionId: c8630570-086d-4a40-99ae-ea5b18673071
  dockerRepository: airbyte/source-zendesk-talk
  dockerImageTag: 0.1.3
  documentationUrl: https://docs.airbyte.io/integrations/sources/zendesk-talk
  icon: zendesk.svg
  sourceType: api
  releaseStage: alpha
- name: Zenloop
  sourceDefinitionId: f1e4c7f6-db5c-4035-981f-d35ab4998794
  dockerRepository: airbyte/source-zenloop
  dockerImageTag: 0.1.1
  documentationUrl: https://docs.airbyte.io/integrations/sources/zenloop
  sourceType: api
- sourceDefinitionId: cdaf146a-9b75-49fd-9dd2-9d64a0bb4781
  name: Sentry
  dockerRepository: airbyte/source-sentry
  dockerImageTag: 0.1.1
  documentationUrl: https://docs.airbyte.io/integrations/sources/sentry
  icon: sentry.svg
  releaseStage: alpha
- name: Zoom
  sourceDefinitionId: aea2fd0d-377d-465e-86c0-4fdc4f688e51
  dockerRepository: airbyte/source-zoom-singer
  dockerImageTag: 0.2.4
  documentationUrl: https://docs.airbyte.io/integrations/sources/zoom
  icon: zoom.svg
  sourceType: api
  releaseStage: alpha
- name: Zuora
  sourceDefinitionId: 3dc3037c-5ce8-4661-adc2-f7a9e3c5ece5
  dockerRepository: airbyte/source-zuora
  dockerImageTag: 0.1.3
  documentationUrl: https://docs.airbyte.io/integrations/sources/zuora
  icon: zuora.svg
  sourceType: api
  releaseStage: alpha
- name: Kustomer
  sourceDefinitionId: cd06e646-31bf-4dc8-af48-cbc6530fcad3
  dockerRepository: airbyte/source-kustomer-singer
  dockerImageTag: 0.1.2
  documentationUrl: https://docs.airbyte.io/integrations/sources/kustomer
  sourceType: api
  releaseStage: alpha<|MERGE_RESOLUTION|>--- conflicted
+++ resolved
@@ -40,11 +40,7 @@
 - name: Amplitude
   sourceDefinitionId: fa9f58c6-2d03-4237-aaa4-07d75e0c1396
   dockerRepository: airbyte/source-amplitude
-<<<<<<< HEAD
-  dockerImageTag: 0.1.4
-=======
   dockerImageTag: 0.1.6
->>>>>>> 0c843e30
   documentationUrl: https://docs.airbyte.io/integrations/sources/amplitude
   icon: amplitude.svg
   sourceType: api
@@ -108,11 +104,7 @@
 - name: Bing Ads
   sourceDefinitionId: 47f25999-dd5e-4636-8c39-e7cea2453331
   dockerRepository: airbyte/source-bing-ads
-<<<<<<< HEAD
-  dockerImageTag: 0.1.3
-=======
   dockerImageTag: 0.1.6
->>>>>>> 0c843e30
   documentationUrl: https://docs.airbyte.io/integrations/sources/bing-ads
   icon: bingads.svg
   sourceType: api
@@ -320,11 +312,7 @@
 - name: Google Analytics
   sourceDefinitionId: eff3616a-f9c3-11eb-9a03-0242ac130003
   dockerRepository: airbyte/source-google-analytics-v4
-<<<<<<< HEAD
-  dockerImageTag: 0.1.16
-=======
   dockerImageTag: 0.1.21
->>>>>>> 0c843e30
   documentationUrl: https://docs.airbyte.io/integrations/sources/google-analytics-v4
   icon: google-analytics.svg
   sourceType: api
@@ -840,11 +828,7 @@
 - name: Smartsheets
   sourceDefinitionId: 374ebc65-6636-4ea0-925c-7d35999a8ffc
   dockerRepository: airbyte/source-smartsheets
-<<<<<<< HEAD
-  dockerImageTag: 0.1.8
-=======
   dockerImageTag: 0.1.12
->>>>>>> 0c843e30
   documentationUrl: https://docs.airbyte.io/integrations/sources/smartsheets
   icon: smartsheet.svg
   sourceType: api
@@ -882,11 +866,7 @@
 - name: Stripe
   sourceDefinitionId: e094cb9a-26de-4645-8761-65c0c425d1de
   dockerRepository: airbyte/source-stripe
-<<<<<<< HEAD
-  dockerImageTag: 0.1.30
-=======
   dockerImageTag: 0.1.32
->>>>>>> 0c843e30
   documentationUrl: https://docs.airbyte.io/integrations/sources/stripe
   icon: stripe.svg
   sourceType: api
@@ -910,11 +890,7 @@
 - name: TikTok Marketing
   sourceDefinitionId: 4bfac00d-ce15-44ff-95b9-9e3c3e8fbd35
   dockerRepository: airbyte/source-tiktok-marketing
-<<<<<<< HEAD
-  dockerImageTag: 0.1.5
-=======
   dockerImageTag: 0.1.9
->>>>>>> 0c843e30
   documentationUrl: https://docs.airbyte.io/integrations/sources/tiktok-marketing
   icon: tiktok.svg
   sourceType: api
