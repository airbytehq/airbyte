- name: Airtable
  sourceDefinitionId: 14c6e7ea-97ed-4f5e-a7b5-25e9a80b8212
  dockerRepository: airbyte/source-airtable
  dockerImageTag: 0.1.2
  documentationUrl: https://docs.airbyte.io/integrations/sources/airtable
  icon: airtable.svg
  sourceType: api
  releaseStage: alpha
- name: AWS CloudTrail
  sourceDefinitionId: 6ff047c0-f5d5-4ce5-8c81-204a830fa7e1
  dockerRepository: airbyte/source-aws-cloudtrail
  dockerImageTag: 0.1.4
  documentationUrl: https://docs.airbyte.io/integrations/sources/aws-cloudtrail
  icon: awscloudtrail.svg
  sourceType: api
  releaseStage: alpha
- name: Amazon Ads
  sourceDefinitionId: c6b0a29e-1da9-4512-9002-7bfd0cba2246
  dockerRepository: airbyte/source-amazon-ads
  dockerImageTag: 0.1.9
  documentationUrl: https://docs.airbyte.io/integrations/sources/amazon-ads
  icon: amazonads.svg
  sourceType: api
  releaseStage: beta
- name: Amazon Seller Partner
  sourceDefinitionId: e55879a8-0ef8-4557-abcf-ab34c53ec460
  dockerRepository: airbyte/source-amazon-seller-partner
  dockerImageTag: 0.2.21
  sourceType: api
  documentationUrl: https://docs.airbyte.io/integrations/sources/amazon-seller-partner
  icon: amazonsellerpartner.svg
  releaseStage: alpha
- name: Amazon SQS
  sourceDefinitionId: 983fd355-6bf3-4709-91b5-37afa391eeb6
  dockerRepository: airbyte/source-amazon-sqs
  dockerImageTag: 0.1.0
  documentationUrl: https://docs.airbyte.io/integrations/sources/amazon-sqs
  sourceType: api
  releaseStage: alpha
- name: Amplitude
  sourceDefinitionId: fa9f58c6-2d03-4237-aaa4-07d75e0c1396
  dockerRepository: airbyte/source-amplitude
  dockerImageTag: 0.1.8
  documentationUrl: https://docs.airbyte.io/integrations/sources/amplitude
  icon: amplitude.svg
  sourceType: api
  releaseStage: beta
- name: Apify Dataset
  sourceDefinitionId: 47f17145-fe20-4ef5-a548-e29b048adf84
  dockerRepository: airbyte/source-apify-dataset
  dockerImageTag: 0.1.11
  documentationUrl: https://docs.airbyte.io/integrations/sources/apify-dataset
  icon: apify.svg
  sourceType: api
  releaseStage: alpha
- name: Appstore
  sourceDefinitionId: 2af123bf-0aaf-4e0d-9784-cb497f23741a
  dockerRepository: airbyte/source-appstore-singer
  dockerImageTag: 0.2.6
  documentationUrl: https://docs.airbyte.io/integrations/sources/appstore
  icon: appstore.svg
  sourceType: api
  releaseStage: alpha
- name: Asana
  sourceDefinitionId: d0243522-dccf-4978-8ba0-37ed47a0bdbf
  dockerRepository: airbyte/source-asana
  dockerImageTag: 0.1.3
  documentationUrl: https://docs.airbyte.io/integrations/sources/asana
  icon: asana.svg
  sourceType: api
  releaseStage: alpha
- name: Azure Table Storage
  sourceDefinitionId: 798ae795-5189-42b6-b64e-3cb91db93338
  dockerRepository: airbyte/source-azure-table
  dockerImageTag: 0.1.1
  documentationUrl: https://docs.airbyte.io/integrations/sources/azure-table
  icon: azureblobstorage.svg
  sourceType: database
  releaseStage: alpha
- name: BambooHR
  sourceDefinitionId: 90916976-a132-4ce9-8bce-82a03dd58788
  dockerRepository: airbyte/source-bamboo-hr
  dockerImageTag: 0.2.0
  documentationUrl: https://docs.airbyte.io/integrations/sources/bamboo-hr
  icon: bamboohr.svg
  sourceType: api
  releaseStage: alpha
- name: BigCommerce
  sourceDefinitionId: 59c5501b-9f95-411e-9269-7143c939adbd
  dockerRepository: airbyte/source-bigcommerce
  dockerImageTag: 0.1.5
  documentationUrl: https://docs.airbyte.io/integrations/sources/bigcommerce
  icon: bigcommerce.svg
  sourceType: api
  releaseStage: alpha
- name: BigQuery
  sourceDefinitionId: bfd1ddf8-ae8a-4620-b1d7-55597d2ba08c
  dockerRepository: airbyte/source-bigquery
  dockerImageTag: 0.1.7
  documentationUrl: https://docs.airbyte.io/integrations/sources/bigquery
  icon: bigquery.svg
  sourceType: database
  releaseStage: alpha
- name: Bing Ads
  sourceDefinitionId: 47f25999-dd5e-4636-8c39-e7cea2453331
  dockerRepository: airbyte/source-bing-ads
  dockerImageTag: 0.1.7
  documentationUrl: https://docs.airbyte.io/integrations/sources/bing-ads
  icon: bingads.svg
  sourceType: api
  releaseStage: beta
- name: Braintree
  sourceDefinitionId: 63cea06f-1c75-458d-88fe-ad48c7cb27fd
  dockerRepository: airbyte/source-braintree
  dockerImageTag: 0.1.3
  documentationUrl: https://docs.airbyte.io/integrations/sources/braintree
  icon: braintree.svg
  sourceType: api
  releaseStage: alpha
- name: Cart.com
  sourceDefinitionId: bb1a6d31-6879-4819-a2bd-3eed299ea8e2
  dockerRepository: airbyte/source-cart
  dockerImageTag: 0.1.5
  documentationUrl: https://docs.airbyte.io/integrations/sources/cart
  icon: cart.svg
  sourceType: api
  releaseStage: alpha
- name: Chargebee
  sourceDefinitionId: 686473f1-76d9-4994-9cc7-9b13da46147c
  dockerRepository: airbyte/source-chargebee
  dockerImageTag: 0.1.11
  documentationUrl: https://docs.airbyte.io/integrations/sources/chargebee
  icon: chargebee.svg
  sourceType: api
  releaseStage: alpha
- name: Chargify
  sourceDefinitionId: 9b2d3607-7222-4709-9fa2-c2abdebbdd88
  dockerRepository: airbyte/source-chargify
  dockerImageTag: 0.1.0
  documentationUrl: https://docs.airbyte.io/integrations/sources/chargify
  icon: chargify.svg
  sourceType: api
  releaseStage: alpha
- name: Chartmogul
  sourceDefinitionId: b6604cbd-1b12-4c08-8767-e140d0fb0877
  dockerRepository: airbyte/source-chartmogul
  dockerImageTag: 0.1.1
  documentationUrl: https://docs.airbyte.io/integrations/sources/chartmogul
  icon: chartmogul.svg
  sourceType: api
  releaseStage: alpha
- name: ClickHouse
  sourceDefinitionId: bad83517-5e54-4a3d-9b53-63e85fbd4d7c
  dockerRepository: airbyte/source-clickhouse
  dockerImageTag: 0.1.10
  documentationUrl: https://docs.airbyte.io/integrations/sources/clickhouse
  icon: cliskhouse.svg
  sourceType: database
  releaseStage: alpha
- name: Close.com
  sourceDefinitionId: dfffecb7-9a13-43e9-acdc-b92af7997ca9
  dockerRepository: airbyte/source-close-com
  dockerImageTag: 0.1.0
  documentationUrl: https://docs.airbyte.io/integrations/sources/close-com
  icon: close.svg
  sourceType: api
  releaseStage: alpha
- name: Cockroachdb
  sourceDefinitionId: 9fa5862c-da7c-11eb-8d19-0242ac130003
  dockerRepository: airbyte/source-cockroachdb
  dockerImageTag: 0.1.12
  documentationUrl: https://docs.airbyte.io/integrations/sources/cockroachdb
  icon: cockroachdb.svg
  sourceType: database
  releaseStage: alpha
- name: Commercetools
  sourceDefinitionId: 008b2e26-11a3-11ec-82a8-0242ac130003
  dockerRepository: airbyte/source-commercetools
  dockerImageTag: 0.1.0
  documentationUrl: https://docs.airbyte.io/integrations/sources/commercetools
  icon: commercetools.svg
  sourceType: api
  releaseStage: alpha
- name: Confluence
  sourceDefinitionId: cf40a7f8-71f8-45ce-a7fa-fca053e4028c
  dockerRepository: airbyte/source-confluence
  dockerImageTag: 0.1.1
  documentationUrl: https://docs.airbyte.io/integrations/sources/confluence
  icon: confluence.svg
  sourceType: api
  releaseStage: alpha
- name: Customer.io
  sourceDefinitionId: c47d6804-8b98-449f-970a-5ddb5cb5d7aa
  dockerRepository: farosai/airbyte-customer-io-source
  dockerImageTag: 0.1.23
  documentationUrl: https://docs.airbyte.io/integrations/sources/customer-io
  icon: customer-io.svg
  sourceType: api
  releaseStage: alpha
- name: Delighted
  sourceDefinitionId: cc88c43f-6f53-4e8a-8c4d-b284baaf9635
  dockerRepository: airbyte/source-delighted
  dockerImageTag: 0.1.3
  documentationUrl: https://docs.airbyte.io/integrations/sources/delighted
  icon: delighted.svg
  sourceType: api
  releaseStage: alpha
- name: Dixa
  sourceDefinitionId: 0b5c867e-1b12-4d02-ab74-97b2184ff6d7
  dockerRepository: airbyte/source-dixa
  dockerImageTag: 0.1.2
  documentationUrl: https://docs.airbyte.io/integrations/sources/dixa
  icon: dixa.svg
  sourceType: api
  releaseStage: alpha
- name: Drift
  sourceDefinitionId: 445831eb-78db-4b1f-8f1f-0d96ad8739e2
  dockerRepository: airbyte/source-drift
  dockerImageTag: 0.2.5
  documentationUrl: https://docs.airbyte.io/integrations/sources/drift
  icon: drift.svg
  sourceType: api
  releaseStage: alpha
- name: E2E Testing
  sourceDefinitionId: d53f9084-fa6b-4a5a-976c-5b8392f4ad8a
  dockerRepository: airbyte/source-e2e-test
  dockerImageTag: 2.1.0
  documentationUrl: https://docs.airbyte.io/integrations/sources/e2e-test
  icon: airbyte.svg
  sourceType: api
  releaseStage: alpha
- name: Exchange Rates Api
  sourceDefinitionId: e2b40e36-aa0e-4bed-b41b-bcea6fa348b1
  dockerRepository: airbyte/source-exchange-rates
  dockerImageTag: 0.2.6
  documentationUrl: https://docs.airbyte.io/integrations/sources/exchangeratesapi
  icon: exchangeratesapi.svg
  sourceType: api
  releaseStage: alpha
- name: Facebook Marketing
  sourceDefinitionId: e7778cfc-e97c-4458-9ecb-b4f2bba8946c
  dockerRepository: airbyte/source-facebook-marketing
<<<<<<< HEAD
  dockerImageTag: 0.2.45
=======
  dockerImageTag: 0.2.50
>>>>>>> 35e65f44
  documentationUrl: https://docs.airbyte.io/integrations/sources/facebook-marketing
  icon: facebook.svg
  sourceType: api
  releaseStage: generally_available
- name: Facebook Pages
  sourceDefinitionId: 010eb12f-837b-4685-892d-0a39f76a98f5
  dockerRepository: airbyte/source-facebook-pages
  dockerImageTag: 0.1.6
  documentationUrl: https://docs.airbyte.com/integrations/sources/facebook-pages
  icon: facebook.svg
  sourceType: api
  releaseStage: alpha
- name: Faker
  sourceDefinitionId: dfd88b22-b603-4c3d-aad7-3701784586b1
  dockerRepository: airbyte/source-faker
  dockerImageTag: 0.1.4
  documentationUrl: https://docs.airbyte.com/integrations/source-faker
  sourceType: api
  releaseStage: alpha
- name: File
  sourceDefinitionId: 778daa7c-feaf-4db6-96f3-70fd645acc77
  dockerRepository: airbyte/source-file
  dockerImageTag: 0.2.10
  documentationUrl: https://docs.airbyte.io/integrations/sources/file
  icon: file.svg
  sourceType: file
  releaseStage: alpha
- name: Freshdesk
  sourceDefinitionId: ec4b9503-13cb-48ab-a4ab-6ade4be46567
  dockerRepository: airbyte/source-freshdesk
  dockerImageTag: 0.3.1
  documentationUrl: https://docs.airbyte.io/integrations/sources/freshdesk
  icon: freshdesk.svg
  sourceType: api
  releaseStage: alpha
- name: Freshsales
  sourceDefinitionId: eca08d79-7b92-4065-b7f3-79c14836ebe7
  dockerRepository: airbyte/source-freshsales
  dockerImageTag: 0.1.1
  documentationUrl: https://docs.airbyte.io/integrations/sources/freshsales
  icon: freshsales.svg
  sourceType: api
  releaseStage: alpha
- name: Freshservice
  sourceDefinitionId: 9bb85338-ea95-4c93-b267-6be89125b267
  dockerRepository: airbyte/source-freshservice
  dockerImageTag: 0.1.1
  documentationUrl: https://docs.airbyte.io/integrations/sources/freshservice
  icon: freshservice.svg
  sourceType: api
  releaseStage: alpha
- name: GitHub
  sourceDefinitionId: ef69ef6e-aa7f-4af1-a01d-ef775033524e
  dockerRepository: airbyte/source-github
  dockerImageTag: 0.2.32
  documentationUrl: https://docs.airbyte.io/integrations/sources/github
  icon: github.svg
  sourceType: api
  releaseStage: beta
- name: Gitlab
  sourceDefinitionId: 5e6175e5-68e1-4c17-bff9-56103bbb0d80
  dockerRepository: airbyte/source-gitlab
  dockerImageTag: 0.1.5
  documentationUrl: https://docs.airbyte.io/integrations/sources/gitlab
  icon: gitlab.svg
  sourceType: api
  releaseStage: alpha
- name: Google Ads
  sourceDefinitionId: 253487c0-2246-43ba-a21f-5116b20a2c50
  dockerRepository: airbyte/source-google-ads
  dockerImageTag: 0.1.40
  documentationUrl: https://docs.airbyte.io/integrations/sources/google-ads
  icon: google-adwords.svg
  sourceType: api
  releaseStage: generally_available
- name: Google Analytics
  sourceDefinitionId: eff3616a-f9c3-11eb-9a03-0242ac130003
  dockerRepository: airbyte/source-google-analytics-v4
  dockerImageTag: 0.1.21
  documentationUrl: https://docs.airbyte.io/integrations/sources/google-analytics-v4
  icon: google-analytics.svg
  sourceType: api
  releaseStage: beta
- name: Google Directory
  sourceDefinitionId: d19ae824-e289-4b14-995a-0632eb46d246
  dockerRepository: airbyte/source-google-directory
  dockerImageTag: 0.1.9
  documentationUrl: https://docs.airbyte.io/integrations/sources/google-directory
  icon: googledirectory.svg
  sourceType: api
  releaseStage: alpha
- name: Google Search Console
  sourceDefinitionId: eb4c9e00-db83-4d63-a386-39cfa91012a8
  dockerRepository: airbyte/source-google-search-console
  dockerImageTag: 0.1.12
  documentationUrl: https://docs.airbyte.io/integrations/sources/google-search-console
  icon: googlesearchconsole.svg
  sourceType: api
  releaseStage: beta
- name: Google Sheets
  sourceDefinitionId: 71607ba1-c0ac-4799-8049-7f4b90dd50f7
  dockerRepository: airbyte/source-google-sheets
  dockerImageTag: 0.2.15
  documentationUrl: https://docs.airbyte.io/integrations/sources/google-sheets
  icon: google-sheets.svg
  sourceType: file
  releaseStage: generally_available
- name: Google Workspace Admin Reports
  sourceDefinitionId: ed9dfefa-1bbc-419d-8c5e-4d78f0ef6734
  dockerRepository: airbyte/source-google-workspace-admin-reports
  dockerImageTag: 0.1.8
  documentationUrl: https://docs.airbyte.io/integrations/sources/google-workspace-admin-reports
  icon: googleworkpace.svg
  sourceType: api
  releaseStage: alpha
- name: Greenhouse
  sourceDefinitionId: 59f1e50a-331f-4f09-b3e8-2e8d4d355f44
  dockerRepository: airbyte/source-greenhouse
  dockerImageTag: 0.2.7
  documentationUrl: https://docs.airbyte.io/integrations/sources/greenhouse
  icon: greenhouse.svg
  sourceType: api
  releaseStage: alpha
- name: Harness
  sourceDefinitionId: 6fe89830-d04d-401b-aad6-6552ffa5c4af
  dockerRepository: farosai/airbyte-harness-source
  dockerImageTag: 0.1.23
  documentationUrl: https://docs.airbyte.io/integrations/sources/harness
  icon: harness.svg
  sourceType: api
  releaseStage: alpha
- name: Harvest
  sourceDefinitionId: fe2b4084-3386-4d3b-9ad6-308f61a6f1e6
  dockerRepository: airbyte/source-harvest
  dockerImageTag: 0.1.8
  documentationUrl: https://docs.airbyte.io/integrations/sources/harvest
  icon: harvest.svg
  sourceType: api
  releaseStage: alpha
- name: Hellobaton
  sourceDefinitionId: 492b56d1-937c-462e-8076-21ad2031e784
  dockerRepository: airbyte/source-hellobaton
  dockerImageTag: 0.1.0
  documentationUrl: https://docs.airbyte.io/integrations/sources/hellobaton
  sourceType: api
  releaseStage: alpha
- name: HubSpot
  sourceDefinitionId: 36c891d9-4bd9-43ac-bad2-10e12756272c
  dockerRepository: airbyte/source-hubspot
  dockerImageTag: 0.1.67
  documentationUrl: https://docs.airbyte.io/integrations/sources/hubspot
  icon: hubspot.svg
  sourceType: api
  releaseStage: generally_available
- name: IBM Db2
  sourceDefinitionId: 447e0381-3780-4b46-bb62-00a4e3c8b8e2
  dockerRepository: airbyte/source-db2
  dockerImageTag: 0.1.10
  documentationUrl: https://docs.airbyte.io/integrations/sources/db2
  icon: db2.svg
  sourceType: database
  releaseStage: alpha
- name: Instagram
  sourceDefinitionId: 6acf6b55-4f1e-4fca-944e-1a3caef8aba8
  dockerRepository: airbyte/source-instagram
  dockerImageTag: 0.1.9
  documentationUrl: https://docs.airbyte.com/integrations/sources/instagram
  icon: instagram.svg
  sourceType: api
  releaseStage: beta
- name: Intercom
  sourceDefinitionId: d8313939-3782-41b0-be29-b3ca20d8dd3a
  dockerRepository: airbyte/source-intercom
  dockerImageTag: 0.1.19
  documentationUrl: https://docs.airbyte.io/integrations/sources/intercom
  icon: intercom.svg
  sourceType: api
  releaseStage: generally_available
- name: Iterable
  sourceDefinitionId: 2e875208-0c0b-4ee4-9e92-1cb3156ea799
  dockerRepository: airbyte/source-iterable
  dockerImageTag: 0.1.15
  documentationUrl: https://docs.airbyte.io/integrations/sources/iterable
  icon: iterable.svg
  sourceType: api
  releaseStage: alpha
- name: Jenkins
  sourceDefinitionId: d6f73702-d7a0-4e95-9758-b0fb1af0bfba
  dockerRepository: farosai/airbyte-jenkins-source
  dockerImageTag: 0.1.23
  documentationUrl: https://docs.airbyte.io/integrations/sources/jenkins
  icon: jenkins.svg
  sourceType: api
  releaseStage: alpha
- name: Jira
  sourceDefinitionId: 68e63de2-bb83-4c7e-93fa-a8a9051e3993
  dockerRepository: airbyte/source-jira
  dockerImageTag: 0.2.20
  documentationUrl: https://docs.airbyte.io/integrations/sources/jira
  icon: jira.svg
  sourceType: api
  releaseStage: alpha
- name: Kafka
  sourceDefinitionId: d917a47b-8537-4d0d-8c10-36a9928d4265
  dockerRepository: airbyte/source-kafka
  dockerImageTag: 0.1.6
  documentationUrl: https://docs.airbyte.io/integrations/sources/kafka
  icon: kafka.svg
  sourceType: database
  releaseStage: alpha
- name: Klaviyo
  sourceDefinitionId: 95e8cffd-b8c4-4039-968e-d32fb4a69bde
  dockerRepository: airbyte/source-klaviyo
  dockerImageTag: 0.1.4
  documentationUrl: https://docs.airbyte.io/integrations/sources/klaviyo
  icon: klaviyo.svg
  sourceType: api
  releaseStage: alpha
- name: Lemlist
  sourceDefinitionId: 789f8e7a-2d28-11ec-8d3d-0242ac130003
  dockerRepository: airbyte/source-lemlist
  dockerImageTag: 0.1.0
  documentationUrl: https://docs.airbyte.io/integrations/sources/lemlist
  sourceType: api
  releaseStage: alpha
- name: Lever Hiring
  sourceDefinitionId: 3981c999-bd7d-4afc-849b-e53dea90c948
  dockerRepository: airbyte/source-lever-hiring
  dockerImageTag: 0.1.2
  documentationUrl: https://docs.airbyte.io/integrations/sources/lever-hiring
  icon: leverhiring.svg
  sourceType: api
  releaseStage: alpha
- name: LinkedIn Ads
  sourceDefinitionId: 137ece28-5434-455c-8f34-69dc3782f451
  dockerRepository: airbyte/source-linkedin-ads
  dockerImageTag: 0.1.8
  documentationUrl: https://docs.airbyte.io/integrations/sources/linkedin-ads
  icon: linkedin.svg
  sourceType: api
  releaseStage: generally_available
- name: Linnworks
  sourceDefinitionId: 7b86879e-26c5-4ef6-a5ce-2be5c7b46d1e
  dockerRepository: airbyte/source-linnworks
  dockerImageTag: 0.1.5
  documentationUrl: https://docs.airbyte.io/integrations/sources/linnworks
  icon: linnworks.svg
  sourceType: api
  releaseStage: alpha
- name: Looker
  sourceDefinitionId: 00405b19-9768-4e0c-b1ae-9fc2ee2b2a8c
  dockerRepository: airbyte/source-looker
  dockerImageTag: 0.2.7
  documentationUrl: https://docs.airbyte.io/integrations/sources/looker
  icon: looker.svg
  sourceType: api
  releaseStage: alpha
- name: Mailchimp
  sourceDefinitionId: b03a9f3e-22a5-11eb-adc1-0242ac120002
  dockerRepository: airbyte/source-mailchimp
  dockerImageTag: 0.2.14
  documentationUrl: https://docs.airbyte.io/integrations/sources/mailchimp
  icon: mailchimp.svg
  sourceType: api
  releaseStage: beta
- name: Mailgun
  sourceDefinitionId: 5b9cb09e-1003-4f9c-983d-5779d1b2cd51
  dockerRepository: airbyte/source-mailgun
  dockerImageTag: 0.1.0
  documentationUrl: https://docs.airbyte.io/integrations/sources/mailgun
  icon: mailgun.svg
  sourceType: api
  releaseStage: alpha
- name: Marketo
  sourceDefinitionId: 9e0556f4-69df-4522-a3fb-03264d36b348
  dockerRepository: airbyte/source-marketo
  dockerImageTag: 0.1.3
  documentationUrl: https://docs.airbyte.io/integrations/sources/marketo
  icon: marketo.svg
  sourceType: api
  releaseStage: alpha
- name: Microsoft SQL Server (MSSQL)
  sourceDefinitionId: b5ea17b1-f170-46dc-bc31-cc744ca984c1
  dockerRepository: airbyte/source-mssql
  dockerImageTag: 0.4.2
  documentationUrl: https://docs.airbyte.io/integrations/sources/mssql
  icon: mssql.svg
  sourceType: database
  releaseStage: alpha
- name: Microsoft teams
  sourceDefinitionId: eaf50f04-21dd-4620-913b-2a83f5635227
  dockerRepository: airbyte/source-microsoft-teams
  dockerImageTag: 0.2.5
  documentationUrl: https://docs.airbyte.io/integrations/sources/microsoft-teams
  icon: microsoft-teams.svg
  sourceType: api
  releaseStage: alpha
- name: Mixpanel
  sourceDefinitionId: 12928b32-bf0a-4f1e-964f-07e12e37153a
  dockerRepository: airbyte/source-mixpanel
  dockerImageTag: 0.1.17
  documentationUrl: https://docs.airbyte.io/integrations/sources/mixpanel
  icon: mixpanel.svg
  sourceType: api
  releaseStage: beta
- name: Monday
  sourceDefinitionId: 80a54ea2-9959-4040-aac1-eee42423ec9b
  dockerRepository: airbyte/source-monday
  dockerImageTag: 0.1.3
  documentationUrl: https://docs.airbyte.io/integrations/sources/monday
  icon: monday.svg
  sourceType: api
  releaseStage: alpha
- name: MongoDb
  sourceDefinitionId: b2e713cd-cc36-4c0a-b5bd-b47cb8a0561e
  dockerRepository: airbyte/source-mongodb-v2
  dockerImageTag: 0.1.14
  documentationUrl: https://docs.airbyte.io/integrations/sources/mongodb-v2
  icon: mongodb.svg
  sourceType: database
  releaseStage: alpha
- name: My Hours
  sourceDefinitionId: 722ba4bf-06ec-45a4-8dd5-72e4a5cf3903
  dockerRepository: airbyte/source-my-hours
  dockerImageTag: 0.1.0
  documentationUrl: https://docs.airbyte.io/integrations/sources/my-hours
  icon: my-hours.svg
  sourceType: api
  releaseStage: alpha
- name: MySQL
  sourceDefinitionId: 435bb9a5-7887-4809-aa58-28c27df0d7ad
  dockerRepository: airbyte/source-mysql
  dockerImageTag: 0.5.11
  documentationUrl: https://docs.airbyte.io/integrations/sources/mysql
  icon: mysql.svg
  sourceType: database
  releaseStage: alpha
- name: Notion
  sourceDefinitionId: 6e00b415-b02e-4160-bf02-58176a0ae687
  dockerRepository: airbyte/source-notion
  dockerImageTag: 0.1.3
  documentationUrl: https://docs.airbyte.io/integrations/sources/notion
  icon: notion.svg
  sourceType: api
  releaseStage: alpha
- name: Okta
  sourceDefinitionId: 1d4fdb25-64fc-4569-92da-fcdca79a8372
  dockerRepository: airbyte/source-okta
  dockerImageTag: 0.1.4
  documentationUrl: https://docs.airbyte.io/integrations/sources/okta
  icon: okta.svg
  sourceType: api
  releaseStage: alpha
- name: OneSignal
  sourceDefinitionId: bb6afd81-87d5-47e3-97c4-e2c2901b1cf8
  dockerRepository: airbyte/source-onesignal
  dockerImageTag: 0.1.2
  documentationUrl: https://docs.airbyte.io/integrations/sources/onesignal
  icon: onesignal.svg
  sourceType: api
  releaseStage: alpha
- name: OpenWeather
  sourceDefinitionId: d8540a80-6120-485d-b7d6-272bca477d9b
  dockerRepository: airbyte/source-openweather
  dockerImageTag: 0.1.4
  documentationUrl: https://docs.airbyte.io/integrations/sources/openweather
  sourceType: api
  releaseStage: alpha
- name: Oracle DB
  sourceDefinitionId: b39a7370-74c3-45a6-ac3a-380d48520a83
  dockerRepository: airbyte/source-oracle
  dockerImageTag: 0.3.15
  documentationUrl: https://docs.airbyte.io/integrations/sources/oracle
  icon: oracle.svg
  sourceType: database
  releaseStage: alpha
- name: Orb
  sourceDefinitionId: 7f0455fb-4518-4ec0-b7a3-d808bf8081cc
  dockerRepository: airbyte/source-orb
  dockerImageTag: 0.1.2
  documentationUrl: https://docs.airbyte.io/integrations/sources/orb
  icon: orb.svg
  sourceType: api
  releaseStage: alpha
- sourceDefinitionId: 3490c201-5d95-4783-b600-eaf07a4c7787
  name: Outreach
  dockerRepository: airbyte/source-outreach
  dockerImageTag: 0.1.1
  documentationUrl: https://docs.airbyte.io/integrations/sources/outreach
  icon: outreach.svg
  sourceType: api
  releaseStage: alpha
- name: PagerDuty
  sourceDefinitionId: 2817b3f0-04e4-4c7a-9f32-7a5e8a83db95
  dockerRepository: farosai/airbyte-pagerduty-source
  dockerImageTag: 0.1.23
  documentationUrl: https://docs.airbyte.io/integrations/sources/pagerduty
  icon: pagerduty.svg
  sourceType: api
  releaseStage: alpha
- name: Paypal Transaction
  sourceDefinitionId: d913b0f2-cc51-4e55-a44c-8ba1697b9239
  dockerRepository: airbyte/source-paypal-transaction
  dockerImageTag: 0.1.5
  documentationUrl: https://docs.airbyte.io/integrations/sources/paypal-transaction
  icon: paypal.svg
  sourceType: api
  releaseStage: alpha
- name: Paystack
  sourceDefinitionId: 193bdcb8-1dd9-48d1-aade-91cadfd74f9b
  dockerRepository: airbyte/source-paystack
  dockerImageTag: 0.1.1
  documentationUrl: https://docs.airbyte.io/integrations/sources/paystack
  icon: paystack.svg
  sourceType: api
  releaseStage: alpha
- name: PersistIq
  sourceDefinitionId: 3052c77e-8b91-47e2-97a0-a29a22794b4b
  dockerRepository: airbyte/source-persistiq
  dockerImageTag: 0.1.0
  documentationUrl: https://docs.airbyte.io/integrations/sources/persistiq
  icon: persistiq.svg
  sourceType: api
  releaseStage: alpha
- name: Pinterest
  sourceDefinitionId: 5cb7e5fe-38c2-11ec-8d3d-0242ac130003
  dockerRepository: airbyte/source-pinterest
  dockerImageTag: 0.1.2
  documentationUrl: https://docs.airbyte.io/integrations/sources/pinterest
  icon: pinterest.svg
  sourceType: api
  releaseStage: alpha
- name: Pipedrive
  sourceDefinitionId: d8286229-c680-4063-8c59-23b9b391c700
  dockerRepository: airbyte/source-pipedrive
  dockerImageTag: 0.1.12
  documentationUrl: https://docs.airbyte.io/integrations/sources/pipedrive
  icon: pipedrive.svg
  sourceType: api
  releaseStage: alpha
- name: Pivotal Tracker
  sourceDefinitionId: d60f5393-f99e-4310-8d05-b1876820f40e
  dockerRepository: airbyte/source-pivotal-tracker
  dockerImageTag: 0.1.0
  documentationUrl: https://docs.airbyte.io/integrations/sources/pivotal-tracker
  sourceType: api
  releaseStage: alpha
- name: Plaid
  sourceDefinitionId: ed799e2b-2158-4c66-8da4-b40fe63bc72a
  dockerRepository: airbyte/source-plaid
  dockerImageTag: 0.3.1
  documentationUrl: https://docs.airbyte.io/integrations/sources/plaid
  icon: plaid.svg
  sourceType: api
  releaseStage: alpha
- name: PokeAPI
  sourceDefinitionId: 6371b14b-bc68-4236-bfbd-468e8df8e968
  dockerRepository: airbyte/source-pokeapi
  dockerImageTag: 0.1.5
  documentationUrl: https://docs.airbyte.io/integrations/sources/pokeapi
  icon: pokeapi.svg
  sourceType: api
  releaseStage: alpha
- name: PostHog
  sourceDefinitionId: af6d50ee-dddf-4126-a8ee-7faee990774f
  dockerRepository: airbyte/source-posthog
  dockerImageTag: 0.1.6
  documentationUrl: https://docs.airbyte.io/integrations/sources/posthog
  icon: posthog.svg
  sourceType: api
  releaseStage: alpha
- name: Postgres
  sourceDefinitionId: decd338e-5647-4c0b-adf4-da0e75f5a750
  dockerRepository: airbyte/source-postgres
  dockerImageTag: 0.4.21
  documentationUrl: https://docs.airbyte.io/integrations/sources/postgres
  icon: postgresql.svg
  sourceType: database
  releaseStage: alpha
- name: Prestashop
  sourceDefinitionId: d60a46d4-709f-4092-a6b7-2457f7d455f5
  dockerRepository: airbyte/source-prestashop
  dockerImageTag: 0.1.0
  documentationUrl: https://docs.airbyte.io/integrations/sources/presta-shop
  icon: prestashop.svg
  sourceType: api
  releaseStage: alpha
- name: Qualaroo
  sourceDefinitionId: b08e4776-d1de-4e80-ab5c-1e51dad934a2
  dockerRepository: airbyte/source-qualaroo
  dockerImageTag: 0.1.2
  documentationUrl: https://docs.airbyte.io/integrations/sources/qualaroo
  icon: qualaroo.svg
  sourceType: api
  releaseStage: alpha
- name: QuickBooks
  sourceDefinitionId: 29b409d9-30a5-4cc8-ad50-886eb846fea3
  dockerRepository: airbyte/source-quickbooks-singer
  dockerImageTag: 0.1.5
  documentationUrl: https://docs.airbyte.io/integrations/sources/quickbooks
  icon: qb.svg
  sourceType: api
  releaseStage: alpha
- name: Recharge
  sourceDefinitionId: 45d2e135-2ede-49e1-939f-3e3ec357a65e
  dockerRepository: airbyte/source-recharge
  dockerImageTag: 0.1.5
  documentationUrl: https://docs.airbyte.io/integrations/sources/recharge
  icon: recharge.svg
  sourceType: api
  releaseStage: alpha
- name: Recurly
  sourceDefinitionId: cd42861b-01fc-4658-a8ab-5d11d0510f01
  dockerRepository: airbyte/source-recurly
  dockerImageTag: 0.4.0
  documentationUrl: https://docs.airbyte.io/integrations/sources/recurly
  icon: recurly.svg
  sourceType: api
  releaseStage: alpha
- name: Redshift
  sourceDefinitionId: e87ffa8e-a3b5-f69c-9076-6011339de1f6
  dockerRepository: airbyte/source-redshift
  dockerImageTag: 0.3.10
  documentationUrl: https://docs.airbyte.io/integrations/sources/redshift
  icon: redshift.svg
  sourceType: database
  releaseStage: alpha
- name: Retently
  sourceDefinitionId: db04ecd1-42e7-4115-9cec-95812905c626
  dockerRepository: airbyte/source-retently
  dockerImageTag: 0.1.2
  documentationUrl: https://docs.airbyte.io/integrations/sources/retently
  icon: retently.svg
  sourceType: api
  releaseStage: alpha
- name: RKI Covid
  sourceDefinitionId: d78e5de0-aa44-4744-aa4f-74c818ccfe19
  dockerRepository: airbyte/source-rki-covid
  dockerImageTag: 0.1.1
  documentationUrl: https://docs.airbyte.io/integrations/sources/rki-covid
  sourceType: api
  releaseStage: alpha
- name: S3
  sourceDefinitionId: 69589781-7828-43c5-9f63-8925b1c1ccc2
  dockerRepository: airbyte/source-s3
  dockerImageTag: 0.1.15
  documentationUrl: https://docs.airbyte.io/integrations/sources/s3
  icon: s3.svg
  sourceType: file
  releaseStage: beta
- name: SalesLoft
  sourceDefinitionId: 41991d12-d4b5-439e-afd0-260a31d4c53f
  dockerRepository: airbyte/source-salesloft
  dockerImageTag: 0.1.3
  documentationUrl: https://docs.airbyte.io/integrations/sources/salesloft
  icon: salesloft.svg
  sourceType: api
  releaseStage: alpha
- name: Salesforce
  sourceDefinitionId: b117307c-14b6-41aa-9422-947e34922962
  dockerRepository: airbyte/source-salesforce
  dockerImageTag: 1.0.9
  documentationUrl: https://docs.airbyte.io/integrations/sources/salesforce
  icon: salesforce.svg
  sourceType: api
  releaseStage: generally_available
- name: SearchMetrics
  sourceDefinitionId: 8d7ef552-2c0f-11ec-8d3d-0242ac130003
  dockerRepository: airbyte/source-search-metrics
  dockerImageTag: 0.1.1
  documentationUrl: https://docs.airbyte.io/integrations/sources/search-metrics
  icon: searchmetrics.svg
  sourceType: api
  releaseStage: alpha
- name: Sendgrid
  sourceDefinitionId: fbb5fbe2-16ad-4cf4-af7d-ff9d9c316c87
  dockerRepository: airbyte/source-sendgrid
  dockerImageTag: 0.2.6
  documentationUrl: https://docs.airbyte.io/integrations/sources/sendgrid
  icon: sendgrid.svg
  sourceType: api
  releaseStage: alpha
- name: Shopify
  sourceDefinitionId: 9da77001-af33-4bcd-be46-6252bf9342b9
  dockerRepository: airbyte/source-shopify
  dockerImageTag: 0.1.37
  documentationUrl: https://docs.airbyte.io/integrations/sources/shopify
  icon: shopify.svg
  sourceType: api
  releaseStage: alpha
- name: Short.io
  sourceDefinitionId: 2fed2292-5586-480c-af92-9944e39fe12d
  dockerRepository: airbyte/source-shortio
  dockerImageTag: 0.1.2
  documentationUrl: https://docs.airbyte.io/integrations/sources/shortio
  icon: short.svg
  sourceType: api
  releaseStage: alpha
- name: Slack
  sourceDefinitionId: c2281cee-86f9-4a86-bb48-d23286b4c7bd
  dockerRepository: airbyte/source-slack
  dockerImageTag: 0.1.15
  documentationUrl: https://docs.airbyte.io/integrations/sources/slack
  icon: slack.svg
  sourceType: api
  releaseStage: alpha
- name: Smartsheets
  sourceDefinitionId: 374ebc65-6636-4ea0-925c-7d35999a8ffc
  dockerRepository: airbyte/source-smartsheets
  dockerImageTag: 0.1.12
  documentationUrl: https://docs.airbyte.io/integrations/sources/smartsheets
  icon: smartsheet.svg
  sourceType: api
  releaseStage: beta
- name: Snapchat Marketing
  sourceDefinitionId: 200330b2-ea62-4d11-ac6d-cfe3e3f8ab2b
  dockerRepository: airbyte/source-snapchat-marketing
  dockerImageTag: 0.1.4
  documentationUrl: https://docs.airbyte.io/integrations/sources/snapchat-marketing
  icon: snapchat.svg
  sourceType: api
  releaseStage: alpha
- name: Snowflake
  sourceDefinitionId: e2d65910-8c8b-40a1-ae7d-ee2416b2bfa2
  dockerRepository: airbyte/source-snowflake
  dockerImageTag: 0.1.12
  documentationUrl: https://docs.airbyte.io/integrations/sources/snowflake
  icon: snowflake.svg
  sourceType: database
  releaseStage: alpha
- name: Square
  sourceDefinitionId: 77225a51-cd15-4a13-af02-65816bd0ecf4
  dockerRepository: airbyte/source-square
  dockerImageTag: 0.1.4
  documentationUrl: https://docs.airbyte.io/integrations/sources/square
  icon: square.svg
  sourceType: api
  releaseStage: alpha
- sourceDefinitionId: 7a4327c4-315a-11ec-8d3d-0242ac130003
  name: Strava
  dockerRepository: airbyte/source-strava
  dockerImageTag: 0.1.2
  documentationUrl: https://docs.airbyte.io/integrations/sources/strava
  icon: strava.svg
  releaseStage: alpha
- name: Stripe
  sourceDefinitionId: e094cb9a-26de-4645-8761-65c0c425d1de
  dockerRepository: airbyte/source-stripe
  dockerImageTag: 0.1.33
  documentationUrl: https://docs.airbyte.io/integrations/sources/stripe
  icon: stripe.svg
  sourceType: api
  releaseStage: generally_available
- name: SurveyMonkey
  sourceDefinitionId: badc5925-0485-42be-8caa-b34096cb71b5
  dockerRepository: airbyte/source-surveymonkey
  dockerImageTag: 0.1.8
  documentationUrl: https://docs.airbyte.io/integrations/sources/surveymonkey
  icon: surveymonkey.svg
  sourceType: api
  releaseStage: alpha
- name: TalkDesk Explore
  sourceDefinitionId: f00d2cf4-3c28-499a-ba93-b50b6f26359e
  dockerRepository: airbyte/source-talkdesk-explore
  dockerImageTag: 0.1.0
  documentationUrl: https://docs.airbyte.io/integrations/sources/talkdesk-explore
  icon: talkdesk-explore.svg
  sourceType: api
  releaseStage: alpha
- name: Tempo
  sourceDefinitionId: d1aa448b-7c54-498e-ad95-263cbebcd2db
  dockerRepository: airbyte/source-tempo
  dockerImageTag: 0.2.5
  documentationUrl: https://docs.airbyte.io/integrations/sources/tempo
  icon: tempo.svg
  sourceType: api
  releaseStage: alpha
- name: TiDB
  sourceDefinitionId: 0dad1a35-ccf8-4d03-b73e-6788c00b13ae
  dockerRepository: airbyte/source-tidb
  dockerImageTag: 0.1.1
  documentationUrl: https://docs.airbyte.io/integrations/sources/tidb
  icon: tidb.svg
  sourceType: database
  releaseStage: alpha
- name: TikTok Marketing
  sourceDefinitionId: 4bfac00d-ce15-44ff-95b9-9e3c3e8fbd35
  dockerRepository: airbyte/source-tiktok-marketing
  dockerImageTag: 0.1.12
  documentationUrl: https://docs.airbyte.io/integrations/sources/tiktok-marketing
  icon: tiktok.svg
  sourceType: api
  releaseStage: beta
- name: Trello
  sourceDefinitionId: 8da67652-004c-11ec-9a03-0242ac130003
  dockerRepository: airbyte/source-trello
  dockerImageTag: 0.1.6
  documentationUrl: https://docs.airbyte.io/integrations/sources/trello
  icon: trelllo.svg
  sourceType: api
  releaseStage: alpha
- name: Twilio
  sourceDefinitionId: b9dc6155-672e-42ea-b10d-9f1f1fb95ab1
  dockerRepository: airbyte/source-twilio
  dockerImageTag: 0.1.4
  documentationUrl: https://docs.airbyte.io/integrations/sources/twilio
  icon: twilio.svg
  sourceType: api
  releaseStage: alpha
- name: Typeform
  sourceDefinitionId: e7eff203-90bf-43e5-a240-19ea3056c474
  dockerRepository: airbyte/source-typeform
  dockerImageTag: 0.1.6
  documentationUrl: https://docs.airbyte.io/integrations/sources/typeform
  icon: typeform.svg
  sourceType: api
  releaseStage: alpha
- name: US Census
  sourceDefinitionId: c4cfaeda-c757-489a-8aba-859fb08b6970
  dockerRepository: airbyte/source-us-census
  dockerImageTag: 0.1.2
  documentationUrl: https://docs.airbyte.io/integrations/sources/us-census
  icon: uscensus.svg
  sourceType: api
  releaseStage: alpha
- sourceDefinitionId: afa734e4-3571-11ec-991a-1e0031268139
  name: YouTube Analytics
  dockerRepository: airbyte/source-youtube-analytics
  dockerImageTag: 0.1.0
  documentationUrl: https://docs.airbyte.io/integrations/sources/youtube-analytics
  icon: youtube.svg
  sourceType: api
  releaseStage: alpha
- name: VictorOps
  sourceDefinitionId: 7e20ce3e-d820-4327-ad7a-88f3927fd97a
  dockerRepository: farosai/airbyte-victorops-source
  dockerImageTag: 0.1.23
  documentationUrl: https://docs.airbyte.io/integrations/sources/victorops
  icon: victorops.svg
  sourceType: api
  releaseStage: alpha
- name: Zendesk Chat
  sourceDefinitionId: 40d24d0f-b8f9-4fe0-9e6c-b06c0f3f45e4
  dockerRepository: airbyte/source-zendesk-chat
  dockerImageTag: 0.1.7
  documentationUrl: https://docs.airbyte.io/integrations/sources/zendesk-chat
  icon: zendesk.svg
  sourceType: api
  releaseStage: alpha
- name: Zendesk Sunshine
  sourceDefinitionId: 325e0640-e7b3-4e24-b823-3361008f603f
  dockerRepository: airbyte/source-zendesk-sunshine
  dockerImageTag: 0.1.1
  documentationUrl: https://docs.airbyte.io/integrations/sources/zendesk-sunshine
  icon: zendesk.svg
  sourceType: api
  releaseStage: alpha
- name: Zendesk Support
  sourceDefinitionId: 79c1aa37-dae3-42ae-b333-d1c105477715
  dockerRepository: airbyte/source-zendesk-support
  dockerImageTag: 0.2.9
  documentationUrl: https://docs.airbyte.io/integrations/sources/zendesk-support
  icon: zendesk.svg
  sourceType: api
  releaseStage: generally_available
- name: Zendesk Talk
  sourceDefinitionId: c8630570-086d-4a40-99ae-ea5b18673071
  dockerRepository: airbyte/source-zendesk-talk
  dockerImageTag: 0.1.3
  documentationUrl: https://docs.airbyte.io/integrations/sources/zendesk-talk
  icon: zendesk.svg
  sourceType: api
  releaseStage: alpha
- name: Zenloop
  sourceDefinitionId: f1e4c7f6-db5c-4035-981f-d35ab4998794
  dockerRepository: airbyte/source-zenloop
  dockerImageTag: 0.1.1
  documentationUrl: https://docs.airbyte.io/integrations/sources/zenloop
  sourceType: api
  releaseStage: alpha
- sourceDefinitionId: cdaf146a-9b75-49fd-9dd2-9d64a0bb4781
  name: Sentry
  dockerRepository: airbyte/source-sentry
  dockerImageTag: 0.1.1
  documentationUrl: https://docs.airbyte.io/integrations/sources/sentry
  icon: sentry.svg
  releaseStage: alpha
- name: Zoom
  sourceDefinitionId: aea2fd0d-377d-465e-86c0-4fdc4f688e51
  dockerRepository: airbyte/source-zoom-singer
  dockerImageTag: 0.2.4
  documentationUrl: https://docs.airbyte.io/integrations/sources/zoom
  icon: zoom.svg
  sourceType: api
  releaseStage: alpha
- name: Zuora
  sourceDefinitionId: 3dc3037c-5ce8-4661-adc2-f7a9e3c5ece5
  dockerRepository: airbyte/source-zuora
  dockerImageTag: 0.1.3
  documentationUrl: https://docs.airbyte.io/integrations/sources/zuora
  icon: zuora.svg
  sourceType: api
  releaseStage: alpha
- name: Kustomer
  sourceDefinitionId: cd06e646-31bf-4dc8-af48-cbc6530fcad3
  dockerRepository: airbyte/source-kustomer-singer
  dockerImageTag: 0.1.2
  documentationUrl: https://docs.airbyte.io/integrations/sources/kustomer
  sourceType: api
  releaseStage: alpha
- name: ZohoCRM
  sourceDefinitionId: 4942d392-c7b5-4271-91f9-3b4f4e51eb3e
  dockerRepository: airbyte/source-zoho-crm
  dockerImageTag: 0.1.0
  documentationUrl: https://docs.airbyte.com/integrations/sources/zoho-crm
  sourceType: api
  releaseStage: alpha
- name: SFTP
  sourceDefinitionId: a827c52e-791c-4135-a245-e233c5255199
  dockerRepository: airbyte/source-sftp
  dockerImageTag: 0.1.1
  documentationUrl: https://docs.airbyte.com/integrations/sources/sftp
  sourceType: file
  releaseStage: alpha<|MERGE_RESOLUTION|>--- conflicted
+++ resolved
@@ -240,11 +240,7 @@
 - name: Facebook Marketing
   sourceDefinitionId: e7778cfc-e97c-4458-9ecb-b4f2bba8946c
   dockerRepository: airbyte/source-facebook-marketing
-<<<<<<< HEAD
-  dockerImageTag: 0.2.45
-=======
-  dockerImageTag: 0.2.50
->>>>>>> 35e65f44
+  dockerImageTag: 0.2.51
   documentationUrl: https://docs.airbyte.io/integrations/sources/facebook-marketing
   icon: facebook.svg
   sourceType: api
