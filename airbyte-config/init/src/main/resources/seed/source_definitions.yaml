- name: Adjust
  sourceDefinitionId: d3b7fa46-111b-419a-998a-d7f046f6d66d
  dockerRepository: airbyte/source-adjust
  dockerImageTag: 0.1.0
  documentationUrl: https://docs.airbyte.com/integrations/sources/adjust
  icon: adjust.svg
  sourceType: api
  releaseStage: alpha
- name: Airtable
  sourceDefinitionId: 14c6e7ea-97ed-4f5e-a7b5-25e9a80b8212
  dockerRepository: airbyte/source-airtable
  dockerImageTag: 0.1.2
  documentationUrl: https://docs.airbyte.com/integrations/sources/airtable
  icon: airtable.svg
  sourceType: api
  releaseStage: alpha
- name: AlloyDB for PostgreSQL
  sourceDefinitionId: 1fa90628-2b9e-11ed-a261-0242ac120002
  dockerRepository: airbyte/source-alloydb
  dockerImageTag: 1.0.15
  documentationUrl: https://docs.airbyte.com/integrations/sources/alloydb
  icon: alloydb.svg
  sourceType: database
  releaseStage: generally_available
- name: AWS CloudTrail
  sourceDefinitionId: 6ff047c0-f5d5-4ce5-8c81-204a830fa7e1
  dockerRepository: airbyte/source-aws-cloudtrail
  dockerImageTag: 0.1.4
  documentationUrl: https://docs.airbyte.com/integrations/sources/aws-cloudtrail
  icon: awscloudtrail.svg
  sourceType: api
  releaseStage: alpha
- name: Amazon Ads
  sourceDefinitionId: c6b0a29e-1da9-4512-9002-7bfd0cba2246
  dockerRepository: airbyte/source-amazon-ads
  dockerImageTag: 0.1.24
  documentationUrl: https://docs.airbyte.com/integrations/sources/amazon-ads
  icon: amazonads.svg
  sourceType: api
  releaseStage: generally_available
- name: Amazon Seller Partner
  sourceDefinitionId: e55879a8-0ef8-4557-abcf-ab34c53ec460
  dockerRepository: airbyte/source-amazon-seller-partner
  dockerImageTag: 0.2.27
  sourceType: api
  documentationUrl: https://docs.airbyte.com/integrations/sources/amazon-seller-partner
  icon: amazonsellerpartner.svg
  releaseStage: alpha
- name: Amazon SQS
  sourceDefinitionId: 983fd355-6bf3-4709-91b5-37afa391eeb6
  dockerRepository: airbyte/source-amazon-sqs
  dockerImageTag: 0.1.0
  documentationUrl: https://docs.airbyte.com/integrations/sources/amazon-sqs
  sourceType: api
  releaseStage: alpha
- name: Amplitude
  sourceDefinitionId: fa9f58c6-2d03-4237-aaa4-07d75e0c1396
  dockerRepository: airbyte/source-amplitude
  dockerImageTag: 0.1.16
  documentationUrl: https://docs.airbyte.com/integrations/sources/amplitude
  icon: amplitude.svg
  sourceType: api
  releaseStage: generally_available
- name: Apify Dataset
  sourceDefinitionId: 47f17145-fe20-4ef5-a548-e29b048adf84
  dockerRepository: airbyte/source-apify-dataset
  dockerImageTag: 0.1.11
  documentationUrl: https://docs.airbyte.com/integrations/sources/apify-dataset
  icon: apify.svg
  sourceType: api
  releaseStage: alpha
- name: Appfollow
  sourceDefinitionId: b4375641-e270-41d3-9c20-4f9cecad87a8
  dockerRepository: airbyte/source-appfollow
  dockerImageTag: 0.1.1
  documentationUrl: https://docs.airbyte.com/integrations/sources/appfollow
  icon: appfollow.svg
  sourceType: api
  releaseStage: alpha
- name: Appstore
  sourceDefinitionId: 2af123bf-0aaf-4e0d-9784-cb497f23741a
  dockerRepository: airbyte/source-appstore-singer
  dockerImageTag: 0.2.6
  documentationUrl: https://docs.airbyte.com/integrations/sources/appstore
  icon: appstore.svg
  sourceType: api
  releaseStage: alpha
- name: Asana
  sourceDefinitionId: d0243522-dccf-4978-8ba0-37ed47a0bdbf
  dockerRepository: airbyte/source-asana
  dockerImageTag: 0.1.4
  documentationUrl: https://docs.airbyte.com/integrations/sources/asana
  icon: asana.svg
  sourceType: api
  releaseStage: beta
- name: Azure Table Storage
  sourceDefinitionId: 798ae795-5189-42b6-b64e-3cb91db93338
  dockerRepository: airbyte/source-azure-table
  dockerImageTag: 0.1.3
  documentationUrl: https://docs.airbyte.com/integrations/sources/azure-table
  icon: azureblobstorage.svg
  sourceType: database
  releaseStage: alpha
- name: BambooHR
  sourceDefinitionId: 90916976-a132-4ce9-8bce-82a03dd58788
  dockerRepository: airbyte/source-bamboo-hr
  dockerImageTag: 0.2.2
  documentationUrl: https://docs.airbyte.com/integrations/sources/bamboo-hr
  icon: bamboohr.svg
  sourceType: api
  releaseStage: alpha
- name: BigCommerce
  sourceDefinitionId: 59c5501b-9f95-411e-9269-7143c939adbd
  dockerRepository: airbyte/source-bigcommerce
  dockerImageTag: 0.1.7
  documentationUrl: https://docs.airbyte.com/integrations/sources/bigcommerce
  icon: bigcommerce.svg
  sourceType: api
  releaseStage: alpha
- name: BigQuery
  sourceDefinitionId: bfd1ddf8-ae8a-4620-b1d7-55597d2ba08c
  dockerRepository: airbyte/source-bigquery
  dockerImageTag: 0.2.2
  documentationUrl: https://docs.airbyte.com/integrations/sources/bigquery
  icon: bigquery.svg
  sourceType: database
  releaseStage: alpha
- name: Bing Ads
  sourceDefinitionId: 47f25999-dd5e-4636-8c39-e7cea2453331
  dockerRepository: airbyte/source-bing-ads
  dockerImageTag: 0.1.16
  documentationUrl: https://docs.airbyte.com/integrations/sources/bing-ads
  icon: bingads.svg
  sourceType: api
  releaseStage: generally_available
- name: Braintree
  sourceDefinitionId: 63cea06f-1c75-458d-88fe-ad48c7cb27fd
  dockerRepository: airbyte/source-braintree
  dockerImageTag: 0.1.3
  documentationUrl: https://docs.airbyte.com/integrations/sources/braintree
  icon: braintree.svg
  sourceType: api
  releaseStage: alpha
- name: Cart.com
  sourceDefinitionId: bb1a6d31-6879-4819-a2bd-3eed299ea8e2
  dockerRepository: airbyte/source-cart
  dockerImageTag: 0.2.0
  documentationUrl: https://docs.airbyte.com/integrations/sources/cart
  icon: cart.svg
  sourceType: api
  releaseStage: alpha
- name: Chargebee
  sourceDefinitionId: 686473f1-76d9-4994-9cc7-9b13da46147c
  dockerRepository: airbyte/source-chargebee
  dockerImageTag: 0.1.15
  documentationUrl: https://docs.airbyte.com/integrations/sources/chargebee
  icon: chargebee.svg
  sourceType: api
  releaseStage: generally_available
- name: Chargify
  sourceDefinitionId: 9b2d3607-7222-4709-9fa2-c2abdebbdd88
  dockerRepository: airbyte/source-chargify
  dockerImageTag: 0.1.0
  documentationUrl: https://docs.airbyte.com/integrations/sources/chargify
  icon: chargify.svg
  sourceType: api
  releaseStage: alpha
- name: Chartmogul
  sourceDefinitionId: b6604cbd-1b12-4c08-8767-e140d0fb0877
  dockerRepository: airbyte/source-chartmogul
  dockerImageTag: 0.1.1
  documentationUrl: https://docs.airbyte.com/integrations/sources/chartmogul
  icon: chartmogul.svg
  sourceType: api
  releaseStage: alpha
- name: ClickHouse
  sourceDefinitionId: bad83517-5e54-4a3d-9b53-63e85fbd4d7c
  dockerRepository: airbyte/source-clickhouse
  dockerImageTag: 0.1.14
  documentationUrl: https://docs.airbyte.com/integrations/sources/clickhouse
  icon: cliskhouse.svg
  sourceType: database
  releaseStage: alpha
- name: Close.com
  sourceDefinitionId: dfffecb7-9a13-43e9-acdc-b92af7997ca9
  dockerRepository: airbyte/source-close-com
  dockerImageTag: 0.1.0
  documentationUrl: https://docs.airbyte.com/integrations/sources/close-com
  icon: close.svg
  sourceType: api
  releaseStage: alpha
- name: Cockroachdb
  sourceDefinitionId: 9fa5862c-da7c-11eb-8d19-0242ac130003
  dockerRepository: airbyte/source-cockroachdb
  dockerImageTag: 0.1.18
  documentationUrl: https://docs.airbyte.com/integrations/sources/cockroachdb
  icon: cockroachdb.svg
  sourceType: database
  releaseStage: alpha
- name: Commercetools
  sourceDefinitionId: 008b2e26-11a3-11ec-82a8-0242ac130003
  dockerRepository: airbyte/source-commercetools
  dockerImageTag: 0.1.0
  documentationUrl: https://docs.airbyte.com/integrations/sources/commercetools
  icon: commercetools.svg
  sourceType: api
  releaseStage: alpha
- name: Confluence
  sourceDefinitionId: cf40a7f8-71f8-45ce-a7fa-fca053e4028c
  dockerRepository: airbyte/source-confluence
  dockerImageTag: 0.1.1
  documentationUrl: https://docs.airbyte.com/integrations/sources/confluence
  icon: confluence.svg
  sourceType: api
  releaseStage: alpha
<<<<<<< HEAD
- name: Convex
  sourceDefinitionId: c332628c-f55c-4017-8222-378cfafda9b2
  dockerRepository: airbyte/source-convex
  dockerImageTag: dev
  documentationUrl: https://docs.airbyte.io/integrations/sources/convex
  icon: convex.svg
=======
- name: Courier
  sourceDefinitionId: 0541b2cd-2367-4986-b5f1-b79ff55439e4
  dockerRepository: airbyte/source-courier
  dockerImageTag: 0.1.0
  documentationUrl: https://docs.airbyte.com/integrations/sources/courier
>>>>>>> a7141759
  sourceType: api
  releaseStage: alpha
- name: Customer.io
  sourceDefinitionId: c47d6804-8b98-449f-970a-5ddb5cb5d7aa
  dockerRepository: farosai/airbyte-customer-io-source
  dockerImageTag: 0.1.23
  documentationUrl: https://docs.airbyte.com/integrations/sources/customer-io
  icon: customer-io.svg
  sourceType: api
  releaseStage: alpha
- name: Delighted
  sourceDefinitionId: cc88c43f-6f53-4e8a-8c4d-b284baaf9635
  dockerRepository: airbyte/source-delighted
  dockerImageTag: 0.1.4
  documentationUrl: https://docs.airbyte.com/integrations/sources/delighted
  icon: delighted.svg
  sourceType: api
  releaseStage: alpha
- name: Dixa
  sourceDefinitionId: 0b5c867e-1b12-4d02-ab74-97b2184ff6d7
  dockerRepository: airbyte/source-dixa
  dockerImageTag: 0.1.3
  documentationUrl: https://docs.airbyte.com/integrations/sources/dixa
  icon: dixa.svg
  sourceType: api
  releaseStage: alpha
- name: Dockerhub
  sourceDefinitionId: 72d405a3-56d8-499f-a571-667c03406e43
  dockerRepository: airbyte/source-dockerhub
  dockerImageTag: 0.1.0
  documentationUrl: https://docs.airbyte.com/integrations/sources/dockerhub
  icon: dockerhub.svg
  sourceType: api
  releaseStage: alpha
- name: Drift
  sourceDefinitionId: 445831eb-78db-4b1f-8f1f-0d96ad8739e2
  dockerRepository: airbyte/source-drift
  dockerImageTag: 0.2.5
  documentationUrl: https://docs.airbyte.com/integrations/sources/drift
  icon: drift.svg
  sourceType: api
  releaseStage: alpha
- name: DV 360
  sourceDefinitionId: 1356e1d9-977f-4057-ad4b-65f25329cf61
  dockerRepository: airbyte/source-dv-360
  dockerImageTag: 0.1.0
  documentationUrl: https://docs.airbyte.com/integrations/sources/dv-360
  sourceType: api
  releaseStage: alpha
- name: E2E Testing
  sourceDefinitionId: d53f9084-fa6b-4a5a-976c-5b8392f4ad8a
  dockerRepository: airbyte/source-e2e-test
  dockerImageTag: 2.1.3
  documentationUrl: https://docs.airbyte.com/integrations/sources/e2e-test
  icon: airbyte.svg
  sourceType: api
  releaseStage: alpha
- name: Exchange Rates Api
  sourceDefinitionId: e2b40e36-aa0e-4bed-b41b-bcea6fa348b1
  dockerRepository: airbyte/source-exchange-rates
  dockerImageTag: 1.2.6
  documentationUrl: https://docs.airbyte.com/integrations/sources/exchangeratesapi
  icon: exchangeratesapi.svg
  sourceType: api
  releaseStage: alpha
- name: Facebook Marketing
  sourceDefinitionId: e7778cfc-e97c-4458-9ecb-b4f2bba8946c
  dockerRepository: airbyte/source-facebook-marketing
  dockerImageTag: 0.2.69
  documentationUrl: https://docs.airbyte.com/integrations/sources/facebook-marketing
  icon: facebook.svg
  sourceType: api
  releaseStage: generally_available
- name: Facebook Pages
  sourceDefinitionId: 010eb12f-837b-4685-892d-0a39f76a98f5
  dockerRepository: airbyte/source-facebook-pages
  dockerImageTag: 0.1.6
  documentationUrl: https://docs.airbyte.com/integrations/sources/facebook-pages
  icon: facebook.svg
  sourceType: api
  releaseStage: alpha
- name: Faker
  sourceDefinitionId: dfd88b22-b603-4c3d-aad7-3701784586b1
  dockerRepository: airbyte/source-faker
  dockerImageTag: 0.2.0
  documentationUrl: https://docs.airbyte.com/integrations/sources/faker
  sourceType: api
  releaseStage: alpha
- name: Fauna
  sourceDefinitionId: 3825db3e-c94b-42ac-bd53-b5a9507ace2b
  dockerRepository: airbyte/source-fauna
  dockerImageTag: dev
  documentationUrl: https://docs.airbyte.com/integrations/sources/fauna
  icon: fauna.svg
  sourceType: database
  releaseStage: alpha
- name: File
  sourceDefinitionId: 778daa7c-feaf-4db6-96f3-70fd645acc77
  dockerRepository: airbyte/source-file
  dockerImageTag: 0.2.26
  documentationUrl: https://docs.airbyte.com/integrations/sources/file
  icon: file.svg
  sourceType: file
  releaseStage: generally_available
- name: Freshcaller
  sourceDefinitionId: 8a5d48f6-03bb-4038-a942-a8d3f175cca3
  dockerRepository: airbyte/source-freshcaller
  dockerImageTag: 0.1.0
  documentationUrl: https://docs.airbyte.com/integrations/sources/freshcaller
- name: Flexport
  sourceDefinitionId: f95337f1-2ad1-4baf-922f-2ca9152de630
  dockerRepository: airbyte/source-flexport
  dockerImageTag: 0.1.0
  documentationUrl: https://docs.airbyte.com/integrations/sources/flexport
  sourceType: api
  releaseStage: alpha
- name: Freshdesk
  sourceDefinitionId: ec4b9503-13cb-48ab-a4ab-6ade4be46567
  dockerRepository: airbyte/source-freshdesk
  dockerImageTag: 0.3.6
  documentationUrl: https://docs.airbyte.com/integrations/sources/freshdesk
  icon: freshdesk.svg
  sourceType: api
  releaseStage: generally_available
- name: Freshsales
  sourceDefinitionId: eca08d79-7b92-4065-b7f3-79c14836ebe7
  dockerRepository: airbyte/source-freshsales
  dockerImageTag: 0.1.2
  documentationUrl: https://docs.airbyte.com/integrations/sources/freshsales
  icon: freshsales.svg
  sourceType: api
  releaseStage: alpha
- name: Freshservice
  sourceDefinitionId: 9bb85338-ea95-4c93-b267-6be89125b267
  dockerRepository: airbyte/source-freshservice
  dockerImageTag: 0.1.1
  documentationUrl: https://docs.airbyte.com/integrations/sources/freshservice
  icon: freshservice.svg
  sourceType: api
  releaseStage: alpha
- name: GitHub
  sourceDefinitionId: ef69ef6e-aa7f-4af1-a01d-ef775033524e
  dockerRepository: airbyte/source-github
  dockerImageTag: 0.3.7
  documentationUrl: https://docs.airbyte.com/integrations/sources/github
  icon: github.svg
  sourceType: api
  releaseStage: generally_available
- name: Gitlab
  sourceDefinitionId: 5e6175e5-68e1-4c17-bff9-56103bbb0d80
  dockerRepository: airbyte/source-gitlab
  dockerImageTag: 0.1.6
  documentationUrl: https://docs.airbyte.com/integrations/sources/gitlab
  icon: gitlab.svg
  sourceType: api
  releaseStage: alpha
- name: Glassfrog
  sourceDefinitionId: cf8ff320-6272-4faa-89e6-4402dc17e5d5
  dockerRepository: airbyte/source-glassfrog
  dockerImageTag: 0.1.0
  documentationUrl: https://docs.airbyte.com/integrations/sources/glassfrog
  icon: glassfrog.svg
  sourceType: api
  releaseStage: alpha
- name: GoCardless
  sourceDefinitionId: ba15ac82-5c6a-4fb2-bf24-925c23a1180c
  dockerRepository: airbyte/source-gocardless
  dockerImageTag: 0.1.0
  documentationUrl: https://docs.airbyte.com/integrations/sources/gocardless
  sourceType: api
  releaseStage: alpha
- name: Google Ads
  sourceDefinitionId: 253487c0-2246-43ba-a21f-5116b20a2c50
  dockerRepository: airbyte/source-google-ads
  dockerImageTag: 0.2.3
  documentationUrl: https://docs.airbyte.com/integrations/sources/google-ads
  icon: google-adwords.svg
  sourceType: api
  releaseStage: generally_available
- name: Google Analytics (Universal Analytics)
  sourceDefinitionId: eff3616a-f9c3-11eb-9a03-0242ac130003
  dockerRepository: airbyte/source-google-analytics-v4
  dockerImageTag: 0.1.30
  documentationUrl: https://docs.airbyte.com/integrations/sources/google-analytics-universal-analytics
  icon: google-analytics.svg
  sourceType: api
  releaseStage: generally_available
- name: Google Analytics 4 (GA4)
  sourceDefinitionId: 3cc2eafd-84aa-4dca-93af-322d9dfeec1a
  dockerRepository: airbyte/source-google-analytics-data-api
  dockerImageTag: 0.0.3
  documentationUrl: https://docs.airbyte.com/integrations/sources/google-analytics-v4
  icon: google-analytics.svg
  sourceType: api
  releaseStage: alpha
- name: Google Directory
  sourceDefinitionId: d19ae824-e289-4b14-995a-0632eb46d246
  dockerRepository: airbyte/source-google-directory
  dockerImageTag: 0.1.9
  documentationUrl: https://docs.airbyte.com/integrations/sources/google-directory
  icon: googledirectory.svg
  sourceType: api
  releaseStage: alpha
- name: Google Search Console
  sourceDefinitionId: eb4c9e00-db83-4d63-a386-39cfa91012a8
  dockerRepository: airbyte/source-google-search-console
  dockerImageTag: 0.1.17
  documentationUrl: https://docs.airbyte.com/integrations/sources/google-search-console
  icon: googlesearchconsole.svg
  sourceType: api
  releaseStage: generally_available
- name: Google Sheets
  sourceDefinitionId: 71607ba1-c0ac-4799-8049-7f4b90dd50f7
  dockerRepository: airbyte/source-google-sheets
  dockerImageTag: 0.2.21
  documentationUrl: https://docs.airbyte.com/integrations/sources/google-sheets
  icon: google-sheets.svg
  sourceType: file
  releaseStage: generally_available
- name: Google Workspace Admin Reports
  sourceDefinitionId: ed9dfefa-1bbc-419d-8c5e-4d78f0ef6734
  dockerRepository: airbyte/source-google-workspace-admin-reports
  dockerImageTag: 0.1.8
  documentationUrl: https://docs.airbyte.com/integrations/sources/google-workspace-admin-reports
  icon: googleworkpace.svg
  sourceType: api
  releaseStage: alpha
- name: Greenhouse
  sourceDefinitionId: 59f1e50a-331f-4f09-b3e8-2e8d4d355f44
  dockerRepository: airbyte/source-greenhouse
  dockerImageTag: 0.2.11
  documentationUrl: https://docs.airbyte.com/integrations/sources/greenhouse
  icon: greenhouse.svg
  sourceType: api
  releaseStage: generally_available
- name: Gutendex
  sourceDefinitionId: bff9a277-e01d-420d-81ee-80f28a307318
  dockerRepository: airbyte/source-gutendex
  dockerImageTag: 0.1.0
  documentationUrl: https://docs.airbyte.com/integrations/sources/gutendex
  sourceType: api
  releaseStage: alpha
- name: Harness
  sourceDefinitionId: 6fe89830-d04d-401b-aad6-6552ffa5c4af
  dockerRepository: farosai/airbyte-harness-source
  dockerImageTag: 0.1.23
  documentationUrl: https://docs.airbyte.com/integrations/sources/harness
  icon: harness.svg
  sourceType: api
  releaseStage: alpha
- name: Harvest
  sourceDefinitionId: fe2b4084-3386-4d3b-9ad6-308f61a6f1e6
  dockerRepository: airbyte/source-harvest
  dockerImageTag: 0.1.11
  documentationUrl: https://docs.airbyte.com/integrations/sources/harvest
  icon: harvest.svg
  sourceType: api
  releaseStage: generally_available
- name: Hellobaton
  sourceDefinitionId: 492b56d1-937c-462e-8076-21ad2031e784
  dockerRepository: airbyte/source-hellobaton
  dockerImageTag: 0.1.0
  documentationUrl: https://docs.airbyte.com/integrations/sources/hellobaton
  sourceType: api
  releaseStage: alpha
- name: Hubplanner
  sourceDefinitionId: 8097ceb9-383f-42f6-9f92-d3fd4bcc7689
  dockerRepository: airbyte/source-hubplanner
  dockerImageTag: 0.1.0
  documentationUrl: https://docs.airbyte.com/integrations/sources/hubplanner
  sourceType: api
  releaseStage: alpha
- name: HubSpot
  sourceDefinitionId: 36c891d9-4bd9-43ac-bad2-10e12756272c
  dockerRepository: airbyte/source-hubspot
  dockerImageTag: 0.2.2
  documentationUrl: https://docs.airbyte.com/integrations/sources/hubspot
  icon: hubspot.svg
  sourceType: api
  releaseStage: generally_available
- name: IBM Db2
  sourceDefinitionId: 447e0381-3780-4b46-bb62-00a4e3c8b8e2
  dockerRepository: airbyte/source-db2
  dockerImageTag: 0.1.16
  documentationUrl: https://docs.airbyte.com/integrations/sources/db2
  icon: db2.svg
  sourceType: database
  releaseStage: alpha
- name: Insightly
  sourceDefinitionId: 38f84314-fe6a-4257-97be-a8dcd942d693
  dockerRepository: airbyte/source-insightly
  dockerImageTag: 0.1.0
  documentationUrl: https://docs.airbyte.com/integrations/sources/insightly
  sourceType: api
  releaseStage: alpha
- name: Instagram
  sourceDefinitionId: 6acf6b55-4f1e-4fca-944e-1a3caef8aba8
  dockerRepository: airbyte/source-instagram
  dockerImageTag: 1.0.0
  documentationUrl: https://docs.airbyte.com/integrations/sources/instagram
  icon: instagram.svg
  sourceType: api
  releaseStage: generally_available
- name: Intercom
  sourceDefinitionId: d8313939-3782-41b0-be29-b3ca20d8dd3a
  dockerRepository: airbyte/source-intercom
  dockerImageTag: 0.1.28
  documentationUrl: https://docs.airbyte.com/integrations/sources/intercom
  icon: intercom.svg
  sourceType: api
  releaseStage: generally_available
- name: Iterable
  sourceDefinitionId: 2e875208-0c0b-4ee4-9e92-1cb3156ea799
  dockerRepository: airbyte/source-iterable
  dockerImageTag: 0.1.19
  documentationUrl: https://docs.airbyte.com/integrations/sources/iterable
  icon: iterable.svg
  sourceType: api
  releaseStage: generally_available
- name: Jenkins
  sourceDefinitionId: d6f73702-d7a0-4e95-9758-b0fb1af0bfba
  dockerRepository: farosai/airbyte-jenkins-source
  dockerImageTag: 0.1.23
  documentationUrl: https://docs.airbyte.com/integrations/sources/jenkins
  icon: jenkins.svg
  sourceType: api
  releaseStage: alpha
- name: Jira
  sourceDefinitionId: 68e63de2-bb83-4c7e-93fa-a8a9051e3993
  dockerRepository: airbyte/source-jira
  dockerImageTag: 0.2.22
  documentationUrl: https://docs.airbyte.com/integrations/sources/jira
  icon: jira.svg
  sourceType: api
  releaseStage: alpha
- name: Kafka
  sourceDefinitionId: d917a47b-8537-4d0d-8c10-36a9928d4265
  dockerRepository: airbyte/source-kafka
  dockerImageTag: 0.2.0
  documentationUrl: https://docs.airbyte.com/integrations/sources/kafka
  icon: kafka.svg
  sourceType: database
  releaseStage: alpha
- name: Klaviyo
  sourceDefinitionId: 95e8cffd-b8c4-4039-968e-d32fb4a69bde
  dockerRepository: airbyte/source-klaviyo
  dockerImageTag: 0.1.10
  documentationUrl: https://docs.airbyte.com/integrations/sources/klaviyo
  icon: klaviyo.svg
  sourceType: api
  releaseStage: generally_available
- name: Kyriba
  sourceDefinitionId: 547dc08e-ab51-421d-953b-8f3745201a8c
  dockerRepository: airbyte/source-kyriba
  dockerImageTag: 0.1.0
  documentationUrl: https://docs.airbyte.com/integrations/sources/kyriba
  sourceType: api
  releaseStage: alpha
- name: Lemlist
  sourceDefinitionId: 789f8e7a-2d28-11ec-8d3d-0242ac130003
  dockerRepository: airbyte/source-lemlist
  dockerImageTag: 0.1.0
  documentationUrl: https://docs.airbyte.com/integrations/sources/lemlist
  sourceType: api
  releaseStage: alpha
- name: Lever Hiring
  sourceDefinitionId: 3981c999-bd7d-4afc-849b-e53dea90c948
  dockerRepository: airbyte/source-lever-hiring
  dockerImageTag: 0.1.2
  documentationUrl: https://docs.airbyte.com/integrations/sources/lever-hiring
  icon: leverhiring.svg
  sourceType: api
  releaseStage: alpha
- name: LinkedIn Ads
  sourceDefinitionId: 137ece28-5434-455c-8f34-69dc3782f451
  dockerRepository: airbyte/source-linkedin-ads
  dockerImageTag: 0.1.12
  documentationUrl: https://docs.airbyte.com/integrations/sources/linkedin-ads
  icon: linkedin.svg
  sourceType: api
  releaseStage: generally_available
- name: LinkedIn Pages
  sourceDefinitionId: af54297c-e8f8-4d63-a00d-a94695acc9d3
  dockerRepository: airbyte/source-linkedin-pages
  dockerImageTag: 0.1.0
  documentationUrl: https://docs.airbyte.com/integrations/sources/linkedin-pages
  icon: linkedin.svg
  sourceType: api
  releaseStage: alpha
- name: Linnworks
  sourceDefinitionId: 7b86879e-26c5-4ef6-a5ce-2be5c7b46d1e
  dockerRepository: airbyte/source-linnworks
  dockerImageTag: 0.1.5
  documentationUrl: https://docs.airbyte.com/integrations/sources/linnworks
  icon: linnworks.svg
  sourceType: api
  releaseStage: alpha
- name: Looker
  sourceDefinitionId: 00405b19-9768-4e0c-b1ae-9fc2ee2b2a8c
  dockerRepository: airbyte/source-looker
  dockerImageTag: 0.2.7
  documentationUrl: https://docs.airbyte.com/integrations/sources/looker
  icon: looker.svg
  sourceType: api
  releaseStage: alpha
- name: Mailchimp
  sourceDefinitionId: b03a9f3e-22a5-11eb-adc1-0242ac120002
  dockerRepository: airbyte/source-mailchimp
  dockerImageTag: 0.2.15
  documentationUrl: https://docs.airbyte.com/integrations/sources/mailchimp
  icon: mailchimp.svg
  sourceType: api
  releaseStage: generally_available
- name: Mailgun
  sourceDefinitionId: 5b9cb09e-1003-4f9c-983d-5779d1b2cd51
  dockerRepository: airbyte/source-mailgun
  dockerImageTag: 0.1.0
  documentationUrl: https://docs.airbyte.com/integrations/sources/mailgun
  icon: mailgun.svg
  sourceType: api
  releaseStage: alpha
- name: Marketo
  sourceDefinitionId: 9e0556f4-69df-4522-a3fb-03264d36b348
  dockerRepository: airbyte/source-marketo
  dockerImageTag: 0.1.11
  documentationUrl: https://docs.airbyte.com/integrations/sources/marketo
  icon: marketo.svg
  sourceType: api
  releaseStage: generally_available
- name: Metabase
  sourceDefinitionId: c7cb421b-942e-4468-99ee-e369bcabaec5
  dockerRepository: airbyte/source-metabase
  dockerImageTag: 0.1.0
  documentationUrl: https://docs.airbyte.com/integrations/sources/metabase
  icon: metabase.svg
  sourceType: api
  releaseStage: alpha
- name: Microsoft SQL Server (MSSQL)
  sourceDefinitionId: b5ea17b1-f170-46dc-bc31-cc744ca984c1
  dockerRepository: airbyte/source-mssql
  dockerImageTag: 0.4.23
  documentationUrl: https://docs.airbyte.com/integrations/sources/mssql
  icon: mssql.svg
  sourceType: database
  releaseStage: alpha
- name: Microsoft teams
  sourceDefinitionId: eaf50f04-21dd-4620-913b-2a83f5635227
  dockerRepository: airbyte/source-microsoft-teams
  dockerImageTag: 0.2.5
  documentationUrl: https://docs.airbyte.com/integrations/sources/microsoft-teams
  icon: microsoft-teams.svg
  sourceType: api
  releaseStage: alpha
- name: Mixpanel
  sourceDefinitionId: 12928b32-bf0a-4f1e-964f-07e12e37153a
  dockerRepository: airbyte/source-mixpanel
  dockerImageTag: 0.1.28
  documentationUrl: https://docs.airbyte.com/integrations/sources/mixpanel
  icon: mixpanel.svg
  sourceType: api
  releaseStage: generally_available
- name: Monday
  sourceDefinitionId: 80a54ea2-9959-4040-aac1-eee42423ec9b
  dockerRepository: airbyte/source-monday
  dockerImageTag: 0.1.4
  documentationUrl: https://docs.airbyte.com/integrations/sources/monday
  icon: monday.svg
  sourceType: api
  releaseStage: alpha
- name: MongoDb
  sourceDefinitionId: b2e713cd-cc36-4c0a-b5bd-b47cb8a0561e
  dockerRepository: airbyte/source-mongodb-v2
  dockerImageTag: 0.1.19
  documentationUrl: https://docs.airbyte.com/integrations/sources/mongodb-v2
  icon: mongodb.svg
  sourceType: database
  releaseStage: alpha
- name: My Hours
  sourceDefinitionId: 722ba4bf-06ec-45a4-8dd5-72e4a5cf3903
  dockerRepository: airbyte/source-my-hours
  dockerImageTag: 0.1.1
  documentationUrl: https://docs.airbyte.com/integrations/sources/my-hours
  icon: my-hours.svg
  sourceType: api
  releaseStage: alpha
- name: MySQL
  sourceDefinitionId: 435bb9a5-7887-4809-aa58-28c27df0d7ad
  dockerRepository: airbyte/source-mysql
  dockerImageTag: 1.0.7
  documentationUrl: https://docs.airbyte.com/integrations/sources/mysql
  icon: mysql.svg
  sourceType: database
  releaseStage: beta
- name: Netsuite
  sourceDefinitionId: 4f2f093d-ce44-4121-8118-9d13b7bfccd0
  dockerRepository: airbyte/source-netsuite
  dockerImageTag: 0.1.1
  documentationUrl: https://docs.airbyte.com/integrations/sources/netsuite
  # icon: notion.svg
  sourceType: api
  releaseStage: alpha
- name: Notion
  sourceDefinitionId: 6e00b415-b02e-4160-bf02-58176a0ae687
  dockerRepository: airbyte/source-notion
  dockerImageTag: 0.1.10
  documentationUrl: https://docs.airbyte.com/integrations/sources/notion
  icon: notion.svg
  sourceType: api
  releaseStage: generally_available
- name: Okta
  sourceDefinitionId: 1d4fdb25-64fc-4569-92da-fcdca79a8372
  dockerRepository: airbyte/source-okta
  dockerImageTag: 0.1.13
  documentationUrl: https://docs.airbyte.com/integrations/sources/okta
  icon: okta.svg
  sourceType: api
  releaseStage: alpha
- name: OneSignal
  sourceDefinitionId: bb6afd81-87d5-47e3-97c4-e2c2901b1cf8
  dockerRepository: airbyte/source-onesignal
  dockerImageTag: 0.1.2
  documentationUrl: https://docs.airbyte.com/integrations/sources/onesignal
  icon: onesignal.svg
  sourceType: api
  releaseStage: alpha
- name: OpenWeather
  sourceDefinitionId: d8540a80-6120-485d-b7d6-272bca477d9b
  dockerRepository: airbyte/source-openweather
  dockerImageTag: 0.1.6
  documentationUrl: https://docs.airbyte.com/integrations/sources/openweather
  sourceType: api
  releaseStage: alpha
- name: Oracle DB
  sourceDefinitionId: b39a7370-74c3-45a6-ac3a-380d48520a83
  dockerRepository: airbyte/source-oracle
  dockerImageTag: 0.3.21
  documentationUrl: https://docs.airbyte.com/integrations/sources/oracle
  icon: oracle.svg
  sourceType: database
  releaseStage: alpha
- name: Orb
  sourceDefinitionId: 7f0455fb-4518-4ec0-b7a3-d808bf8081cc
  dockerRepository: airbyte/source-orb
  dockerImageTag: 0.1.4
  documentationUrl: https://docs.airbyte.com/integrations/sources/orb
  icon: orb.svg
  sourceType: api
  releaseStage: alpha
- name: Orbit
  sourceDefinitionId: 95bcc041-1d1a-4c2e-8802-0ca5b1bfa36a
  dockerRepository: airbyte/source-orbit
  dockerImageTag: 0.1.1
  documentationUrl: https://docs.airbyte.com/integrations/sources/orbit
  icon: orbit.svg
  sourceType: api
  releaseStage: alpha
- sourceDefinitionId: 3490c201-5d95-4783-b600-eaf07a4c7787
  name: Outreach
  dockerRepository: airbyte/source-outreach
  dockerImageTag: 0.1.2
  documentationUrl: https://docs.airbyte.com/integrations/sources/outreach
  icon: outreach.svg
  sourceType: api
  releaseStage: alpha
- name: PagerDuty
  sourceDefinitionId: 2817b3f0-04e4-4c7a-9f32-7a5e8a83db95
  dockerRepository: farosai/airbyte-pagerduty-source
  dockerImageTag: 0.1.23
  documentationUrl: https://docs.airbyte.com/integrations/sources/pagerduty
  icon: pagerduty.svg
  sourceType: api
  releaseStage: alpha
- name: Paypal Transaction
  sourceDefinitionId: d913b0f2-cc51-4e55-a44c-8ba1697b9239
  dockerRepository: airbyte/source-paypal-transaction
  dockerImageTag: 0.1.10
  documentationUrl: https://docs.airbyte.com/integrations/sources/paypal-transaction
  icon: paypal.svg
  sourceType: api
  releaseStage: generally_available
- name: Paystack
  sourceDefinitionId: 193bdcb8-1dd9-48d1-aade-91cadfd74f9b
  dockerRepository: airbyte/source-paystack
  dockerImageTag: 0.1.1
  documentationUrl: https://docs.airbyte.com/integrations/sources/paystack
  icon: paystack.svg
  sourceType: api
  releaseStage: alpha
- name: PersistIq
  sourceDefinitionId: 3052c77e-8b91-47e2-97a0-a29a22794b4b
  dockerRepository: airbyte/source-persistiq
  dockerImageTag: 0.1.0
  documentationUrl: https://docs.airbyte.com/integrations/sources/persistiq
  icon: persistiq.svg
  sourceType: api
  releaseStage: alpha
- name: Pinterest
  sourceDefinitionId: 5cb7e5fe-38c2-11ec-8d3d-0242ac130003
  dockerRepository: airbyte/source-pinterest
  dockerImageTag: 0.1.8
  documentationUrl: https://docs.airbyte.com/integrations/sources/pinterest
  icon: pinterest.svg
  sourceType: api
  releaseStage: generally_available
- name: Pipedrive
  sourceDefinitionId: d8286229-c680-4063-8c59-23b9b391c700
  dockerRepository: airbyte/source-pipedrive
  dockerImageTag: 0.1.13
  documentationUrl: https://docs.airbyte.com/integrations/sources/pipedrive
  icon: pipedrive.svg
  sourceType: api
  releaseStage: alpha
- name: Pivotal Tracker
  sourceDefinitionId: d60f5393-f99e-4310-8d05-b1876820f40e
  dockerRepository: airbyte/source-pivotal-tracker
  dockerImageTag: 0.1.0
  documentationUrl: https://docs.airbyte.com/integrations/sources/pivotal-tracker
  sourceType: api
  releaseStage: alpha
- name: Plaid
  sourceDefinitionId: ed799e2b-2158-4c66-8da4-b40fe63bc72a
  dockerRepository: airbyte/source-plaid
  dockerImageTag: 0.3.2
  documentationUrl: https://docs.airbyte.com/integrations/sources/plaid
  icon: plaid.svg
  sourceType: api
  releaseStage: alpha
- name: PokeAPI
  sourceDefinitionId: 6371b14b-bc68-4236-bfbd-468e8df8e968
  dockerRepository: airbyte/source-pokeapi
  dockerImageTag: 0.1.5
  documentationUrl: https://docs.airbyte.com/integrations/sources/pokeapi
  icon: pokeapi.svg
  sourceType: api
  releaseStage: alpha
- name: PostHog
  sourceDefinitionId: af6d50ee-dddf-4126-a8ee-7faee990774f
  dockerRepository: airbyte/source-posthog
  dockerImageTag: 0.1.7
  documentationUrl: https://docs.airbyte.com/integrations/sources/posthog
  icon: posthog.svg
  sourceType: api
  releaseStage: alpha
- name: Postgres
  sourceDefinitionId: decd338e-5647-4c0b-adf4-da0e75f5a750
  dockerRepository: airbyte/source-postgres
  dockerImageTag: 1.0.19
  documentationUrl: https://docs.airbyte.com/integrations/sources/postgres
  icon: postgresql.svg
  sourceType: database
  releaseStage: generally_available
- name: Prestashop
  sourceDefinitionId: d60a46d4-709f-4092-a6b7-2457f7d455f5
  dockerRepository: airbyte/source-prestashop
  dockerImageTag: 0.1.0
  documentationUrl: https://docs.airbyte.com/integrations/sources/presta-shop
  icon: prestashop.svg
  sourceType: api
  releaseStage: alpha
- name: Primetric
  sourceDefinitionId: f636c3c6-4077-45ac-b109-19fc62a283c1
  dockerRepository: airbyte/source-primetric
  dockerImageTag: 0.1.0
  documentationUrl: https://docs.airbyte.com/integrations/sources/presta-shop
  icon: primetric.svg
  sourceType: api
  releaseStage: alpha
- name: Qualaroo
  sourceDefinitionId: b08e4776-d1de-4e80-ab5c-1e51dad934a2
  dockerRepository: airbyte/source-qualaroo
  dockerImageTag: 0.1.2
  documentationUrl: https://docs.airbyte.com/integrations/sources/qualaroo
  icon: qualaroo.svg
  sourceType: api
  releaseStage: alpha
- name: QuickBooks
  sourceDefinitionId: 29b409d9-30a5-4cc8-ad50-886eb846fea3
  dockerRepository: airbyte/source-quickbooks-singer
  dockerImageTag: 0.1.5
  documentationUrl: https://docs.airbyte.com/integrations/sources/quickbooks
  icon: qb.svg
  sourceType: api
  releaseStage: alpha
- name: Recharge
  sourceDefinitionId: 45d2e135-2ede-49e1-939f-3e3ec357a65e
  dockerRepository: airbyte/source-recharge
  dockerImageTag: 0.2.4
  documentationUrl: https://docs.airbyte.com/integrations/sources/recharge
  icon: recharge.svg
  sourceType: api
  releaseStage: generally_available
- name: Recurly
  sourceDefinitionId: cd42861b-01fc-4658-a8ab-5d11d0510f01
  dockerRepository: airbyte/source-recurly
  dockerImageTag: 0.4.1
  documentationUrl: https://docs.airbyte.com/integrations/sources/recurly
  icon: recurly.svg
  sourceType: api
  releaseStage: alpha
- name: Redshift
  sourceDefinitionId: e87ffa8e-a3b5-f69c-9076-6011339de1f6
  dockerRepository: airbyte/source-redshift
  dockerImageTag: 0.3.14
  documentationUrl: https://docs.airbyte.com/integrations/sources/redshift
  icon: redshift.svg
  sourceType: database
  releaseStage: alpha
- name: Retently
  sourceDefinitionId: db04ecd1-42e7-4115-9cec-95812905c626
  dockerRepository: airbyte/source-retently
  dockerImageTag: 0.1.2
  documentationUrl: https://docs.airbyte.com/integrations/sources/retently
  icon: retently.svg
  sourceType: api
  releaseStage: alpha
- name: RKI Covid
  sourceDefinitionId: d78e5de0-aa44-4744-aa4f-74c818ccfe19
  dockerRepository: airbyte/source-rki-covid
  dockerImageTag: 0.1.1
  documentationUrl: https://docs.airbyte.com/integrations/sources/rki-covid
  sourceType: api
  releaseStage: alpha
- name: S3
  sourceDefinitionId: 69589781-7828-43c5-9f63-8925b1c1ccc2
  dockerRepository: airbyte/source-s3
  dockerImageTag: 0.1.24
  documentationUrl: https://docs.airbyte.com/integrations/sources/s3
  icon: s3.svg
  sourceType: file
  releaseStage: generally_available
- name: SalesLoft
  sourceDefinitionId: 41991d12-d4b5-439e-afd0-260a31d4c53f
  dockerRepository: airbyte/source-salesloft
  dockerImageTag: 0.1.3
  documentationUrl: https://docs.airbyte.com/integrations/sources/salesloft
  icon: salesloft.svg
  sourceType: api
  releaseStage: alpha
- name: Salesforce
  sourceDefinitionId: b117307c-14b6-41aa-9422-947e34922962
  dockerRepository: airbyte/source-salesforce
  dockerImageTag: 1.0.22
  documentationUrl: https://docs.airbyte.com/integrations/sources/salesforce
  icon: salesforce.svg
  sourceType: api
  releaseStage: generally_available
- name: SearchMetrics
  sourceDefinitionId: 8d7ef552-2c0f-11ec-8d3d-0242ac130003
  dockerRepository: airbyte/source-search-metrics
  dockerImageTag: 0.1.1
  documentationUrl: https://docs.airbyte.com/integrations/sources/search-metrics
  icon: searchmetrics.svg
  sourceType: api
  releaseStage: alpha
- name: Sendgrid
  sourceDefinitionId: fbb5fbe2-16ad-4cf4-af7d-ff9d9c316c87
  dockerRepository: airbyte/source-sendgrid
  dockerImageTag: 0.2.15
  documentationUrl: https://docs.airbyte.com/integrations/sources/sendgrid
  icon: sendgrid.svg
  sourceType: api
  releaseStage: beta
- name: Shopify
  sourceDefinitionId: 9da77001-af33-4bcd-be46-6252bf9342b9
  dockerRepository: airbyte/source-shopify
  dockerImageTag: 0.2.0
  documentationUrl: https://docs.airbyte.com/integrations/sources/shopify
  icon: shopify.svg
  sourceType: api
  releaseStage: alpha
- name: Short.io
  sourceDefinitionId: 2fed2292-5586-480c-af92-9944e39fe12d
  dockerRepository: airbyte/source-shortio
  dockerImageTag: 0.1.3
  documentationUrl: https://docs.airbyte.com/integrations/sources/shortio
  icon: short.svg
  sourceType: api
  releaseStage: alpha
- name: Slack
  sourceDefinitionId: c2281cee-86f9-4a86-bb48-d23286b4c7bd
  dockerRepository: airbyte/source-slack
  dockerImageTag: 0.1.18
  documentationUrl: https://docs.airbyte.com/integrations/sources/slack
  icon: slack.svg
  sourceType: api
  releaseStage: generally_available
- name: Smartsheets
  sourceDefinitionId: 374ebc65-6636-4ea0-925c-7d35999a8ffc
  dockerRepository: airbyte/source-smartsheets
  dockerImageTag: 0.1.12
  documentationUrl: https://docs.airbyte.com/integrations/sources/smartsheets
  icon: smartsheet.svg
  sourceType: api
  releaseStage: beta
- name: Snapchat Marketing
  sourceDefinitionId: 200330b2-ea62-4d11-ac6d-cfe3e3f8ab2b
  dockerRepository: airbyte/source-snapchat-marketing
  dockerImageTag: 0.1.8
  documentationUrl: https://docs.airbyte.com/integrations/sources/snapchat-marketing
  icon: snapchat.svg
  sourceType: api
  releaseStage: generally_available
- name: Snowflake
  sourceDefinitionId: e2d65910-8c8b-40a1-ae7d-ee2416b2bfa2
  dockerRepository: airbyte/source-snowflake
  dockerImageTag: 0.1.24
  documentationUrl: https://docs.airbyte.com/integrations/sources/snowflake
  icon: snowflake.svg
  sourceType: database
  releaseStage: alpha
- name: Square
  sourceDefinitionId: 77225a51-cd15-4a13-af02-65816bd0ecf4
  dockerRepository: airbyte/source-square
  dockerImageTag: 0.1.4
  documentationUrl: https://docs.airbyte.com/integrations/sources/square
  icon: square.svg
  sourceType: api
  releaseStage: alpha
- sourceDefinitionId: 7a4327c4-315a-11ec-8d3d-0242ac130003
  name: Strava
  dockerRepository: airbyte/source-strava
  dockerImageTag: 0.1.2
  documentationUrl: https://docs.airbyte.com/integrations/sources/strava
  icon: strava.svg
  sourceType: api
  releaseStage: alpha
- name: Stripe
  sourceDefinitionId: e094cb9a-26de-4645-8761-65c0c425d1de
  dockerRepository: airbyte/source-stripe
  dockerImageTag: 0.1.40
  documentationUrl: https://docs.airbyte.com/integrations/sources/stripe
  icon: stripe.svg
  sourceType: api
  releaseStage: generally_available
- name: SurveyMonkey
  sourceDefinitionId: badc5925-0485-42be-8caa-b34096cb71b5
  dockerRepository: airbyte/source-surveymonkey
  dockerImageTag: 0.1.11
  documentationUrl: https://docs.airbyte.com/integrations/sources/surveymonkey
  icon: surveymonkey.svg
  sourceType: api
  releaseStage: generally_available
- name: TalkDesk Explore
  sourceDefinitionId: f00d2cf4-3c28-499a-ba93-b50b6f26359e
  dockerRepository: airbyte/source-talkdesk-explore
  dockerImageTag: 0.1.0
  documentationUrl: https://docs.airbyte.com/integrations/sources/talkdesk-explore
  icon: talkdesk-explore.svg
  sourceType: api
  releaseStage: alpha
- name: Tempo
  sourceDefinitionId: d1aa448b-7c54-498e-ad95-263cbebcd2db
  dockerRepository: airbyte/source-tempo
  dockerImageTag: 0.2.6
  documentationUrl: https://docs.airbyte.com/integrations/sources/tempo
  icon: tempo.svg
  sourceType: api
  releaseStage: alpha
- name: TiDB
  sourceDefinitionId: 0dad1a35-ccf8-4d03-b73e-6788c00b13ae
  dockerRepository: airbyte/source-tidb
  dockerImageTag: 0.2.1
  documentationUrl: https://docs.airbyte.com/integrations/sources/tidb
  icon: tidb.svg
  sourceType: database
  releaseStage: alpha
- name: TikTok Marketing
  sourceDefinitionId: 4bfac00d-ce15-44ff-95b9-9e3c3e8fbd35
  dockerRepository: airbyte/source-tiktok-marketing
  dockerImageTag: 0.1.17
  documentationUrl: https://docs.airbyte.com/integrations/sources/tiktok-marketing
  icon: tiktok.svg
  sourceType: api
  releaseStage: generally_available
- name: Timely
  sourceDefinitionId: bc617b5f-1b9e-4a2d-bebe-782fd454a771
  dockerRepository: airbyte/source-timely
  dockerImageTag: 0.1.0
  documentationUrl: https://docs.airbyte.com/integrations/sources/timely
  icon: timely.svg
  sourceType: api
  releaseStage: alpha
- name: Trello
  sourceDefinitionId: 8da67652-004c-11ec-9a03-0242ac130003
  dockerRepository: airbyte/source-trello
  dockerImageTag: 0.1.6
  documentationUrl: https://docs.airbyte.com/integrations/sources/trello
  icon: trelllo.svg
  sourceType: api
  releaseStage: alpha
- name: Twilio
  sourceDefinitionId: b9dc6155-672e-42ea-b10d-9f1f1fb95ab1
  dockerRepository: airbyte/source-twilio
  dockerImageTag: 0.1.12
  documentationUrl: https://docs.airbyte.com/integrations/sources/twilio
  icon: twilio.svg
  sourceType: api
  releaseStage: generally_available
- name: Typeform
  sourceDefinitionId: e7eff203-90bf-43e5-a240-19ea3056c474
  dockerRepository: airbyte/source-typeform
  dockerImageTag: 0.1.9
  documentationUrl: https://docs.airbyte.com/integrations/sources/typeform
  icon: typeform.svg
  sourceType: api
  releaseStage: alpha
- name: US Census
  sourceDefinitionId: c4cfaeda-c757-489a-8aba-859fb08b6970
  dockerRepository: airbyte/source-us-census
  dockerImageTag: 0.1.2
  documentationUrl: https://docs.airbyte.com/integrations/sources/us-census
  icon: uscensus.svg
  sourceType: api
  releaseStage: alpha
- sourceDefinitionId: afa734e4-3571-11ec-991a-1e0031268139
  name: YouTube Analytics
  dockerRepository: airbyte/source-youtube-analytics
  dockerImageTag: 0.1.3
  documentationUrl: https://docs.airbyte.com/integrations/sources/youtube-analytics
  icon: youtube.svg
  sourceType: api
  releaseStage: beta
- name: VictorOps
  sourceDefinitionId: 7e20ce3e-d820-4327-ad7a-88f3927fd97a
  dockerRepository: farosai/airbyte-victorops-source
  dockerImageTag: 0.1.23
  documentationUrl: https://docs.airbyte.com/integrations/sources/victorops
  icon: victorops.svg
  sourceType: api
  releaseStage: alpha
- name: xkcd
  sourceDefinitionId: 80fddd16-17bd-4c0c-bf4a-80df7863fc9d
  dockerRepository: airbyte/source-xkcd
  dockerImageTag: 0.1.1
  documentationUrl: https://docs.airbyte.com/integrations/sources/xkcd
  sourceType: api
  releaseStage: alpha
- name: Webflow
  sourceDefinitionId: ef580275-d9a9-48bb-af5e-db0f5855be04
  dockerRepository: airbyte/source-webflow
  dockerImageTag: 0.1.2
  documentationUrl: https://docs.airbyte.com/integrations/sources/webflow
  icon: webflow.svg
  sourceType: api
  releaseStage: alpha
- name: Whisky Hunter
  sourceDefinitionId: e65f84c0-7598-458a-bfac-f770c381ff5d
  dockerRepository: airbyte/source-whisky-hunter
  dockerImageTag: 0.1.0
  documentationUrl: https://docs.airbyte.com/integrations/sources/whisky-hunter
  sourceType: api
  releaseStage: alpha
- name: WooCommerce
  sourceDefinitionId: 2a2552ca-9f78-4c1c-9eb7-4d0dc66d72df
  dockerRepository: airbyte/source-woocommerce
  dockerImageTag: 0.1.2
  documentationUrl: https://docs.airbyte.com/integrations/sources/woocommerce
  icon: woocommerce.svg
  sourceType: api
  releaseStage: alpha
- name: Wrike
  sourceDefinitionId: 9c13f986-a13b-4988-b808-4705badf71c2
  dockerRepository: airbyte/source-wrike
  dockerImageTag: 0.1.0
  documentationUrl: https://docs.airbyte.com/integrations/sources/wrike
  icon: wrike.svg
  sourceType: api
  releaseStage: alpha
- name: Zendesk Chat
  sourceDefinitionId: 40d24d0f-b8f9-4fe0-9e6c-b06c0f3f45e4
  dockerRepository: airbyte/source-zendesk-chat
  dockerImageTag: 0.1.11
  documentationUrl: https://docs.airbyte.com/integrations/sources/zendesk-chat
  icon: zendesk.svg
  sourceType: api
  releaseStage: generally_available
- name: Zendesk Sunshine
  sourceDefinitionId: 325e0640-e7b3-4e24-b823-3361008f603f
  dockerRepository: airbyte/source-zendesk-sunshine
  dockerImageTag: 0.1.1
  documentationUrl: https://docs.airbyte.com/integrations/sources/zendesk-sunshine
  icon: zendesk.svg
  sourceType: api
  releaseStage: alpha
- name: Zendesk Support
  sourceDefinitionId: 79c1aa37-dae3-42ae-b333-d1c105477715
  dockerRepository: airbyte/source-zendesk-support
  dockerImageTag: 0.2.16
  documentationUrl: https://docs.airbyte.com/integrations/sources/zendesk-support
  icon: zendesk.svg
  sourceType: api
  releaseStage: generally_available
- name: Zendesk Talk
  sourceDefinitionId: c8630570-086d-4a40-99ae-ea5b18673071
  dockerRepository: airbyte/source-zendesk-talk
  dockerImageTag: 0.1.5
  documentationUrl: https://docs.airbyte.com/integrations/sources/zendesk-talk
  icon: zendesk.svg
  sourceType: api
  releaseStage: generally_available
- name: Zenefits
  sourceDefinitionId: 8baba53d-2fe3-4e33-bc85-210d0eb62884
  dockerRepository: airbyte/source-zenefits
  dockerImageTag: 0.1.0
  documentationUrl: https://docs.airbyte.com/integrations/sources/zenefits
  icon: zenefits.svg
  sourceType: api
  releaseStage: alpha
- name: Zenloop
  sourceDefinitionId: f1e4c7f6-db5c-4035-981f-d35ab4998794
  dockerRepository: airbyte/source-zenloop
  dockerImageTag: 0.1.3
  documentationUrl: https://docs.airbyte.com/integrations/sources/zenloop
  sourceType: api
  releaseStage: alpha
- sourceDefinitionId: cdaf146a-9b75-49fd-9dd2-9d64a0bb4781
  name: Sentry
  dockerRepository: airbyte/source-sentry
  dockerImageTag: 0.1.7
  documentationUrl: https://docs.airbyte.com/integrations/sources/sentry
  icon: sentry.svg
  sourceType: api
  releaseStage: generally_available
- name: Zoom
  sourceDefinitionId: aea2fd0d-377d-465e-86c0-4fdc4f688e51
  dockerRepository: airbyte/source-zoom-singer
  dockerImageTag: 0.2.4
  documentationUrl: https://docs.airbyte.com/integrations/sources/zoom
  icon: zoom.svg
  sourceType: api
  releaseStage: alpha
- name: Zuora
  sourceDefinitionId: 3dc3037c-5ce8-4661-adc2-f7a9e3c5ece5
  dockerRepository: airbyte/source-zuora
  dockerImageTag: 0.1.3
  documentationUrl: https://docs.airbyte.com/integrations/sources/zuora
  icon: zuora.svg
  sourceType: api
  releaseStage: alpha
- name: Kustomer
  sourceDefinitionId: cd06e646-31bf-4dc8-af48-cbc6530fcad3
  dockerRepository: airbyte/source-kustomer-singer
  dockerImageTag: 0.1.2
  documentationUrl: https://docs.airbyte.com/integrations/sources/kustomer
  sourceType: api
  releaseStage: alpha
- name: ZohoCRM
  sourceDefinitionId: 4942d392-c7b5-4271-91f9-3b4f4e51eb3e
  dockerRepository: airbyte/source-zoho-crm
  dockerImageTag: 0.1.0
  documentationUrl: https://docs.airbyte.com/integrations/sources/zoho-crm
  sourceType: api
  releaseStage: alpha
- name: SFTP
  sourceDefinitionId: a827c52e-791c-4135-a245-e233c5255199
  dockerRepository: airbyte/source-sftp
  dockerImageTag: 0.1.2
  documentationUrl: https://docs.airbyte.com/integrations/sources/sftp
  sourceType: file
  releaseStage: alpha
- name: Firebolt
  sourceDefinitionId: 6f2ac653-8623-43c4-8950-19218c7caf3d
  dockerRepository: airbyte/source-firebolt
  dockerImageTag: 0.1.0
  documentationUrl: https://docs.airbyte.com/integrations/sources/firebolt
  sourceType: database
  releaseStage: alpha
- name: Elasticsearch
  sourceDefinitionId: 7cf88806-25f5-4e1a-b422-b2fa9e1b0090
  dockerRepository: airbyte/source-elasticsearch
  dockerImageTag: 0.1.0
  documentationUrl: https://docs.airbyte.com/integrations/sources/elasticsearch
  sourceType: api
  releaseStage: alpha
- name: Yandex Metrica
  sourceDefinitionId: 7865dce4-2211-4f6a-88e5-9d0fe161afe7
  dockerRepository: airbyte/source-yandex-metrica
  dockerImageTag: 0.1.0
  documentationUrl: https://docs.airbyte.com/integrations/sources/yandex-metrica
  sourceType: api
  releaseStage: alpha<|MERGE_RESOLUTION|>--- conflicted
+++ resolved
@@ -213,20 +213,19 @@
   icon: confluence.svg
   sourceType: api
   releaseStage: alpha
-<<<<<<< HEAD
 - name: Convex
   sourceDefinitionId: c332628c-f55c-4017-8222-378cfafda9b2
   dockerRepository: airbyte/source-convex
   dockerImageTag: dev
   documentationUrl: https://docs.airbyte.io/integrations/sources/convex
   icon: convex.svg
-=======
+  sourceType: api
+  releaseStage: alpha
 - name: Courier
   sourceDefinitionId: 0541b2cd-2367-4986-b5f1-b79ff55439e4
   dockerRepository: airbyte/source-courier
   dockerImageTag: 0.1.0
   documentationUrl: https://docs.airbyte.com/integrations/sources/courier
->>>>>>> a7141759
   sourceType: api
   releaseStage: alpha
 - name: Customer.io
