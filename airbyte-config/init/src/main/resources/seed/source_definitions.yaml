--- conflicted
+++ resolved
@@ -550,11 +550,7 @@
 - name: Postgres
   sourceDefinitionId: decd338e-5647-4c0b-adf4-da0e75f5a750
   dockerRepository: airbyte/source-postgres
-<<<<<<< HEAD
-  dockerImageTag: 0.4.1
-=======
-  dockerImageTag: 0.4.2
->>>>>>> b8cd7724
+  dockerImageTag: 0.4.3
   documentationUrl: https://docs.airbyte.io/integrations/sources/postgres
   icon: postgresql.svg
   sourceType: database
@@ -589,11 +585,7 @@
 - name: Recurly
   sourceDefinitionId: cd42861b-01fc-4658-a8ab-5d11d0510f01
   dockerRepository: airbyte/source-recurly
-<<<<<<< HEAD
-  dockerImageTag: 0.2.7
-=======
-  dockerImageTag: 0.3.1
->>>>>>> b8cd7724
+  dockerImageTag: 0.3.2
   documentationUrl: https://docs.airbyte.io/integrations/sources/recurly
   icon: recurly.svg
   sourceType: api
@@ -628,11 +620,7 @@
 - name: Salesforce
   sourceDefinitionId: b117307c-14b6-41aa-9422-947e34922962
   dockerRepository: airbyte/source-salesforce
-<<<<<<< HEAD
-  dockerImageTag: 0.1.13
-=======
-  dockerImageTag: 0.1.17
->>>>>>> b8cd7724
+  dockerImageTag: 0.1.18
   documentationUrl: https://docs.airbyte.io/integrations/sources/salesforce
   icon: salesforce.svg
   sourceType: api
