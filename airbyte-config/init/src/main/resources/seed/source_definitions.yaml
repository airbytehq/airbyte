- name: Airtable
  sourceDefinitionId: 14c6e7ea-97ed-4f5e-a7b5-25e9a80b8212
  dockerRepository: airbyte/source-airtable
  dockerImageTag: 0.1.0
  documentationUrl: https://docs.airbyte.io/integrations/sources/airtable
  icon: airtable.svg
  sourceType: api
- name: AWS CloudTrail
  sourceDefinitionId: 6ff047c0-f5d5-4ce5-8c81-204a830fa7e1
  dockerRepository: airbyte/source-aws-cloudtrail
  dockerImageTag: 0.1.2
  documentationUrl: https://docs.airbyte.io/integrations/sources/aws-cloudtrail
  icon: awscloudtrail.svg
  sourceType: api
- name: Amazon Ads
  sourceDefinitionId: c6b0a29e-1da9-4512-9002-7bfd0cba2246
  dockerRepository: airbyte/source-amazon-ads
  dockerImageTag: 0.1.2
  documentationUrl: https://docs.airbyte.io/integrations/sources/amazon-ads
  icon: amazonads.svg
  sourceType: api
- name: Amazon Seller Partner
  sourceDefinitionId: e55879a8-0ef8-4557-abcf-ab34c53ec460
  dockerRepository: airbyte/source-amazon-seller-partner
  dockerImageTag: 0.2.3
  sourceType: api
  documentationUrl: https://docs.airbyte.io/integrations/sources/amazon-seller-partner
  icon: amazonsellerpartner.svg
- name: Amplitude
  sourceDefinitionId: fa9f58c6-2d03-4237-aaa4-07d75e0c1396
  dockerRepository: airbyte/source-amplitude
  dockerImageTag: 0.1.3
  documentationUrl: https://docs.airbyte.io/integrations/sources/amplitude
  icon: amplitude.svg
  sourceType: api
- name: Apify Dataset
  sourceDefinitionId: 47f17145-fe20-4ef5-a548-e29b048adf84
  dockerRepository: airbyte/source-apify-dataset
  dockerImageTag: 0.1.2
  documentationUrl: https://docs.airbyte.io/integrations/sources/apify-dataset
  icon: apify.svg
  sourceType: api
- name: Appstore
  sourceDefinitionId: 2af123bf-0aaf-4e0d-9784-cb497f23741a
  dockerRepository: airbyte/source-appstore-singer
  dockerImageTag: 0.2.4
  documentationUrl: https://docs.airbyte.io/integrations/sources/appstore
  icon: appstore.svg
  sourceType: api
- name: Asana
  sourceDefinitionId: d0243522-dccf-4978-8ba0-37ed47a0bdbf
  dockerRepository: airbyte/source-asana
  dockerImageTag: 0.1.3
  documentationUrl: https://docs.airbyte.io/integrations/sources/asana
  icon: asana.svg
  sourceType: api
- name: Azure Table Storage
  sourceDefinitionId: 798ae795-5189-42b6-b64e-3cb91db93338
  dockerRepository: airbyte/source-azure-table
  dockerImageTag: 0.1.0
  documentationUrl: https://docs.airbyte.io/integrations/sources/azure-table
  icon: azureblobstorage.svg
  sourceType: database
- name: BambooHR
  sourceDefinitionId: 90916976-a132-4ce9-8bce-82a03dd58788
  dockerRepository: airbyte/source-bamboo-hr
  dockerImageTag: 0.1.0
  documentationUrl: https://docs.airbyte.io/integrations/sources/bamboo-hr
  icon: bamboohr.svg
  sourceType: api
- name: BigCommerce
  sourceDefinitionId: 59c5501b-9f95-411e-9269-7143c939adbd
  dockerRepository: airbyte/source-bigcommerce
  dockerImageTag: 0.1.1
  documentationUrl: https://docs.airbyte.io/integrations/sources/bigcommerce
  icon: bigcommerce.svg
  sourceType: api
- name: BigQuery
  sourceDefinitionId: bfd1ddf8-ae8a-4620-b1d7-55597d2ba08c
  dockerRepository: airbyte/source-bigquery
  dockerImageTag: 0.1.4
  documentationUrl: https://docs.airbyte.io/integrations/sources/bigquery
  icon: bigquery.svg
  sourceType: database
- name: Bing Ads
  sourceDefinitionId: 47f25999-dd5e-4636-8c39-e7cea2453331
  dockerRepository: airbyte/source-bing-ads
  dockerImageTag: 0.1.1
  documentationUrl: https://docs.airbyte.io/integrations/sources/bing-ads
  icon: bingads.svg
  sourceType: api
- name: Braintree
  sourceDefinitionId: 63cea06f-1c75-458d-88fe-ad48c7cb27fd
  dockerRepository: airbyte/source-braintree
  dockerImageTag: 0.1.0
  documentationUrl: https://docs.airbyte.io/integrations/sources/braintree
  icon: braintree.svg
  sourceType: api
- name: Cart.com
  sourceDefinitionId: bb1a6d31-6879-4819-a2bd-3eed299ea8e2
  dockerRepository: airbyte/source-cart
  dockerImageTag: 0.1.4
  documentationUrl: https://docs.airbyte.io/integrations/sources/cart
  icon: cart.svg
  sourceType: api
- name: Chargebee
  sourceDefinitionId: 686473f1-76d9-4994-9cc7-9b13da46147c
  dockerRepository: airbyte/source-chargebee
  dockerImageTag: 0.1.4
  documentationUrl: https://docs.airbyte.io/integrations/sources/chargebee
  icon: chargebee.svg
  sourceType: api
- name: ClickHouse
  sourceDefinitionId: bad83517-5e54-4a3d-9b53-63e85fbd4d7c
  dockerRepository: airbyte/source-clickhouse
  dockerImageTag: 0.1.4
  documentationUrl: https://docs.airbyte.io/integrations/sources/clickhouse
  icon: cliskhouse.svg
  sourceType: database
- name: Close.com
  sourceDefinitionId: dfffecb7-9a13-43e9-acdc-b92af7997ca9
  dockerRepository: airbyte/source-close-com
  dockerImageTag: 0.1.0
  documentationUrl: https://docs.airbyte.io/integrations/sources/close-com
  icon: close.svg
  sourceType: api
- name: Cockroachdb
  sourceDefinitionId: 9fa5862c-da7c-11eb-8d19-0242ac130003
  dockerRepository: airbyte/source-cockroachdb
  dockerImageTag: 0.1.3
  documentationUrl: https://docs.airbyte.io/integrations/sources/cockroachdb
  icon: cockroachdb.svg
  sourceType: database
- name: Commercetools
  sourceDefinitionId: 008b2e26-11a3-11ec-82a8-0242ac130003
  dockerRepository: airbyte/source-commercetools
  dockerImageTag: 0.1.0
  documentationUrl: https://docs.airbyte.io/integrations/sources/commercetools
  icon: commercetools.svg
  sourceType: api
- name: Delighted
  sourceDefinitionId: cc88c43f-6f53-4e8a-8c4d-b284baaf9635
  dockerRepository: airbyte/source-delighted
  dockerImageTag: 0.1.0
  documentationUrl: https://docs.airbyte.io/integrations/sources/delighted
  icon: delighted.svg
  sourceType: api
- name: Dixa
  sourceDefinitionId: 0b5c867e-1b12-4d02-ab74-97b2184ff6d7
  dockerRepository: airbyte/source-dixa
  dockerImageTag: 0.1.2
  documentationUrl: https://docs.airbyte.io/integrations/sources/dixa
  icon: dixa.svg
  sourceType: api
- name: Drift
  sourceDefinitionId: 445831eb-78db-4b1f-8f1f-0d96ad8739e2
  dockerRepository: airbyte/source-drift
  dockerImageTag: 0.2.4
  documentationUrl: https://docs.airbyte.io/integrations/sources/drift
  icon: drift.svg
  sourceType: api
- name: Exchange Rates Api
  sourceDefinitionId: e2b40e36-aa0e-4bed-b41b-bcea6fa348b1
  dockerRepository: airbyte/source-exchange-rates
  dockerImageTag: 0.2.5
  documentationUrl: https://docs.airbyte.io/integrations/sources/exchangeratesapi
  icon: exchangeratesapi.svg
  sourceType: api
- name: Facebook Marketing
  sourceDefinitionId: e7778cfc-e97c-4458-9ecb-b4f2bba8946c
  dockerRepository: airbyte/source-facebook-marketing
  dockerImageTag: 0.2.26
  documentationUrl: https://docs.airbyte.io/integrations/sources/facebook-marketing
  icon: facebook.svg
  sourceType: api
- name: Facebook Pages
  sourceDefinitionId: 010eb12f-837b-4685-892d-0a39f76a98f5
  dockerRepository: airbyte/source-facebook-pages
  dockerImageTag: 0.1.4
  documentationUrl: https://hub.docker.com/r/airbyte/source-facebook-pages
  icon: facebook.svg
  sourceType: api
- name: File
  sourceDefinitionId: 778daa7c-feaf-4db6-96f3-70fd645acc77
  dockerRepository: airbyte/source-file
  dockerImageTag: 0.2.6
  documentationUrl: https://docs.airbyte.io/integrations/sources/file
  icon: file.svg
  sourceType: file
- name: Freshdesk
  sourceDefinitionId: ec4b9503-13cb-48ab-a4ab-6ade4be46567
  dockerRepository: airbyte/source-freshdesk
  dockerImageTag: 0.2.9
  documentationUrl: https://docs.airbyte.io/integrations/sources/freshdesk
  icon: freshdesk.svg
  sourceType: api
- name: Freshsales
  sourceDefinitionId: eca08d79-7b92-4065-b7f3-79c14836ebe7
  dockerRepository: airbyte/source-freshsales
  dockerImageTag: 0.1.0
  documentationUrl: https://docs.airbyte.io/integrations/sources/freshsales
  icon: freshsales.svg
  sourceType: api
- name: Freshservice
  sourceDefinitionId: 9bb85338-ea95-4c93-b267-6be89125b267
  dockerRepository: airbyte/source-freshservice
  dockerImageTag: 0.1.0
  documentationUrl: https://docs.airbyte.io/integrations/sources/freshservice
  icon: freshdesk.svg
  sourceType: api
- name: GitHub
  sourceDefinitionId: ef69ef6e-aa7f-4af1-a01d-ef775033524e
  dockerRepository: airbyte/source-github
  dockerImageTag: 0.2.6
  documentationUrl: https://docs.airbyte.io/integrations/sources/github
  icon: github.svg
  sourceType: api
- name: Gitlab
  sourceDefinitionId: 5e6175e5-68e1-4c17-bff9-56103bbb0d80
  dockerRepository: airbyte/source-gitlab
  dockerImageTag: 0.1.2
  documentationUrl: https://docs.airbyte.io/integrations/sources/gitlab
  icon: gitlab.svg
  sourceType: api
- name: Google Ads
  sourceDefinitionId: 253487c0-2246-43ba-a21f-5116b20a2c50
  dockerRepository: airbyte/source-google-ads
  dockerImageTag: 0.1.15
  documentationUrl: https://docs.airbyte.io/integrations/sources/google-ads
  icon: google-adwords.svg
  sourceType: api
- name: Google Analytics
  sourceDefinitionId: eff3616a-f9c3-11eb-9a03-0242ac130003
  dockerRepository: airbyte/source-google-analytics-v4
  dockerImageTag: 0.1.10
  documentationUrl: https://docs.airbyte.io/integrations/sources/source-google-analytics-v4
  icon: google-analytics.svg
  sourceType: api
- name: Google Directory
  sourceDefinitionId: d19ae824-e289-4b14-995a-0632eb46d246
  dockerRepository: airbyte/source-google-directory
  dockerImageTag: 0.1.8
  documentationUrl: https://docs.airbyte.io/integrations/sources/google-directory
  icon: googledirectory.svg
  sourceType: api
- name: Google Search Console
  sourceDefinitionId: eb4c9e00-db83-4d63-a386-39cfa91012a8
  dockerRepository: airbyte/source-google-search-console
  dockerImageTag: 0.1.6
  documentationUrl: https://docs.airbyte.io/integrations/sources/google-search-console
  icon: googlesearchconsole.svg
  sourceType: api
- name: Google Sheets
  sourceDefinitionId: 71607ba1-c0ac-4799-8049-7f4b90dd50f7
  dockerRepository: airbyte/source-google-sheets
  dockerImageTag: 0.2.6
  documentationUrl: https://docs.airbyte.io/integrations/sources/google-sheets
  icon: google-sheets.svg
  sourceType: file
- name: Google Workspace Admin Reports
  sourceDefinitionId: ed9dfefa-1bbc-419d-8c5e-4d78f0ef6734
  dockerRepository: airbyte/source-google-workspace-admin-reports
  dockerImageTag: 0.1.6
  documentationUrl: https://docs.airbyte.io/integrations/sources/google-workspace-admin-reports
  icon: googleworkpace.svg
  sourceType: api
- name: Greenhouse
  sourceDefinitionId: 59f1e50a-331f-4f09-b3e8-2e8d4d355f44
  dockerRepository: airbyte/source-greenhouse
  dockerImageTag: 0.2.6
  documentationUrl: https://docs.airbyte.io/integrations/sources/greenhouse
  icon: greenhouse.svg
  sourceType: api
- name: Harvest
  sourceDefinitionId: fe2b4084-3386-4d3b-9ad6-308f61a6f1e6
  dockerRepository: airbyte/source-harvest
  dockerImageTag: 0.1.6
  documentationUrl: https://docs.airbyte.io/integrations/sources/harvest
  icon: harvest.svg
  sourceType: api
- name: HubSpot
  sourceDefinitionId: 36c891d9-4bd9-43ac-bad2-10e12756272c
  dockerRepository: airbyte/source-hubspot
  dockerImageTag: 0.1.24
  documentationUrl: https://docs.airbyte.io/integrations/sources/hubspot
  icon: hubspot.svg
  sourceType: api
- name: IBM Db2
  sourceDefinitionId: 447e0381-3780-4b46-bb62-00a4e3c8b8e2
  dockerRepository: airbyte/source-db2
  dockerImageTag: 0.1.3
  documentationUrl: https://docs.airbyte.io/integrations/sources/db2
  icon: db2.svg
  sourceType: database
- name: Instagram
  sourceDefinitionId: 6acf6b55-4f1e-4fca-944e-1a3caef8aba8
  dockerRepository: airbyte/source-instagram
  dockerImageTag: 0.1.9
  documentationUrl: https://hub.docker.com/r/airbyte/source-instagram
  icon: instagram.svg
  sourceType: api
- name: Intercom
  sourceDefinitionId: d8313939-3782-41b0-be29-b3ca20d8dd3a
  dockerRepository: airbyte/source-intercom
  dockerImageTag: 0.1.8
  documentationUrl: https://docs.airbyte.io/integrations/sources/intercom
  icon: intercom.svg
  sourceType: api
- name: Iterable
  sourceDefinitionId: 2e875208-0c0b-4ee4-9e92-1cb3156ea799
  dockerRepository: airbyte/source-iterable
  dockerImageTag: 0.1.13
  documentationUrl: https://docs.airbyte.io/integrations/sources/iterable
  icon: iterable.svg
  sourceType: api
- name: Jira
  sourceDefinitionId: 68e63de2-bb83-4c7e-93fa-a8a9051e3993
  dockerRepository: airbyte/source-jira
  dockerImageTag: 0.2.15
  documentationUrl: https://docs.airbyte.io/integrations/sources/jira
  icon: jira.svg
  sourceType: api
- name: Kafka
  sourceDefinitionId: d917a47b-8537-4d0d-8c10-36a9928d4265
  dockerRepository: airbyte/source-kafka
  dockerImageTag: 0.1.0
  documentationUrl: https://docs.airbyte.io/integrations/sources/kafka
  icon: kafka.svg
  sourceType: database
- name: Klaviyo
  sourceDefinitionId: 95e8cffd-b8c4-4039-968e-d32fb4a69bde
  dockerRepository: airbyte/source-klaviyo
  dockerImageTag: 0.1.2
  documentationUrl: https://docs.airbyte.io/integrations/sources/klaviyo
  icon: klaviyo.svg
  sourceType: api
- name: Lever Hiring
  sourceDefinitionId: 3981c999-bd7d-4afc-849b-e53dea90c948
  dockerRepository: airbyte/source-lever-hiring
  dockerImageTag: 0.1.0
  documentationUrl: https://docs.airbyte.io/integrations/sources/lever-hiring
  icon: leverhiring.svg
  sourceType: api
- name: LinkedIn Ads
  sourceDefinitionId: 137ece28-5434-455c-8f34-69dc3782f451
  dockerRepository: airbyte/source-linkedin-ads
  dockerImageTag: 0.1.2
  documentationUrl: https://docs.airbyte.io/integrations/sources/linkedin-ads
  icon: linkedin.svg
  sourceType: api
- name: Linnworks
  sourceDefinitionId: 7b86879e-26c5-4ef6-a5ce-2be5c7b46d1e
  dockerRepository: airbyte/source-linnworks
  dockerImageTag: 0.1.2
  documentationUrl: https://docs.airbyte.io/integrations/sources/linnworks
  icon: linnworks.svg
  sourceType: api
- name: Looker
  sourceDefinitionId: 00405b19-9768-4e0c-b1ae-9fc2ee2b2a8c
  dockerRepository: airbyte/source-looker
  dockerImageTag: 0.2.5
  documentationUrl: https://docs.airbyte.io/integrations/sources/looker
  icon: looker.svg
  sourceType: api
- name: Mailchimp
  sourceDefinitionId: b03a9f3e-22a5-11eb-adc1-0242ac120002
  dockerRepository: airbyte/source-mailchimp
  dockerImageTag: 0.2.8
  documentationUrl: https://docs.airbyte.io/integrations/sources/mailchimp
  icon: mailchimp.svg
  sourceType: api
- name: Marketo
  sourceDefinitionId: 9e0556f4-69df-4522-a3fb-03264d36b348
  dockerRepository: airbyte/source-marketo
  dockerImageTag: 0.1.0
  documentationUrl: https://docs.airbyte.io/integrations/sources/marketo
  icon: marketo.svg
  sourceType: api
- name: Microsoft SQL Server (MSSQL)
  sourceDefinitionId: b5ea17b1-f170-46dc-bc31-cc744ca984c1
  dockerRepository: airbyte/source-mssql
  dockerImageTag: 0.3.9
  documentationUrl: https://docs.airbyte.io/integrations/sources/mssql
  icon: mssql.svg
  sourceType: database
- name: Microsoft teams
  sourceDefinitionId: eaf50f04-21dd-4620-913b-2a83f5635227
  dockerRepository: airbyte/source-microsoft-teams
  dockerImageTag: 0.2.2
  documentationUrl: https://docs.airbyte.io/integrations/sources/microsoft-teams
  icon: microsoft-teams.svg
  sourceType: api
- name: Mixpanel
  sourceDefinitionId: 12928b32-bf0a-4f1e-964f-07e12e37153a
  dockerRepository: airbyte/source-mixpanel
  dockerImageTag: 0.1.5
  documentationUrl: https://docs.airbyte.io/integrations/sources/mixpanel
  icon: mixpanel.svg
  sourceType: api
- name: Monday
  sourceDefinitionId: 80a54ea2-9959-4040-aac1-eee42423ec9b
  dockerRepository: airbyte/source-monday
  dockerImageTag: 0.1.1
  documentationUrl: https://docs.airbyte.io/integrations/sources/monday
  icon: monday.svg
  sourceType: api
- name: MongoDb
  sourceDefinitionId: b2e713cd-cc36-4c0a-b5bd-b47cb8a0561e
  dockerRepository: airbyte/source-mongodb-v2
  dockerImageTag: 0.1.7
  documentationUrl: https://docs.airbyte.io/integrations/sources/mongodb-v2
  icon: mongodb.svg
  sourceType: database
- name: MySQL
  sourceDefinitionId: 435bb9a5-7887-4809-aa58-28c27df0d7ad
  dockerRepository: airbyte/source-mysql
  dockerImageTag: 0.4.11
  documentationUrl: https://docs.airbyte.io/integrations/sources/mysql
  icon: mysql.svg
  sourceType: database
- name: Notion
  sourceDefinitionId: 6e00b415-b02e-4160-bf02-58176a0ae687
  dockerRepository: airbyte/source-notion
  dockerImageTag: 0.1.0
  documentationUrl: https://docs.airbyte.io/integrations/sources/notion
  icon: notion.svg
  sourceType: api
- name: Okta
  sourceDefinitionId: 1d4fdb25-64fc-4569-92da-fcdca79a8372
  dockerRepository: airbyte/source-okta
  dockerImageTag: 0.1.4
  documentationUrl: https://docs.airbyte.io/integrations/sources/okta
  icon: okta.svg
  sourceType: api
- name: OneSignal
  sourceDefinitionId: bb6afd81-87d5-47e3-97c4-e2c2901b1cf8
  dockerRepository: airbyte/source-onesignal
  dockerImageTag: 0.1.1
  documentationUrl: https://docs.airbyte.io/integrations/sources/lever-onesignal
  icon: onesignal.svg
  sourceType: api
- name: Oracle DB
  sourceDefinitionId: b39a7370-74c3-45a6-ac3a-380d48520a83
  dockerRepository: airbyte/source-oracle
  dockerImageTag: 0.3.8
  documentationUrl: https://docs.airbyte.io/integrations/sources/oracle
  icon: oracle.svg
  sourceType: database
- sourceDefinitionId: 3490c201-5d95-4783-b600-eaf07a4c7787
  name: Outreach
  dockerRepository: airbyte/source-outreach
  dockerImageTag: 0.1.0
  documentationUrl: https://docs.airbyte.io/integrations/sources/outreach
  icon: outreach.svg
  sourceType: api
- name: Paypal Transaction
  sourceDefinitionId: d913b0f2-cc51-4e55-a44c-8ba1697b9239
  dockerRepository: airbyte/source-paypal-transaction
  dockerImageTag: 0.1.2
  documentationUrl: https://docs.airbyte.io/integrations/sources/paypal-transaction
  icon: paypal.svg
  sourceType: api
- name: Paystack
  sourceDefinitionId: 193bdcb8-1dd9-48d1-aade-91cadfd74f9b
  dockerRepository: airbyte/source-paystack
  dockerImageTag: 0.1.0
  documentationUrl: https://docs.airbyte.io/integrations/sources/paystack
  icon: paystack.svg
  sourceType: api
- name: Pinterest
  sourceDefinitionId: 5cb7e5fe-38c2-11ec-8d3d-0242ac130003
  dockerRepository: airbyte/source-pinterest
  dockerImageTag: 0.1.0
  documentationUrl: https://docs.airbyte.io/integrations/sources/pinterest
  icon: pinterest.svg
  sourceType: api
- name: Pipedrive
  sourceDefinitionId: d8286229-c680-4063-8c59-23b9b391c700
  dockerRepository: airbyte/source-pipedrive
  dockerImageTag: 0.1.8
  documentationUrl: https://docs.airbyte.io/integrations/sources/pipedrive
  icon: pipedrive.svg
  sourceType: api
- name: Plaid
  sourceDefinitionId: ed799e2b-2158-4c66-8da4-b40fe63bc72a
  dockerRepository: airbyte/source-plaid
  dockerImageTag: 0.2.1
  documentationUrl: https://docs.airbyte.io/integrations/sources/plaid
  icon: plaid.svg
  sourceType: api
- name: PokeAPI
  sourceDefinitionId: 6371b14b-bc68-4236-bfbd-468e8df8e968
  dockerRepository: airbyte/source-pokeapi
  dockerImageTag: 0.1.1
  documentationUrl: https://docs.airbyte.io/integrations/sources/pokeapi
  icon: pokeapi.svg
  sourceType: api
- name: PostHog
  sourceDefinitionId: af6d50ee-dddf-4126-a8ee-7faee990774f
  dockerRepository: airbyte/source-posthog
  dockerImageTag: 0.1.4
  documentationUrl: https://docs.airbyte.io/integrations/sources/posthog
  icon: posthog.svg
  sourceType: api
- name: Postgres
  sourceDefinitionId: decd338e-5647-4c0b-adf4-da0e75f5a750
  dockerRepository: airbyte/source-postgres
  dockerImageTag: 0.3.14
  documentationUrl: https://docs.airbyte.io/integrations/sources/postgres
  icon: postgresql.svg
  sourceType: database
- name: Prestashop
  sourceDefinitionId: d60a46d4-709f-4092-a6b7-2457f7d455f5
  dockerRepository: airbyte/source-prestashop
  dockerImageTag: 0.1.0
  documentationUrl: https://docs.airbyte.io/integrations/sources/presta-shop
  icon: prestashop.svg
  sourceType: api
- name: Quickbooks
  sourceDefinitionId: 29b409d9-30a5-4cc8-ad50-886eb846fea3
  dockerRepository: airbyte/source-quickbooks-singer
  dockerImageTag: 0.1.3
  documentationUrl: https://docs.airbyte.io/integrations/sources/quickbooks
  icon: qb.svg
  sourceType: api
- name: Recharge
  sourceDefinitionId: 45d2e135-2ede-49e1-939f-3e3ec357a65e
  dockerRepository: airbyte/source-recharge
  dockerImageTag: 0.1.4
  documentationUrl: https://docs.airbyte.io/integrations/sources/recharge
  icon: recharge.svg
  sourceType: api
- name: Recurly
  sourceDefinitionId: cd42861b-01fc-4658-a8ab-5d11d0510f01
  dockerRepository: airbyte/source-recurly
  dockerImageTag: 0.2.4
  documentationUrl: https://docs.airbyte.io/integrations/sources/recurly
  icon: recurly.svg
  sourceType: api
- name: Redshift
  sourceDefinitionId: e87ffa8e-a3b5-f69c-9076-6011339de1f6
  dockerRepository: airbyte/source-redshift
  dockerImageTag: 0.3.4
  documentationUrl: https://docs.airbyte.io/integrations/sources/redshift
  icon: redshift.svg
  sourceType: database
- name: Retently
  sourceDefinitionId: db04ecd1-42e7-4115-9cec-95812905c626
  dockerRepository: airbyte/source-retently
  dockerImageTag: 0.1.0
  documentationUrl: https://docs.airbyte.io/integrations/sources/retently
  icon: retently.svg
  sourceType: api
- name: S3
  sourceDefinitionId: 69589781-7828-43c5-9f63-8925b1c1ccc2
  dockerRepository: airbyte/source-s3
  dockerImageTag: 0.1.7
  documentationUrl: https://docs.airbyte.io/integrations/sources/s3
  icon: s3.svg
  sourceType: file
- name: SalesLoft
  sourceDefinitionId: 41991d12-d4b5-439e-afd0-260a31d4c53f
  dockerRepository: airbyte/source-salesloft
  dockerImageTag: 0.1.0
  documentationUrl: https://docs.airbyte.io/integrations/sources/lever-onesignal
  icon: salesloft.svg
  sourceType: api
- name: Salesforce
  sourceDefinitionId: b117307c-14b6-41aa-9422-947e34922962
  dockerRepository: airbyte/source-salesforce
  dockerImageTag: 0.1.7
  documentationUrl: https://docs.airbyte.io/integrations/sources/salesforce
  icon: salesforce.svg
  sourceType: api
- name: Sendgrid
  sourceDefinitionId: fbb5fbe2-16ad-4cf4-af7d-ff9d9c316c87
  dockerRepository: airbyte/source-sendgrid
  dockerImageTag: 0.2.6
  documentationUrl: https://docs.airbyte.io/integrations/sources/sendgrid
  icon: sendgrid.svg
  sourceType: api
- name: Shopify
  sourceDefinitionId: 9da77001-af33-4bcd-be46-6252bf9342b9
  dockerRepository: airbyte/source-shopify
  dockerImageTag: 0.1.22
  documentationUrl: https://docs.airbyte.io/integrations/sources/shopify
  icon: shopify.svg
  sourceType: api
- name: Short.io
  sourceDefinitionId: 2fed2292-5586-480c-af92-9944e39fe12d
  dockerRepository: airbyte/source-shortio
  dockerImageTag: 0.1.1
  documentationUrl: https://docs.airbyte.io/integrations/sources/shortio
  icon: short.svg
  sourceType: api
- name: Slack
  sourceDefinitionId: c2281cee-86f9-4a86-bb48-d23286b4c7bd
  dockerRepository: airbyte/source-slack
  dockerImageTag: 0.1.13
  documentationUrl: https://docs.airbyte.io/integrations/sources/slack
  icon: slack.svg
  sourceType: api
- name: Smartsheets
  sourceDefinitionId: 374ebc65-6636-4ea0-925c-7d35999a8ffc
  dockerRepository: airbyte/source-smartsheets
  dockerImageTag: 0.1.6
  documentationUrl: https://docs.airbyte.io/integrations/sources/smartsheets
  icon: smartsheet.svg
  sourceType: api
- name: Snapchat Marketing
  sourceDefinitionId: 200330b2-ea62-4d11-ac6d-cfe3e3f8ab2b
  dockerRepository: airbyte/source-snapchat-marketing
  dockerImageTag: 0.1.3
  documentationUrl: https://docs.airbyte.io/integrations/sources/snapchat-marketing
  icon: snapchat.svg
  sourceType: api
- name: Snowflake
  sourceDefinitionId: e2d65910-8c8b-40a1-ae7d-ee2416b2bfa2
  dockerRepository: airbyte/source-snowflake
  dockerImageTag: 0.1.2
  documentationUrl: https://docs.airbyte.io/integrations/sources/snowflake
  icon: snowflake.svg
  sourceType: database
- name: Square
  sourceDefinitionId: 77225a51-cd15-4a13-af02-65816bd0ecf4
  dockerRepository: airbyte/source-square
  dockerImageTag: 0.1.2
  documentationUrl: https://docs.airbyte.io/integrations/sources/square
  icon: square.svg
  sourceType: api
- sourceDefinitionId: 7a4327c4-315a-11ec-8d3d-0242ac130003
  name: Strava
  dockerRepository: airbyte/source-strava
  dockerImageTag: 0.1.0
  documentationUrl: https://docs.airbyte.io/integrations/sources/strava
  icon: strava.svg
- name: Stripe
  sourceDefinitionId: e094cb9a-26de-4645-8761-65c0c425d1de
  dockerRepository: airbyte/source-stripe
  dockerImageTag: 0.1.24
  documentationUrl: https://docs.airbyte.io/integrations/sources/stripe
  icon: stripe.svg
  sourceType: api
- name: Survey Monkey
  sourceDefinitionId: badc5925-0485-42be-8caa-b34096cb71b5
  dockerRepository: airbyte/source-surveymonkey
  dockerImageTag: 0.1.4
  documentationUrl: https://docs.airbyte.io/integrations/sources/surveymonkey
  icon: surveymonkey.svg
  sourceType: api
- name: Tempo
  sourceDefinitionId: d1aa448b-7c54-498e-ad95-263cbebcd2db
  dockerRepository: airbyte/source-tempo
  dockerImageTag: 0.2.4
  documentationUrl: https://docs.airbyte.io/integrations/sources/tempo
  icon: tempo.svg
  sourceType: api
- name: TikTok Marketing
  sourceDefinitionId: 4bfac00d-ce15-44ff-95b9-9e3c3e8fbd35
  dockerRepository: airbyte/source-tiktok-marketing
  dockerImageTag: 0.1.1
  documentationUrl: https://docs.airbyte.io/integrations/sources/tiktok-marketing
  icon: tiktok.svg
  sourceType: api
- name: Trello
  sourceDefinitionId: 8da67652-004c-11ec-9a03-0242ac130003
  dockerRepository: airbyte/source-trello
  dockerImageTag: 0.1.2
  documentationUrl: https://docs.airbyte.io/integrations/sources/trello
  icon: trelllo.svg
  sourceType: api
- name: Twilio
  sourceDefinitionId: b9dc6155-672e-42ea-b10d-9f1f1fb95ab1
  dockerRepository: airbyte/source-twilio
  dockerImageTag: 0.1.1
  documentationUrl: https://docs.airbyte.io/integrations/sources/twilio
  icon: twilio.svg
  sourceType: api
- name: Typeform
  sourceDefinitionId: e7eff203-90bf-43e5-a240-19ea3056c474
  dockerRepository: airbyte/source-typeform
  dockerImageTag: 0.1.2
  documentationUrl: https://docs.airbyte.io/integrations/sources/typeform
  icon: typeform.svg
  sourceType: api
- name: US Census
  sourceDefinitionId: c4cfaeda-c757-489a-8aba-859fb08b6970
  dockerRepository: airbyte/source-us-census
  dockerImageTag: 0.1.1
  documentationUrl: https://docs.airbyte.io/integrations/sources/us-census
  icon: uscensus.svg
  sourceType: api
- sourceDefinitionId: afa734e4-3571-11ec-991a-1e0031268139
  name: YouTube Analytics
  dockerRepository: airbyte/source-youtube-analytics
  dockerImageTag: 0.1.0
  documentationUrl: https://docs.airbyte.io/integrations/sources/source-youtube-analytics
  icon: youtube.svg
  sourceType: api
- name: Zendesk Chat
  sourceDefinitionId: 40d24d0f-b8f9-4fe0-9e6c-b06c0f3f45e4
  dockerRepository: airbyte/source-zendesk-chat
  dockerImageTag: 0.1.4
  documentationUrl: https://docs.airbyte.io/integrations/sources/zendesk-chat
  icon: zendesk.svg
  sourceType: api
- name: Zendesk Sunshine
  sourceDefinitionId: 325e0640-e7b3-4e24-b823-3361008f603f
  dockerRepository: airbyte/source-zendesk-sunshine
  dockerImageTag: 0.1.0
  documentationUrl: https://docs.airbyte.io/integrations/sources/zendesk-sunshine
  icon: zendesk.svg
  sourceType: api
- name: Zendesk Support
  sourceDefinitionId: 79c1aa37-dae3-42ae-b333-d1c105477715
  dockerRepository: airbyte/source-zendesk-support
  dockerImageTag: 0.1.7
  documentationUrl: https://docs.airbyte.io/integrations/sources/zendesk-support
  icon: zendesk.svg
  sourceType: api
- name: Zendesk Talk
  sourceDefinitionId: c8630570-086d-4a40-99ae-ea5b18673071
  dockerRepository: airbyte/source-zendesk-talk
  dockerImageTag: 0.1.3
  documentationUrl: https://docs.airbyte.io/integrations/sources/zendesk-talk
  icon: zendesk.svg
  sourceType: api
- sourceDefinitionId: cdaf146a-9b75-49fd-9dd2-9d64a0bb4781
  name: Sentry
  dockerRepository: airbyte/source-sentry
  dockerImageTag: 0.1.0
  documentationUrl: https://docs.airbyte.io/integrations/sources/sentry
  icon: sentry.svg
- name: Zoom
  sourceDefinitionId: aea2fd0d-377d-465e-86c0-4fdc4f688e51
  dockerRepository: airbyte/source-zoom-singer
  dockerImageTag: 0.2.4
  documentationUrl: https://docs.airbyte.io/integrations/sources/zoom
  icon: zoom.svg
  sourceType: api
- name: Zuora
  sourceDefinitionId: 3dc3037c-5ce8-4661-adc2-f7a9e3c5ece5
  dockerRepository: airbyte/source-zuora
  dockerImageTag: 0.1.3
  documentationUrl: https://docs.airbyte.io/integrations/sources/zuora
<<<<<<< HEAD
  icon: zuora.svg
=======
>>>>>>> 12d87578
  sourceType: api<|MERGE_RESOLUTION|>--- conflicted
+++ resolved
@@ -743,8 +743,5 @@
   dockerRepository: airbyte/source-zuora
   dockerImageTag: 0.1.3
   documentationUrl: https://docs.airbyte.io/integrations/sources/zuora
-<<<<<<< HEAD
   icon: zuora.svg
-=======
->>>>>>> 12d87578
   sourceType: api