- name: AWS CloudTrail
  sourceDefinitionId: 6ff047c0-f5d5-4ce5-8c81-204a830fa7e1
  dockerRepository: airbyte/source-aws-cloudtrail
  dockerImageTag: 0.1.2
  documentationUrl: https://docs.airbyte.io/integrations/sources/aws-cloudtrail
  sourceType: api
- name: Amazon Ads
  sourceDefinitionId: c6b0a29e-1da9-4512-9002-7bfd0cba2246
  dockerRepository: airbyte/source-amazon-ads
  dockerImageTag: 0.1.2
  documentationUrl: https://docs.airbyte.io/integrations/sources/amazon-ads
  sourceType: api
- name: Amazon Seller Partner
  sourceDefinitionId: e55879a8-0ef8-4557-abcf-ab34c53ec460
  dockerRepository: airbyte/source-amazon-seller-partner
  dockerImageTag: 0.2.0
  sourceType: api
  documentationUrl: https://docs.airbyte.io/integrations/sources/amazon-seller-partner
- name: Amplitude
  sourceDefinitionId: fa9f58c6-2d03-4237-aaa4-07d75e0c1396
  dockerRepository: airbyte/source-amplitude
  dockerImageTag: 0.1.3
  documentationUrl: https://docs.airbyte.io/integrations/sources/amplitude
  sourceType: api
- name: Apify Dataset
  sourceDefinitionId: 47f17145-fe20-4ef5-a548-e29b048adf84
  dockerRepository: airbyte/source-apify-dataset
  dockerImageTag: 0.1.1
  documentationUrl: https://docs.airbyte.io/integrations/sources/apify-dataset
  sourceType: api
- name: Appstore
  sourceDefinitionId: 2af123bf-0aaf-4e0d-9784-cb497f23741a
  dockerRepository: airbyte/source-appstore-singer
  dockerImageTag: 0.2.4
  documentationUrl: https://docs.airbyte.io/integrations/sources/appstore
  icon: appstore.svg
  sourceType: api
- name: Asana
  sourceDefinitionId: d0243522-dccf-4978-8ba0-37ed47a0bdbf
  dockerRepository: airbyte/source-asana
  dockerImageTag: 0.1.3
  documentationUrl: https://docs.airbyte.io/integrations/sources/asana
  sourceType: api
- name: BambooHR
  sourceDefinitionId: 90916976-a132-4ce9-8bce-82a03dd58788
  dockerRepository: airbyte/source-bamboo-hr
  dockerImageTag: 0.1.0
  documentationUrl: https://docs.airbyte.io/integrations/sources/bamboo-hr
  sourceType: api
- name: BigCommerce
  sourceDefinitionId: 59c5501b-9f95-411e-9269-7143c939adbd
  dockerRepository: airbyte/source-bigcommerce
  dockerImageTag: 0.1.0
  documentationUrl: https://docs.airbyte.io/integrations/sources/bigcommerce
  sourceType: api
- name: BigQuery
  sourceDefinitionId: bfd1ddf8-ae8a-4620-b1d7-55597d2ba08c
  dockerRepository: airbyte/source-bigquery
  dockerImageTag: 0.1.4
  documentationUrl: https://docs.airbyte.io/integrations/sources/bigquery
  sourceType: database
- name: Bing Ads
  sourceDefinitionId: 47f25999-dd5e-4636-8c39-e7cea2453331
  dockerRepository: airbyte/source-bing-ads
  dockerImageTag: 0.1.1
  documentationUrl: https://docs.airbyte.io/integrations/sources/bing-ads
  sourceType: api
- name: Braintree
  sourceDefinitionId: 63cea06f-1c75-458d-88fe-ad48c7cb27fd
  dockerRepository: airbyte/source-braintree
  dockerImageTag: 0.1.0
  documentationUrl: https://docs.airbyte.io/integrations/sources/braintree
  icon: braintree.svg
  sourceType: api
- name: Cart.com
  sourceDefinitionId: bb1a6d31-6879-4819-a2bd-3eed299ea8e2
  dockerRepository: airbyte/source-cart
  dockerImageTag: 0.1.3
  documentationUrl: https://docs.airbyte.io/integrations/sources/cart
  sourceType: api
- name: Chargebee
  sourceDefinitionId: 686473f1-76d9-4994-9cc7-9b13da46147c
  dockerRepository: airbyte/source-chargebee
  dockerImageTag: 0.1.4
  documentationUrl: https://docs.airbyte.io/integrations/sources/chargebee
  sourceType: api
- name: ClickHouse
  sourceDefinitionId: bad83517-5e54-4a3d-9b53-63e85fbd4d7c
  dockerRepository: airbyte/source-clickhouse
  dockerImageTag: 0.1.4
  documentationUrl: https://docs.airbyte.io/integrations/sources/clickhouse
  sourceType: database
- name: Close.com
  sourceDefinitionId: dfffecb7-9a13-43e9-acdc-b92af7997ca9
  dockerRepository: airbyte/source-close-com
  dockerImageTag: 0.1.0
  documentationUrl: https://docs.airbyte.io/integrations/sources/close-com
  sourceType: api
- name: Cockroachdb
  sourceDefinitionId: 9fa5862c-da7c-11eb-8d19-0242ac130003
  dockerRepository: airbyte/source-cockroachdb
  dockerImageTag: 0.1.2
  documentationUrl: https://docs.airbyte.io/integrations/sources/cockroachdb
  sourceType: database
- name: Delighted
  sourceDefinitionId: cc88c43f-6f53-4e8a-8c4d-b284baaf9635
  dockerRepository: airbyte/source-delighted
  dockerImageTag: 0.1.0
  documentationUrl: https://docs.airbyte.io/integrations/sources/delighted
  sourceType: api
- name: Dixa
  sourceDefinitionId: 0b5c867e-1b12-4d02-ab74-97b2184ff6d7
  dockerRepository: airbyte/source-dixa
  dockerImageTag: 0.1.1
  documentationUrl: https://docs.airbyte.io/integrations/sources/dixa
  sourceType: api
- name: Drift
  sourceDefinitionId: 445831eb-78db-4b1f-8f1f-0d96ad8739e2
  dockerRepository: airbyte/source-drift
  dockerImageTag: 0.2.3
  documentationUrl: https://docs.airbyte.io/integrations/sources/drift
  icon: drift.svg
  sourceType: api
- name: Exchange Rates Api
  sourceDefinitionId: e2b40e36-aa0e-4bed-b41b-bcea6fa348b1
  dockerRepository: airbyte/source-exchange-rates
  dockerImageTag: 0.2.3
  documentationUrl: https://docs.airbyte.io/integrations/sources/exchangeratesapi
  icon: exchangeratesapi.svg
  sourceType: api
- name: Facebook Marketing
  sourceDefinitionId: e7778cfc-e97c-4458-9ecb-b4f2bba8946c
  dockerRepository: airbyte/source-facebook-marketing
  dockerImageTag: 0.2.21
  documentationUrl: https://docs.airbyte.io/integrations/sources/facebook-marketing
  icon: facebook.svg
  sourceType: api
- name: Facebook Pages
  sourceDefinitionId: 010eb12f-837b-4685-892d-0a39f76a98f5
  dockerRepository: airbyte/source-facebook-pages
  dockerImageTag: 0.1.2
  documentationUrl: https://hub.docker.com/r/airbyte/source-facebook-pages
  icon: facebook.svg
  sourceType: api
- name: File
  sourceDefinitionId: 778daa7c-feaf-4db6-96f3-70fd645acc77
  dockerRepository: airbyte/source-file
  dockerImageTag: 0.2.6
  documentationUrl: https://docs.airbyte.io/integrations/sources/file
  icon: file.svg
  sourceType: file
- name: Freshdesk
  sourceDefinitionId: ec4b9503-13cb-48ab-a4ab-6ade4be46567
  dockerRepository: airbyte/source-freshdesk
  dockerImageTag: 0.2.7
  documentationUrl: https://docs.airbyte.io/integrations/sources/freshdesk
  icon: freshdesk.svg
  sourceType: api
- name: Freshservice
  sourceDefinitionId: 9bb85338-ea95-4c93-b267-6be89125b267
  dockerRepository: airbyte/source-freshservice
  dockerImageTag: 0.1.0
  documentationUrl: https://docs.airbyte.io/integrations/sources/freshservice
  icon: freshdesk.svg
  sourceType: api
- name: GitHub
  sourceDefinitionId: ef69ef6e-aa7f-4af1-a01d-ef775033524e
  dockerRepository: airbyte/source-github
  dockerImageTag: 0.2.3
  documentationUrl: https://docs.airbyte.io/integrations/sources/github
  icon: github.svg
  sourceType: api
- name: Gitlab
  sourceDefinitionId: 5e6175e5-68e1-4c17-bff9-56103bbb0d80
  dockerRepository: airbyte/source-gitlab
  dockerImageTag: 0.1.2
  documentationUrl: https://docs.airbyte.io/integrations/sources/gitlab
  sourceType: api
- name: Google Ads
  sourceDefinitionId: 253487c0-2246-43ba-a21f-5116b20a2c50
  dockerRepository: airbyte/source-google-ads
  dockerImageTag: 0.1.15
  documentationUrl: https://docs.airbyte.io/integrations/sources/google-ads
  sourceType: api
- name: Google Analytics
  sourceDefinitionId: eff3616a-f9c3-11eb-9a03-0242ac130003
  dockerRepository: airbyte/source-google-analytics-v4
  dockerImageTag: 0.1.9
  documentationUrl: https://docs.airbyte.io/integrations/sources/source-google-analytics-v4
  icon: google-analytics.svg
  sourceType: api
- name: Google Directory
  sourceDefinitionId: d19ae824-e289-4b14-995a-0632eb46d246
  dockerRepository: airbyte/source-google-directory
  dockerImageTag: 0.1.6
  documentationUrl: https://docs.airbyte.io/integrations/sources/google-directory
  sourceType: api
- name: Google Search Console
  sourceDefinitionId: eb4c9e00-db83-4d63-a386-39cfa91012a8
  dockerRepository: airbyte/source-google-search-console
  dockerImageTag: 0.1.6
  documentationUrl: https://docs.airbyte.io/integrations/sources/google-search-console
  sourceType: api
- name: Google Sheets
  sourceDefinitionId: 71607ba1-c0ac-4799-8049-7f4b90dd50f7
  dockerRepository: airbyte/source-google-sheets
  dockerImageTag: 0.2.6
  documentationUrl: https://docs.airbyte.io/integrations/sources/google-sheets
  icon: google-sheets.svg
  sourceType: file
- name: Google Workspace Admin Reports
  sourceDefinitionId: ed9dfefa-1bbc-419d-8c5e-4d78f0ef6734
  dockerRepository: airbyte/source-google-workspace-admin-reports
  dockerImageTag: 0.1.5
  documentationUrl: https://docs.airbyte.io/integrations/sources/google-workspace-admin-reports
  sourceType: api
- name: Greenhouse
  sourceDefinitionId: 59f1e50a-331f-4f09-b3e8-2e8d4d355f44
  dockerRepository: airbyte/source-greenhouse
  dockerImageTag: 0.2.5
  documentationUrl: https://docs.airbyte.io/integrations/sources/greenhouse
  icon: greenhouse.svg
  sourceType: api
- name: Harvest
  sourceDefinitionId: fe2b4084-3386-4d3b-9ad6-308f61a6f1e6
  dockerRepository: airbyte/source-harvest
  dockerImageTag: 0.1.5
  documentationUrl: https://docs.airbyte.io/integrations/sources/harvest
  sourceType: api
- name: Hubspot
  sourceDefinitionId: 36c891d9-4bd9-43ac-bad2-10e12756272c
  dockerRepository: airbyte/source-hubspot
  dockerImageTag: 0.1.21
  documentationUrl: https://docs.airbyte.io/integrations/sources/hubspot
  icon: hubspot.svg
  sourceType: api
- name: IBM Db2
  sourceDefinitionId: 447e0381-3780-4b46-bb62-00a4e3c8b8e2
  dockerRepository: airbyte/source-db2
  dockerImageTag: 0.1.1
  documentationUrl: https://docs.airbyte.io/integrations/sources/db2
  sourceType: database
- name: Instagram
  sourceDefinitionId: 6acf6b55-4f1e-4fca-944e-1a3caef8aba8
  dockerRepository: airbyte/source-instagram
  dockerImageTag: 0.1.9
  documentationUrl: https://hub.docker.com/r/airbyte/source-instagram
  sourceType: api
- name: Intercom
  sourceDefinitionId: d8313939-3782-41b0-be29-b3ca20d8dd3a
  dockerRepository: airbyte/source-intercom
  dockerImageTag: 0.1.6
  documentationUrl: https://docs.airbyte.io/integrations/sources/intercom
  icon: intercom.svg
  sourceType: api
- name: Iterable
  sourceDefinitionId: 2e875208-0c0b-4ee4-9e92-1cb3156ea799
  dockerRepository: airbyte/source-iterable
  dockerImageTag: 0.1.9
  documentationUrl: https://docs.airbyte.io/integrations/sources/iterable
  sourceType: api
- name: Jira
  sourceDefinitionId: 68e63de2-bb83-4c7e-93fa-a8a9051e3993
  dockerRepository: airbyte/source-jira
  dockerImageTag: 0.2.14
  documentationUrl: https://docs.airbyte.io/integrations/sources/jira
  icon: jira.svg
  sourceType: api
<<<<<<< HEAD
- sourceDefinitionId: 12928b32-bf0a-4f1e-964f-07e12e37153a
  name: Mixpanel
  dockerRepository: airbyte/source-mixpanel
  dockerImageTag: 0.1.2
  documentationUrl: https://docs.airbyte.io/integrations/sources/mixpanel
  icon: mixpanel.svg
  sourceType: api
- sourceDefinitionId: aea2fd0d-377d-465e-86c0-4fdc4f688e51
  name: Zoom
  dockerRepository: airbyte/source-zoom-singer
  dockerImageTag: 0.2.4
  documentationUrl: https://docs.airbyte.io/integrations/sources/zoom
  icon: zoom.svg
=======
- name: Kafka
  sourceDefinitionId: d917a47b-8537-4d0d-8c10-36a9928d4265
  dockerRepository: airbyte/source-kafka
  dockerImageTag: 0.1.0
  documentationUrl: https://docs.airbyte.io/integrations/sources/kafka
  sourceType: database
- name: Klaviyo
  sourceDefinitionId: 95e8cffd-b8c4-4039-968e-d32fb4a69bde
  dockerRepository: airbyte/source-klaviyo
  dockerImageTag: 0.1.2
  documentationUrl: https://docs.airbyte.io/integrations/sources/klaviyo
>>>>>>> d37e00e6
  sourceType: api
- name: Lever Hiring
  sourceDefinitionId: 3981c999-bd7d-4afc-849b-e53dea90c948
  dockerRepository: airbyte/source-lever-hiring
  dockerImageTag: 0.1.0
  documentationUrl: https://docs.airbyte.io/integrations/sources/lever-hiring
  sourceType: api
- name: LinkedIn Ads
  sourceDefinitionId: 137ece28-5434-455c-8f34-69dc3782f451
  dockerRepository: airbyte/source-linkedin-ads
  dockerImageTag: 0.1.1
  documentationUrl: https://docs.airbyte.io/integrations/sources/linkedin-ads
  sourceType: api
- name: Looker
  sourceDefinitionId: 00405b19-9768-4e0c-b1ae-9fc2ee2b2a8c
  dockerRepository: airbyte/source-looker
  dockerImageTag: 0.2.5
  documentationUrl: https://docs.airbyte.io/integrations/sources/looker
  icon: looker.svg
  sourceType: api
- name: Mailchimp
  sourceDefinitionId: b03a9f3e-22a5-11eb-adc1-0242ac120002
  dockerRepository: airbyte/source-mailchimp
  dockerImageTag: 0.2.8
  documentationUrl: https://docs.airbyte.io/integrations/sources/mailchimp
  icon: mailchimp.svg
  sourceType: api
- name: Marketo
  sourceDefinitionId: 9e0556f4-69df-4522-a3fb-03264d36b348
  dockerRepository: airbyte/source-marketo
  dockerImageTag: 0.1.0
  documentationUrl: https://docs.airbyte.io/integrations/sources/marketo
  icon: marketo.svg
  sourceType: api
- name: Microsoft SQL Server (MSSQL)
  sourceDefinitionId: b5ea17b1-f170-46dc-bc31-cc744ca984c1
  dockerRepository: airbyte/source-mssql
  dockerImageTag: 0.3.6
  documentationUrl: https://docs.airbyte.io/integrations/sources/mssql
  icon: mssql.svg
  sourceType: database
- name: Microsoft teams
  sourceDefinitionId: eaf50f04-21dd-4620-913b-2a83f5635227
  dockerRepository: airbyte/source-microsoft-teams
  dockerImageTag: 0.2.2
  documentationUrl: https://docs.airbyte.io/integrations/sources/microsoft-teams
  icon: microsoft-teams.svg
  sourceType: api
- name: Mixpanel
  sourceDefinitionId: 12928b32-bf0a-4f1e-964f-07e12e37153a
  dockerRepository: airbyte/source-mixpanel
  dockerImageTag: 0.1.1
  documentationUrl: https://docs.airbyte.io/integrations/sources/mixpanel
  icon: mixpanel.svg
  sourceType: api
- name: MongoDb
  sourceDefinitionId: b2e713cd-cc36-4c0a-b5bd-b47cb8a0561e
  dockerRepository: airbyte/source-mongodb-v2
  dockerImageTag: 0.1.3
  documentationUrl: https://docs.airbyte.io/integrations/sources/mongodb-v2
  icon: mongodb.svg
  sourceType: database
- name: MySQL
  sourceDefinitionId: 435bb9a5-7887-4809-aa58-28c27df0d7ad
  dockerRepository: airbyte/source-mysql
  dockerImageTag: 0.4.8
  documentationUrl: https://docs.airbyte.io/integrations/sources/mysql
  icon: mysql.svg
  sourceType: database
- name: Okta
  sourceDefinitionId: 1d4fdb25-64fc-4569-92da-fcdca79a8372
  dockerRepository: airbyte/source-okta
  dockerImageTag: 0.1.2
  documentationUrl: https://docs.airbyte.io/integrations/sources/okta
  sourceType: api
- name: OneSignal
  sourceDefinitionId: bb6afd81-87d5-47e3-97c4-e2c2901b1cf8
  dockerRepository: airbyte/source-onesignal
  dockerImageTag: 0.1.0
  documentationUrl: https://docs.airbyte.io/integrations/sources/lever-onesignal
  sourceType: api
- name: Oracle DB
  sourceDefinitionId: b39a7370-74c3-45a6-ac3a-380d48520a83
  dockerRepository: airbyte/source-oracle
  dockerImageTag: 0.3.8
  documentationUrl: https://docs.airbyte.io/integrations/sources/oracle
  sourceType: database
- name: Paypal Transaction
  sourceDefinitionId: d913b0f2-cc51-4e55-a44c-8ba1697b9239
  dockerRepository: airbyte/source-paypal-transaction
  dockerImageTag: 0.1.1
  documentationUrl: https://docs.airbyte.io/integrations/sources/paypal-transaction
  sourceType: api
- name: Paystack
  sourceDefinitionId: 193bdcb8-1dd9-48d1-aade-91cadfd74f9b
  dockerRepository: airbyte/source-paystack
  dockerImageTag: 0.1.0
  documentationUrl: https://docs.airbyte.io/integrations/sources/paystack
  icon: paystack.svg
  sourceType: api
- name: Pipedrive
  sourceDefinitionId: d8286229-c680-4063-8c59-23b9b391c700
  dockerRepository: airbyte/source-pipedrive
  dockerImageTag: 0.1.6
  documentationUrl: https://docs.airbyte.io/integrations/sources/pipedrive
  sourceType: api
- name: Plaid
  sourceDefinitionId: ed799e2b-2158-4c66-8da4-b40fe63bc72a
  dockerRepository: airbyte/source-plaid
  dockerImageTag: 0.2.1
  documentationUrl: https://docs.airbyte.io/integrations/sources/plaid
  icon: plaid.svg
  sourceType: api
- name: PokeAPI
  sourceDefinitionId: 6371b14b-bc68-4236-bfbd-468e8df8e968
  dockerRepository: airbyte/source-pokeapi
  dockerImageTag: 0.1.1
  documentationUrl: https://docs.airbyte.io/integrations/sources/pokeapi
  sourceType: api
- name: PostHog
  sourceDefinitionId: af6d50ee-dddf-4126-a8ee-7faee990774f
  dockerRepository: airbyte/source-posthog
  dockerImageTag: 0.1.4
  documentationUrl: https://docs.airbyte.io/integrations/sources/posthog
  sourceType: api
- name: Postgres
  sourceDefinitionId: decd338e-5647-4c0b-adf4-da0e75f5a750
  dockerRepository: airbyte/source-postgres
  dockerImageTag: 0.3.13
  documentationUrl: https://docs.airbyte.io/integrations/sources/postgres
  icon: postgresql.svg
  sourceType: database
- name: Prestashop
  sourceDefinitionId: d60a46d4-709f-4092-a6b7-2457f7d455f5
  dockerRepository: airbyte/source-prestashop
  dockerImageTag: 0.1.0
  documentationUrl: https://docs.airbyte.io/integrations/sources/presta-shop
  sourceType: api
- name: Quickbooks
  sourceDefinitionId: 29b409d9-30a5-4cc8-ad50-886eb846fea3
  dockerRepository: airbyte/source-quickbooks-singer
  dockerImageTag: 0.1.3
  documentationUrl: https://docs.airbyte.io/integrations/sources/quickbooks
  sourceType: api
- name: Recharge
  sourceDefinitionId: 45d2e135-2ede-49e1-939f-3e3ec357a65e
  dockerRepository: airbyte/source-recharge
  dockerImageTag: 0.1.3
  documentationUrl: https://docs.airbyte.io/integrations/sources/recharge
  sourceType: api
- name: Recurly
  sourceDefinitionId: cd42861b-01fc-4658-a8ab-5d11d0510f01
  dockerRepository: airbyte/source-recurly
  dockerImageTag: 0.2.4
  documentationUrl: https://docs.airbyte.io/integrations/sources/recurly
  icon: recurly.svg
  sourceType: api
- name: Redshift
  sourceDefinitionId: e87ffa8e-a3b5-f69c-9076-6011339de1f6
  dockerRepository: airbyte/source-redshift
  dockerImageTag: 0.3.4
  documentationUrl: https://docs.airbyte.io/integrations/sources/redshift
  icon: redshift.svg
  sourceType: database
- name: Retently
  sourceDefinitionId: db04ecd1-42e7-4115-9cec-95812905c626
  dockerRepository: airbyte/source-retently
  dockerImageTag: 0.1.0
  documentationUrl: https://docs.airbyte.io/integrations/sources/retently
  sourceType: api
- name: S3
  sourceDefinitionId: 69589781-7828-43c5-9f63-8925b1c1ccc2
  dockerRepository: airbyte/source-s3
  dockerImageTag: 0.1.6
  documentationUrl: https://docs.airbyte.io/integrations/sources/s3
  sourceType: file
- name: SalesLoft
  sourceDefinitionId: 41991d12-d4b5-439e-afd0-260a31d4c53f
  dockerRepository: airbyte/source-salesloft
  dockerImageTag: 0.1.0
  documentationUrl: https://docs.airbyte.io/integrations/sources/lever-onesignal
  sourceType: api
- name: Salesforce
  sourceDefinitionId: b117307c-14b6-41aa-9422-947e34922962
  dockerRepository: airbyte/source-salesforce
  dockerImageTag: 0.1.2
  documentationUrl: https://docs.airbyte.io/integrations/sources/salesforce
  icon: salesforce.svg
  sourceType: api
- name: Sendgrid
  sourceDefinitionId: fbb5fbe2-16ad-4cf4-af7d-ff9d9c316c87
  dockerRepository: airbyte/source-sendgrid
  dockerImageTag: 0.2.6
  documentationUrl: https://docs.airbyte.io/integrations/sources/sendgrid
  icon: sendgrid.svg
  sourceType: api
- name: Shopify
  sourceDefinitionId: 9da77001-af33-4bcd-be46-6252bf9342b9
  dockerRepository: airbyte/source-shopify
  dockerImageTag: 0.1.21
  documentationUrl: https://docs.airbyte.io/integrations/sources/shopify
  sourceType: api
- name: Short.io
  sourceDefinitionId: 2fed2292-5586-480c-af92-9944e39fe12d
  dockerRepository: airbyte/source-shortio
  dockerImageTag: 0.1.0
  documentationUrl: https://docs.airbyte.io/integrations/sources/shortio
  sourceType: api
- name: Slack
  sourceDefinitionId: c2281cee-86f9-4a86-bb48-d23286b4c7bd
  dockerRepository: airbyte/source-slack
  dockerImageTag: 0.1.12
  documentationUrl: https://docs.airbyte.io/integrations/sources/slack
  icon: slack.svg
  sourceType: api
- name: Smartsheets
  sourceDefinitionId: 374ebc65-6636-4ea0-925c-7d35999a8ffc
  dockerRepository: airbyte/source-smartsheets
  dockerImageTag: 0.1.5
  documentationUrl: https://docs.airbyte.io/integrations/sources/smartsheets
  sourceType: api
- name: Snapchat Marketing
  sourceDefinitionId: 200330b2-ea62-4d11-ac6d-cfe3e3f8ab2b
  dockerRepository: airbyte/source-snapchat-marketing
  dockerImageTag: 0.1.1
  documentationUrl: https://docs.airbyte.io/integrations/sources/snapchat-marketing
  sourceType: api
- name: Snowflake
  sourceDefinitionId: e2d65910-8c8b-40a1-ae7d-ee2416b2bfa2
  dockerRepository: airbyte/source-snowflake
  dockerImageTag: 0.1.2
  documentationUrl: https://docs.airbyte.io/integrations/sources/snowflake
  sourceType: database
- name: Square
  sourceDefinitionId: 77225a51-cd15-4a13-af02-65816bd0ecf4
  dockerRepository: airbyte/source-square
  dockerImageTag: 0.1.1
  documentationUrl: https://docs.airbyte.io/integrations/sources/square
  sourceType: api
- sourceDefinitionId: 7a4327c4-315a-11ec-8d3d-0242ac130003
  name: Strava
  dockerRepository: airbyte/source-strava
  dockerImageTag: 0.1.0
  documentationUrl: https://docs.airbyte.io/integrations/sources/strava
- name: Stripe
  sourceDefinitionId: e094cb9a-26de-4645-8761-65c0c425d1de
  dockerRepository: airbyte/source-stripe
  dockerImageTag: 0.1.21
  documentationUrl: https://docs.airbyte.io/integrations/sources/stripe
  icon: stripe.svg
  sourceType: api
- name: Survey Monkey
  sourceDefinitionId: badc5925-0485-42be-8caa-b34096cb71b5
  dockerRepository: airbyte/source-surveymonkey
  dockerImageTag: 0.1.3
  documentationUrl: https://docs.airbyte.io/integrations/sources/surveymonkey
  sourceType: api
- name: Tempo
  sourceDefinitionId: d1aa448b-7c54-498e-ad95-263cbebcd2db
  dockerRepository: airbyte/source-tempo
  dockerImageTag: 0.2.3
  documentationUrl: https://docs.airbyte.io/integrations/sources/tempo
  sourceType: api
- name: TikTok Marketing
  sourceDefinitionId: 4bfac00d-ce15-44ff-95b9-9e3c3e8fbd35
  dockerRepository: airbyte/source-tiktok-marketing
  dockerImageTag: 0.1.0
  documentationUrl: https://docs.airbyte.io/integrations/sources/tiktok-marketing
  sourceType: api
- name: Trello
  sourceDefinitionId: 8da67652-004c-11ec-9a03-0242ac130003
  dockerRepository: airbyte/source-trello
  dockerImageTag: 0.1.1
  documentationUrl: https://docs.airbyte.io/integrations/sources/trello
  sourceType: api
- name: Twilio
  sourceDefinitionId: b9dc6155-672e-42ea-b10d-9f1f1fb95ab1
  dockerRepository: airbyte/source-twilio
  dockerImageTag: 0.1.1
  documentationUrl: https://docs.airbyte.io/integrations/sources/twilio
  sourceType: api
- name: Typeform
  sourceDefinitionId: e7eff203-90bf-43e5-a240-19ea3056c474
  dockerRepository: airbyte/source-typeform
  dockerImageTag: 0.1.2
  documentationUrl: https://docs.airbyte.io/integrations/sources/typeform
  sourceType: api
- name: US Census
  sourceDefinitionId: c4cfaeda-c757-489a-8aba-859fb08b6970
  dockerRepository: airbyte/source-us-census
  dockerImageTag: 0.1.0
  documentationUrl: https://docs.airbyte.io/integrations/sources/us-census
  sourceType: api
- name: Zendesk Chat
  sourceDefinitionId: 40d24d0f-b8f9-4fe0-9e6c-b06c0f3f45e4
  dockerRepository: airbyte/source-zendesk-chat
  dockerImageTag: 0.1.3
  documentationUrl: https://docs.airbyte.io/integrations/sources/zendesk-chat
  icon: zendesk.svg
  sourceType: api
- name: Zendesk Sunshine
  sourceDefinitionId: 325e0640-e7b3-4e24-b823-3361008f603f
  dockerRepository: airbyte/source-zendesk-sunshine
  dockerImageTag: 0.1.0
  documentationUrl: https://docs.airbyte.io/integrations/sources/zendesk-sunshine
  sourceType: api
- name: Zendesk Support
  sourceDefinitionId: 79c1aa37-dae3-42ae-b333-d1c105477715
  dockerRepository: airbyte/source-zendesk-support
  dockerImageTag: 0.1.4
  documentationUrl: https://docs.airbyte.io/integrations/sources/zendesk-support
  icon: zendesk.svg
  sourceType: api
- name: Zendesk Talk
  sourceDefinitionId: c8630570-086d-4a40-99ae-ea5b18673071
  dockerRepository: airbyte/source-zendesk-talk
  dockerImageTag: 0.1.2
  documentationUrl: https://docs.airbyte.io/integrations/sources/zendesk-talk
  sourceType: api
- sourceDefinitionId: cdaf146a-9b75-49fd-9dd2-9d64a0bb4781
  name: Sentry
  dockerRepository: airbyte/source-sentry
  dockerImageTag: 0.1.0
  documentationUrl: https://docs.airbyte.io/integrations/sources/sentry
- name: Zoom
  sourceDefinitionId: aea2fd0d-377d-465e-86c0-4fdc4f688e51
  dockerRepository: airbyte/source-zoom-singer
  dockerImageTag: 0.2.4
  documentationUrl: https://docs.airbyte.io/integrations/sources/zoom
  icon: zoom.svg
  sourceType: api
- name: Zuora
  sourceDefinitionId: 3dc3037c-5ce8-4661-adc2-f7a9e3c5ece5
  dockerRepository: airbyte/source-zuora
  dockerImageTag: 0.1.3
  documentationUrl: https://docs.airbyte.io/integrations/sources/zuora
  sourceType: api<|MERGE_RESOLUTION|>--- conflicted
+++ resolved
@@ -266,21 +266,6 @@
   documentationUrl: https://docs.airbyte.io/integrations/sources/jira
   icon: jira.svg
   sourceType: api
-<<<<<<< HEAD
-- sourceDefinitionId: 12928b32-bf0a-4f1e-964f-07e12e37153a
-  name: Mixpanel
-  dockerRepository: airbyte/source-mixpanel
-  dockerImageTag: 0.1.2
-  documentationUrl: https://docs.airbyte.io/integrations/sources/mixpanel
-  icon: mixpanel.svg
-  sourceType: api
-- sourceDefinitionId: aea2fd0d-377d-465e-86c0-4fdc4f688e51
-  name: Zoom
-  dockerRepository: airbyte/source-zoom-singer
-  dockerImageTag: 0.2.4
-  documentationUrl: https://docs.airbyte.io/integrations/sources/zoom
-  icon: zoom.svg
-=======
 - name: Kafka
   sourceDefinitionId: d917a47b-8537-4d0d-8c10-36a9928d4265
   dockerRepository: airbyte/source-kafka
@@ -292,7 +277,6 @@
   dockerRepository: airbyte/source-klaviyo
   dockerImageTag: 0.1.2
   documentationUrl: https://docs.airbyte.io/integrations/sources/klaviyo
->>>>>>> d37e00e6
   sourceType: api
 - name: Lever Hiring
   sourceDefinitionId: 3981c999-bd7d-4afc-849b-e53dea90c948
@@ -344,7 +328,7 @@
 - name: Mixpanel
   sourceDefinitionId: 12928b32-bf0a-4f1e-964f-07e12e37153a
   dockerRepository: airbyte/source-mixpanel
-  dockerImageTag: 0.1.1
+  dockerImageTag: 0.1.2
   documentationUrl: https://docs.airbyte.io/integrations/sources/mixpanel
   icon: mixpanel.svg
   sourceType: api
