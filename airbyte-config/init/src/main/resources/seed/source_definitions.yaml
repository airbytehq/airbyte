- name: AWS CloudTrail
  sourceDefinitionId: 6ff047c0-f5d5-4ce5-8c81-204a830fa7e1
  dockerRepository: airbyte/source-aws-cloudtrail
  dockerImageTag: 0.1.2
  documentationUrl: https://docs.airbyte.io/integrations/sources/aws-cloudtrail
  sourceType: api
- name: Amazon Ads
  sourceDefinitionId: c6b0a29e-1da9-4512-9002-7bfd0cba2246
  dockerRepository: airbyte/source-amazon-ads
  dockerImageTag: 0.1.2
  documentationUrl: https://docs.airbyte.io/integrations/sources/amazon-ads
  sourceType: api
- name: Amazon Seller Partner
  sourceDefinitionId: e55879a8-0ef8-4557-abcf-ab34c53ec460
  dockerRepository: airbyte/source-amazon-seller-partner
  dockerImageTag: 0.2.2
  sourceType: api
  documentationUrl: https://docs.airbyte.io/integrations/sources/amazon-seller-partner
- name: Amplitude
  sourceDefinitionId: fa9f58c6-2d03-4237-aaa4-07d75e0c1396
  dockerRepository: airbyte/source-amplitude
  dockerImageTag: 0.1.3
  documentationUrl: https://docs.airbyte.io/integrations/sources/amplitude
  sourceType: api
- name: Apify Dataset
  sourceDefinitionId: 47f17145-fe20-4ef5-a548-e29b048adf84
  dockerRepository: airbyte/source-apify-dataset
  dockerImageTag: 0.1.2
  documentationUrl: https://docs.airbyte.io/integrations/sources/apify-dataset
  sourceType: api
- name: Appstore
  sourceDefinitionId: 2af123bf-0aaf-4e0d-9784-cb497f23741a
  dockerRepository: airbyte/source-appstore-singer
  dockerImageTag: 0.2.4
  documentationUrl: https://docs.airbyte.io/integrations/sources/appstore
  icon: appstore.svg
  sourceType: api
- name: Asana
  sourceDefinitionId: d0243522-dccf-4978-8ba0-37ed47a0bdbf
  dockerRepository: airbyte/source-asana
  dockerImageTag: 0.1.3
  documentationUrl: https://docs.airbyte.io/integrations/sources/asana
  sourceType: api
- name: BambooHR
  sourceDefinitionId: 90916976-a132-4ce9-8bce-82a03dd58788
  dockerRepository: airbyte/source-bamboo-hr
  dockerImageTag: 0.1.0
  documentationUrl: https://docs.airbyte.io/integrations/sources/bamboo-hr
  sourceType: api
- name: BigCommerce
  sourceDefinitionId: 59c5501b-9f95-411e-9269-7143c939adbd
  dockerRepository: airbyte/source-bigcommerce
  dockerImageTag: 0.1.1
  documentationUrl: https://docs.airbyte.io/integrations/sources/bigcommerce
  sourceType: api
- name: BigQuery
  sourceDefinitionId: bfd1ddf8-ae8a-4620-b1d7-55597d2ba08c
  dockerRepository: airbyte/source-bigquery
  dockerImageTag: 0.1.4
  documentationUrl: https://docs.airbyte.io/integrations/sources/bigquery
  sourceType: database
- name: Bing Ads
  sourceDefinitionId: 47f25999-dd5e-4636-8c39-e7cea2453331
  dockerRepository: airbyte/source-bing-ads
  dockerImageTag: 0.1.1
  documentationUrl: https://docs.airbyte.io/integrations/sources/bing-ads
  sourceType: api
- name: Braintree
  sourceDefinitionId: 63cea06f-1c75-458d-88fe-ad48c7cb27fd
  dockerRepository: airbyte/source-braintree
  dockerImageTag: 0.1.0
  documentationUrl: https://docs.airbyte.io/integrations/sources/braintree
  icon: braintree.svg
  sourceType: api
- name: Cart.com
  sourceDefinitionId: bb1a6d31-6879-4819-a2bd-3eed299ea8e2
  dockerRepository: airbyte/source-cart
  dockerImageTag: 0.1.3
  documentationUrl: https://docs.airbyte.io/integrations/sources/cart
  sourceType: api
- name: Chargebee
  sourceDefinitionId: 686473f1-76d9-4994-9cc7-9b13da46147c
  dockerRepository: airbyte/source-chargebee
  dockerImageTag: 0.1.4
  documentationUrl: https://docs.airbyte.io/integrations/sources/chargebee
  sourceType: api
- name: ClickHouse
  sourceDefinitionId: bad83517-5e54-4a3d-9b53-63e85fbd4d7c
  dockerRepository: airbyte/source-clickhouse
  dockerImageTag: 0.1.4
  documentationUrl: https://docs.airbyte.io/integrations/sources/clickhouse
  sourceType: database
- name: Close.com
  sourceDefinitionId: dfffecb7-9a13-43e9-acdc-b92af7997ca9
  dockerRepository: airbyte/source-close-com
  dockerImageTag: 0.1.0
  documentationUrl: https://docs.airbyte.io/integrations/sources/close-com
  sourceType: api
- name: Cockroachdb
  sourceDefinitionId: 9fa5862c-da7c-11eb-8d19-0242ac130003
  dockerRepository: airbyte/source-cockroachdb
  dockerImageTag: 0.1.2
  documentationUrl: https://docs.airbyte.io/integrations/sources/cockroachdb
  sourceType: database
- name: Commercetools
  sourceDefinitionId: 008b2e26-11a3-11ec-82a8-0242ac130003
  dockerRepository: airbyte/source-commercetools
  dockerImageTag: 0.1.0
  documentationUrl: https://docs.airbyte.io/integrations/sources/commercetools
  sourceType: api
- name: Delighted
  sourceDefinitionId: cc88c43f-6f53-4e8a-8c4d-b284baaf9635
  dockerRepository: airbyte/source-delighted
  dockerImageTag: 0.1.0
  documentationUrl: https://docs.airbyte.io/integrations/sources/delighted
  sourceType: api
- name: Dixa
  sourceDefinitionId: 0b5c867e-1b12-4d02-ab74-97b2184ff6d7
  dockerRepository: airbyte/source-dixa
  dockerImageTag: 0.1.2
  documentationUrl: https://docs.airbyte.io/integrations/sources/dixa
  sourceType: api
- name: Drift
  sourceDefinitionId: 445831eb-78db-4b1f-8f1f-0d96ad8739e2
  dockerRepository: airbyte/source-drift
  dockerImageTag: 0.2.3
  documentationUrl: https://docs.airbyte.io/integrations/sources/drift
  icon: drift.svg
  sourceType: api
- name: Exchange Rates Api
  sourceDefinitionId: e2b40e36-aa0e-4bed-b41b-bcea6fa348b1
  dockerRepository: airbyte/source-exchange-rates
  dockerImageTag: 0.2.4
  documentationUrl: https://docs.airbyte.io/integrations/sources/exchangeratesapi
  icon: exchangeratesapi.svg
  sourceType: api
- name: Facebook Marketing
  sourceDefinitionId: e7778cfc-e97c-4458-9ecb-b4f2bba8946c
  dockerRepository: airbyte/source-facebook-marketing
  dockerImageTag: 0.2.24
  documentationUrl: https://docs.airbyte.io/integrations/sources/facebook-marketing
  icon: facebook.svg
  sourceType: api
- name: Facebook Pages
  sourceDefinitionId: 010eb12f-837b-4685-892d-0a39f76a98f5
  dockerRepository: airbyte/source-facebook-pages
  dockerImageTag: 0.1.3
  documentationUrl: https://hub.docker.com/r/airbyte/source-facebook-pages
  icon: facebook.svg
  sourceType: api
- name: File
  sourceDefinitionId: 778daa7c-feaf-4db6-96f3-70fd645acc77
  dockerRepository: airbyte/source-file
  dockerImageTag: 0.2.6
  documentationUrl: https://docs.airbyte.io/integrations/sources/file
  icon: file.svg
  sourceType: file
- name: Freshdesk
  sourceDefinitionId: ec4b9503-13cb-48ab-a4ab-6ade4be46567
  dockerRepository: airbyte/source-freshdesk
  dockerImageTag: 0.2.7
  documentationUrl: https://docs.airbyte.io/integrations/sources/freshdesk
  icon: freshdesk.svg
  sourceType: api
- name: Freshsales
  sourceDefinitionId: eca08d79-7b92-4065-b7f3-79c14836ebe7
  dockerRepository: airbyte/source-freshsales
  dockerImageTag: 0.1.0
  documentationUrl: https://docs.airbyte.io/integrations/sources/freshsales
  sourceType: api
- name: Freshservice
  sourceDefinitionId: 9bb85338-ea95-4c93-b267-6be89125b267
  dockerRepository: airbyte/source-freshservice
  dockerImageTag: 0.1.0
  documentationUrl: https://docs.airbyte.io/integrations/sources/freshservice
  icon: freshdesk.svg
  sourceType: api
- name: GitHub
  sourceDefinitionId: ef69ef6e-aa7f-4af1-a01d-ef775033524e
  dockerRepository: airbyte/source-github
  dockerImageTag: 0.2.3
  documentationUrl: https://docs.airbyte.io/integrations/sources/github
  icon: github.svg
  sourceType: api
- name: Gitlab
  sourceDefinitionId: 5e6175e5-68e1-4c17-bff9-56103bbb0d80
  dockerRepository: airbyte/source-gitlab
  dockerImageTag: 0.1.2
  documentationUrl: https://docs.airbyte.io/integrations/sources/gitlab
  sourceType: api
- name: Google Ads
  sourceDefinitionId: 253487c0-2246-43ba-a21f-5116b20a2c50
  dockerRepository: airbyte/source-google-ads
  dockerImageTag: 0.1.15
  documentationUrl: https://docs.airbyte.io/integrations/sources/google-ads
  sourceType: api
- name: Google Analytics
  sourceDefinitionId: eff3616a-f9c3-11eb-9a03-0242ac130003
  dockerRepository: airbyte/source-google-analytics-v4
  dockerImageTag: 0.1.9
  documentationUrl: https://docs.airbyte.io/integrations/sources/source-google-analytics-v4
  icon: google-analytics.svg
  sourceType: api
- name: Google Directory
  sourceDefinitionId: d19ae824-e289-4b14-995a-0632eb46d246
  dockerRepository: airbyte/source-google-directory
  dockerImageTag: 0.1.8
  documentationUrl: https://docs.airbyte.io/integrations/sources/google-directory
  sourceType: api
- name: Google Search Console
  sourceDefinitionId: eb4c9e00-db83-4d63-a386-39cfa91012a8
  dockerRepository: airbyte/source-google-search-console
  dockerImageTag: 0.1.6
  documentationUrl: https://docs.airbyte.io/integrations/sources/google-search-console
  sourceType: api
- name: Google Sheets
  sourceDefinitionId: 71607ba1-c0ac-4799-8049-7f4b90dd50f7
  dockerRepository: airbyte/source-google-sheets
  dockerImageTag: 0.2.6
  documentationUrl: https://docs.airbyte.io/integrations/sources/google-sheets
  icon: google-sheets.svg
  sourceType: file
- name: Google Workspace Admin Reports
  sourceDefinitionId: ed9dfefa-1bbc-419d-8c5e-4d78f0ef6734
  dockerRepository: airbyte/source-google-workspace-admin-reports
  dockerImageTag: 0.1.6
  documentationUrl: https://docs.airbyte.io/integrations/sources/google-workspace-admin-reports
  sourceType: api
- name: Greenhouse
  sourceDefinitionId: 59f1e50a-331f-4f09-b3e8-2e8d4d355f44
  dockerRepository: airbyte/source-greenhouse
  dockerImageTag: 0.2.6
  documentationUrl: https://docs.airbyte.io/integrations/sources/greenhouse
  icon: greenhouse.svg
  sourceType: api
- name: Harvest
  sourceDefinitionId: fe2b4084-3386-4d3b-9ad6-308f61a6f1e6
  dockerRepository: airbyte/source-harvest
  dockerImageTag: 0.1.5
  documentationUrl: https://docs.airbyte.io/integrations/sources/harvest
  sourceType: api
- name: HubSpot
  sourceDefinitionId: 36c891d9-4bd9-43ac-bad2-10e12756272c
  dockerRepository: airbyte/source-hubspot
  dockerImageTag: 0.1.24
  documentationUrl: https://docs.airbyte.io/integrations/sources/hubspot
  icon: hubspot.svg
  sourceType: api
- name: IBM Db2
  sourceDefinitionId: 447e0381-3780-4b46-bb62-00a4e3c8b8e2
  dockerRepository: airbyte/source-db2
  dockerImageTag: 0.1.2
  documentationUrl: https://docs.airbyte.io/integrations/sources/db2
  sourceType: database
- name: Instagram
  sourceDefinitionId: 6acf6b55-4f1e-4fca-944e-1a3caef8aba8
  dockerRepository: airbyte/source-instagram
  dockerImageTag: 0.1.9
  documentationUrl: https://hub.docker.com/r/airbyte/source-instagram
  sourceType: api
- name: Intercom
  sourceDefinitionId: d8313939-3782-41b0-be29-b3ca20d8dd3a
  dockerRepository: airbyte/source-intercom
  dockerImageTag: 0.1.7
  documentationUrl: https://docs.airbyte.io/integrations/sources/intercom
  icon: intercom.svg
  sourceType: api
- name: Iterable
  sourceDefinitionId: 2e875208-0c0b-4ee4-9e92-1cb3156ea799
  dockerRepository: airbyte/source-iterable
  dockerImageTag: 0.1.12
  documentationUrl: https://docs.airbyte.io/integrations/sources/iterable
  sourceType: api
- name: Jira
  sourceDefinitionId: 68e63de2-bb83-4c7e-93fa-a8a9051e3993
  dockerRepository: airbyte/source-jira
  dockerImageTag: 0.2.14
  documentationUrl: https://docs.airbyte.io/integrations/sources/jira
  icon: jira.svg
  sourceType: api
- name: Kafka
  sourceDefinitionId: d917a47b-8537-4d0d-8c10-36a9928d4265
  dockerRepository: airbyte/source-kafka
  dockerImageTag: 0.1.0
  documentationUrl: https://docs.airbyte.io/integrations/sources/kafka
  sourceType: database
- name: Klaviyo
  sourceDefinitionId: 95e8cffd-b8c4-4039-968e-d32fb4a69bde
  dockerRepository: airbyte/source-klaviyo
  dockerImageTag: 0.1.2
  documentationUrl: https://docs.airbyte.io/integrations/sources/klaviyo
  sourceType: api
- name: Lever Hiring
  sourceDefinitionId: 3981c999-bd7d-4afc-849b-e53dea90c948
  dockerRepository: airbyte/source-lever-hiring
  dockerImageTag: 0.1.0
  documentationUrl: https://docs.airbyte.io/integrations/sources/lever-hiring
  sourceType: api
- name: LinkedIn Ads
  sourceDefinitionId: 137ece28-5434-455c-8f34-69dc3782f451
  dockerRepository: airbyte/source-linkedin-ads
  dockerImageTag: 0.1.2
  documentationUrl: https://docs.airbyte.io/integrations/sources/linkedin-ads
  sourceType: api
- name: Looker
  sourceDefinitionId: 00405b19-9768-4e0c-b1ae-9fc2ee2b2a8c
  dockerRepository: airbyte/source-looker
  dockerImageTag: 0.2.5
  documentationUrl: https://docs.airbyte.io/integrations/sources/looker
  icon: looker.svg
  sourceType: api
- name: Mailchimp
  sourceDefinitionId: b03a9f3e-22a5-11eb-adc1-0242ac120002
  dockerRepository: airbyte/source-mailchimp
  dockerImageTag: 0.2.8
  documentationUrl: https://docs.airbyte.io/integrations/sources/mailchimp
  icon: mailchimp.svg
  sourceType: api
- name: Marketo
  sourceDefinitionId: 9e0556f4-69df-4522-a3fb-03264d36b348
  dockerRepository: airbyte/source-marketo
  dockerImageTag: 0.1.0
  documentationUrl: https://docs.airbyte.io/integrations/sources/marketo
  icon: marketo.svg
  sourceType: api
- name: Microsoft SQL Server (MSSQL)
  sourceDefinitionId: b5ea17b1-f170-46dc-bc31-cc744ca984c1
  dockerRepository: airbyte/source-mssql
  dockerImageTag: 0.3.6
  documentationUrl: https://docs.airbyte.io/integrations/sources/mssql
  icon: mssql.svg
  sourceType: database
- name: Microsoft teams
  sourceDefinitionId: eaf50f04-21dd-4620-913b-2a83f5635227
  dockerRepository: airbyte/source-microsoft-teams
  dockerImageTag: 0.2.2
  documentationUrl: https://docs.airbyte.io/integrations/sources/microsoft-teams
  icon: microsoft-teams.svg
  sourceType: api
- name: Mixpanel
  sourceDefinitionId: 12928b32-bf0a-4f1e-964f-07e12e37153a
  dockerRepository: airbyte/source-mixpanel
<<<<<<< HEAD
  dockerImageTag: 0.1.4
=======
  dockerImageTag: 0.1.5
>>>>>>> 6f70b6b4
  documentationUrl: https://docs.airbyte.io/integrations/sources/mixpanel
  icon: mixpanel.svg
  sourceType: api
- name: Monday
  sourceDefinitionId: 80a54ea2-9959-4040-aac1-eee42423ec9b
  dockerRepository: airbyte/source-monday
  dockerImageTag: 0.1.0
  documentationUrl: https://docs.airbyte.io/integrations/sources/monday
  sourceType: api
- name: MongoDb
  sourceDefinitionId: b2e713cd-cc36-4c0a-b5bd-b47cb8a0561e
  dockerRepository: airbyte/source-mongodb-v2
  dockerImageTag: 0.1.3
  documentationUrl: https://docs.airbyte.io/integrations/sources/mongodb-v2
  icon: mongodb.svg
  sourceType: database
- name: MySQL
  sourceDefinitionId: 435bb9a5-7887-4809-aa58-28c27df0d7ad
  dockerRepository: airbyte/source-mysql
  dockerImageTag: 0.4.9
  documentationUrl: https://docs.airbyte.io/integrations/sources/mysql
  icon: mysql.svg
  sourceType: database
- name: Okta
  sourceDefinitionId: 1d4fdb25-64fc-4569-92da-fcdca79a8372
  dockerRepository: airbyte/source-okta
  dockerImageTag: 0.1.4
  documentationUrl: https://docs.airbyte.io/integrations/sources/okta
  sourceType: api
- name: OneSignal
  sourceDefinitionId: bb6afd81-87d5-47e3-97c4-e2c2901b1cf8
  dockerRepository: airbyte/source-onesignal
  dockerImageTag: 0.1.0
  documentationUrl: https://docs.airbyte.io/integrations/sources/lever-onesignal
  sourceType: api
- name: Oracle DB
  sourceDefinitionId: b39a7370-74c3-45a6-ac3a-380d48520a83
  dockerRepository: airbyte/source-oracle
  dockerImageTag: 0.3.8
  documentationUrl: https://docs.airbyte.io/integrations/sources/oracle
  sourceType: database
- name: Paypal Transaction
  sourceDefinitionId: d913b0f2-cc51-4e55-a44c-8ba1697b9239
  dockerRepository: airbyte/source-paypal-transaction
  dockerImageTag: 0.1.2
  documentationUrl: https://docs.airbyte.io/integrations/sources/paypal-transaction
  sourceType: api
- name: Paystack
  sourceDefinitionId: 193bdcb8-1dd9-48d1-aade-91cadfd74f9b
  dockerRepository: airbyte/source-paystack
  dockerImageTag: 0.1.0
  documentationUrl: https://docs.airbyte.io/integrations/sources/paystack
  icon: paystack.svg
  sourceType: api
- name: Pinterest
  sourceDefinitionId: 5cb7e5fe-38c2-11ec-8d3d-0242ac130003
  dockerRepository: airbyte/source-pinterest
  dockerImageTag: 0.1.0
  documentationUrl: https://docs.airbyte.io/integrations/sources/pinterest
  sourceType: api
- name: Pipedrive
  sourceDefinitionId: d8286229-c680-4063-8c59-23b9b391c700
  dockerRepository: airbyte/source-pipedrive
  dockerImageTag: 0.1.6
  documentationUrl: https://docs.airbyte.io/integrations/sources/pipedrive
  sourceType: api
- name: Plaid
  sourceDefinitionId: ed799e2b-2158-4c66-8da4-b40fe63bc72a
  dockerRepository: airbyte/source-plaid
  dockerImageTag: 0.2.1
  documentationUrl: https://docs.airbyte.io/integrations/sources/plaid
  icon: plaid.svg
  sourceType: api
- name: PokeAPI
  sourceDefinitionId: 6371b14b-bc68-4236-bfbd-468e8df8e968
  dockerRepository: airbyte/source-pokeapi
  dockerImageTag: 0.1.1
  documentationUrl: https://docs.airbyte.io/integrations/sources/pokeapi
  sourceType: api
- name: PostHog
  sourceDefinitionId: af6d50ee-dddf-4126-a8ee-7faee990774f
  dockerRepository: airbyte/source-posthog
  dockerImageTag: 0.1.4
  documentationUrl: https://docs.airbyte.io/integrations/sources/posthog
  sourceType: api
- name: Postgres
  sourceDefinitionId: decd338e-5647-4c0b-adf4-da0e75f5a750
  dockerRepository: airbyte/source-postgres
  dockerImageTag: 0.3.13
  documentationUrl: https://docs.airbyte.io/integrations/sources/postgres
  icon: postgresql.svg
  sourceType: database
- name: Prestashop
  sourceDefinitionId: d60a46d4-709f-4092-a6b7-2457f7d455f5
  dockerRepository: airbyte/source-prestashop
  dockerImageTag: 0.1.0
  documentationUrl: https://docs.airbyte.io/integrations/sources/presta-shop
  sourceType: api
- name: Quickbooks
  sourceDefinitionId: 29b409d9-30a5-4cc8-ad50-886eb846fea3
  dockerRepository: airbyte/source-quickbooks-singer
  dockerImageTag: 0.1.3
  documentationUrl: https://docs.airbyte.io/integrations/sources/quickbooks
  sourceType: api
- name: Recharge
  sourceDefinitionId: 45d2e135-2ede-49e1-939f-3e3ec357a65e
  dockerRepository: airbyte/source-recharge
  dockerImageTag: 0.1.4
  documentationUrl: https://docs.airbyte.io/integrations/sources/recharge
  sourceType: api
- name: Recurly
  sourceDefinitionId: cd42861b-01fc-4658-a8ab-5d11d0510f01
  dockerRepository: airbyte/source-recurly
  dockerImageTag: 0.2.4
  documentationUrl: https://docs.airbyte.io/integrations/sources/recurly
  icon: recurly.svg
  sourceType: api
- name: Redshift
  sourceDefinitionId: e87ffa8e-a3b5-f69c-9076-6011339de1f6
  dockerRepository: airbyte/source-redshift
  dockerImageTag: 0.3.4
  documentationUrl: https://docs.airbyte.io/integrations/sources/redshift
  icon: redshift.svg
  sourceType: database
- name: Retently
  sourceDefinitionId: db04ecd1-42e7-4115-9cec-95812905c626
  dockerRepository: airbyte/source-retently
  dockerImageTag: 0.1.0
  documentationUrl: https://docs.airbyte.io/integrations/sources/retently
  sourceType: api
- name: S3
  sourceDefinitionId: 69589781-7828-43c5-9f63-8925b1c1ccc2
  dockerRepository: airbyte/source-s3
  dockerImageTag: 0.1.7
  documentationUrl: https://docs.airbyte.io/integrations/sources/s3
  sourceType: file
- name: SalesLoft
  sourceDefinitionId: 41991d12-d4b5-439e-afd0-260a31d4c53f
  dockerRepository: airbyte/source-salesloft
  dockerImageTag: 0.1.0
  documentationUrl: https://docs.airbyte.io/integrations/sources/lever-onesignal
  sourceType: api
- name: Salesforce
  sourceDefinitionId: b117307c-14b6-41aa-9422-947e34922962
  dockerRepository: airbyte/source-salesforce
  dockerImageTag: 0.1.4
  documentationUrl: https://docs.airbyte.io/integrations/sources/salesforce
  icon: salesforce.svg
  sourceType: api
- name: Sendgrid
  sourceDefinitionId: fbb5fbe2-16ad-4cf4-af7d-ff9d9c316c87
  dockerRepository: airbyte/source-sendgrid
  dockerImageTag: 0.2.6
  documentationUrl: https://docs.airbyte.io/integrations/sources/sendgrid
  icon: sendgrid.svg
  sourceType: api
- name: Shopify
  sourceDefinitionId: 9da77001-af33-4bcd-be46-6252bf9342b9
  dockerRepository: airbyte/source-shopify
  dockerImageTag: 0.1.22
  documentationUrl: https://docs.airbyte.io/integrations/sources/shopify
  sourceType: api
- name: Short.io
  sourceDefinitionId: 2fed2292-5586-480c-af92-9944e39fe12d
  dockerRepository: airbyte/source-shortio
  dockerImageTag: 0.1.1
  documentationUrl: https://docs.airbyte.io/integrations/sources/shortio
  sourceType: api
- name: Slack
  sourceDefinitionId: c2281cee-86f9-4a86-bb48-d23286b4c7bd
  dockerRepository: airbyte/source-slack
  dockerImageTag: 0.1.13
  documentationUrl: https://docs.airbyte.io/integrations/sources/slack
  icon: slack.svg
  sourceType: api
- name: Smartsheets
  sourceDefinitionId: 374ebc65-6636-4ea0-925c-7d35999a8ffc
  dockerRepository: airbyte/source-smartsheets
  dockerImageTag: 0.1.6
  documentationUrl: https://docs.airbyte.io/integrations/sources/smartsheets
  sourceType: api
- name: Snapchat Marketing
  sourceDefinitionId: 200330b2-ea62-4d11-ac6d-cfe3e3f8ab2b
  dockerRepository: airbyte/source-snapchat-marketing
  dockerImageTag: 0.1.2
  documentationUrl: https://docs.airbyte.io/integrations/sources/snapchat-marketing
  sourceType: api
- name: Snowflake
  sourceDefinitionId: e2d65910-8c8b-40a1-ae7d-ee2416b2bfa2
  dockerRepository: airbyte/source-snowflake
  dockerImageTag: 0.1.2
  documentationUrl: https://docs.airbyte.io/integrations/sources/snowflake
  sourceType: database
- name: Square
  sourceDefinitionId: 77225a51-cd15-4a13-af02-65816bd0ecf4
  dockerRepository: airbyte/source-square
  dockerImageTag: 0.1.2
  documentationUrl: https://docs.airbyte.io/integrations/sources/square
  sourceType: api
- sourceDefinitionId: 7a4327c4-315a-11ec-8d3d-0242ac130003
  name: Strava
  dockerRepository: airbyte/source-strava
  dockerImageTag: 0.1.0
  documentationUrl: https://docs.airbyte.io/integrations/sources/strava
- name: Stripe
  sourceDefinitionId: e094cb9a-26de-4645-8761-65c0c425d1de
  dockerRepository: airbyte/source-stripe
  dockerImageTag: 0.1.23
  documentationUrl: https://docs.airbyte.io/integrations/sources/stripe
  icon: stripe.svg
  sourceType: api
- name: Survey Monkey
  sourceDefinitionId: badc5925-0485-42be-8caa-b34096cb71b5
  dockerRepository: airbyte/source-surveymonkey
  dockerImageTag: 0.1.3
  documentationUrl: https://docs.airbyte.io/integrations/sources/surveymonkey
  sourceType: api
- name: Tempo
  sourceDefinitionId: d1aa448b-7c54-498e-ad95-263cbebcd2db
  dockerRepository: airbyte/source-tempo
  dockerImageTag: 0.2.4
  documentationUrl: https://docs.airbyte.io/integrations/sources/tempo
  sourceType: api
- name: TikTok Marketing
  sourceDefinitionId: 4bfac00d-ce15-44ff-95b9-9e3c3e8fbd35
  dockerRepository: airbyte/source-tiktok-marketing
  dockerImageTag: 0.1.1
  documentationUrl: https://docs.airbyte.io/integrations/sources/tiktok-marketing
  sourceType: api
- name: Trello
  sourceDefinitionId: 8da67652-004c-11ec-9a03-0242ac130003
  dockerRepository: airbyte/source-trello
  dockerImageTag: 0.1.2
  documentationUrl: https://docs.airbyte.io/integrations/sources/trello
  sourceType: api
- name: Twilio
  sourceDefinitionId: b9dc6155-672e-42ea-b10d-9f1f1fb95ab1
  dockerRepository: airbyte/source-twilio
  dockerImageTag: 0.1.1
  documentationUrl: https://docs.airbyte.io/integrations/sources/twilio
  sourceType: api
- name: Typeform
  sourceDefinitionId: e7eff203-90bf-43e5-a240-19ea3056c474
  dockerRepository: airbyte/source-typeform
  dockerImageTag: 0.1.2
  documentationUrl: https://docs.airbyte.io/integrations/sources/typeform
  sourceType: api
- name: US Census
  sourceDefinitionId: c4cfaeda-c757-489a-8aba-859fb08b6970
  dockerRepository: airbyte/source-us-census
  dockerImageTag: 0.1.1
  documentationUrl: https://docs.airbyte.io/integrations/sources/us-census
  sourceType: api
- name: Zendesk Chat
  sourceDefinitionId: 40d24d0f-b8f9-4fe0-9e6c-b06c0f3f45e4
  dockerRepository: airbyte/source-zendesk-chat
  dockerImageTag: 0.1.3
  documentationUrl: https://docs.airbyte.io/integrations/sources/zendesk-chat
  icon: zendesk.svg
  sourceType: api
- name: Zendesk Sunshine
  sourceDefinitionId: 325e0640-e7b3-4e24-b823-3361008f603f
  dockerRepository: airbyte/source-zendesk-sunshine
  dockerImageTag: 0.1.0
  documentationUrl: https://docs.airbyte.io/integrations/sources/zendesk-sunshine
  sourceType: api
- name: Zendesk Support
  sourceDefinitionId: 79c1aa37-dae3-42ae-b333-d1c105477715
  dockerRepository: airbyte/source-zendesk-support
  dockerImageTag: 0.1.4
  documentationUrl: https://docs.airbyte.io/integrations/sources/zendesk-support
  icon: zendesk.svg
  sourceType: api
- name: Zendesk Talk
  sourceDefinitionId: c8630570-086d-4a40-99ae-ea5b18673071
  dockerRepository: airbyte/source-zendesk-talk
  dockerImageTag: 0.1.2
  documentationUrl: https://docs.airbyte.io/integrations/sources/zendesk-talk
  sourceType: api
- sourceDefinitionId: cdaf146a-9b75-49fd-9dd2-9d64a0bb4781
  name: Sentry
  dockerRepository: airbyte/source-sentry
  dockerImageTag: 0.1.0
  documentationUrl: https://docs.airbyte.io/integrations/sources/sentry
- name: Zoom
  sourceDefinitionId: aea2fd0d-377d-465e-86c0-4fdc4f688e51
  dockerRepository: airbyte/source-zoom-singer
  dockerImageTag: 0.2.4
  documentationUrl: https://docs.airbyte.io/integrations/sources/zoom
  icon: zoom.svg
  sourceType: api
- name: Zuora
  sourceDefinitionId: 3dc3037c-5ce8-4661-adc2-f7a9e3c5ece5
  dockerRepository: airbyte/source-zuora
  dockerImageTag: 0.1.3
  documentationUrl: https://docs.airbyte.io/integrations/sources/zuora
  sourceType: api<|MERGE_RESOLUTION|>--- conflicted
+++ resolved
@@ -340,11 +340,7 @@
 - name: Mixpanel
   sourceDefinitionId: 12928b32-bf0a-4f1e-964f-07e12e37153a
   dockerRepository: airbyte/source-mixpanel
-<<<<<<< HEAD
-  dockerImageTag: 0.1.4
-=======
   dockerImageTag: 0.1.5
->>>>>>> 6f70b6b4
   documentationUrl: https://docs.airbyte.io/integrations/sources/mixpanel
   icon: mixpanel.svg
   sourceType: api
