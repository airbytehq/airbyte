--- conflicted
+++ resolved
@@ -1662,11 +1662,7 @@
   releaseStage: generally_available
   allowedHosts:
     hosts:
-<<<<<<< HEAD
-      - salesforce.com
-=======
       - "*.salesforce.com"
->>>>>>> 0a9131c4
 - name: SAP Fieldglass
   sourceDefinitionId: ec5f3102-fb31-4916-99ae-864faf8e7e25
   dockerRepository: airbyte/source-sap-fieldglass
