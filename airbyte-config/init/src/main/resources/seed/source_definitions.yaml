- name: ActiveCampaign
  sourceDefinitionId: 9f32dab3-77cb-45a1-9d33-347aa5fbe363
  dockerRepository: airbyte/source-activecampaign
  dockerImageTag: 0.1.0
  documentationUrl: https://docs.airbyte.com/integrations/sources/activecampaign
  icon: activecampaign.svg
  sourceType: api
  releaseStage: alpha
- name: Adjust
  sourceDefinitionId: d3b7fa46-111b-419a-998a-d7f046f6d66d
  dockerRepository: airbyte/source-adjust
  dockerImageTag: 0.1.0
  documentationUrl: https://docs.airbyte.com/integrations/sources/adjust
  icon: adjust.svg
  sourceType: api
  releaseStage: alpha
- name: Airtable
  sourceDefinitionId: 14c6e7ea-97ed-4f5e-a7b5-25e9a80b8212
  dockerRepository: airbyte/source-airtable
  dockerImageTag: 2.0.3
  documentationUrl: https://docs.airbyte.com/integrations/sources/airtable
  icon: airtable.svg
  sourceType: api
  releaseStage: beta
  allowedHosts:
    hosts:
      - api.airtable.com
      - airtable.com
- name: Aha
  sourceDefinitionId: 81ca39dc-4534-4dd2-b848-b0cfd2c11fce
  dockerRepository: airbyte/source-aha
  dockerImageTag: 0.1.0
  documentationUrl: https://docs.airbyte.com/integrations/sources/aha
  icon: aha.svg
  sourceType: api
  releaseStage: alpha
- name: Alpha Vantage
  sourceDefinitionId: db385323-9333-4fec-bec3-9e0ca9326c90
  dockerRepository: airbyte/source-alpha-vantage
  dockerImageTag: 0.1.1
  documentationUrl: https://docs.airbyte.com/integrations/sources/alpha-vantage
  icon: alpha-vantage.svg
  sourceType: api
  releaseStage: alpha
- name: AlloyDB for PostgreSQL
  sourceDefinitionId: 1fa90628-2b9e-11ed-a261-0242ac120002
  dockerRepository: airbyte/source-alloydb
  dockerImageTag: 1.0.49
  documentationUrl: https://docs.airbyte.com/integrations/sources/alloydb
  icon: alloydb.svg
  sourceType: database
  releaseStage: generally_available
- name: AWS CloudTrail
  sourceDefinitionId: 6ff047c0-f5d5-4ce5-8c81-204a830fa7e1
  dockerRepository: airbyte/source-aws-cloudtrail
  dockerImageTag: 0.1.5
  documentationUrl: https://docs.airbyte.com/integrations/sources/aws-cloudtrail
  icon: awscloudtrail.svg
  sourceType: api
  releaseStage: alpha
- name: Amazon Ads
  sourceDefinitionId: c6b0a29e-1da9-4512-9002-7bfd0cba2246
  dockerRepository: airbyte/source-amazon-ads
  dockerImageTag: 1.0.0
  documentationUrl: https://docs.airbyte.com/integrations/sources/amazon-ads
  icon: amazonads.svg
  sourceType: api
  releaseStage: generally_available
- name: Amazon Seller Partner
  sourceDefinitionId: e55879a8-0ef8-4557-abcf-ab34c53ec460
  dockerRepository: airbyte/source-amazon-seller-partner
  dockerImageTag: 0.2.32
  sourceType: api
  documentationUrl: https://docs.airbyte.com/integrations/sources/amazon-seller-partner
  icon: amazonsellerpartner.svg
  releaseStage: alpha
- name: Amazon SQS
  sourceDefinitionId: 983fd355-6bf3-4709-91b5-37afa391eeb6
  dockerRepository: airbyte/source-amazon-sqs
  dockerImageTag: 0.1.0
  documentationUrl: https://docs.airbyte.com/integrations/sources/amazon-sqs
  icon: awssqs.svg
  sourceType: api
  releaseStage: alpha
- name: Amplitude
  sourceDefinitionId: fa9f58c6-2d03-4237-aaa4-07d75e0c1396
  dockerRepository: airbyte/source-amplitude
  dockerImageTag: 0.1.22
  documentationUrl: https://docs.airbyte.com/integrations/sources/amplitude
  icon: amplitude.svg
  sourceType: api
  releaseStage: generally_available
  allowedHosts:
    hosts:
      - "*.amplitude.com"
- name: Apify Dataset
  sourceDefinitionId: 47f17145-fe20-4ef5-a548-e29b048adf84
  dockerRepository: airbyte/source-apify-dataset
  dockerImageTag: 0.1.11
  documentationUrl: https://docs.airbyte.com/integrations/sources/apify-dataset
  icon: apify.svg
  sourceType: api
  releaseStage: alpha
- name: Appfollow
  sourceDefinitionId: b4375641-e270-41d3-9c20-4f9cecad87a8
  dockerRepository: airbyte/source-appfollow
  dockerImageTag: 0.1.1
  documentationUrl: https://docs.airbyte.com/integrations/sources/appfollow
  icon: appfollow.svg
  sourceType: api
  releaseStage: alpha
- name: AppsFlyer
  sourceDefinitionId: 16447954-e6a8-4593-b140-43dea13bc457
  dockerRepository: airbyte/source-appsflyer
  dockerImageTag: 0.1.0
  documentationUrl: https://docs.airbyte.com/integrations/sources/appsflyer
  icon: appsflyer.svg
  sourceType: api
  releaseStage: alpha
- name: Appstore
  sourceDefinitionId: 2af123bf-0aaf-4e0d-9784-cb497f23741a
  dockerRepository: airbyte/source-appstore-singer
  dockerImageTag: 0.2.6
  documentationUrl: https://docs.airbyte.com/integrations/sources/appstore
  icon: appstore.svg
  sourceType: api
  releaseStage: alpha
- name: Asana
  sourceDefinitionId: d0243522-dccf-4978-8ba0-37ed47a0bdbf
  dockerRepository: airbyte/source-asana
  dockerImageTag: 0.1.5
  documentationUrl: https://docs.airbyte.com/integrations/sources/asana
  icon: asana.svg
  sourceType: api
  releaseStage: beta
- name: Ashby
  sourceDefinitionId: 4e8c9fa0-3634-499b-b948-11581b5c3efa
  dockerRepository: airbyte/source-ashby
  dockerImageTag: 0.1.0
  documentationUrl: https://docs.airbyte.com/integrations/sources/ashby
  icon: ashby.svg
  sourceType: api
  releaseStage: alpha
- name: Auth0
  sourceDefinitionId: 6c504e48-14aa-4221-9a72-19cf5ff1ae78
  dockerRepository: airbyte/source-auth0
  dockerImageTag: 0.1.0
  documentationUrl: https://docs.airbyte.com/integrations/sources/auth0
  icon: auth0.svg
  sourceType: api
  releaseStage: alpha
- name: Azure Table Storage
  sourceDefinitionId: 798ae795-5189-42b6-b64e-3cb91db93338
  dockerRepository: airbyte/source-azure-table
  dockerImageTag: 0.1.3
  documentationUrl: https://docs.airbyte.com/integrations/sources/azure-table
  icon: azureblobstorage.svg
  sourceType: database
  releaseStage: alpha
- name: Babelforce
  sourceDefinitionId: 971c3e1e-78a5-411e-ad56-c4052b50876b
  dockerRepository: airbyte/source-babelforce
  dockerImageTag: 0.1.0
  documentationUrl: https://docs.airbyte.com/integrations/sources/babelforce
  icon: babelforce.svg
  sourceType: api
  releaseStage: alpha
- name: BambooHR
  sourceDefinitionId: 90916976-a132-4ce9-8bce-82a03dd58788
  dockerRepository: airbyte/source-bamboo-hr
  dockerImageTag: 0.2.2
  documentationUrl: https://docs.airbyte.com/integrations/sources/bamboo-hr
  icon: bamboohr.svg
  sourceType: api
  releaseStage: alpha
- name: BigCommerce
  sourceDefinitionId: 59c5501b-9f95-411e-9269-7143c939adbd
  dockerRepository: airbyte/source-bigcommerce
  dockerImageTag: 0.1.10
  documentationUrl: https://docs.airbyte.com/integrations/sources/bigcommerce
  icon: bigcommerce.svg
  sourceType: api
  releaseStage: alpha
- name: BigQuery
  sourceDefinitionId: bfd1ddf8-ae8a-4620-b1d7-55597d2ba08c
  dockerRepository: airbyte/source-bigquery
  dockerImageTag: 0.2.3
  documentationUrl: https://docs.airbyte.com/integrations/sources/bigquery
  icon: bigquery.svg
  sourceType: database
  releaseStage: alpha
- name: Bing Ads
  sourceDefinitionId: 47f25999-dd5e-4636-8c39-e7cea2453331
  dockerRepository: airbyte/source-bing-ads
  dockerImageTag: 0.1.18
  documentationUrl: https://docs.airbyte.com/integrations/sources/bing-ads
  icon: bingads.svg
  sourceType: api
  releaseStage: generally_available
  allowedHosts:
    hosts:
      - bingads.microsoft.com
      - login.microsoftonline.com
      - login.live.com
      - login.windows-ppe.net
      - ads.microsoft.com
      - api.ads.microsoft.com
- name: Braintree
  sourceDefinitionId: 63cea06f-1c75-458d-88fe-ad48c7cb27fd
  dockerRepository: airbyte/source-braintree
  dockerImageTag: 0.1.3
  documentationUrl: https://docs.airbyte.com/integrations/sources/braintree
  icon: braintree.svg
  sourceType: api
  releaseStage: alpha
- name: Breezometer
  sourceDefinitionId: 7c37685e-8512-4901-addf-9afbef6c0de9
  dockerRepository: airbyte/source-breezometer
  dockerImageTag: 0.1.0
  documentationUrl: https://docs.airbyte.com/integrations/sources/breezometer
  icon: breezometer.svg
  sourceType: api
  releaseStage: alpha
- name: CallRail
  sourceDefinitionId: dc98a6ad-2dd1-47b6-9529-2ec35820f9c6
  dockerRepository: airbyte/source-callrail
  dockerImageTag: 0.1.0
  documentationUrl: https://docs.airbyte.com/integrations/sources/callrail
  icon: callrail.svg
  sourceType: api
  releaseStage: alpha
- name: Cart.com
  sourceDefinitionId: bb1a6d31-6879-4819-a2bd-3eed299ea8e2
  dockerRepository: airbyte/source-cart
  dockerImageTag: 0.2.0
  documentationUrl: https://docs.airbyte.com/integrations/sources/cart
  icon: cart.svg
  sourceType: api
  releaseStage: alpha
- name: Chargebee
  sourceDefinitionId: 686473f1-76d9-4994-9cc7-9b13da46147c
  dockerRepository: airbyte/source-chargebee
  dockerImageTag: 0.2.1
  documentationUrl: https://docs.airbyte.com/integrations/sources/chargebee
  icon: chargebee.svg
  sourceType: api
  releaseStage: generally_available
  allowedHosts:
    hosts:
      - "*.chargebee.com"
- name: Chargify
  sourceDefinitionId: 9b2d3607-7222-4709-9fa2-c2abdebbdd88
  dockerRepository: airbyte/source-chargify
  dockerImageTag: 0.1.0
  documentationUrl: https://docs.airbyte.com/integrations/sources/chargify
  icon: chargify.svg
  sourceType: api
  releaseStage: alpha
- name: Chartmogul
  sourceDefinitionId: b6604cbd-1b12-4c08-8767-e140d0fb0877
  dockerRepository: airbyte/source-chartmogul
  dockerImageTag: 0.2.0
  documentationUrl: https://docs.airbyte.com/integrations/sources/chartmogul
  icon: chartmogul.svg
  sourceType: api
  releaseStage: beta
- name: ClickHouse
  sourceDefinitionId: bad83517-5e54-4a3d-9b53-63e85fbd4d7c
  dockerRepository: airbyte/source-clickhouse
  dockerImageTag: 0.1.15
  documentationUrl: https://docs.airbyte.com/integrations/sources/clickhouse
  icon: clickhouse.svg
  sourceType: database
  releaseStage: alpha
- name: ClickUp
  sourceDefinitionId: 311a7a27-3fb5-4f7e-8265-5e4afe258b66
  dockerRepository: airbyte/source-clickup-api
  dockerImageTag: 0.1.0
  documentationUrl: https://docs.airbyte.com/integrations/sources/click-up
  icon: clickup.svg
  sourceType: api
  releaseStage: alpha
- name: Close.com
  sourceDefinitionId: dfffecb7-9a13-43e9-acdc-b92af7997ca9
  dockerRepository: airbyte/source-close-com
  dockerImageTag: 0.2.0
  documentationUrl: https://docs.airbyte.com/integrations/sources/close-com
  icon: close.svg
  sourceType: api
  releaseStage: beta
- name: CoinGecko Coins
  sourceDefinitionId: 9cdd4183-d0ba-40c3-aad3-6f46d4103974
  dockerRepository: airbyte/source-coingecko-coins
  dockerImageTag: 0.1.0
  documentationUrl: https://docs.airbyte.com/integrations/sources/coingecko-coins
  icon: coingeckocoins.svg
  sourceType: api
  releaseStage: alpha
- name: Cockroachdb
  sourceDefinitionId: 9fa5862c-da7c-11eb-8d19-0242ac130003
  dockerRepository: airbyte/source-cockroachdb
  dockerImageTag: 0.1.19
  documentationUrl: https://docs.airbyte.com/integrations/sources/cockroachdb
  icon: cockroachdb.svg
  sourceType: database
  releaseStage: alpha
- name: Coda
  sourceDefinitionId: 27f910fd-f832-4b2e-bcfd-6ab342e434d8
  dockerRepository: airbyte/source-coda
  dockerImageTag: 0.1.0
  documentationUrl: https://docs.airbyte.com/integrations/sources/coda
  icon: coda.svg
  sourceType: api
  releaseStage: alpha
- name: Coin API
  sourceDefinitionId: 919984ef-53a2-479b-8ffe-9c1ddb9fc3f3
  dockerRepository: airbyte/source-coin-api
  dockerImageTag: 0.1.1
  documentationUrl: https://docs.airbyte.com/integrations/sources/coin-api
  icon: coinapi.svg
  sourceType: api
  releaseStage: alpha
- name: CoinMarketCap
  sourceDefinitionId: 239463f5-64bb-4d88-b4bd-18ce673fd572
  dockerRepository: airbyte/source-coinmarketcap
  dockerImageTag: 0.1.1
  documentationUrl: https://docs.airbyte.com/integrations/sources/coinmarketcap
  icon: coinmarketcap.svg
  sourceType: api
  releaseStage: alpha
- name: Commercetools
  sourceDefinitionId: 008b2e26-11a3-11ec-82a8-0242ac130003
  dockerRepository: airbyte/source-commercetools
  dockerImageTag: 0.1.0
  documentationUrl: https://docs.airbyte.com/integrations/sources/commercetools
  icon: commercetools.svg
  sourceType: api
  releaseStage: alpha
- name: ConfigCat
  sourceDefinitionId: 4fd7565c-8b99-439b-80d0-2d965e1d958c
  dockerRepository: airbyte/source-configcat
  dockerImageTag: 0.1.0
  documentationUrl: https://docs.airbyte.com/integrations/sources/configcat
  icon: configcat.svg
  sourceType: api
  releaseStage: alpha
- name: Confluence
  sourceDefinitionId: cf40a7f8-71f8-45ce-a7fa-fca053e4028c
  dockerRepository: airbyte/source-confluence
  dockerImageTag: 0.1.1
  documentationUrl: https://docs.airbyte.com/integrations/sources/confluence
  icon: confluence.svg
  sourceType: api
  releaseStage: alpha
- name: ConvertKit
  sourceDefinitionId: be9ee02f-6efe-4970-979b-95f797a37188
  dockerRepository: airbyte/source-convertkit
  dockerImageTag: 0.1.0
  documentationUrl: https://docs.airbyte.com/integrations/sources/convertkit
  icon: convertkit.svg
  sourceType: api
  releaseStage: alpha
- name: Commcare
  sourceDefinitionId: f39208dc-7e1c-48b8-919b-5006360cc27f
  dockerRepository: airbyte/source-commcare
  dockerImageTag: 0.1.0
  documentationUrl: https://docs.airbyte.com/integrations/sources/commcare
  sourceType: api
  releaseStage: alpha
- name: Copper
  sourceDefinitionId: 44f3002f-2df9-4f6d-b21c-02cd3b47d0dc
  dockerRepository: airbyte/source-copper
  dockerImageTag: 0.1.0
  documentationUrl: https://docs.airbyte.com/integrations/sources/copper
  icon: copper.svg
  sourceType: api
  releaseStage: alpha
- name: Convex
  sourceDefinitionId: c332628c-f55c-4017-8222-378cfafda9b2
  dockerRepository: airbyte/source-convex
  dockerImageTag: 0.1.0
  documentationUrl: https://docs.airbyte.com/integrations/sources/convex
  icon: convex.svg
  sourceType: api
  releaseStage: alpha
- name: Courier
  sourceDefinitionId: 0541b2cd-2367-4986-b5f1-b79ff55439e4
  dockerRepository: airbyte/source-courier
  dockerImageTag: 0.1.0
  documentationUrl: https://docs.airbyte.com/integrations/sources/courier
  icon: courier.svg
  sourceType: api
  releaseStage: alpha
- name: Clockify
  sourceDefinitionId: e71aae8a-5143-11ed-bdc3-0242ac120002
  dockerRepository: airbyte/source-clockify
  dockerImageTag: 0.1.0
  documentationUrl: https://docs.airbyte.com/integrations/sources/clockify
  icon: clockify.svg
  sourceType: api
  releaseStage: alpha
- name: Customer.io
  sourceDefinitionId: c47d6804-8b98-449f-970a-5ddb5cb5d7aa
  dockerRepository: farosai/airbyte-customer-io-source
  dockerImageTag: 0.1.23
  documentationUrl: https://docs.airbyte.com/integrations/sources/customer-io
  icon: customer-io.svg
  sourceType: api
  releaseStage: alpha
- name: Datadog
  sourceDefinitionId: 1cfc30c7-82db-43f4-9fd7-ac1b42312cda
  dockerRepository: airbyte/source-datadog
  dockerImageTag: 0.1.0
  documentationUrl: https://docs.airbyte.com/integrations/sources/datadog
  icon: datadog.svg
  sourceType: api
  releaseStage: alpha
- name: Datascope
  sourceDefinitionId: 8e1ae2d2-4790-44d3-9d83-75b3fc3940ff
  dockerRepository: airbyte/source-datascope
  dockerImageTag: 0.1.0
  documentationUrl: https://docs.airbyte.com/integrations/sources/datascope
  icon: datascope.svg
  sourceType: api
  releaseStage: alpha
- name: Delighted
  sourceDefinitionId: cc88c43f-6f53-4e8a-8c4d-b284baaf9635
  dockerRepository: airbyte/source-delighted
  dockerImageTag: 0.2.0
  documentationUrl: https://docs.airbyte.com/integrations/sources/delighted
  icon: delighted.svg
  sourceType: api
  releaseStage: beta
- name: Dixa
  sourceDefinitionId: 0b5c867e-1b12-4d02-ab74-97b2184ff6d7
  dockerRepository: airbyte/source-dixa
  dockerImageTag: 0.1.3
  documentationUrl: https://docs.airbyte.com/integrations/sources/dixa
  icon: dixa.svg
  sourceType: api
  releaseStage: alpha
- name: Dockerhub
  sourceDefinitionId: 72d405a3-56d8-499f-a571-667c03406e43
  dockerRepository: airbyte/source-dockerhub
  dockerImageTag: 0.1.0
  documentationUrl: https://docs.airbyte.com/integrations/sources/dockerhub
  icon: dockerhub.svg
  sourceType: api
  releaseStage: alpha
- name: Dremio
  sourceDefinitionId: d99e9ace-8621-46c2-9144-76ae4751d64b
  dockerRepository: airbyte/source-dremio
  dockerImageTag: 0.1.0
  documentationUrl: https://docs.airbyte.com/integrations/sources/dremio
  icon: dremio.svg
  sourceType: api
  releaseStage: alpha
- name: Drift
  sourceDefinitionId: 445831eb-78db-4b1f-8f1f-0d96ad8739e2
  dockerRepository: airbyte/source-drift
  dockerImageTag: 0.2.5
  documentationUrl: https://docs.airbyte.com/integrations/sources/drift
  icon: drift.svg
  sourceType: api
  releaseStage: alpha
- name: DV 360
  sourceDefinitionId: 1356e1d9-977f-4057-ad4b-65f25329cf61
  dockerRepository: airbyte/source-dv-360
  dockerImageTag: 0.1.0
  documentationUrl: https://docs.airbyte.com/integrations/sources/dv-360
  icon: dv360.svg
  sourceType: api
  releaseStage: alpha
- name: DynamoDB
  sourceDefinitionId: 50401137-8871-4c5a-abb7-1f5fda35545a
  dockerRepository: airbyte/source-dynamodb
  dockerImageTag: 0.1.1
  documentationUrl: https://docs.airbyte.com/integrations/sources/dynamodb
  icon: dynamodb.svg
  sourceType: api
  releaseStage: alpha
- name: E2E Testing
  sourceDefinitionId: d53f9084-fa6b-4a5a-976c-5b8392f4ad8a
  dockerRepository: airbyte/source-e2e-test
  dockerImageTag: 2.1.3
  documentationUrl: https://docs.airbyte.com/integrations/sources/e2e-test
  icon: airbyte.svg
  sourceType: api
  releaseStage: alpha
- name: EmailOctopus
  sourceDefinitionId: 46b25e70-c980-4590-a811-8deaf50ee09f
  dockerRepository: airbyte/source-emailoctopus
  dockerImageTag: 0.1.0
  documentationUrl: https://docs.airbyte.com/integrations/sources/emailoctopus
  icon: emailoctopus.svg
  sourceType: api
  releaseStage: alpha
- name: Exchange Rates Api
  sourceDefinitionId: e2b40e36-aa0e-4bed-b41b-bcea6fa348b1
  dockerRepository: airbyte/source-exchange-rates
  dockerImageTag: 1.2.8
  documentationUrl: https://docs.airbyte.com/integrations/sources/exchangeratesapi
  icon: exchangeratesapi.svg
  sourceType: api
  releaseStage: alpha
<<<<<<< HEAD
- name: Everhour
  sourceDefinitionId: 6babfc42-c734-4ef6-a817-6eca15f0f9b7
  dockerRepository: airbyte/everhour
  dockerImageTag: 0.1.0
  documentationUrl: https://docs.airbyte.com/integrations/sources/everhour
  icon: everhour.svg
  sourceType: api
  releaseStage: alpha
=======
  allowedHosts:
    hosts:
      - "${subdomain}.apilayer.com"
      - apilayer.com
>>>>>>> a7535541
- name: Facebook Marketing
  sourceDefinitionId: e7778cfc-e97c-4458-9ecb-b4f2bba8946c
  dockerRepository: airbyte/source-facebook-marketing
  dockerImageTag: 0.2.85
  documentationUrl: https://docs.airbyte.com/integrations/sources/facebook-marketing
  icon: facebook.svg
  sourceType: api
  releaseStage: generally_available
  allowedHosts:
    hosts:
      - graph.facebook.com
- name: Facebook Pages
  sourceDefinitionId: 010eb12f-837b-4685-892d-0a39f76a98f5
  dockerRepository: airbyte/source-facebook-pages
  dockerImageTag: 0.2.3
  documentationUrl: https://docs.airbyte.com/integrations/sources/facebook-pages
  icon: facebook.svg
  sourceType: api
  releaseStage: beta
  allowedHosts:
    hosts:
      - "graph.facebook.com"
- name: Sample Data (Faker)
  sourceDefinitionId: dfd88b22-b603-4c3d-aad7-3701784586b1
  dockerRepository: airbyte/source-faker
  dockerImageTag: 2.0.3
  documentationUrl: https://docs.airbyte.com/integrations/sources/faker
  icon: faker.svg
  sourceType: api
  releaseStage: beta
  allowedHosts:
    hosts: []
  suggestedStreams:
    streams:
      - users
      - products
      - purchases
- name: Fastbill
  sourceDefinitionId: eb3e9c1c-0467-4eb7-a172-5265e04ccd0a
  dockerRepository: airbyte/source-fastbill
  dockerImageTag: 0.1.0
  documentationUrl: https://docs.airbyte.com/integrations/sources/fastbill
  icon: fastbill.svg
  sourceType: api
  releaseStage: alpha
- name: Fauna
  sourceDefinitionId: 3825db3e-c94b-42ac-bd53-b5a9507ace2b
  dockerRepository: airbyte/source-fauna
  dockerImageTag: 0.1.1
  documentationUrl: https://docs.airbyte.com/integrations/sources/fauna
  icon: fauna.svg
  sourceType: database
  releaseStage: alpha
- name: File (CSV, JSON, Excel, Feather, Parquet)
  sourceDefinitionId: 778daa7c-feaf-4db6-96f3-70fd645acc77
  dockerRepository: airbyte/source-file
  dockerImageTag: 0.2.33
  documentationUrl: https://docs.airbyte.com/integrations/sources/file
  icon: file.svg
  sourceType: file
  releaseStage: generally_available
- name: Freshcaller
  sourceDefinitionId: 8a5d48f6-03bb-4038-a942-a8d3f175cca3
  dockerRepository: airbyte/source-freshcaller
  dockerImageTag: 0.1.0
  documentationUrl: https://docs.airbyte.com/integrations/sources/freshcaller
  icon: freshcaller.svg
- name: Flexport
  sourceDefinitionId: f95337f1-2ad1-4baf-922f-2ca9152de630
  dockerRepository: airbyte/source-flexport
  dockerImageTag: 0.1.0
  documentationUrl: https://docs.airbyte.com/integrations/sources/flexport
  sourceType: api
  releaseStage: alpha
- name: Freshdesk
  sourceDefinitionId: ec4b9503-13cb-48ab-a4ab-6ade4be46567
  dockerRepository: airbyte/source-freshdesk
  dockerImageTag: 3.0.2
  documentationUrl: https://docs.airbyte.com/integrations/sources/freshdesk
  icon: freshdesk.svg
  sourceType: api
  releaseStage: generally_available
  allowedHosts:
    hosts:
      - "*.freshdesk.com"
- name: Freshsales
  sourceDefinitionId: eca08d79-7b92-4065-b7f3-79c14836ebe7
  dockerRepository: airbyte/source-freshsales
  dockerImageTag: 0.1.2
  documentationUrl: https://docs.airbyte.com/integrations/sources/freshsales
  icon: freshsales.svg
  sourceType: api
  releaseStage: alpha
- name: Freshservice
  sourceDefinitionId: 9bb85338-ea95-4c93-b267-6be89125b267
  dockerRepository: airbyte/source-freshservice
  dockerImageTag: 0.1.1
  documentationUrl: https://docs.airbyte.com/integrations/sources/freshservice
  icon: freshservice.svg
  sourceType: api
  releaseStage: alpha
- name: Genesys
  sourceDefinitionId: 5ea4459a-8f1a-452a-830f-a65c38cc438d
  dockerRepository: airbyte/source-genesys
  dockerImageTag: 0.1.0
  documentationUrl: https://docs.airbyte.com/integrations/sources/genesys
  icon: genesys.svg
- name: GetLago
  sourceDefinitionId: e1a3866b-d3b2-43b6-b6d7-8c1ee4d7f53f
  dockerRepository: airbyte/source-getlago
  dockerImageTag: 0.1.0
  documentationUrl: https://docs.airbyte.com/integrations/sources/getlago
  icon: getlago.svg
  sourceType: api
  releaseStage: alpha
- name: Gridly
  sourceDefinitionId: 6cbea164-3237-433b-9abb-36d384ee4cbf
  dockerRepository: airbyte/source-gridly
  dockerImageTag: 0.1.1
  documentationUrl: https://docs.airbyte.com/integrations/sources/gridly
  icon: gridly.svg
  sourceType: api
  releaseStage: alpha
- name: GitHub
  sourceDefinitionId: ef69ef6e-aa7f-4af1-a01d-ef775033524e
  dockerRepository: airbyte/source-github
  dockerImageTag: 0.4.1
  documentationUrl: https://docs.airbyte.com/integrations/sources/github
  icon: github.svg
  sourceType: api
  releaseStage: generally_available
  suggestedStreams:
    streams:
      - branches
      - comments
      - issues
      - organizations
      - pull_requests
      - repositories
      - stargazers
      - tags
      - teams
      - users
  allowedHosts:
    hosts:
      - api.github.com
- name: Gitlab
  sourceDefinitionId: 5e6175e5-68e1-4c17-bff9-56103bbb0d80
  dockerRepository: airbyte/source-gitlab
  dockerImageTag: 1.0.2
  documentationUrl: https://docs.airbyte.com/integrations/sources/gitlab
  icon: gitlab.svg
  sourceType: api
  releaseStage: beta
- name: Glassfrog
  sourceDefinitionId: cf8ff320-6272-4faa-89e6-4402dc17e5d5
  dockerRepository: airbyte/source-glassfrog
  dockerImageTag: 0.1.0
  documentationUrl: https://docs.airbyte.com/integrations/sources/glassfrog
  icon: glassfrog.svg
  sourceType: api
  releaseStage: alpha
- name: GNews
  sourceDefinitionId: ce38aec4-5a77-439a-be29-9ca44fd4e811
  dockerRepository: airbyte/source-gnews
  dockerImageTag: 0.1.3
  documentationUrl: https://docs.airbyte.com/integrations/sources/gnews
  icon: gnews.svg
  sourceType: api
  releaseStage: alpha
- name: GoCardless
  sourceDefinitionId: ba15ac82-5c6a-4fb2-bf24-925c23a1180c
  dockerRepository: airbyte/source-gocardless
  dockerImageTag: 0.1.0
  documentationUrl: https://docs.airbyte.com/integrations/sources/gocardless
  icon: gocardless.svg
  sourceType: api
  releaseStage: alpha
- name: Gong
  sourceDefinitionId: 32382e40-3b49-4b99-9c5c-4076501914e7
  dockerRepository: airbyte/source-gong
  dockerImageTag: 0.1.0
  documentationUrl: https://docs.airbyte.com/integrations/sources/gong
  icon: gong.svg
  sourceType: api
  releaseStage: alpha
- name: Google Ads
  sourceDefinitionId: 253487c0-2246-43ba-a21f-5116b20a2c50
  dockerRepository: airbyte/source-google-ads
  dockerImageTag: 0.2.10
  documentationUrl: https://docs.airbyte.com/integrations/sources/google-ads
  icon: google-adwords.svg
  sourceType: api
  releaseStage: generally_available
  allowedHosts:
    hosts:
      - accounts.google.com
      - googleads.googleapis.com
- name: Google Analytics (Universal Analytics)
  sourceDefinitionId: eff3616a-f9c3-11eb-9a03-0242ac130003
  dockerRepository: airbyte/source-google-analytics-v4
  dockerImageTag: 0.1.34
  documentationUrl: https://docs.airbyte.com/integrations/sources/google-analytics-universal-analytics
  icon: google-analytics.svg
  sourceType: api
  releaseStage: generally_available
- name: Google Analytics 4 (GA4)
  sourceDefinitionId: 3cc2eafd-84aa-4dca-93af-322d9dfeec1a
  dockerRepository: airbyte/source-google-analytics-data-api
  dockerImageTag: 0.1.1
  documentationUrl: https://docs.airbyte.com/integrations/sources/google-analytics-v4
  icon: google-analytics.svg
  sourceType: api
  releaseStage: beta
- name: Google Directory
  sourceDefinitionId: d19ae824-e289-4b14-995a-0632eb46d246
  dockerRepository: airbyte/source-google-directory
  dockerImageTag: 0.1.9
  documentationUrl: https://docs.airbyte.com/integrations/sources/google-directory
  icon: googledirectory.svg
  sourceType: api
  releaseStage: alpha
- name: Google PageSpeed Insights
  sourceDefinitionId: 1e9086ab-ddac-4c1d-aafd-ba43ff575fe4
  dockerRepository: airbyte/source-google-pagespeed-insights
  dockerImageTag: 0.1.0
  documentationUrl: https://docs.airbyte.com/integrations/sources/google-pagespeed-insights
  icon: google-pagespeed-insights.svg
  sourceType: api
  releaseStage: alpha
- name: Google Search Console
  sourceDefinitionId: eb4c9e00-db83-4d63-a386-39cfa91012a8
  dockerRepository: airbyte/source-google-search-console
  dockerImageTag: 0.1.20
  documentationUrl: https://docs.airbyte.com/integrations/sources/google-search-console
  icon: googlesearchconsole.svg
  sourceType: api
  releaseStage: generally_available
- name: Google Sheets
  sourceDefinitionId: 71607ba1-c0ac-4799-8049-7f4b90dd50f7
  dockerRepository: airbyte/source-google-sheets
  dockerImageTag: 0.2.37
  documentationUrl: https://docs.airbyte.com/integrations/sources/google-sheets
  icon: google-sheets.svg
  sourceType: file
  releaseStage: generally_available
  allowedHosts:
    hosts:
      - "*.googleapis.com"
- name: Google Webfonts
  sourceDefinitionId: a68fbcde-b465-4ab3-b2a6-b0590a875835
  dockerRepository: airbyte/source-google-webfonts
  dockerImageTag: 0.1.0
  documentationUrl: https://docs.airbyte.com/integrations/sources/google-webfonts
  icon: googleworkpace.svg
  sourceType: api
  releaseStage: alpha
- name: Google Workspace Admin Reports
  sourceDefinitionId: ed9dfefa-1bbc-419d-8c5e-4d78f0ef6734
  dockerRepository: airbyte/source-google-workspace-admin-reports
  dockerImageTag: 0.1.8
  documentationUrl: https://docs.airbyte.com/integrations/sources/google-workspace-admin-reports
  icon: googleworkpace.svg
  sourceType: api
  releaseStage: alpha
- name: Greenhouse
  sourceDefinitionId: 59f1e50a-331f-4f09-b3e8-2e8d4d355f44
  dockerRepository: airbyte/source-greenhouse
  dockerImageTag: 0.3.0
  documentationUrl: https://docs.airbyte.com/integrations/sources/greenhouse
  icon: greenhouse.svg
  sourceType: api
  releaseStage: generally_available
- name: Gutendex
  sourceDefinitionId: bff9a277-e01d-420d-81ee-80f28a307318
  dockerRepository: airbyte/source-gutendex
  dockerImageTag: 0.1.0
  documentationUrl: https://docs.airbyte.com/integrations/sources/gutendex
  sourceType: api
  releaseStage: alpha
- name: Harness
  sourceDefinitionId: 6fe89830-d04d-401b-aad6-6552ffa5c4af
  dockerRepository: farosai/airbyte-harness-source
  dockerImageTag: 0.1.23
  documentationUrl: https://docs.airbyte.com/integrations/sources/harness
  icon: harness.svg
  sourceType: api
  releaseStage: alpha
- name: Harvest
  sourceDefinitionId: fe2b4084-3386-4d3b-9ad6-308f61a6f1e6
  dockerRepository: airbyte/source-harvest
  dockerImageTag: 0.1.16
  documentationUrl: https://docs.airbyte.com/integrations/sources/harvest
  icon: harvest.svg
  sourceType: api
  releaseStage: generally_available
  allowedHosts:
    hosts:
      - api.harvestapp.com
- name: Hellobaton
  sourceDefinitionId: 492b56d1-937c-462e-8076-21ad2031e784
  dockerRepository: airbyte/source-hellobaton
  dockerImageTag: 0.1.0
  documentationUrl: https://docs.airbyte.com/integrations/sources/hellobaton
  icon: hellobaton.svg
  sourceType: api
  releaseStage: alpha
- name: Hubplanner
  sourceDefinitionId: 8097ceb9-383f-42f6-9f92-d3fd4bcc7689
  dockerRepository: airbyte/source-hubplanner
  dockerImageTag: 0.1.0
  documentationUrl: https://docs.airbyte.com/integrations/sources/hubplanner
  icon: hubplanner.svg
  sourceType: api
  releaseStage: alpha
- name: HubSpot
  sourceDefinitionId: 36c891d9-4bd9-43ac-bad2-10e12756272c
  dockerRepository: airbyte/source-hubspot
  dockerImageTag: 0.3.2
  documentationUrl: https://docs.airbyte.com/integrations/sources/hubspot
  icon: hubspot.svg
  sourceType: api
  releaseStage: generally_available
  allowedHosts:
    hosts:
      - api.hubapi.com
- name: IP2Whois
  sourceDefinitionId: f23b7b7c-d705-49a3-9042-09add3b104a5
  dockerRepository: airbyte/source-ip2whois
  dockerImageTag: 0.1.0
  documentationUrl: https://docs.airbyte.com/integrations/sources/ip2whois
  icon: ip2whois.svg
  sourceType: api
  releaseStage: alpha
- name: IBM Db2
  sourceDefinitionId: 447e0381-3780-4b46-bb62-00a4e3c8b8e2
  dockerRepository: airbyte/source-db2
  dockerImageTag: 0.1.17
  documentationUrl: https://docs.airbyte.com/integrations/sources/db2
  icon: db2.svg
  sourceType: database
  releaseStage: alpha
- name: Insightly
  sourceDefinitionId: 38f84314-fe6a-4257-97be-a8dcd942d693
  dockerRepository: airbyte/source-insightly
  dockerImageTag: 0.1.1
  documentationUrl: https://docs.airbyte.com/integrations/sources/insightly
  icon: insightly.svg
  sourceType: api
  releaseStage: alpha
- name: Instagram
  sourceDefinitionId: 6acf6b55-4f1e-4fca-944e-1a3caef8aba8
  dockerRepository: airbyte/source-instagram
  dockerImageTag: 1.0.1
  documentationUrl: https://docs.airbyte.com/integrations/sources/instagram
  icon: instagram.svg
  sourceType: api
  releaseStage: generally_available
- name: Instatus
  sourceDefinitionId: 1901024c-0249-45d0-bcac-31a954652927
  dockerRepository: airbyte/source-instatus
  dockerImageTag: 0.1.0
  documentationUrl: https://docs.airbyte.com/integrations/sources/instatus
  icon: instatus.svg
  sourceType: api
  releaseStage: alpha
- name: Intercom
  sourceDefinitionId: d8313939-3782-41b0-be29-b3ca20d8dd3a
  dockerRepository: airbyte/source-intercom
  dockerImageTag: 0.1.31
  documentationUrl: https://docs.airbyte.com/integrations/sources/intercom
  icon: intercom.svg
  sourceType: api
  releaseStage: generally_available
  allowedHosts:
    hosts:
      - api.intercom.io
- name: Intruder
  sourceDefinitionId: 3d15163b-11d8-412f-b808-795c9b2c3a3a
  dockerRepository: airbyte/source-intruder
  dockerImageTag: 0.1.0
  documentationUrl: https://docs.airbyte.com/integrations/sources/intruder
  icon: intruder.svg
  sourceType: api
  releaseStage: alpha
- name: Iterable
  sourceDefinitionId: 2e875208-0c0b-4ee4-9e92-1cb3156ea799
  dockerRepository: airbyte/source-iterable
  dockerImageTag: 0.1.23
  documentationUrl: https://docs.airbyte.com/integrations/sources/iterable
  icon: iterable.svg
  sourceType: api
  releaseStage: generally_available
  allowedHosts:
    hosts:
      - api.iterable.com
- name: Jenkins
  sourceDefinitionId: d6f73702-d7a0-4e95-9758-b0fb1af0bfba
  dockerRepository: farosai/airbyte-jenkins-source
  dockerImageTag: 0.1.23
  documentationUrl: https://docs.airbyte.com/integrations/sources/jenkins
  icon: jenkins.svg
  sourceType: api
  releaseStage: alpha
- name: Jira
  sourceDefinitionId: 68e63de2-bb83-4c7e-93fa-a8a9051e3993
  dockerRepository: airbyte/source-jira
  dockerImageTag: 0.3.4
  documentationUrl: https://docs.airbyte.com/integrations/sources/jira
  icon: jira.svg
  sourceType: api
  releaseStage: beta
  allowedHosts:
    hosts:
      - "${domain}"
- name: K6 Cloud
  sourceDefinitionId: e300ece7-b073-43a3-852e-8aff36a57f13
  dockerRepository: airbyte/source-k6-cloud
  dockerImageTag: 0.1.0
  documentationUrl: https://docs.airbyte.com/integrations/sources/k6-cloud
  icon: k6cloud.svg
  sourceType: api
  releaseStage: alpha
- name: Kafka
  sourceDefinitionId: d917a47b-8537-4d0d-8c10-36a9928d4265
  dockerRepository: airbyte/source-kafka
  dockerImageTag: 0.2.3
  documentationUrl: https://docs.airbyte.com/integrations/sources/kafka
  icon: kafka.svg
  sourceType: database
  releaseStage: alpha
- name: Klarna
  sourceDefinitionId: 60c24725-00ae-490c-991d-55b78c3197e0
  dockerRepository: airbyte/source-klarna
  dockerImageTag: 0.1.0
  documentationUrl: https://docs.airbyte.com/integrations/sources/klarna
  icon: klarna.svg
  sourceType: api
  releaseStage: alpha
- name: Klaviyo
  sourceDefinitionId: 95e8cffd-b8c4-4039-968e-d32fb4a69bde
  dockerRepository: airbyte/source-klaviyo
  dockerImageTag: 0.1.12
  documentationUrl: https://docs.airbyte.com/integrations/sources/klaviyo
  icon: klaviyo.svg
  sourceType: api
  releaseStage: generally_available
- name: Kyriba
  sourceDefinitionId: 547dc08e-ab51-421d-953b-8f3745201a8c
  dockerRepository: airbyte/source-kyriba
  dockerImageTag: 0.1.0
  documentationUrl: https://docs.airbyte.com/integrations/sources/kyriba
  icon: kyriba.svg
  sourceType: api
  releaseStage: alpha
- name: LaunchDarkly
  sourceDefinitionId: f96bb511-5e3c-48fc-b408-547953cd81a4
  dockerRepository: airbyte/source-launchdarkly
  dockerImageTag: 0.1.0
  documentationUrl: https://docs.airbyte.com/integrations/sources/launchdarkly
  icon: launchdarkly.svg
  sourceType: api
  releaseStage: alpha
- name: Lemlist
  sourceDefinitionId: 789f8e7a-2d28-11ec-8d3d-0242ac130003
  dockerRepository: airbyte/source-lemlist
  dockerImageTag: 0.1.1
  documentationUrl: https://docs.airbyte.com/integrations/sources/lemlist
  sourceType: api
  releaseStage: alpha
- name: Lever Hiring
  sourceDefinitionId: 3981c999-bd7d-4afc-849b-e53dea90c948
  dockerRepository: airbyte/source-lever-hiring
  dockerImageTag: 0.1.3
  documentationUrl: https://docs.airbyte.com/integrations/sources/lever-hiring
  icon: leverhiring.svg
  sourceType: api
  releaseStage: alpha
- name: LinkedIn Ads
  sourceDefinitionId: 137ece28-5434-455c-8f34-69dc3782f451
  dockerRepository: airbyte/source-linkedin-ads
  dockerImageTag: 0.1.14
  documentationUrl: https://docs.airbyte.com/integrations/sources/linkedin-ads
  icon: linkedin.svg
  sourceType: api
  releaseStage: generally_available
- name: LinkedIn Pages
  sourceDefinitionId: af54297c-e8f8-4d63-a00d-a94695acc9d3
  dockerRepository: airbyte/source-linkedin-pages
  dockerImageTag: 0.1.0
  documentationUrl: https://docs.airbyte.com/integrations/sources/linkedin-pages
  icon: linkedin.svg
  sourceType: api
  releaseStage: alpha
- name: Linnworks
  sourceDefinitionId: 7b86879e-26c5-4ef6-a5ce-2be5c7b46d1e
  dockerRepository: airbyte/source-linnworks
  dockerImageTag: 0.1.5
  documentationUrl: https://docs.airbyte.com/integrations/sources/linnworks
  icon: linnworks.svg
  sourceType: api
  releaseStage: alpha
- name: Lokalise
  sourceDefinitionId: 45e0b135-615c-40ac-b38e-e65b0944197f
  dockerRepository: airbyte/source-lokalise
  dockerImageTag: 0.1.0
  documentationUrl: https://docs.airbyte.com/integrations/sources/lokalise
  icon: lokalise.svg
  sourceType: api
  releaseStage: alpha
- name: Looker
  sourceDefinitionId: 00405b19-9768-4e0c-b1ae-9fc2ee2b2a8c
  dockerRepository: airbyte/source-looker
  dockerImageTag: 0.2.8
  documentationUrl: https://docs.airbyte.com/integrations/sources/looker
  icon: looker.svg
  sourceType: api
  releaseStage: alpha
- name: Mailchimp
  sourceDefinitionId: b03a9f3e-22a5-11eb-adc1-0242ac120002
  dockerRepository: airbyte/source-mailchimp
  dockerImageTag: 0.3.4
  documentationUrl: https://docs.airbyte.com/integrations/sources/mailchimp
  icon: mailchimp.svg
  sourceType: api
  releaseStage: generally_available
- name: Mailjet Mail
  sourceDefinitionId: 56582331-5de2-476b-b913-5798de77bbdf
  dockerRepository: airbyte/source-mailjet-mail
  dockerImageTag: 0.1.0
  documentationUrl: https://docs.airbyte.com/integrations/sources/mailjet-mail
  icon: mailjetmail.svg
  sourceType: api
  releaseStage: alpha
- name: Mailjet SMS
  sourceDefinitionId: 6ec2acea-7fd1-4378-b403-41a666e0c028
  dockerRepository: airbyte/source-mailjet-sms
  dockerImageTag: 0.1.0
  documentationUrl: https://docs.airbyte.com/integrations/sources/mailjet-sms
  icon: mailjetsms.svg
  sourceType: api
  releaseStage: alpha
- name: MailerLite
  sourceDefinitionId: dc3b9003-2432-4e93-a7f4-4620b0f14674
  dockerRepository: airbyte/source-mailerlite
  dockerImageTag: 0.1.0
  documentationUrl: https://docs.airbyte.com/integrations/sources/mailerlite
  icon: mailerlite.svg
  sourceType: api
  releaseStage: alpha
- name: MailerSend
  sourceDefinitionId: 2707d529-3c04-46eb-9c7e-40d4038df6f7
  dockerRepository: airbyte/source-mailersend
  dockerImageTag: 0.1.0
  documentationUrl: https://docs.airbyte.com/integrations/sources/mailersend
  icon: mailersend.svg
  sourceType: api
  releaseStage: alpha
- name: Mailgun
  sourceDefinitionId: 5b9cb09e-1003-4f9c-983d-5779d1b2cd51
  dockerRepository: airbyte/source-mailgun
  dockerImageTag: 0.1.0
  documentationUrl: https://docs.airbyte.com/integrations/sources/mailgun
  icon: mailgun.svg
  sourceType: api
  releaseStage: alpha
- name: Marketo
  sourceDefinitionId: 9e0556f4-69df-4522-a3fb-03264d36b348
  dockerRepository: airbyte/source-marketo
  dockerImageTag: 1.0.2
  documentationUrl: https://docs.airbyte.com/integrations/sources/marketo
  icon: marketo.svg
  sourceType: api
  releaseStage: generally_available
  allowedHosts:
    hosts:
      - "*.mktorest.com"
- name: Metabase
  sourceDefinitionId: c7cb421b-942e-4468-99ee-e369bcabaec5
  dockerRepository: airbyte/source-metabase
  dockerImageTag: 0.3.1
  documentationUrl: https://docs.airbyte.com/integrations/sources/metabase
  icon: metabase.svg
  sourceType: api
  releaseStage: beta
- name: Microsoft SQL Server (MSSQL)
  sourceDefinitionId: b5ea17b1-f170-46dc-bc31-cc744ca984c1
  dockerRepository: airbyte/source-mssql
  dockerImageTag: 0.4.29
  documentationUrl: https://docs.airbyte.com/integrations/sources/mssql
  icon: mssql.svg
  sourceType: database
  releaseStage: alpha
- name: Microsoft teams
  sourceDefinitionId: eaf50f04-21dd-4620-913b-2a83f5635227
  dockerRepository: airbyte/source-microsoft-teams
  dockerImageTag: 0.2.5
  documentationUrl: https://docs.airbyte.com/integrations/sources/microsoft-teams
  icon: microsoft-teams.svg
  sourceType: api
  releaseStage: alpha
- name: Microsoft Dataverse
  sourceDefinitionId: 9220e3de-3b60-4bb2-a46f-046d59ea235a
  dockerRepository: airbyte/source-microsoft-dataverse
  dockerImageTag: 0.1.0
  documentationUrl: https://docs.airbyte.com/integrations/sources/microsoft-dataverse
  icon: microsoftdataverse.svg
  sourceType: api
  releaseStage: alpha
- name: Mixpanel
  sourceDefinitionId: 12928b32-bf0a-4f1e-964f-07e12e37153a
  dockerRepository: airbyte/source-mixpanel
  dockerImageTag: 0.1.30
  documentationUrl: https://docs.airbyte.com/integrations/sources/mixpanel
  icon: mixpanel.svg
  sourceType: api
  releaseStage: generally_available
- name: Monday
  sourceDefinitionId: 80a54ea2-9959-4040-aac1-eee42423ec9b
  dockerRepository: airbyte/source-monday
  dockerImageTag: 0.2.2
  documentationUrl: https://docs.airbyte.com/integrations/sources/monday
  icon: monday.svg
  sourceType: api
  releaseStage: beta
- name: MongoDb
  sourceDefinitionId: b2e713cd-cc36-4c0a-b5bd-b47cb8a0561e
  dockerRepository: airbyte/source-mongodb-v2
  dockerImageTag: 0.1.19
  documentationUrl: https://docs.airbyte.com/integrations/sources/mongodb-v2
  icon: mongodb.svg
  sourceType: database
  releaseStage: alpha
- name: My Hours
  sourceDefinitionId: 722ba4bf-06ec-45a4-8dd5-72e4a5cf3903
  dockerRepository: airbyte/source-my-hours
  dockerImageTag: 0.1.1
  documentationUrl: https://docs.airbyte.com/integrations/sources/my-hours
  icon: my-hours.svg
  sourceType: api
  releaseStage: alpha
- name: MySQL
  sourceDefinitionId: 435bb9a5-7887-4809-aa58-28c27df0d7ad
  dockerRepository: airbyte/source-mysql
  dockerImageTag: 1.0.21
  documentationUrl: https://docs.airbyte.com/integrations/sources/mysql
  icon: mysql.svg
  sourceType: database
  releaseStage: beta
- name: n8n
  sourceDefinitionId: 4a961f66-5e99-4430-8320-a73afe52f7a2
  dockerRepository: airbyte/source-n8n
  dockerImageTag: 0.1.0
  documentationUrl: https://docs.airbyte.com/integrations/sources/n8n
  icon: n8n.svg
  sourceType: api
  releaseStage: alpha
- name: NASA
  sourceDefinitionId: 1a8667d7-7978-43cd-ba4d-d32cbd478971
  dockerRepository: airbyte/source-nasa
  dockerImageTag: 0.1.0
  documentationUrl: https://docs.airbyte.com/integrations/sources/nasa
  icon: nasa.svg
  sourceType: api
  releaseStage: alpha
- name: Netsuite
  sourceDefinitionId: 4f2f093d-ce44-4121-8118-9d13b7bfccd0
  dockerRepository: airbyte/source-netsuite
  dockerImageTag: 0.1.3
  documentationUrl: https://docs.airbyte.com/integrations/sources/netsuite
  icon: netsuite.svg
  sourceType: api
  releaseStage: alpha
- name: News API
  sourceDefinitionId: df38991e-f35b-4af2-996d-36817f614587
  dockerRepository: airbyte/source-news-api
  dockerImageTag: 0.1.0
  documentationUrl: https://docs.airbyte.com/integrations/sources/news-api
  icon: newsapi.svg
  sourceType: api
  releaseStage: alpha
- name: Newsdata
  sourceDefinitionId: 60bd11d8-2632-4daa-a688-b47336d32093
  dockerRepository: airbyte/source-newsdata
  dockerImageTag: 0.1.0
  documentationUrl: https://docs.airbyte.com/integrations/sources/newsdata
  sourceType: api
  releaseStage: alpha
- name: Notion
  sourceDefinitionId: 6e00b415-b02e-4160-bf02-58176a0ae687
  dockerRepository: airbyte/source-notion
  dockerImageTag: 1.0.2
  documentationUrl: https://docs.airbyte.com/integrations/sources/notion
  icon: notion.svg
  sourceType: api
  releaseStage: generally_available
  allowedHosts:
    hosts:
      - "api.notion.com"
- name: New York Times
  sourceDefinitionId: 0fae6a9a-04eb-44d4-96e1-e02d3dbc1d83
  dockerRepository: airbyte/source-nytimes
  dockerImageTag: 0.1.0
  documentationUrl: https://docs.airbyte.com/integrations/sources/nytimes
  icon: nytimes.svg
  sourceType: api
  releaseStage: alpha
- name: Okta
  sourceDefinitionId: 1d4fdb25-64fc-4569-92da-fcdca79a8372
  dockerRepository: airbyte/source-okta
  dockerImageTag: 0.1.14
  documentationUrl: https://docs.airbyte.com/integrations/sources/okta
  icon: okta.svg
  sourceType: api
  releaseStage: alpha
- name: Omnisend
  sourceDefinitionId: e7f0c5e2-4815-48c4-90cf-f47124209835
  dockerRepository: airbyte/source-omnisend
  dockerImageTag: 0.1.0
  documentationUrl: https://docs.airbyte.com/integrations/sources/omnisend
  icon: omnisend.svg
  sourceType: api
  releaseStage: alpha
- name: OneSignal
  sourceDefinitionId: bb6afd81-87d5-47e3-97c4-e2c2901b1cf8
  dockerRepository: airbyte/source-onesignal
  dockerImageTag: 0.1.2
  documentationUrl: https://docs.airbyte.com/integrations/sources/onesignal
  icon: onesignal.svg
  sourceType: api
  releaseStage: alpha
- name: OpenWeather
  sourceDefinitionId: d8540a80-6120-485d-b7d6-272bca477d9b
  dockerRepository: airbyte/source-openweather
  dockerImageTag: 0.1.6
  documentationUrl: https://docs.airbyte.com/integrations/sources/openweather
  icon: openweather.svg
  sourceType: api
  releaseStage: alpha
- name: Oracle DB
  sourceDefinitionId: b39a7370-74c3-45a6-ac3a-380d48520a83
  dockerRepository: airbyte/source-oracle
  dockerImageTag: 0.3.22
  documentationUrl: https://docs.airbyte.com/integrations/sources/oracle
  icon: oracle.svg
  sourceType: database
  releaseStage: alpha
- name: Orb
  sourceDefinitionId: 7f0455fb-4518-4ec0-b7a3-d808bf8081cc
  dockerRepository: airbyte/source-orb
  dockerImageTag: 1.0.0
  documentationUrl: https://docs.airbyte.com/integrations/sources/orb
  icon: orb.svg
  sourceType: api
  releaseStage: alpha
- name: Orbit
  sourceDefinitionId: 95bcc041-1d1a-4c2e-8802-0ca5b1bfa36a
  dockerRepository: airbyte/source-orbit
  dockerImageTag: 0.1.1
  documentationUrl: https://docs.airbyte.com/integrations/sources/orbit
  icon: orbit.svg
  sourceType: api
  releaseStage: alpha
- name: Oura
  sourceDefinitionId: 2bf6c581-bec5-4e32-891d-de33036bd631
  dockerRepository: airbyte/source-oura
  dockerImageTag: 0.1.0
  documentationUrl: https://docs.airbyte.com/integrations/sources/oura
  icon: oura.svg
  sourceType: api
  releaseStage: alpha
- name: Outreach
  sourceDefinitionId: 3490c201-5d95-4783-b600-eaf07a4c7787
  dockerRepository: airbyte/source-outreach
  dockerImageTag: 0.1.2
  documentationUrl: https://docs.airbyte.com/integrations/sources/outreach
  icon: outreach.svg
  sourceType: api
  releaseStage: alpha
- name: Pardot
  sourceDefinitionId: ad15c7ba-72a7-440b-af15-b9a963dc1a8a
  dockerRepository: airbyte/source-pardot
  dockerImageTag: 0.1.1
  documentationUrl: https://docs.airbyte.com/integrations/sources/pardot
  icon: salesforcepardot.svg
  sourceType: api
  releaseStage: alpha
- name: PagerDuty
  sourceDefinitionId: 2817b3f0-04e4-4c7a-9f32-7a5e8a83db95
  dockerRepository: farosai/airbyte-pagerduty-source
  dockerImageTag: 0.1.23
  documentationUrl: https://docs.airbyte.com/integrations/sources/pagerduty
  icon: pagerduty.svg
  sourceType: api
  releaseStage: alpha
- name: PartnerStack
  sourceDefinitionId: d30fb809-6456-484d-8e2c-ee12e0f6888d
  dockerRepository: airbyte/source-partnerstack
  dockerImageTag: 0.1.0
  documentationUrl: https://docs.airbyte.com/integrations/sources/partnerstack
  icon: partnerstack.svg
  sourceType: api
  releaseStage: alpha
- name: Paypal Transaction
  sourceDefinitionId: d913b0f2-cc51-4e55-a44c-8ba1697b9239
  dockerRepository: airbyte/source-paypal-transaction
  dockerImageTag: 0.1.12
  documentationUrl: https://docs.airbyte.com/integrations/sources/paypal-transaction
  icon: paypal.svg
  sourceType: api
  releaseStage: generally_available
  allowedHosts:
    hosts:
      - "api-m.paypal.com"
      - "api-m.sandbox.paypal.com"
- name: Paystack
  sourceDefinitionId: 193bdcb8-1dd9-48d1-aade-91cadfd74f9b
  dockerRepository: airbyte/source-paystack
  dockerImageTag: 0.1.1
  documentationUrl: https://docs.airbyte.com/integrations/sources/paystack
  icon: paystack.svg
  sourceType: api
  releaseStage: alpha
- name: PersistIq
  sourceDefinitionId: 3052c77e-8b91-47e2-97a0-a29a22794b4b
  dockerRepository: airbyte/source-persistiq
  dockerImageTag: 0.1.0
  documentationUrl: https://docs.airbyte.com/integrations/sources/persistiq
  icon: persistiq.svg
  sourceType: api
  releaseStage: alpha
- name: Pexels API
  sourceDefinitionId: 69d9eb65-8026-47dc-baf1-e4bf67901fd6
  dockerRepository: airbyte/source-pexels-api
  dockerImageTag: 0.1.0
  documentationUrl: https://docs.airbyte.com/integrations/sources/pexels-api
  icon: pexels.svg
  sourceType: api
  releaseStage: alpha
- name: Pinterest
  sourceDefinitionId: 5cb7e5fe-38c2-11ec-8d3d-0242ac130003
  dockerRepository: airbyte/source-pinterest
  dockerImageTag: 0.2.2
  documentationUrl: https://docs.airbyte.com/integrations/sources/pinterest
  icon: pinterest.svg
  sourceType: api
  releaseStage: generally_available
- name: Pipedrive
  sourceDefinitionId: d8286229-c680-4063-8c59-23b9b391c700
  dockerRepository: airbyte/source-pipedrive
  dockerImageTag: 0.1.13
  documentationUrl: https://docs.airbyte.com/integrations/sources/pipedrive
  icon: pipedrive.svg
  sourceType: api
  releaseStage: alpha
- name: Pivotal Tracker
  sourceDefinitionId: d60f5393-f99e-4310-8d05-b1876820f40e
  dockerRepository: airbyte/source-pivotal-tracker
  dockerImageTag: 0.1.0
  documentationUrl: https://docs.airbyte.com/integrations/sources/pivotal-tracker
  icon: pivotal-tracker.svg
  sourceType: api
  releaseStage: alpha
- name: Plaid
  sourceDefinitionId: ed799e2b-2158-4c66-8da4-b40fe63bc72a
  dockerRepository: airbyte/source-plaid
  dockerImageTag: 0.3.2
  documentationUrl: https://docs.airbyte.com/integrations/sources/plaid
  icon: plaid.svg
  sourceType: api
  releaseStage: alpha
- name: Plausible
  sourceDefinitionId: 603ba446-3d75-41d7-92f3-aba901f8b897
  dockerRepository: airbyte/source-plausible
  dockerImageTag: 0.1.0
  documentationUrl: https://docs.airbyte.com/integrations/sources/plausible
  icon: plausible.svg
  sourceType: api
  releaseStage: alpha
- name: Pocket
  sourceDefinitionId: b0dd65f1-081f-4731-9c51-38e9e6aa0ebf
  dockerRepository: airbyte/source-pocket
  dockerImageTag: 0.1.0
  documentationUrl: https://docs.airbyte.com/integrations/sources/pocket
  icon: pocket.svg
  sourceType: api
  releaseStage: alpha
- name: PokeAPI
  sourceDefinitionId: 6371b14b-bc68-4236-bfbd-468e8df8e968
  dockerRepository: airbyte/source-pokeapi
  dockerImageTag: 0.1.5
  documentationUrl: https://docs.airbyte.com/integrations/sources/pokeapi
  icon: pokeapi.svg
  sourceType: api
  releaseStage: alpha
- name: Polygon Stock API
  sourceDefinitionId: 5807d72f-0abc-49f9-8fa5-ae820007032b
  dockerRepository: airbyte/source-polygon-stock-api
  dockerImageTag: 0.1.1
  documentationUrl: https://docs.airbyte.com/integrations/sources/polygon-stock-api
  icon: polygon.svg
  sourceType: api
  releaseStage: alpha
  allowedHosts:
    hosts:
      - api.polygon.io
- name: PostHog
  sourceDefinitionId: af6d50ee-dddf-4126-a8ee-7faee990774f
  dockerRepository: airbyte/source-posthog
  dockerImageTag: 0.1.8
  documentationUrl: https://docs.airbyte.com/integrations/sources/posthog
  icon: posthog.svg
  sourceType: api
  releaseStage: beta
  allowedHosts:
    hosts:
      - "${base_url}"
      - "app.posthog.com"
- name: Postgres
  sourceDefinitionId: decd338e-5647-4c0b-adf4-da0e75f5a750
  dockerRepository: airbyte/source-postgres
  dockerImageTag: 1.0.50
  documentationUrl: https://docs.airbyte.com/integrations/sources/postgres
  icon: postgresql.svg
  sourceType: database
  releaseStage: generally_available
  allowedHosts:
    hosts:
      - "${host}"
      - "${tunnel_method.tunnel_host}"
- name: Postmark App
  sourceDefinitionId: cde75ca1-1e28-4a0f-85bb-90c546de9f1f
  dockerRepository: airbyte/source-postmarkapp
  dockerImageTag: 0.1.0
  documentationUrl: https://docs.airbyte.com/integrations/sources/postmarkapp
  icon: postmark.svg
  sourceType: api
  releaseStage: alpha
- name: PrestaShop
  sourceDefinitionId: d60a46d4-709f-4092-a6b7-2457f7d455f5
  dockerRepository: airbyte/source-prestashop
  dockerImageTag: 0.3.0
  documentationUrl: https://docs.airbyte.com/integrations/sources/prestashop
  icon: prestashop.svg
  sourceType: api
  releaseStage: beta
- name: Primetric
  sourceDefinitionId: f636c3c6-4077-45ac-b109-19fc62a283c1
  dockerRepository: airbyte/source-primetric
  dockerImageTag: 0.1.0
  documentationUrl: https://docs.airbyte.com/integrations/sources/primetric
  icon: primetric.svg
  sourceType: api
  releaseStage: alpha
- name: Public APIs
  sourceDefinitionId: a4617b39-3c14-44cd-a2eb-6e720f269235
  dockerRepository: airbyte/source-public-apis
  dockerImageTag: 0.1.0
  documentationUrl: https://docs.airbyte.com/integrations/sources/public-apis
  icon: publicapi.svg
  sourceType: api
  releaseStage: alpha
- name: Punk API
  sourceDefinitionId: dbe9b7ae-7b46-4e44-a507-02a343cf7230
  dockerRepository: airbyte/source-punk-api
  dockerImageTag: 0.1.0
  documentationUrl: https://docs.airbyte.com/integrations/sources/punk-api
  icon: punkapi.svg
  sourceType: api
  releaseStage: alpha
- name: PyPI
  sourceDefinitionId: 88ecd3a8-5f5b-11ed-9b6a-0242ac120002
  dockerRepository: airbyte/source-pypi
  dockerImageTag: 0.1.0
  documentationUrl: https://docs.airbyte.com/integrations/sources/pypi
  icon: pypi.svg
  sourceType: api
  releaseStage: alpha
- name: Qonto
  sourceDefinitionId: f7c0b910-5f66-11ed-9b6a-0242ac120002
  dockerRepository: airbyte/source-qonto
  dockerImageTag: 0.1.0
  documentationUrl: https://docs.airbyte.com/integrations/sources/public-qonto
  icon: qonto.svg
  sourceType: api
  releaseStage: alpha
- name: Qualaroo
  sourceDefinitionId: b08e4776-d1de-4e80-ab5c-1e51dad934a2
  dockerRepository: airbyte/source-qualaroo
  dockerImageTag: 0.1.2
  documentationUrl: https://docs.airbyte.com/integrations/sources/qualaroo
  icon: qualaroo.svg
  sourceType: api
  releaseStage: alpha
- name: QuickBooks
  sourceDefinitionId: 29b409d9-30a5-4cc8-ad50-886eb846fea3
  dockerRepository: airbyte/source-quickbooks-singer
  dockerImageTag: 0.1.5
  documentationUrl: https://docs.airbyte.com/integrations/sources/quickbooks-singer
  icon: qb.svg
  sourceType: api
  releaseStage: alpha
- name: Railz
  sourceDefinitionId: 9b6cc0c0-da81-4103-bbfd-5279e18a849a
  dockerRepository: airbyte/source-railz
  dockerImageTag: 0.1.1
  documentationUrl: https://docs.airbyte.com/integrations/sources/railz
  icon: railz.svg
  sourceType: api
  releaseStage: alpha
- name: Recharge
  sourceDefinitionId: 45d2e135-2ede-49e1-939f-3e3ec357a65e
  dockerRepository: airbyte/source-recharge
  dockerImageTag: 0.2.6
  documentationUrl: https://docs.airbyte.com/integrations/sources/recharge
  icon: recharge.svg
  sourceType: api
  releaseStage: generally_available
  allowedHosts:
    hosts:
      - api.rechargeapps.com
- name: Recreation
  sourceDefinitionId: 25d7535d-91e0-466a-aa7f-af81578be277
  dockerRepository: airbyte/source-recreation
  dockerImageTag: 0.1.0
  documentationUrl: https://docs.airbyte.com/integrations/sources/recreation
  icon: recreation.svg
  sourceType: api
  releaseStage: alpha
- name: Recruitee
  sourceDefinitionId: 3b046ac7-d8d3-4eb3-b122-f96b2a16d8a8
  dockerRepository: airbyte/source-recruitee
  dockerImageTag: 0.1.0
  documentationUrl: https://docs.airbyte.com/integrations/sources/recruitee
  icon: recruitee.svg
  sourceType: api
  releaseStage: alpha
- name: Recurly
  sourceDefinitionId: cd42861b-01fc-4658-a8ab-5d11d0510f01
  dockerRepository: airbyte/source-recurly
  dockerImageTag: 0.4.1
  documentationUrl: https://docs.airbyte.com/integrations/sources/recurly
  icon: recurly.svg
  sourceType: api
  releaseStage: alpha
- name: Redshift
  sourceDefinitionId: e87ffa8e-a3b5-f69c-9076-6011339de1f6
  dockerRepository: airbyte/source-redshift
  dockerImageTag: 0.3.16
  documentationUrl: https://docs.airbyte.com/integrations/sources/redshift
  icon: redshift.svg
  sourceType: database
  releaseStage: alpha
- name: Reply.io
  sourceDefinitionId: 8cc6537e-f8a6-423c-b960-e927af76116e
  dockerRepository: airbyte/source-reply-io
  dockerImageTag: 0.1.0
  documentationUrl: https://docs.airbyte.com/integrations/sources/reply-io
  icon: reply-io.svg
  sourceType: api
  releaseStage: alpha
- name: Retently
  sourceDefinitionId: db04ecd1-42e7-4115-9cec-95812905c626
  dockerRepository: airbyte/source-retently
  dockerImageTag: 0.1.3
  documentationUrl: https://docs.airbyte.com/integrations/sources/retently
  icon: retently.svg
  sourceType: api
  releaseStage: alpha
- name: RD Station Marketing
  sourceDefinitionId: fb141f29-be2a-450b-a4f2-2cd203a00f84
  dockerRepository: airbyte/source-rd-station-marketing
  dockerImageTag: 0.1.1
  documentationUrl: https://docs.airbyte.com/integrations/sources/rd-station-marketing
  icon: rdstation.svg
  sourceType: api
  releaseStage: alpha
- name: RKI Covid
  sourceDefinitionId: d78e5de0-aa44-4744-aa4f-74c818ccfe19
  dockerRepository: airbyte/source-rki-covid
  dockerImageTag: 0.1.2
  documentationUrl: https://docs.airbyte.com/integrations/sources/rki-covid
  icon: rki.svg
  sourceType: api
  releaseStage: alpha
- name: RSS
  sourceDefinitionId: 0efee448-6948-49e2-b786-17db50647908
  dockerRepository: airbyte/source-rss
  dockerImageTag: 0.1.0
  documentationUrl: https://docs.airbyte.com/integrations/sources/rss
  icon: rss.svg
- name: Rocket.chat
  sourceDefinitionId: 921d9608-3915-450b-8078-0af18801ea1b
  dockerRepository: airbyte/source-rocket-chat
  dockerImageTag: 0.1.0
  documentationUrl: https://docs.airbyte.com/integrations/sources/rocket-chat
  icon: rocket-chat.svg
  sourceType: api
  releaseStage: alpha
- name: S3
  sourceDefinitionId: 69589781-7828-43c5-9f63-8925b1c1ccc2
  dockerRepository: airbyte/source-s3
  dockerImageTag: 1.0.1
  documentationUrl: https://docs.airbyte.com/integrations/sources/s3
  icon: s3.svg
  sourceType: file
  releaseStage: generally_available
  allowedHosts:
    hosts:
      - "*.s3.amazonaws.com"
- name: SalesLoft
  sourceDefinitionId: 41991d12-d4b5-439e-afd0-260a31d4c53f
  dockerRepository: airbyte/source-salesloft
  dockerImageTag: 0.1.4
  documentationUrl: https://docs.airbyte.com/integrations/sources/salesloft
  icon: salesloft.svg
  sourceType: api
  releaseStage: alpha
- name: Salesforce
  sourceDefinitionId: b117307c-14b6-41aa-9422-947e34922962
  dockerRepository: airbyte/source-salesforce
  dockerImageTag: 2.0.4
  documentationUrl: https://docs.airbyte.com/integrations/sources/salesforce
  icon: salesforce.svg
  sourceType: api
  releaseStage: generally_available
  allowedHosts:
    hosts:
      - "*.salesforce.com"
- name: SAP Fieldglass
  sourceDefinitionId: ec5f3102-fb31-4916-99ae-864faf8e7e25
  dockerRepository: airbyte/source-sap-fieldglass
  dockerImageTag: 0.1.0
  documentationUrl: https://docs.airbyte.com/integrations/sources/sap-fieldglass
  icon: sapfieldglass.svg
  sourceType: api
  releaseStage: alpha
- name: SearchMetrics
  sourceDefinitionId: 8d7ef552-2c0f-11ec-8d3d-0242ac130003
  dockerRepository: airbyte/source-search-metrics
  dockerImageTag: 0.1.1
  documentationUrl: https://docs.airbyte.com/integrations/sources/search-metrics
  icon: searchmetrics.svg
  sourceType: api
  releaseStage: alpha
- name: Secoda
  sourceDefinitionId: da9fc6b9-8059-4be0-b204-f56e22e4d52d
  dockerRepository: airbyte/source-secoda
  dockerImageTag: 0.1.0
  documentationUrl: https://docs.airbyte.com/integrations/sources/secoda
  icon: secoda.svg
  sourceType: api
  releaseStage: alpha
- name: Sendgrid
  sourceDefinitionId: fbb5fbe2-16ad-4cf4-af7d-ff9d9c316c87
  dockerRepository: airbyte/source-sendgrid
  dockerImageTag: 0.3.1
  documentationUrl: https://docs.airbyte.com/integrations/sources/sendgrid
  icon: sendgrid.svg
  sourceType: api
  releaseStage: generally_available
  allowedHosts:
    hosts:
      - api.sendgrid.com
- name: Senseforce
  sourceDefinitionId: 39de93cb-1511-473e-a673-5cbedb9436af
  dockerRepository: airbyte/source-senseforce
  dockerImageTag: 0.1.0
  documentationUrl: https://docs.airbyte.com/integrations/sources/senseforce
  icon: senseforce.svg
  sourceType: api
  releaseStage: alpha
- name: Sendinblue
  sourceDefinitionId: 2e88fa20-a2f6-43cc-bba6-98a0a3f244fb
  dockerRepository: airbyte/source-sendinblue
  dockerImageTag: 0.1.0
  documentationUrl: https://docs.airbyte.com/integrations/sources/sendinblue
  icon: sendinblue.svg
  sourceType: api
  releaseStage: alpha
- name: Shopify
  sourceDefinitionId: 9da77001-af33-4bcd-be46-6252bf9342b9
  dockerRepository: airbyte/source-shopify
  dockerImageTag: 0.3.2
  documentationUrl: https://docs.airbyte.com/integrations/sources/shopify
  icon: shopify.svg
  sourceType: api
  releaseStage: alpha
- name: Short.io
  sourceDefinitionId: 2fed2292-5586-480c-af92-9944e39fe12d
  dockerRepository: airbyte/source-shortio
  dockerImageTag: 0.1.3
  documentationUrl: https://docs.airbyte.com/integrations/sources/shortio
  icon: short.svg
  sourceType: api
  releaseStage: alpha
- name: Slack
  sourceDefinitionId: c2281cee-86f9-4a86-bb48-d23286b4c7bd
  dockerRepository: airbyte/source-slack
  dockerImageTag: 0.1.23
  documentationUrl: https://docs.airbyte.com/integrations/sources/slack
  icon: slack.svg
  sourceType: api
  releaseStage: generally_available
  allowedHosts:
    hosts:
      - slack.com
- name: Smaily
  sourceDefinitionId: 781f8b1d-4e20-4842-a2c3-cd9b119d65fa
  dockerRepository: airbyte/source-smaily
  dockerImageTag: 0.1.0
  documentationUrl: https://docs.airbyte.com/integrations/sources/smaily
  icon: smaily.svg
  sourceType: api
  releaseStage: alpha
- name: SmartEngage
  sourceDefinitionId: 21cc4a17-a011-4485-8a3e-e2341a91ab9f
  dockerRepository: airbyte/source-smartengage
  dockerImageTag: 0.1.0
  documentationUrl: https://docs.airbyte.com/integrations/sources/smartengage
  icon: smartengage.svg
  sourceType: api
  releaseStage: alpha
- name: Smartsheets
  sourceDefinitionId: 374ebc65-6636-4ea0-925c-7d35999a8ffc
  dockerRepository: airbyte/source-smartsheets
  dockerImageTag: 0.1.14
  documentationUrl: https://docs.airbyte.com/integrations/sources/smartsheets
  icon: smartsheet.svg
  sourceType: api
  releaseStage: beta
  allowedHosts:
    hosts:
      - app.smartsheet.com
      - api.smartsheet.com
- name: Snapchat Marketing
  sourceDefinitionId: 200330b2-ea62-4d11-ac6d-cfe3e3f8ab2b
  dockerRepository: airbyte/source-snapchat-marketing
  dockerImageTag: 0.1.14
  documentationUrl: https://docs.airbyte.com/integrations/sources/snapchat-marketing
  icon: snapchat.svg
  sourceType: api
  releaseStage: generally_available
  allowedHosts:
    hosts:
      - accounts.snapchat.com
      - adsapi.snapchat.com
- name: Snowflake
  sourceDefinitionId: e2d65910-8c8b-40a1-ae7d-ee2416b2bfa2
  dockerRepository: airbyte/source-snowflake
  dockerImageTag: 0.1.30
  documentationUrl: https://docs.airbyte.com/integrations/sources/snowflake
  icon: snowflake.svg
  sourceType: database
  releaseStage: alpha
- name: Sonar Cloud
  sourceDefinitionId: 3ab1d7d0-1577-4ab9-bcc4-1ff6a4c2c9f2
  dockerRepository: airbyte/source-sonar-cloud
  dockerImageTag: 0.1.1
  documentationUrl: https://docs.airbyte.com/integrations/sources/sonar-cloud
  icon: sonarcloud.svg
  sourceType: api
  releaseStage: alpha
  allowedHosts:
    hosts:
      - sonarcloud.io
- name: SpaceX API
  sourceDefinitionId: 62235e65-af7a-4138-9130-0bda954eb6a8
  dockerRepository: airbyte/source-spacex-api
  dockerImageTag: 0.1.0
  documentationUrl: https://docs.airbyte.com/integrations/sources/spacex-api
  icon: spacex.svg
  sourceType: api
  releaseStage: alpha
- name: Square
  sourceDefinitionId: 77225a51-cd15-4a13-af02-65816bd0ecf4
  dockerRepository: airbyte/source-square
  dockerImageTag: 0.2.0
  documentationUrl: https://docs.airbyte.com/integrations/sources/square
  icon: square.svg
  sourceType: api
  releaseStage: beta
- sourceDefinitionId: 7a4327c4-315a-11ec-8d3d-0242ac130003
  name: Strava
  dockerRepository: airbyte/source-strava
  dockerImageTag: 0.1.2
  documentationUrl: https://docs.airbyte.com/integrations/sources/strava
  icon: strava.svg
  sourceType: api
  releaseStage: alpha
- name: Statuspage
  sourceDefinitionId: 74cbd708-46c3-4512-9c93-abd5c3e9a94d
  dockerRepository: airbyte/source-statuspage
  dockerImageTag: 0.1.0
  documentationUrl: https://docs.airbyte.com/integrations/sources/statuspage
  icon: statuspage.svg
  sourceType: api
  releaseStage: alpha
- name: Stripe
  sourceDefinitionId: e094cb9a-26de-4645-8761-65c0c425d1de
  dockerRepository: airbyte/source-stripe
  dockerImageTag: 3.0.0
  documentationUrl: https://docs.airbyte.com/integrations/sources/stripe
  icon: stripe.svg
  sourceType: api
  releaseStage: generally_available
  allowedHosts:
    hosts:
      - "api.stripe.com"
- name: SurveyCTO
  sourceDefinitionId: dd4632f4-15e0-4649-9b71-41719fb1fdee
  dockerRepository: airbyte/source-surveycto
  dockerImageTag: 0.1.0
  documentationUrl: https://docs.airbyte.com/integrations/sources/surveycto
  icon: surveycto.svg
  sourceType: api
  releaseStage: alpha
- name: SurveyMonkey
  sourceDefinitionId: badc5925-0485-42be-8caa-b34096cb71b5
  dockerRepository: airbyte/source-surveymonkey
  dockerImageTag: 0.1.15
  documentationUrl: https://docs.airbyte.com/integrations/sources/surveymonkey
  icon: surveymonkey.svg
  sourceType: api
  releaseStage: generally_available
  allowedHosts:
    hosts:
      - api.surveymonkey.com
- name: SurveySparrow
  sourceDefinitionId: 4a4d887b-0f2d-4b33-ab7f-9b01b9072804
  dockerRepository: airbyte/source-survey-sparrow
  dockerImageTag: 0.2.0
  documentationUrl: https://docs.airbyte.com/integrations/sources/survey-sparrow
  icon: surveysparrow.svg
  sourceType: api
  releaseStage: alpha
- name: TalkDesk Explore
  sourceDefinitionId: f00d2cf4-3c28-499a-ba93-b50b6f26359e
  dockerRepository: airbyte/source-talkdesk-explore
  dockerImageTag: 0.1.0
  documentationUrl: https://docs.airbyte.com/integrations/sources/talkdesk-explore
  icon: talkdesk-explore.svg
  sourceType: api
  releaseStage: alpha
- name: Tempo
  sourceDefinitionId: d1aa448b-7c54-498e-ad95-263cbebcd2db
  dockerRepository: airbyte/source-tempo
  dockerImageTag: 0.3.0
  documentationUrl: https://docs.airbyte.com/integrations/sources/tempo
  icon: tempo.svg
  sourceType: api
  releaseStage: beta
- name: TiDB
  sourceDefinitionId: 0dad1a35-ccf8-4d03-b73e-6788c00b13ae
  dockerRepository: airbyte/source-tidb
  dockerImageTag: 0.2.2
  documentationUrl: https://docs.airbyte.com/integrations/sources/tidb
  icon: tidb.svg
  sourceType: database
  releaseStage: alpha
- name: TikTok Marketing
  sourceDefinitionId: 4bfac00d-ce15-44ff-95b9-9e3c3e8fbd35
  dockerRepository: airbyte/source-tiktok-marketing
  dockerImageTag: 2.0.3
  documentationUrl: https://docs.airbyte.com/integrations/sources/tiktok-marketing
  icon: tiktok.svg
  sourceType: api
  releaseStage: generally_available
  allowedHosts:
    hosts:
      - sandbox-ads.tiktok.com
      - business-api.tiktok.com
- name: Timely
  sourceDefinitionId: bc617b5f-1b9e-4a2d-bebe-782fd454a771
  dockerRepository: airbyte/source-timely
  dockerImageTag: 0.1.0
  documentationUrl: https://docs.airbyte.com/integrations/sources/timely
  icon: timely.svg
  sourceType: api
  releaseStage: alpha
- name: TMDb
  sourceDefinitionId: 6240848f-f795-45eb-8f5e-c7542822fc03
  dockerRepository: airbyte/source-tmdb
  dockerImageTag: 0.1.0
  documentationUrl: https://docs.airbyte.com/integrations/sources/tmdb
  icon: tmdb.svg
  sourceType: api
  releaseStage: alpha
- name: Toggl
  sourceDefinitionId: 7e7c844f-2300-4342-b7d3-6dd7992593cd
  dockerRepository: airbyte/source-toggl
  dockerImageTag: 0.1.0
  documentationUrl: https://docs.airbyte.com/integrations/sources/toggl
  icon: toggl.svg
  sourceType: api
  releaseStage: alpha
- name: The Guardian API
  sourceDefinitionId: d42bd69f-6bf0-4d0b-9209-16231af07a92
  dockerRepository: airbyte/source-the-guardian-api
  dockerImageTag: 0.1.0
  documentationUrl: https://docs.airbyte.com/integrations/sources/the-guardian-api
  icon: theguardian.svg
  sourceType: api
  releaseStage: alpha
- name: TPLcentral
  sourceDefinitionId: f9b6c538-ee12-42fe-8d4b-0c10f5955417
  dockerRepository: airbyte/source-tplcentral
  dockerImageTag: 0.1.1
  documentationUrl: https://docs.airbyte.com/integrations/sources/tplcentral
  sourceType: api
  releaseStage: alpha
- name: Trello
  sourceDefinitionId: 8da67652-004c-11ec-9a03-0242ac130003
  dockerRepository: airbyte/source-trello
  dockerImageTag: 0.1.6
  documentationUrl: https://docs.airbyte.com/integrations/sources/trello
  icon: trello.svg
  sourceType: api
  releaseStage: alpha
- name: TVMaze Schedule
  sourceDefinitionId: bd14b08f-9f43-400f-b2b6-7248b5c72561
  dockerRepository: airbyte/source-tvmaze-schedule
  dockerImageTag: 0.1.0
  documentationUrl: https://docs.airbyte.com/integrations/sources/tvmaze-schedule
  icon: tvmazeschedule.svg
  sourceType: api
  releaseStage: alpha
- name: Twilio
  sourceDefinitionId: b9dc6155-672e-42ea-b10d-9f1f1fb95ab1
  dockerRepository: airbyte/source-twilio
  dockerImageTag: 0.1.15
  documentationUrl: https://docs.airbyte.com/integrations/sources/twilio
  icon: twilio.svg
  sourceType: api
  releaseStage: generally_available
- name: Twilio Taskrouter
  sourceDefinitionId: 2446953b-b794-429b-a9b3-c821ba992a48
  dockerRepository: airbyte/source-twilio-taskrouter
  dockerImageTag: 0.1.0
  documentationUrl: https://docs.airbyte.com/integrations/sources/twilio-taskrouter
  icon: twilio.svg
  sourceType: api
  releaseStage: alpha
- name: Twitter
  sourceDefinitionId: d7fd4f40-5e5a-4b8b-918f-a73077f8c131
  dockerRepository: airbyte/source-twitter
  dockerImageTag: 0.1.0
  documentationUrl: https://docs.airbyte.com/integrations/sources/twitter
  icon: twitter.svg
  sourceType: api
  releaseStage: alpha
- name: Tyntec SMS
  sourceDefinitionId: 3c0c3cd1-b3e0-464a-9090-d3ceb5f92346
  dockerRepository: airbyte/source-tyntec-sms
  dockerImageTag: 0.1.0
  documentationUrl: https://docs.airbyte.com/integrations/sources/tyntec-sms
  icon: tyntec.svg
  sourceType: api
  releaseStage: alpha
- name: Typeform
  sourceDefinitionId: e7eff203-90bf-43e5-a240-19ea3056c474
  dockerRepository: airbyte/source-typeform
  dockerImageTag: 0.1.11
  documentationUrl: https://docs.airbyte.com/integrations/sources/typeform
  icon: typeform.svg
  sourceType: api
  releaseStage: beta
  allowedHosts:
    hosts:
      - "api.typeform.com"
- name: US Census
  sourceDefinitionId: c4cfaeda-c757-489a-8aba-859fb08b6970
  dockerRepository: airbyte/source-us-census
  dockerImageTag: 0.1.2
  documentationUrl: https://docs.airbyte.com/integrations/sources/us-census
  icon: uscensus.svg
  sourceType: api
  releaseStage: alpha
- sourceDefinitionId: afa734e4-3571-11ec-991a-1e0031268139
  name: YouTube Analytics
  dockerRepository: airbyte/source-youtube-analytics
  dockerImageTag: 0.1.3
  documentationUrl: https://docs.airbyte.com/integrations/sources/youtube-analytics
  icon: youtube-analytics.svg
  sourceType: api
  releaseStage: beta
- sourceDefinitionId: 78752073-6d96-447d-8a93-2b6953f3c787
  name: YouTube Analytics Business
  dockerRepository: airbyte/source-youtube-analytics-business
  dockerImageTag: 0.1.0
  documentationUrl: https://docs.airbyte.com/integrations/sources/youtube-analytics-business
  icon: youtube-analytics.svg
  sourceType: api
  releaseStage: alpha
- name: Vantage
  sourceDefinitionId: 28ce1fbd-1e15-453f-aa9f-da6c4d928e92
  dockerRepository: airbyte/source-vantage
  dockerImageTag: 0.1.0
  documentationUrl: https://docs.airbyte.com/integrations/sources/vantage
  icon: vantage.svg
  sourceType: api
  releaseStage: alpha
- name: VictorOps
  sourceDefinitionId: 7e20ce3e-d820-4327-ad7a-88f3927fd97a
  dockerRepository: farosai/airbyte-victorops-source
  dockerImageTag: 0.1.23
  documentationUrl: https://docs.airbyte.com/integrations/sources/victorops
  icon: victorops.svg
  sourceType: api
  releaseStage: alpha
- name: Visma E-conomic
  sourceDefinitionId: 42495935-95de-4f5c-ae08-8fac00f6b308
  dockerRepository: airbyte/source-visma-economic
  dockerImageTag: 0.1.0
  documentationUrl: https://docs.airbyte.com/integrations/sources/visma-economic
  icon: visma-e-conomic.svg
  sourceType: api
  releaseStage: alpha
- name: Vitally
  sourceDefinitionId: 6c6d8b0c-db35-4cd1-a7de-0ca8b080f5ac
  dockerRepository: airbyte/source-vitally
  dockerImageTag: 0.1.0
  documentationUrl: https://docs.airbyte.com/integrations/sources/vitally
  icon: vitally.svg
  sourceType: api
  releaseStage: alpha
- name: Xero
  sourceDefinitionId: 6fd1e833-dd6e-45ec-a727-ab917c5be892
  dockerRepository: airbyte/source-xero
  dockerImageTag: 0.1.0
  documentationUrl: https://docs.airbyte.com/integrations/sources/xero
  icon: xero.svg
  sourceType: api
  releaseStage: alpha
- name: xkcd
  sourceDefinitionId: 80fddd16-17bd-4c0c-bf4a-80df7863fc9d
  dockerRepository: airbyte/source-xkcd
  dockerImageTag: 0.1.1
  documentationUrl: https://docs.airbyte.com/integrations/sources/xkcd
  icon: xkcd.svg
  sourceType: api
  releaseStage: alpha
- name: Weatherstack
  sourceDefinitionId: 5db8292c-5f5a-11ed-9b6a-0242ac120002
  dockerRepository: airbyte/source-weatherstack
  dockerImageTag: 0.1.0
  documentationUrl: https://docs.airbyte.com/integrations/sources/weatherstack
  icon: weatherstack.svg
  sourceType: api
  releaseStage: alpha
- name: Webflow
  sourceDefinitionId: ef580275-d9a9-48bb-af5e-db0f5855be04
  dockerRepository: airbyte/source-webflow
  dockerImageTag: 0.1.2
  documentationUrl: https://docs.airbyte.com/integrations/sources/webflow
  icon: webflow.svg
  sourceType: api
  releaseStage: alpha
- name: Whisky Hunter
  sourceDefinitionId: e65f84c0-7598-458a-bfac-f770c381ff5d
  dockerRepository: airbyte/source-whisky-hunter
  dockerImageTag: 0.1.0
  documentationUrl: https://docs.airbyte.com/integrations/sources/whisky-hunter
  icon: whiskyhunter.svg
  sourceType: api
  releaseStage: alpha
- name: WooCommerce
  sourceDefinitionId: 2a2552ca-9f78-4c1c-9eb7-4d0dc66d72df
  dockerRepository: airbyte/source-woocommerce
  dockerImageTag: 0.2.0
  documentationUrl: https://docs.airbyte.com/integrations/sources/woocommerce
  icon: woocommerce.svg
  sourceType: api
  releaseStage: beta
- name: Workable
  sourceDefinitionId: ef3c99c6-9e90-43c8-9517-926cfd978517
  dockerRepository: airbyte/source-workable
  dockerImageTag: 0.1.0
  documentationUrl: https://docs.airbyte.com/integrations/sources/workable
  icon: workable.svg
  sourceType: api
  releaseStage: alpha
- name: Wrike
  sourceDefinitionId: 9c13f986-a13b-4988-b808-4705badf71c2
  dockerRepository: airbyte/source-wrike
  dockerImageTag: 0.1.0
  documentationUrl: https://docs.airbyte.com/integrations/sources/wrike
  icon: wrike.svg
  sourceType: api
  releaseStage: alpha
- name: Zapier Supported Storage
  sourceDefinitionId: b8c917bc-7d1b-4828-995f-6726820266d0
  dockerRepository: airbyte/source-zapier-supported-storage
  dockerImageTag: 0.1.0
  documentationUrl: https://docs.airbyte.com/integrations/sources/zendesk-supported-storage
  icon: zapiersupportedstorage.svg
  sourceType: api
  releaseStage: alpha
- name: Zendesk Chat
  sourceDefinitionId: 40d24d0f-b8f9-4fe0-9e6c-b06c0f3f45e4
  dockerRepository: airbyte/source-zendesk-chat
  dockerImageTag: 0.1.12
  documentationUrl: https://docs.airbyte.com/integrations/sources/zendesk-chat
  icon: zendesk-chat.svg
  sourceType: api
  releaseStage: generally_available
- name: Zendesk Sell
  sourceDefinitionId: 982eaa4c-bba1-4cce-a971-06a41f700b8c
  dockerRepository: airbyte/source-zendesk-sell
  dockerImageTag: 0.1.0
  documentationUrl: https://docs.airbyte.com/integrations/sources/zendesk-sell
  icon: zendesk.svg
  sourceType: api
  releaseStage: alpha
- name: Zendesk Sunshine
  sourceDefinitionId: 325e0640-e7b3-4e24-b823-3361008f603f
  dockerRepository: airbyte/source-zendesk-sunshine
  dockerImageTag: 0.1.1
  documentationUrl: https://docs.airbyte.com/integrations/sources/zendesk-sunshine
  icon: zendesk-sunshine.svg
  sourceType: api
  releaseStage: alpha
- name: Zendesk Support
  sourceDefinitionId: 79c1aa37-dae3-42ae-b333-d1c105477715
  dockerRepository: airbyte/source-zendesk-support
  dockerImageTag: 0.2.25
  documentationUrl: https://docs.airbyte.com/integrations/sources/zendesk-support
  icon: zendesk-support.svg
  sourceType: api
  releaseStage: generally_available
  allowedHosts:
    hosts:
      - "${subdomain}.zendesk.com"
      - zendesk.com
- name: Zendesk Talk
  sourceDefinitionId: c8630570-086d-4a40-99ae-ea5b18673071
  dockerRepository: airbyte/source-zendesk-talk
  dockerImageTag: 0.1.6
  documentationUrl: https://docs.airbyte.com/integrations/sources/zendesk-talk
  icon: zendesk-talk.svg
  sourceType: api
  releaseStage: generally_available
- name: Zenefits
  sourceDefinitionId: 8baba53d-2fe3-4e33-bc85-210d0eb62884
  dockerRepository: airbyte/source-zenefits
  dockerImageTag: 0.1.0
  documentationUrl: https://docs.airbyte.com/integrations/sources/zenefits
  icon: zenefits.svg
  sourceType: api
  releaseStage: alpha
- name: Zenloop
  sourceDefinitionId: f1e4c7f6-db5c-4035-981f-d35ab4998794
  dockerRepository: airbyte/source-zenloop
  dockerImageTag: 0.1.5
  documentationUrl: https://docs.airbyte.com/integrations/sources/zenloop
  icon: zenloop.svg
  sourceType: api
  releaseStage: beta
- sourceDefinitionId: cdaf146a-9b75-49fd-9dd2-9d64a0bb4781
  name: Sentry
  dockerRepository: airbyte/source-sentry
  dockerImageTag: 0.1.11
  documentationUrl: https://docs.airbyte.com/integrations/sources/sentry
  icon: sentry.svg
  sourceType: api
  releaseStage: generally_available
- name: Zuora
  sourceDefinitionId: 3dc3037c-5ce8-4661-adc2-f7a9e3c5ece5
  dockerRepository: airbyte/source-zuora
  dockerImageTag: 0.1.3
  documentationUrl: https://docs.airbyte.com/integrations/sources/zuora
  icon: zuora.svg
  sourceType: api
  releaseStage: alpha
- name: Kustomer
  sourceDefinitionId: cd06e646-31bf-4dc8-af48-cbc6530fcad3
  dockerRepository: airbyte/source-kustomer-singer
  dockerImageTag: 0.1.2
  documentationUrl: https://docs.airbyte.com/integrations/sources/kustomer
  icon: kustomer.svg
  sourceType: api
  releaseStage: alpha
- name: ZohoCRM
  sourceDefinitionId: 4942d392-c7b5-4271-91f9-3b4f4e51eb3e
  dockerRepository: airbyte/source-zoho-crm
  dockerImageTag: 0.1.0
  documentationUrl: https://docs.airbyte.com/integrations/sources/zoho-crm
  icon: zohocrm.svg
  sourceType: api
  releaseStage: alpha
- name: SFTP
  sourceDefinitionId: a827c52e-791c-4135-a245-e233c5255199
  dockerRepository: airbyte/source-sftp
  dockerImageTag: 0.1.2
  documentationUrl: https://docs.airbyte.com/integrations/sources/sftp
  icon: sftp.svg
  sourceType: file
  releaseStage: alpha
- name: SFTP Bulk
  sourceDefinitionId: 31e3242f-dee7-4cdc-a4b8-8e06c5458517
  dockerRepository: airbyte/source-sftp-bulk
  dockerImageTag: 0.1.0
  documentationUrl: https://docs.airbyte.com/integrations/sources/sftp-bulk
  icon: sftp.svg
  sourceType: file
  releaseStage: alpha
- name: Firebolt
  sourceDefinitionId: 6f2ac653-8623-43c4-8950-19218c7caf3d
  dockerRepository: airbyte/source-firebolt
  dockerImageTag: 0.2.0
  documentationUrl: https://docs.airbyte.com/integrations/sources/firebolt
  icon: firebolt.svg
  sourceType: database
  releaseStage: alpha
- name: Elasticsearch
  sourceDefinitionId: 7cf88806-25f5-4e1a-b422-b2fa9e1b0090
  dockerRepository: airbyte/source-elasticsearch
  dockerImageTag: 0.1.1
  documentationUrl: https://docs.airbyte.com/integrations/sources/elasticsearch
  icon: elasticsearch.svg
  sourceType: api
  releaseStage: alpha
- name: Waiteraid
  sourceDefinitionId: 03a53b13-794a-4d6b-8544-3b36ed8f3ce4
  dockerRepository: airbyte/source-waiteraid
  dockerImageTag: 0.1.0
  documentationUrl: https://docs.airbyte.com/integrations/sources/waiteraid
  icon: waiteraid.svg
  sourceType: api
  releaseStage: alpha
- name: Wikipedia Pageviews
  sourceDefinitionId: 87c58f70-6f7a-4f70-aba5-bab1a458f5ba
  dockerRepository: airbyte/source-wikipedia-pageviews
  dockerImageTag: 0.1.0
  documentationUrl: https://docs.airbyte.com/integrations/sources/wikipedia-pageviews
  icon: wikipediapageviews.svg
  sourceType: api
  releaseStage: alpha
- name: WorkRamp
  sourceDefinitionId: 05b0bce2-4ec4-4534-bb1a-5d0127bd91b7
  dockerRepository: airbyte/source-workramp
  dockerImageTag: 0.1.0
  documentationUrl: https://docs.airbyte.com/integrations/sources/workramp
  icon: workramp.svg
  sourceType: api
  releaseStage: alpha
- name: Yandex Metrica
  sourceDefinitionId: 7865dce4-2211-4f6a-88e5-9d0fe161afe7
  dockerRepository: airbyte/source-yandex-metrica
  dockerImageTag: 0.1.0
  documentationUrl: https://docs.airbyte.com/integrations/sources/yandex-metrica
  icon: yandexmetrica.svg
  sourceType: api
  releaseStage: alpha
- name: Younium
  sourceDefinitionId: 9c74c2d7-531a-4ebf-b6d8-6181f805ecdc
  dockerRepository: airbyte/source-younium
  dockerImageTag: 0.1.0
  documentationUrl: https://docs.airbyte.com/integrations/sources/younium
  icon: younium.svg
  sourceType: api
  releaseStage: alpha
- name: Zoom
  sourceDefinitionId: cbfd9856-1322-44fb-bcf1-0b39b7a8e92e
  dockerRepository: airbyte/source-zoom
  dockerImageTag: 0.1.1
  documentationUrl: https://docs.airbyte.io/integrations/sources/zoom
  sourceType: api
  icon: zoom.svg
  releaseStage: alpha
- name: Braze
  sourceDefinitionId: 68b9c98e-0747-4c84-b05b-d30b47686725
  dockerRepository: airbyte/source-braze
  dockerImageTag: 0.1.3
  documentationUrl: https://docs.airbyte.io/integrations/sources/braze
  sourceType: api
  releaseStage: alpha<|MERGE_RESOLUTION|>--- conflicted
+++ resolved
@@ -503,7 +503,6 @@
   icon: exchangeratesapi.svg
   sourceType: api
   releaseStage: alpha
-<<<<<<< HEAD
 - name: Everhour
   sourceDefinitionId: 6babfc42-c734-4ef6-a817-6eca15f0f9b7
   dockerRepository: airbyte/everhour
@@ -512,12 +511,9 @@
   icon: everhour.svg
   sourceType: api
   releaseStage: alpha
-=======
-  allowedHosts:
-    hosts:
-      - "${subdomain}.apilayer.com"
-      - apilayer.com
->>>>>>> a7535541
+  allowedHosts:
+    hosts:
+      - api.everhour.com
 - name: Facebook Marketing
   sourceDefinitionId: e7778cfc-e97c-4458-9ecb-b4f2bba8946c
   dockerRepository: airbyte/source-facebook-marketing
