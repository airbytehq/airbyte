--- conflicted
+++ resolved
@@ -802,11 +802,7 @@
 - name: Salesforce
   sourceDefinitionId: b117307c-14b6-41aa-9422-947e34922962
   dockerRepository: airbyte/source-salesforce
-<<<<<<< HEAD
-  dockerImageTag: 1.1.0
-=======
   dockerImageTag: 1.0.10
->>>>>>> 50f2a340
   documentationUrl: https://docs.airbyte.io/integrations/sources/salesforce
   icon: salesforce.svg
   sourceType: api
