--- conflicted
+++ resolved
@@ -230,7 +230,7 @@
 - name: IBM Db2
   sourceDefinitionId: 447e0381-3780-4b46-bb62-00a4e3c8b8e2
   dockerRepository: airbyte/source-db2
-  dockerImageTag: 0.1.1
+  dockerImageTag: 0.1.2
   documentationUrl: https://docs.airbyte.io/integrations/sources/db2
   sourceType: database
 - name: Instagram
@@ -449,18 +449,6 @@
   sourceDefinitionId: b117307c-14b6-41aa-9422-947e34922962
   dockerRepository: airbyte/source-salesforce
   dockerImageTag: 0.1.2
-<<<<<<< HEAD
-  documentationUrl: https://docs.airbyte.io/integrations/sources/snowflake
-  sourceType: database
-- sourceDefinitionId: 447e0381-3780-4b46-bb62-00a4e3c8b8e2
-  name: IBM Db2
-  dockerRepository: airbyte/source-db2
-  dockerImageTag: 0.1.2
-  documentationUrl: https://docs.airbyte.io/integrations/sources/db2
-  sourceType: database
-- sourceDefinitionId: c2281cee-86f9-4a86-bb48-d23286b4c7bd
-  name: Slack
-=======
   documentationUrl: https://docs.airbyte.io/integrations/sources/salesforce
   icon: salesforce.svg
   sourceType: api
@@ -485,7 +473,6 @@
   sourceType: api
 - name: Slack
   sourceDefinitionId: c2281cee-86f9-4a86-bb48-d23286b4c7bd
->>>>>>> e479388d
   dockerRepository: airbyte/source-slack
   dockerImageTag: 0.1.12
   documentationUrl: https://docs.airbyte.io/integrations/sources/slack
