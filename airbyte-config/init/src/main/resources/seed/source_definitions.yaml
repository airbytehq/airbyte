--- conflicted
+++ resolved
@@ -305,20 +305,19 @@
   documentationUrl: https://docs.airbyte.com/integrations/sources/convertkit
   sourceType: api
   releaseStage: alpha
-<<<<<<< HEAD
 - name: Copper
   sourceDefinitionId: 44f3002f-2df9-4f6d-b21c-02cd3b47d0dc
   dockerRepository: airbyte/source-copper
   dockerImageTag: 0.1.0
   documentationUrl: https://docs.airbyte.com/integrations/sources/copper
-=======
+  sourceType: api
+  releaseStage: alpha  
 - name: Convex
   sourceDefinitionId: c332628c-f55c-4017-8222-378cfafda9b2
   dockerRepository: airbyte/source-convex
   dockerImageTag: 0.1.0
   documentationUrl: https://docs.airbyte.com/integrations/sources/convex
   icon: convex.svg
->>>>>>> 34d4a718
   sourceType: api
   releaseStage: alpha
 - name: Courier
