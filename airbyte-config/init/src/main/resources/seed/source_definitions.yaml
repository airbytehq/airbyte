--- conflicted
+++ resolved
@@ -359,11 +359,7 @@
 - name: MongoDb
   sourceDefinitionId: b2e713cd-cc36-4c0a-b5bd-b47cb8a0561e
   dockerRepository: airbyte/source-mongodb-v2
-<<<<<<< HEAD
   dockerImageTag: 0.1.5
-=======
-  dockerImageTag: 0.1.4
->>>>>>> 8e0e0b4f
   documentationUrl: https://docs.airbyte.io/integrations/sources/mongodb-v2
   icon: mongodb.svg
   sourceType: database
