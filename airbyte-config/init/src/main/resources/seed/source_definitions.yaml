--- conflicted
+++ resolved
@@ -743,8 +743,5 @@
   dockerRepository: airbyte/source-zuora
   dockerImageTag: 0.1.3
   documentationUrl: https://docs.airbyte.io/integrations/sources/zuora
-<<<<<<< HEAD
-=======
   icon: zuora.svg
->>>>>>> f08c4472
   sourceType: api