--- conflicted
+++ resolved
@@ -221,40 +221,9 @@
   documentationUrl: https://docs.airbyte.io/integrations/sources/hubspot
   icon: hubspot.svg
   sourceType: api
-<<<<<<< HEAD
-- sourceDefinitionId: 95e8cffd-b8c4-4039-968e-d32fb4a69bde
-  name: Klaviyo
-  dockerRepository: airbyte/source-klaviyo
-  dockerImageTag: 0.1.2
-  documentationUrl: https://docs.airbyte.io/integrations/sources/klaviyo
-  sourceType: api
-- sourceDefinitionId: 789f8e7a-2d28-11ec-8d3d-0242ac130003
-  name: Lemlist
-  dockerRepository: airbyte/source-lemlist
-  dockerImageTag: 0.1.0
-  documentationUrl: https://docs.airbyte.io/integrations/sources/source-lemlist
-  sourceType: api
-- sourceDefinitionId: 9da77001-af33-4bcd-be46-6252bf9342b9
-  name: Shopify
-  dockerRepository: airbyte/source-shopify
-  dockerImageTag: 0.1.19
-  documentationUrl: https://docs.airbyte.io/integrations/sources/shopify
-  sourceType: api
-- sourceDefinitionId: e87ffa8e-a3b5-f69c-9076-6011339de1f6
-  name: Redshift
-  dockerRepository: airbyte/source-redshift
-  dockerImageTag: 0.3.4
-  documentationUrl: https://docs.airbyte.io/integrations/sources/redshift
-  icon: redshift.svg
-  sourceType: database
-- sourceDefinitionId: b9dc6155-672e-42ea-b10d-9f1f1fb95ab1
-  name: Twilio
-  dockerRepository: airbyte/source-twilio
-=======
 - name: IBM Db2
   sourceDefinitionId: 447e0381-3780-4b46-bb62-00a4e3c8b8e2
   dockerRepository: airbyte/source-db2
->>>>>>> e92fbd9e
   dockerImageTag: 0.1.1
   documentationUrl: https://docs.airbyte.io/integrations/sources/db2
   sourceType: database
@@ -295,6 +264,12 @@
   dockerRepository: airbyte/source-klaviyo
   dockerImageTag: 0.1.2
   documentationUrl: https://docs.airbyte.io/integrations/sources/klaviyo
+  sourceType: api
+- sourceDefinitionId: 789f8e7a-2d28-11ec-8d3d-0242ac130003
+  name: Lemlist
+  dockerRepository: airbyte/source-lemlist
+  dockerImageTag: 0.1.0
+  documentationUrl: https://docs.airbyte.io/integrations/sources/source-lemlist
   sourceType: api
 - name: Lever Hiring
   sourceDefinitionId: 3981c999-bd7d-4afc-849b-e53dea90c948
@@ -608,4 +583,5 @@
   dockerRepository: airbyte/source-zuora
   dockerImageTag: 0.1.3
   documentationUrl: https://docs.airbyte.io/integrations/sources/zuora
-  sourceType: api+  sourceType: api
+  