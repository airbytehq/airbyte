- name: ActiveCampaign
  sourceDefinitionId: 9f32dab3-77cb-45a1-9d33-347aa5fbe363
  dockerRepository: airbyte/source-activecampaign
  dockerImageTag: 0.1.0
  documentationUrl: https://docs.airbyte.com/integrations/sources/activecampaign
  icon: activecampaign.svg
  sourceType: api
  releaseStage: alpha
- name: Adjust
  sourceDefinitionId: d3b7fa46-111b-419a-998a-d7f046f6d66d
  dockerRepository: airbyte/source-adjust
  dockerImageTag: 0.1.0
  documentationUrl: https://docs.airbyte.com/integrations/sources/adjust
  icon: adjust.svg
  sourceType: api
  releaseStage: alpha
- name: Airtable
  sourceDefinitionId: 14c6e7ea-97ed-4f5e-a7b5-25e9a80b8212
  dockerRepository: airbyte/source-airtable
  dockerImageTag: 2.0.3
  documentationUrl: https://docs.airbyte.com/integrations/sources/airtable
  icon: airtable.svg
  sourceType: api
  releaseStage: beta
  allowedHosts:
    hosts:
      - api.airtable.com
      - airtable.com
- name: Aha
  sourceDefinitionId: 81ca39dc-4534-4dd2-b848-b0cfd2c11fce
  dockerRepository: airbyte/source-aha
  dockerImageTag: 0.1.0
  documentationUrl: https://docs.airbyte.com/integrations/sources/aha
  icon: aha.svg
  sourceType: api
  releaseStage: alpha
- name: Alpha Vantage
  sourceDefinitionId: db385323-9333-4fec-bec3-9e0ca9326c90
  dockerRepository: airbyte/source-alpha-vantage
  dockerImageTag: 0.1.1
  documentationUrl: https://docs.airbyte.com/integrations/sources/alpha-vantage
  icon: alpha-vantage.svg
  sourceType: api
  releaseStage: alpha
- name: AlloyDB for PostgreSQL
  sourceDefinitionId: 1fa90628-2b9e-11ed-a261-0242ac120002
  dockerRepository: airbyte/source-alloydb
  dockerImageTag: 1.0.49
  documentationUrl: https://docs.airbyte.com/integrations/sources/alloydb
  icon: alloydb.svg
  sourceType: database
  releaseStage: generally_available
- name: AWS CloudTrail
  sourceDefinitionId: 6ff047c0-f5d5-4ce5-8c81-204a830fa7e1
  dockerRepository: airbyte/source-aws-cloudtrail
  dockerImageTag: 0.1.5
  documentationUrl: https://docs.airbyte.com/integrations/sources/aws-cloudtrail
  icon: awscloudtrail.svg
  sourceType: api
  releaseStage: alpha
- name: Amazon Ads
  sourceDefinitionId: c6b0a29e-1da9-4512-9002-7bfd0cba2246
  dockerRepository: airbyte/source-amazon-ads
  dockerImageTag: 1.0.0
  documentationUrl: https://docs.airbyte.com/integrations/sources/amazon-ads
  icon: amazonads.svg
  sourceType: api
  releaseStage: generally_available
  allowedHosts:
    hosts:
      - api.amazon.com
      - advertising-api.amazon.com
      - advertising-api-eu.amazon.com
      - advertising-api-fe.amazon.com
- name: Amazon Seller Partner
  sourceDefinitionId: e55879a8-0ef8-4557-abcf-ab34c53ec460
  dockerRepository: airbyte/source-amazon-seller-partner
  dockerImageTag: 0.2.32
  sourceType: api
  documentationUrl: https://docs.airbyte.com/integrations/sources/amazon-seller-partner
  icon: amazonsellerpartner.svg
  releaseStage: alpha
- name: Amazon SQS
  sourceDefinitionId: 983fd355-6bf3-4709-91b5-37afa391eeb6
  dockerRepository: airbyte/source-amazon-sqs
  dockerImageTag: 0.1.0
  documentationUrl: https://docs.airbyte.com/integrations/sources/amazon-sqs
  icon: awssqs.svg
  sourceType: api
  releaseStage: alpha
- name: Amplitude
  sourceDefinitionId: fa9f58c6-2d03-4237-aaa4-07d75e0c1396
  dockerRepository: airbyte/source-amplitude
  dockerImageTag: 0.1.22
  documentationUrl: https://docs.airbyte.com/integrations/sources/amplitude
  icon: amplitude.svg
  sourceType: api
  releaseStage: generally_available
  allowedHosts:
    hosts:
      - "*.amplitude.com"
- name: Apify Dataset
  sourceDefinitionId: 47f17145-fe20-4ef5-a548-e29b048adf84
  dockerRepository: airbyte/source-apify-dataset
  dockerImageTag: 0.1.11
  documentationUrl: https://docs.airbyte.com/integrations/sources/apify-dataset
  icon: apify.svg
  sourceType: api
  releaseStage: alpha
- name: Appfollow
  sourceDefinitionId: b4375641-e270-41d3-9c20-4f9cecad87a8
  dockerRepository: airbyte/source-appfollow
  dockerImageTag: 0.1.1
  documentationUrl: https://docs.airbyte.com/integrations/sources/appfollow
  icon: appfollow.svg
  sourceType: api
  releaseStage: alpha
- name: AppsFlyer
  sourceDefinitionId: 16447954-e6a8-4593-b140-43dea13bc457
  dockerRepository: airbyte/source-appsflyer
  dockerImageTag: 0.1.0
  documentationUrl: https://docs.airbyte.com/integrations/sources/appsflyer
  icon: appsflyer.svg
  sourceType: api
  releaseStage: alpha
- name: Appstore
  sourceDefinitionId: 2af123bf-0aaf-4e0d-9784-cb497f23741a
  dockerRepository: airbyte/source-appstore-singer
  dockerImageTag: 0.2.6
  documentationUrl: https://docs.airbyte.com/integrations/sources/appstore
  icon: appstore.svg
  sourceType: api
  releaseStage: alpha
- name: Asana
  sourceDefinitionId: d0243522-dccf-4978-8ba0-37ed47a0bdbf
  dockerRepository: airbyte/source-asana
  dockerImageTag: 0.1.5
  documentationUrl: https://docs.airbyte.com/integrations/sources/asana
  icon: asana.svg
  sourceType: api
  releaseStage: beta
- name: Ashby
  sourceDefinitionId: 4e8c9fa0-3634-499b-b948-11581b5c3efa
  dockerRepository: airbyte/source-ashby
  dockerImageTag: 0.1.0
  documentationUrl: https://docs.airbyte.com/integrations/sources/ashby
  icon: ashby.svg
  sourceType: api
  releaseStage: alpha
- name: Auth0
  sourceDefinitionId: 6c504e48-14aa-4221-9a72-19cf5ff1ae78
  dockerRepository: airbyte/source-auth0
  dockerImageTag: 0.1.0
  documentationUrl: https://docs.airbyte.com/integrations/sources/auth0
  icon: auth0.svg
  sourceType: api
  releaseStage: alpha
- name: Azure Table Storage
  sourceDefinitionId: 798ae795-5189-42b6-b64e-3cb91db93338
  dockerRepository: airbyte/source-azure-table
  dockerImageTag: 0.1.3
  documentationUrl: https://docs.airbyte.com/integrations/sources/azure-table
  icon: azureblobstorage.svg
  sourceType: database
  releaseStage: alpha
- name: Babelforce
  sourceDefinitionId: 971c3e1e-78a5-411e-ad56-c4052b50876b
  dockerRepository: airbyte/source-babelforce
  dockerImageTag: 0.1.0
  documentationUrl: https://docs.airbyte.com/integrations/sources/babelforce
  icon: babelforce.svg
  sourceType: api
  releaseStage: alpha
- name: BambooHR
  sourceDefinitionId: 90916976-a132-4ce9-8bce-82a03dd58788
  dockerRepository: airbyte/source-bamboo-hr
  dockerImageTag: 0.2.2
  documentationUrl: https://docs.airbyte.com/integrations/sources/bamboo-hr
  icon: bamboohr.svg
  sourceType: api
  releaseStage: alpha
- name: BigCommerce
  sourceDefinitionId: 59c5501b-9f95-411e-9269-7143c939adbd
  dockerRepository: airbyte/source-bigcommerce
  dockerImageTag: 0.1.10
  documentationUrl: https://docs.airbyte.com/integrations/sources/bigcommerce
  icon: bigcommerce.svg
  sourceType: api
  releaseStage: alpha
- name: BigQuery
  sourceDefinitionId: bfd1ddf8-ae8a-4620-b1d7-55597d2ba08c
  dockerRepository: airbyte/source-bigquery
  dockerImageTag: 0.2.3
  documentationUrl: https://docs.airbyte.com/integrations/sources/bigquery
  icon: bigquery.svg
  sourceType: database
  releaseStage: alpha
- name: Bing Ads
  sourceDefinitionId: 47f25999-dd5e-4636-8c39-e7cea2453331
  dockerRepository: airbyte/source-bing-ads
  dockerImageTag: 0.1.18
  documentationUrl: https://docs.airbyte.com/integrations/sources/bing-ads
  icon: bingads.svg
  sourceType: api
  releaseStage: generally_available
  allowedHosts:
    hosts:
      - bingads.microsoft.com
      - login.microsoftonline.com
      - login.live.com
      - login.windows-ppe.net
      - ads.microsoft.com
      - api.ads.microsoft.com
- name: Braintree
  sourceDefinitionId: 63cea06f-1c75-458d-88fe-ad48c7cb27fd
  dockerRepository: airbyte/source-braintree
  dockerImageTag: 0.1.3
  documentationUrl: https://docs.airbyte.com/integrations/sources/braintree
  icon: braintree.svg
  sourceType: api
  releaseStage: alpha
- name: Breezometer
  sourceDefinitionId: 7c37685e-8512-4901-addf-9afbef6c0de9
  dockerRepository: airbyte/source-breezometer
  dockerImageTag: 0.1.0
  documentationUrl: https://docs.airbyte.com/integrations/sources/breezometer
  icon: breezometer.svg
  sourceType: api
  releaseStage: alpha
- name: CallRail
  sourceDefinitionId: dc98a6ad-2dd1-47b6-9529-2ec35820f9c6
  dockerRepository: airbyte/source-callrail
  dockerImageTag: 0.1.0
  documentationUrl: https://docs.airbyte.com/integrations/sources/callrail
  icon: callrail.svg
  sourceType: api
  releaseStage: alpha
- name: Cart.com
  sourceDefinitionId: bb1a6d31-6879-4819-a2bd-3eed299ea8e2
  dockerRepository: airbyte/source-cart
  dockerImageTag: 0.2.0
  documentationUrl: https://docs.airbyte.com/integrations/sources/cart
  icon: cart.svg
  sourceType: api
  releaseStage: alpha
- name: Chargebee
  sourceDefinitionId: 686473f1-76d9-4994-9cc7-9b13da46147c
  dockerRepository: airbyte/source-chargebee
  dockerImageTag: 0.2.2
  documentationUrl: https://docs.airbyte.com/integrations/sources/chargebee
  icon: chargebee.svg
  sourceType: api
  releaseStage: generally_available
  allowedHosts:
    hosts:
      - "*.chargebee.com"
- name: Chargify
  sourceDefinitionId: 9b2d3607-7222-4709-9fa2-c2abdebbdd88
  dockerRepository: airbyte/source-chargify
  dockerImageTag: 0.1.0
  documentationUrl: https://docs.airbyte.com/integrations/sources/chargify
  icon: chargify.svg
  sourceType: api
  releaseStage: alpha
- name: Chartmogul
  sourceDefinitionId: b6604cbd-1b12-4c08-8767-e140d0fb0877
  dockerRepository: airbyte/source-chartmogul
  dockerImageTag: 0.2.0
  documentationUrl: https://docs.airbyte.com/integrations/sources/chartmogul
  icon: chartmogul.svg
  sourceType: api
  releaseStage: beta
- name: ClickHouse
  sourceDefinitionId: bad83517-5e54-4a3d-9b53-63e85fbd4d7c
  dockerRepository: airbyte/source-clickhouse
  dockerImageTag: 0.1.15
  documentationUrl: https://docs.airbyte.com/integrations/sources/clickhouse
  icon: clickhouse.svg
  sourceType: database
  releaseStage: alpha
- name: ClickUp
  sourceDefinitionId: 311a7a27-3fb5-4f7e-8265-5e4afe258b66
  dockerRepository: airbyte/source-clickup-api
  dockerImageTag: 0.1.0
  documentationUrl: https://docs.airbyte.com/integrations/sources/click-up
  icon: clickup.svg
  sourceType: api
  releaseStage: alpha
- name: Close.com
  sourceDefinitionId: dfffecb7-9a13-43e9-acdc-b92af7997ca9
  dockerRepository: airbyte/source-close-com
  dockerImageTag: 0.2.0
  documentationUrl: https://docs.airbyte.com/integrations/sources/close-com
  icon: close.svg
  sourceType: api
  releaseStage: beta
  allowedHosts:
    hosts:
      - api.close.com
- name: CoinGecko Coins
  sourceDefinitionId: 9cdd4183-d0ba-40c3-aad3-6f46d4103974
  dockerRepository: airbyte/source-coingecko-coins
  dockerImageTag: 0.1.0
  documentationUrl: https://docs.airbyte.com/integrations/sources/coingecko-coins
  icon: coingeckocoins.svg
  sourceType: api
  releaseStage: alpha
- name: Cockroachdb
  sourceDefinitionId: 9fa5862c-da7c-11eb-8d19-0242ac130003
  dockerRepository: airbyte/source-cockroachdb
  dockerImageTag: 0.1.19
  documentationUrl: https://docs.airbyte.com/integrations/sources/cockroachdb
  icon: cockroachdb.svg
  sourceType: database
  releaseStage: alpha
- name: Coda
  sourceDefinitionId: 27f910fd-f832-4b2e-bcfd-6ab342e434d8
  dockerRepository: airbyte/source-coda
  dockerImageTag: 0.1.0
  documentationUrl: https://docs.airbyte.com/integrations/sources/coda
  icon: coda.svg
  sourceType: api
  releaseStage: alpha
- name: Coin API
  sourceDefinitionId: 919984ef-53a2-479b-8ffe-9c1ddb9fc3f3
  dockerRepository: airbyte/source-coin-api
  dockerImageTag: 0.1.1
  documentationUrl: https://docs.airbyte.com/integrations/sources/coin-api
  icon: coinapi.svg
  sourceType: api
  releaseStage: alpha
- name: CoinMarketCap
  sourceDefinitionId: 239463f5-64bb-4d88-b4bd-18ce673fd572
  dockerRepository: airbyte/source-coinmarketcap
  dockerImageTag: 0.1.1
  documentationUrl: https://docs.airbyte.com/integrations/sources/coinmarketcap
  icon: coinmarketcap.svg
  sourceType: api
  releaseStage: alpha
- name: Commercetools
  sourceDefinitionId: 008b2e26-11a3-11ec-82a8-0242ac130003
  dockerRepository: airbyte/source-commercetools
  dockerImageTag: 0.1.0
  documentationUrl: https://docs.airbyte.com/integrations/sources/commercetools
  icon: commercetools.svg
  sourceType: api
  releaseStage: alpha
- name: ConfigCat
  sourceDefinitionId: 4fd7565c-8b99-439b-80d0-2d965e1d958c
  dockerRepository: airbyte/source-configcat
  dockerImageTag: 0.1.0
  documentationUrl: https://docs.airbyte.com/integrations/sources/configcat
  icon: configcat.svg
  sourceType: api
  releaseStage: alpha
- name: Confluence
  sourceDefinitionId: cf40a7f8-71f8-45ce-a7fa-fca053e4028c
  dockerRepository: airbyte/source-confluence
  dockerImageTag: 0.1.1
  documentationUrl: https://docs.airbyte.com/integrations/sources/confluence
  icon: confluence.svg
  sourceType: api
  releaseStage: alpha
- name: ConvertKit
  sourceDefinitionId: be9ee02f-6efe-4970-979b-95f797a37188
  dockerRepository: airbyte/source-convertkit
  dockerImageTag: 0.1.0
  documentationUrl: https://docs.airbyte.com/integrations/sources/convertkit
  icon: convertkit.svg
  sourceType: api
  releaseStage: alpha
- name: Commcare
  sourceDefinitionId: f39208dc-7e1c-48b8-919b-5006360cc27f
  dockerRepository: airbyte/source-commcare
  dockerImageTag: 0.1.0
  documentationUrl: https://docs.airbyte.com/integrations/sources/commcare
  sourceType: api
  releaseStage: alpha
- name: Copper
  sourceDefinitionId: 44f3002f-2df9-4f6d-b21c-02cd3b47d0dc
  dockerRepository: airbyte/source-copper
  dockerImageTag: 0.1.0
  documentationUrl: https://docs.airbyte.com/integrations/sources/copper
  icon: copper.svg
  sourceType: api
  releaseStage: alpha
- name: Convex
  sourceDefinitionId: c332628c-f55c-4017-8222-378cfafda9b2
  dockerRepository: airbyte/source-convex
  dockerImageTag: 0.1.0
  documentationUrl: https://docs.airbyte.com/integrations/sources/convex
  icon: convex.svg
  sourceType: api
  releaseStage: alpha
- name: Courier
  sourceDefinitionId: 0541b2cd-2367-4986-b5f1-b79ff55439e4
  dockerRepository: airbyte/source-courier
  dockerImageTag: 0.1.0
  documentationUrl: https://docs.airbyte.com/integrations/sources/courier
  icon: courier.svg
  sourceType: api
  releaseStage: alpha
- name: Clockify
  sourceDefinitionId: e71aae8a-5143-11ed-bdc3-0242ac120002
  dockerRepository: airbyte/source-clockify
  dockerImageTag: 0.1.0
  documentationUrl: https://docs.airbyte.com/integrations/sources/clockify
  icon: clockify.svg
  sourceType: api
  releaseStage: alpha
- name: Customer.io
  sourceDefinitionId: c47d6804-8b98-449f-970a-5ddb5cb5d7aa
  dockerRepository: farosai/airbyte-customer-io-source
  dockerImageTag: 0.1.23
  documentationUrl: https://docs.airbyte.com/integrations/sources/customer-io
  icon: customer-io.svg
  sourceType: api
  releaseStage: alpha
- name: Datadog
  sourceDefinitionId: 1cfc30c7-82db-43f4-9fd7-ac1b42312cda
  dockerRepository: airbyte/source-datadog
  dockerImageTag: 0.1.0
  documentationUrl: https://docs.airbyte.com/integrations/sources/datadog
  icon: datadog.svg
  sourceType: api
  releaseStage: alpha
- name: Datascope
  sourceDefinitionId: 8e1ae2d2-4790-44d3-9d83-75b3fc3940ff
  dockerRepository: airbyte/source-datascope
  dockerImageTag: 0.1.0
  documentationUrl: https://docs.airbyte.com/integrations/sources/datascope
  icon: datascope.svg
  sourceType: api
  releaseStage: alpha
- name: Delighted
  sourceDefinitionId: cc88c43f-6f53-4e8a-8c4d-b284baaf9635
  dockerRepository: airbyte/source-delighted
  dockerImageTag: 0.2.1
  documentationUrl: https://docs.airbyte.com/integrations/sources/delighted
  icon: delighted.svg
  sourceType: api
  releaseStage: beta
  allowedHosts:
    hosts:
      - api.delighted.com
- name: Dixa
  sourceDefinitionId: 0b5c867e-1b12-4d02-ab74-97b2184ff6d7
  dockerRepository: airbyte/source-dixa
  dockerImageTag: 0.1.3
  documentationUrl: https://docs.airbyte.com/integrations/sources/dixa
  icon: dixa.svg
  sourceType: api
  releaseStage: alpha
- name: Dockerhub
  sourceDefinitionId: 72d405a3-56d8-499f-a571-667c03406e43
  dockerRepository: airbyte/source-dockerhub
  dockerImageTag: 0.1.0
  documentationUrl: https://docs.airbyte.com/integrations/sources/dockerhub
  icon: dockerhub.svg
  sourceType: api
  releaseStage: alpha
- name: Dremio
  sourceDefinitionId: d99e9ace-8621-46c2-9144-76ae4751d64b
  dockerRepository: airbyte/source-dremio
  dockerImageTag: 0.1.0
  documentationUrl: https://docs.airbyte.com/integrations/sources/dremio
  icon: dremio.svg
  sourceType: api
  releaseStage: alpha
- name: Drift
  sourceDefinitionId: 445831eb-78db-4b1f-8f1f-0d96ad8739e2
  dockerRepository: airbyte/source-drift
  dockerImageTag: 0.2.5
  documentationUrl: https://docs.airbyte.com/integrations/sources/drift
  icon: drift.svg
  sourceType: api
  releaseStage: alpha
- name: DV 360
  sourceDefinitionId: 1356e1d9-977f-4057-ad4b-65f25329cf61
  dockerRepository: airbyte/source-dv-360
  dockerImageTag: 0.1.0
  documentationUrl: https://docs.airbyte.com/integrations/sources/dv-360
  icon: dv360.svg
  sourceType: api
  releaseStage: alpha
- name: DynamoDB
  sourceDefinitionId: 50401137-8871-4c5a-abb7-1f5fda35545a
  dockerRepository: airbyte/source-dynamodb
  dockerImageTag: 0.1.1
  documentationUrl: https://docs.airbyte.com/integrations/sources/dynamodb
  icon: dynamodb.svg
  sourceType: api
  releaseStage: alpha
- name: E2E Testing
  sourceDefinitionId: d53f9084-fa6b-4a5a-976c-5b8392f4ad8a
  dockerRepository: airbyte/source-e2e-test
  dockerImageTag: 2.1.3
  documentationUrl: https://docs.airbyte.com/integrations/sources/e2e-test
  icon: airbyte.svg
  sourceType: api
  releaseStage: alpha
- name: EmailOctopus
  sourceDefinitionId: 46b25e70-c980-4590-a811-8deaf50ee09f
  dockerRepository: airbyte/source-emailoctopus
  dockerImageTag: 0.1.0
  documentationUrl: https://docs.airbyte.com/integrations/sources/emailoctopus
  icon: emailoctopus.svg
  sourceType: api
  releaseStage: alpha
- name: Exchange Rates Api
  sourceDefinitionId: e2b40e36-aa0e-4bed-b41b-bcea6fa348b1
  dockerRepository: airbyte/source-exchange-rates
  dockerImageTag: 1.2.8
  documentationUrl: https://docs.airbyte.com/integrations/sources/exchangeratesapi
  icon: exchangeratesapi.svg
  sourceType: api
  releaseStage: alpha
  allowedHosts:
    hosts:
      - "${subdomain}.apilayer.com"
      - apilayer.com
- name: Facebook Marketing
  sourceDefinitionId: e7778cfc-e97c-4458-9ecb-b4f2bba8946c
  dockerRepository: airbyte/source-facebook-marketing
  dockerImageTag: 0.2.85
  documentationUrl: https://docs.airbyte.com/integrations/sources/facebook-marketing
  icon: facebook.svg
  sourceType: api
  releaseStage: generally_available
  allowedHosts:
    hosts:
      - graph.facebook.com
- name: Facebook Pages
  sourceDefinitionId: 010eb12f-837b-4685-892d-0a39f76a98f5
  dockerRepository: airbyte/source-facebook-pages
  dockerImageTag: 0.2.3
  documentationUrl: https://docs.airbyte.com/integrations/sources/facebook-pages
  icon: facebook.svg
  sourceType: api
  releaseStage: beta
  allowedHosts:
    hosts:
      - "graph.facebook.com"
- name: Sample Data (Faker)
  sourceDefinitionId: dfd88b22-b603-4c3d-aad7-3701784586b1
  dockerRepository: airbyte/source-faker
  dockerImageTag: 2.0.3
  documentationUrl: https://docs.airbyte.com/integrations/sources/faker
  icon: faker.svg
  sourceType: api
  releaseStage: beta
  allowedHosts:
    hosts: []
  suggestedStreams:
    streams:
      - users
      - products
      - purchases
- name: Fastbill
  sourceDefinitionId: eb3e9c1c-0467-4eb7-a172-5265e04ccd0a
  dockerRepository: airbyte/source-fastbill
  dockerImageTag: 0.1.0
  documentationUrl: https://docs.airbyte.com/integrations/sources/fastbill
  icon: fastbill.svg
  sourceType: api
  releaseStage: alpha
- name: Fauna
  sourceDefinitionId: 3825db3e-c94b-42ac-bd53-b5a9507ace2b
  dockerRepository: airbyte/source-fauna
  dockerImageTag: 0.1.1
  documentationUrl: https://docs.airbyte.com/integrations/sources/fauna
  icon: fauna.svg
  sourceType: database
  releaseStage: alpha
- name: File (CSV, JSON, Excel, Feather, Parquet)
  sourceDefinitionId: 778daa7c-feaf-4db6-96f3-70fd645acc77
  dockerRepository: airbyte/source-file
  dockerImageTag: 0.2.33
  documentationUrl: https://docs.airbyte.com/integrations/sources/file
  icon: file.svg
  sourceType: file
  releaseStage: generally_available
- name: Freshcaller
  sourceDefinitionId: 8a5d48f6-03bb-4038-a942-a8d3f175cca3
  dockerRepository: airbyte/source-freshcaller
  dockerImageTag: 0.1.0
  documentationUrl: https://docs.airbyte.com/integrations/sources/freshcaller
  icon: freshcaller.svg
- name: Flexport
  sourceDefinitionId: f95337f1-2ad1-4baf-922f-2ca9152de630
  dockerRepository: airbyte/source-flexport
  dockerImageTag: 0.1.0
  documentationUrl: https://docs.airbyte.com/integrations/sources/flexport
  sourceType: api
  releaseStage: alpha
- name: Freshdesk
  sourceDefinitionId: ec4b9503-13cb-48ab-a4ab-6ade4be46567
  dockerRepository: airbyte/source-freshdesk
  dockerImageTag: 3.0.2
  documentationUrl: https://docs.airbyte.com/integrations/sources/freshdesk
  icon: freshdesk.svg
  sourceType: api
  releaseStage: generally_available
  allowedHosts:
    hosts:
      - "*.freshdesk.com"
- name: Freshsales
  sourceDefinitionId: eca08d79-7b92-4065-b7f3-79c14836ebe7
  dockerRepository: airbyte/source-freshsales
  dockerImageTag: 0.1.2
  documentationUrl: https://docs.airbyte.com/integrations/sources/freshsales
  icon: freshsales.svg
  sourceType: api
  releaseStage: alpha
- name: Freshservice
  sourceDefinitionId: 9bb85338-ea95-4c93-b267-6be89125b267
  dockerRepository: airbyte/source-freshservice
  dockerImageTag: 0.1.1
  documentationUrl: https://docs.airbyte.com/integrations/sources/freshservice
  icon: freshservice.svg
  sourceType: api
  releaseStage: alpha
- name: Genesys
  sourceDefinitionId: 5ea4459a-8f1a-452a-830f-a65c38cc438d
  dockerRepository: airbyte/source-genesys
  dockerImageTag: 0.1.0
  documentationUrl: https://docs.airbyte.com/integrations/sources/genesys
  icon: genesys.svg
- name: GetLago
  sourceDefinitionId: e1a3866b-d3b2-43b6-b6d7-8c1ee4d7f53f
  dockerRepository: airbyte/source-getlago
  dockerImageTag: 0.1.0
  documentationUrl: https://docs.airbyte.com/integrations/sources/getlago
  icon: getlago.svg
  sourceType: api
  releaseStage: alpha
- name: Gridly
  sourceDefinitionId: 6cbea164-3237-433b-9abb-36d384ee4cbf
  dockerRepository: airbyte/source-gridly
  dockerImageTag: 0.1.1
  documentationUrl: https://docs.airbyte.com/integrations/sources/gridly
  icon: gridly.svg
  sourceType: api
  releaseStage: alpha
- name: GitHub
  sourceDefinitionId: ef69ef6e-aa7f-4af1-a01d-ef775033524e
  dockerRepository: airbyte/source-github
  dockerImageTag: 0.4.1
  documentationUrl: https://docs.airbyte.com/integrations/sources/github
  icon: github.svg
  sourceType: api
  releaseStage: generally_available
  suggestedStreams:
    streams:
      - branches
      - comments
      - issues
      - organizations
      - pull_requests
      - repositories
      - stargazers
      - tags
      - teams
      - users
  allowedHosts:
    hosts:
      - api.github.com
- name: Gitlab
  sourceDefinitionId: 5e6175e5-68e1-4c17-bff9-56103bbb0d80
  dockerRepository: airbyte/source-gitlab
  dockerImageTag: 1.0.2
  documentationUrl: https://docs.airbyte.com/integrations/sources/gitlab
  icon: gitlab.svg
  sourceType: api
  releaseStage: beta
  allowedHosts:
    hosts:
      - "*"
- name: Glassfrog
  sourceDefinitionId: cf8ff320-6272-4faa-89e6-4402dc17e5d5
  dockerRepository: airbyte/source-glassfrog
  dockerImageTag: 0.1.0
  documentationUrl: https://docs.airbyte.com/integrations/sources/glassfrog
  icon: glassfrog.svg
  sourceType: api
  releaseStage: alpha
- name: GNews
  sourceDefinitionId: ce38aec4-5a77-439a-be29-9ca44fd4e811
  dockerRepository: airbyte/source-gnews
  dockerImageTag: 0.1.3
  documentationUrl: https://docs.airbyte.com/integrations/sources/gnews
  icon: gnews.svg
  sourceType: api
  releaseStage: alpha
- name: GoCardless
  sourceDefinitionId: ba15ac82-5c6a-4fb2-bf24-925c23a1180c
  dockerRepository: airbyte/source-gocardless
  dockerImageTag: 0.1.0
  documentationUrl: https://docs.airbyte.com/integrations/sources/gocardless
  icon: gocardless.svg
  sourceType: api
  releaseStage: alpha
- name: Gong
  sourceDefinitionId: 32382e40-3b49-4b99-9c5c-4076501914e7
  dockerRepository: airbyte/source-gong
  dockerImageTag: 0.1.0
  documentationUrl: https://docs.airbyte.com/integrations/sources/gong
  icon: gong.svg
  sourceType: api
  releaseStage: alpha
- name: Google Ads
  sourceDefinitionId: 253487c0-2246-43ba-a21f-5116b20a2c50
  dockerRepository: airbyte/source-google-ads
  dockerImageTag: 0.2.10
  documentationUrl: https://docs.airbyte.com/integrations/sources/google-ads
  icon: google-adwords.svg
  sourceType: api
  releaseStage: generally_available
  allowedHosts:
    hosts:
      - accounts.google.com
      - googleads.googleapis.com
- name: Google Analytics (Universal Analytics)
  sourceDefinitionId: eff3616a-f9c3-11eb-9a03-0242ac130003
  dockerRepository: airbyte/source-google-analytics-v4
  dockerImageTag: 0.1.34
  documentationUrl: https://docs.airbyte.com/integrations/sources/google-analytics-universal-analytics
  icon: google-analytics.svg
  sourceType: api
  releaseStage: generally_available
- name: Google Analytics 4 (GA4)
  sourceDefinitionId: 3cc2eafd-84aa-4dca-93af-322d9dfeec1a
  dockerRepository: airbyte/source-google-analytics-data-api
  dockerImageTag: 0.1.1
  documentationUrl: https://docs.airbyte.com/integrations/sources/google-analytics-v4
  icon: google-analytics.svg
  sourceType: api
  releaseStage: beta
- name: Google Directory
  sourceDefinitionId: d19ae824-e289-4b14-995a-0632eb46d246
  dockerRepository: airbyte/source-google-directory
  dockerImageTag: 0.1.9
  documentationUrl: https://docs.airbyte.com/integrations/sources/google-directory
  icon: googledirectory.svg
  sourceType: api
  releaseStage: alpha
- name: Google PageSpeed Insights
  sourceDefinitionId: 1e9086ab-ddac-4c1d-aafd-ba43ff575fe4
  dockerRepository: airbyte/source-google-pagespeed-insights
  dockerImageTag: 0.1.0
  documentationUrl: https://docs.airbyte.com/integrations/sources/google-pagespeed-insights
  icon: google-pagespeed-insights.svg
  sourceType: api
  releaseStage: alpha
- name: Google Search Console
  sourceDefinitionId: eb4c9e00-db83-4d63-a386-39cfa91012a8
  dockerRepository: airbyte/source-google-search-console
  dockerImageTag: 0.1.20
  documentationUrl: https://docs.airbyte.com/integrations/sources/google-search-console
  icon: googlesearchconsole.svg
  sourceType: api
  releaseStage: generally_available
- name: Google Sheets
  sourceDefinitionId: 71607ba1-c0ac-4799-8049-7f4b90dd50f7
  dockerRepository: airbyte/source-google-sheets
  dockerImageTag: 0.2.37
  documentationUrl: https://docs.airbyte.com/integrations/sources/google-sheets
  icon: google-sheets.svg
  sourceType: file
  releaseStage: generally_available
  allowedHosts:
    hosts:
      - "*.googleapis.com"
- name: Google Webfonts
  sourceDefinitionId: a68fbcde-b465-4ab3-b2a6-b0590a875835
  dockerRepository: airbyte/source-google-webfonts
  dockerImageTag: 0.1.0
  documentationUrl: https://docs.airbyte.com/integrations/sources/google-webfonts
  icon: googleworkpace.svg
  sourceType: api
  releaseStage: alpha
- name: Google Workspace Admin Reports
  sourceDefinitionId: ed9dfefa-1bbc-419d-8c5e-4d78f0ef6734
  dockerRepository: airbyte/source-google-workspace-admin-reports
  dockerImageTag: 0.1.8
  documentationUrl: https://docs.airbyte.com/integrations/sources/google-workspace-admin-reports
  icon: googleworkpace.svg
  sourceType: api
  releaseStage: alpha
- name: Greenhouse
  sourceDefinitionId: 59f1e50a-331f-4f09-b3e8-2e8d4d355f44
  dockerRepository: airbyte/source-greenhouse
  dockerImageTag: 0.3.0
  documentationUrl: https://docs.airbyte.com/integrations/sources/greenhouse
  icon: greenhouse.svg
  sourceType: api
  releaseStage: generally_available
  allowedHosts:
    hosts:
      - harvest.greenhouse.io
- name: Gutendex
  sourceDefinitionId: bff9a277-e01d-420d-81ee-80f28a307318
  dockerRepository: airbyte/source-gutendex
  dockerImageTag: 0.1.0
  documentationUrl: https://docs.airbyte.com/integrations/sources/gutendex
  sourceType: api
  releaseStage: alpha
- name: Harness
  sourceDefinitionId: 6fe89830-d04d-401b-aad6-6552ffa5c4af
  dockerRepository: farosai/airbyte-harness-source
  dockerImageTag: 0.1.23
  documentationUrl: https://docs.airbyte.com/integrations/sources/harness
  icon: harness.svg
  sourceType: api
  releaseStage: alpha
- name: Harvest
  sourceDefinitionId: fe2b4084-3386-4d3b-9ad6-308f61a6f1e6
  dockerRepository: airbyte/source-harvest
  dockerImageTag: 0.1.16
  documentationUrl: https://docs.airbyte.com/integrations/sources/harvest
  icon: harvest.svg
  sourceType: api
  releaseStage: generally_available
  allowedHosts:
    hosts:
      - api.harvestapp.com
- name: Hellobaton
  sourceDefinitionId: 492b56d1-937c-462e-8076-21ad2031e784
  dockerRepository: airbyte/source-hellobaton
  dockerImageTag: 0.1.0
  documentationUrl: https://docs.airbyte.com/integrations/sources/hellobaton
  icon: hellobaton.svg
  sourceType: api
  releaseStage: alpha
- name: Hubplanner
  sourceDefinitionId: 8097ceb9-383f-42f6-9f92-d3fd4bcc7689
  dockerRepository: airbyte/source-hubplanner
  dockerImageTag: 0.1.0
  documentationUrl: https://docs.airbyte.com/integrations/sources/hubplanner
  icon: hubplanner.svg
  sourceType: api
  releaseStage: alpha
- name: HubSpot
  sourceDefinitionId: 36c891d9-4bd9-43ac-bad2-10e12756272c
  dockerRepository: airbyte/source-hubspot
  dockerImageTag: 0.3.2
  documentationUrl: https://docs.airbyte.com/integrations/sources/hubspot
  icon: hubspot.svg
  sourceType: api
  releaseStage: generally_available
  allowedHosts:
    hosts:
      - api.hubapi.com
- name: IP2Whois
  sourceDefinitionId: f23b7b7c-d705-49a3-9042-09add3b104a5
  dockerRepository: airbyte/source-ip2whois
  dockerImageTag: 0.1.0
  documentationUrl: https://docs.airbyte.com/integrations/sources/ip2whois
  icon: ip2whois.svg
  sourceType: api
  releaseStage: alpha
- name: IBM Db2
  sourceDefinitionId: 447e0381-3780-4b46-bb62-00a4e3c8b8e2
  dockerRepository: airbyte/source-db2
  dockerImageTag: 0.1.17
  documentationUrl: https://docs.airbyte.com/integrations/sources/db2
  icon: db2.svg
  sourceType: database
  releaseStage: alpha
- name: Insightly
  sourceDefinitionId: 38f84314-fe6a-4257-97be-a8dcd942d693
  dockerRepository: airbyte/source-insightly
  dockerImageTag: 0.1.1
  documentationUrl: https://docs.airbyte.com/integrations/sources/insightly
  icon: insightly.svg
  sourceType: api
  releaseStage: alpha
- name: Instagram
  sourceDefinitionId: 6acf6b55-4f1e-4fca-944e-1a3caef8aba8
  dockerRepository: airbyte/source-instagram
  dockerImageTag: 1.0.1
  documentationUrl: https://docs.airbyte.com/integrations/sources/instagram
  icon: instagram.svg
  sourceType: api
  releaseStage: generally_available
  allowedHosts:
    hosts:
      - graph.facebook.com
- name: Instatus
  sourceDefinitionId: 1901024c-0249-45d0-bcac-31a954652927
  dockerRepository: airbyte/source-instatus
  dockerImageTag: 0.1.0
  documentationUrl: https://docs.airbyte.com/integrations/sources/instatus
  icon: instatus.svg
  sourceType: api
  releaseStage: alpha
- name: Intercom
  sourceDefinitionId: d8313939-3782-41b0-be29-b3ca20d8dd3a
  dockerRepository: airbyte/source-intercom
  dockerImageTag: 0.1.31
  documentationUrl: https://docs.airbyte.com/integrations/sources/intercom
  icon: intercom.svg
  sourceType: api
  releaseStage: generally_available
  allowedHosts:
    hosts:
      - api.intercom.io
- name: Intruder
  sourceDefinitionId: 3d15163b-11d8-412f-b808-795c9b2c3a3a
  dockerRepository: airbyte/source-intruder
  dockerImageTag: 0.1.0
  documentationUrl: https://docs.airbyte.com/integrations/sources/intruder
  icon: intruder.svg
  sourceType: api
  releaseStage: alpha
- name: Iterable
  sourceDefinitionId: 2e875208-0c0b-4ee4-9e92-1cb3156ea799
  dockerRepository: airbyte/source-iterable
  dockerImageTag: 0.1.23
  documentationUrl: https://docs.airbyte.com/integrations/sources/iterable
  icon: iterable.svg
  sourceType: api
  releaseStage: generally_available
  allowedHosts:
    hosts:
      - api.iterable.com
- name: Jenkins
  sourceDefinitionId: d6f73702-d7a0-4e95-9758-b0fb1af0bfba
  dockerRepository: farosai/airbyte-jenkins-source
  dockerImageTag: 0.1.23
  documentationUrl: https://docs.airbyte.com/integrations/sources/jenkins
  icon: jenkins.svg
  sourceType: api
  releaseStage: alpha
- name: Jira
  sourceDefinitionId: 68e63de2-bb83-4c7e-93fa-a8a9051e3993
  dockerRepository: airbyte/source-jira
  dockerImageTag: 0.3.4
  documentationUrl: https://docs.airbyte.com/integrations/sources/jira
  icon: jira.svg
  sourceType: api
  releaseStage: beta
  allowedHosts:
    hosts:
      - "${domain}"
- name: K6 Cloud
  sourceDefinitionId: e300ece7-b073-43a3-852e-8aff36a57f13
  dockerRepository: airbyte/source-k6-cloud
  dockerImageTag: 0.1.0
  documentationUrl: https://docs.airbyte.com/integrations/sources/k6-cloud
  icon: k6cloud.svg
  sourceType: api
  releaseStage: alpha
- name: Kafka
  sourceDefinitionId: d917a47b-8537-4d0d-8c10-36a9928d4265
  dockerRepository: airbyte/source-kafka
  dockerImageTag: 0.2.3
  documentationUrl: https://docs.airbyte.com/integrations/sources/kafka
  icon: kafka.svg
  sourceType: database
  releaseStage: alpha
- name: Klarna
  sourceDefinitionId: 60c24725-00ae-490c-991d-55b78c3197e0
  dockerRepository: airbyte/source-klarna
  dockerImageTag: 0.1.0
  documentationUrl: https://docs.airbyte.com/integrations/sources/klarna
  icon: klarna.svg
  sourceType: api
  releaseStage: alpha
- name: Klaviyo
  sourceDefinitionId: 95e8cffd-b8c4-4039-968e-d32fb4a69bde
  dockerRepository: airbyte/source-klaviyo
  dockerImageTag: 0.1.12
  documentationUrl: https://docs.airbyte.com/integrations/sources/klaviyo
  icon: klaviyo.svg
  sourceType: api
  releaseStage: generally_available
- name: Kyriba
  sourceDefinitionId: 547dc08e-ab51-421d-953b-8f3745201a8c
  dockerRepository: airbyte/source-kyriba
  dockerImageTag: 0.1.0
  documentationUrl: https://docs.airbyte.com/integrations/sources/kyriba
  icon: kyriba.svg
  sourceType: api
  releaseStage: alpha
- name: LaunchDarkly
  sourceDefinitionId: f96bb511-5e3c-48fc-b408-547953cd81a4
  dockerRepository: airbyte/source-launchdarkly
  dockerImageTag: 0.1.0
  documentationUrl: https://docs.airbyte.com/integrations/sources/launchdarkly
  icon: launchdarkly.svg
  sourceType: api
  releaseStage: alpha
- name: Lemlist
  sourceDefinitionId: 789f8e7a-2d28-11ec-8d3d-0242ac130003
  dockerRepository: airbyte/source-lemlist
  dockerImageTag: 0.1.1
  documentationUrl: https://docs.airbyte.com/integrations/sources/lemlist
  sourceType: api
  releaseStage: alpha
- name: Lever Hiring
  sourceDefinitionId: 3981c999-bd7d-4afc-849b-e53dea90c948
  dockerRepository: airbyte/source-lever-hiring
  dockerImageTag: 0.1.3
  documentationUrl: https://docs.airbyte.com/integrations/sources/lever-hiring
  icon: leverhiring.svg
  sourceType: api
  releaseStage: alpha
- name: LinkedIn Ads
  sourceDefinitionId: 137ece28-5434-455c-8f34-69dc3782f451
  dockerRepository: airbyte/source-linkedin-ads
  dockerImageTag: 0.1.14
  documentationUrl: https://docs.airbyte.com/integrations/sources/linkedin-ads
  icon: linkedin.svg
  sourceType: api
  releaseStage: generally_available
- name: LinkedIn Pages
  sourceDefinitionId: af54297c-e8f8-4d63-a00d-a94695acc9d3
  dockerRepository: airbyte/source-linkedin-pages
  dockerImageTag: 0.1.0
  documentationUrl: https://docs.airbyte.com/integrations/sources/linkedin-pages
  icon: linkedin.svg
  sourceType: api
  releaseStage: alpha
- name: Linnworks
  sourceDefinitionId: 7b86879e-26c5-4ef6-a5ce-2be5c7b46d1e
  dockerRepository: airbyte/source-linnworks
  dockerImageTag: 0.1.5
  documentationUrl: https://docs.airbyte.com/integrations/sources/linnworks
  icon: linnworks.svg
  sourceType: api
  releaseStage: alpha
- name: Lokalise
  sourceDefinitionId: 45e0b135-615c-40ac-b38e-e65b0944197f
  dockerRepository: airbyte/source-lokalise
  dockerImageTag: 0.1.0
  documentationUrl: https://docs.airbyte.com/integrations/sources/lokalise
  icon: lokalise.svg
  sourceType: api
  releaseStage: alpha
- name: Looker
  sourceDefinitionId: 00405b19-9768-4e0c-b1ae-9fc2ee2b2a8c
  dockerRepository: airbyte/source-looker
  dockerImageTag: 0.2.8
  documentationUrl: https://docs.airbyte.com/integrations/sources/looker
  icon: looker.svg
  sourceType: api
  releaseStage: alpha
- name: Mailchimp
  sourceDefinitionId: b03a9f3e-22a5-11eb-adc1-0242ac120002
  dockerRepository: airbyte/source-mailchimp
  dockerImageTag: 0.3.4
  documentationUrl: https://docs.airbyte.com/integrations/sources/mailchimp
  icon: mailchimp.svg
  sourceType: api
  releaseStage: generally_available
- name: Mailjet Mail
  sourceDefinitionId: 56582331-5de2-476b-b913-5798de77bbdf
  dockerRepository: airbyte/source-mailjet-mail
  dockerImageTag: 0.1.0
  documentationUrl: https://docs.airbyte.com/integrations/sources/mailjet-mail
  icon: mailjetmail.svg
  sourceType: api
  releaseStage: alpha
- name: Mailjet SMS
  sourceDefinitionId: 6ec2acea-7fd1-4378-b403-41a666e0c028
  dockerRepository: airbyte/source-mailjet-sms
  dockerImageTag: 0.1.0
  documentationUrl: https://docs.airbyte.com/integrations/sources/mailjet-sms
  icon: mailjetsms.svg
  sourceType: api
  releaseStage: alpha
- name: MailerLite
  sourceDefinitionId: dc3b9003-2432-4e93-a7f4-4620b0f14674
  dockerRepository: airbyte/source-mailerlite
  dockerImageTag: 0.1.0
  documentationUrl: https://docs.airbyte.com/integrations/sources/mailerlite
  icon: mailerlite.svg
  sourceType: api
  releaseStage: alpha
- name: MailerSend
  sourceDefinitionId: 2707d529-3c04-46eb-9c7e-40d4038df6f7
  dockerRepository: airbyte/source-mailersend
  dockerImageTag: 0.1.0
  documentationUrl: https://docs.airbyte.com/integrations/sources/mailersend
  icon: mailersend.svg
  sourceType: api
  releaseStage: alpha
- name: Mailgun
  sourceDefinitionId: 5b9cb09e-1003-4f9c-983d-5779d1b2cd51
  dockerRepository: airbyte/source-mailgun
  dockerImageTag: 0.1.0
  documentationUrl: https://docs.airbyte.com/integrations/sources/mailgun
  icon: mailgun.svg
  sourceType: api
  releaseStage: alpha
- name: Marketo
  sourceDefinitionId: 9e0556f4-69df-4522-a3fb-03264d36b348
  dockerRepository: airbyte/source-marketo
  dockerImageTag: 1.0.2
  documentationUrl: https://docs.airbyte.com/integrations/sources/marketo
  icon: marketo.svg
  sourceType: api
  releaseStage: generally_available
  allowedHosts:
    hosts:
      - "*.mktorest.com"
- name: Metabase
  sourceDefinitionId: c7cb421b-942e-4468-99ee-e369bcabaec5
  dockerRepository: airbyte/source-metabase
  dockerImageTag: 0.3.1
  documentationUrl: https://docs.airbyte.com/integrations/sources/metabase
  icon: metabase.svg
  sourceType: api
  releaseStage: beta
- name: Microsoft SQL Server (MSSQL)
  sourceDefinitionId: b5ea17b1-f170-46dc-bc31-cc744ca984c1
  dockerRepository: airbyte/source-mssql
  dockerImageTag: 0.4.29
  documentationUrl: https://docs.airbyte.com/integrations/sources/mssql
  icon: mssql.svg
  sourceType: database
  releaseStage: alpha
- name: Microsoft teams
  sourceDefinitionId: eaf50f04-21dd-4620-913b-2a83f5635227
  dockerRepository: airbyte/source-microsoft-teams
  dockerImageTag: 0.2.5
  documentationUrl: https://docs.airbyte.com/integrations/sources/microsoft-teams
  icon: microsoft-teams.svg
  sourceType: api
  releaseStage: alpha
- name: Microsoft Dataverse
  sourceDefinitionId: 9220e3de-3b60-4bb2-a46f-046d59ea235a
  dockerRepository: airbyte/source-microsoft-dataverse
  dockerImageTag: 0.1.0
  documentationUrl: https://docs.airbyte.com/integrations/sources/microsoft-dataverse
  icon: microsoftdataverse.svg
  sourceType: api
  releaseStage: alpha
- name: Mixpanel
  sourceDefinitionId: 12928b32-bf0a-4f1e-964f-07e12e37153a
  dockerRepository: airbyte/source-mixpanel
  dockerImageTag: 0.1.30
  documentationUrl: https://docs.airbyte.com/integrations/sources/mixpanel
  icon: mixpanel.svg
  sourceType: api
  releaseStage: generally_available
- name: Monday
  sourceDefinitionId: 80a54ea2-9959-4040-aac1-eee42423ec9b
  dockerRepository: airbyte/source-monday
  dockerImageTag: 0.2.2
  documentationUrl: https://docs.airbyte.com/integrations/sources/monday
  icon: monday.svg
  sourceType: api
  releaseStage: beta
- name: MongoDb
  sourceDefinitionId: b2e713cd-cc36-4c0a-b5bd-b47cb8a0561e
  dockerRepository: airbyte/source-mongodb-v2
  dockerImageTag: 0.1.19
  documentationUrl: https://docs.airbyte.com/integrations/sources/mongodb-v2
  icon: mongodb.svg
  sourceType: database
  releaseStage: alpha
- name: My Hours
  sourceDefinitionId: 722ba4bf-06ec-45a4-8dd5-72e4a5cf3903
  dockerRepository: airbyte/source-my-hours
  dockerImageTag: 0.1.1
  documentationUrl: https://docs.airbyte.com/integrations/sources/my-hours
  icon: my-hours.svg
  sourceType: api
  releaseStage: alpha
- name: MySQL
  sourceDefinitionId: 435bb9a5-7887-4809-aa58-28c27df0d7ad
  dockerRepository: airbyte/source-mysql
  dockerImageTag: 1.0.21
  documentationUrl: https://docs.airbyte.com/integrations/sources/mysql
  icon: mysql.svg
  sourceType: database
  releaseStage: beta
- name: n8n
  sourceDefinitionId: 4a961f66-5e99-4430-8320-a73afe52f7a2
  dockerRepository: airbyte/source-n8n
  dockerImageTag: 0.1.0
  documentationUrl: https://docs.airbyte.com/integrations/sources/n8n
  icon: n8n.svg
  sourceType: api
  releaseStage: alpha
- name: NASA
  sourceDefinitionId: 1a8667d7-7978-43cd-ba4d-d32cbd478971
  dockerRepository: airbyte/source-nasa
  dockerImageTag: 0.1.0
  documentationUrl: https://docs.airbyte.com/integrations/sources/nasa
  icon: nasa.svg
  sourceType: api
  releaseStage: alpha
- name: Netsuite
  sourceDefinitionId: 4f2f093d-ce44-4121-8118-9d13b7bfccd0
  dockerRepository: airbyte/source-netsuite
  dockerImageTag: 0.1.3
  documentationUrl: https://docs.airbyte.com/integrations/sources/netsuite
  icon: netsuite.svg
  sourceType: api
  releaseStage: alpha
- name: News API
  sourceDefinitionId: df38991e-f35b-4af2-996d-36817f614587
  dockerRepository: airbyte/source-news-api
  dockerImageTag: 0.1.0
  documentationUrl: https://docs.airbyte.com/integrations/sources/news-api
  icon: newsapi.svg
  sourceType: api
  releaseStage: alpha
- name: Newsdata
  sourceDefinitionId: 60bd11d8-2632-4daa-a688-b47336d32093
  dockerRepository: airbyte/source-newsdata
  dockerImageTag: 0.1.0
  documentationUrl: https://docs.airbyte.com/integrations/sources/newsdata
  sourceType: api
  releaseStage: alpha
- name: Notion
  sourceDefinitionId: 6e00b415-b02e-4160-bf02-58176a0ae687
  dockerRepository: airbyte/source-notion
  dockerImageTag: 1.0.2
  documentationUrl: https://docs.airbyte.com/integrations/sources/notion
  icon: notion.svg
  sourceType: api
  releaseStage: generally_available
  allowedHosts:
    hosts:
      - "api.notion.com"
- name: New York Times
  sourceDefinitionId: 0fae6a9a-04eb-44d4-96e1-e02d3dbc1d83
  dockerRepository: airbyte/source-nytimes
  dockerImageTag: 0.1.0
  documentationUrl: https://docs.airbyte.com/integrations/sources/nytimes
  icon: nytimes.svg
  sourceType: api
  releaseStage: alpha
- name: Okta
  sourceDefinitionId: 1d4fdb25-64fc-4569-92da-fcdca79a8372
  dockerRepository: airbyte/source-okta
  dockerImageTag: 0.1.14
  documentationUrl: https://docs.airbyte.com/integrations/sources/okta
  icon: okta.svg
  sourceType: api
  releaseStage: alpha
- name: Omnisend
  sourceDefinitionId: e7f0c5e2-4815-48c4-90cf-f47124209835
  dockerRepository: airbyte/source-omnisend
  dockerImageTag: 0.1.0
  documentationUrl: https://docs.airbyte.com/integrations/sources/omnisend
  icon: omnisend.svg
  sourceType: api
  releaseStage: alpha
- name: OneSignal
  sourceDefinitionId: bb6afd81-87d5-47e3-97c4-e2c2901b1cf8
  dockerRepository: airbyte/source-onesignal
  dockerImageTag: 0.1.2
  documentationUrl: https://docs.airbyte.com/integrations/sources/onesignal
  icon: onesignal.svg
  sourceType: api
  releaseStage: alpha
- name: OpenWeather
  sourceDefinitionId: d8540a80-6120-485d-b7d6-272bca477d9b
  dockerRepository: airbyte/source-openweather
  dockerImageTag: 0.1.6
  documentationUrl: https://docs.airbyte.com/integrations/sources/openweather
  icon: openweather.svg
  sourceType: api
  releaseStage: alpha
- name: Oracle DB
  sourceDefinitionId: b39a7370-74c3-45a6-ac3a-380d48520a83
  dockerRepository: airbyte/source-oracle
  dockerImageTag: 0.3.22
  documentationUrl: https://docs.airbyte.com/integrations/sources/oracle
  icon: oracle.svg
  sourceType: database
  releaseStage: alpha
- name: Orb
  sourceDefinitionId: 7f0455fb-4518-4ec0-b7a3-d808bf8081cc
  dockerRepository: airbyte/source-orb
  dockerImageTag: 1.0.0
  documentationUrl: https://docs.airbyte.com/integrations/sources/orb
  icon: orb.svg
  sourceType: api
  releaseStage: alpha
- name: Orbit
  sourceDefinitionId: 95bcc041-1d1a-4c2e-8802-0ca5b1bfa36a
  dockerRepository: airbyte/source-orbit
  dockerImageTag: 0.1.1
  documentationUrl: https://docs.airbyte.com/integrations/sources/orbit
  icon: orbit.svg
  sourceType: api
  releaseStage: alpha
- name: Oura
  sourceDefinitionId: 2bf6c581-bec5-4e32-891d-de33036bd631
  dockerRepository: airbyte/source-oura
  dockerImageTag: 0.1.0
  documentationUrl: https://docs.airbyte.com/integrations/sources/oura
  icon: oura.svg
  sourceType: api
  releaseStage: alpha
- name: Outreach
  sourceDefinitionId: 3490c201-5d95-4783-b600-eaf07a4c7787
  dockerRepository: airbyte/source-outreach
  dockerImageTag: 0.1.2
  documentationUrl: https://docs.airbyte.com/integrations/sources/outreach
  icon: outreach.svg
  sourceType: api
  releaseStage: alpha
- name: Pardot
  sourceDefinitionId: ad15c7ba-72a7-440b-af15-b9a963dc1a8a
  dockerRepository: airbyte/source-pardot
  dockerImageTag: 0.1.1
  documentationUrl: https://docs.airbyte.com/integrations/sources/pardot
  icon: salesforcepardot.svg
  sourceType: api
  releaseStage: alpha
- name: PagerDuty
  sourceDefinitionId: 2817b3f0-04e4-4c7a-9f32-7a5e8a83db95
  dockerRepository: farosai/airbyte-pagerduty-source
  dockerImageTag: 0.1.23
  documentationUrl: https://docs.airbyte.com/integrations/sources/pagerduty
  icon: pagerduty.svg
  sourceType: api
  releaseStage: alpha
- name: PartnerStack
  sourceDefinitionId: d30fb809-6456-484d-8e2c-ee12e0f6888d
  dockerRepository: airbyte/source-partnerstack
  dockerImageTag: 0.1.0
  documentationUrl: https://docs.airbyte.com/integrations/sources/partnerstack
  icon: partnerstack.svg
  sourceType: api
  releaseStage: alpha
- name: Paypal Transaction
  sourceDefinitionId: d913b0f2-cc51-4e55-a44c-8ba1697b9239
  dockerRepository: airbyte/source-paypal-transaction
  dockerImageTag: 0.1.12
  documentationUrl: https://docs.airbyte.com/integrations/sources/paypal-transaction
  icon: paypal.svg
  sourceType: api
  releaseStage: generally_available
  allowedHosts:
    hosts:
      - "api-m.paypal.com"
      - "api-m.sandbox.paypal.com"
- name: Paystack
  sourceDefinitionId: 193bdcb8-1dd9-48d1-aade-91cadfd74f9b
  dockerRepository: airbyte/source-paystack
  dockerImageTag: 0.1.1
  documentationUrl: https://docs.airbyte.com/integrations/sources/paystack
  icon: paystack.svg
  sourceType: api
  releaseStage: alpha
- name: PersistIq
  sourceDefinitionId: 3052c77e-8b91-47e2-97a0-a29a22794b4b
  dockerRepository: airbyte/source-persistiq
  dockerImageTag: 0.1.0
  documentationUrl: https://docs.airbyte.com/integrations/sources/persistiq
  icon: persistiq.svg
  sourceType: api
  releaseStage: alpha
- name: Pexels API
  sourceDefinitionId: 69d9eb65-8026-47dc-baf1-e4bf67901fd6
  dockerRepository: airbyte/source-pexels-api
  dockerImageTag: 0.1.0
  documentationUrl: https://docs.airbyte.com/integrations/sources/pexels-api
  icon: pexels.svg
  sourceType: api
  releaseStage: alpha
- name: Pinterest
  sourceDefinitionId: 5cb7e5fe-38c2-11ec-8d3d-0242ac130003
  dockerRepository: airbyte/source-pinterest
  dockerImageTag: 0.2.2
  documentationUrl: https://docs.airbyte.com/integrations/sources/pinterest
  icon: pinterest.svg
  sourceType: api
  releaseStage: generally_available
  allowedHosts:
    hosts:
      - api.pinterest.com
- name: Pipedrive
  sourceDefinitionId: d8286229-c680-4063-8c59-23b9b391c700
  dockerRepository: airbyte/source-pipedrive
  dockerImageTag: 0.1.14
  documentationUrl: https://docs.airbyte.com/integrations/sources/pipedrive
  icon: pipedrive.svg
  sourceType: api
  releaseStage: alpha
  allowedHosts:
    hosts:
      - api.pipedrive.com
- name: Pivotal Tracker
  sourceDefinitionId: d60f5393-f99e-4310-8d05-b1876820f40e
  dockerRepository: airbyte/source-pivotal-tracker
  dockerImageTag: 0.1.0
  documentationUrl: https://docs.airbyte.com/integrations/sources/pivotal-tracker
  icon: pivotal-tracker.svg
  sourceType: api
  releaseStage: alpha
- name: Plaid
  sourceDefinitionId: ed799e2b-2158-4c66-8da4-b40fe63bc72a
  dockerRepository: airbyte/source-plaid
  dockerImageTag: 0.3.2
  documentationUrl: https://docs.airbyte.com/integrations/sources/plaid
  icon: plaid.svg
  sourceType: api
  releaseStage: alpha
- name: Plausible
  sourceDefinitionId: 603ba446-3d75-41d7-92f3-aba901f8b897
  dockerRepository: airbyte/source-plausible
  dockerImageTag: 0.1.0
  documentationUrl: https://docs.airbyte.com/integrations/sources/plausible
  icon: plausible.svg
  sourceType: api
  releaseStage: alpha
- name: Pocket
  sourceDefinitionId: b0dd65f1-081f-4731-9c51-38e9e6aa0ebf
  dockerRepository: airbyte/source-pocket
  dockerImageTag: 0.1.0
  documentationUrl: https://docs.airbyte.com/integrations/sources/pocket
  icon: pocket.svg
  sourceType: api
  releaseStage: alpha
- name: PokeAPI
  sourceDefinitionId: 6371b14b-bc68-4236-bfbd-468e8df8e968
  dockerRepository: airbyte/source-pokeapi
  dockerImageTag: 0.1.5
  documentationUrl: https://docs.airbyte.com/integrations/sources/pokeapi
  icon: pokeapi.svg
  sourceType: api
  releaseStage: alpha
- name: Polygon Stock API
  sourceDefinitionId: 5807d72f-0abc-49f9-8fa5-ae820007032b
  dockerRepository: airbyte/source-polygon-stock-api
  dockerImageTag: 0.1.1
  documentationUrl: https://docs.airbyte.com/integrations/sources/polygon-stock-api
  icon: polygon.svg
  sourceType: api
  releaseStage: alpha
  allowedHosts:
    hosts:
      - api.polygon.io
- name: PostHog
  sourceDefinitionId: af6d50ee-dddf-4126-a8ee-7faee990774f
  dockerRepository: airbyte/source-posthog
  dockerImageTag: 0.1.8
  documentationUrl: https://docs.airbyte.com/integrations/sources/posthog
  icon: posthog.svg
  sourceType: api
  releaseStage: beta
  allowedHosts:
    hosts:
      - "${base_url}"
      - "app.posthog.com"
- name: Postgres
  sourceDefinitionId: decd338e-5647-4c0b-adf4-da0e75f5a750
  dockerRepository: airbyte/source-postgres
  dockerImageTag: 1.0.50
  documentationUrl: https://docs.airbyte.com/integrations/sources/postgres
  icon: postgresql.svg
  sourceType: database
  releaseStage: generally_available
  allowedHosts:
    hosts:
      - "${host}"
      - "${tunnel_method.tunnel_host}"
- name: Postmark App
  sourceDefinitionId: cde75ca1-1e28-4a0f-85bb-90c546de9f1f
  dockerRepository: airbyte/source-postmarkapp
  dockerImageTag: 0.1.0
  documentationUrl: https://docs.airbyte.com/integrations/sources/postmarkapp
  icon: postmark.svg
  sourceType: api
  releaseStage: alpha
- name: PrestaShop
  sourceDefinitionId: d60a46d4-709f-4092-a6b7-2457f7d455f5
  dockerRepository: airbyte/source-prestashop
  dockerImageTag: 0.3.0
  documentationUrl: https://docs.airbyte.com/integrations/sources/prestashop
  icon: prestashop.svg
  sourceType: api
  releaseStage: beta
- name: Primetric
  sourceDefinitionId: f636c3c6-4077-45ac-b109-19fc62a283c1
  dockerRepository: airbyte/source-primetric
  dockerImageTag: 0.1.0
  documentationUrl: https://docs.airbyte.com/integrations/sources/primetric
  icon: primetric.svg
  sourceType: api
  releaseStage: alpha
- name: Public APIs
  sourceDefinitionId: a4617b39-3c14-44cd-a2eb-6e720f269235
  dockerRepository: airbyte/source-public-apis
  dockerImageTag: 0.1.0
  documentationUrl: https://docs.airbyte.com/integrations/sources/public-apis
  icon: publicapi.svg
  sourceType: api
  releaseStage: alpha
- name: Punk API
  sourceDefinitionId: dbe9b7ae-7b46-4e44-a507-02a343cf7230
  dockerRepository: airbyte/source-punk-api
  dockerImageTag: 0.1.0
  documentationUrl: https://docs.airbyte.com/integrations/sources/punk-api
  icon: punkapi.svg
  sourceType: api
  releaseStage: alpha
- name: PyPI
  sourceDefinitionId: 88ecd3a8-5f5b-11ed-9b6a-0242ac120002
  dockerRepository: airbyte/source-pypi
  dockerImageTag: 0.1.0
  documentationUrl: https://docs.airbyte.com/integrations/sources/pypi
  icon: pypi.svg
  sourceType: api
  releaseStage: alpha
- name: Qonto
  sourceDefinitionId: f7c0b910-5f66-11ed-9b6a-0242ac120002
  dockerRepository: airbyte/source-qonto
  dockerImageTag: 0.1.0
  documentationUrl: https://docs.airbyte.com/integrations/sources/public-qonto
  icon: qonto.svg
  sourceType: api
  releaseStage: alpha
- name: Qualaroo
  sourceDefinitionId: b08e4776-d1de-4e80-ab5c-1e51dad934a2
  dockerRepository: airbyte/source-qualaroo
  dockerImageTag: 0.1.2
  documentationUrl: https://docs.airbyte.com/integrations/sources/qualaroo
  icon: qualaroo.svg
  sourceType: api
  releaseStage: alpha
- name: QuickBooks
  sourceDefinitionId: 29b409d9-30a5-4cc8-ad50-886eb846fea3
  dockerRepository: airbyte/source-quickbooks-singer
  dockerImageTag: 0.1.5
  documentationUrl: https://docs.airbyte.com/integrations/sources/quickbooks-singer
  icon: qb.svg
  sourceType: api
  releaseStage: alpha
- name: Railz
  sourceDefinitionId: 9b6cc0c0-da81-4103-bbfd-5279e18a849a
  dockerRepository: airbyte/source-railz
  dockerImageTag: 0.1.1
  documentationUrl: https://docs.airbyte.com/integrations/sources/railz
  icon: railz.svg
  sourceType: api
  releaseStage: alpha
- name: Recharge
  sourceDefinitionId: 45d2e135-2ede-49e1-939f-3e3ec357a65e
  dockerRepository: airbyte/source-recharge
  dockerImageTag: 0.2.6
  documentationUrl: https://docs.airbyte.com/integrations/sources/recharge
  icon: recharge.svg
  sourceType: api
  releaseStage: generally_available
  allowedHosts:
    hosts:
      - api.rechargeapps.com
- name: Recreation
  sourceDefinitionId: 25d7535d-91e0-466a-aa7f-af81578be277
  dockerRepository: airbyte/source-recreation
  dockerImageTag: 0.1.0
  documentationUrl: https://docs.airbyte.com/integrations/sources/recreation
  icon: recreation.svg
  sourceType: api
  releaseStage: alpha
- name: Recruitee
  sourceDefinitionId: 3b046ac7-d8d3-4eb3-b122-f96b2a16d8a8
  dockerRepository: airbyte/source-recruitee
  dockerImageTag: 0.1.0
  documentationUrl: https://docs.airbyte.com/integrations/sources/recruitee
  icon: recruitee.svg
  sourceType: api
  releaseStage: alpha
- name: Recurly
  sourceDefinitionId: cd42861b-01fc-4658-a8ab-5d11d0510f01
  dockerRepository: airbyte/source-recurly
  dockerImageTag: 0.4.1
  documentationUrl: https://docs.airbyte.com/integrations/sources/recurly
  icon: recurly.svg
  sourceType: api
  releaseStage: alpha
- name: Redshift
  sourceDefinitionId: e87ffa8e-a3b5-f69c-9076-6011339de1f6
  dockerRepository: airbyte/source-redshift
  dockerImageTag: 0.3.16
  documentationUrl: https://docs.airbyte.com/integrations/sources/redshift
  icon: redshift.svg
  sourceType: database
  releaseStage: alpha
- name: Reply.io
  sourceDefinitionId: 8cc6537e-f8a6-423c-b960-e927af76116e
  dockerRepository: airbyte/source-reply-io
  dockerImageTag: 0.1.0
  documentationUrl: https://docs.airbyte.com/integrations/sources/reply-io
  icon: reply-io.svg
  sourceType: api
  releaseStage: alpha
- name: Retently
  sourceDefinitionId: db04ecd1-42e7-4115-9cec-95812905c626
  dockerRepository: airbyte/source-retently
  dockerImageTag: 0.1.3
  documentationUrl: https://docs.airbyte.com/integrations/sources/retently
  icon: retently.svg
  sourceType: api
  releaseStage: alpha
- name: RD Station Marketing
  sourceDefinitionId: fb141f29-be2a-450b-a4f2-2cd203a00f84
  dockerRepository: airbyte/source-rd-station-marketing
  dockerImageTag: 0.1.1
  documentationUrl: https://docs.airbyte.com/integrations/sources/rd-station-marketing
  icon: rdstation.svg
  sourceType: api
  releaseStage: alpha
- name: RKI Covid
  sourceDefinitionId: d78e5de0-aa44-4744-aa4f-74c818ccfe19
  dockerRepository: airbyte/source-rki-covid
  dockerImageTag: 0.1.2
  documentationUrl: https://docs.airbyte.com/integrations/sources/rki-covid
  icon: rki.svg
  sourceType: api
  releaseStage: alpha
- name: RSS
  sourceDefinitionId: 0efee448-6948-49e2-b786-17db50647908
  dockerRepository: airbyte/source-rss
  dockerImageTag: 0.1.0
  documentationUrl: https://docs.airbyte.com/integrations/sources/rss
  icon: rss.svg
- name: Rocket.chat
  sourceDefinitionId: 921d9608-3915-450b-8078-0af18801ea1b
  dockerRepository: airbyte/source-rocket-chat
  dockerImageTag: 0.1.0
  documentationUrl: https://docs.airbyte.com/integrations/sources/rocket-chat
  icon: rocket-chat.svg
  sourceType: api
  releaseStage: alpha
- name: S3
  sourceDefinitionId: 69589781-7828-43c5-9f63-8925b1c1ccc2
  dockerRepository: airbyte/source-s3
  dockerImageTag: 1.0.1
  documentationUrl: https://docs.airbyte.com/integrations/sources/s3
  icon: s3.svg
  sourceType: file
  releaseStage: generally_available
  allowedHosts:
    hosts:
      - "*.s3.amazonaws.com"
- name: SalesLoft
  sourceDefinitionId: 41991d12-d4b5-439e-afd0-260a31d4c53f
  dockerRepository: airbyte/source-salesloft
  dockerImageTag: 0.1.4
  documentationUrl: https://docs.airbyte.com/integrations/sources/salesloft
  icon: salesloft.svg
  sourceType: api
  releaseStage: alpha
- name: Salesforce
  sourceDefinitionId: b117307c-14b6-41aa-9422-947e34922962
  dockerRepository: airbyte/source-salesforce
  dockerImageTag: 2.0.4
  documentationUrl: https://docs.airbyte.com/integrations/sources/salesforce
  icon: salesforce.svg
  sourceType: api
  releaseStage: generally_available
  allowedHosts:
    hosts:
      - "*.salesforce.com"
- name: SAP Fieldglass
  sourceDefinitionId: ec5f3102-fb31-4916-99ae-864faf8e7e25
  dockerRepository: airbyte/source-sap-fieldglass
  dockerImageTag: 0.1.0
  documentationUrl: https://docs.airbyte.com/integrations/sources/sap-fieldglass
  icon: sapfieldglass.svg
  sourceType: api
  releaseStage: alpha
- name: SearchMetrics
  sourceDefinitionId: 8d7ef552-2c0f-11ec-8d3d-0242ac130003
  dockerRepository: airbyte/source-search-metrics
  dockerImageTag: 0.1.1
  documentationUrl: https://docs.airbyte.com/integrations/sources/search-metrics
  icon: searchmetrics.svg
  sourceType: api
  releaseStage: alpha
- name: Secoda
  sourceDefinitionId: da9fc6b9-8059-4be0-b204-f56e22e4d52d
  dockerRepository: airbyte/source-secoda
  dockerImageTag: 0.1.0
  documentationUrl: https://docs.airbyte.com/integrations/sources/secoda
  icon: secoda.svg
  sourceType: api
  releaseStage: alpha
- name: Sendgrid
  sourceDefinitionId: fbb5fbe2-16ad-4cf4-af7d-ff9d9c316c87
  dockerRepository: airbyte/source-sendgrid
  dockerImageTag: 0.3.1
  documentationUrl: https://docs.airbyte.com/integrations/sources/sendgrid
  icon: sendgrid.svg
  sourceType: api
  releaseStage: generally_available
  allowedHosts:
    hosts:
      - api.sendgrid.com
- name: Senseforce
  sourceDefinitionId: 39de93cb-1511-473e-a673-5cbedb9436af
  dockerRepository: airbyte/source-senseforce
  dockerImageTag: 0.1.0
  documentationUrl: https://docs.airbyte.com/integrations/sources/senseforce
  icon: senseforce.svg
  sourceType: api
  releaseStage: alpha
- name: Sendinblue
  sourceDefinitionId: 2e88fa20-a2f6-43cc-bba6-98a0a3f244fb
  dockerRepository: airbyte/source-sendinblue
  dockerImageTag: 0.1.0
  documentationUrl: https://docs.airbyte.com/integrations/sources/sendinblue
  icon: sendinblue.svg
  sourceType: api
  releaseStage: alpha
- name: Shopify
  sourceDefinitionId: 9da77001-af33-4bcd-be46-6252bf9342b9
  dockerRepository: airbyte/source-shopify
  dockerImageTag: 0.3.2
  documentationUrl: https://docs.airbyte.com/integrations/sources/shopify
  icon: shopify.svg
  sourceType: api
  releaseStage: alpha
- name: Short.io
  sourceDefinitionId: 2fed2292-5586-480c-af92-9944e39fe12d
  dockerRepository: airbyte/source-shortio
  dockerImageTag: 0.1.3
  documentationUrl: https://docs.airbyte.com/integrations/sources/shortio
  icon: short.svg
  sourceType: api
  releaseStage: alpha
- name: Slack
  sourceDefinitionId: c2281cee-86f9-4a86-bb48-d23286b4c7bd
  dockerRepository: airbyte/source-slack
  dockerImageTag: 0.1.23
  documentationUrl: https://docs.airbyte.com/integrations/sources/slack
  icon: slack.svg
  sourceType: api
  releaseStage: generally_available
  allowedHosts:
    hosts:
      - slack.com
- name: Smaily
  sourceDefinitionId: 781f8b1d-4e20-4842-a2c3-cd9b119d65fa
  dockerRepository: airbyte/source-smaily
  dockerImageTag: 0.1.0
  documentationUrl: https://docs.airbyte.com/integrations/sources/smaily
  icon: smaily.svg
  sourceType: api
  releaseStage: alpha
- name: SmartEngage
  sourceDefinitionId: 21cc4a17-a011-4485-8a3e-e2341a91ab9f
  dockerRepository: airbyte/source-smartengage
  dockerImageTag: 0.1.0
  documentationUrl: https://docs.airbyte.com/integrations/sources/smartengage
  icon: smartengage.svg
  sourceType: api
  releaseStage: alpha
- name: Smartsheets
  sourceDefinitionId: 374ebc65-6636-4ea0-925c-7d35999a8ffc
  dockerRepository: airbyte/source-smartsheets
  dockerImageTag: 0.1.14
  documentationUrl: https://docs.airbyte.com/integrations/sources/smartsheets
  icon: smartsheet.svg
  sourceType: api
  releaseStage: beta
  allowedHosts:
    hosts:
      - app.smartsheet.com
      - api.smartsheet.com
- name: Snapchat Marketing
  sourceDefinitionId: 200330b2-ea62-4d11-ac6d-cfe3e3f8ab2b
  dockerRepository: airbyte/source-snapchat-marketing
  dockerImageTag: 0.1.14
  documentationUrl: https://docs.airbyte.com/integrations/sources/snapchat-marketing
  icon: snapchat.svg
  sourceType: api
  releaseStage: generally_available
  allowedHosts:
    hosts:
<<<<<<< HEAD
      - adsapi.snapchat.com
      - snapchat.com
=======
      - accounts.snapchat.com
      - adsapi.snapchat.com
>>>>>>> 0a9131c4
- name: Snowflake
  sourceDefinitionId: e2d65910-8c8b-40a1-ae7d-ee2416b2bfa2
  dockerRepository: airbyte/source-snowflake
  dockerImageTag: 0.1.30
  documentationUrl: https://docs.airbyte.com/integrations/sources/snowflake
  icon: snowflake.svg
  sourceType: database
  releaseStage: alpha
- name: Sonar Cloud
  sourceDefinitionId: 3ab1d7d0-1577-4ab9-bcc4-1ff6a4c2c9f2
  dockerRepository: airbyte/source-sonar-cloud
  dockerImageTag: 0.1.1
  documentationUrl: https://docs.airbyte.com/integrations/sources/sonar-cloud
  icon: sonarcloud.svg
  sourceType: api
  releaseStage: alpha
  allowedHosts:
    hosts:
      - sonarcloud.io
- name: SpaceX API
  sourceDefinitionId: 62235e65-af7a-4138-9130-0bda954eb6a8
  dockerRepository: airbyte/source-spacex-api
  dockerImageTag: 0.1.0
  documentationUrl: https://docs.airbyte.com/integrations/sources/spacex-api
  icon: spacex.svg
  sourceType: api
  releaseStage: alpha
- name: Square
  sourceDefinitionId: 77225a51-cd15-4a13-af02-65816bd0ecf4
  dockerRepository: airbyte/source-square
  dockerImageTag: 0.2.0
  documentationUrl: https://docs.airbyte.com/integrations/sources/square
  icon: square.svg
  sourceType: api
  releaseStage: beta
- sourceDefinitionId: 7a4327c4-315a-11ec-8d3d-0242ac130003
  name: Strava
  dockerRepository: airbyte/source-strava
  dockerImageTag: 0.1.2
  documentationUrl: https://docs.airbyte.com/integrations/sources/strava
  icon: strava.svg
  sourceType: api
  releaseStage: alpha
- name: Statuspage
  sourceDefinitionId: 74cbd708-46c3-4512-9c93-abd5c3e9a94d
  dockerRepository: airbyte/source-statuspage
  dockerImageTag: 0.1.0
  documentationUrl: https://docs.airbyte.com/integrations/sources/statuspage
  icon: statuspage.svg
  sourceType: api
  releaseStage: alpha
- name: Stripe
  sourceDefinitionId: e094cb9a-26de-4645-8761-65c0c425d1de
  dockerRepository: airbyte/source-stripe
  dockerImageTag: 3.0.0
  documentationUrl: https://docs.airbyte.com/integrations/sources/stripe
  icon: stripe.svg
  sourceType: api
  releaseStage: generally_available
  allowedHosts:
    hosts:
      - "api.stripe.com"
- name: SurveyCTO
  sourceDefinitionId: dd4632f4-15e0-4649-9b71-41719fb1fdee
  dockerRepository: airbyte/source-surveycto
  dockerImageTag: 0.1.0
  documentationUrl: https://docs.airbyte.com/integrations/sources/surveycto
  icon: surveycto.svg
  sourceType: api
  releaseStage: alpha
- name: SurveyMonkey
  sourceDefinitionId: badc5925-0485-42be-8caa-b34096cb71b5
  dockerRepository: airbyte/source-surveymonkey
  dockerImageTag: 0.1.15
  documentationUrl: https://docs.airbyte.com/integrations/sources/surveymonkey
  icon: surveymonkey.svg
  sourceType: api
  releaseStage: generally_available
  allowedHosts:
    hosts:
      - api.surveymonkey.com
- name: SurveySparrow
  sourceDefinitionId: 4a4d887b-0f2d-4b33-ab7f-9b01b9072804
  dockerRepository: airbyte/source-survey-sparrow
  dockerImageTag: 0.2.0
  documentationUrl: https://docs.airbyte.com/integrations/sources/survey-sparrow
  icon: surveysparrow.svg
  sourceType: api
  releaseStage: alpha
- name: TalkDesk Explore
  sourceDefinitionId: f00d2cf4-3c28-499a-ba93-b50b6f26359e
  dockerRepository: airbyte/source-talkdesk-explore
  dockerImageTag: 0.1.0
  documentationUrl: https://docs.airbyte.com/integrations/sources/talkdesk-explore
  icon: talkdesk-explore.svg
  sourceType: api
  releaseStage: alpha
- name: Tempo
  sourceDefinitionId: d1aa448b-7c54-498e-ad95-263cbebcd2db
  dockerRepository: airbyte/source-tempo
  dockerImageTag: 0.3.0
  documentationUrl: https://docs.airbyte.com/integrations/sources/tempo
  icon: tempo.svg
  sourceType: api
  releaseStage: beta
- name: TiDB
  sourceDefinitionId: 0dad1a35-ccf8-4d03-b73e-6788c00b13ae
  dockerRepository: airbyte/source-tidb
  dockerImageTag: 0.2.2
  documentationUrl: https://docs.airbyte.com/integrations/sources/tidb
  icon: tidb.svg
  sourceType: database
  releaseStage: alpha
- name: TikTok Marketing
  sourceDefinitionId: 4bfac00d-ce15-44ff-95b9-9e3c3e8fbd35
  dockerRepository: airbyte/source-tiktok-marketing
  dockerImageTag: 2.0.3
  documentationUrl: https://docs.airbyte.com/integrations/sources/tiktok-marketing
  icon: tiktok.svg
  sourceType: api
  releaseStage: generally_available
  allowedHosts:
    hosts:
      - sandbox-ads.tiktok.com
      - business-api.tiktok.com
- name: Timely
  sourceDefinitionId: bc617b5f-1b9e-4a2d-bebe-782fd454a771
  dockerRepository: airbyte/source-timely
  dockerImageTag: 0.1.0
  documentationUrl: https://docs.airbyte.com/integrations/sources/timely
  icon: timely.svg
  sourceType: api
  releaseStage: alpha
- name: TMDb
  sourceDefinitionId: 6240848f-f795-45eb-8f5e-c7542822fc03
  dockerRepository: airbyte/source-tmdb
  dockerImageTag: 0.1.0
  documentationUrl: https://docs.airbyte.com/integrations/sources/tmdb
  icon: tmdb.svg
  sourceType: api
  releaseStage: alpha
- name: Toggl
  sourceDefinitionId: 7e7c844f-2300-4342-b7d3-6dd7992593cd
  dockerRepository: airbyte/source-toggl
  dockerImageTag: 0.1.0
  documentationUrl: https://docs.airbyte.com/integrations/sources/toggl
  icon: toggl.svg
  sourceType: api
  releaseStage: alpha
- name: The Guardian API
  sourceDefinitionId: d42bd69f-6bf0-4d0b-9209-16231af07a92
  dockerRepository: airbyte/source-the-guardian-api
  dockerImageTag: 0.1.0
  documentationUrl: https://docs.airbyte.com/integrations/sources/the-guardian-api
  icon: theguardian.svg
  sourceType: api
  releaseStage: alpha
- name: TPLcentral
  sourceDefinitionId: f9b6c538-ee12-42fe-8d4b-0c10f5955417
  dockerRepository: airbyte/source-tplcentral
  dockerImageTag: 0.1.1
  documentationUrl: https://docs.airbyte.com/integrations/sources/tplcentral
  sourceType: api
  releaseStage: alpha
- name: Trello
  sourceDefinitionId: 8da67652-004c-11ec-9a03-0242ac130003
  dockerRepository: airbyte/source-trello
  dockerImageTag: 0.1.6
  documentationUrl: https://docs.airbyte.com/integrations/sources/trello
  icon: trello.svg
  sourceType: api
  releaseStage: alpha
- name: TVMaze Schedule
  sourceDefinitionId: bd14b08f-9f43-400f-b2b6-7248b5c72561
  dockerRepository: airbyte/source-tvmaze-schedule
  dockerImageTag: 0.1.0
  documentationUrl: https://docs.airbyte.com/integrations/sources/tvmaze-schedule
  icon: tvmazeschedule.svg
  sourceType: api
  releaseStage: alpha
- name: Twilio
  sourceDefinitionId: b9dc6155-672e-42ea-b10d-9f1f1fb95ab1
  dockerRepository: airbyte/source-twilio
  dockerImageTag: 0.1.15
  documentationUrl: https://docs.airbyte.com/integrations/sources/twilio
  icon: twilio.svg
  sourceType: api
  releaseStage: generally_available
  allowedHosts:
    hosts:
      - api.twilio.com
      - monitor.twilio.com
- name: Twilio Taskrouter
  sourceDefinitionId: 2446953b-b794-429b-a9b3-c821ba992a48
  dockerRepository: airbyte/source-twilio-taskrouter
  dockerImageTag: 0.1.0
  documentationUrl: https://docs.airbyte.com/integrations/sources/twilio-taskrouter
  icon: twilio.svg
  sourceType: api
  releaseStage: alpha
- name: Twitter
  sourceDefinitionId: d7fd4f40-5e5a-4b8b-918f-a73077f8c131
  dockerRepository: airbyte/source-twitter
  dockerImageTag: 0.1.0
  documentationUrl: https://docs.airbyte.com/integrations/sources/twitter
  icon: twitter.svg
  sourceType: api
  releaseStage: alpha
- name: Tyntec SMS
  sourceDefinitionId: 3c0c3cd1-b3e0-464a-9090-d3ceb5f92346
  dockerRepository: airbyte/source-tyntec-sms
  dockerImageTag: 0.1.0
  documentationUrl: https://docs.airbyte.com/integrations/sources/tyntec-sms
  icon: tyntec.svg
  sourceType: api
  releaseStage: alpha
- name: Typeform
  sourceDefinitionId: e7eff203-90bf-43e5-a240-19ea3056c474
  dockerRepository: airbyte/source-typeform
  dockerImageTag: 0.1.11
  documentationUrl: https://docs.airbyte.com/integrations/sources/typeform
  icon: typeform.svg
  sourceType: api
  releaseStage: beta
  allowedHosts:
    hosts:
      - "api.typeform.com"
- name: US Census
  sourceDefinitionId: c4cfaeda-c757-489a-8aba-859fb08b6970
  dockerRepository: airbyte/source-us-census
  dockerImageTag: 0.1.2
  documentationUrl: https://docs.airbyte.com/integrations/sources/us-census
  icon: uscensus.svg
  sourceType: api
  releaseStage: alpha
- sourceDefinitionId: afa734e4-3571-11ec-991a-1e0031268139
  name: YouTube Analytics
  dockerRepository: airbyte/source-youtube-analytics
  dockerImageTag: 0.1.3
  documentationUrl: https://docs.airbyte.com/integrations/sources/youtube-analytics
  icon: youtube-analytics.svg
  sourceType: api
  releaseStage: beta
- sourceDefinitionId: 78752073-6d96-447d-8a93-2b6953f3c787
  name: YouTube Analytics Business
  dockerRepository: airbyte/source-youtube-analytics-business
  dockerImageTag: 0.1.0
  documentationUrl: https://docs.airbyte.com/integrations/sources/youtube-analytics-business
  icon: youtube-analytics.svg
  sourceType: api
  releaseStage: alpha
- name: Vantage
  sourceDefinitionId: 28ce1fbd-1e15-453f-aa9f-da6c4d928e92
  dockerRepository: airbyte/source-vantage
  dockerImageTag: 0.1.0
  documentationUrl: https://docs.airbyte.com/integrations/sources/vantage
  icon: vantage.svg
  sourceType: api
  releaseStage: alpha
- name: VictorOps
  sourceDefinitionId: 7e20ce3e-d820-4327-ad7a-88f3927fd97a
  dockerRepository: farosai/airbyte-victorops-source
  dockerImageTag: 0.1.23
  documentationUrl: https://docs.airbyte.com/integrations/sources/victorops
  icon: victorops.svg
  sourceType: api
  releaseStage: alpha
- name: Visma E-conomic
  sourceDefinitionId: 42495935-95de-4f5c-ae08-8fac00f6b308
  dockerRepository: airbyte/source-visma-economic
  dockerImageTag: 0.1.0
  documentationUrl: https://docs.airbyte.com/integrations/sources/visma-economic
  icon: visma-e-conomic.svg
  sourceType: api
  releaseStage: alpha
- name: Vitally
  sourceDefinitionId: 6c6d8b0c-db35-4cd1-a7de-0ca8b080f5ac
  dockerRepository: airbyte/source-vitally
  dockerImageTag: 0.1.0
  documentationUrl: https://docs.airbyte.com/integrations/sources/vitally
  icon: vitally.svg
  sourceType: api
  releaseStage: alpha
- name: Xero
  sourceDefinitionId: 6fd1e833-dd6e-45ec-a727-ab917c5be892
  dockerRepository: airbyte/source-xero
  dockerImageTag: 0.1.0
  documentationUrl: https://docs.airbyte.com/integrations/sources/xero
  icon: xero.svg
  sourceType: api
  releaseStage: alpha
- name: xkcd
  sourceDefinitionId: 80fddd16-17bd-4c0c-bf4a-80df7863fc9d
  dockerRepository: airbyte/source-xkcd
  dockerImageTag: 0.1.1
  documentationUrl: https://docs.airbyte.com/integrations/sources/xkcd
  icon: xkcd.svg
  sourceType: api
  releaseStage: alpha
- name: Weatherstack
  sourceDefinitionId: 5db8292c-5f5a-11ed-9b6a-0242ac120002
  dockerRepository: airbyte/source-weatherstack
  dockerImageTag: 0.1.0
  documentationUrl: https://docs.airbyte.com/integrations/sources/weatherstack
  icon: weatherstack.svg
  sourceType: api
  releaseStage: alpha
- name: Webflow
  sourceDefinitionId: ef580275-d9a9-48bb-af5e-db0f5855be04
  dockerRepository: airbyte/source-webflow
  dockerImageTag: 0.1.2
  documentationUrl: https://docs.airbyte.com/integrations/sources/webflow
  icon: webflow.svg
  sourceType: api
  releaseStage: alpha
- name: Whisky Hunter
  sourceDefinitionId: e65f84c0-7598-458a-bfac-f770c381ff5d
  dockerRepository: airbyte/source-whisky-hunter
  dockerImageTag: 0.1.0
  documentationUrl: https://docs.airbyte.com/integrations/sources/whisky-hunter
  icon: whiskyhunter.svg
  sourceType: api
  releaseStage: alpha
- name: WooCommerce
  sourceDefinitionId: 2a2552ca-9f78-4c1c-9eb7-4d0dc66d72df
  dockerRepository: airbyte/source-woocommerce
  dockerImageTag: 0.2.0
  documentationUrl: https://docs.airbyte.com/integrations/sources/woocommerce
  icon: woocommerce.svg
  sourceType: api
  releaseStage: beta
- name: Workable
  sourceDefinitionId: ef3c99c6-9e90-43c8-9517-926cfd978517
  dockerRepository: airbyte/source-workable
  dockerImageTag: 0.1.0
  documentationUrl: https://docs.airbyte.com/integrations/sources/workable
  icon: workable.svg
  sourceType: api
  releaseStage: alpha
- name: Wrike
  sourceDefinitionId: 9c13f986-a13b-4988-b808-4705badf71c2
  dockerRepository: airbyte/source-wrike
  dockerImageTag: 0.1.0
  documentationUrl: https://docs.airbyte.com/integrations/sources/wrike
  icon: wrike.svg
  sourceType: api
  releaseStage: alpha
- name: Zapier Supported Storage
  sourceDefinitionId: b8c917bc-7d1b-4828-995f-6726820266d0
  dockerRepository: airbyte/source-zapier-supported-storage
  dockerImageTag: 0.1.0
  documentationUrl: https://docs.airbyte.com/integrations/sources/zendesk-supported-storage
  icon: zapiersupportedstorage.svg
  sourceType: api
  releaseStage: alpha
- name: Zendesk Chat
  sourceDefinitionId: 40d24d0f-b8f9-4fe0-9e6c-b06c0f3f45e4
  dockerRepository: airbyte/source-zendesk-chat
  dockerImageTag: 0.1.12
  documentationUrl: https://docs.airbyte.com/integrations/sources/zendesk-chat
  icon: zendesk-chat.svg
  sourceType: api
  releaseStage: generally_available
- name: Zendesk Sell
  sourceDefinitionId: 982eaa4c-bba1-4cce-a971-06a41f700b8c
  dockerRepository: airbyte/source-zendesk-sell
  dockerImageTag: 0.1.0
  documentationUrl: https://docs.airbyte.com/integrations/sources/zendesk-sell
  icon: zendesk.svg
  sourceType: api
  releaseStage: alpha
- name: Zendesk Sunshine
  sourceDefinitionId: 325e0640-e7b3-4e24-b823-3361008f603f
  dockerRepository: airbyte/source-zendesk-sunshine
  dockerImageTag: 0.1.1
  documentationUrl: https://docs.airbyte.com/integrations/sources/zendesk-sunshine
  icon: zendesk-sunshine.svg
  sourceType: api
  releaseStage: alpha
- name: Zendesk Support
  sourceDefinitionId: 79c1aa37-dae3-42ae-b333-d1c105477715
  dockerRepository: airbyte/source-zendesk-support
  dockerImageTag: 0.2.25
  documentationUrl: https://docs.airbyte.com/integrations/sources/zendesk-support
  icon: zendesk-support.svg
  sourceType: api
  releaseStage: generally_available
  allowedHosts:
    hosts:
      - "${subdomain}.zendesk.com"
      - zendesk.com
- name: Zendesk Talk
  sourceDefinitionId: c8630570-086d-4a40-99ae-ea5b18673071
  dockerRepository: airbyte/source-zendesk-talk
  dockerImageTag: 0.1.6
  documentationUrl: https://docs.airbyte.com/integrations/sources/zendesk-talk
  icon: zendesk-talk.svg
  sourceType: api
  releaseStage: generally_available
  allowedHosts:
    hosts:
      - "${subdomain}.zendesk.com"
      - zendesk.com
- name: Zenefits
  sourceDefinitionId: 8baba53d-2fe3-4e33-bc85-210d0eb62884
  dockerRepository: airbyte/source-zenefits
  dockerImageTag: 0.1.0
  documentationUrl: https://docs.airbyte.com/integrations/sources/zenefits
  icon: zenefits.svg
  sourceType: api
  releaseStage: alpha
- name: Zenloop
  sourceDefinitionId: f1e4c7f6-db5c-4035-981f-d35ab4998794
  dockerRepository: airbyte/source-zenloop
  dockerImageTag: 0.1.5
  documentationUrl: https://docs.airbyte.com/integrations/sources/zenloop
  icon: zenloop.svg
  sourceType: api
  releaseStage: beta
- sourceDefinitionId: cdaf146a-9b75-49fd-9dd2-9d64a0bb4781
  name: Sentry
  dockerRepository: airbyte/source-sentry
  dockerImageTag: 0.1.11
  documentationUrl: https://docs.airbyte.com/integrations/sources/sentry
  icon: sentry.svg
  sourceType: api
  releaseStage: generally_available
  allowedHosts:
    hosts:
      - "*"
- name: Zuora
  sourceDefinitionId: 3dc3037c-5ce8-4661-adc2-f7a9e3c5ece5
  dockerRepository: airbyte/source-zuora
  dockerImageTag: 0.1.3
  documentationUrl: https://docs.airbyte.com/integrations/sources/zuora
  icon: zuora.svg
  sourceType: api
  releaseStage: alpha
- name: Kustomer
  sourceDefinitionId: cd06e646-31bf-4dc8-af48-cbc6530fcad3
  dockerRepository: airbyte/source-kustomer-singer
  dockerImageTag: 0.1.2
  documentationUrl: https://docs.airbyte.com/integrations/sources/kustomer
  icon: kustomer.svg
  sourceType: api
  releaseStage: alpha
- name: ZohoCRM
  sourceDefinitionId: 4942d392-c7b5-4271-91f9-3b4f4e51eb3e
  dockerRepository: airbyte/source-zoho-crm
  dockerImageTag: 0.1.0
  documentationUrl: https://docs.airbyte.com/integrations/sources/zoho-crm
  icon: zohocrm.svg
  sourceType: api
  releaseStage: alpha
- name: SFTP
  sourceDefinitionId: a827c52e-791c-4135-a245-e233c5255199
  dockerRepository: airbyte/source-sftp
  dockerImageTag: 0.1.2
  documentationUrl: https://docs.airbyte.com/integrations/sources/sftp
  icon: sftp.svg
  sourceType: file
  releaseStage: alpha
- name: SFTP Bulk
  sourceDefinitionId: 31e3242f-dee7-4cdc-a4b8-8e06c5458517
  dockerRepository: airbyte/source-sftp-bulk
  dockerImageTag: 0.1.0
  documentationUrl: https://docs.airbyte.com/integrations/sources/sftp-bulk
  icon: sftp.svg
  sourceType: file
  releaseStage: alpha
- name: Firebolt
  sourceDefinitionId: 6f2ac653-8623-43c4-8950-19218c7caf3d
  dockerRepository: airbyte/source-firebolt
  dockerImageTag: 0.2.0
  documentationUrl: https://docs.airbyte.com/integrations/sources/firebolt
  icon: firebolt.svg
  sourceType: database
  releaseStage: alpha
- name: Elasticsearch
  sourceDefinitionId: 7cf88806-25f5-4e1a-b422-b2fa9e1b0090
  dockerRepository: airbyte/source-elasticsearch
  dockerImageTag: 0.1.1
  documentationUrl: https://docs.airbyte.com/integrations/sources/elasticsearch
  icon: elasticsearch.svg
  sourceType: api
  releaseStage: alpha
- name: Waiteraid
  sourceDefinitionId: 03a53b13-794a-4d6b-8544-3b36ed8f3ce4
  dockerRepository: airbyte/source-waiteraid
  dockerImageTag: 0.1.0
  documentationUrl: https://docs.airbyte.com/integrations/sources/waiteraid
  icon: waiteraid.svg
  sourceType: api
  releaseStage: alpha
- name: Wikipedia Pageviews
  sourceDefinitionId: 87c58f70-6f7a-4f70-aba5-bab1a458f5ba
  dockerRepository: airbyte/source-wikipedia-pageviews
  dockerImageTag: 0.1.0
  documentationUrl: https://docs.airbyte.com/integrations/sources/wikipedia-pageviews
  icon: wikipediapageviews.svg
  sourceType: api
  releaseStage: alpha
- name: WorkRamp
  sourceDefinitionId: 05b0bce2-4ec4-4534-bb1a-5d0127bd91b7
  dockerRepository: airbyte/source-workramp
  dockerImageTag: 0.1.0
  documentationUrl: https://docs.airbyte.com/integrations/sources/workramp
  icon: workramp.svg
  sourceType: api
  releaseStage: alpha
- name: Yandex Metrica
  sourceDefinitionId: 7865dce4-2211-4f6a-88e5-9d0fe161afe7
  dockerRepository: airbyte/source-yandex-metrica
  dockerImageTag: 0.1.0
  documentationUrl: https://docs.airbyte.com/integrations/sources/yandex-metrica
  icon: yandexmetrica.svg
  sourceType: api
  releaseStage: alpha
- name: Younium
  sourceDefinitionId: 9c74c2d7-531a-4ebf-b6d8-6181f805ecdc
  dockerRepository: airbyte/source-younium
  dockerImageTag: 0.1.0
  documentationUrl: https://docs.airbyte.com/integrations/sources/younium
  icon: younium.svg
  sourceType: api
  releaseStage: alpha
- name: Zoom
  sourceDefinitionId: cbfd9856-1322-44fb-bcf1-0b39b7a8e92e
  dockerRepository: airbyte/source-zoom
  dockerImageTag: 0.1.1
  documentationUrl: https://docs.airbyte.io/integrations/sources/zoom
  sourceType: api
  icon: zoom.svg
  releaseStage: alpha
- name: Braze
  sourceDefinitionId: 68b9c98e-0747-4c84-b05b-d30b47686725
  dockerRepository: airbyte/source-braze
  dockerImageTag: 0.1.3
  documentationUrl: https://docs.airbyte.io/integrations/sources/braze
  sourceType: api
  releaseStage: alpha<|MERGE_RESOLUTION|>--- conflicted
+++ resolved
@@ -1779,13 +1779,8 @@
   releaseStage: generally_available
   allowedHosts:
     hosts:
-<<<<<<< HEAD
-      - adsapi.snapchat.com
-      - snapchat.com
-=======
       - accounts.snapchat.com
       - adsapi.snapchat.com
->>>>>>> 0a9131c4
 - name: Snowflake
   sourceDefinitionId: e2d65910-8c8b-40a1-ae7d-ee2416b2bfa2
   dockerRepository: airbyte/source-snowflake
