- sourceDefinitionId: e55879a8-0ef8-4557-abcf-ab34c53ec460
  name: Amazon Seller Partner
  dockerRepository: airbyte/source-amazon-seller-partner
  dockerImageTag: 0.1.3
  documentationUrl: https://hub.docker.com/r/airbyte/source-amazon-seller-partner
- sourceDefinitionId: d0243522-dccf-4978-8ba0-37ed47a0bdbf
  name: Asana
  dockerRepository: airbyte/source-asana
  dockerImageTag: 0.1.1
  documentationUrl: https://hub.docker.com/r/airbyte/source-asana
- sourceDefinitionId: e2b40e36-aa0e-4bed-b41b-bcea6fa348b1
  name: Exchange Rates Api
  dockerRepository: airbyte/source-exchange-rates
  dockerImageTag: 0.2.3
  documentationUrl: https://hub.docker.com/r/airbyte/source-exchange-rates
  icon: exchangeratesapi.svg
- sourceDefinitionId: 778daa7c-feaf-4db6-96f3-70fd645acc77
  name: File
  dockerRepository: airbyte/source-file
  dockerImageTag: 0.2.4
  documentationUrl: https://hub.docker.com/r/airbyte/source-file
  icon: file.svg
- sourceDefinitionId: 253487c0-2246-43ba-a21f-5116b20a2c50
  name: Google Ads
  dockerRepository: airbyte/source-google-ads
  dockerImageTag: 0.1.2
  documentationUrl: https://hub.docker.com/r/airbyte/source-google-ads
- sourceDefinitionId: fdc8b827-3257-4b33-83cc-106d234c34d4
  name: Google Adwords (Deprecated)
  dockerRepository: airbyte/source-google-adwords-singer
  dockerImageTag: 0.2.6
  documentationUrl: https://hub.docker.com/r/airbyte/source-google-adwords-singer
  icon: google-adwords.svg
- sourceDefinitionId: ef69ef6e-aa7f-4af1-a01d-ef775033524e
  name: GitHub
  dockerRepository: airbyte/source-github
  dockerImageTag: 0.1.2
  documentationUrl: https://docs.airbyte.io/integrations/sources/github
  icon: github.svg
- sourceDefinitionId: b5ea17b1-f170-46dc-bc31-cc744ca984c1
  name: Microsoft SQL Server (MSSQL)
  dockerRepository: airbyte/source-mssql
  dockerImageTag: 0.3.3
  documentationUrl: https://hub.docker.com/r/airbyte/source-mssql
  icon: mssql.svg
- sourceDefinitionId: d8286229-c680-4063-8c59-23b9b391c700
  name: Pipedrive
  dockerRepository: airbyte/source-pipedrive
  dockerImageTag: 0.1.0
  documentationUrl: https://hub.docker.com/r/airbyte/source-pipedrive
- sourceDefinitionId: decd338e-5647-4c0b-adf4-da0e75f5a750
  name: Postgres
  dockerRepository: airbyte/source-postgres
  dockerImageTag: 0.3.7
  documentationUrl: https://hub.docker.com/r/airbyte/source-postgres
  icon: postgresql.svg
- sourceDefinitionId: 9fa5862c-da7c-11eb-8d19-0242ac130003
  name: Cockroachdb
  dockerRepository: airbyte/source-cockroachdb
  dockerImageTag: 0.1.1
  documentationUrl: https://hub.docker.com/r/airbyte/source-cockroachdb
- sourceDefinitionId: af6d50ee-dddf-4126-a8ee-7faee990774f
  name: PostHog
  dockerRepository: airbyte/source-posthog
<<<<<<< HEAD
  dockerImageTag: 0.1.1
=======
  dockerImageTag: 0.1.2
>>>>>>> 660fca03
  documentationUrl: https://docs.airbyte.io/integrations/sources/posthog
- sourceDefinitionId: cd42861b-01fc-4658-a8ab-5d11d0510f01
  name: Recurly
  dockerRepository: airbyte/source-recurly
  dockerImageTag: 0.2.4
  documentationUrl: https://hub.docker.com/r/airbyte/source-recurly
  icon: recurly.svg
- sourceDefinitionId: fbb5fbe2-16ad-4cf4-af7d-ff9d9c316c87
  name: Sendgrid
  dockerRepository: airbyte/source-sendgrid
  dockerImageTag: 0.2.5
  documentationUrl: https://hub.docker.com/r/airbyte/source-sendgrid
  icon: sendgrid.svg
- sourceDefinitionId: 9e0556f4-69df-4522-a3fb-03264d36b348
  name: Marketo
  dockerRepository: airbyte/source-marketo-singer
  dockerImageTag: 0.2.3
  documentationUrl: https://hub.docker.com/r/airbyte/source-marketo-singer
  icon: marketo.svg
- sourceDefinitionId: 71607ba1-c0ac-4799-8049-7f4b90dd50f7
  name: Google Sheets
  dockerRepository: airbyte/source-google-sheets
  dockerImageTag: 0.2.3
  documentationUrl: https://hub.docker.com/repository/docker/airbyte/source-google-sheets
  icon: google-sheets.svg
- sourceDefinitionId: 435bb9a5-7887-4809-aa58-28c27df0d7ad
  name: MySQL
  dockerRepository: airbyte/source-mysql
  dockerImageTag: 0.4.0
  documentationUrl: https://docs.airbyte.io/integrations/sources/mysql
  icon: mysql.svg
- sourceDefinitionId: 2470e835-feaf-4db6-96f3-70fd645acc77
  name: Salesforce
  dockerRepository: airbyte/source-salesforce-singer
  dockerImageTag: 0.2.4
  documentationUrl: https://hub.docker.com/r/airbyte/source-salesforce-singer
  icon: salesforce.svg
- sourceDefinitionId: e094cb9a-26de-4645-8761-65c0c425d1de
  name: Stripe
  dockerRepository: airbyte/source-stripe
  dockerImageTag: 0.1.14
  documentationUrl: https://hub.docker.com/r/airbyte/source-stripe
  icon: stripe.svg
- sourceDefinitionId: b03a9f3e-22a5-11eb-adc1-0242ac120002
  name: Mailchimp
  dockerRepository: airbyte/source-mailchimp
  dockerImageTag: 0.2.5
  documentationUrl: https://hub.docker.com/r/airbyte/source-mailchimp
  icon: mailchimp.svg
- sourceDefinitionId: 39f092a6-8c87-4f6f-a8d9-5cef45b7dbe1
  name: Google Analytics
  dockerRepository: airbyte/source-googleanalytics-singer
  dockerImageTag: 0.2.6
  documentationUrl: https://hub.docker.com/r/airbyte/source-googleanalytics-singer
  icon: google-analytics.svg
- sourceDefinitionId: e7778cfc-e97c-4458-9ecb-b4f2bba8946c
  name: Facebook Marketing
  dockerRepository: airbyte/source-facebook-marketing
  dockerImageTag: 0.2.14
  documentationUrl: https://hub.docker.com/r/airbyte/source-facebook-marketing
  icon: facebook.svg
- sourceDefinitionId: 36c891d9-4bd9-43ac-bad2-10e12756272c
  name: Hubspot
  dockerRepository: airbyte/source-hubspot
  dockerImageTag: 0.1.5
  documentationUrl: https://https://docs.airbyte.io/integrations/sources/hubspot
  icon: hubspot.svg
- sourceDefinitionId: 95e8cffd-b8c4-4039-968e-d32fb4a69bde
  name: Klaviyo
  dockerRepository: airbyte/source-klaviyo
  dockerImageTag: 0.1.1
  documentationUrl: https://docs.airbyte.io/integrations/sources/klaviyo
- sourceDefinitionId: 9da77001-af33-4bcd-be46-6252bf9342b9
  name: Shopify
  dockerRepository: airbyte/source-shopify
  dockerImageTag: 0.1.10
  documentationUrl: https://docs.airbyte.io/integrations/sources/shopify
- sourceDefinitionId: 9845d17a-45f1-4070-8a60-50914b1c8e2b
  name: HTTP Request
  dockerRepository: airbyte/source-http-request
  dockerImageTag: 0.2.4
  documentationUrl: https://hub.docker.com/repository/docker/airbyte/source-http-request
  icon: http.svg
- sourceDefinitionId: e87ffa8e-a3b5-f69c-9076-6011339de1f6
  name: Redshift
  dockerRepository: airbyte/source-redshift
  dockerImageTag: 0.3.1
  documentationUrl: https://hub.docker.com/repository/docker/airbyte/source-redshift
  icon: redshift.svg
- sourceDefinitionId: b9dc6155-672e-42ea-b10d-9f1f1fb95ab1
  name: Twilio
  dockerRepository: airbyte/source-twilio
  dockerImageTag: 0.1.0
  documentationUrl: https://hub.docker.com/r/airbyte/source-twilio
- sourceDefinitionId: ec4b9503-13cb-48ab-a4ab-6ade4be46567
  name: Freshdesk
  dockerRepository: airbyte/source-freshdesk
  dockerImageTag: 0.2.5
  documentationUrl: https://hub.docker.com/r/airbyte/source-freshdesk
  icon: freshdesk.svg
- sourceDefinitionId: 396e4ca3-8a97-4b85-aa4e-c9d8c2d5f992
  name: Braintree
  dockerRepository: airbyte/source-braintree-singer
  dockerImageTag: 0.2.3
  documentationUrl: https://hub.docker.com/r/airbyte/source-braintree-singer
  icon: braintree.svg
- sourceDefinitionId: 59f1e50a-331f-4f09-b3e8-2e8d4d355f44
  name: Greenhouse
  dockerRepository: airbyte/source-greenhouse
  dockerImageTag: 0.2.3
  documentationUrl: https://https://docs.airbyte.io/integrations/sources/greenhouse
  icon: greenhouse.svg
- sourceDefinitionId: 40d24d0f-b8f9-4fe0-9e6c-b06c0f3f45e4
  name: Zendesk Chat
  dockerRepository: airbyte/source-zendesk-chat
  dockerImageTag: 0.1.1
  documentationUrl: https://hub.docker.com/r/airbyte/source-zendesk-chat
  icon: zendesk.svg
- sourceDefinitionId: d29764f8-80d7-4dd7-acbe-1a42005ee5aa
  name: Zendesk Support
  dockerRepository: airbyte/source-zendesk-support-singer
  dockerImageTag: 0.2.3
  documentationUrl: https://hub.docker.com/r/airbyte/source-zendesk-support-singer
  icon: zendesk.svg
- sourceDefinitionId: d8313939-3782-41b0-be29-b3ca20d8dd3a
  name: Intercom
  dockerRepository: airbyte/source-intercom
  dockerImageTag: 0.1.0
  documentationUrl: https://hub.docker.com/r/airbyte/source-intercom
  icon: intercom.svg
- sourceDefinitionId: 68e63de2-bb83-4c7e-93fa-a8a9051e3993
  name: Jira
  dockerRepository: airbyte/source-jira
  dockerImageTag: 0.2.6
  documentationUrl: https://hub.docker.com/r/airbyte/source-jira
  icon: jira.svg
- sourceDefinitionId: 12928b32-bf0a-4f1e-964f-07e12e37153a
  name: Mixpanel
  dockerRepository: airbyte/source-mixpanel
  dockerImageTag: 0.1.0
  documentationUrl: https://hub.docker.com/r/airbyte/source-mixpanel
  icon: mixpanel.svg
- sourceDefinitionId: 859e501d-2b67-471f-91bb-1c801414d28f
  name: Mixpanel Singer
  dockerRepository: airbyte/source-mixpanel-singer
  dockerImageTag: 0.2.4
  documentationUrl: https://hub.docker.com/r/airbyte/source-mixpanel-singer
  icon: mixpanel.svg
- sourceDefinitionId: aea2fd0d-377d-465e-86c0-4fdc4f688e51
  name: Zoom
  dockerRepository: airbyte/source-zoom-singer
  dockerImageTag: 0.2.4
  documentationUrl: https://hub.docker.com/r/airbyte/source-zoom-singer
  icon: zoom.svg
- sourceDefinitionId: eaf50f04-21dd-4620-913b-2a83f5635227
  name: Microsoft teams
  dockerRepository: airbyte/source-microsoft-teams
  dockerImageTag: 0.2.2
  documentationUrl: https://hub.docker.com/r/airbyte/source-microsoft-teams
  icon: microsoft-teams.svg
- sourceDefinitionId: 445831eb-78db-4b1f-8f1f-0d96ad8739e2
  name: Drift
  dockerRepository: airbyte/source-drift
  dockerImageTag: 0.2.2
  documentationUrl: https://hub.docker.com/r/airbyte/source-drift
  icon: drift.svg
- sourceDefinitionId: 00405b19-9768-4e0c-b1ae-9fc2ee2b2a8c
  name: Looker
  dockerRepository: airbyte/source-looker
  dockerImageTag: 0.2.4
  documentationUrl: https://docs.airbyte.io/integrations/sources/looker
  icon: looker.svg
- sourceDefinitionId: ed799e2b-2158-4c66-8da4-b40fe63bc72a
  name: Plaid
  dockerRepository: airbyte/source-plaid
  dockerImageTag: 0.2.1
  documentationUrl: https://hub.docker.com/r/airbyte/source-plaid
  icon: plaid.svg
- sourceDefinitionId: 2af123bf-0aaf-4e0d-9784-cb497f23741a
  name: Appstore
  dockerRepository: airbyte/source-appstore-singer
  dockerImageTag: 0.2.4
  documentationUrl: https://hub.docker.com/r/airbyte/source-appstore-singer
  icon: appstore.svg
- sourceDefinitionId: 487b930d-7f6a-43ce-8bac-46e6b2de0a55
  name: Mongo DB
  dockerRepository: airbyte/source-mongodb
  dockerImageTag: 0.3.2
  documentationUrl: https://hub.docker.com/r/airbyte/source-mongodb
  icon: mongodb.svg
- sourceDefinitionId: d19ae824-e289-4b14-995a-0632eb46d246
  name: Google Directory
  dockerRepository: airbyte/source-google-directory
  dockerImageTag: 0.1.3
  documentationUrl: https://hub.docker.com/r/airbyte/source-google-directory
- sourceDefinitionId: 6acf6b55-4f1e-4fca-944e-1a3caef8aba8
  name: Instagram
  dockerRepository: airbyte/source-instagram
  dockerImageTag: 0.1.7
  documentationUrl: https://hub.docker.com/r/airbyte/source-instagram
- sourceDefinitionId: 5e6175e5-68e1-4c17-bff9-56103bbb0d80
  name: Gitlab
  dockerRepository: airbyte/source-gitlab
  dockerImageTag: 0.1.0
  documentationUrl: https://hub.docker.com/r/airbyte/source-gitlab
- sourceDefinitionId: ed9dfefa-1bbc-419d-8c5e-4d78f0ef6734
  name: Google Workspace Admin Reports
  dockerRepository: airbyte/source-google-workspace-admin-reports
  dockerImageTag: 0.1.4
  documentationUrl: https://hub.docker.com/r/airbyte/source-google-workspace-admin-reports
- sourceDefinitionId: d1aa448b-7c54-498e-ad95-263cbebcd2db
  name: Tempo
  dockerRepository: airbyte/source-tempo
  dockerImageTag: 0.2.3
  documentationUrl: https://hub.docker.com/r/airbyte/source-tempo
- sourceDefinitionId: 374ebc65-6636-4ea0-925c-7d35999a8ffc
  name: Smartsheets
  dockerRepository: airbyte/source-smartsheets
  dockerImageTag: 0.1.5
  documentationUrl: https://hub.docker.com/r/airbyte/source-smartsheets
- sourceDefinitionId: b39a7370-74c3-45a6-ac3a-380d48520a83
  name: Oracle DB
  dockerRepository: airbyte/source-oracle
  dockerImageTag: 0.3.1
  documentationUrl: https://hub.docker.com/r/airbyte/source-oracle
- sourceDefinitionId: c8630570-086d-4a40-99ae-ea5b18673071
  name: Zendesk Talk
  dockerRepository: airbyte/source-zendesk-talk
  dockerImageTag: 0.1.2
  documentationUrl: https://hub.docker.com/r/airbyte/source-zendesk-talk
- sourceDefinitionId: 29b409d9-30a5-4cc8-ad50-886eb846fea3
  name: Quickbooks
  dockerRepository: airbyte/source-quickbooks-singer
  dockerImageTag: 0.1.2
  documentationUrl: https://hub.docker.com/r/airbyte/source-quickbooks-singer
- sourceDefinitionId: 2e875208-0c0b-4ee4-9e92-1cb3156ea799
  name: Iterable
  dockerRepository: airbyte/source-iterable
  dockerImageTag: 0.1.6
  documentationUrl: https://hub.docker.com/r/airbyte/source-iterable
- sourceDefinitionId: 6371b14b-bc68-4236-bfbd-468e8df8e968
  name: PokeAPI
  dockerRepository: airbyte/source-pokeapi
  dockerImageTag: 0.1.1
  documentationUrl: https://hub.docker.com/r/airbyte/source-pokeapi
- sourceDefinitionId: 5a1d14c2-d829-49cd-8437-1e87dc9f5368
  name: Google Search Console
  dockerRepository: airbyte/source-google-search-console-singer
  dockerImageTag: 0.1.3
  documentationUrl: https://hub.docker.com/r/airbyte/source-google-search-console-singer
- sourceDefinitionId: bad83517-5e54-4a3d-9b53-63e85fbd4d7c
  name: ClickHouse
  dockerRepository: airbyte/source-clickhouse
  dockerImageTag: 0.1.1
  documentationUrl: https://hub.docker.com/r/airbyte/source-clickhouse
- sourceDefinitionId: 45d2e135-2ede-49e1-939f-3e3ec357a65e
  name: Recharge
  dockerRepository: airbyte/source-recharge
  dockerImageTag: 0.1.1
  documentationUrl: https://hub.docker.com/r/airbyte/source-recharge
- sourceDefinitionId: fe2b4084-3386-4d3b-9ad6-308f61a6f1e6
  name: Harvest
  dockerRepository: airbyte/source-harvest
  dockerImageTag: 0.1.3
  documentationUrl: https://hub.docker.com/r/airbyte/source-harvest
- sourceDefinitionId: fa9f58c6-2d03-4237-aaa4-07d75e0c1396
  name: Amplitude
  dockerRepository: airbyte/source-amplitude
  dockerImageTag: 0.1.1
  documentationUrl: https://hub.docker.com/r/airbyte/source-amplitude
- sourceDefinitionId: e2d65910-8c8b-40a1-ae7d-ee2416b2bfa2
  name: Snowflake
  dockerRepository: airbyte/source-snowflake
  dockerImageTag: 0.1.0
  documentationUrl: https://docs.airbyte.io/integrations/sources/snowflake
- sourceDefinitionId: 447e0381-3780-4b46-bb62-00a4e3c8b8e2
  name: IBM Db2
  dockerRepository: airbyte/source-db2
  dockerImageTag: 0.1.0
  documentationUrl: https://docs.airbyte.io/integrations/sources/db2
- sourceDefinitionId: c2281cee-86f9-4a86-bb48-d23286b4c7bd
  name: Slack
  dockerRepository: airbyte/source-slack
  dockerImageTag: 0.1.8
  documentationUrl: https://hub.docker.com/repository/docker/airbyte/source-slack
  icon: slack.svg
- sourceDefinitionId: 6ff047c0-f5d5-4ce5-8c81-204a830fa7e1
  name: AWS CloudTrail
  dockerRepository: airbyte/source-aws-cloudtrail
  dockerImageTag: 0.1.1
  documentationUrl: https://docs.airbyte.io/integrations/sources/aws-cloudtrail
- sourceDefinitionId: 1d4fdb25-64fc-4569-92da-fcdca79a8372
  name: Okta
  dockerRepository: airbyte/source-okta
  dockerImageTag: 0.1.2
  documentationUrl: https://docs.airbyte.io/integrations/sources/okta
- sourceDefinitionId: badc5925-0485-42be-8caa-b34096cb71b5
  name: Survey Monkey
  dockerRepository: airbyte/source-surveymonkey
  dockerImageTag: 0.1.0
  documentationUrl: https://docs.airbyte.io/integrations/sources/surveymonkey
- sourceDefinitionId: 77225a51-cd15-4a13-af02-65816bd0ecf4
  name: Square
  dockerRepository: airbyte/source-square
  dockerImageTag: 0.1.1
  documentationUrl: https://docs.airbyte.io/integrations/sources/square
- sourceDefinitionId: 325e0640-e7b3-4e24-b823-3361008f603f
  name: Zendesk Sunshine
  dockerRepository: airbyte/source-zendesk-sunshine
  dockerImageTag: 0.1.0
  documentationUrl: https://docs.airbyte.io/integrations/sources/zendesk-sunshine
- sourceDefinitionId: d913b0f2-cc51-4e55-a44c-8ba1697b9239
  name: Paypal Transaction
  dockerRepository: airbyte/source-paypal-transaction
  dockerImageTag: 0.1.0
  documentationUrl: https://docs.airbyte.io/integrations/sources/paypal-transaction
- sourceDefinitionId: 0b5c867e-1b12-4d02-ab74-97b2184ff6d7
  name: Dixa
  dockerRepository: airbyte/source-dixa
  dockerImageTag: 0.1.0
  documentationUrl: https://docs.airbyte.io/integrations/sources/dixa
- sourceDefinitionId: e7eff203-90bf-43e5-a240-19ea3056c474
  name: Typeform
  dockerRepository: airbyte/source-typeform
  dockerImageTag: 0.1.0
  documentationUrl: https://docs.airbyte.io/integrations/sources/typeform<|MERGE_RESOLUTION|>--- conflicted
+++ resolved
@@ -62,11 +62,7 @@
 - sourceDefinitionId: af6d50ee-dddf-4126-a8ee-7faee990774f
   name: PostHog
   dockerRepository: airbyte/source-posthog
-<<<<<<< HEAD
-  dockerImageTag: 0.1.1
-=======
-  dockerImageTag: 0.1.2
->>>>>>> 660fca03
+  dockerImageTag: 0.1.3
   documentationUrl: https://docs.airbyte.io/integrations/sources/posthog
 - sourceDefinitionId: cd42861b-01fc-4658-a8ab-5d11d0510f01
   name: Recurly
