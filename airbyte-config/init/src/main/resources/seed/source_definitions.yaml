--- conflicted
+++ resolved
@@ -1401,11 +1401,7 @@
 - name: Postgres
   sourceDefinitionId: decd338e-5647-4c0b-adf4-da0e75f5a750
   dockerRepository: airbyte/source-postgres
-<<<<<<< HEAD
   dockerImageTag: 1.0.35-dd
-=======
-  dockerImageTag: 1.0.46
->>>>>>> b5777068
   documentationUrl: https://docs.airbyte.com/integrations/sources/postgres
   icon: postgresql.svg
   sourceType: database
