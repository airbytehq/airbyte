- name: ActiveCampaign
  sourceDefinitionId: 9f32dab3-77cb-45a1-9d33-347aa5fbe363
  dockerRepository: airbyte/source-activecampaign
  dockerImageTag: 0.1.0
  documentationUrl: https://docs.airbyte.com/integrations/sources/activecampaign
  icon: activecampaign.svg
  sourceType: api
  releaseStage: alpha
- name: Adjust
  sourceDefinitionId: d3b7fa46-111b-419a-998a-d7f046f6d66d
  dockerRepository: airbyte/source-adjust
  dockerImageTag: 0.1.0
  documentationUrl: https://docs.airbyte.com/integrations/sources/adjust
  icon: adjust.svg
  sourceType: api
  releaseStage: alpha
- name: Airtable
  sourceDefinitionId: 14c6e7ea-97ed-4f5e-a7b5-25e9a80b8212
  dockerRepository: airbyte/source-airtable
  dockerImageTag: 2.0.4
  documentationUrl: https://docs.airbyte.com/integrations/sources/airtable
  icon: airtable.svg
  sourceType: api
  releaseStage: beta
  allowedHosts:
    hosts:
      - api.airtable.com
      - airtable.com
- name: Aha
  sourceDefinitionId: 81ca39dc-4534-4dd2-b848-b0cfd2c11fce
  dockerRepository: airbyte/source-aha
  dockerImageTag: 0.1.0
  documentationUrl: https://docs.airbyte.com/integrations/sources/aha
  icon: aha.svg
  sourceType: api
  releaseStage: alpha
- name: Alpha Vantage
  sourceDefinitionId: db385323-9333-4fec-bec3-9e0ca9326c90
  dockerRepository: airbyte/source-alpha-vantage
  dockerImageTag: 0.1.1
  documentationUrl: https://docs.airbyte.com/integrations/sources/alpha-vantage
  icon: alpha-vantage.svg
  sourceType: api
  releaseStage: alpha
- name: AlloyDB for PostgreSQL
  sourceDefinitionId: 1fa90628-2b9e-11ed-a261-0242ac120002
  dockerRepository: airbyte/source-alloydb
  dockerImageTag: 2.0.2
  documentationUrl: https://docs.airbyte.com/integrations/sources/alloydb
  icon: alloydb.svg
  sourceType: database
  releaseStage: generally_available
  allowedHosts:
    hosts:
      - "${host}"
      - "${tunnel_method.tunnel_host}"
- name: AWS CloudTrail
  sourceDefinitionId: 6ff047c0-f5d5-4ce5-8c81-204a830fa7e1
  dockerRepository: airbyte/source-aws-cloudtrail
  dockerImageTag: 0.1.5
  documentationUrl: https://docs.airbyte.com/integrations/sources/aws-cloudtrail
  icon: awscloudtrail.svg
  sourceType: api
  releaseStage: alpha
- name: Amazon Ads
  sourceDefinitionId: c6b0a29e-1da9-4512-9002-7bfd0cba2246
  dockerRepository: airbyte/source-amazon-ads
  dockerImageTag: 1.0.1
  documentationUrl: https://docs.airbyte.com/integrations/sources/amazon-ads
  icon: amazonads.svg
  sourceType: api
  releaseStage: generally_available
  allowedHosts:
    hosts:
      - api.amazon.com
      - advertising-api.amazon.com
      - advertising-api-eu.amazon.com
      - advertising-api-fe.amazon.com
- name: Amazon Seller Partner
  sourceDefinitionId: e55879a8-0ef8-4557-abcf-ab34c53ec460
  dockerRepository: airbyte/source-amazon-seller-partner
  dockerImageTag: 1.0.1
  sourceType: api
  documentationUrl: https://docs.airbyte.com/integrations/sources/amazon-seller-partner
  icon: amazonsellerpartner.svg
  releaseStage: alpha
- name: Amazon SQS
  sourceDefinitionId: 983fd355-6bf3-4709-91b5-37afa391eeb6
  dockerRepository: airbyte/source-amazon-sqs
  dockerImageTag: 0.1.0
  documentationUrl: https://docs.airbyte.com/integrations/sources/amazon-sqs
  icon: awssqs.svg
  sourceType: api
  releaseStage: alpha
- name: Amplitude
  sourceDefinitionId: fa9f58c6-2d03-4237-aaa4-07d75e0c1396
  dockerRepository: airbyte/source-amplitude
  dockerImageTag: 0.1.23
  documentationUrl: https://docs.airbyte.com/integrations/sources/amplitude
  icon: amplitude.svg
  sourceType: api
  releaseStage: generally_available
  allowedHosts:
    hosts:
      - "*.amplitude.com"
- name: Apify Dataset
  sourceDefinitionId: 47f17145-fe20-4ef5-a548-e29b048adf84
  dockerRepository: airbyte/source-apify-dataset
  dockerImageTag: 0.1.11
  documentationUrl: https://docs.airbyte.com/integrations/sources/apify-dataset
  icon: apify.svg
  sourceType: api
  releaseStage: alpha
- name: Appfollow
  sourceDefinitionId: b4375641-e270-41d3-9c20-4f9cecad87a8
  dockerRepository: airbyte/source-appfollow
  dockerImageTag: 0.1.1
  documentationUrl: https://docs.airbyte.com/integrations/sources/appfollow
  icon: appfollow.svg
  sourceType: api
  releaseStage: alpha
- name: AppsFlyer
  sourceDefinitionId: 16447954-e6a8-4593-b140-43dea13bc457
  dockerRepository: airbyte/source-appsflyer
  dockerImageTag: 0.1.0
  documentationUrl: https://docs.airbyte.com/integrations/sources/appsflyer
  icon: appsflyer.svg
  sourceType: api
  releaseStage: alpha
- name: Appstore
  sourceDefinitionId: 2af123bf-0aaf-4e0d-9784-cb497f23741a
  dockerRepository: airbyte/source-appstore-singer
  dockerImageTag: 0.2.6
  documentationUrl: https://docs.airbyte.com/integrations/sources/appstore
  icon: appstore.svg
  sourceType: api
  releaseStage: alpha
- name: Asana
  sourceDefinitionId: d0243522-dccf-4978-8ba0-37ed47a0bdbf
  dockerRepository: airbyte/source-asana
  dockerImageTag: 0.1.5
  documentationUrl: https://docs.airbyte.com/integrations/sources/asana
  icon: asana.svg
  sourceType: api
  releaseStage: beta
- name: Ashby
  sourceDefinitionId: 4e8c9fa0-3634-499b-b948-11581b5c3efa
  dockerRepository: airbyte/source-ashby
  dockerImageTag: 0.1.0
  documentationUrl: https://docs.airbyte.com/integrations/sources/ashby
  icon: ashby.svg
  sourceType: api
  releaseStage: alpha
- name: Auth0
  sourceDefinitionId: 6c504e48-14aa-4221-9a72-19cf5ff1ae78
  dockerRepository: airbyte/source-auth0
  dockerImageTag: 0.1.0
  documentationUrl: https://docs.airbyte.com/integrations/sources/auth0
  icon: auth0.svg
  sourceType: api
  releaseStage: alpha
- name: Azure Table Storage
  sourceDefinitionId: 798ae795-5189-42b6-b64e-3cb91db93338
  dockerRepository: airbyte/source-azure-table
  dockerImageTag: 0.1.3
  documentationUrl: https://docs.airbyte.com/integrations/sources/azure-table
  icon: azureblobstorage.svg
  sourceType: database
  releaseStage: alpha
- name: Babelforce
  sourceDefinitionId: 971c3e1e-78a5-411e-ad56-c4052b50876b
  dockerRepository: airbyte/source-babelforce
  dockerImageTag: 0.1.0
  documentationUrl: https://docs.airbyte.com/integrations/sources/babelforce
  icon: babelforce.svg
  sourceType: api
  releaseStage: alpha
- name: BambooHR
  sourceDefinitionId: 90916976-a132-4ce9-8bce-82a03dd58788
  dockerRepository: airbyte/source-bamboo-hr
  dockerImageTag: 0.2.2
  documentationUrl: https://docs.airbyte.com/integrations/sources/bamboo-hr
  icon: bamboohr.svg
  sourceType: api
  releaseStage: alpha
- name: BigCommerce
  sourceDefinitionId: 59c5501b-9f95-411e-9269-7143c939adbd
  dockerRepository: airbyte/source-bigcommerce
  dockerImageTag: 0.1.10
  documentationUrl: https://docs.airbyte.com/integrations/sources/bigcommerce
  icon: bigcommerce.svg
  sourceType: api
  releaseStage: alpha
- name: BigQuery
  sourceDefinitionId: bfd1ddf8-ae8a-4620-b1d7-55597d2ba08c
  dockerRepository: airbyte/source-bigquery
  dockerImageTag: 0.2.3
  documentationUrl: https://docs.airbyte.com/integrations/sources/bigquery
  icon: bigquery.svg
  sourceType: database
  releaseStage: alpha
- name: Bing Ads
  sourceDefinitionId: 47f25999-dd5e-4636-8c39-e7cea2453331
  dockerRepository: airbyte/source-bing-ads
  dockerImageTag: 0.1.18
  documentationUrl: https://docs.airbyte.com/integrations/sources/bing-ads
  icon: bingads.svg
  sourceType: api
  releaseStage: generally_available
  allowedHosts:
    hosts:
      - bingads.microsoft.com
      - login.microsoftonline.com
      - login.live.com
      - login.windows-ppe.net
      - ads.microsoft.com
      - api.ads.microsoft.com
- name: Braintree
  sourceDefinitionId: 63cea06f-1c75-458d-88fe-ad48c7cb27fd
  dockerRepository: airbyte/source-braintree
  dockerImageTag: 0.1.4
  documentationUrl: https://docs.airbyte.com/integrations/sources/braintree
  icon: braintree.svg
  sourceType: api
  releaseStage: alpha
- name: Breezometer
  sourceDefinitionId: 7c37685e-8512-4901-addf-9afbef6c0de9
  dockerRepository: airbyte/source-breezometer
  dockerImageTag: 0.1.0
  documentationUrl: https://docs.airbyte.com/integrations/sources/breezometer
  icon: breezometer.svg
  sourceType: api
  releaseStage: alpha
- name: CallRail
  sourceDefinitionId: dc98a6ad-2dd1-47b6-9529-2ec35820f9c6
  dockerRepository: airbyte/source-callrail
  dockerImageTag: 0.1.0
  documentationUrl: https://docs.airbyte.com/integrations/sources/callrail
  icon: callrail.svg
  sourceType: api
  releaseStage: alpha
- name: Cart.com
  sourceDefinitionId: bb1a6d31-6879-4819-a2bd-3eed299ea8e2
  dockerRepository: airbyte/source-cart
  dockerImageTag: 0.2.1
  documentationUrl: https://docs.airbyte.com/integrations/sources/cart
  icon: cart.svg
  sourceType: api
  releaseStage: alpha
- name: Chargebee
  sourceDefinitionId: 686473f1-76d9-4994-9cc7-9b13da46147c
  dockerRepository: airbyte/source-chargebee
  dockerImageTag: 0.2.2
  documentationUrl: https://docs.airbyte.com/integrations/sources/chargebee
  icon: chargebee.svg
  sourceType: api
  releaseStage: generally_available
  allowedHosts:
    hosts:
      - "*.chargebee.com"
- name: Chargify
  sourceDefinitionId: 9b2d3607-7222-4709-9fa2-c2abdebbdd88
  dockerRepository: airbyte/source-chargify
  dockerImageTag: 0.1.0
  documentationUrl: https://docs.airbyte.com/integrations/sources/chargify
  icon: chargify.svg
  sourceType: api
  releaseStage: alpha
- name: Chartmogul
  sourceDefinitionId: b6604cbd-1b12-4c08-8767-e140d0fb0877
  dockerRepository: airbyte/source-chartmogul
  dockerImageTag: 0.2.1
  documentationUrl: https://docs.airbyte.com/integrations/sources/chartmogul
  icon: chartmogul.svg
  sourceType: api
  releaseStage: beta
  allowedHosts:
    hosts:
      - api.chartmogul.com
- name: ClickHouse
  sourceDefinitionId: bad83517-5e54-4a3d-9b53-63e85fbd4d7c
  dockerRepository: airbyte/source-clickhouse
  dockerImageTag: 0.1.16
  documentationUrl: https://docs.airbyte.com/integrations/sources/clickhouse
  icon: clickhouse.svg
  sourceType: database
  releaseStage: alpha
  allowedHosts:
    hosts:
      - "${host}"
      - "${tunnel_method.tunnel_host}"
- name: ClickUp
  sourceDefinitionId: 311a7a27-3fb5-4f7e-8265-5e4afe258b66
  dockerRepository: airbyte/source-clickup-api
  dockerImageTag: 0.1.0
  documentationUrl: https://docs.airbyte.com/integrations/sources/click-up
  icon: clickup.svg
  sourceType: api
  releaseStage: alpha
- name: Close.com
  sourceDefinitionId: dfffecb7-9a13-43e9-acdc-b92af7997ca9
  dockerRepository: airbyte/source-close-com
  dockerImageTag: 0.2.1
  documentationUrl: https://docs.airbyte.com/integrations/sources/close-com
  icon: close.svg
  sourceType: api
  releaseStage: beta
  allowedHosts:
    hosts:
      - api.close.com
- name: CoinGecko Coins
  sourceDefinitionId: 9cdd4183-d0ba-40c3-aad3-6f46d4103974
  dockerRepository: airbyte/source-coingecko-coins
  dockerImageTag: 0.1.0
  documentationUrl: https://docs.airbyte.com/integrations/sources/coingecko-coins
  icon: coingeckocoins.svg
  sourceType: api
  releaseStage: alpha
- name: Cockroachdb
  sourceDefinitionId: 9fa5862c-da7c-11eb-8d19-0242ac130003
  dockerRepository: airbyte/source-cockroachdb
  dockerImageTag: 0.1.21
  documentationUrl: https://docs.airbyte.com/integrations/sources/cockroachdb
  icon: cockroachdb.svg
  sourceType: database
  releaseStage: alpha
  allowedHosts:
    hosts:
      - "${host}"
- name: Coda
  sourceDefinitionId: 27f910fd-f832-4b2e-bcfd-6ab342e434d8
  dockerRepository: airbyte/source-coda
  dockerImageTag: 0.1.0
  documentationUrl: https://docs.airbyte.com/integrations/sources/coda
  icon: coda.svg
  sourceType: api
  releaseStage: alpha
- name: Coin API
  sourceDefinitionId: 919984ef-53a2-479b-8ffe-9c1ddb9fc3f3
  dockerRepository: airbyte/source-coin-api
  dockerImageTag: 0.1.1
  documentationUrl: https://docs.airbyte.com/integrations/sources/coin-api
  icon: coinapi.svg
  sourceType: api
  releaseStage: alpha
- name: CoinMarketCap
  sourceDefinitionId: 239463f5-64bb-4d88-b4bd-18ce673fd572
  dockerRepository: airbyte/source-coinmarketcap
  dockerImageTag: 0.1.1
  documentationUrl: https://docs.airbyte.com/integrations/sources/coinmarketcap
  icon: coinmarketcap.svg
  sourceType: api
  releaseStage: alpha
- name: Commercetools
  sourceDefinitionId: 008b2e26-11a3-11ec-82a8-0242ac130003
  dockerRepository: airbyte/source-commercetools
  dockerImageTag: 0.1.0
  documentationUrl: https://docs.airbyte.com/integrations/sources/commercetools
  icon: commercetools.svg
  sourceType: api
  releaseStage: alpha
- name: ConfigCat
  sourceDefinitionId: 4fd7565c-8b99-439b-80d0-2d965e1d958c
  dockerRepository: airbyte/source-configcat
  dockerImageTag: 0.1.0
  documentationUrl: https://docs.airbyte.com/integrations/sources/configcat
  icon: configcat.svg
  sourceType: api
  releaseStage: alpha
- name: Confluence
  sourceDefinitionId: cf40a7f8-71f8-45ce-a7fa-fca053e4028c
  dockerRepository: airbyte/source-confluence
  dockerImageTag: 0.1.2
  documentationUrl: https://docs.airbyte.com/integrations/sources/confluence
  icon: confluence.svg
  sourceType: api
  releaseStage: alpha
  allowedHosts:
    hosts:
      - "${subdomain}.atlassian.net"
- name: ConvertKit
  sourceDefinitionId: be9ee02f-6efe-4970-979b-95f797a37188
  dockerRepository: airbyte/source-convertkit
  dockerImageTag: 0.1.0
  documentationUrl: https://docs.airbyte.com/integrations/sources/convertkit
  icon: convertkit.svg
  sourceType: api
  releaseStage: alpha
- name: Commcare
  sourceDefinitionId: f39208dc-7e1c-48b8-919b-5006360cc27f
  dockerRepository: airbyte/source-commcare
  dockerImageTag: 0.1.0
  documentationUrl: https://docs.airbyte.com/integrations/sources/commcare
  sourceType: api
  releaseStage: alpha
- name: Copper
  sourceDefinitionId: 44f3002f-2df9-4f6d-b21c-02cd3b47d0dc
  dockerRepository: airbyte/source-copper
  dockerImageTag: 0.1.0
  documentationUrl: https://docs.airbyte.com/integrations/sources/copper
  icon: copper.svg
  sourceType: api
  releaseStage: alpha
- name: Convex
  sourceDefinitionId: c332628c-f55c-4017-8222-378cfafda9b2
  dockerRepository: airbyte/source-convex
  dockerImageTag: 0.1.0
  documentationUrl: https://docs.airbyte.com/integrations/sources/convex
  icon: convex.svg
  sourceType: api
  releaseStage: alpha
- name: Courier
  sourceDefinitionId: 0541b2cd-2367-4986-b5f1-b79ff55439e4
  dockerRepository: airbyte/source-courier
  dockerImageTag: 0.1.0
  documentationUrl: https://docs.airbyte.com/integrations/sources/courier
  icon: courier.svg
  sourceType: api
  releaseStage: alpha
- name: Clockify
  sourceDefinitionId: e71aae8a-5143-11ed-bdc3-0242ac120002
  dockerRepository: airbyte/source-clockify
  dockerImageTag: 0.1.0
  documentationUrl: https://docs.airbyte.com/integrations/sources/clockify
  icon: clockify.svg
  sourceType: api
  releaseStage: alpha
- name: Customer.io
  sourceDefinitionId: c47d6804-8b98-449f-970a-5ddb5cb5d7aa
  dockerRepository: farosai/airbyte-customer-io-source
  dockerImageTag: 0.1.23
  documentationUrl: https://docs.airbyte.com/integrations/sources/customer-io
  icon: customer-io.svg
  sourceType: api
  releaseStage: alpha
- name: Datadog
  sourceDefinitionId: 1cfc30c7-82db-43f4-9fd7-ac1b42312cda
  dockerRepository: airbyte/source-datadog
  dockerImageTag: 0.1.0
  documentationUrl: https://docs.airbyte.com/integrations/sources/datadog
  icon: datadog.svg
  sourceType: api
  releaseStage: alpha
- name: Datascope
  sourceDefinitionId: 8e1ae2d2-4790-44d3-9d83-75b3fc3940ff
  dockerRepository: airbyte/source-datascope
  dockerImageTag: 0.1.0
  documentationUrl: https://docs.airbyte.com/integrations/sources/datascope
  icon: datascope.svg
  sourceType: api
  releaseStage: alpha
- name: Delighted
  sourceDefinitionId: cc88c43f-6f53-4e8a-8c4d-b284baaf9635
  dockerRepository: airbyte/source-delighted
  dockerImageTag: 0.2.2
  documentationUrl: https://docs.airbyte.com/integrations/sources/delighted
  icon: delighted.svg
  sourceType: api
  releaseStage: beta
  allowedHosts:
    hosts:
      - api.delighted.com
- name: Dixa
  sourceDefinitionId: 0b5c867e-1b12-4d02-ab74-97b2184ff6d7
  dockerRepository: airbyte/source-dixa
  dockerImageTag: 0.1.3
  documentationUrl: https://docs.airbyte.com/integrations/sources/dixa
  icon: dixa.svg
  sourceType: api
  releaseStage: alpha
- name: Dockerhub
  sourceDefinitionId: 72d405a3-56d8-499f-a571-667c03406e43
  dockerRepository: airbyte/source-dockerhub
  dockerImageTag: 0.1.0
  documentationUrl: https://docs.airbyte.com/integrations/sources/dockerhub
  icon: dockerhub.svg
  sourceType: api
  releaseStage: alpha
- name: Dremio
  sourceDefinitionId: d99e9ace-8621-46c2-9144-76ae4751d64b
  dockerRepository: airbyte/source-dremio
  dockerImageTag: 0.1.0
  documentationUrl: https://docs.airbyte.com/integrations/sources/dremio
  icon: dremio.svg
  sourceType: api
  releaseStage: alpha
- name: Drift
  sourceDefinitionId: 445831eb-78db-4b1f-8f1f-0d96ad8739e2
  dockerRepository: airbyte/source-drift
  dockerImageTag: 0.2.6
  documentationUrl: https://docs.airbyte.com/integrations/sources/drift
  icon: drift.svg
  sourceType: api
  releaseStage: alpha
  allowedHosts:
    hosts:
      - driftapi.com
- name: DV 360
  sourceDefinitionId: 1356e1d9-977f-4057-ad4b-65f25329cf61
  dockerRepository: airbyte/source-dv-360
  dockerImageTag: 0.1.0
  documentationUrl: https://docs.airbyte.com/integrations/sources/dv-360
  icon: dv360.svg
  sourceType: api
  releaseStage: alpha
- name: DynamoDB
  sourceDefinitionId: 50401137-8871-4c5a-abb7-1f5fda35545a
  dockerRepository: airbyte/source-dynamodb
  dockerImageTag: 0.1.2
  documentationUrl: https://docs.airbyte.com/integrations/sources/dynamodb
  icon: dynamodb.svg
  sourceType: api
  releaseStage: alpha
- name: E2E Testing
  sourceDefinitionId: d53f9084-fa6b-4a5a-976c-5b8392f4ad8a
  dockerRepository: airbyte/source-e2e-test
  dockerImageTag: 2.1.4
  documentationUrl: https://docs.airbyte.com/integrations/sources/e2e-test
  icon: airbyte.svg
  sourceType: api
  releaseStage: alpha
- name: EmailOctopus
  sourceDefinitionId: 46b25e70-c980-4590-a811-8deaf50ee09f
  dockerRepository: airbyte/source-emailoctopus
  dockerImageTag: 0.1.0
  documentationUrl: https://docs.airbyte.com/integrations/sources/emailoctopus
  icon: emailoctopus.svg
  sourceType: api
  releaseStage: alpha
- name: Exchange Rates Api
  sourceDefinitionId: e2b40e36-aa0e-4bed-b41b-bcea6fa348b1
  dockerRepository: airbyte/source-exchange-rates
  dockerImageTag: 1.2.8
  documentationUrl: https://docs.airbyte.com/integrations/sources/exchangeratesapi
  icon: exchangeratesapi.svg
  sourceType: api
  releaseStage: alpha
  allowedHosts:
    hosts:
      - "${subdomain}.apilayer.com"
      - apilayer.com
- name: Facebook Marketing
  sourceDefinitionId: e7778cfc-e97c-4458-9ecb-b4f2bba8946c
  dockerRepository: airbyte/source-facebook-marketing
  dockerImageTag: 0.3.0
  documentationUrl: https://docs.airbyte.com/integrations/sources/facebook-marketing
  icon: facebook.svg
  sourceType: api
  releaseStage: generally_available
  allowedHosts:
    hosts:
      - graph.facebook.com
- name: Facebook Pages
  sourceDefinitionId: 010eb12f-837b-4685-892d-0a39f76a98f5
  dockerRepository: airbyte/source-facebook-pages
  dockerImageTag: 0.2.3
  documentationUrl: https://docs.airbyte.com/integrations/sources/facebook-pages
  icon: facebook.svg
  sourceType: api
  releaseStage: beta
  allowedHosts:
    hosts:
      - "graph.facebook.com"
- name: Sample Data (Faker)
  sourceDefinitionId: dfd88b22-b603-4c3d-aad7-3701784586b1
  dockerRepository: airbyte/source-faker
  dockerImageTag: 2.0.3
  documentationUrl: https://docs.airbyte.com/integrations/sources/faker
  icon: faker.svg
  sourceType: api
  releaseStage: beta
  resourceRequirements:
    jobSpecific:
      - jobType: sync
        resourceRequirements:
          cpu_limit: "4.0"
          cpu_request: "1.0"
  allowedHosts:
    hosts: []
  suggestedStreams:
    streams:
      - users
      - products
      - purchases
- name: Fastbill
  sourceDefinitionId: eb3e9c1c-0467-4eb7-a172-5265e04ccd0a
  dockerRepository: airbyte/source-fastbill
  dockerImageTag: 0.1.0
  documentationUrl: https://docs.airbyte.com/integrations/sources/fastbill
  icon: fastbill.svg
  sourceType: api
  releaseStage: alpha
- name: Fauna
  sourceDefinitionId: 3825db3e-c94b-42ac-bd53-b5a9507ace2b
  dockerRepository: airbyte/source-fauna
  dockerImageTag: 0.1.1
  documentationUrl: https://docs.airbyte.com/integrations/sources/fauna
  icon: fauna.svg
  sourceType: database
  releaseStage: alpha
- name: File (CSV, JSON, Excel, Feather, Parquet)
  sourceDefinitionId: 778daa7c-feaf-4db6-96f3-70fd645acc77
  dockerRepository: airbyte/source-file
  dockerImageTag: 0.2.34
  documentationUrl: https://docs.airbyte.com/integrations/sources/file
  icon: file.svg
  sourceType: file
  releaseStage: generally_available
<<<<<<< HEAD
- name: Firebase Realtime Database
  sourceDefinitionId: acb5f973-a565-441e-992f-4946f3e65662
  dockerRepository: airbyte/source-firebase-realtime-database
  dockerImageTag: 0.1.0
  documentationUrl: https://docs.airbyte.io/integrations/sources/firebase-realtime-database
  sourceType: database
  releaseStage: alpha
=======
  allowedHosts:
    hosts:
      - "*"
>>>>>>> 6a88625c
- name: Freshcaller
  sourceDefinitionId: 8a5d48f6-03bb-4038-a942-a8d3f175cca3
  dockerRepository: airbyte/source-freshcaller
  dockerImageTag: 0.1.0
  documentationUrl: https://docs.airbyte.com/integrations/sources/freshcaller
  icon: freshcaller.svg
- name: Flexport
  sourceDefinitionId: f95337f1-2ad1-4baf-922f-2ca9152de630
  dockerRepository: airbyte/source-flexport
  dockerImageTag: 0.1.0
  documentationUrl: https://docs.airbyte.com/integrations/sources/flexport
  sourceType: api
  releaseStage: alpha
- name: Freshdesk
  sourceDefinitionId: ec4b9503-13cb-48ab-a4ab-6ade4be46567
  dockerRepository: airbyte/source-freshdesk
  dockerImageTag: 3.0.2
  documentationUrl: https://docs.airbyte.com/integrations/sources/freshdesk
  icon: freshdesk.svg
  sourceType: api
  releaseStage: generally_available
  allowedHosts:
    hosts:
      - "*.freshdesk.com"
- name: Freshsales
  sourceDefinitionId: eca08d79-7b92-4065-b7f3-79c14836ebe7
  dockerRepository: airbyte/source-freshsales
  dockerImageTag: 0.1.2
  documentationUrl: https://docs.airbyte.com/integrations/sources/freshsales
  icon: freshsales.svg
  sourceType: api
  releaseStage: alpha
- name: Freshservice
  sourceDefinitionId: 9bb85338-ea95-4c93-b267-6be89125b267
  dockerRepository: airbyte/source-freshservice
  dockerImageTag: 0.1.1
  documentationUrl: https://docs.airbyte.com/integrations/sources/freshservice
  icon: freshservice.svg
  sourceType: api
  releaseStage: alpha
- name: GCS
  sourceDefinitionId: 2a8c41ae-8c23-4be0-a73f-2ab10ca1a820
  dockerRepository: airbyte/source-gcs
  dockerImageTag: 0.1.0
  documentationUrl: https://docs.airbyte.com/integrations/sources/gcs
  icon: gcs.svg
  sourceType: file
- name: Genesys
  sourceDefinitionId: 5ea4459a-8f1a-452a-830f-a65c38cc438d
  dockerRepository: airbyte/source-genesys
  dockerImageTag: 0.1.0
  documentationUrl: https://docs.airbyte.com/integrations/sources/genesys
  icon: genesys.svg
- name: GetLago
  sourceDefinitionId: e1a3866b-d3b2-43b6-b6d7-8c1ee4d7f53f
  dockerRepository: airbyte/source-getlago
  dockerImageTag: 0.1.0
  documentationUrl: https://docs.airbyte.com/integrations/sources/getlago
  icon: getlago.svg
  sourceType: api
  releaseStage: alpha
- name: Gridly
  sourceDefinitionId: 6cbea164-3237-433b-9abb-36d384ee4cbf
  dockerRepository: airbyte/source-gridly
  dockerImageTag: 0.1.1
  documentationUrl: https://docs.airbyte.com/integrations/sources/gridly
  icon: gridly.svg
  sourceType: api
  releaseStage: alpha
- name: GitHub
  sourceDefinitionId: ef69ef6e-aa7f-4af1-a01d-ef775033524e
  dockerRepository: airbyte/source-github
  dockerImageTag: 0.4.2
  documentationUrl: https://docs.airbyte.com/integrations/sources/github
  icon: github.svg
  sourceType: api
  releaseStage: generally_available
  suggestedStreams:
    streams:
      - branches
      - comments
      - issues
      - organizations
      - pull_requests
      - repositories
      - stargazers
      - tags
      - teams
      - users
  allowedHosts:
    hosts:
      - api.github.com
- name: Gitlab
  sourceDefinitionId: 5e6175e5-68e1-4c17-bff9-56103bbb0d80
  dockerRepository: airbyte/source-gitlab
  dockerImageTag: 1.0.3
  documentationUrl: https://docs.airbyte.com/integrations/sources/gitlab
  icon: gitlab.svg
  sourceType: api
  releaseStage: beta
  allowedHosts:
    hosts:
      - "*"
- name: Glassfrog
  sourceDefinitionId: cf8ff320-6272-4faa-89e6-4402dc17e5d5
  dockerRepository: airbyte/source-glassfrog
  dockerImageTag: 0.1.0
  documentationUrl: https://docs.airbyte.com/integrations/sources/glassfrog
  icon: glassfrog.svg
  sourceType: api
  releaseStage: alpha
- name: GNews
  sourceDefinitionId: ce38aec4-5a77-439a-be29-9ca44fd4e811
  dockerRepository: airbyte/source-gnews
  dockerImageTag: 0.1.3
  documentationUrl: https://docs.airbyte.com/integrations/sources/gnews
  icon: gnews.svg
  sourceType: api
  releaseStage: alpha
- name: GoCardless
  sourceDefinitionId: ba15ac82-5c6a-4fb2-bf24-925c23a1180c
  dockerRepository: airbyte/source-gocardless
  dockerImageTag: 0.1.0
  documentationUrl: https://docs.airbyte.com/integrations/sources/gocardless
  icon: gocardless.svg
  sourceType: api
  releaseStage: alpha
- name: Gong
  sourceDefinitionId: 32382e40-3b49-4b99-9c5c-4076501914e7
  dockerRepository: airbyte/source-gong
  dockerImageTag: 0.1.0
  documentationUrl: https://docs.airbyte.com/integrations/sources/gong
  icon: gong.svg
  sourceType: api
  releaseStage: alpha
- name: Google Ads
  sourceDefinitionId: 253487c0-2246-43ba-a21f-5116b20a2c50
  dockerRepository: airbyte/source-google-ads
  dockerImageTag: 0.2.11
  documentationUrl: https://docs.airbyte.com/integrations/sources/google-ads
  icon: google-adwords.svg
  sourceType: api
  releaseStage: generally_available
  allowedHosts:
    hosts:
      - accounts.google.com
      - googleads.googleapis.com
- name: Google Analytics (Universal Analytics)
  sourceDefinitionId: eff3616a-f9c3-11eb-9a03-0242ac130003
  dockerRepository: airbyte/source-google-analytics-v4
  dockerImageTag: 0.1.34
  documentationUrl: https://docs.airbyte.com/integrations/sources/google-analytics-v4
  icon: google-analytics.svg
  sourceType: api
  releaseStage: generally_available
  allowedHosts:
    hosts:
      - oauth2.googleapis.com
      - www.googleapis.com
      - analyticsdata.googleapis.com
      - analyticsreporting.googleapis.com
- name: Google Analytics 4 (GA4)
  sourceDefinitionId: 3cc2eafd-84aa-4dca-93af-322d9dfeec1a
  dockerRepository: airbyte/source-google-analytics-data-api
  dockerImageTag: 0.1.3
  documentationUrl: https://docs.airbyte.com/integrations/sources/google-analytics-data-api
  icon: google-analytics.svg
  sourceType: api
  releaseStage: beta
  allowedHosts:
    hosts:
      - oauth2.googleapis.com
      - www.googleapis.com
      - analyticsdata.googleapis.com
- name: Google Directory
  sourceDefinitionId: d19ae824-e289-4b14-995a-0632eb46d246
  dockerRepository: airbyte/source-google-directory
  dockerImageTag: 0.1.9
  documentationUrl: https://docs.airbyte.com/integrations/sources/google-directory
  icon: googledirectory.svg
  sourceType: api
  releaseStage: alpha
- name: Google PageSpeed Insights
  sourceDefinitionId: 1e9086ab-ddac-4c1d-aafd-ba43ff575fe4
  dockerRepository: airbyte/source-google-pagespeed-insights
  dockerImageTag: 0.1.0
  documentationUrl: https://docs.airbyte.com/integrations/sources/google-pagespeed-insights
  icon: google-pagespeed-insights.svg
  sourceType: api
  releaseStage: alpha
- name: Google Search Console
  sourceDefinitionId: eb4c9e00-db83-4d63-a386-39cfa91012a8
  dockerRepository: airbyte/source-google-search-console
  dockerImageTag: 0.1.20
  documentationUrl: https://docs.airbyte.com/integrations/sources/google-search-console
  icon: googlesearchconsole.svg
  sourceType: api
  releaseStage: generally_available
  allowedHosts:
    hosts:
      - "*.googleapis.com"
- name: Google Sheets
  sourceDefinitionId: 71607ba1-c0ac-4799-8049-7f4b90dd50f7
  dockerRepository: airbyte/source-google-sheets
  dockerImageTag: 0.2.37
  documentationUrl: https://docs.airbyte.com/integrations/sources/google-sheets
  icon: google-sheets.svg
  sourceType: file
  releaseStage: generally_available
  allowedHosts:
    hosts:
      - "*.googleapis.com"
- name: Google Webfonts
  sourceDefinitionId: a68fbcde-b465-4ab3-b2a6-b0590a875835
  dockerRepository: airbyte/source-google-webfonts
  dockerImageTag: 0.1.0
  documentationUrl: https://docs.airbyte.com/integrations/sources/google-webfonts
  icon: googleworkpace.svg
  sourceType: api
  releaseStage: alpha
- name: Google Workspace Admin Reports
  sourceDefinitionId: ed9dfefa-1bbc-419d-8c5e-4d78f0ef6734
  dockerRepository: airbyte/source-google-workspace-admin-reports
  dockerImageTag: 0.1.8
  documentationUrl: https://docs.airbyte.com/integrations/sources/google-workspace-admin-reports
  icon: googleworkpace.svg
  sourceType: api
  releaseStage: alpha
- name: Greenhouse
  sourceDefinitionId: 59f1e50a-331f-4f09-b3e8-2e8d4d355f44
  dockerRepository: airbyte/source-greenhouse
  dockerImageTag: 0.3.1
  documentationUrl: https://docs.airbyte.com/integrations/sources/greenhouse
  icon: greenhouse.svg
  sourceType: api
  releaseStage: generally_available
  allowedHosts:
    hosts:
      - harvest.greenhouse.io
- name: Gutendex
  sourceDefinitionId: bff9a277-e01d-420d-81ee-80f28a307318
  dockerRepository: airbyte/source-gutendex
  dockerImageTag: 0.1.0
  documentationUrl: https://docs.airbyte.com/integrations/sources/gutendex
  sourceType: api
  releaseStage: alpha
- name: Harness
  sourceDefinitionId: 6fe89830-d04d-401b-aad6-6552ffa5c4af
  dockerRepository: farosai/airbyte-harness-source
  dockerImageTag: 0.1.23
  documentationUrl: https://docs.airbyte.com/integrations/sources/harness
  icon: harness.svg
  sourceType: api
  releaseStage: alpha
- name: Harvest
  sourceDefinitionId: fe2b4084-3386-4d3b-9ad6-308f61a6f1e6
  dockerRepository: airbyte/source-harvest
  dockerImageTag: 0.1.16
  documentationUrl: https://docs.airbyte.com/integrations/sources/harvest
  icon: harvest.svg
  sourceType: api
  releaseStage: generally_available
  allowedHosts:
    hosts:
      - api.harvestapp.com
- name: Hellobaton
  sourceDefinitionId: 492b56d1-937c-462e-8076-21ad2031e784
  dockerRepository: airbyte/source-hellobaton
  dockerImageTag: 0.1.0
  documentationUrl: https://docs.airbyte.com/integrations/sources/hellobaton
  icon: hellobaton.svg
  sourceType: api
  releaseStage: alpha
- name: Hubplanner
  sourceDefinitionId: 8097ceb9-383f-42f6-9f92-d3fd4bcc7689
  dockerRepository: airbyte/source-hubplanner
  dockerImageTag: 0.1.0
  documentationUrl: https://docs.airbyte.com/integrations/sources/hubplanner
  icon: hubplanner.svg
  sourceType: api
  releaseStage: alpha
- name: HubSpot
  sourceDefinitionId: 36c891d9-4bd9-43ac-bad2-10e12756272c
  dockerRepository: airbyte/source-hubspot
  dockerImageTag: 0.3.2
  documentationUrl: https://docs.airbyte.com/integrations/sources/hubspot
  icon: hubspot.svg
  sourceType: api
  releaseStage: generally_available
  allowedHosts:
    hosts:
      - api.hubapi.com
- name: IP2Whois
  sourceDefinitionId: f23b7b7c-d705-49a3-9042-09add3b104a5
  dockerRepository: airbyte/source-ip2whois
  dockerImageTag: 0.1.0
  documentationUrl: https://docs.airbyte.com/integrations/sources/ip2whois
  icon: ip2whois.svg
  sourceType: api
  releaseStage: alpha
- name: IBM Db2
  sourceDefinitionId: 447e0381-3780-4b46-bb62-00a4e3c8b8e2
  dockerRepository: airbyte/source-db2
  dockerImageTag: 0.1.18
  documentationUrl: https://docs.airbyte.com/integrations/sources/db2
  icon: db2.svg
  sourceType: database
  releaseStage: alpha
  allowedHosts:
    hosts:
      - "${host}"
- name: Insightly
  sourceDefinitionId: 38f84314-fe6a-4257-97be-a8dcd942d693
  dockerRepository: airbyte/source-insightly
  dockerImageTag: 0.1.1
  documentationUrl: https://docs.airbyte.com/integrations/sources/insightly
  icon: insightly.svg
  sourceType: api
  releaseStage: alpha
- name: Instagram
  sourceDefinitionId: 6acf6b55-4f1e-4fca-944e-1a3caef8aba8
  dockerRepository: airbyte/source-instagram
  dockerImageTag: 1.0.3
  documentationUrl: https://docs.airbyte.com/integrations/sources/instagram
  icon: instagram.svg
  sourceType: api
  releaseStage: generally_available
  allowedHosts:
    hosts:
      - graph.facebook.com
- name: Instatus
  sourceDefinitionId: 1901024c-0249-45d0-bcac-31a954652927
  dockerRepository: airbyte/source-instatus
  dockerImageTag: 0.1.0
  documentationUrl: https://docs.airbyte.com/integrations/sources/instatus
  icon: instatus.svg
  sourceType: api
  releaseStage: alpha
- name: Intercom
  sourceDefinitionId: d8313939-3782-41b0-be29-b3ca20d8dd3a
  dockerRepository: airbyte/source-intercom
  dockerImageTag: 0.1.32
  documentationUrl: https://docs.airbyte.com/integrations/sources/intercom
  icon: intercom.svg
  sourceType: api
  releaseStage: generally_available
  allowedHosts:
    hosts:
      - api.intercom.io
- name: Intruder
  sourceDefinitionId: 3d15163b-11d8-412f-b808-795c9b2c3a3a
  dockerRepository: airbyte/source-intruder
  dockerImageTag: 0.1.0
  documentationUrl: https://docs.airbyte.com/integrations/sources/intruder
  icon: intruder.svg
  sourceType: api
  releaseStage: alpha
- name: Iterable
  sourceDefinitionId: 2e875208-0c0b-4ee4-9e92-1cb3156ea799
  dockerRepository: airbyte/source-iterable
  dockerImageTag: 0.1.26
  documentationUrl: https://docs.airbyte.com/integrations/sources/iterable
  icon: iterable.svg
  sourceType: api
  releaseStage: generally_available
  allowedHosts:
    hosts:
      - api.iterable.com
- name: Jenkins
  sourceDefinitionId: d6f73702-d7a0-4e95-9758-b0fb1af0bfba
  dockerRepository: farosai/airbyte-jenkins-source
  dockerImageTag: 0.1.23
  documentationUrl: https://docs.airbyte.com/integrations/sources/jenkins
  icon: jenkins.svg
  sourceType: api
  releaseStage: alpha
- name: Jira
  sourceDefinitionId: 68e63de2-bb83-4c7e-93fa-a8a9051e3993
  dockerRepository: airbyte/source-jira
  dockerImageTag: 0.3.4
  documentationUrl: https://docs.airbyte.com/integrations/sources/jira
  icon: jira.svg
  sourceType: api
  releaseStage: beta
  allowedHosts:
    hosts:
      - "${domain}"
- name: K6 Cloud
  sourceDefinitionId: e300ece7-b073-43a3-852e-8aff36a57f13
  dockerRepository: airbyte/source-k6-cloud
  dockerImageTag: 0.1.0
  documentationUrl: https://docs.airbyte.com/integrations/sources/k6-cloud
  icon: k6cloud.svg
  sourceType: api
  releaseStage: alpha
- name: Kafka
  sourceDefinitionId: d917a47b-8537-4d0d-8c10-36a9928d4265
  dockerRepository: airbyte/source-kafka
  dockerImageTag: 0.2.3
  documentationUrl: https://docs.airbyte.com/integrations/sources/kafka
  icon: kafka.svg
  sourceType: database
  releaseStage: alpha
- name: Klarna
  sourceDefinitionId: 60c24725-00ae-490c-991d-55b78c3197e0
  dockerRepository: airbyte/source-klarna
  dockerImageTag: 0.1.0
  documentationUrl: https://docs.airbyte.com/integrations/sources/klarna
  icon: klarna.svg
  sourceType: api
  releaseStage: alpha
- name: Klaviyo
  sourceDefinitionId: 95e8cffd-b8c4-4039-968e-d32fb4a69bde
  dockerRepository: airbyte/source-klaviyo
  dockerImageTag: 0.1.13
  documentationUrl: https://docs.airbyte.com/integrations/sources/klaviyo
  icon: klaviyo.svg
  sourceType: api
  releaseStage: generally_available
  allowedHosts:
    hosts:
      - a.klaviyo.com
      - klaviyo.com
- name: Kyriba
  sourceDefinitionId: 547dc08e-ab51-421d-953b-8f3745201a8c
  dockerRepository: airbyte/source-kyriba
  dockerImageTag: 0.1.0
  documentationUrl: https://docs.airbyte.com/integrations/sources/kyriba
  icon: kyriba.svg
  sourceType: api
  releaseStage: alpha
- name: LaunchDarkly
  sourceDefinitionId: f96bb511-5e3c-48fc-b408-547953cd81a4
  dockerRepository: airbyte/source-launchdarkly
  dockerImageTag: 0.1.0
  documentationUrl: https://docs.airbyte.com/integrations/sources/launchdarkly
  icon: launchdarkly.svg
  sourceType: api
  releaseStage: alpha
- name: Lemlist
  sourceDefinitionId: 789f8e7a-2d28-11ec-8d3d-0242ac130003
  dockerRepository: airbyte/source-lemlist
  dockerImageTag: 0.1.1
  documentationUrl: https://docs.airbyte.com/integrations/sources/lemlist
  sourceType: api
  releaseStage: alpha
- name: Lever Hiring
  sourceDefinitionId: 3981c999-bd7d-4afc-849b-e53dea90c948
  dockerRepository: airbyte/source-lever-hiring
  dockerImageTag: 0.1.3
  documentationUrl: https://docs.airbyte.com/integrations/sources/lever-hiring
  icon: leverhiring.svg
  sourceType: api
  releaseStage: alpha
- name: LinkedIn Ads
  sourceDefinitionId: 137ece28-5434-455c-8f34-69dc3782f451
  dockerRepository: airbyte/source-linkedin-ads
  dockerImageTag: 0.1.15
  documentationUrl: https://docs.airbyte.com/integrations/sources/linkedin-ads
  icon: linkedin.svg
  sourceType: api
  releaseStage: generally_available
  allowedHosts:
    hosts:
      - api.linkedin.com
- name: LinkedIn Pages
  sourceDefinitionId: af54297c-e8f8-4d63-a00d-a94695acc9d3
  dockerRepository: airbyte/source-linkedin-pages
  dockerImageTag: 1.0.0
  documentationUrl: https://docs.airbyte.com/integrations/sources/linkedin-pages
  icon: linkedin.svg
  sourceType: api
  releaseStage: alpha
- name: Linnworks
  sourceDefinitionId: 7b86879e-26c5-4ef6-a5ce-2be5c7b46d1e
  dockerRepository: airbyte/source-linnworks
  dockerImageTag: 0.1.5
  documentationUrl: https://docs.airbyte.com/integrations/sources/linnworks
  icon: linnworks.svg
  sourceType: api
  releaseStage: alpha
- name: Lokalise
  sourceDefinitionId: 45e0b135-615c-40ac-b38e-e65b0944197f
  dockerRepository: airbyte/source-lokalise
  dockerImageTag: 0.1.0
  documentationUrl: https://docs.airbyte.com/integrations/sources/lokalise
  icon: lokalise.svg
  sourceType: api
  releaseStage: alpha
- name: Looker
  sourceDefinitionId: 00405b19-9768-4e0c-b1ae-9fc2ee2b2a8c
  dockerRepository: airbyte/source-looker
  dockerImageTag: 0.2.8
  documentationUrl: https://docs.airbyte.com/integrations/sources/looker
  icon: looker.svg
  sourceType: api
  releaseStage: alpha
- name: Mailchimp
  sourceDefinitionId: b03a9f3e-22a5-11eb-adc1-0242ac120002
  dockerRepository: airbyte/source-mailchimp
  dockerImageTag: 0.3.5
  documentationUrl: https://docs.airbyte.com/integrations/sources/mailchimp
  icon: mailchimp.svg
  sourceType: api
  releaseStage: generally_available
  allowedHosts:
    hosts:
      - "*.api.mailchimp.com"
- name: Mailjet Mail
  sourceDefinitionId: 56582331-5de2-476b-b913-5798de77bbdf
  dockerRepository: airbyte/source-mailjet-mail
  dockerImageTag: 0.1.0
  documentationUrl: https://docs.airbyte.com/integrations/sources/mailjet-mail
  icon: mailjetmail.svg
  sourceType: api
  releaseStage: alpha
- name: Mailjet SMS
  sourceDefinitionId: 6ec2acea-7fd1-4378-b403-41a666e0c028
  dockerRepository: airbyte/source-mailjet-sms
  dockerImageTag: 0.1.0
  documentationUrl: https://docs.airbyte.com/integrations/sources/mailjet-sms
  icon: mailjetsms.svg
  sourceType: api
  releaseStage: alpha
- name: MailerLite
  sourceDefinitionId: dc3b9003-2432-4e93-a7f4-4620b0f14674
  dockerRepository: airbyte/source-mailerlite
  dockerImageTag: 0.1.0
  documentationUrl: https://docs.airbyte.com/integrations/sources/mailerlite
  icon: mailerlite.svg
  sourceType: api
  releaseStage: alpha
- name: MailerSend
  sourceDefinitionId: 2707d529-3c04-46eb-9c7e-40d4038df6f7
  dockerRepository: airbyte/source-mailersend
  dockerImageTag: 0.1.0
  documentationUrl: https://docs.airbyte.com/integrations/sources/mailersend
  icon: mailersend.svg
  sourceType: api
  releaseStage: alpha
- name: Mailgun
  sourceDefinitionId: 5b9cb09e-1003-4f9c-983d-5779d1b2cd51
  dockerRepository: airbyte/source-mailgun
  dockerImageTag: 0.1.1
  documentationUrl: https://docs.airbyte.com/integrations/sources/mailgun
  icon: mailgun.svg
  sourceType: api
  releaseStage: alpha
- name: Marketo
  sourceDefinitionId: 9e0556f4-69df-4522-a3fb-03264d36b348
  dockerRepository: airbyte/source-marketo
  dockerImageTag: 1.0.2
  documentationUrl: https://docs.airbyte.com/integrations/sources/marketo
  icon: marketo.svg
  sourceType: api
  releaseStage: generally_available
  allowedHosts:
    hosts:
      - "*.mktorest.com"
- name: Metabase
  sourceDefinitionId: c7cb421b-942e-4468-99ee-e369bcabaec5
  dockerRepository: airbyte/source-metabase
  dockerImageTag: 0.3.1
  documentationUrl: https://docs.airbyte.com/integrations/sources/metabase
  icon: metabase.svg
  sourceType: api
  releaseStage: beta
- name: Microsoft SQL Server (MSSQL)
  sourceDefinitionId: b5ea17b1-f170-46dc-bc31-cc744ca984c1
  dockerRepository: airbyte/source-mssql
  dockerImageTag: 1.0.3
  documentationUrl: https://docs.airbyte.com/integrations/sources/mssql
  icon: mssql.svg
  sourceType: database
  releaseStage: alpha
  allowedHosts:
    hosts:
      - "${host}"
      - "${tunnel_method.tunnel_host}"
- name: Microsoft teams
  sourceDefinitionId: eaf50f04-21dd-4620-913b-2a83f5635227
  dockerRepository: airbyte/source-microsoft-teams
  dockerImageTag: 0.2.5
  documentationUrl: https://docs.airbyte.com/integrations/sources/microsoft-teams
  icon: microsoft-teams.svg
  sourceType: api
  releaseStage: alpha
- name: Microsoft Dataverse
  sourceDefinitionId: 9220e3de-3b60-4bb2-a46f-046d59ea235a
  dockerRepository: airbyte/source-microsoft-dataverse
  dockerImageTag: 0.1.1
  documentationUrl: https://docs.airbyte.com/integrations/sources/microsoft-dataverse
  icon: microsoftdataverse.svg
  sourceType: api
  releaseStage: alpha
- name: Mixpanel
  sourceDefinitionId: 12928b32-bf0a-4f1e-964f-07e12e37153a
  dockerRepository: airbyte/source-mixpanel
  dockerImageTag: 0.1.30
  documentationUrl: https://docs.airbyte.com/integrations/sources/mixpanel
  icon: mixpanel.svg
  sourceType: api
  releaseStage: generally_available
- name: Monday
  sourceDefinitionId: 80a54ea2-9959-4040-aac1-eee42423ec9b
  dockerRepository: airbyte/source-monday
  dockerImageTag: 0.2.3
  documentationUrl: https://docs.airbyte.com/integrations/sources/monday
  icon: monday.svg
  sourceType: api
  releaseStage: beta
  allowedHosts:
    hosts:
      - "api.monday.com"
- name: MongoDb
  sourceDefinitionId: b2e713cd-cc36-4c0a-b5bd-b47cb8a0561e
  dockerRepository: airbyte/source-mongodb-v2
  dockerImageTag: 0.1.19
  documentationUrl: https://docs.airbyte.com/integrations/sources/mongodb-v2
  icon: mongodb.svg
  sourceType: database
  releaseStage: alpha
- name: My Hours
  sourceDefinitionId: 722ba4bf-06ec-45a4-8dd5-72e4a5cf3903
  dockerRepository: airbyte/source-my-hours
  dockerImageTag: 0.1.1
  documentationUrl: https://docs.airbyte.com/integrations/sources/my-hours
  icon: my-hours.svg
  sourceType: api
  releaseStage: alpha
- name: MySQL
  sourceDefinitionId: 435bb9a5-7887-4809-aa58-28c27df0d7ad
  dockerRepository: airbyte/source-mysql
  dockerImageTag: 2.0.3
  documentationUrl: https://docs.airbyte.com/integrations/sources/mysql
  icon: mysql.svg
  sourceType: database
  releaseStage: beta
  allowedHosts:
    hosts:
      - "${host}"
      - "${tunnel_method.tunnel_host}"
- name: n8n
  sourceDefinitionId: 4a961f66-5e99-4430-8320-a73afe52f7a2
  dockerRepository: airbyte/source-n8n
  dockerImageTag: 0.1.0
  documentationUrl: https://docs.airbyte.com/integrations/sources/n8n
  icon: n8n.svg
  sourceType: api
  releaseStage: alpha
- name: NASA
  sourceDefinitionId: 1a8667d7-7978-43cd-ba4d-d32cbd478971
  dockerRepository: airbyte/source-nasa
  dockerImageTag: 0.1.1
  documentationUrl: https://docs.airbyte.com/integrations/sources/nasa
  icon: nasa.svg
  sourceType: api
  releaseStage: alpha
  allowedHosts:
    hosts:
      - api.nasa.gov
- name: Netsuite
  sourceDefinitionId: 4f2f093d-ce44-4121-8118-9d13b7bfccd0
  dockerRepository: airbyte/source-netsuite
  dockerImageTag: 0.1.3
  documentationUrl: https://docs.airbyte.com/integrations/sources/netsuite
  icon: netsuite.svg
  sourceType: api
  releaseStage: alpha
- name: News API
  sourceDefinitionId: df38991e-f35b-4af2-996d-36817f614587
  dockerRepository: airbyte/source-news-api
  dockerImageTag: 0.1.0
  documentationUrl: https://docs.airbyte.com/integrations/sources/news-api
  icon: newsapi.svg
  sourceType: api
  releaseStage: alpha
- name: Newsdata
  sourceDefinitionId: 60bd11d8-2632-4daa-a688-b47336d32093
  dockerRepository: airbyte/source-newsdata
  dockerImageTag: 0.1.0
  documentationUrl: https://docs.airbyte.com/integrations/sources/newsdata
  sourceType: api
  releaseStage: alpha
- name: Notion
  sourceDefinitionId: 6e00b415-b02e-4160-bf02-58176a0ae687
  dockerRepository: airbyte/source-notion
  dockerImageTag: 1.0.3
  documentationUrl: https://docs.airbyte.com/integrations/sources/notion
  icon: notion.svg
  sourceType: api
  releaseStage: generally_available
  allowedHosts:
    hosts:
      - "api.notion.com"
- name: New York Times
  sourceDefinitionId: 0fae6a9a-04eb-44d4-96e1-e02d3dbc1d83
  dockerRepository: airbyte/source-nytimes
  dockerImageTag: 0.1.1
  documentationUrl: https://docs.airbyte.com/integrations/sources/nytimes
  icon: nytimes.svg
  sourceType: api
  releaseStage: alpha
- name: Okta
  sourceDefinitionId: 1d4fdb25-64fc-4569-92da-fcdca79a8372
  dockerRepository: airbyte/source-okta
  dockerImageTag: 0.1.14
  documentationUrl: https://docs.airbyte.com/integrations/sources/okta
  icon: okta.svg
  sourceType: api
  releaseStage: alpha
- name: Omnisend
  sourceDefinitionId: e7f0c5e2-4815-48c4-90cf-f47124209835
  dockerRepository: airbyte/source-omnisend
  dockerImageTag: 0.1.0
  documentationUrl: https://docs.airbyte.com/integrations/sources/omnisend
  icon: omnisend.svg
  sourceType: api
  releaseStage: alpha
- name: OneSignal
  sourceDefinitionId: bb6afd81-87d5-47e3-97c4-e2c2901b1cf8
  dockerRepository: airbyte/source-onesignal
  dockerImageTag: 1.0.0
  documentationUrl: https://docs.airbyte.com/integrations/sources/onesignal
  icon: onesignal.svg
  sourceType: api
  releaseStage: alpha
- name: OpenWeather
  sourceDefinitionId: d8540a80-6120-485d-b7d6-272bca477d9b
  dockerRepository: airbyte/source-openweather
  dockerImageTag: 0.1.6
  documentationUrl: https://docs.airbyte.com/integrations/sources/openweather
  icon: openweather.svg
  sourceType: api
  releaseStage: alpha
- name: Opsgenie
  sourceDefinitionId: 06bdb480-2598-40b8-8b0f-fc2e2d2abdda
  dockerRepository: airbyte/source-opsgenie
  dockerImageTag: 0.1.0
  documentationUrl: https://docs.airbyte.com/integrations/sources/opsgenie
  sourceType: api
  releaseStage: alpha
- name: Oracle DB
  sourceDefinitionId: b39a7370-74c3-45a6-ac3a-380d48520a83
  dockerRepository: airbyte/source-oracle
  dockerImageTag: 0.3.23
  documentationUrl: https://docs.airbyte.com/integrations/sources/oracle
  icon: oracle.svg
  sourceType: database
  releaseStage: alpha
  allowedHosts:
    hosts:
      - "${host}"
      - "${tunnel_method.tunnel_host}"
- name: Orb
  sourceDefinitionId: 7f0455fb-4518-4ec0-b7a3-d808bf8081cc
  dockerRepository: airbyte/source-orb
  dockerImageTag: 1.0.0
  documentationUrl: https://docs.airbyte.com/integrations/sources/orb
  icon: orb.svg
  sourceType: api
  releaseStage: alpha
- name: Orbit
  sourceDefinitionId: 95bcc041-1d1a-4c2e-8802-0ca5b1bfa36a
  dockerRepository: airbyte/source-orbit
  dockerImageTag: 0.1.1
  documentationUrl: https://docs.airbyte.com/integrations/sources/orbit
  icon: orbit.svg
  sourceType: api
  releaseStage: alpha
- name: Oura
  sourceDefinitionId: 2bf6c581-bec5-4e32-891d-de33036bd631
  dockerRepository: airbyte/source-oura
  dockerImageTag: 0.1.0
  documentationUrl: https://docs.airbyte.com/integrations/sources/oura
  icon: oura.svg
  sourceType: api
  releaseStage: alpha
- name: Outreach
  sourceDefinitionId: 3490c201-5d95-4783-b600-eaf07a4c7787
  dockerRepository: airbyte/source-outreach
  dockerImageTag: 0.1.2
  documentationUrl: https://docs.airbyte.com/integrations/sources/outreach
  icon: outreach.svg
  sourceType: api
  releaseStage: alpha
- name: Pardot
  sourceDefinitionId: ad15c7ba-72a7-440b-af15-b9a963dc1a8a
  dockerRepository: airbyte/source-pardot
  dockerImageTag: 0.1.1
  documentationUrl: https://docs.airbyte.com/integrations/sources/pardot
  icon: salesforcepardot.svg
  sourceType: api
  releaseStage: alpha
- name: PagerDuty
  sourceDefinitionId: 2817b3f0-04e4-4c7a-9f32-7a5e8a83db95
  dockerRepository: farosai/airbyte-pagerduty-source
  dockerImageTag: 0.1.23
  documentationUrl: https://docs.airbyte.com/integrations/sources/pagerduty
  icon: pagerduty.svg
  sourceType: api
  releaseStage: alpha
- name: PartnerStack
  sourceDefinitionId: d30fb809-6456-484d-8e2c-ee12e0f6888d
  dockerRepository: airbyte/source-partnerstack
  dockerImageTag: 0.1.0
  documentationUrl: https://docs.airbyte.com/integrations/sources/partnerstack
  icon: partnerstack.svg
  sourceType: api
  releaseStage: alpha
- name: Paypal Transaction
  sourceDefinitionId: d913b0f2-cc51-4e55-a44c-8ba1697b9239
  dockerRepository: airbyte/source-paypal-transaction
  dockerImageTag: 0.1.12
  documentationUrl: https://docs.airbyte.com/integrations/sources/paypal-transaction
  icon: paypal.svg
  sourceType: api
  releaseStage: generally_available
  allowedHosts:
    hosts:
      - "api-m.paypal.com"
      - "api-m.sandbox.paypal.com"
- name: Paystack
  sourceDefinitionId: 193bdcb8-1dd9-48d1-aade-91cadfd74f9b
  dockerRepository: airbyte/source-paystack
  dockerImageTag: 0.1.2
  documentationUrl: https://docs.airbyte.com/integrations/sources/paystack
  icon: paystack.svg
  sourceType: api
  releaseStage: alpha
  allowedHosts:
    hosts:
      - "api.paystack.co"
- name: PersistIq
  sourceDefinitionId: 3052c77e-8b91-47e2-97a0-a29a22794b4b
  dockerRepository: airbyte/source-persistiq
  dockerImageTag: 0.1.0
  documentationUrl: https://docs.airbyte.com/integrations/sources/persistiq
  icon: persistiq.svg
  sourceType: api
  releaseStage: alpha
- name: Pexels API
  sourceDefinitionId: 69d9eb65-8026-47dc-baf1-e4bf67901fd6
  dockerRepository: airbyte/source-pexels-api
  dockerImageTag: 0.1.0
  documentationUrl: https://docs.airbyte.com/integrations/sources/pexels-api
  icon: pexels.svg
  sourceType: api
  releaseStage: alpha
- name: Pinterest
  sourceDefinitionId: 5cb7e5fe-38c2-11ec-8d3d-0242ac130003
  dockerRepository: airbyte/source-pinterest
  dockerImageTag: 0.2.3
  documentationUrl: https://docs.airbyte.com/integrations/sources/pinterest
  icon: pinterest.svg
  sourceType: api
  releaseStage: generally_available
  allowedHosts:
    hosts:
      - api.pinterest.com
- name: Pipedrive
  sourceDefinitionId: d8286229-c680-4063-8c59-23b9b391c700
  dockerRepository: airbyte/source-pipedrive
  dockerImageTag: 0.1.16
  documentationUrl: https://docs.airbyte.com/integrations/sources/pipedrive
  icon: pipedrive.svg
  sourceType: api
  releaseStage: alpha
  allowedHosts:
    hosts:
      - api.pipedrive.com
- name: Pivotal Tracker
  sourceDefinitionId: d60f5393-f99e-4310-8d05-b1876820f40e
  dockerRepository: airbyte/source-pivotal-tracker
  dockerImageTag: 0.1.0
  documentationUrl: https://docs.airbyte.com/integrations/sources/pivotal-tracker
  icon: pivotal-tracker.svg
  sourceType: api
  releaseStage: alpha
- name: Plaid
  sourceDefinitionId: ed799e2b-2158-4c66-8da4-b40fe63bc72a
  dockerRepository: airbyte/source-plaid
  dockerImageTag: 0.3.2
  documentationUrl: https://docs.airbyte.com/integrations/sources/plaid
  icon: plaid.svg
  sourceType: api
  releaseStage: alpha
- name: Plausible
  sourceDefinitionId: 603ba446-3d75-41d7-92f3-aba901f8b897
  dockerRepository: airbyte/source-plausible
  dockerImageTag: 0.1.0
  documentationUrl: https://docs.airbyte.com/integrations/sources/plausible
  icon: plausible.svg
  sourceType: api
  releaseStage: alpha
- name: Pocket
  sourceDefinitionId: b0dd65f1-081f-4731-9c51-38e9e6aa0ebf
  dockerRepository: airbyte/source-pocket
  dockerImageTag: 0.1.0
  documentationUrl: https://docs.airbyte.com/integrations/sources/pocket
  icon: pocket.svg
  sourceType: api
  releaseStage: alpha
- name: PokeAPI
  sourceDefinitionId: 6371b14b-bc68-4236-bfbd-468e8df8e968
  dockerRepository: airbyte/source-pokeapi
  dockerImageTag: 0.1.5
  documentationUrl: https://docs.airbyte.com/integrations/sources/pokeapi
  icon: pokeapi.svg
  sourceType: api
  releaseStage: alpha
- name: Polygon Stock API
  sourceDefinitionId: 5807d72f-0abc-49f9-8fa5-ae820007032b
  dockerRepository: airbyte/source-polygon-stock-api
  dockerImageTag: 0.1.1
  documentationUrl: https://docs.airbyte.com/integrations/sources/polygon-stock-api
  icon: polygon.svg
  sourceType: api
  releaseStage: alpha
  allowedHosts:
    hosts:
      - api.polygon.io
- name: PostHog
  sourceDefinitionId: af6d50ee-dddf-4126-a8ee-7faee990774f
  dockerRepository: airbyte/source-posthog
  dockerImageTag: 0.1.8
  documentationUrl: https://docs.airbyte.com/integrations/sources/posthog
  icon: posthog.svg
  sourceType: api
  releaseStage: beta
  allowedHosts:
    hosts:
      - "${base_url}"
      - "app.posthog.com"
- name: Postgres
  sourceDefinitionId: decd338e-5647-4c0b-adf4-da0e75f5a750
  dockerRepository: airbyte/source-postgres
  dockerImageTag: 2.0.3
  documentationUrl: https://docs.airbyte.com/integrations/sources/postgres
  icon: postgresql.svg
  sourceType: database
  releaseStage: generally_available
  allowedHosts:
    hosts:
      - "${host}"
      - "${tunnel_method.tunnel_host}"
- name: Postmark App
  sourceDefinitionId: cde75ca1-1e28-4a0f-85bb-90c546de9f1f
  dockerRepository: airbyte/source-postmarkapp
  dockerImageTag: 0.1.0
  documentationUrl: https://docs.airbyte.com/integrations/sources/postmarkapp
  icon: postmark.svg
  sourceType: api
  releaseStage: alpha
- name: PrestaShop
  sourceDefinitionId: d60a46d4-709f-4092-a6b7-2457f7d455f5
  dockerRepository: airbyte/source-prestashop
  dockerImageTag: 0.3.1
  documentationUrl: https://docs.airbyte.com/integrations/sources/prestashop
  icon: prestashop.svg
  sourceType: api
  releaseStage: beta
  allowedHosts:
    hosts:
      - "${domain}"
- name: Primetric
  sourceDefinitionId: f636c3c6-4077-45ac-b109-19fc62a283c1
  dockerRepository: airbyte/source-primetric
  dockerImageTag: 0.1.0
  documentationUrl: https://docs.airbyte.com/integrations/sources/primetric
  icon: primetric.svg
  sourceType: api
  releaseStage: alpha
- name: Public APIs
  sourceDefinitionId: a4617b39-3c14-44cd-a2eb-6e720f269235
  dockerRepository: airbyte/source-public-apis
  dockerImageTag: 0.1.0
  documentationUrl: https://docs.airbyte.com/integrations/sources/public-apis
  icon: publicapi.svg
  sourceType: api
  releaseStage: alpha
- name: Punk API
  sourceDefinitionId: dbe9b7ae-7b46-4e44-a507-02a343cf7230
  dockerRepository: airbyte/source-punk-api
  dockerImageTag: 0.1.0
  documentationUrl: https://docs.airbyte.com/integrations/sources/punk-api
  icon: punkapi.svg
  sourceType: api
  releaseStage: alpha
- name: PyPI
  sourceDefinitionId: 88ecd3a8-5f5b-11ed-9b6a-0242ac120002
  dockerRepository: airbyte/source-pypi
  dockerImageTag: 0.1.0
  documentationUrl: https://docs.airbyte.com/integrations/sources/pypi
  icon: pypi.svg
  sourceType: api
  releaseStage: alpha
- name: Qonto
  sourceDefinitionId: f7c0b910-5f66-11ed-9b6a-0242ac120002
  dockerRepository: airbyte/source-qonto
  dockerImageTag: 0.1.0
  documentationUrl: https://docs.airbyte.com/integrations/sources/public-qonto
  icon: qonto.svg
  sourceType: api
  releaseStage: alpha
- name: Qualaroo
  sourceDefinitionId: b08e4776-d1de-4e80-ab5c-1e51dad934a2
  dockerRepository: airbyte/source-qualaroo
  dockerImageTag: 0.1.2
  documentationUrl: https://docs.airbyte.com/integrations/sources/qualaroo
  icon: qualaroo.svg
  sourceType: api
  releaseStage: alpha
- name: QuickBooks
  sourceDefinitionId: 29b409d9-30a5-4cc8-ad50-886eb846fea3
  dockerRepository: airbyte/source-quickbooks-singer
  dockerImageTag: 0.1.5
  documentationUrl: https://docs.airbyte.com/integrations/sources/quickbooks-singer
  icon: qb.svg
  sourceType: api
  releaseStage: alpha
- name: Railz
  sourceDefinitionId: 9b6cc0c0-da81-4103-bbfd-5279e18a849a
  dockerRepository: airbyte/source-railz
  dockerImageTag: 0.1.1
  documentationUrl: https://docs.airbyte.com/integrations/sources/railz
  icon: railz.svg
  sourceType: api
  releaseStage: alpha
- name: Recharge
  sourceDefinitionId: 45d2e135-2ede-49e1-939f-3e3ec357a65e
  dockerRepository: airbyte/source-recharge
  dockerImageTag: 0.2.7
  documentationUrl: https://docs.airbyte.com/integrations/sources/recharge
  icon: recharge.svg
  sourceType: api
  releaseStage: generally_available
  allowedHosts:
    hosts:
      - api.rechargeapps.com
- name: Recreation
  sourceDefinitionId: 25d7535d-91e0-466a-aa7f-af81578be277
  dockerRepository: airbyte/source-recreation
  dockerImageTag: 0.1.0
  documentationUrl: https://docs.airbyte.com/integrations/sources/recreation
  icon: recreation.svg
  sourceType: api
  releaseStage: alpha
- name: Recruitee
  sourceDefinitionId: 3b046ac7-d8d3-4eb3-b122-f96b2a16d8a8
  dockerRepository: airbyte/source-recruitee
  dockerImageTag: 0.1.0
  documentationUrl: https://docs.airbyte.com/integrations/sources/recruitee
  icon: recruitee.svg
  sourceType: api
  releaseStage: alpha
- name: Recurly
  sourceDefinitionId: cd42861b-01fc-4658-a8ab-5d11d0510f01
  dockerRepository: airbyte/source-recurly
  dockerImageTag: 0.4.1
  documentationUrl: https://docs.airbyte.com/integrations/sources/recurly
  icon: recurly.svg
  sourceType: api
  releaseStage: alpha
- name: Redshift
  sourceDefinitionId: e87ffa8e-a3b5-f69c-9076-6011339de1f6
  dockerRepository: airbyte/source-redshift
  dockerImageTag: 0.3.16
  documentationUrl: https://docs.airbyte.com/integrations/sources/redshift
  icon: redshift.svg
  sourceType: database
  releaseStage: alpha
- name: Reply.io
  sourceDefinitionId: 8cc6537e-f8a6-423c-b960-e927af76116e
  dockerRepository: airbyte/source-reply-io
  dockerImageTag: 0.1.0
  documentationUrl: https://docs.airbyte.com/integrations/sources/reply-io
  icon: reply-io.svg
  sourceType: api
  releaseStage: alpha
- name: Retently
  sourceDefinitionId: db04ecd1-42e7-4115-9cec-95812905c626
  dockerRepository: airbyte/source-retently
  dockerImageTag: 0.1.3
  documentationUrl: https://docs.airbyte.com/integrations/sources/retently
  icon: retently.svg
  sourceType: api
  releaseStage: alpha
- name: RD Station Marketing
  sourceDefinitionId: fb141f29-be2a-450b-a4f2-2cd203a00f84
  dockerRepository: airbyte/source-rd-station-marketing
  dockerImageTag: 0.1.1
  documentationUrl: https://docs.airbyte.com/integrations/sources/rd-station-marketing
  icon: rdstation.svg
  sourceType: api
  releaseStage: alpha
- name: RKI Covid
  sourceDefinitionId: d78e5de0-aa44-4744-aa4f-74c818ccfe19
  dockerRepository: airbyte/source-rki-covid
  dockerImageTag: 0.1.2
  documentationUrl: https://docs.airbyte.com/integrations/sources/rki-covid
  icon: rki.svg
  sourceType: api
  releaseStage: alpha
- name: RSS
  sourceDefinitionId: 0efee448-6948-49e2-b786-17db50647908
  dockerRepository: airbyte/source-rss
  dockerImageTag: 0.1.0
  documentationUrl: https://docs.airbyte.com/integrations/sources/rss
  icon: rss.svg
- name: Rocket.chat
  sourceDefinitionId: 921d9608-3915-450b-8078-0af18801ea1b
  dockerRepository: airbyte/source-rocket-chat
  dockerImageTag: 0.1.0
  documentationUrl: https://docs.airbyte.com/integrations/sources/rocket-chat
  icon: rocket-chat.svg
  sourceType: api
  releaseStage: alpha
- name: S3
  sourceDefinitionId: 69589781-7828-43c5-9f63-8925b1c1ccc2
  dockerRepository: airbyte/source-s3
  dockerImageTag: 2.0.3
  documentationUrl: https://docs.airbyte.com/integrations/sources/s3
  icon: s3.svg
  sourceType: file
  releaseStage: generally_available
  allowedHosts:
    hosts:
      - "*.s3.amazonaws.com"
- name: SalesLoft
  sourceDefinitionId: 41991d12-d4b5-439e-afd0-260a31d4c53f
  dockerRepository: airbyte/source-salesloft
  dockerImageTag: 1.0.0
  documentationUrl: https://docs.airbyte.com/integrations/sources/salesloft
  icon: salesloft.svg
  sourceType: api
  releaseStage: alpha
  allowedHosts:
    hosts:
      - "api.salesloft.com"
- name: Salesforce
  sourceDefinitionId: b117307c-14b6-41aa-9422-947e34922962
  dockerRepository: airbyte/source-salesforce
  dockerImageTag: 2.0.7
  documentationUrl: https://docs.airbyte.com/integrations/sources/salesforce
  icon: salesforce.svg
  sourceType: api
  releaseStage: generally_available
  allowedHosts:
    hosts:
      - "*.salesforce.com"
- name: SAP Fieldglass
  sourceDefinitionId: ec5f3102-fb31-4916-99ae-864faf8e7e25
  dockerRepository: airbyte/source-sap-fieldglass
  dockerImageTag: 0.1.0
  documentationUrl: https://docs.airbyte.com/integrations/sources/sap-fieldglass
  icon: sapfieldglass.svg
  sourceType: api
  releaseStage: alpha
- name: SearchMetrics
  sourceDefinitionId: 8d7ef552-2c0f-11ec-8d3d-0242ac130003
  dockerRepository: airbyte/source-search-metrics
  dockerImageTag: 0.1.1
  documentationUrl: https://docs.airbyte.com/integrations/sources/search-metrics
  icon: searchmetrics.svg
  sourceType: api
  releaseStage: alpha
- name: Secoda
  sourceDefinitionId: da9fc6b9-8059-4be0-b204-f56e22e4d52d
  dockerRepository: airbyte/source-secoda
  dockerImageTag: 0.1.0
  documentationUrl: https://docs.airbyte.com/integrations/sources/secoda
  icon: secoda.svg
  sourceType: api
  releaseStage: alpha
- name: Sendgrid
  sourceDefinitionId: fbb5fbe2-16ad-4cf4-af7d-ff9d9c316c87
  dockerRepository: airbyte/source-sendgrid
  dockerImageTag: 0.3.1
  documentationUrl: https://docs.airbyte.com/integrations/sources/sendgrid
  icon: sendgrid.svg
  sourceType: api
  releaseStage: generally_available
  allowedHosts:
    hosts:
      - api.sendgrid.com
- name: Senseforce
  sourceDefinitionId: 39de93cb-1511-473e-a673-5cbedb9436af
  dockerRepository: airbyte/source-senseforce
  dockerImageTag: 0.1.1
  documentationUrl: https://docs.airbyte.com/integrations/sources/senseforce
  icon: senseforce.svg
  sourceType: api
  releaseStage: alpha
  allowedHosts:
    hosts:
      - galaxyapi.senseforce.io
      - senseforce.io
- name: Sendinblue
  sourceDefinitionId: 2e88fa20-a2f6-43cc-bba6-98a0a3f244fb
  dockerRepository: airbyte/source-sendinblue
  dockerImageTag: 0.1.0
  documentationUrl: https://docs.airbyte.com/integrations/sources/sendinblue
  icon: sendinblue.svg
  sourceType: api
  releaseStage: alpha
- name: Shopify
  sourceDefinitionId: 9da77001-af33-4bcd-be46-6252bf9342b9
  dockerRepository: airbyte/source-shopify
  dockerImageTag: 0.3.2
  documentationUrl: https://docs.airbyte.com/integrations/sources/shopify
  icon: shopify.svg
  sourceType: api
  releaseStage: alpha
- name: Short.io
  sourceDefinitionId: 2fed2292-5586-480c-af92-9944e39fe12d
  dockerRepository: airbyte/source-shortio
  dockerImageTag: 0.1.3
  documentationUrl: https://docs.airbyte.com/integrations/sources/shortio
  icon: short.svg
  sourceType: api
  releaseStage: alpha
- name: Slack
  sourceDefinitionId: c2281cee-86f9-4a86-bb48-d23286b4c7bd
  dockerRepository: airbyte/source-slack
  dockerImageTag: 0.1.23
  documentationUrl: https://docs.airbyte.com/integrations/sources/slack
  icon: slack.svg
  sourceType: api
  releaseStage: generally_available
  allowedHosts:
    hosts:
      - slack.com
- name: Smaily
  sourceDefinitionId: 781f8b1d-4e20-4842-a2c3-cd9b119d65fa
  dockerRepository: airbyte/source-smaily
  dockerImageTag: 0.1.0
  documentationUrl: https://docs.airbyte.com/integrations/sources/smaily
  icon: smaily.svg
  sourceType: api
  releaseStage: alpha
- name: SmartEngage
  sourceDefinitionId: 21cc4a17-a011-4485-8a3e-e2341a91ab9f
  dockerRepository: airbyte/source-smartengage
  dockerImageTag: 0.1.0
  documentationUrl: https://docs.airbyte.com/integrations/sources/smartengage
  icon: smartengage.svg
  sourceType: api
  releaseStage: alpha
- name: Smartsheets
  sourceDefinitionId: 374ebc65-6636-4ea0-925c-7d35999a8ffc
  dockerRepository: airbyte/source-smartsheets
  dockerImageTag: 1.0.0
  documentationUrl: https://docs.airbyte.com/integrations/sources/smartsheets
  icon: smartsheet.svg
  sourceType: api
  releaseStage: beta
  allowedHosts:
    hosts:
      - app.smartsheet.com
      - api.smartsheet.com
- name: Snapchat Marketing
  sourceDefinitionId: 200330b2-ea62-4d11-ac6d-cfe3e3f8ab2b
  dockerRepository: airbyte/source-snapchat-marketing
  dockerImageTag: 0.1.15
  documentationUrl: https://docs.airbyte.com/integrations/sources/snapchat-marketing
  icon: snapchat.svg
  sourceType: api
  releaseStage: generally_available
  allowedHosts:
    hosts:
      - accounts.snapchat.com
      - adsapi.snapchat.com
- name: Snowflake
  sourceDefinitionId: e2d65910-8c8b-40a1-ae7d-ee2416b2bfa2
  dockerRepository: airbyte/source-snowflake
  dockerImageTag: 0.1.31
  documentationUrl: https://docs.airbyte.com/integrations/sources/snowflake
  icon: snowflake.svg
  sourceType: database
  releaseStage: alpha
  allowedHosts:
    hosts:
      - "${host}"
- name: Sonar Cloud
  sourceDefinitionId: 3ab1d7d0-1577-4ab9-bcc4-1ff6a4c2c9f2
  dockerRepository: airbyte/source-sonar-cloud
  dockerImageTag: 0.1.1
  documentationUrl: https://docs.airbyte.com/integrations/sources/sonar-cloud
  icon: sonarcloud.svg
  sourceType: api
  releaseStage: alpha
  allowedHosts:
    hosts:
      - sonarcloud.io
- name: SpaceX API
  sourceDefinitionId: 62235e65-af7a-4138-9130-0bda954eb6a8
  dockerRepository: airbyte/source-spacex-api
  dockerImageTag: 0.1.0
  documentationUrl: https://docs.airbyte.com/integrations/sources/spacex-api
  icon: spacex.svg
  sourceType: api
  releaseStage: alpha
- name: Square
  sourceDefinitionId: 77225a51-cd15-4a13-af02-65816bd0ecf4
  dockerRepository: airbyte/source-square
  dockerImageTag: 0.2.1
  documentationUrl: https://docs.airbyte.com/integrations/sources/square
  icon: square.svg
  sourceType: api
  releaseStage: beta
  allowedHosts:
    hosts:
      - "connect.squareupsandbox.com"
      - "connect.squareup.com"
- sourceDefinitionId: 7a4327c4-315a-11ec-8d3d-0242ac130003
  name: Strava
  dockerRepository: airbyte/source-strava
  dockerImageTag: 0.1.2
  documentationUrl: https://docs.airbyte.com/integrations/sources/strava
  icon: strava.svg
  sourceType: api
  releaseStage: alpha
- name: Statuspage
  sourceDefinitionId: 74cbd708-46c3-4512-9c93-abd5c3e9a94d
  dockerRepository: airbyte/source-statuspage
  dockerImageTag: 0.1.0
  documentationUrl: https://docs.airbyte.com/integrations/sources/statuspage
  icon: statuspage.svg
  sourceType: api
  releaseStage: alpha
- name: Stripe
  sourceDefinitionId: e094cb9a-26de-4645-8761-65c0c425d1de
  dockerRepository: airbyte/source-stripe
  dockerImageTag: 3.0.3
  documentationUrl: https://docs.airbyte.com/integrations/sources/stripe
  icon: stripe.svg
  sourceType: api
  releaseStage: generally_available
  allowedHosts:
    hosts:
      - "api.stripe.com"
- name: SurveyCTO
  sourceDefinitionId: dd4632f4-15e0-4649-9b71-41719fb1fdee
  dockerRepository: airbyte/source-surveycto
  dockerImageTag: 0.1.0
  documentationUrl: https://docs.airbyte.com/integrations/sources/surveycto
  icon: surveycto.svg
  sourceType: api
  releaseStage: alpha
- name: SurveyMonkey
  sourceDefinitionId: badc5925-0485-42be-8caa-b34096cb71b5
  dockerRepository: airbyte/source-surveymonkey
  dockerImageTag: 0.1.15
  documentationUrl: https://docs.airbyte.com/integrations/sources/surveymonkey
  icon: surveymonkey.svg
  sourceType: api
  releaseStage: generally_available
  allowedHosts:
    hosts:
      - api.surveymonkey.com
- name: SurveySparrow
  sourceDefinitionId: 4a4d887b-0f2d-4b33-ab7f-9b01b9072804
  dockerRepository: airbyte/source-survey-sparrow
  dockerImageTag: 0.2.0
  documentationUrl: https://docs.airbyte.com/integrations/sources/survey-sparrow
  icon: surveysparrow.svg
  sourceType: api
  releaseStage: alpha
- name: TalkDesk Explore
  sourceDefinitionId: f00d2cf4-3c28-499a-ba93-b50b6f26359e
  dockerRepository: airbyte/source-talkdesk-explore
  dockerImageTag: 0.1.0
  documentationUrl: https://docs.airbyte.com/integrations/sources/talkdesk-explore
  icon: talkdesk-explore.svg
  sourceType: api
  releaseStage: alpha
- name: Tempo
  sourceDefinitionId: d1aa448b-7c54-498e-ad95-263cbebcd2db
  dockerRepository: airbyte/source-tempo
  dockerImageTag: 0.3.1
  documentationUrl: https://docs.airbyte.com/integrations/sources/tempo
  icon: tempo.svg
  sourceType: api
  releaseStage: beta
  allowedHosts:
    hosts:
      - api.tempo.io
- name: TiDB
  sourceDefinitionId: 0dad1a35-ccf8-4d03-b73e-6788c00b13ae
  dockerRepository: airbyte/source-tidb
  dockerImageTag: 0.2.3
  documentationUrl: https://docs.airbyte.com/integrations/sources/tidb
  icon: tidb.svg
  sourceType: database
  releaseStage: alpha
  allowedHosts:
    hosts:
      - "${host}"
      - "${tunnel_method.tunnel_host}"
- name: TikTok Marketing
  sourceDefinitionId: 4bfac00d-ce15-44ff-95b9-9e3c3e8fbd35
  dockerRepository: airbyte/source-tiktok-marketing
  dockerImageTag: 2.0.4
  documentationUrl: https://docs.airbyte.com/integrations/sources/tiktok-marketing
  icon: tiktok.svg
  sourceType: api
  releaseStage: generally_available
  allowedHosts:
    hosts:
      - sandbox-ads.tiktok.com
      - business-api.tiktok.com
- name: Timely
  sourceDefinitionId: bc617b5f-1b9e-4a2d-bebe-782fd454a771
  dockerRepository: airbyte/source-timely
  dockerImageTag: 0.1.0
  documentationUrl: https://docs.airbyte.com/integrations/sources/timely
  icon: timely.svg
  sourceType: api
  releaseStage: alpha
- name: TMDb
  sourceDefinitionId: 6240848f-f795-45eb-8f5e-c7542822fc03
  dockerRepository: airbyte/source-tmdb
  dockerImageTag: 0.1.0
  documentationUrl: https://docs.airbyte.com/integrations/sources/tmdb
  icon: tmdb.svg
  sourceType: api
  releaseStage: alpha
- name: Toggl
  sourceDefinitionId: 7e7c844f-2300-4342-b7d3-6dd7992593cd
  dockerRepository: airbyte/source-toggl
  dockerImageTag: 0.1.0
  documentationUrl: https://docs.airbyte.com/integrations/sources/toggl
  icon: toggl.svg
  sourceType: api
  releaseStage: alpha
- name: The Guardian API
  sourceDefinitionId: d42bd69f-6bf0-4d0b-9209-16231af07a92
  dockerRepository: airbyte/source-the-guardian-api
  dockerImageTag: 0.1.0
  documentationUrl: https://docs.airbyte.com/integrations/sources/the-guardian-api
  icon: theguardian.svg
  sourceType: api
  releaseStage: alpha
- name: TPLcentral
  sourceDefinitionId: f9b6c538-ee12-42fe-8d4b-0c10f5955417
  dockerRepository: airbyte/source-tplcentral
  dockerImageTag: 0.1.1
  documentationUrl: https://docs.airbyte.com/integrations/sources/tplcentral
  sourceType: api
  releaseStage: alpha
- name: Trello
  sourceDefinitionId: 8da67652-004c-11ec-9a03-0242ac130003
  dockerRepository: airbyte/source-trello
  dockerImageTag: 0.2.0
  documentationUrl: https://docs.airbyte.com/integrations/sources/trello
  icon: trello.svg
  sourceType: api
  releaseStage: alpha
- name: TrustPilot
  sourceDefinitionId: d7e23ea6-d741-4314-9209-a33c91a2e945
  dockerRepository: airbyte/source-trustpilot
  dockerImageTag: 0.1.0
  documentationUrl: https://docs.airbyte.com/integrations/sources/trustpilot
  icon: trustpilot.svg
  sourceType: api
  releaseStage: alpha
- name: TVMaze Schedule
  sourceDefinitionId: bd14b08f-9f43-400f-b2b6-7248b5c72561
  dockerRepository: airbyte/source-tvmaze-schedule
  dockerImageTag: 0.1.0
  documentationUrl: https://docs.airbyte.com/integrations/sources/tvmaze-schedule
  icon: tvmazeschedule.svg
  sourceType: api
  releaseStage: alpha
- name: Twilio
  sourceDefinitionId: b9dc6155-672e-42ea-b10d-9f1f1fb95ab1
  dockerRepository: airbyte/source-twilio
  dockerImageTag: 0.1.16
  documentationUrl: https://docs.airbyte.com/integrations/sources/twilio
  icon: twilio.svg
  sourceType: api
  releaseStage: generally_available
  allowedHosts:
    hosts:
      - api.twilio.com
      - monitor.twilio.com
- name: Twilio Taskrouter
  sourceDefinitionId: 2446953b-b794-429b-a9b3-c821ba992a48
  dockerRepository: airbyte/source-twilio-taskrouter
  dockerImageTag: 0.1.0
  documentationUrl: https://docs.airbyte.com/integrations/sources/twilio-taskrouter
  icon: twilio.svg
  sourceType: api
  releaseStage: alpha
- name: Twitter
  sourceDefinitionId: d7fd4f40-5e5a-4b8b-918f-a73077f8c131
  dockerRepository: airbyte/source-twitter
  dockerImageTag: 0.1.2
  documentationUrl: https://docs.airbyte.com/integrations/sources/twitter
  icon: twitter.svg
  sourceType: api
  releaseStage: beta
  allowedHosts:
    hosts:
      - api.twitter.com
- name: Tyntec SMS
  sourceDefinitionId: 3c0c3cd1-b3e0-464a-9090-d3ceb5f92346
  dockerRepository: airbyte/source-tyntec-sms
  dockerImageTag: 0.1.0
  documentationUrl: https://docs.airbyte.com/integrations/sources/tyntec-sms
  icon: tyntec.svg
  sourceType: api
  releaseStage: alpha
- name: Typeform
  sourceDefinitionId: e7eff203-90bf-43e5-a240-19ea3056c474
  dockerRepository: airbyte/source-typeform
  dockerImageTag: 0.1.11
  documentationUrl: https://docs.airbyte.com/integrations/sources/typeform
  icon: typeform.svg
  sourceType: api
  releaseStage: beta
  allowedHosts:
    hosts:
      - "api.typeform.com"
- name: Unleash
  sourceDefinitionId: f77914a1-442b-4195-9355-8810a1f4ed3f
  dockerRepository: airbyte/source-unleash
  dockerImageTag: 0.1.0
  documentationUrl: https://docs.airbyte.com/integrations/sources/unleash
  icon: unleash.svg
  sourceType: api
  releaseStage: alpha
- name: US Census
  sourceDefinitionId: c4cfaeda-c757-489a-8aba-859fb08b6970
  dockerRepository: airbyte/source-us-census
  dockerImageTag: 0.1.2
  documentationUrl: https://docs.airbyte.com/integrations/sources/us-census
  icon: uscensus.svg
  sourceType: api
  releaseStage: alpha
- sourceDefinitionId: afa734e4-3571-11ec-991a-1e0031268139
  name: YouTube Analytics
  dockerRepository: airbyte/source-youtube-analytics
  dockerImageTag: 0.1.3
  documentationUrl: https://docs.airbyte.com/integrations/sources/youtube-analytics
  icon: youtube-analytics.svg
  sourceType: api
  releaseStage: beta
- sourceDefinitionId: 78752073-6d96-447d-8a93-2b6953f3c787
  name: YouTube Analytics Business
  dockerRepository: airbyte/source-youtube-analytics-business
  dockerImageTag: 0.1.0
  documentationUrl: https://docs.airbyte.com/integrations/sources/youtube-analytics-business
  icon: youtube-analytics.svg
  sourceType: api
  releaseStage: alpha
- name: Vantage
  sourceDefinitionId: 28ce1fbd-1e15-453f-aa9f-da6c4d928e92
  dockerRepository: airbyte/source-vantage
  dockerImageTag: 0.1.0
  documentationUrl: https://docs.airbyte.com/integrations/sources/vantage
  icon: vantage.svg
  sourceType: api
  releaseStage: alpha
- name: VictorOps
  sourceDefinitionId: 7e20ce3e-d820-4327-ad7a-88f3927fd97a
  dockerRepository: farosai/airbyte-victorops-source
  dockerImageTag: 0.1.23
  documentationUrl: https://docs.airbyte.com/integrations/sources/victorops
  icon: victorops.svg
  sourceType: api
  releaseStage: alpha
- name: Visma E-conomic
  sourceDefinitionId: 42495935-95de-4f5c-ae08-8fac00f6b308
  dockerRepository: airbyte/source-visma-economic
  dockerImageTag: 0.1.0
  documentationUrl: https://docs.airbyte.com/integrations/sources/visma-economic
  icon: visma-e-conomic.svg
  sourceType: api
  releaseStage: alpha
- name: Vitally
  sourceDefinitionId: 6c6d8b0c-db35-4cd1-a7de-0ca8b080f5ac
  dockerRepository: airbyte/source-vitally
  dockerImageTag: 0.1.0
  documentationUrl: https://docs.airbyte.com/integrations/sources/vitally
  icon: vitally.svg
  sourceType: api
  releaseStage: alpha
- name: Xero
  sourceDefinitionId: 6fd1e833-dd6e-45ec-a727-ab917c5be892
  dockerRepository: airbyte/source-xero
  dockerImageTag: 0.2.0
  documentationUrl: https://docs.airbyte.com/integrations/sources/xero
  icon: xero.svg
  sourceType: api
  releaseStage: alpha
- name: xkcd
  sourceDefinitionId: 80fddd16-17bd-4c0c-bf4a-80df7863fc9d
  dockerRepository: airbyte/source-xkcd
  dockerImageTag: 0.1.1
  documentationUrl: https://docs.airbyte.com/integrations/sources/xkcd
  icon: xkcd.svg
  sourceType: api
  releaseStage: alpha
- name: Weatherstack
  sourceDefinitionId: 5db8292c-5f5a-11ed-9b6a-0242ac120002
  dockerRepository: airbyte/source-weatherstack
  dockerImageTag: 0.1.0
  documentationUrl: https://docs.airbyte.com/integrations/sources/weatherstack
  icon: weatherstack.svg
  sourceType: api
  releaseStage: alpha
- name: Webflow
  sourceDefinitionId: ef580275-d9a9-48bb-af5e-db0f5855be04
  dockerRepository: airbyte/source-webflow
  dockerImageTag: 0.1.2
  documentationUrl: https://docs.airbyte.com/integrations/sources/webflow
  icon: webflow.svg
  sourceType: api
  releaseStage: alpha
- name: Whisky Hunter
  sourceDefinitionId: e65f84c0-7598-458a-bfac-f770c381ff5d
  dockerRepository: airbyte/source-whisky-hunter
  dockerImageTag: 0.1.0
  documentationUrl: https://docs.airbyte.com/integrations/sources/whisky-hunter
  icon: whiskyhunter.svg
  sourceType: api
  releaseStage: alpha
- name: WooCommerce
  sourceDefinitionId: 2a2552ca-9f78-4c1c-9eb7-4d0dc66d72df
  dockerRepository: airbyte/source-woocommerce
  dockerImageTag: 0.2.2
  documentationUrl: https://docs.airbyte.com/integrations/sources/woocommerce
  icon: woocommerce.svg
  sourceType: api
  releaseStage: beta
  allowedHosts:
    hosts:
      - "${domain}"
- name: Workable
  sourceDefinitionId: ef3c99c6-9e90-43c8-9517-926cfd978517
  dockerRepository: airbyte/source-workable
  dockerImageTag: 0.1.0
  documentationUrl: https://docs.airbyte.com/integrations/sources/workable
  icon: workable.svg
  sourceType: api
  releaseStage: alpha
- name: Wrike
  sourceDefinitionId: 9c13f986-a13b-4988-b808-4705badf71c2
  dockerRepository: airbyte/source-wrike
  dockerImageTag: 0.1.0
  documentationUrl: https://docs.airbyte.com/integrations/sources/wrike
  icon: wrike.svg
  sourceType: api
  releaseStage: alpha
- name: Zapier Supported Storage
  sourceDefinitionId: b8c917bc-7d1b-4828-995f-6726820266d0
  dockerRepository: airbyte/source-zapier-supported-storage
  dockerImageTag: 0.1.0
  documentationUrl: https://docs.airbyte.com/integrations/sources/zendesk-supported-storage
  icon: zapiersupportedstorage.svg
  sourceType: api
  releaseStage: alpha
- name: Zendesk Chat
  sourceDefinitionId: 40d24d0f-b8f9-4fe0-9e6c-b06c0f3f45e4
  dockerRepository: airbyte/source-zendesk-chat
  dockerImageTag: 0.1.13
  documentationUrl: https://docs.airbyte.com/integrations/sources/zendesk-chat
  icon: zendesk-chat.svg
  sourceType: api
  releaseStage: generally_available
  allowedHosts:
    hosts:
      - zopim.com
- name: Zendesk Sell
  sourceDefinitionId: 982eaa4c-bba1-4cce-a971-06a41f700b8c
  dockerRepository: airbyte/source-zendesk-sell
  dockerImageTag: 0.1.0
  documentationUrl: https://docs.airbyte.com/integrations/sources/zendesk-sell
  icon: zendesk.svg
  sourceType: api
  releaseStage: alpha
- name: Zendesk Sunshine
  sourceDefinitionId: 325e0640-e7b3-4e24-b823-3361008f603f
  dockerRepository: airbyte/source-zendesk-sunshine
  dockerImageTag: 0.1.1
  documentationUrl: https://docs.airbyte.com/integrations/sources/zendesk-sunshine
  icon: zendesk-sunshine.svg
  sourceType: api
  releaseStage: alpha
- name: Zendesk Support
  sourceDefinitionId: 79c1aa37-dae3-42ae-b333-d1c105477715
  dockerRepository: airbyte/source-zendesk-support
  dockerImageTag: 0.2.25
  documentationUrl: https://docs.airbyte.com/integrations/sources/zendesk-support
  icon: zendesk-support.svg
  sourceType: api
  releaseStage: generally_available
  allowedHosts:
    hosts:
      - "${subdomain}.zendesk.com"
      - zendesk.com
- name: Zendesk Talk
  sourceDefinitionId: c8630570-086d-4a40-99ae-ea5b18673071
  dockerRepository: airbyte/source-zendesk-talk
  dockerImageTag: 0.1.6
  documentationUrl: https://docs.airbyte.com/integrations/sources/zendesk-talk
  icon: zendesk-talk.svg
  sourceType: api
  releaseStage: generally_available
  allowedHosts:
    hosts:
      - "${subdomain}.zendesk.com"
      - zendesk.com
- name: Zenefits
  sourceDefinitionId: 8baba53d-2fe3-4e33-bc85-210d0eb62884
  dockerRepository: airbyte/source-zenefits
  dockerImageTag: 0.1.0
  documentationUrl: https://docs.airbyte.com/integrations/sources/zenefits
  icon: zenefits.svg
  sourceType: api
  releaseStage: alpha
- name: Zenloop
  sourceDefinitionId: f1e4c7f6-db5c-4035-981f-d35ab4998794
  dockerRepository: airbyte/source-zenloop
  dockerImageTag: 0.1.6
  documentationUrl: https://docs.airbyte.com/integrations/sources/zenloop
  icon: zenloop.svg
  sourceType: api
  releaseStage: beta
  allowedHosts:
    hosts:
      - api.zenloop.com
- sourceDefinitionId: cdaf146a-9b75-49fd-9dd2-9d64a0bb4781
  name: Sentry
  dockerRepository: airbyte/source-sentry
  dockerImageTag: 0.1.12
  documentationUrl: https://docs.airbyte.com/integrations/sources/sentry
  icon: sentry.svg
  sourceType: api
  releaseStage: generally_available
  allowedHosts:
    hosts:
      - "*"
- name: Zuora
  sourceDefinitionId: 3dc3037c-5ce8-4661-adc2-f7a9e3c5ece5
  dockerRepository: airbyte/source-zuora
  dockerImageTag: 0.1.3
  documentationUrl: https://docs.airbyte.com/integrations/sources/zuora
  icon: zuora.svg
  sourceType: api
  releaseStage: alpha
- name: Kustomer
  sourceDefinitionId: cd06e646-31bf-4dc8-af48-cbc6530fcad3
  dockerRepository: airbyte/source-kustomer-singer
  dockerImageTag: 0.1.2
  documentationUrl: https://docs.airbyte.com/integrations/sources/kustomer
  icon: kustomer.svg
  sourceType: api
  releaseStage: alpha
- name: ZohoCRM
  sourceDefinitionId: 4942d392-c7b5-4271-91f9-3b4f4e51eb3e
  dockerRepository: airbyte/source-zoho-crm
  dockerImageTag: 0.1.1
  documentationUrl: https://docs.airbyte.com/integrations/sources/zoho-crm
  icon: zohocrm.svg
  sourceType: api
  releaseStage: alpha
- name: SFTP
  sourceDefinitionId: a827c52e-791c-4135-a245-e233c5255199
  dockerRepository: airbyte/source-sftp
  dockerImageTag: 0.1.2
  documentationUrl: https://docs.airbyte.com/integrations/sources/sftp
  icon: sftp.svg
  sourceType: file
  releaseStage: alpha
- name: SFTP Bulk
  sourceDefinitionId: 31e3242f-dee7-4cdc-a4b8-8e06c5458517
  dockerRepository: airbyte/source-sftp-bulk
  dockerImageTag: 0.1.0
  documentationUrl: https://docs.airbyte.com/integrations/sources/sftp-bulk
  icon: sftp.svg
  sourceType: file
  releaseStage: alpha
- name: Firebolt
  sourceDefinitionId: 6f2ac653-8623-43c4-8950-19218c7caf3d
  dockerRepository: airbyte/source-firebolt
  dockerImageTag: 0.2.0
  documentationUrl: https://docs.airbyte.com/integrations/sources/firebolt
  icon: firebolt.svg
  sourceType: database
  releaseStage: alpha
- name: Elasticsearch
  sourceDefinitionId: 7cf88806-25f5-4e1a-b422-b2fa9e1b0090
  dockerRepository: airbyte/source-elasticsearch
  dockerImageTag: 0.1.1
  documentationUrl: https://docs.airbyte.com/integrations/sources/elasticsearch
  icon: elasticsearch.svg
  sourceType: api
  releaseStage: alpha
- name: Waiteraid
  sourceDefinitionId: 03a53b13-794a-4d6b-8544-3b36ed8f3ce4
  dockerRepository: airbyte/source-waiteraid
  dockerImageTag: 0.1.0
  documentationUrl: https://docs.airbyte.com/integrations/sources/waiteraid
  icon: waiteraid.svg
  sourceType: api
  releaseStage: alpha
- name: Wikipedia Pageviews
  sourceDefinitionId: 87c58f70-6f7a-4f70-aba5-bab1a458f5ba
  dockerRepository: airbyte/source-wikipedia-pageviews
  dockerImageTag: 0.1.0
  documentationUrl: https://docs.airbyte.com/integrations/sources/wikipedia-pageviews
  icon: wikipediapageviews.svg
  sourceType: api
  releaseStage: alpha
- name: WorkRamp
  sourceDefinitionId: 05b0bce2-4ec4-4534-bb1a-5d0127bd91b7
  dockerRepository: airbyte/source-workramp
  dockerImageTag: 0.1.0
  documentationUrl: https://docs.airbyte.com/integrations/sources/workramp
  icon: workramp.svg
  sourceType: api
  releaseStage: alpha
- name: Yandex Metrica
  sourceDefinitionId: 7865dce4-2211-4f6a-88e5-9d0fe161afe7
  dockerRepository: airbyte/source-yandex-metrica
  dockerImageTag: 0.1.0
  documentationUrl: https://docs.airbyte.com/integrations/sources/yandex-metrica
  icon: yandexmetrica.svg
  sourceType: api
  releaseStage: alpha
- name: Younium
  sourceDefinitionId: 9c74c2d7-531a-4ebf-b6d8-6181f805ecdc
  dockerRepository: airbyte/source-younium
  dockerImageTag: 0.1.0
  documentationUrl: https://docs.airbyte.com/integrations/sources/younium
  icon: younium.svg
  sourceType: api
  releaseStage: alpha
- name: Zoom
  sourceDefinitionId: cbfd9856-1322-44fb-bcf1-0b39b7a8e92e
  dockerRepository: airbyte/source-zoom
  dockerImageTag: 0.1.1
  documentationUrl: https://docs.airbyte.io/integrations/sources/zoom
  sourceType: api
  icon: zoom.svg
  releaseStage: alpha
- name: Braze
  sourceDefinitionId: 68b9c98e-0747-4c84-b05b-d30b47686725
  dockerRepository: airbyte/source-braze
  dockerImageTag: 0.1.3
  documentationUrl: https://docs.airbyte.io/integrations/sources/braze
  sourceType: api
  releaseStage: alpha<|MERGE_RESOLUTION|>--- conflicted
+++ resolved
@@ -606,7 +606,6 @@
   icon: file.svg
   sourceType: file
   releaseStage: generally_available
-<<<<<<< HEAD
 - name: Firebase Realtime Database
   sourceDefinitionId: acb5f973-a565-441e-992f-4946f3e65662
   dockerRepository: airbyte/source-firebase-realtime-database
@@ -614,11 +613,9 @@
   documentationUrl: https://docs.airbyte.io/integrations/sources/firebase-realtime-database
   sourceType: database
   releaseStage: alpha
-=======
   allowedHosts:
     hosts:
       - "*"
->>>>>>> 6a88625c
 - name: Freshcaller
   sourceDefinitionId: 8a5d48f6-03bb-4038-a942-a8d3f175cca3
   dockerRepository: airbyte/source-freshcaller
