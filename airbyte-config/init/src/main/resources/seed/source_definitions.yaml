- name: Airtable
  sourceDefinitionId: 14c6e7ea-97ed-4f5e-a7b5-25e9a80b8212
  dockerRepository: airbyte/source-airtable
  dockerImageTag: 0.1.1
  documentationUrl: https://docs.airbyte.io/integrations/sources/airtable
  icon: airtable.svg
  sourceType: api
- name: AWS CloudTrail
  sourceDefinitionId: 6ff047c0-f5d5-4ce5-8c81-204a830fa7e1
  dockerRepository: airbyte/source-aws-cloudtrail
  dockerImageTag: 0.1.4
  documentationUrl: https://docs.airbyte.io/integrations/sources/aws-cloudtrail
  icon: awscloudtrail.svg
  sourceType: api
- name: Amazon Ads
  sourceDefinitionId: c6b0a29e-1da9-4512-9002-7bfd0cba2246
  dockerRepository: airbyte/source-amazon-ads
  dockerImageTag: 0.1.7
  documentationUrl: https://docs.airbyte.io/integrations/sources/amazon-ads
  icon: amazonads.svg
  sourceType: api
- name: Amazon Seller Partner
  sourceDefinitionId: e55879a8-0ef8-4557-abcf-ab34c53ec460
  dockerRepository: airbyte/source-amazon-seller-partner
  dockerImageTag: 0.2.15
  sourceType: api
  documentationUrl: https://docs.airbyte.io/integrations/sources/amazon-seller-partner
  icon: amazonsellerpartner.svg
- name: Amazon SQS
  sourceDefinitionId: 983fd355-6bf3-4709-91b5-37afa391eeb6
  dockerRepository: airbyte/source-amazon-sqs
  dockerImageTag: 0.1.0
  documentationUrl: https://docs.airbyte.io/integrations/sources/amazon-sqs
  sourceType: api
- name: Amplitude
  sourceDefinitionId: fa9f58c6-2d03-4237-aaa4-07d75e0c1396
  dockerRepository: airbyte/source-amplitude
  dockerImageTag: 0.1.5
  documentationUrl: https://docs.airbyte.io/integrations/sources/amplitude
  icon: amplitude.svg
  sourceType: api
- name: Apify Dataset
  sourceDefinitionId: 47f17145-fe20-4ef5-a548-e29b048adf84
  dockerRepository: airbyte/source-apify-dataset
  dockerImageTag: 0.1.11
  documentationUrl: https://docs.airbyte.io/integrations/sources/apify-dataset
  icon: apify.svg
  sourceType: api
- name: Appstore
  sourceDefinitionId: 2af123bf-0aaf-4e0d-9784-cb497f23741a
  dockerRepository: airbyte/source-appstore-singer
  dockerImageTag: 0.2.6
  documentationUrl: https://docs.airbyte.io/integrations/sources/appstore
  icon: appstore.svg
  sourceType: api
- name: Asana
  sourceDefinitionId: d0243522-dccf-4978-8ba0-37ed47a0bdbf
  dockerRepository: airbyte/source-asana
  dockerImageTag: 0.1.3
  documentationUrl: https://docs.airbyte.io/integrations/sources/asana
  icon: asana.svg
  sourceType: api
- name: Azure Table Storage
  sourceDefinitionId: 798ae795-5189-42b6-b64e-3cb91db93338
  dockerRepository: airbyte/source-azure-table
  dockerImageTag: 0.1.1
  documentationUrl: https://docs.airbyte.io/integrations/sources/azure-table
  icon: azureblobstorage.svg
  sourceType: database
- name: BambooHR
  sourceDefinitionId: 90916976-a132-4ce9-8bce-82a03dd58788
  dockerRepository: airbyte/source-bamboo-hr
  dockerImageTag: 0.2.0
  documentationUrl: https://docs.airbyte.io/integrations/sources/bamboo-hr
  icon: bamboohr.svg
  sourceType: api
- name: BigCommerce
  sourceDefinitionId: 59c5501b-9f95-411e-9269-7143c939adbd
  dockerRepository: airbyte/source-bigcommerce
  dockerImageTag: 0.1.5
  documentationUrl: https://docs.airbyte.io/integrations/sources/bigcommerce
  icon: bigcommerce.svg
  sourceType: api
- name: BigQuery
  sourceDefinitionId: bfd1ddf8-ae8a-4620-b1d7-55597d2ba08c
  dockerRepository: airbyte/source-bigquery
  dockerImageTag: 0.1.7
  documentationUrl: https://docs.airbyte.io/integrations/sources/bigquery
  icon: bigquery.svg
  sourceType: database
- name: Bing Ads
  sourceDefinitionId: 47f25999-dd5e-4636-8c39-e7cea2453331
  dockerRepository: airbyte/source-bing-ads
  dockerImageTag: 0.1.5
  documentationUrl: https://docs.airbyte.io/integrations/sources/bing-ads
  icon: bingads.svg
  sourceType: api
- name: Braintree
  sourceDefinitionId: 63cea06f-1c75-458d-88fe-ad48c7cb27fd
  dockerRepository: airbyte/source-braintree
  dockerImageTag: 0.1.3
  documentationUrl: https://docs.airbyte.io/integrations/sources/braintree
  icon: braintree.svg
  sourceType: api
- name: Cart.com
  sourceDefinitionId: bb1a6d31-6879-4819-a2bd-3eed299ea8e2
  dockerRepository: airbyte/source-cart
  dockerImageTag: 0.1.5
  documentationUrl: https://docs.airbyte.io/integrations/sources/cart
  icon: cart.svg
  sourceType: api
- name: Chargebee
  sourceDefinitionId: 686473f1-76d9-4994-9cc7-9b13da46147c
  dockerRepository: airbyte/source-chargebee
  dockerImageTag: 0.1.11
  documentationUrl: https://docs.airbyte.io/integrations/sources/chargebee
  icon: chargebee.svg
  sourceType: api
- name: Chargify
  sourceDefinitionId: 9b2d3607-7222-4709-9fa2-c2abdebbdd88
  dockerRepository: airbyte/source-chargify
  dockerImageTag: 0.1.0
  documentationUrl: https://docs.airbyte.io/integrations/sources/chargify
  icon: chargify.svg
  sourceType: api
- name: Chartmogul
  sourceDefinitionId: b6604cbd-1b12-4c08-8767-e140d0fb0877
  dockerRepository: airbyte/source-chartmogul
  dockerImageTag: 0.1.1
  documentationUrl: https://docs.airbyte.io/integrations/sources/chartmogul
  icon: chartmogul.svg
  sourceType: api
- name: ClickHouse
  sourceDefinitionId: bad83517-5e54-4a3d-9b53-63e85fbd4d7c
  dockerRepository: airbyte/source-clickhouse
  dockerImageTag: 0.1.10
  documentationUrl: https://docs.airbyte.io/integrations/sources/clickhouse
  icon: cliskhouse.svg
  sourceType: database
- name: Close.com
  sourceDefinitionId: dfffecb7-9a13-43e9-acdc-b92af7997ca9
  dockerRepository: airbyte/source-close-com
  dockerImageTag: 0.1.0
  documentationUrl: https://docs.airbyte.io/integrations/sources/close-com
  icon: close.svg
  sourceType: api
- name: Cockroachdb
  sourceDefinitionId: 9fa5862c-da7c-11eb-8d19-0242ac130003
  dockerRepository: airbyte/source-cockroachdb
  dockerImageTag: 0.1.11
  documentationUrl: https://docs.airbyte.io/integrations/sources/cockroachdb
  icon: cockroachdb.svg
  sourceType: database
- name: Commercetools
  sourceDefinitionId: 008b2e26-11a3-11ec-82a8-0242ac130003
  dockerRepository: airbyte/source-commercetools
  dockerImageTag: 0.1.0
  documentationUrl: https://docs.airbyte.io/integrations/sources/commercetools
  icon: commercetools.svg
  sourceType: api
- name: Confluence
  sourceDefinitionId: cf40a7f8-71f8-45ce-a7fa-fca053e4028c
  dockerRepository: airbyte/source-confluence
  dockerImageTag: 0.1.1
  documentationUrl: https://docs.airbyte.io/integrations/sources/confluence
  icon: confluence.svg
  sourceType: api
- name: Customer.io
  sourceDefinitionId: c47d6804-8b98-449f-970a-5ddb5cb5d7aa
  dockerRepository: farosai/airbyte-customer-io-source
  dockerImageTag: 0.1.23
  documentationUrl: https://docs.airbyte.io/integrations/sources/customer-io
  icon: customer-io.svg
  sourceType: api
- name: Delighted
  sourceDefinitionId: cc88c43f-6f53-4e8a-8c4d-b284baaf9635
  dockerRepository: airbyte/source-delighted
  dockerImageTag: 0.1.3
  documentationUrl: https://docs.airbyte.io/integrations/sources/delighted
  icon: delighted.svg
  sourceType: api
- name: Dixa
  sourceDefinitionId: 0b5c867e-1b12-4d02-ab74-97b2184ff6d7
  dockerRepository: airbyte/source-dixa
  dockerImageTag: 0.1.2
  documentationUrl: https://docs.airbyte.io/integrations/sources/dixa
  icon: dixa.svg
  sourceType: api
- name: Drift
  sourceDefinitionId: 445831eb-78db-4b1f-8f1f-0d96ad8739e2
  dockerRepository: airbyte/source-drift
  dockerImageTag: 0.2.5
  documentationUrl: https://docs.airbyte.io/integrations/sources/drift
  icon: drift.svg
  sourceType: api
- name: E2E Testing
  sourceDefinitionId: d53f9084-fa6b-4a5a-976c-5b8392f4ad8a
  dockerRepository: airbyte/source-e2e-test
  dockerImageTag: 2.1.0
  documentationUrl: https://docs.airbyte.io/integrations/sources/e2e-test
  icon: airbyte.svg
  sourceType: api
- name: Exchange Rates Api
  sourceDefinitionId: e2b40e36-aa0e-4bed-b41b-bcea6fa348b1
  dockerRepository: airbyte/source-exchange-rates
  dockerImageTag: 0.2.6
  documentationUrl: https://docs.airbyte.io/integrations/sources/exchangeratesapi
  icon: exchangeratesapi.svg
  sourceType: api
- name: Facebook Marketing
  sourceDefinitionId: e7778cfc-e97c-4458-9ecb-b4f2bba8946c
  dockerRepository: airbyte/source-facebook-marketing
  dockerImageTag: 0.2.44
  documentationUrl: https://docs.airbyte.io/integrations/sources/facebook-marketing
  icon: facebook.svg
  sourceType: api
- name: Facebook Pages
  sourceDefinitionId: 010eb12f-837b-4685-892d-0a39f76a98f5
  dockerRepository: airbyte/source-facebook-pages
  dockerImageTag: 0.1.6
  documentationUrl: https://hub.docker.com/r/airbyte/source-facebook-pages
  icon: facebook.svg
  sourceType: api
- name: Faker
  sourceDefinitionId: dfd88b22-b603-4c3d-aad7-3701784586b1
  dockerRepository: airbyte/source-faker
  dockerImageTag: 0.1.0
  documentationUrl: https://docs.airbyte.com/integrations/source-faker
  sourceType: api
- name: File
  sourceDefinitionId: 778daa7c-feaf-4db6-96f3-70fd645acc77
  dockerRepository: airbyte/source-file
  dockerImageTag: 0.2.10
  documentationUrl: https://docs.airbyte.io/integrations/sources/file
  icon: file.svg
  sourceType: file
- name: Freshdesk
  sourceDefinitionId: ec4b9503-13cb-48ab-a4ab-6ade4be46567
  dockerRepository: airbyte/source-freshdesk
  dockerImageTag: 0.2.11
  documentationUrl: https://docs.airbyte.io/integrations/sources/freshdesk
  icon: freshdesk.svg
  sourceType: api
- name: Freshsales
  sourceDefinitionId: eca08d79-7b92-4065-b7f3-79c14836ebe7
  dockerRepository: airbyte/source-freshsales
  dockerImageTag: 0.1.1
  documentationUrl: https://docs.airbyte.io/integrations/sources/freshsales
  icon: freshsales.svg
  sourceType: api
- name: Freshservice
  sourceDefinitionId: 9bb85338-ea95-4c93-b267-6be89125b267
  dockerRepository: airbyte/source-freshservice
  dockerImageTag: 0.1.1
  documentationUrl: https://docs.airbyte.io/integrations/sources/freshservice
  icon: freshdesk.svg
  sourceType: api
- name: GitHub
  sourceDefinitionId: ef69ef6e-aa7f-4af1-a01d-ef775033524e
  dockerRepository: airbyte/source-github
  dockerImageTag: 0.2.28
  documentationUrl: https://docs.airbyte.io/integrations/sources/github
  icon: github.svg
  sourceType: api
- name: Gitlab
  sourceDefinitionId: 5e6175e5-68e1-4c17-bff9-56103bbb0d80
  dockerRepository: airbyte/source-gitlab
  dockerImageTag: 0.1.4
  documentationUrl: https://docs.airbyte.io/integrations/sources/gitlab
  icon: gitlab.svg
  sourceType: api
- name: Google Ads
  sourceDefinitionId: 253487c0-2246-43ba-a21f-5116b20a2c50
  dockerRepository: airbyte/source-google-ads
  dockerImageTag: 0.1.36
  documentationUrl: https://docs.airbyte.io/integrations/sources/google-ads
  icon: google-adwords.svg
  sourceType: api
- name: Google Analytics
  sourceDefinitionId: eff3616a-f9c3-11eb-9a03-0242ac130003
  dockerRepository: airbyte/source-google-analytics-v4
  dockerImageTag: 0.1.19
  documentationUrl: https://docs.airbyte.io/integrations/sources/google-analytics-v4
  icon: google-analytics.svg
  sourceType: api
- name: Google Directory
  sourceDefinitionId: d19ae824-e289-4b14-995a-0632eb46d246
  dockerRepository: airbyte/source-google-directory
  dockerImageTag: 0.1.9
  documentationUrl: https://docs.airbyte.io/integrations/sources/google-directory
  icon: googledirectory.svg
  sourceType: api
- name: Google Search Console
  sourceDefinitionId: eb4c9e00-db83-4d63-a386-39cfa91012a8
  dockerRepository: airbyte/source-google-search-console
  dockerImageTag: 0.1.11
  documentationUrl: https://docs.airbyte.io/integrations/sources/google-search-console
  icon: googlesearchconsole.svg
  sourceType: api
- name: Google Sheets
  sourceDefinitionId: 71607ba1-c0ac-4799-8049-7f4b90dd50f7
  dockerRepository: airbyte/source-google-sheets
  dockerImageTag: 0.2.12
  documentationUrl: https://docs.airbyte.io/integrations/sources/google-sheets
  icon: google-sheets.svg
  sourceType: file
- name: Google Workspace Admin Reports
  sourceDefinitionId: ed9dfefa-1bbc-419d-8c5e-4d78f0ef6734
  dockerRepository: airbyte/source-google-workspace-admin-reports
  dockerImageTag: 0.1.8
  documentationUrl: https://docs.airbyte.io/integrations/sources/google-workspace-admin-reports
  icon: googleworkpace.svg
  sourceType: api
- name: Greenhouse
  sourceDefinitionId: 59f1e50a-331f-4f09-b3e8-2e8d4d355f44
  dockerRepository: airbyte/source-greenhouse
  dockerImageTag: 0.2.7
  documentationUrl: https://docs.airbyte.io/integrations/sources/greenhouse
  icon: greenhouse.svg
  sourceType: api
- name: Harness
  sourceDefinitionId: 6fe89830-d04d-401b-aad6-6552ffa5c4af
  dockerRepository: farosai/airbyte-harness-source
  dockerImageTag: 0.1.23
  documentationUrl: https://docs.airbyte.io/integrations/sources/harness
  icon: harness.svg
  sourceType: api
- name: Harvest
  sourceDefinitionId: fe2b4084-3386-4d3b-9ad6-308f61a6f1e6
  dockerRepository: airbyte/source-harvest
  dockerImageTag: 0.1.8
  documentationUrl: https://docs.airbyte.io/integrations/sources/harvest
  icon: harvest.svg
  sourceType: api
- name: Hellobaton
  sourceDefinitionId: 492b56d1-937c-462e-8076-21ad2031e784
  dockerRepository: airbyte/source-hellobaton
  dockerImageTag: 0.1.0
  documentationUrl: https://docs.airbyte.io/integrations/sources/hellobaton
  sourceType: api
- name: HubSpot
  sourceDefinitionId: 36c891d9-4bd9-43ac-bad2-10e12756272c
  dockerRepository: airbyte/source-hubspot
<<<<<<< HEAD
  dockerImageTag: 0.1.54
=======
  dockerImageTag: 0.1.55
>>>>>>> e0902e6e
  documentationUrl: https://docs.airbyte.io/integrations/sources/hubspot
  icon: hubspot.svg
  sourceType: api
- name: IBM Db2
  sourceDefinitionId: 447e0381-3780-4b46-bb62-00a4e3c8b8e2
  dockerRepository: airbyte/source-db2
  dockerImageTag: 0.1.9
  documentationUrl: https://docs.airbyte.io/integrations/sources/db2
  icon: db2.svg
  sourceType: database
- name: Instagram
  sourceDefinitionId: 6acf6b55-4f1e-4fca-944e-1a3caef8aba8
  dockerRepository: airbyte/source-instagram
  dockerImageTag: 0.1.9
  documentationUrl: https://hub.docker.com/r/airbyte/source-instagram
  icon: instagram.svg
  sourceType: api
- name: Intercom
  sourceDefinitionId: d8313939-3782-41b0-be29-b3ca20d8dd3a
  dockerRepository: airbyte/source-intercom
  dockerImageTag: 0.1.16
  documentationUrl: https://docs.airbyte.io/integrations/sources/intercom
  icon: intercom.svg
  sourceType: api
- name: Iterable
  sourceDefinitionId: 2e875208-0c0b-4ee4-9e92-1cb3156ea799
  dockerRepository: airbyte/source-iterable
  dockerImageTag: 0.1.15
  documentationUrl: https://docs.airbyte.io/integrations/sources/iterable
  icon: iterable.svg
  sourceType: api
- name: Jenkins
  sourceDefinitionId: d6f73702-d7a0-4e95-9758-b0fb1af0bfba
  dockerRepository: farosai/airbyte-jenkins-source
  dockerImageTag: 0.1.23
  documentationUrl: https://docs.airbyte.io/integrations/sources/jenkins
  icon: jenkins.svg
  sourceType: api
- name: Jira
  sourceDefinitionId: 68e63de2-bb83-4c7e-93fa-a8a9051e3993
  dockerRepository: airbyte/source-jira
  dockerImageTag: 0.2.18
  documentationUrl: https://docs.airbyte.io/integrations/sources/jira
  icon: jira.svg
  sourceType: api
- name: Kafka
  sourceDefinitionId: d917a47b-8537-4d0d-8c10-36a9928d4265
  dockerRepository: airbyte/source-kafka
  dockerImageTag: 0.1.5
  documentationUrl: https://docs.airbyte.io/integrations/sources/kafka
  icon: kafka.svg
  sourceType: database
- name: Klaviyo
  sourceDefinitionId: 95e8cffd-b8c4-4039-968e-d32fb4a69bde
  dockerRepository: airbyte/source-klaviyo
  dockerImageTag: 0.1.3
  documentationUrl: https://docs.airbyte.io/integrations/sources/klaviyo
  icon: klaviyo.svg
  sourceType: api
- name: Lemlist
  sourceDefinitionId: 789f8e7a-2d28-11ec-8d3d-0242ac130003
  dockerRepository: airbyte/source-lemlist
  dockerImageTag: 0.1.0
  documentationUrl: https://docs.airbyte.io/integrations/sources/source-lemlist
  sourceType: api
- name: Lever Hiring
  sourceDefinitionId: 3981c999-bd7d-4afc-849b-e53dea90c948
  dockerRepository: airbyte/source-lever-hiring
  dockerImageTag: 0.1.2
  documentationUrl: https://docs.airbyte.io/integrations/sources/lever-hiring
  icon: leverhiring.svg
  sourceType: api
- name: LinkedIn Ads
  sourceDefinitionId: 137ece28-5434-455c-8f34-69dc3782f451
  dockerRepository: airbyte/source-linkedin-ads
  dockerImageTag: 0.1.6
  documentationUrl: https://docs.airbyte.io/integrations/sources/linkedin-ads
  icon: linkedin.svg
  sourceType: api
- name: Linnworks
  sourceDefinitionId: 7b86879e-26c5-4ef6-a5ce-2be5c7b46d1e
  dockerRepository: airbyte/source-linnworks
  dockerImageTag: 0.1.5
  documentationUrl: https://docs.airbyte.io/integrations/sources/linnworks
  icon: linnworks.svg
  sourceType: api
- name: Looker
  sourceDefinitionId: 00405b19-9768-4e0c-b1ae-9fc2ee2b2a8c
  dockerRepository: airbyte/source-looker
  dockerImageTag: 0.2.7
  documentationUrl: https://docs.airbyte.io/integrations/sources/looker
  icon: looker.svg
  sourceType: api
- name: Mailchimp
  sourceDefinitionId: b03a9f3e-22a5-11eb-adc1-0242ac120002
  dockerRepository: airbyte/source-mailchimp
  dockerImageTag: 0.2.14
  documentationUrl: https://docs.airbyte.io/integrations/sources/mailchimp
  icon: mailchimp.svg
  sourceType: api
- name: Mailgun
  sourceDefinitionId: 5b9cb09e-1003-4f9c-983d-5779d1b2cd51
  dockerRepository: airbyte/source-mailgun
  dockerImageTag: 0.1.0
  documentationUrl: https://docs.airbyte.io/integrations/sources/mailgun
  icon: mailgun.svg
  sourceType: api
- name: Marketo
  sourceDefinitionId: 9e0556f4-69df-4522-a3fb-03264d36b348
  dockerRepository: airbyte/source-marketo
  dockerImageTag: 0.1.3
  documentationUrl: https://docs.airbyte.io/integrations/sources/marketo
  icon: marketo.svg
  sourceType: api
- name: Microsoft SQL Server (MSSQL)
  sourceDefinitionId: b5ea17b1-f170-46dc-bc31-cc744ca984c1
  dockerRepository: airbyte/source-mssql
  dockerImageTag: 0.3.21
  documentationUrl: https://docs.airbyte.io/integrations/sources/mssql
  icon: mssql.svg
  sourceType: database
- name: Microsoft teams
  sourceDefinitionId: eaf50f04-21dd-4620-913b-2a83f5635227
  dockerRepository: airbyte/source-microsoft-teams
  dockerImageTag: 0.2.5
  documentationUrl: https://docs.airbyte.io/integrations/sources/microsoft-teams
  icon: microsoft-teams.svg
  sourceType: api
- name: Mixpanel
  sourceDefinitionId: 12928b32-bf0a-4f1e-964f-07e12e37153a
  dockerRepository: airbyte/source-mixpanel
  dockerImageTag: 0.1.13
  documentationUrl: https://docs.airbyte.io/integrations/sources/mixpanel
  icon: mixpanel.svg
  sourceType: api
- name: Monday
  sourceDefinitionId: 80a54ea2-9959-4040-aac1-eee42423ec9b
  dockerRepository: airbyte/source-monday
  dockerImageTag: 0.1.3
  documentationUrl: https://docs.airbyte.io/integrations/sources/monday
  icon: monday.svg
  sourceType: api
- name: MongoDb
  sourceDefinitionId: b2e713cd-cc36-4c0a-b5bd-b47cb8a0561e
  dockerRepository: airbyte/source-mongodb-v2
  dockerImageTag: 0.1.13
  documentationUrl: https://docs.airbyte.io/integrations/sources/mongodb-v2
  icon: mongodb.svg
  sourceType: database
- name: My Hours
  sourceDefinitionId: 722ba4bf-06ec-45a4-8dd5-72e4a5cf3903
  dockerRepository: airbyte/source-my-hours
  dockerImageTag: 0.1.0
  documentationUrl: https://docs.airbyte.io/integrations/sources/my-hours
  icon: my-hours.svg
  sourceType: api
- name: MySQL
  sourceDefinitionId: 435bb9a5-7887-4809-aa58-28c27df0d7ad
  dockerRepository: airbyte/source-mysql
  dockerImageTag: 0.5.9
  documentationUrl: https://docs.airbyte.io/integrations/sources/mysql
  icon: mysql.svg
  sourceType: database
- name: Notion
  sourceDefinitionId: 6e00b415-b02e-4160-bf02-58176a0ae687
  dockerRepository: airbyte/source-notion
  dockerImageTag: 0.1.3
  documentationUrl: https://docs.airbyte.io/integrations/sources/notion
  icon: notion.svg
  sourceType: api
- name: Okta
  sourceDefinitionId: 1d4fdb25-64fc-4569-92da-fcdca79a8372
  dockerRepository: airbyte/source-okta
  dockerImageTag: 0.1.4
  documentationUrl: https://docs.airbyte.io/integrations/sources/okta
  icon: okta.svg
  sourceType: api
- name: OneSignal
  sourceDefinitionId: bb6afd81-87d5-47e3-97c4-e2c2901b1cf8
  dockerRepository: airbyte/source-onesignal
  dockerImageTag: 0.1.2
  documentationUrl: https://docs.airbyte.io/integrations/sources/lever-onesignal
  icon: onesignal.svg
  sourceType: api
- name: OpenWeather
  sourceDefinitionId: d8540a80-6120-485d-b7d6-272bca477d9b
  dockerRepository: airbyte/source-openweather
  dockerImageTag: 0.1.4
  documentationUrl: https://docs.airbyte.io/integrations/sources/openweather
  sourceType: api
- name: Oracle DB
  sourceDefinitionId: b39a7370-74c3-45a6-ac3a-380d48520a83
  dockerRepository: airbyte/source-oracle
  dockerImageTag: 0.3.14
  documentationUrl: https://docs.airbyte.io/integrations/sources/oracle
  icon: oracle.svg
  sourceType: database
- name: Orb
  sourceDefinitionId: 7f0455fb-4518-4ec0-b7a3-d808bf8081cc
  dockerRepository: airbyte/source-orb
  dockerImageTag: 0.1.2
  documentationUrl: https://docs.airbyte.io/integrations/sources/orb
  icon: orb.svg
  sourceType: api
- sourceDefinitionId: 3490c201-5d95-4783-b600-eaf07a4c7787
  name: Outreach
  dockerRepository: airbyte/source-outreach
  dockerImageTag: 0.1.1
  documentationUrl: https://docs.airbyte.io/integrations/sources/outreach
  icon: outreach.svg
  sourceType: api
- name: PagerDuty
  sourceDefinitionId: 2817b3f0-04e4-4c7a-9f32-7a5e8a83db95
  dockerRepository: farosai/airbyte-pagerduty-source
  dockerImageTag: 0.1.23
  documentationUrl: https://docs.airbyte.io/integrations/sources/pagerduty
  icon: pagerduty.svg
  sourceType: api
- name: Paypal Transaction
  sourceDefinitionId: d913b0f2-cc51-4e55-a44c-8ba1697b9239
  dockerRepository: airbyte/source-paypal-transaction
  dockerImageTag: 0.1.5
  documentationUrl: https://docs.airbyte.io/integrations/sources/paypal-transaction
  icon: paypal.svg
  sourceType: api
- name: Paystack
  sourceDefinitionId: 193bdcb8-1dd9-48d1-aade-91cadfd74f9b
  dockerRepository: airbyte/source-paystack
  dockerImageTag: 0.1.1
  documentationUrl: https://docs.airbyte.io/integrations/sources/paystack
  icon: paystack.svg
  sourceType: api
- name: PersistIq
  sourceDefinitionId: 3052c77e-8b91-47e2-97a0-a29a22794b4b
  dockerRepository: airbyte/source-persistiq
  dockerImageTag: 0.1.0
  documentationUrl: https://docs.airbyte.io/integrations/sources/persistiq
  icon: persistiq.svg
  sourceType: api
- name: Pinterest
  sourceDefinitionId: 5cb7e5fe-38c2-11ec-8d3d-0242ac130003
  dockerRepository: airbyte/source-pinterest
  dockerImageTag: 0.1.2
  documentationUrl: https://docs.airbyte.io/integrations/sources/pinterest
  icon: pinterest.svg
  sourceType: api
- name: Pipedrive
  sourceDefinitionId: d8286229-c680-4063-8c59-23b9b391c700
  dockerRepository: airbyte/source-pipedrive
  dockerImageTag: 0.1.10
  documentationUrl: https://docs.airbyte.io/integrations/sources/pipedrive
  icon: pipedrive.svg
  sourceType: api
- name: Pivotal Tracker
  sourceDefinitionId: d60f5393-f99e-4310-8d05-b1876820f40e
  dockerRepository: airbyte/source-pivotal-tracker
  dockerImageTag: 0.1.0
  documentationUrl: https://docs.airbyte.io/integrations/sources/pivotal-tracker
  sourceType: api
- name: Plaid
  sourceDefinitionId: ed799e2b-2158-4c66-8da4-b40fe63bc72a
  dockerRepository: airbyte/source-plaid
  dockerImageTag: 0.3.1
  documentationUrl: https://docs.airbyte.io/integrations/sources/plaid
  icon: plaid.svg
  sourceType: api
- name: PokeAPI
  sourceDefinitionId: 6371b14b-bc68-4236-bfbd-468e8df8e968
  dockerRepository: airbyte/source-pokeapi
  dockerImageTag: 0.1.4
  documentationUrl: https://docs.airbyte.io/integrations/sources/pokeapi
  icon: pokeapi.svg
  sourceType: api
- name: PostHog
  sourceDefinitionId: af6d50ee-dddf-4126-a8ee-7faee990774f
  dockerRepository: airbyte/source-posthog
  dockerImageTag: 0.1.6
  documentationUrl: https://docs.airbyte.io/integrations/sources/posthog
  icon: posthog.svg
  sourceType: api
- name: Postgres
  sourceDefinitionId: decd338e-5647-4c0b-adf4-da0e75f5a750
  dockerRepository: airbyte/source-postgres
  dockerImageTag: 0.4.11
  documentationUrl: https://docs.airbyte.io/integrations/sources/postgres
  icon: postgresql.svg
  sourceType: database
- name: Prestashop
  sourceDefinitionId: d60a46d4-709f-4092-a6b7-2457f7d455f5
  dockerRepository: airbyte/source-prestashop
  dockerImageTag: 0.1.0
  documentationUrl: https://docs.airbyte.io/integrations/sources/presta-shop
  icon: prestashop.svg
  sourceType: api
- name: Qualaroo
  sourceDefinitionId: b08e4776-d1de-4e80-ab5c-1e51dad934a2
  dockerRepository: airbyte/source-qualaroo
  dockerImageTag: 0.1.0
  documentationUrl: https://docs.airbyte.io/integrations/sources/qualaroo
  icon: qualaroo.svg
  sourceType: api
- name: QuickBooks
  sourceDefinitionId: 29b409d9-30a5-4cc8-ad50-886eb846fea3
  dockerRepository: airbyte/source-quickbooks-singer
  dockerImageTag: 0.1.5
  documentationUrl: https://docs.airbyte.io/integrations/sources/quickbooks
  icon: qb.svg
  sourceType: api
- name: Recharge
  sourceDefinitionId: 45d2e135-2ede-49e1-939f-3e3ec357a65e
  dockerRepository: airbyte/source-recharge
  dockerImageTag: 0.1.5
  documentationUrl: https://docs.airbyte.io/integrations/sources/recharge
  icon: recharge.svg
  sourceType: api
- name: Recurly
  sourceDefinitionId: cd42861b-01fc-4658-a8ab-5d11d0510f01
  dockerRepository: airbyte/source-recurly
  dockerImageTag: 0.4.0
  documentationUrl: https://docs.airbyte.io/integrations/sources/recurly
  icon: recurly.svg
  sourceType: api
- name: Redshift
  sourceDefinitionId: e87ffa8e-a3b5-f69c-9076-6011339de1f6
  dockerRepository: airbyte/source-redshift
  dockerImageTag: 0.3.9
  documentationUrl: https://docs.airbyte.io/integrations/sources/redshift
  icon: redshift.svg
  sourceType: database
- name: Retently
  sourceDefinitionId: db04ecd1-42e7-4115-9cec-95812905c626
  dockerRepository: airbyte/source-retently
  dockerImageTag: 0.1.2
  documentationUrl: https://docs.airbyte.io/integrations/sources/retently
  icon: retently.svg
  sourceType: api
- name: S3
  sourceDefinitionId: 69589781-7828-43c5-9f63-8925b1c1ccc2
  dockerRepository: airbyte/source-s3
  dockerImageTag: 0.1.10
  documentationUrl: https://docs.airbyte.io/integrations/sources/s3
  icon: s3.svg
  sourceType: file
- name: SalesLoft
  sourceDefinitionId: 41991d12-d4b5-439e-afd0-260a31d4c53f
  dockerRepository: airbyte/source-salesloft
  dockerImageTag: 0.1.3
  documentationUrl: https://docs.airbyte.io/integrations/sources/salesloft
  icon: salesloft.svg
  sourceType: api
- name: Salesforce
  sourceDefinitionId: b117307c-14b6-41aa-9422-947e34922962
  dockerRepository: airbyte/source-salesforce
  dockerImageTag: 1.0.6
  documentationUrl: https://docs.airbyte.io/integrations/sources/salesforce
  icon: salesforce.svg
  sourceType: api
- name: SearchMetrics
  sourceDefinitionId: 8d7ef552-2c0f-11ec-8d3d-0242ac130003
  dockerRepository: airbyte/source-search-metrics
  dockerImageTag: 0.1.1
  documentationUrl: https://docs.airbyte.io/integrations/sources/search-metrics
  icon: searchmetrics.svg
  sourceType: api
- name: Sendgrid
  sourceDefinitionId: fbb5fbe2-16ad-4cf4-af7d-ff9d9c316c87
  dockerRepository: airbyte/source-sendgrid
  dockerImageTag: 0.2.6
  documentationUrl: https://docs.airbyte.io/integrations/sources/sendgrid
  icon: sendgrid.svg
  sourceType: api
- name: Shopify
  sourceDefinitionId: 9da77001-af33-4bcd-be46-6252bf9342b9
  dockerRepository: airbyte/source-shopify
  dockerImageTag: 0.1.36
  documentationUrl: https://docs.airbyte.io/integrations/sources/shopify
  icon: shopify.svg
  sourceType: api
- name: Short.io
  sourceDefinitionId: 2fed2292-5586-480c-af92-9944e39fe12d
  dockerRepository: airbyte/source-shortio
  dockerImageTag: 0.1.2
  documentationUrl: https://docs.airbyte.io/integrations/sources/shortio
  icon: short.svg
  sourceType: api
- name: Slack
  sourceDefinitionId: c2281cee-86f9-4a86-bb48-d23286b4c7bd
  dockerRepository: airbyte/source-slack
  dockerImageTag: 0.1.15
  documentationUrl: https://docs.airbyte.io/integrations/sources/slack
  icon: slack.svg
  sourceType: api
- name: Smartsheets
  sourceDefinitionId: 374ebc65-6636-4ea0-925c-7d35999a8ffc
  dockerRepository: airbyte/source-smartsheets
  dockerImageTag: 0.1.10
  documentationUrl: https://docs.airbyte.io/integrations/sources/smartsheets
  icon: smartsheet.svg
  sourceType: api
- name: Snapchat Marketing
  sourceDefinitionId: 200330b2-ea62-4d11-ac6d-cfe3e3f8ab2b
  dockerRepository: airbyte/source-snapchat-marketing
  dockerImageTag: 0.1.4
  documentationUrl: https://docs.airbyte.io/integrations/sources/snapchat-marketing
  icon: snapchat.svg
  sourceType: api
- name: Snowflake
  sourceDefinitionId: e2d65910-8c8b-40a1-ae7d-ee2416b2bfa2
  dockerRepository: airbyte/source-snowflake
  dockerImageTag: 0.1.11
  documentationUrl: https://docs.airbyte.io/integrations/sources/snowflake
  icon: snowflake.svg
  sourceType: database
- name: Square
  sourceDefinitionId: 77225a51-cd15-4a13-af02-65816bd0ecf4
  dockerRepository: airbyte/source-square
  dockerImageTag: 0.1.4
  documentationUrl: https://docs.airbyte.io/integrations/sources/square
  icon: square.svg
  sourceType: api
- sourceDefinitionId: 7a4327c4-315a-11ec-8d3d-0242ac130003
  name: Strava
  dockerRepository: airbyte/source-strava
  dockerImageTag: 0.1.2
  documentationUrl: https://docs.airbyte.io/integrations/sources/strava
  icon: strava.svg
- name: Stripe
  sourceDefinitionId: e094cb9a-26de-4645-8761-65c0c425d1de
  dockerRepository: airbyte/source-stripe
  dockerImageTag: 0.1.31
  documentationUrl: https://docs.airbyte.io/integrations/sources/stripe
  icon: stripe.svg
  sourceType: api
- name: SurveyMonkey
  sourceDefinitionId: badc5925-0485-42be-8caa-b34096cb71b5
  dockerRepository: airbyte/source-surveymonkey
  dockerImageTag: 0.1.7
  documentationUrl: https://docs.airbyte.io/integrations/sources/surveymonkey
  icon: surveymonkey.svg
  sourceType: api
- name: Tempo
  sourceDefinitionId: d1aa448b-7c54-498e-ad95-263cbebcd2db
  dockerRepository: airbyte/source-tempo
  dockerImageTag: 0.2.5
  documentationUrl: https://docs.airbyte.io/integrations/sources/tempo
  icon: tempo.svg
  sourceType: api
- name: TiDB
  sourceDefinitionId: 0dad1a35-ccf8-4d03-b73e-6788c00b13ae
  dockerRepository: airbyte/source-tidb
  dockerImageTag: 0.1.0
  documentationUrl: https://docs.airbyte.io/integrations/sources/tidb
  icon: tidb.svg
  sourceType: database
- name: TikTok Marketing
  sourceDefinitionId: 4bfac00d-ce15-44ff-95b9-9e3c3e8fbd35
  dockerRepository: airbyte/source-tiktok-marketing
  dockerImageTag: 0.1.7
  documentationUrl: https://docs.airbyte.io/integrations/sources/tiktok-marketing
  icon: tiktok.svg
  sourceType: api
- name: Trello
  sourceDefinitionId: 8da67652-004c-11ec-9a03-0242ac130003
  dockerRepository: airbyte/source-trello
  dockerImageTag: 0.1.6
  documentationUrl: https://docs.airbyte.io/integrations/sources/trello
  icon: trelllo.svg
  sourceType: api
- name: Twilio
  sourceDefinitionId: b9dc6155-672e-42ea-b10d-9f1f1fb95ab1
  dockerRepository: airbyte/source-twilio
  dockerImageTag: 0.1.4
  documentationUrl: https://docs.airbyte.io/integrations/sources/twilio
  icon: twilio.svg
  sourceType: api
- name: Typeform
  sourceDefinitionId: e7eff203-90bf-43e5-a240-19ea3056c474
  dockerRepository: airbyte/source-typeform
  dockerImageTag: 0.1.4
  documentationUrl: https://docs.airbyte.io/integrations/sources/typeform
  icon: typeform.svg
  sourceType: api
- name: US Census
  sourceDefinitionId: c4cfaeda-c757-489a-8aba-859fb08b6970
  dockerRepository: airbyte/source-us-census
  dockerImageTag: 0.1.2
  documentationUrl: https://docs.airbyte.io/integrations/sources/us-census
  icon: uscensus.svg
  sourceType: api
- sourceDefinitionId: afa734e4-3571-11ec-991a-1e0031268139
  name: YouTube Analytics
  dockerRepository: airbyte/source-youtube-analytics
  dockerImageTag: 0.1.0
  documentationUrl: https://docs.airbyte.io/integrations/sources/source-youtube-analytics
  icon: youtube.svg
  sourceType: api
- name: VictorOps
  sourceDefinitionId: 7e20ce3e-d820-4327-ad7a-88f3927fd97a
  dockerRepository: farosai/airbyte-victorops-source
  dockerImageTag: 0.1.23
  documentationUrl: https://docs.airbyte.io/integrations/sources/victorops
  icon: victorops.svg
  sourceType: api
- name: Zendesk Chat
  sourceDefinitionId: 40d24d0f-b8f9-4fe0-9e6c-b06c0f3f45e4
  dockerRepository: airbyte/source-zendesk-chat
  dockerImageTag: 0.1.6
  documentationUrl: https://docs.airbyte.io/integrations/sources/zendesk-chat
  icon: zendesk.svg
  sourceType: api
- name: Zendesk Sunshine
  sourceDefinitionId: 325e0640-e7b3-4e24-b823-3361008f603f
  dockerRepository: airbyte/source-zendesk-sunshine
  dockerImageTag: 0.1.1
  documentationUrl: https://docs.airbyte.io/integrations/sources/zendesk-sunshine
  icon: zendesk.svg
  sourceType: api
- name: Zendesk Support
  sourceDefinitionId: 79c1aa37-dae3-42ae-b333-d1c105477715
  dockerRepository: airbyte/source-zendesk-support
  dockerImageTag: 0.2.7
  documentationUrl: https://docs.airbyte.io/integrations/sources/zendesk-support
  icon: zendesk.svg
  sourceType: api
- name: Zendesk Talk
  sourceDefinitionId: c8630570-086d-4a40-99ae-ea5b18673071
  dockerRepository: airbyte/source-zendesk-talk
  dockerImageTag: 0.1.3
  documentationUrl: https://docs.airbyte.io/integrations/sources/zendesk-talk
  icon: zendesk.svg
  sourceType: api
- name: Zenloop
  sourceDefinitionId: f1e4c7f6-db5c-4035-981f-d35ab4998794
  dockerRepository: airbyte/source-zenloop
  dockerImageTag: 0.1.1
  documentationUrl: https://docs.airbyte.io/integrations/sources/zenloop
  sourceType: api
- sourceDefinitionId: cdaf146a-9b75-49fd-9dd2-9d64a0bb4781
  name: Sentry
  dockerRepository: airbyte/source-sentry
  dockerImageTag: 0.1.1
  documentationUrl: https://docs.airbyte.io/integrations/sources/sentry
  icon: sentry.svg
- name: Zoom
  sourceDefinitionId: aea2fd0d-377d-465e-86c0-4fdc4f688e51
  dockerRepository: airbyte/source-zoom-singer
  dockerImageTag: 0.2.4
  documentationUrl: https://docs.airbyte.io/integrations/sources/zoom
  icon: zoom.svg
  sourceType: api
- name: Zuora
  sourceDefinitionId: 3dc3037c-5ce8-4661-adc2-f7a9e3c5ece5
  dockerRepository: airbyte/source-zuora
  dockerImageTag: 0.1.3
  documentationUrl: https://docs.airbyte.io/integrations/sources/zuora
  icon: zuora.svg
  sourceType: api
- name: Kustomer
  sourceDefinitionId: cd06e646-31bf-4dc8-af48-cbc6530fcad3
  dockerRepository: airbyte/source-kustomer-singer
  dockerImageTag: 0.1.2
  documentationUrl: https://docs.airbyte.io/integrations/sources/kustomer
  sourceType: api
- name: ZohoCRM
  sourceDefinitionId: 4942d392-c7b5-4271-91f9-3b4f4e51eb3e
  dockerRepository: airbyte/source-zoho-crm
  dockerImageTag: 0.1.0
  documentationUrl: https://docs.airbyte.com/integrations/sources/zoho-crm
  sourceType: api<|MERGE_RESOLUTION|>--- conflicted
+++ resolved
@@ -341,11 +341,7 @@
 - name: HubSpot
   sourceDefinitionId: 36c891d9-4bd9-43ac-bad2-10e12756272c
   dockerRepository: airbyte/source-hubspot
-<<<<<<< HEAD
-  dockerImageTag: 0.1.54
-=======
   dockerImageTag: 0.1.55
->>>>>>> e0902e6e
   documentationUrl: https://docs.airbyte.io/integrations/sources/hubspot
   icon: hubspot.svg
   sourceType: api
