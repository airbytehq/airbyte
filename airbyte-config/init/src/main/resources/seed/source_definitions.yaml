--- conflicted
+++ resolved
@@ -57,11 +57,7 @@
 - name: Amazon Ads
   sourceDefinitionId: c6b0a29e-1da9-4512-9002-7bfd0cba2246
   dockerRepository: airbyte/source-amazon-ads
-<<<<<<< HEAD
-  dockerImageTag: 0.1.26
-=======
-  dockerImageTag: 0.1.27
->>>>>>> ceb8a70a
+  dockerImageTag: 0.1.28
   documentationUrl: https://docs.airbyte.com/integrations/sources/amazon-ads
   icon: amazonads.svg
   sourceType: api
