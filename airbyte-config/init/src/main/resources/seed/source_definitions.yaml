- name: Airtable
  sourceDefinitionId: 14c6e7ea-97ed-4f5e-a7b5-25e9a80b8212
  dockerRepository: airbyte/source-airtable
  dockerImageTag: 0.1.1
  documentationUrl: https://docs.airbyte.io/integrations/sources/airtable
  icon: airtable.svg
  sourceType: api
- name: AWS CloudTrail
  sourceDefinitionId: 6ff047c0-f5d5-4ce5-8c81-204a830fa7e1
  dockerRepository: airbyte/source-aws-cloudtrail
  dockerImageTag: 0.1.4
  documentationUrl: https://docs.airbyte.io/integrations/sources/aws-cloudtrail
  icon: awscloudtrail.svg
  sourceType: api
- name: Amazon Ads
  sourceDefinitionId: c6b0a29e-1da9-4512-9002-7bfd0cba2246
  dockerRepository: airbyte/source-amazon-ads
  dockerImageTag: 0.1.3
  documentationUrl: https://docs.airbyte.io/integrations/sources/amazon-ads
  icon: amazonads.svg
  sourceType: api
- name: Amazon Seller Partner
  sourceDefinitionId: e55879a8-0ef8-4557-abcf-ab34c53ec460
  dockerRepository: airbyte/source-amazon-seller-partner
  dockerImageTag: 0.2.14
  sourceType: api
  documentationUrl: https://docs.airbyte.io/integrations/sources/amazon-seller-partner
  icon: amazonsellerpartner.svg
- name: Amazon SQS
  sourceDefinitionId: 983fd355-6bf3-4709-91b5-37afa391eeb6
  dockerRepository: airbyte/source-amazon-sqs
  dockerImageTag: 0.1.0
  documentationUrl: https://docs.airbyte.io/integrations/sources/amazon-sqs
  sourceType: api
- name: Amplitude
  sourceDefinitionId: fa9f58c6-2d03-4237-aaa4-07d75e0c1396
  dockerRepository: airbyte/source-amplitude
  dockerImageTag: 0.1.4
  documentationUrl: https://docs.airbyte.io/integrations/sources/amplitude
  icon: amplitude.svg
  sourceType: api
- name: Apify Dataset
  sourceDefinitionId: 47f17145-fe20-4ef5-a548-e29b048adf84
  dockerRepository: airbyte/source-apify-dataset
  dockerImageTag: 0.1.3
  documentationUrl: https://docs.airbyte.io/integrations/sources/apify-dataset
  icon: apify.svg
  sourceType: api
- name: Appstore
  sourceDefinitionId: 2af123bf-0aaf-4e0d-9784-cb497f23741a
  dockerRepository: airbyte/source-appstore-singer
  dockerImageTag: 0.2.6
  documentationUrl: https://docs.airbyte.io/integrations/sources/appstore
  icon: appstore.svg
  sourceType: api
- name: Asana
  sourceDefinitionId: d0243522-dccf-4978-8ba0-37ed47a0bdbf
  dockerRepository: airbyte/source-asana
  dockerImageTag: 0.1.3
  documentationUrl: https://docs.airbyte.io/integrations/sources/asana
  icon: asana.svg
  sourceType: api
- name: Azure Table Storage
  sourceDefinitionId: 798ae795-5189-42b6-b64e-3cb91db93338
  dockerRepository: airbyte/source-azure-table
  dockerImageTag: 0.1.1
  documentationUrl: https://docs.airbyte.io/integrations/sources/azure-table
  icon: azureblobstorage.svg
  sourceType: database
- name: BambooHR
  sourceDefinitionId: 90916976-a132-4ce9-8bce-82a03dd58788
  dockerRepository: airbyte/source-bamboo-hr
  dockerImageTag: 0.1.0
  documentationUrl: https://docs.airbyte.io/integrations/sources/bamboo-hr
  icon: bamboohr.svg
  sourceType: api
- name: BigCommerce
  sourceDefinitionId: 59c5501b-9f95-411e-9269-7143c939adbd
  dockerRepository: airbyte/source-bigcommerce
  dockerImageTag: 0.1.3
  documentationUrl: https://docs.airbyte.io/integrations/sources/bigcommerce
  icon: bigcommerce.svg
  sourceType: api
- name: BigQuery
  sourceDefinitionId: bfd1ddf8-ae8a-4620-b1d7-55597d2ba08c
  dockerRepository: airbyte/source-bigquery
  dockerImageTag: 0.1.5
  documentationUrl: https://docs.airbyte.io/integrations/sources/bigquery
  icon: bigquery.svg
  sourceType: database
- name: Bing Ads
  sourceDefinitionId: 47f25999-dd5e-4636-8c39-e7cea2453331
  dockerRepository: airbyte/source-bing-ads
  dockerImageTag: 0.1.3
  documentationUrl: https://docs.airbyte.io/integrations/sources/bing-ads
  icon: bingads.svg
  sourceType: api
- name: Braintree
  sourceDefinitionId: 63cea06f-1c75-458d-88fe-ad48c7cb27fd
  dockerRepository: airbyte/source-braintree
  dockerImageTag: 0.1.3
  documentationUrl: https://docs.airbyte.io/integrations/sources/braintree
  icon: braintree.svg
  sourceType: api
- name: Cart.com
  sourceDefinitionId: bb1a6d31-6879-4819-a2bd-3eed299ea8e2
  dockerRepository: airbyte/source-cart
  dockerImageTag: 0.1.5
  documentationUrl: https://docs.airbyte.io/integrations/sources/cart
  icon: cart.svg
  sourceType: api
- name: Chargebee
  sourceDefinitionId: 686473f1-76d9-4994-9cc7-9b13da46147c
  dockerRepository: airbyte/source-chargebee
  dockerImageTag: 0.1.5
  documentationUrl: https://docs.airbyte.io/integrations/sources/chargebee
  icon: chargebee.svg
  sourceType: api
- name: Chartmogul
  sourceDefinitionId: b6604cbd-1b12-4c08-8767-e140d0fb0877
  dockerRepository: airbyte/source-chartmogul
  dockerImageTag: 0.1.0
  documentationUrl: https://docs.airbyte.io/integrations/sources/chartmogul
  icon: chartmogul.svg
  sourceType: api
- name: ClickHouse
  sourceDefinitionId: bad83517-5e54-4a3d-9b53-63e85fbd4d7c
  dockerRepository: airbyte/source-clickhouse
  dockerImageTag: 0.1.7
  documentationUrl: https://docs.airbyte.io/integrations/sources/clickhouse
  icon: cliskhouse.svg
  sourceType: database
- name: Close.com
  sourceDefinitionId: dfffecb7-9a13-43e9-acdc-b92af7997ca9
  dockerRepository: airbyte/source-close-com
  dockerImageTag: 0.1.0
  documentationUrl: https://docs.airbyte.io/integrations/sources/close-com
  icon: close.svg
  sourceType: api
- name: Cockroachdb
  sourceDefinitionId: 9fa5862c-da7c-11eb-8d19-0242ac130003
  dockerRepository: airbyte/source-cockroachdb
  dockerImageTag: 0.1.5
  documentationUrl: https://docs.airbyte.io/integrations/sources/cockroachdb
  icon: cockroachdb.svg
  sourceType: database
- name: Commercetools
  sourceDefinitionId: 008b2e26-11a3-11ec-82a8-0242ac130003
  dockerRepository: airbyte/source-commercetools
  dockerImageTag: 0.1.0
  documentationUrl: https://docs.airbyte.io/integrations/sources/commercetools
  icon: commercetools.svg
  sourceType: api
- name: Delighted
  sourceDefinitionId: cc88c43f-6f53-4e8a-8c4d-b284baaf9635
  dockerRepository: airbyte/source-delighted
  dockerImageTag: 0.1.2
  documentationUrl: https://docs.airbyte.io/integrations/sources/delighted
  icon: delighted.svg
  sourceType: api
- name: Dixa
  sourceDefinitionId: 0b5c867e-1b12-4d02-ab74-97b2184ff6d7
  dockerRepository: airbyte/source-dixa
  dockerImageTag: 0.1.2
  documentationUrl: https://docs.airbyte.io/integrations/sources/dixa
  icon: dixa.svg
  sourceType: api
- name: Drift
  sourceDefinitionId: 445831eb-78db-4b1f-8f1f-0d96ad8739e2
  dockerRepository: airbyte/source-drift
  dockerImageTag: 0.2.5
  documentationUrl: https://docs.airbyte.io/integrations/sources/drift
  icon: drift.svg
  sourceType: api
- name: E2E Testing
  sourceDefinitionId: d53f9084-fa6b-4a5a-976c-5b8392f4ad8a
  dockerRepository: airbyte/source-e2e-test
  dockerImageTag: 1.0.0
  documentationUrl: https://docs.airbyte.io/integrations/sources/e2e-test
  icon: airbyte.svg
  sourceType: api
- name: Exchange Rates Api
  sourceDefinitionId: e2b40e36-aa0e-4bed-b41b-bcea6fa348b1
  dockerRepository: airbyte/source-exchange-rates
  dockerImageTag: 0.2.5
  documentationUrl: https://docs.airbyte.io/integrations/sources/exchangeratesapi
  icon: exchangeratesapi.svg
  sourceType: api
- name: Facebook Marketing
  sourceDefinitionId: e7778cfc-e97c-4458-9ecb-b4f2bba8946c
  dockerRepository: airbyte/source-facebook-marketing
  dockerImageTag: 0.2.31
  documentationUrl: https://docs.airbyte.io/integrations/sources/facebook-marketing
  icon: facebook.svg
  sourceType: api
- name: Facebook Pages
  sourceDefinitionId: 010eb12f-837b-4685-892d-0a39f76a98f5
  dockerRepository: airbyte/source-facebook-pages
  dockerImageTag: 0.1.6
  documentationUrl: https://hub.docker.com/r/airbyte/source-facebook-pages
  icon: facebook.svg
  sourceType: api
- name: File
  sourceDefinitionId: 778daa7c-feaf-4db6-96f3-70fd645acc77
  dockerRepository: airbyte/source-file
  dockerImageTag: 0.2.8
  documentationUrl: https://docs.airbyte.io/integrations/sources/file
  icon: file.svg
  sourceType: file
- name: Freshdesk
  sourceDefinitionId: ec4b9503-13cb-48ab-a4ab-6ade4be46567
  dockerRepository: airbyte/source-freshdesk
  dockerImageTag: 0.2.11
  documentationUrl: https://docs.airbyte.io/integrations/sources/freshdesk
  icon: freshdesk.svg
  sourceType: api
- name: Freshsales
  sourceDefinitionId: eca08d79-7b92-4065-b7f3-79c14836ebe7
  dockerRepository: airbyte/source-freshsales
  dockerImageTag: 0.1.1
  documentationUrl: https://docs.airbyte.io/integrations/sources/freshsales
  icon: freshsales.svg
  sourceType: api
- name: Freshservice
  sourceDefinitionId: 9bb85338-ea95-4c93-b267-6be89125b267
  dockerRepository: airbyte/source-freshservice
  dockerImageTag: 0.1.1
  documentationUrl: https://docs.airbyte.io/integrations/sources/freshservice
  icon: freshdesk.svg
  sourceType: api
- name: GitHub
  sourceDefinitionId: ef69ef6e-aa7f-4af1-a01d-ef775033524e
  dockerRepository: airbyte/source-github
<<<<<<< HEAD
  dockerImageTag: 0.2.12
=======
  dockerImageTag: 0.2.15
>>>>>>> 5bce24c4
  documentationUrl: https://docs.airbyte.io/integrations/sources/github
  icon: github.svg
  sourceType: api
- name: Gitlab
  sourceDefinitionId: 5e6175e5-68e1-4c17-bff9-56103bbb0d80
  dockerRepository: airbyte/source-gitlab
  dockerImageTag: 0.1.3
  documentationUrl: https://docs.airbyte.io/integrations/sources/gitlab
  icon: gitlab.svg
  sourceType: api
- name: Google Ads
  sourceDefinitionId: 253487c0-2246-43ba-a21f-5116b20a2c50
  dockerRepository: airbyte/source-google-ads
  dockerImageTag: 0.1.23
  documentationUrl: https://docs.airbyte.io/integrations/sources/google-ads
  icon: google-adwords.svg
  sourceType: api
- name: Google Analytics
  sourceDefinitionId: eff3616a-f9c3-11eb-9a03-0242ac130003
  dockerRepository: airbyte/source-google-analytics-v4
  dockerImageTag: 0.1.16
  documentationUrl: https://docs.airbyte.io/integrations/sources/google-analytics-v4
  icon: google-analytics.svg
  sourceType: api
- name: Google Directory
  sourceDefinitionId: d19ae824-e289-4b14-995a-0632eb46d246
  dockerRepository: airbyte/source-google-directory
  dockerImageTag: 0.1.9
  documentationUrl: https://docs.airbyte.io/integrations/sources/google-directory
  icon: googledirectory.svg
  sourceType: api
- name: Google Search Console
  sourceDefinitionId: eb4c9e00-db83-4d63-a386-39cfa91012a8
  dockerRepository: airbyte/source-google-search-console
  dockerImageTag: 0.1.11
  documentationUrl: https://docs.airbyte.io/integrations/sources/google-search-console
  icon: googlesearchconsole.svg
  sourceType: api
- name: Google Sheets
  sourceDefinitionId: 71607ba1-c0ac-4799-8049-7f4b90dd50f7
  dockerRepository: airbyte/source-google-sheets
  dockerImageTag: 0.2.9
  documentationUrl: https://docs.airbyte.io/integrations/sources/google-sheets
  icon: google-sheets.svg
  sourceType: file
- name: Google Workspace Admin Reports
  sourceDefinitionId: ed9dfefa-1bbc-419d-8c5e-4d78f0ef6734
  dockerRepository: airbyte/source-google-workspace-admin-reports
  dockerImageTag: 0.1.7
  documentationUrl: https://docs.airbyte.io/integrations/sources/google-workspace-admin-reports
  icon: googleworkpace.svg
  sourceType: api
- name: Greenhouse
  sourceDefinitionId: 59f1e50a-331f-4f09-b3e8-2e8d4d355f44
  dockerRepository: airbyte/source-greenhouse
  dockerImageTag: 0.2.6
  documentationUrl: https://docs.airbyte.io/integrations/sources/greenhouse
  icon: greenhouse.svg
  sourceType: api
- name: Harvest
  sourceDefinitionId: fe2b4084-3386-4d3b-9ad6-308f61a6f1e6
  dockerRepository: airbyte/source-harvest
  dockerImageTag: 0.1.8
  documentationUrl: https://docs.airbyte.io/integrations/sources/harvest
  icon: harvest.svg
  sourceType: api
- name: Hellobaton
  sourceDefinitionId: 492b56d1-937c-462e-8076-21ad2031e784
  dockerRepository: airbyte/source-hellobaton
  dockerImageTag: 0.1.0
  documentationUrl: https://docs.airbyte.io/integrations/sources/hellobaton
  sourceType: api
- name: HubSpot
  sourceDefinitionId: 36c891d9-4bd9-43ac-bad2-10e12756272c
  dockerRepository: airbyte/source-hubspot
  dockerImageTag: 0.1.36
  documentationUrl: https://docs.airbyte.io/integrations/sources/hubspot
  icon: hubspot.svg
  sourceType: api
- name: IBM Db2
  sourceDefinitionId: 447e0381-3780-4b46-bb62-00a4e3c8b8e2
  dockerRepository: airbyte/source-db2
  dockerImageTag: 0.1.4
  documentationUrl: https://docs.airbyte.io/integrations/sources/db2
  icon: db2.svg
  sourceType: database
- name: Instagram
  sourceDefinitionId: 6acf6b55-4f1e-4fca-944e-1a3caef8aba8
  dockerRepository: airbyte/source-instagram
  dockerImageTag: 0.1.9
  documentationUrl: https://hub.docker.com/r/airbyte/source-instagram
  icon: instagram.svg
  sourceType: api
- name: Intercom
  sourceDefinitionId: d8313939-3782-41b0-be29-b3ca20d8dd3a
  dockerRepository: airbyte/source-intercom
  dockerImageTag: 0.1.13
  documentationUrl: https://docs.airbyte.io/integrations/sources/intercom
  icon: intercom.svg
  sourceType: api
- name: Iterable
  sourceDefinitionId: 2e875208-0c0b-4ee4-9e92-1cb3156ea799
  dockerRepository: airbyte/source-iterable
  dockerImageTag: 0.1.15
  documentationUrl: https://docs.airbyte.io/integrations/sources/iterable
  icon: iterable.svg
  sourceType: api
- name: Jira
  sourceDefinitionId: 68e63de2-bb83-4c7e-93fa-a8a9051e3993
  dockerRepository: airbyte/source-jira
  dockerImageTag: 0.2.18
  documentationUrl: https://docs.airbyte.io/integrations/sources/jira
  icon: jira.svg
  sourceType: api
- name: Kafka
  sourceDefinitionId: d917a47b-8537-4d0d-8c10-36a9928d4265
  dockerRepository: airbyte/source-kafka
  dockerImageTag: 0.1.2
  documentationUrl: https://docs.airbyte.io/integrations/sources/kafka
  icon: kafka.svg
  sourceType: database
- name: Klaviyo
  sourceDefinitionId: 95e8cffd-b8c4-4039-968e-d32fb4a69bde
  dockerRepository: airbyte/source-klaviyo
  dockerImageTag: 0.1.3
  documentationUrl: https://docs.airbyte.io/integrations/sources/klaviyo
  icon: klaviyo.svg
  sourceType: api
- name: Lemlist
  sourceDefinitionId: 789f8e7a-2d28-11ec-8d3d-0242ac130003
  dockerRepository: airbyte/source-lemlist
  dockerImageTag: 0.1.0
  documentationUrl: https://docs.airbyte.io/integrations/sources/source-lemlist
  sourceType: api
- name: Lever Hiring
  sourceDefinitionId: 3981c999-bd7d-4afc-849b-e53dea90c948
  dockerRepository: airbyte/source-lever-hiring
  dockerImageTag: 0.1.2
  documentationUrl: https://docs.airbyte.io/integrations/sources/lever-hiring
  icon: leverhiring.svg
  sourceType: api
- name: LinkedIn Ads
  sourceDefinitionId: 137ece28-5434-455c-8f34-69dc3782f451
  dockerRepository: airbyte/source-linkedin-ads
  dockerImageTag: 0.1.5
  documentationUrl: https://docs.airbyte.io/integrations/sources/linkedin-ads
  icon: linkedin.svg
  sourceType: api
- name: Linnworks
  sourceDefinitionId: 7b86879e-26c5-4ef6-a5ce-2be5c7b46d1e
  dockerRepository: airbyte/source-linnworks
  dockerImageTag: 0.1.5
  documentationUrl: https://docs.airbyte.io/integrations/sources/linnworks
  icon: linnworks.svg
  sourceType: api
- name: Looker
  sourceDefinitionId: 00405b19-9768-4e0c-b1ae-9fc2ee2b2a8c
  dockerRepository: airbyte/source-looker
  dockerImageTag: 0.2.6
  documentationUrl: https://docs.airbyte.io/integrations/sources/looker
  icon: looker.svg
  sourceType: api
- name: Mailchimp
  sourceDefinitionId: b03a9f3e-22a5-11eb-adc1-0242ac120002
  dockerRepository: airbyte/source-mailchimp
  dockerImageTag: 0.2.11
  documentationUrl: https://docs.airbyte.io/integrations/sources/mailchimp
  icon: mailchimp.svg
  sourceType: api
- name: Mailgun
  sourceDefinitionId: 5b9cb09e-1003-4f9c-983d-5779d1b2cd51
  dockerRepository: airbyte/source-mailgun
  dockerImageTag: 0.1.0
  documentationUrl: https://docs.airbyte.io/integrations/sources/mailgun
  icon: mailgun.svg
  sourceType: api
- name: Marketo
  sourceDefinitionId: 9e0556f4-69df-4522-a3fb-03264d36b348
  dockerRepository: airbyte/source-marketo
  dockerImageTag: 0.1.3
  documentationUrl: https://docs.airbyte.io/integrations/sources/marketo
  icon: marketo.svg
  sourceType: api
- name: Microsoft SQL Server (MSSQL)
  sourceDefinitionId: b5ea17b1-f170-46dc-bc31-cc744ca984c1
  dockerRepository: airbyte/source-mssql
  dockerImageTag: 0.3.14
  documentationUrl: https://docs.airbyte.io/integrations/sources/mssql
  icon: mssql.svg
  sourceType: database
- name: Microsoft teams
  sourceDefinitionId: eaf50f04-21dd-4620-913b-2a83f5635227
  dockerRepository: airbyte/source-microsoft-teams
  dockerImageTag: 0.2.5
  documentationUrl: https://docs.airbyte.io/integrations/sources/microsoft-teams
  icon: microsoft-teams.svg
  sourceType: api
- name: Mixpanel
  sourceDefinitionId: 12928b32-bf0a-4f1e-964f-07e12e37153a
  dockerRepository: airbyte/source-mixpanel
  dockerImageTag: 0.1.9
  documentationUrl: https://docs.airbyte.io/integrations/sources/mixpanel
  icon: mixpanel.svg
  sourceType: api
- name: Monday
  sourceDefinitionId: 80a54ea2-9959-4040-aac1-eee42423ec9b
  dockerRepository: airbyte/source-monday
  dockerImageTag: 0.1.3
  documentationUrl: https://docs.airbyte.io/integrations/sources/monday
  icon: monday.svg
  sourceType: api
- name: MongoDb
  sourceDefinitionId: b2e713cd-cc36-4c0a-b5bd-b47cb8a0561e
  dockerRepository: airbyte/source-mongodb-v2
  dockerImageTag: 0.1.11
  documentationUrl: https://docs.airbyte.io/integrations/sources/mongodb-v2
  icon: mongodb.svg
  sourceType: database
- name: My Hours
  sourceDefinitionId: 722ba4bf-06ec-45a4-8dd5-72e4a5cf3903
  dockerRepository: airbyte/source-my-hours
  dockerImageTag: 0.1.0
  documentationUrl: https://docs.airbyte.io/integrations/sources/my-hours
  icon: my-hours.svg
  sourceType: api
- name: MySQL
  sourceDefinitionId: 435bb9a5-7887-4809-aa58-28c27df0d7ad
  dockerRepository: airbyte/source-mysql
  dockerImageTag: 0.5.1
  documentationUrl: https://docs.airbyte.io/integrations/sources/mysql
  icon: mysql.svg
  sourceType: database
- name: Notion
  sourceDefinitionId: 6e00b415-b02e-4160-bf02-58176a0ae687
  dockerRepository: airbyte/source-notion
  dockerImageTag: 0.1.2
  documentationUrl: https://docs.airbyte.io/integrations/sources/notion
  icon: notion.svg
  sourceType: api
- name: Okta
  sourceDefinitionId: 1d4fdb25-64fc-4569-92da-fcdca79a8372
  dockerRepository: airbyte/source-okta
  dockerImageTag: 0.1.4
  documentationUrl: https://docs.airbyte.io/integrations/sources/okta
  icon: okta.svg
  sourceType: api
- name: OneSignal
  sourceDefinitionId: bb6afd81-87d5-47e3-97c4-e2c2901b1cf8
  dockerRepository: airbyte/source-onesignal
  dockerImageTag: 0.1.2
  documentationUrl: https://docs.airbyte.io/integrations/sources/lever-onesignal
  icon: onesignal.svg
  sourceType: api
- name: OpenWeather
  sourceDefinitionId: d8540a80-6120-485d-b7d6-272bca477d9b
  dockerRepository: airbyte/source-openweather
  dockerImageTag: 0.1.0
  documentationUrl: https://docs.airbyte.io/integrations/sources/openweather
  sourceType: api
- name: Oracle DB
  sourceDefinitionId: b39a7370-74c3-45a6-ac3a-380d48520a83
  dockerRepository: airbyte/source-oracle
  dockerImageTag: 0.3.11
  documentationUrl: https://docs.airbyte.io/integrations/sources/oracle
  icon: oracle.svg
  sourceType: database
- sourceDefinitionId: 3490c201-5d95-4783-b600-eaf07a4c7787
  name: Outreach
  dockerRepository: airbyte/source-outreach
  dockerImageTag: 0.1.1
  documentationUrl: https://docs.airbyte.io/integrations/sources/outreach
  icon: outreach.svg
  sourceType: api
- name: Paypal Transaction
  sourceDefinitionId: d913b0f2-cc51-4e55-a44c-8ba1697b9239
  dockerRepository: airbyte/source-paypal-transaction
  dockerImageTag: 0.1.4
  documentationUrl: https://docs.airbyte.io/integrations/sources/paypal-transaction
  icon: paypal.svg
  sourceType: api
- name: Paystack
  sourceDefinitionId: 193bdcb8-1dd9-48d1-aade-91cadfd74f9b
  dockerRepository: airbyte/source-paystack
  dockerImageTag: 0.1.1
  documentationUrl: https://docs.airbyte.io/integrations/sources/paystack
  icon: paystack.svg
  sourceType: api
- name: PersistIq
  sourceDefinitionId: 3052c77e-8b91-47e2-97a0-a29a22794b4b
  dockerRepository: airbyte/source-persistiq
  dockerImageTag: 0.1.0
  documentationUrl: https://docs.airbyte.io/integrations/sources/persistiq
  icon: persistiq.svg
  sourceType: api
- name: Pinterest
  sourceDefinitionId: 5cb7e5fe-38c2-11ec-8d3d-0242ac130003
  dockerRepository: airbyte/source-pinterest
  dockerImageTag: 0.1.1
  documentationUrl: https://docs.airbyte.io/integrations/sources/pinterest
  icon: pinterest.svg
  sourceType: api
- name: Pipedrive
  sourceDefinitionId: d8286229-c680-4063-8c59-23b9b391c700
  dockerRepository: airbyte/source-pipedrive
  dockerImageTag: 0.1.9
  documentationUrl: https://docs.airbyte.io/integrations/sources/pipedrive
  icon: pipedrive.svg
  sourceType: api
- name: Plaid
  sourceDefinitionId: ed799e2b-2158-4c66-8da4-b40fe63bc72a
  dockerRepository: airbyte/source-plaid
  dockerImageTag: 0.3.0
  documentationUrl: https://docs.airbyte.io/integrations/sources/plaid
  icon: plaid.svg
  sourceType: api
- name: PokeAPI
  sourceDefinitionId: 6371b14b-bc68-4236-bfbd-468e8df8e968
  dockerRepository: airbyte/source-pokeapi
  dockerImageTag: 0.1.4
  documentationUrl: https://docs.airbyte.io/integrations/sources/pokeapi
  icon: pokeapi.svg
  sourceType: api
- name: PostHog
  sourceDefinitionId: af6d50ee-dddf-4126-a8ee-7faee990774f
  dockerRepository: airbyte/source-posthog
  dockerImageTag: 0.1.6
  documentationUrl: https://docs.airbyte.io/integrations/sources/posthog
  icon: posthog.svg
  sourceType: api
- name: Postgres
  sourceDefinitionId: decd338e-5647-4c0b-adf4-da0e75f5a750
  dockerRepository: airbyte/source-postgres
  dockerImageTag: 0.4.3
  documentationUrl: https://docs.airbyte.io/integrations/sources/postgres
  icon: postgresql.svg
  sourceType: database
- name: Prestashop
  sourceDefinitionId: d60a46d4-709f-4092-a6b7-2457f7d455f5
  dockerRepository: airbyte/source-prestashop
  dockerImageTag: 0.1.0
  documentationUrl: https://docs.airbyte.io/integrations/sources/presta-shop
  icon: prestashop.svg
  sourceType: api
- name: Qualaroo
  sourceDefinitionId: b08e4776-d1de-4e80-ab5c-1e51dad934a2
  dockerRepository: airbyte/source-qualaroo
  dockerImageTag: 0.1.0
  documentationUrl: https://docs.airbyte.io/integrations/sources/qualaroo
  icon: qualaroo.svg
  sourceType: api
- name: Quickbooks
  sourceDefinitionId: 29b409d9-30a5-4cc8-ad50-886eb846fea3
  dockerRepository: airbyte/source-quickbooks-singer
  dockerImageTag: 0.1.4
  documentationUrl: https://docs.airbyte.io/integrations/sources/quickbooks
  icon: qb.svg
  sourceType: api
- name: Recharge
  sourceDefinitionId: 45d2e135-2ede-49e1-939f-3e3ec357a65e
  dockerRepository: airbyte/source-recharge
  dockerImageTag: 0.1.4
  documentationUrl: https://docs.airbyte.io/integrations/sources/recharge
  icon: recharge.svg
  sourceType: api
- name: Recurly
  sourceDefinitionId: cd42861b-01fc-4658-a8ab-5d11d0510f01
  dockerRepository: airbyte/source-recurly
  dockerImageTag: 0.3.2
  documentationUrl: https://docs.airbyte.io/integrations/sources/recurly
  icon: recurly.svg
  sourceType: api
- name: Redshift
  sourceDefinitionId: e87ffa8e-a3b5-f69c-9076-6011339de1f6
  dockerRepository: airbyte/source-redshift
  dockerImageTag: 0.3.7
  documentationUrl: https://docs.airbyte.io/integrations/sources/redshift
  icon: redshift.svg
  sourceType: database
- name: Retently
  sourceDefinitionId: db04ecd1-42e7-4115-9cec-95812905c626
  dockerRepository: airbyte/source-retently
  dockerImageTag: 0.1.2
  documentationUrl: https://docs.airbyte.io/integrations/sources/retently
  icon: retently.svg
  sourceType: api
- name: S3
  sourceDefinitionId: 69589781-7828-43c5-9f63-8925b1c1ccc2
  dockerRepository: airbyte/source-s3
  dockerImageTag: 0.1.9
  documentationUrl: https://docs.airbyte.io/integrations/sources/s3
  icon: s3.svg
  sourceType: file
- name: SalesLoft
  sourceDefinitionId: 41991d12-d4b5-439e-afd0-260a31d4c53f
  dockerRepository: airbyte/source-salesloft
  dockerImageTag: 0.1.1
  documentationUrl: https://docs.airbyte.io/integrations/sources/lever-onesignal
  icon: salesloft.svg
  sourceType: api
- name: Salesforce
  sourceDefinitionId: b117307c-14b6-41aa-9422-947e34922962
  dockerRepository: airbyte/source-salesforce
  dockerImageTag: 0.1.20
  documentationUrl: https://docs.airbyte.io/integrations/sources/salesforce
  icon: salesforce.svg
  sourceType: api
- name: SearchMetrics
  sourceDefinitionId: 8d7ef552-2c0f-11ec-8d3d-0242ac130003
  dockerRepository: airbyte/source-search-metrics
  dockerImageTag: 0.1.1
  documentationUrl: https://docs.airbyte.io/integrations/sources/search-metrics
  icon: searchmetrics.svg
  sourceType: api
- name: Sendgrid
  sourceDefinitionId: fbb5fbe2-16ad-4cf4-af7d-ff9d9c316c87
  dockerRepository: airbyte/source-sendgrid
  dockerImageTag: 0.2.6
  documentationUrl: https://docs.airbyte.io/integrations/sources/sendgrid
  icon: sendgrid.svg
  sourceType: api
- name: Shopify
  sourceDefinitionId: 9da77001-af33-4bcd-be46-6252bf9342b9
  dockerRepository: airbyte/source-shopify
  dockerImageTag: 0.1.30
  documentationUrl: https://docs.airbyte.io/integrations/sources/shopify
  icon: shopify.svg
  sourceType: api
- name: Short.io
  sourceDefinitionId: 2fed2292-5586-480c-af92-9944e39fe12d
  dockerRepository: airbyte/source-shortio
  dockerImageTag: 0.1.2
  documentationUrl: https://docs.airbyte.io/integrations/sources/shortio
  icon: short.svg
  sourceType: api
- name: Slack
  sourceDefinitionId: c2281cee-86f9-4a86-bb48-d23286b4c7bd
  dockerRepository: airbyte/source-slack
  dockerImageTag: 0.1.13
  documentationUrl: https://docs.airbyte.io/integrations/sources/slack
  icon: slack.svg
  sourceType: api
- name: Smartsheets
  sourceDefinitionId: 374ebc65-6636-4ea0-925c-7d35999a8ffc
  dockerRepository: airbyte/source-smartsheets
  dockerImageTag: 0.1.7
  documentationUrl: https://docs.airbyte.io/integrations/sources/smartsheets
  icon: smartsheet.svg
  sourceType: api
- name: Snapchat Marketing
  sourceDefinitionId: 200330b2-ea62-4d11-ac6d-cfe3e3f8ab2b
  dockerRepository: airbyte/source-snapchat-marketing
  dockerImageTag: 0.1.4
  documentationUrl: https://docs.airbyte.io/integrations/sources/snapchat-marketing
  icon: snapchat.svg
  sourceType: api
- name: Snowflake
  sourceDefinitionId: e2d65910-8c8b-40a1-ae7d-ee2416b2bfa2
  dockerRepository: airbyte/source-snowflake
  dockerImageTag: 0.1.5
  documentationUrl: https://docs.airbyte.io/integrations/sources/snowflake
  icon: snowflake.svg
  sourceType: database
- name: Square
  sourceDefinitionId: 77225a51-cd15-4a13-af02-65816bd0ecf4
  dockerRepository: airbyte/source-square
  dockerImageTag: 0.1.4
  documentationUrl: https://docs.airbyte.io/integrations/sources/square
  icon: square.svg
  sourceType: api
- sourceDefinitionId: 7a4327c4-315a-11ec-8d3d-0242ac130003
  name: Strava
  dockerRepository: airbyte/source-strava
  dockerImageTag: 0.1.2
  documentationUrl: https://docs.airbyte.io/integrations/sources/strava
  icon: strava.svg
- name: Stripe
  sourceDefinitionId: e094cb9a-26de-4645-8761-65c0c425d1de
  dockerRepository: airbyte/source-stripe
  dockerImageTag: 0.1.27
  documentationUrl: https://docs.airbyte.io/integrations/sources/stripe
  icon: stripe.svg
  sourceType: api
- name: SurveyMonkey
  sourceDefinitionId: badc5925-0485-42be-8caa-b34096cb71b5
  dockerRepository: airbyte/source-surveymonkey
  dockerImageTag: 0.1.6
  documentationUrl: https://docs.airbyte.io/integrations/sources/surveymonkey
  icon: surveymonkey.svg
  sourceType: api
- name: Tempo
  sourceDefinitionId: d1aa448b-7c54-498e-ad95-263cbebcd2db
  dockerRepository: airbyte/source-tempo
  dockerImageTag: 0.2.5
  documentationUrl: https://docs.airbyte.io/integrations/sources/tempo
  icon: tempo.svg
  sourceType: api
- name: TikTok Marketing
  sourceDefinitionId: 4bfac00d-ce15-44ff-95b9-9e3c3e8fbd35
  dockerRepository: airbyte/source-tiktok-marketing
  dockerImageTag: 0.1.4
  documentationUrl: https://docs.airbyte.io/integrations/sources/tiktok-marketing
  icon: tiktok.svg
  sourceType: api
- name: Trello
  sourceDefinitionId: 8da67652-004c-11ec-9a03-0242ac130003
  dockerRepository: airbyte/source-trello
  dockerImageTag: 0.1.6
  documentationUrl: https://docs.airbyte.io/integrations/sources/trello
  icon: trelllo.svg
  sourceType: api
- name: Twilio
  sourceDefinitionId: b9dc6155-672e-42ea-b10d-9f1f1fb95ab1
  dockerRepository: airbyte/source-twilio
  dockerImageTag: 0.1.2
  documentationUrl: https://docs.airbyte.io/integrations/sources/twilio
  icon: twilio.svg
  sourceType: api
- name: Typeform
  sourceDefinitionId: e7eff203-90bf-43e5-a240-19ea3056c474
  dockerRepository: airbyte/source-typeform
  dockerImageTag: 0.1.4
  documentationUrl: https://docs.airbyte.io/integrations/sources/typeform
  icon: typeform.svg
  sourceType: api
- name: US Census
  sourceDefinitionId: c4cfaeda-c757-489a-8aba-859fb08b6970
  dockerRepository: airbyte/source-us-census
  dockerImageTag: 0.1.2
  documentationUrl: https://docs.airbyte.io/integrations/sources/us-census
  icon: uscensus.svg
  sourceType: api
- sourceDefinitionId: afa734e4-3571-11ec-991a-1e0031268139
  name: YouTube Analytics
  dockerRepository: airbyte/source-youtube-analytics
  dockerImageTag: 0.1.0
  documentationUrl: https://docs.airbyte.io/integrations/sources/source-youtube-analytics
  icon: youtube.svg
  sourceType: api
- name: Zendesk Chat
  sourceDefinitionId: 40d24d0f-b8f9-4fe0-9e6c-b06c0f3f45e4
  dockerRepository: airbyte/source-zendesk-chat
  dockerImageTag: 0.1.6
  documentationUrl: https://docs.airbyte.io/integrations/sources/zendesk-chat
  icon: zendesk.svg
  sourceType: api
- name: Zendesk Sunshine
  sourceDefinitionId: 325e0640-e7b3-4e24-b823-3361008f603f
  dockerRepository: airbyte/source-zendesk-sunshine
  dockerImageTag: 0.1.1
  documentationUrl: https://docs.airbyte.io/integrations/sources/zendesk-sunshine
  icon: zendesk.svg
  sourceType: api
- name: Zendesk Support
  sourceDefinitionId: 79c1aa37-dae3-42ae-b333-d1c105477715
  dockerRepository: airbyte/source-zendesk-support
  dockerImageTag: 0.1.11
  documentationUrl: https://docs.airbyte.io/integrations/sources/zendesk-support
  icon: zendesk.svg
  sourceType: api
- name: Zendesk Talk
  sourceDefinitionId: c8630570-086d-4a40-99ae-ea5b18673071
  dockerRepository: airbyte/source-zendesk-talk
  dockerImageTag: 0.1.3
  documentationUrl: https://docs.airbyte.io/integrations/sources/zendesk-talk
  icon: zendesk.svg
  sourceType: api
- name: Zenloop
  sourceDefinitionId: f1e4c7f6-db5c-4035-981f-d35ab4998794
  dockerRepository: airbyte/source-zenloop
  dockerImageTag: 0.1.1
  documentationUrl: https://docs.airbyte.io/integrations/sources/zenloop
  sourceType: api
- sourceDefinitionId: cdaf146a-9b75-49fd-9dd2-9d64a0bb4781
  name: Sentry
  dockerRepository: airbyte/source-sentry
  dockerImageTag: 0.1.1
  documentationUrl: https://docs.airbyte.io/integrations/sources/sentry
  icon: sentry.svg
- name: Zoom
  sourceDefinitionId: aea2fd0d-377d-465e-86c0-4fdc4f688e51
  dockerRepository: airbyte/source-zoom-singer
  dockerImageTag: 0.2.4
  documentationUrl: https://docs.airbyte.io/integrations/sources/zoom
  icon: zoom.svg
  sourceType: api
- name: Zuora
  sourceDefinitionId: 3dc3037c-5ce8-4661-adc2-f7a9e3c5ece5
  dockerRepository: airbyte/source-zuora
  dockerImageTag: 0.1.3
  documentationUrl: https://docs.airbyte.io/integrations/sources/zuora
  icon: zuora.svg
  sourceType: api
- name: Kustomer
  sourceDefinitionId: cd06e646-31bf-4dc8-af48-cbc6530fcad3
  dockerRepository: airbyte/source-kustomer-singer
  dockerImageTag: 0.1.2
  documentationUrl: https://docs.airbyte.io/integrations/sources/kustomer
  sourceType: api<|MERGE_RESOLUTION|>--- conflicted
+++ resolved
@@ -231,11 +231,7 @@
 - name: GitHub
   sourceDefinitionId: ef69ef6e-aa7f-4af1-a01d-ef775033524e
   dockerRepository: airbyte/source-github
-<<<<<<< HEAD
-  dockerImageTag: 0.2.12
-=======
   dockerImageTag: 0.2.15
->>>>>>> 5bce24c4
   documentationUrl: https://docs.airbyte.io/integrations/sources/github
   icon: github.svg
   sourceType: api
