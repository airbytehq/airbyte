--- conflicted
+++ resolved
@@ -417,11 +417,7 @@
 - name: File
   sourceDefinitionId: 778daa7c-feaf-4db6-96f3-70fd645acc77
   dockerRepository: airbyte/source-file
-<<<<<<< HEAD
-  dockerImageTag: 0.2.29
-=======
   dockerImageTag: 0.2.30
->>>>>>> fbaa5014
   documentationUrl: https://docs.airbyte.com/integrations/sources/file
   icon: file.svg
   sourceType: file
