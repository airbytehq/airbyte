--- conflicted
+++ resolved
@@ -1547,13 +1547,13 @@
   icon: timely.svg
   sourceType: api
   releaseStage: alpha
-<<<<<<< HEAD
 - name: TMDb
   sourceDefinitionId: 6240848f-f795-45eb-8f5e-c7542822fc03
   dockerRepository: airbyte/source-tmdb
   dockerImageTag: 0.1.0
   documentationUrl: https://docs.airbyte.com/integrations/sources/tmdb
-=======
+  sourceType: api
+  releaseStage: alpha
 - name: Toggl
   sourceDefinitionId: 7e7c844f-2300-4342-b7d3-6dd7992593cd
   dockerRepository: airbyte/source-toggl
@@ -1566,7 +1566,6 @@
   dockerRepository: airbyte/source-the-guardian-api
   dockerImageTag: 0.1.0
   documentationUrl: https://docs.airbyte.com/integrations/sources/the-guardian-api
->>>>>>> 9d039219
   sourceType: api
   releaseStage: alpha
 - name: Trello
