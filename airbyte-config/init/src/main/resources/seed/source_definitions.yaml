--- conflicted
+++ resolved
@@ -100,19 +100,18 @@
   icon: asana.svg
   sourceType: api
   releaseStage: beta
-<<<<<<< HEAD
 - name: Ashby
   sourceDefinitionId: 4e8c9fa0-3634-499b-b948-11581b5c3efa
   dockerRepository: airbyte/source-ashby
   dockerImageTag: 0.1.0
   documentationUrl: https://docs.airbyte.com/integrations/sources/ashby
-=======
+  sourceType: api
+  releaseStage: alpha
 - name: Auth0
   sourceDefinitionId: 6c504e48-14aa-4221-9a72-19cf5ff1ae78
   dockerRepository: airbyte/source-auth0
   dockerImageTag: 0.1.0
   documentationUrl: https://docs.airbyte.com/integrations/sources/auth0
->>>>>>> 815cb8dd
   sourceType: api
   releaseStage: alpha
 - name: Azure Table Storage
