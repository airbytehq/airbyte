--- conflicted
+++ resolved
@@ -779,11 +779,7 @@
 - name: S3
   sourceDefinitionId: 69589781-7828-43c5-9f63-8925b1c1ccc2
   dockerRepository: airbyte/source-s3
-<<<<<<< HEAD
   dockerImageTag: 0.1.13
-=======
-  dockerImageTag: 0.1.12
->>>>>>> 5fc3fcbf
   documentationUrl: https://docs.airbyte.io/integrations/sources/s3
   icon: s3.svg
   sourceType: file
