- name: Adjust
  sourceDefinitionId: d3b7fa46-111b-419a-998a-d7f046f6d66d
  dockerRepository: airbyte/source-adjust
  dockerImageTag: 0.1.0
  documentationUrl: https://docs.airbyte.com/integrations/sources/adjust
  icon: adjust.svg
  sourceType: api
  releaseStage: alpha
- name: Airtable
  sourceDefinitionId: 14c6e7ea-97ed-4f5e-a7b5-25e9a80b8212
  dockerRepository: airbyte/source-airtable
  dockerImageTag: 0.1.2
  documentationUrl: https://docs.airbyte.com/integrations/sources/airtable
  icon: airtable.svg
  sourceType: api
  releaseStage: alpha
- name: AlloyDB for PostgreSQL
  sourceDefinitionId: 1fa90628-2b9e-11ed-a261-0242ac120002
  dockerRepository: airbyte/source-alloydb
  dockerImageTag: 1.0.0
  documentationUrl: https://docs.airbyte.com/integrations/sources/alloydb
  icon: alloydb.svg
  sourceType: database
  releaseStage: generally_available
- name: AWS CloudTrail
  sourceDefinitionId: 6ff047c0-f5d5-4ce5-8c81-204a830fa7e1
  dockerRepository: airbyte/source-aws-cloudtrail
  dockerImageTag: 0.1.4
  documentationUrl: https://docs.airbyte.com/integrations/sources/aws-cloudtrail
  icon: awscloudtrail.svg
  sourceType: api
  releaseStage: alpha
- name: Amazon Ads
  sourceDefinitionId: c6b0a29e-1da9-4512-9002-7bfd0cba2246
  dockerRepository: airbyte/source-amazon-ads
  dockerImageTag: 0.1.22
  documentationUrl: https://docs.airbyte.com/integrations/sources/amazon-ads
  icon: amazonads.svg
  sourceType: api
  releaseStage: generally_available
- name: Amazon Seller Partner
  sourceDefinitionId: e55879a8-0ef8-4557-abcf-ab34c53ec460
  dockerRepository: airbyte/source-amazon-seller-partner
  dockerImageTag: 0.2.27
  sourceType: api
  documentationUrl: https://docs.airbyte.com/integrations/sources/amazon-seller-partner
  icon: amazonsellerpartner.svg
  releaseStage: alpha
- name: Amazon SQS
  sourceDefinitionId: 983fd355-6bf3-4709-91b5-37afa391eeb6
  dockerRepository: airbyte/source-amazon-sqs
  dockerImageTag: 0.1.0
  documentationUrl: https://docs.airbyte.com/integrations/sources/amazon-sqs
  sourceType: api
  releaseStage: alpha
- name: Amplitude
  sourceDefinitionId: fa9f58c6-2d03-4237-aaa4-07d75e0c1396
  dockerRepository: airbyte/source-amplitude
  dockerImageTag: 0.1.15
  documentationUrl: https://docs.airbyte.com/integrations/sources/amplitude
  icon: amplitude.svg
  sourceType: api
  releaseStage: generally_available
- name: Apify Dataset
  sourceDefinitionId: 47f17145-fe20-4ef5-a548-e29b048adf84
  dockerRepository: airbyte/source-apify-dataset
  dockerImageTag: 0.1.11
  documentationUrl: https://docs.airbyte.com/integrations/sources/apify-dataset
  icon: apify.svg
  sourceType: api
  releaseStage: alpha
- name: Appfollow
  sourceDefinitionId: b4375641-e270-41d3-9c20-4f9cecad87a8
  dockerRepository: airbyte/source-appfollow
  dockerImageTag: 0.1.1
  documentationUrl: https://docs.airbyte.com/integrations/sources/appfollow
  icon: appfollow.svg
  sourceType: api
  releaseStage: alpha
- name: Appstore
  sourceDefinitionId: 2af123bf-0aaf-4e0d-9784-cb497f23741a
  dockerRepository: airbyte/source-appstore-singer
  dockerImageTag: 0.2.6
  documentationUrl: https://docs.airbyte.com/integrations/sources/appstore
  icon: appstore.svg
  sourceType: api
  releaseStage: alpha
- name: Asana
  sourceDefinitionId: d0243522-dccf-4978-8ba0-37ed47a0bdbf
  dockerRepository: airbyte/source-asana
  dockerImageTag: 0.1.4
  documentationUrl: https://docs.airbyte.com/integrations/sources/asana
  icon: asana.svg
  sourceType: api
  releaseStage: beta
- name: Azure Table Storage
  sourceDefinitionId: 798ae795-5189-42b6-b64e-3cb91db93338
  dockerRepository: airbyte/source-azure-table
  dockerImageTag: 0.1.2
  documentationUrl: https://docs.airbyte.com/integrations/sources/azure-table
  icon: azureblobstorage.svg
  sourceType: database
  releaseStage: alpha
- name: BambooHR
  sourceDefinitionId: 90916976-a132-4ce9-8bce-82a03dd58788
  dockerRepository: airbyte/source-bamboo-hr
  dockerImageTag: 0.2.1
  documentationUrl: https://docs.airbyte.com/integrations/sources/bamboo-hr
  icon: bamboohr.svg
  sourceType: api
  releaseStage: alpha
- name: BigCommerce
  sourceDefinitionId: 59c5501b-9f95-411e-9269-7143c939adbd
  dockerRepository: airbyte/source-bigcommerce
  dockerImageTag: 0.1.7
  documentationUrl: https://docs.airbyte.com/integrations/sources/bigcommerce
  icon: bigcommerce.svg
  sourceType: api
  releaseStage: alpha
- name: BigQuery
  sourceDefinitionId: bfd1ddf8-ae8a-4620-b1d7-55597d2ba08c
  dockerRepository: airbyte/source-bigquery
  dockerImageTag: 0.2.2
  documentationUrl: https://docs.airbyte.com/integrations/sources/bigquery
  icon: bigquery.svg
  sourceType: database
  releaseStage: alpha
- name: Bing Ads
  sourceDefinitionId: 47f25999-dd5e-4636-8c39-e7cea2453331
  dockerRepository: airbyte/source-bing-ads
  dockerImageTag: 0.1.15
  documentationUrl: https://docs.airbyte.com/integrations/sources/bing-ads
  icon: bingads.svg
  sourceType: api
  releaseStage: generally_available
- name: Braintree
  sourceDefinitionId: 63cea06f-1c75-458d-88fe-ad48c7cb27fd
  dockerRepository: airbyte/source-braintree
  dockerImageTag: 0.1.3
  documentationUrl: https://docs.airbyte.com/integrations/sources/braintree
  icon: braintree.svg
  sourceType: api
  releaseStage: alpha
- name: Cart.com
  sourceDefinitionId: bb1a6d31-6879-4819-a2bd-3eed299ea8e2
  dockerRepository: airbyte/source-cart
  dockerImageTag: 0.2.0
  documentationUrl: https://docs.airbyte.com/integrations/sources/cart
  icon: cart.svg
  sourceType: api
  releaseStage: alpha
- name: Chargebee
  sourceDefinitionId: 686473f1-76d9-4994-9cc7-9b13da46147c
  dockerRepository: airbyte/source-chargebee
  dockerImageTag: 0.1.15
  documentationUrl: https://docs.airbyte.com/integrations/sources/chargebee
  icon: chargebee.svg
  sourceType: api
  releaseStage: generally_available
- name: Chargify
  sourceDefinitionId: 9b2d3607-7222-4709-9fa2-c2abdebbdd88
  dockerRepository: airbyte/source-chargify
  dockerImageTag: 0.1.0
  documentationUrl: https://docs.airbyte.com/integrations/sources/chargify
  icon: chargify.svg
  sourceType: api
  releaseStage: alpha
- name: Chartmogul
  sourceDefinitionId: b6604cbd-1b12-4c08-8767-e140d0fb0877
  dockerRepository: airbyte/source-chartmogul
  dockerImageTag: 0.1.1
  documentationUrl: https://docs.airbyte.com/integrations/sources/chartmogul
  icon: chartmogul.svg
  sourceType: api
  releaseStage: alpha
- name: ClickHouse
  sourceDefinitionId: bad83517-5e54-4a3d-9b53-63e85fbd4d7c
  dockerRepository: airbyte/source-clickhouse
  dockerImageTag: 0.1.14
  documentationUrl: https://docs.airbyte.com/integrations/sources/clickhouse
  icon: cliskhouse.svg
  sourceType: database
  releaseStage: alpha
- name: Close.com
  sourceDefinitionId: dfffecb7-9a13-43e9-acdc-b92af7997ca9
  dockerRepository: airbyte/source-close-com
  dockerImageTag: 0.1.0
  documentationUrl: https://docs.airbyte.com/integrations/sources/close-com
  icon: close.svg
  sourceType: api
  releaseStage: alpha
- name: Cockroachdb
  sourceDefinitionId: 9fa5862c-da7c-11eb-8d19-0242ac130003
  dockerRepository: airbyte/source-cockroachdb
  dockerImageTag: 0.1.18
  documentationUrl: https://docs.airbyte.com/integrations/sources/cockroachdb
  icon: cockroachdb.svg
  sourceType: database
  releaseStage: alpha
- name: Commercetools
  sourceDefinitionId: 008b2e26-11a3-11ec-82a8-0242ac130003
  dockerRepository: airbyte/source-commercetools
  dockerImageTag: 0.1.0
  documentationUrl: https://docs.airbyte.com/integrations/sources/commercetools
  icon: commercetools.svg
  sourceType: api
  releaseStage: alpha
- name: Confluence
  sourceDefinitionId: cf40a7f8-71f8-45ce-a7fa-fca053e4028c
  dockerRepository: airbyte/source-confluence
  dockerImageTag: 0.1.1
  documentationUrl: https://docs.airbyte.com/integrations/sources/confluence
  icon: confluence.svg
  sourceType: api
  releaseStage: alpha
- name: Customer.io
  sourceDefinitionId: c47d6804-8b98-449f-970a-5ddb5cb5d7aa
  dockerRepository: farosai/airbyte-customer-io-source
  dockerImageTag: 0.1.23
  documentationUrl: https://docs.airbyte.com/integrations/sources/customer-io
  icon: customer-io.svg
  sourceType: api
  releaseStage: alpha
- name: Delighted
  sourceDefinitionId: cc88c43f-6f53-4e8a-8c4d-b284baaf9635
  dockerRepository: airbyte/source-delighted
  dockerImageTag: 0.1.4
  documentationUrl: https://docs.airbyte.com/integrations/sources/delighted
  icon: delighted.svg
  sourceType: api
  releaseStage: alpha
- name: Dixa
  sourceDefinitionId: 0b5c867e-1b12-4d02-ab74-97b2184ff6d7
  dockerRepository: airbyte/source-dixa
  dockerImageTag: 0.1.3
  documentationUrl: https://docs.airbyte.com/integrations/sources/dixa
  icon: dixa.svg
  sourceType: api
  releaseStage: alpha
- name: Dockerhub
  sourceDefinitionId: 72d405a3-56d8-499f-a571-667c03406e43
  dockerRepository: airbyte/source-dockerhub
  dockerImageTag: 0.1.0
  documentationUrl: https://docs.airbyte.com/integrations/sources/dockerhub
  icon: dockerhub.svg
  sourceType: api
  releaseStage: alpha
- name: Drift
  sourceDefinitionId: 445831eb-78db-4b1f-8f1f-0d96ad8739e2
  dockerRepository: airbyte/source-drift
  dockerImageTag: 0.2.5
  documentationUrl: https://docs.airbyte.com/integrations/sources/drift
  icon: drift.svg
  sourceType: api
  releaseStage: alpha
- name: DV 360
  sourceDefinitionId: 1356e1d9-977f-4057-ad4b-65f25329cf61
  dockerRepository: airbyte/source-dv-360
  dockerImageTag: 0.1.0
  documentationUrl: https://docs.airbyte.com/integrations/sources/dv-360
  sourceType: api
  releaseStage: alpha
- name: E2E Testing
  sourceDefinitionId: d53f9084-fa6b-4a5a-976c-5b8392f4ad8a
  dockerRepository: airbyte/source-e2e-test
  dockerImageTag: 2.1.1
  documentationUrl: https://docs.airbyte.com/integrations/sources/e2e-test
  icon: airbyte.svg
  sourceType: api
  releaseStage: alpha
- name: Exchange Rates Api
  sourceDefinitionId: e2b40e36-aa0e-4bed-b41b-bcea6fa348b1
  dockerRepository: airbyte/source-exchange-rates
  dockerImageTag: 1.2.6
  documentationUrl: https://docs.airbyte.com/integrations/sources/exchangeratesapi
  icon: exchangeratesapi.svg
  sourceType: api
  releaseStage: alpha
- name: Facebook Marketing
  sourceDefinitionId: e7778cfc-e97c-4458-9ecb-b4f2bba8946c
  dockerRepository: airbyte/source-facebook-marketing
  dockerImageTag: 0.2.67
  documentationUrl: https://docs.airbyte.com/integrations/sources/facebook-marketing
  icon: facebook.svg
  sourceType: api
  releaseStage: generally_available
- name: Facebook Pages
  sourceDefinitionId: 010eb12f-837b-4685-892d-0a39f76a98f5
  dockerRepository: airbyte/source-facebook-pages
  dockerImageTag: 0.1.6
  documentationUrl: https://docs.airbyte.com/integrations/sources/facebook-pages
  icon: facebook.svg
  sourceType: api
  releaseStage: alpha
- name: Faker
  sourceDefinitionId: dfd88b22-b603-4c3d-aad7-3701784586b1
  dockerRepository: airbyte/source-faker
  dockerImageTag: 0.1.6
  documentationUrl: https://docs.airbyte.com/integrations/sources/faker
  sourceType: api
  releaseStage: alpha
- name: Fauna
  sourceDefinitionId: 3825db3e-c94b-42ac-bd53-b5a9507ace2b
  dockerRepository: airbyte/source-fauna
  dockerImageTag: dev
  documentationUrl: https://docs.airbyte.com/integrations/sources/fauna
  icon: fauna.svg
  sourceType: database
  releaseStage: alpha
- name: File
  sourceDefinitionId: 778daa7c-feaf-4db6-96f3-70fd645acc77
  dockerRepository: airbyte/source-file
  dockerImageTag: 0.2.24
  documentationUrl: https://docs.airbyte.com/integrations/sources/file
  icon: file.svg
  sourceType: file
  releaseStage: beta
- name: Freshcaller
  sourceDefinitionId: 8a5d48f6-03bb-4038-a942-a8d3f175cca3
  dockerRepository: airbyte/source-freshcaller
  dockerImageTag: 0.1.0
  documentationUrl: https://docs.airbyte.com/integrations/sources/freshcaller
- name: Flexport
  sourceDefinitionId: f95337f1-2ad1-4baf-922f-2ca9152de630
  dockerRepository: airbyte/source-flexport
  dockerImageTag: 0.1.0
  documentationUrl: https://docs.airbyte.com/integrations/sources/flexport
  sourceType: api
  releaseStage: alpha
- name: Freshdesk
  sourceDefinitionId: ec4b9503-13cb-48ab-a4ab-6ade4be46567
  dockerRepository: airbyte/source-freshdesk
  dockerImageTag: 0.3.6
  documentationUrl: https://docs.airbyte.com/integrations/sources/freshdesk
  icon: freshdesk.svg
  sourceType: api
  releaseStage: generally_available
- name: Freshsales
  sourceDefinitionId: eca08d79-7b92-4065-b7f3-79c14836ebe7
  dockerRepository: airbyte/source-freshsales
  dockerImageTag: 0.1.2
  documentationUrl: https://docs.airbyte.com/integrations/sources/freshsales
  icon: freshsales.svg
  sourceType: api
  releaseStage: alpha
- name: Freshservice
  sourceDefinitionId: 9bb85338-ea95-4c93-b267-6be89125b267
  dockerRepository: airbyte/source-freshservice
  dockerImageTag: 0.1.1
  documentationUrl: https://docs.airbyte.com/integrations/sources/freshservice
  icon: freshservice.svg
  sourceType: api
  releaseStage: alpha
- name: GitHub
  sourceDefinitionId: ef69ef6e-aa7f-4af1-a01d-ef775033524e
  dockerRepository: airbyte/source-github
  dockerImageTag: 0.3.4
  documentationUrl: https://docs.airbyte.com/integrations/sources/github
  icon: github.svg
  sourceType: api
  releaseStage: generally_available
- name: Gitlab
  sourceDefinitionId: 5e6175e5-68e1-4c17-bff9-56103bbb0d80
  dockerRepository: airbyte/source-gitlab
  dockerImageTag: 0.1.6
  documentationUrl: https://docs.airbyte.com/integrations/sources/gitlab
  icon: gitlab.svg
  sourceType: api
  releaseStage: alpha
- name: Glassfrog
  sourceDefinitionId: cf8ff320-6272-4faa-89e6-4402dc17e5d5
  dockerRepository: airbyte/source-glassfrog
  dockerImageTag: 0.1.0
  documentationUrl: https://docs.airbyte.com/integrations/sources/glassfrog
  icon: glassfrog.svg
  sourceType: api
  releaseStage: alpha
- name: Google Ads
  sourceDefinitionId: 253487c0-2246-43ba-a21f-5116b20a2c50
  dockerRepository: airbyte/source-google-ads
  dockerImageTag: 0.2.1
  documentationUrl: https://docs.airbyte.com/integrations/sources/google-ads
  icon: google-adwords.svg
  sourceType: api
  releaseStage: generally_available
- name: Google Analytics (Universal Analytics)
  sourceDefinitionId: eff3616a-f9c3-11eb-9a03-0242ac130003
  dockerRepository: airbyte/source-google-analytics-v4
  dockerImageTag: 0.1.26
  documentationUrl: https://docs.airbyte.com/integrations/sources/google-analytics-universal-analytics
  icon: google-analytics.svg
  sourceType: api
  releaseStage: generally_available
- name: Google Analytics 4 (GA4)
  sourceDefinitionId: 3cc2eafd-84aa-4dca-93af-322d9dfeec1a
  dockerRepository: airbyte/source-google-analytics-data-api
  dockerImageTag: 0.0.3
  documentationUrl: https://docs.airbyte.com/integrations/sources/google-analytics-v4
  icon: google-analytics.svg
  sourceType: api
  releaseStage: alpha
- name: Google Directory
  sourceDefinitionId: d19ae824-e289-4b14-995a-0632eb46d246
  dockerRepository: airbyte/source-google-directory
  dockerImageTag: 0.1.9
  documentationUrl: https://docs.airbyte.com/integrations/sources/google-directory
  icon: googledirectory.svg
  sourceType: api
  releaseStage: alpha
- name: Google Search Console
  sourceDefinitionId: eb4c9e00-db83-4d63-a386-39cfa91012a8
  dockerRepository: airbyte/source-google-search-console
  dockerImageTag: 0.1.16
  documentationUrl: https://docs.airbyte.com/integrations/sources/google-search-console
  icon: googlesearchconsole.svg
  sourceType: api
  releaseStage: generally_available
- name: Google Sheets
  sourceDefinitionId: 71607ba1-c0ac-4799-8049-7f4b90dd50f7
  dockerRepository: airbyte/source-google-sheets
  dockerImageTag: 0.2.19
  documentationUrl: https://docs.airbyte.com/integrations/sources/google-sheets
  icon: google-sheets.svg
  sourceType: file
  releaseStage: generally_available
- name: Google Workspace Admin Reports
  sourceDefinitionId: ed9dfefa-1bbc-419d-8c5e-4d78f0ef6734
  dockerRepository: airbyte/source-google-workspace-admin-reports
  dockerImageTag: 0.1.8
  documentationUrl: https://docs.airbyte.com/integrations/sources/google-workspace-admin-reports
  icon: googleworkpace.svg
  sourceType: api
  releaseStage: alpha
- name: Greenhouse
  sourceDefinitionId: 59f1e50a-331f-4f09-b3e8-2e8d4d355f44
  dockerRepository: airbyte/source-greenhouse
  dockerImageTag: 0.2.11
  documentationUrl: https://docs.airbyte.com/integrations/sources/greenhouse
  icon: greenhouse.svg
  sourceType: api
  releaseStage: generally_available
- name: Harness
  sourceDefinitionId: 6fe89830-d04d-401b-aad6-6552ffa5c4af
  dockerRepository: farosai/airbyte-harness-source
  dockerImageTag: 0.1.23
  documentationUrl: https://docs.airbyte.com/integrations/sources/harness
  icon: harness.svg
  sourceType: api
  releaseStage: alpha
- name: Harvest
  sourceDefinitionId: fe2b4084-3386-4d3b-9ad6-308f61a6f1e6
  dockerRepository: airbyte/source-harvest
  dockerImageTag: 0.1.11
  documentationUrl: https://docs.airbyte.com/integrations/sources/harvest
  icon: harvest.svg
  sourceType: api
  releaseStage: generally_available
- name: Hellobaton
  sourceDefinitionId: 492b56d1-937c-462e-8076-21ad2031e784
  dockerRepository: airbyte/source-hellobaton
  dockerImageTag: 0.1.0
  documentationUrl: https://docs.airbyte.com/integrations/sources/hellobaton
  sourceType: api
  releaseStage: alpha
- name: Hubplanner
  sourceDefinitionId: 8097ceb9-383f-42f6-9f92-d3fd4bcc7689
  dockerRepository: airbyte/source-hubplanner
  dockerImageTag: 0.1.0
  documentationUrl: https://docs.airbyte.com/integrations/sources/hubplanner
  sourceType: api
  releaseStage: alpha
- name: HubSpot
  sourceDefinitionId: 36c891d9-4bd9-43ac-bad2-10e12756272c
  dockerRepository: airbyte/source-hubspot
  dockerImageTag: 0.2.2
  documentationUrl: https://docs.airbyte.com/integrations/sources/hubspot
  icon: hubspot.svg
  sourceType: api
  releaseStage: generally_available
- name: IBM Db2
  sourceDefinitionId: 447e0381-3780-4b46-bb62-00a4e3c8b8e2
  dockerRepository: airbyte/source-db2
  dockerImageTag: 0.1.16
  documentationUrl: https://docs.airbyte.com/integrations/sources/db2
  icon: db2.svg
  sourceType: database
  releaseStage: alpha
- name: Instagram
  sourceDefinitionId: 6acf6b55-4f1e-4fca-944e-1a3caef8aba8
  dockerRepository: airbyte/source-instagram
  dockerImageTag: 1.0.0
  documentationUrl: https://docs.airbyte.com/integrations/sources/instagram
  icon: instagram.svg
  sourceType: api
  releaseStage: generally_available
- name: Intercom
  sourceDefinitionId: d8313939-3782-41b0-be29-b3ca20d8dd3a
  dockerRepository: airbyte/source-intercom
  dockerImageTag: 0.1.27
  documentationUrl: https://docs.airbyte.com/integrations/sources/intercom
  icon: intercom.svg
  sourceType: api
  releaseStage: generally_available
- name: Iterable
  sourceDefinitionId: 2e875208-0c0b-4ee4-9e92-1cb3156ea799
  dockerRepository: airbyte/source-iterable
  dockerImageTag: 0.1.18
  documentationUrl: https://docs.airbyte.com/integrations/sources/iterable
  icon: iterable.svg
  sourceType: api
  releaseStage: beta
- name: Jenkins
  sourceDefinitionId: d6f73702-d7a0-4e95-9758-b0fb1af0bfba
  dockerRepository: farosai/airbyte-jenkins-source
  dockerImageTag: 0.1.23
  documentationUrl: https://docs.airbyte.com/integrations/sources/jenkins
  icon: jenkins.svg
  sourceType: api
  releaseStage: alpha
- name: Jira
  sourceDefinitionId: 68e63de2-bb83-4c7e-93fa-a8a9051e3993
  dockerRepository: airbyte/source-jira
  dockerImageTag: 0.2.21
  documentationUrl: https://docs.airbyte.com/integrations/sources/jira
  icon: jira.svg
  sourceType: api
  releaseStage: alpha
- name: Kafka
  sourceDefinitionId: d917a47b-8537-4d0d-8c10-36a9928d4265
  dockerRepository: airbyte/source-kafka
  dockerImageTag: 0.2.0
  documentationUrl: https://docs.airbyte.com/integrations/sources/kafka
  icon: kafka.svg
  sourceType: database
  releaseStage: alpha
- name: Klaviyo
  sourceDefinitionId: 95e8cffd-b8c4-4039-968e-d32fb4a69bde
  dockerRepository: airbyte/source-klaviyo
  dockerImageTag: 0.1.10
  documentationUrl: https://docs.airbyte.com/integrations/sources/klaviyo
  icon: klaviyo.svg
  sourceType: api
  releaseStage: generally_available
- name: Kyriba
  sourceDefinitionId: 547dc08e-ab51-421d-953b-8f3745201a8c
  dockerRepository: airbyte/source-kyriba
  dockerImageTag: 0.1.0
  documentationUrl: https://docs.airbyte.com/integrations/sources/kyriba
  sourceType: api
  releaseStage: alpha
- name: Lemlist
  sourceDefinitionId: 789f8e7a-2d28-11ec-8d3d-0242ac130003
  dockerRepository: airbyte/source-lemlist
  dockerImageTag: 0.1.0
  documentationUrl: https://docs.airbyte.com/integrations/sources/lemlist
  sourceType: api
  releaseStage: alpha
- name: Lever Hiring
  sourceDefinitionId: 3981c999-bd7d-4afc-849b-e53dea90c948
  dockerRepository: airbyte/source-lever-hiring
  dockerImageTag: 0.1.2
  documentationUrl: https://docs.airbyte.com/integrations/sources/lever-hiring
  icon: leverhiring.svg
  sourceType: api
  releaseStage: alpha
- name: LinkedIn Ads
  sourceDefinitionId: 137ece28-5434-455c-8f34-69dc3782f451
  dockerRepository: airbyte/source-linkedin-ads
  dockerImageTag: 0.1.10
  documentationUrl: https://docs.airbyte.com/integrations/sources/linkedin-ads
  icon: linkedin.svg
  sourceType: api
  releaseStage: generally_available
- name: LinkedIn Pages
  sourceDefinitionId: af54297c-e8f8-4d63-a00d-a94695acc9d3
  dockerRepository: airbyte/source-linkedin-pages
  dockerImageTag: 0.1.0
  documentationUrl: https://docs.airbyte.com/integrations/sources/linkedin-pages
  icon: linkedin.svg
  sourceType: api
  releaseStage: alpha
- name: Linnworks
  sourceDefinitionId: 7b86879e-26c5-4ef6-a5ce-2be5c7b46d1e
  dockerRepository: airbyte/source-linnworks
  dockerImageTag: 0.1.5
  documentationUrl: https://docs.airbyte.com/integrations/sources/linnworks
  icon: linnworks.svg
  sourceType: api
  releaseStage: alpha
- name: Looker
  sourceDefinitionId: 00405b19-9768-4e0c-b1ae-9fc2ee2b2a8c
  dockerRepository: airbyte/source-looker
  dockerImageTag: 0.2.7
  documentationUrl: https://docs.airbyte.com/integrations/sources/looker
  icon: looker.svg
  sourceType: api
  releaseStage: alpha
- name: Mailchimp
  sourceDefinitionId: b03a9f3e-22a5-11eb-adc1-0242ac120002
  dockerRepository: airbyte/source-mailchimp
  dockerImageTag: 0.2.15
  documentationUrl: https://docs.airbyte.com/integrations/sources/mailchimp
  icon: mailchimp.svg
  sourceType: api
  releaseStage: generally_available
- name: Mailgun
  sourceDefinitionId: 5b9cb09e-1003-4f9c-983d-5779d1b2cd51
  dockerRepository: airbyte/source-mailgun
  dockerImageTag: 0.1.0
  documentationUrl: https://docs.airbyte.com/integrations/sources/mailgun
  icon: mailgun.svg
  sourceType: api
  releaseStage: alpha
- name: Marketo
  sourceDefinitionId: 9e0556f4-69df-4522-a3fb-03264d36b348
  dockerRepository: airbyte/source-marketo
  dockerImageTag: 0.1.11
  documentationUrl: https://docs.airbyte.com/integrations/sources/marketo
  icon: marketo.svg
  sourceType: api
  releaseStage: generally_available
- name: Metabase
  sourceDefinitionId: c7cb421b-942e-4468-99ee-e369bcabaec5
  dockerRepository: airbyte/source-metabase
  dockerImageTag: 0.1.0
  documentationUrl: https://docs.airbyte.com/integrations/sources/metabase
  icon: metabase.svg
  sourceType: api
  releaseStage: alpha
- name: Microsoft SQL Server (MSSQL)
  sourceDefinitionId: b5ea17b1-f170-46dc-bc31-cc744ca984c1
  dockerRepository: airbyte/source-mssql
  dockerImageTag: 0.4.20
  documentationUrl: https://docs.airbyte.com/integrations/sources/mssql
  icon: mssql.svg
  sourceType: database
  releaseStage: alpha
- name: Microsoft teams
  sourceDefinitionId: eaf50f04-21dd-4620-913b-2a83f5635227
  dockerRepository: airbyte/source-microsoft-teams
  dockerImageTag: 0.2.5
  documentationUrl: https://docs.airbyte.com/integrations/sources/microsoft-teams
  icon: microsoft-teams.svg
  sourceType: api
  releaseStage: alpha
- name: Mixpanel
  sourceDefinitionId: 12928b32-bf0a-4f1e-964f-07e12e37153a
  dockerRepository: airbyte/source-mixpanel
  dockerImageTag: 0.1.27
  documentationUrl: https://docs.airbyte.com/integrations/sources/mixpanel
  icon: mixpanel.svg
  sourceType: api
  releaseStage: generally_available
- name: Monday
  sourceDefinitionId: 80a54ea2-9959-4040-aac1-eee42423ec9b
  dockerRepository: airbyte/source-monday
  dockerImageTag: 0.1.4
  documentationUrl: https://docs.airbyte.com/integrations/sources/monday
  icon: monday.svg
  sourceType: api
  releaseStage: alpha
- name: MongoDb
  sourceDefinitionId: b2e713cd-cc36-4c0a-b5bd-b47cb8a0561e
  dockerRepository: airbyte/source-mongodb-v2
  dockerImageTag: 0.1.17
  documentationUrl: https://docs.airbyte.com/integrations/sources/mongodb-v2
  icon: mongodb.svg
  sourceType: database
  releaseStage: alpha
- name: My Hours
  sourceDefinitionId: 722ba4bf-06ec-45a4-8dd5-72e4a5cf3903
  dockerRepository: airbyte/source-my-hours
  dockerImageTag: 0.1.1
  documentationUrl: https://docs.airbyte.com/integrations/sources/my-hours
  icon: my-hours.svg
  sourceType: api
  releaseStage: alpha
- name: MySQL
  sourceDefinitionId: 435bb9a5-7887-4809-aa58-28c27df0d7ad
  dockerRepository: airbyte/source-mysql
  dockerImageTag: 1.0.2
  documentationUrl: https://docs.airbyte.com/integrations/sources/mysql
  icon: mysql.svg
  sourceType: database
  releaseStage: beta
- name: Netsuite
  sourceDefinitionId: 4f2f093d-ce44-4121-8118-9d13b7bfccd0
  dockerRepository: airbyte/source-netsuite
  dockerImageTag: 0.1.1
  documentationUrl: https://docs.airbyte.com/integrations/sources/netsuite
  # icon: notion.svg
  sourceType: api
  releaseStage: alpha
- name: Notion
  sourceDefinitionId: 6e00b415-b02e-4160-bf02-58176a0ae687
  dockerRepository: airbyte/source-notion
  dockerImageTag: 0.1.10
  documentationUrl: https://docs.airbyte.com/integrations/sources/notion
  icon: notion.svg
  sourceType: api
  releaseStage: generally_available
- name: Okta
  sourceDefinitionId: 1d4fdb25-64fc-4569-92da-fcdca79a8372
  dockerRepository: airbyte/source-okta
  dockerImageTag: 0.1.13
  documentationUrl: https://docs.airbyte.com/integrations/sources/okta
  icon: okta.svg
  sourceType: api
  releaseStage: alpha
- name: OneSignal
  sourceDefinitionId: bb6afd81-87d5-47e3-97c4-e2c2901b1cf8
  dockerRepository: airbyte/source-onesignal
  dockerImageTag: 0.1.2
  documentationUrl: https://docs.airbyte.com/integrations/sources/onesignal
  icon: onesignal.svg
  sourceType: api
  releaseStage: alpha
- name: OpenWeather
  sourceDefinitionId: d8540a80-6120-485d-b7d6-272bca477d9b
  dockerRepository: airbyte/source-openweather
  dockerImageTag: 0.1.6
  documentationUrl: https://docs.airbyte.com/integrations/sources/openweather
  sourceType: api
  releaseStage: alpha
- name: Oracle DB
  sourceDefinitionId: b39a7370-74c3-45a6-ac3a-380d48520a83
  dockerRepository: airbyte/source-oracle
  dockerImageTag: 0.3.21
  documentationUrl: https://docs.airbyte.com/integrations/sources/oracle
  icon: oracle.svg
  sourceType: database
  releaseStage: alpha
- name: Orb
  sourceDefinitionId: 7f0455fb-4518-4ec0-b7a3-d808bf8081cc
  dockerRepository: airbyte/source-orb
  dockerImageTag: 0.1.3
  documentationUrl: https://docs.airbyte.com/integrations/sources/orb
  icon: orb.svg
  sourceType: api
  releaseStage: alpha
- name: Orbit
  sourceDefinitionId: 95bcc041-1d1a-4c2e-8802-0ca5b1bfa36a
  dockerRepository: airbyte/source-orbit
  dockerImageTag: 0.1.1
  documentationUrl: https://docs.airbyte.com/integrations/sources/orbit
  icon: orbit.svg
  sourceType: api
  releaseStage: alpha
- sourceDefinitionId: 3490c201-5d95-4783-b600-eaf07a4c7787
  name: Outreach
  dockerRepository: airbyte/source-outreach
  dockerImageTag: 0.1.2
  documentationUrl: https://docs.airbyte.com/integrations/sources/outreach
  icon: outreach.svg
  sourceType: api
  releaseStage: alpha
- name: PagerDuty
  sourceDefinitionId: 2817b3f0-04e4-4c7a-9f32-7a5e8a83db95
  dockerRepository: farosai/airbyte-pagerduty-source
  dockerImageTag: 0.1.23
  documentationUrl: https://docs.airbyte.com/integrations/sources/pagerduty
  icon: pagerduty.svg
  sourceType: api
  releaseStage: alpha
- name: Paypal Transaction
  sourceDefinitionId: d913b0f2-cc51-4e55-a44c-8ba1697b9239
  dockerRepository: airbyte/source-paypal-transaction
  dockerImageTag: 0.1.10
  documentationUrl: https://docs.airbyte.com/integrations/sources/paypal-transaction
  icon: paypal.svg
  sourceType: api
  releaseStage: generally_available
- name: Paystack
  sourceDefinitionId: 193bdcb8-1dd9-48d1-aade-91cadfd74f9b
  dockerRepository: airbyte/source-paystack
  dockerImageTag: 0.1.1
  documentationUrl: https://docs.airbyte.com/integrations/sources/paystack
  icon: paystack.svg
  sourceType: api
  releaseStage: alpha
- name: PersistIq
  sourceDefinitionId: 3052c77e-8b91-47e2-97a0-a29a22794b4b
  dockerRepository: airbyte/source-persistiq
  dockerImageTag: 0.1.0
  documentationUrl: https://docs.airbyte.com/integrations/sources/persistiq
  icon: persistiq.svg
  sourceType: api
  releaseStage: alpha
- name: Pinterest
  sourceDefinitionId: 5cb7e5fe-38c2-11ec-8d3d-0242ac130003
  dockerRepository: airbyte/source-pinterest
  dockerImageTag: 0.1.7
  documentationUrl: https://docs.airbyte.com/integrations/sources/pinterest
  icon: pinterest.svg
  sourceType: api
  releaseStage: generally_available
- name: Pipedrive
  sourceDefinitionId: d8286229-c680-4063-8c59-23b9b391c700
  dockerRepository: airbyte/source-pipedrive
  dockerImageTag: 0.1.13
  documentationUrl: https://docs.airbyte.com/integrations/sources/pipedrive
  icon: pipedrive.svg
  sourceType: api
  releaseStage: alpha
- name: Pivotal Tracker
  sourceDefinitionId: d60f5393-f99e-4310-8d05-b1876820f40e
  dockerRepository: airbyte/source-pivotal-tracker
  dockerImageTag: 0.1.0
  documentationUrl: https://docs.airbyte.com/integrations/sources/pivotal-tracker
  sourceType: api
  releaseStage: alpha
- name: Plaid
  sourceDefinitionId: ed799e2b-2158-4c66-8da4-b40fe63bc72a
  dockerRepository: airbyte/source-plaid
  dockerImageTag: 0.3.2
  documentationUrl: https://docs.airbyte.com/integrations/sources/plaid
  icon: plaid.svg
  sourceType: api
  releaseStage: alpha
- name: PokeAPI
  sourceDefinitionId: 6371b14b-bc68-4236-bfbd-468e8df8e968
  dockerRepository: airbyte/source-pokeapi
  dockerImageTag: 0.1.5
  documentationUrl: https://docs.airbyte.com/integrations/sources/pokeapi
  icon: pokeapi.svg
  sourceType: api
  releaseStage: alpha
- name: PostHog
  sourceDefinitionId: af6d50ee-dddf-4126-a8ee-7faee990774f
  dockerRepository: airbyte/source-posthog
  dockerImageTag: 0.1.7
  documentationUrl: https://docs.airbyte.com/integrations/sources/posthog
  icon: posthog.svg
  sourceType: api
  releaseStage: alpha
- name: Postgres
  sourceDefinitionId: decd338e-5647-4c0b-adf4-da0e75f5a750
  dockerRepository: airbyte/source-postgres
  dockerImageTag: 1.0.14
  documentationUrl: https://docs.airbyte.com/integrations/sources/postgres
  icon: postgresql.svg
  sourceType: database
  releaseStage: generally_available
- name: Prestashop
  sourceDefinitionId: d60a46d4-709f-4092-a6b7-2457f7d455f5
  dockerRepository: airbyte/source-prestashop
  dockerImageTag: 0.1.0
  documentationUrl: https://docs.airbyte.com/integrations/sources/presta-shop
  icon: prestashop.svg
  sourceType: api
  releaseStage: alpha
- name: Primetric
  sourceDefinitionId: f636c3c6-4077-45ac-b109-19fc62a283c1
  dockerRepository: airbyte/source-primetric
  dockerImageTag: 0.1.0
  documentationUrl: https://docs.airbyte.com/integrations/sources/presta-shop
  icon: primetric.svg
  sourceType: api
  releaseStage: alpha
- name: Qualaroo
  sourceDefinitionId: b08e4776-d1de-4e80-ab5c-1e51dad934a2
  dockerRepository: airbyte/source-qualaroo
  dockerImageTag: 0.1.2
  documentationUrl: https://docs.airbyte.com/integrations/sources/qualaroo
  icon: qualaroo.svg
  sourceType: api
  releaseStage: alpha
- name: QuickBooks
  sourceDefinitionId: 29b409d9-30a5-4cc8-ad50-886eb846fea3
  dockerRepository: airbyte/source-quickbooks-singer
  dockerImageTag: 0.1.5
  documentationUrl: https://docs.airbyte.com/integrations/sources/quickbooks
  icon: qb.svg
  sourceType: api
  releaseStage: alpha
- name: Recharge
  sourceDefinitionId: 45d2e135-2ede-49e1-939f-3e3ec357a65e
  dockerRepository: airbyte/source-recharge
<<<<<<< HEAD
  dockerImageTag: 0.2.2
  documentationUrl: https://docs.airbyte.com/integrations/sources/recharge
=======
  dockerImageTag: 0.2.3
  documentationUrl: https://docs.airbyte.io/integrations/sources/recharge
>>>>>>> b4fd1ea3
  icon: recharge.svg
  sourceType: api
  releaseStage: generally_available
- name: Recurly
  sourceDefinitionId: cd42861b-01fc-4658-a8ab-5d11d0510f01
  dockerRepository: airbyte/source-recurly
  dockerImageTag: 0.4.1
  documentationUrl: https://docs.airbyte.com/integrations/sources/recurly
  icon: recurly.svg
  sourceType: api
  releaseStage: alpha
- name: Redshift
  sourceDefinitionId: e87ffa8e-a3b5-f69c-9076-6011339de1f6
  dockerRepository: airbyte/source-redshift
  dockerImageTag: 0.3.14
  documentationUrl: https://docs.airbyte.com/integrations/sources/redshift
  icon: redshift.svg
  sourceType: database
  releaseStage: alpha
- name: Retently
  sourceDefinitionId: db04ecd1-42e7-4115-9cec-95812905c626
  dockerRepository: airbyte/source-retently
  dockerImageTag: 0.1.2
  documentationUrl: https://docs.airbyte.com/integrations/sources/retently
  icon: retently.svg
  sourceType: api
  releaseStage: alpha
- name: RKI Covid
  sourceDefinitionId: d78e5de0-aa44-4744-aa4f-74c818ccfe19
  dockerRepository: airbyte/source-rki-covid
  dockerImageTag: 0.1.1
  documentationUrl: https://docs.airbyte.com/integrations/sources/rki-covid
  sourceType: api
  releaseStage: alpha
- name: S3
  sourceDefinitionId: 69589781-7828-43c5-9f63-8925b1c1ccc2
  dockerRepository: airbyte/source-s3
  dockerImageTag: 0.1.22
  documentationUrl: https://docs.airbyte.com/integrations/sources/s3
  icon: s3.svg
  sourceType: file
  releaseStage: generally_available
- name: SalesLoft
  sourceDefinitionId: 41991d12-d4b5-439e-afd0-260a31d4c53f
  dockerRepository: airbyte/source-salesloft
  dockerImageTag: 0.1.3
  documentationUrl: https://docs.airbyte.com/integrations/sources/salesloft
  icon: salesloft.svg
  sourceType: api
  releaseStage: alpha
- name: Salesforce
  sourceDefinitionId: b117307c-14b6-41aa-9422-947e34922962
  dockerRepository: airbyte/source-salesforce
  dockerImageTag: 1.0.20
  documentationUrl: https://docs.airbyte.com/integrations/sources/salesforce
  icon: salesforce.svg
  sourceType: api
  releaseStage: generally_available
- name: SearchMetrics
  sourceDefinitionId: 8d7ef552-2c0f-11ec-8d3d-0242ac130003
  dockerRepository: airbyte/source-search-metrics
  dockerImageTag: 0.1.1
  documentationUrl: https://docs.airbyte.com/integrations/sources/search-metrics
  icon: searchmetrics.svg
  sourceType: api
  releaseStage: alpha
- name: Sendgrid
  sourceDefinitionId: fbb5fbe2-16ad-4cf4-af7d-ff9d9c316c87
  dockerRepository: airbyte/source-sendgrid
  dockerImageTag: 0.2.14
  documentationUrl: https://docs.airbyte.com/integrations/sources/sendgrid
  icon: sendgrid.svg
  sourceType: api
  releaseStage: beta
- name: Shopify
  sourceDefinitionId: 9da77001-af33-4bcd-be46-6252bf9342b9
  dockerRepository: airbyte/source-shopify
  dockerImageTag: 0.1.37
  documentationUrl: https://docs.airbyte.com/integrations/sources/shopify
  icon: shopify.svg
  sourceType: api
  releaseStage: alpha
- name: Short.io
  sourceDefinitionId: 2fed2292-5586-480c-af92-9944e39fe12d
  dockerRepository: airbyte/source-shortio
  dockerImageTag: 0.1.3
  documentationUrl: https://docs.airbyte.com/integrations/sources/shortio
  icon: short.svg
  sourceType: api
  releaseStage: alpha
- name: Slack
  sourceDefinitionId: c2281cee-86f9-4a86-bb48-d23286b4c7bd
  dockerRepository: airbyte/source-slack
  dockerImageTag: 0.1.18
  documentationUrl: https://docs.airbyte.com/integrations/sources/slack
  icon: slack.svg
  sourceType: api
  releaseStage: generally_available
- name: Smartsheets
  sourceDefinitionId: 374ebc65-6636-4ea0-925c-7d35999a8ffc
  dockerRepository: airbyte/source-smartsheets
  dockerImageTag: 0.1.12
  documentationUrl: https://docs.airbyte.com/integrations/sources/smartsheets
  icon: smartsheet.svg
  sourceType: api
  releaseStage: beta
- name: Snapchat Marketing
  sourceDefinitionId: 200330b2-ea62-4d11-ac6d-cfe3e3f8ab2b
  dockerRepository: airbyte/source-snapchat-marketing
  dockerImageTag: 0.1.6
  documentationUrl: https://docs.airbyte.com/integrations/sources/snapchat-marketing
  icon: snapchat.svg
  sourceType: api
  releaseStage: generally_available
- name: Snowflake
  sourceDefinitionId: e2d65910-8c8b-40a1-ae7d-ee2416b2bfa2
  dockerRepository: airbyte/source-snowflake
  dockerImageTag: 0.1.24
  documentationUrl: https://docs.airbyte.com/integrations/sources/snowflake
  icon: snowflake.svg
  sourceType: database
  releaseStage: alpha
- name: Square
  sourceDefinitionId: 77225a51-cd15-4a13-af02-65816bd0ecf4
  dockerRepository: airbyte/source-square
  dockerImageTag: 0.1.4
  documentationUrl: https://docs.airbyte.com/integrations/sources/square
  icon: square.svg
  sourceType: api
  releaseStage: alpha
- sourceDefinitionId: 7a4327c4-315a-11ec-8d3d-0242ac130003
  name: Strava
  dockerRepository: airbyte/source-strava
  dockerImageTag: 0.1.2
  documentationUrl: https://docs.airbyte.com/integrations/sources/strava
  icon: strava.svg
  sourceType: api
  releaseStage: alpha
- name: Stripe
  sourceDefinitionId: e094cb9a-26de-4645-8761-65c0c425d1de
  dockerRepository: airbyte/source-stripe
  dockerImageTag: 0.1.39
  documentationUrl: https://docs.airbyte.com/integrations/sources/stripe
  icon: stripe.svg
  sourceType: api
  releaseStage: generally_available
- name: SurveyMonkey
  sourceDefinitionId: badc5925-0485-42be-8caa-b34096cb71b5
  dockerRepository: airbyte/source-surveymonkey
  dockerImageTag: 0.1.11
  documentationUrl: https://docs.airbyte.com/integrations/sources/surveymonkey
  icon: surveymonkey.svg
  sourceType: api
  releaseStage: generally_available
- name: TalkDesk Explore
  sourceDefinitionId: f00d2cf4-3c28-499a-ba93-b50b6f26359e
  dockerRepository: airbyte/source-talkdesk-explore
  dockerImageTag: 0.1.0
  documentationUrl: https://docs.airbyte.com/integrations/sources/talkdesk-explore
  icon: talkdesk-explore.svg
  sourceType: api
  releaseStage: alpha
- name: Tempo
  sourceDefinitionId: d1aa448b-7c54-498e-ad95-263cbebcd2db
  dockerRepository: airbyte/source-tempo
  dockerImageTag: 0.2.6
  documentationUrl: https://docs.airbyte.com/integrations/sources/tempo
  icon: tempo.svg
  sourceType: api
  releaseStage: alpha
- name: TiDB
  sourceDefinitionId: 0dad1a35-ccf8-4d03-b73e-6788c00b13ae
  dockerRepository: airbyte/source-tidb
  dockerImageTag: 0.2.1
  documentationUrl: https://docs.airbyte.com/integrations/sources/tidb
  icon: tidb.svg
  sourceType: database
  releaseStage: alpha
- name: TikTok Marketing
  sourceDefinitionId: 4bfac00d-ce15-44ff-95b9-9e3c3e8fbd35
  dockerRepository: airbyte/source-tiktok-marketing
  dockerImageTag: 0.1.17
  documentationUrl: https://docs.airbyte.com/integrations/sources/tiktok-marketing
  icon: tiktok.svg
  sourceType: api
  releaseStage: generally_available
- name: Timely
  sourceDefinitionId: bc617b5f-1b9e-4a2d-bebe-782fd454a771
  dockerRepository: airbyte/source-timely
  dockerImageTag: 0.1.0
  documentationUrl: https://docs.airbyte.com/integrations/sources/timely
  icon: timely.svg
  sourceType: api
  releaseStage: alpha
- name: Trello
  sourceDefinitionId: 8da67652-004c-11ec-9a03-0242ac130003
  dockerRepository: airbyte/source-trello
  dockerImageTag: 0.1.6
  documentationUrl: https://docs.airbyte.com/integrations/sources/trello
  icon: trelllo.svg
  sourceType: api
  releaseStage: alpha
- name: Twilio
  sourceDefinitionId: b9dc6155-672e-42ea-b10d-9f1f1fb95ab1
  dockerRepository: airbyte/source-twilio
  dockerImageTag: 0.1.12
  documentationUrl: https://docs.airbyte.com/integrations/sources/twilio
  icon: twilio.svg
  sourceType: api
  releaseStage: generally_available
- name: Typeform
  sourceDefinitionId: e7eff203-90bf-43e5-a240-19ea3056c474
  dockerRepository: airbyte/source-typeform
  dockerImageTag: 0.1.9
  documentationUrl: https://docs.airbyte.com/integrations/sources/typeform
  icon: typeform.svg
  sourceType: api
  releaseStage: alpha
- name: US Census
  sourceDefinitionId: c4cfaeda-c757-489a-8aba-859fb08b6970
  dockerRepository: airbyte/source-us-census
  dockerImageTag: 0.1.2
  documentationUrl: https://docs.airbyte.com/integrations/sources/us-census
  icon: uscensus.svg
  sourceType: api
  releaseStage: alpha
- sourceDefinitionId: afa734e4-3571-11ec-991a-1e0031268139
  name: YouTube Analytics
  dockerRepository: airbyte/source-youtube-analytics
  dockerImageTag: 0.1.2
  documentationUrl: https://docs.airbyte.com/integrations/sources/youtube-analytics
  icon: youtube.svg
  sourceType: api
  releaseStage: beta
- name: VictorOps
  sourceDefinitionId: 7e20ce3e-d820-4327-ad7a-88f3927fd97a
  dockerRepository: farosai/airbyte-victorops-source
  dockerImageTag: 0.1.23
  documentationUrl: https://docs.airbyte.com/integrations/sources/victorops
  icon: victorops.svg
  sourceType: api
  releaseStage: alpha
- name: Webflow
  sourceDefinitionId: ef580275-d9a9-48bb-af5e-db0f5855be04
  dockerRepository: airbyte/source-webflow
  dockerImageTag: 0.1.2
  documentationUrl: https://docs.airbyte.com/integrations/sources/webflow
  icon: webflow.svg
  sourceType: api
  releaseStage: alpha
- name: WooCommerce
  sourceDefinitionId: 2a2552ca-9f78-4c1c-9eb7-4d0dc66d72df
  dockerRepository: airbyte/source-woocommerce
  dockerImageTag: 0.1.2
  documentationUrl: https://docs.airbyte.com/integrations/sources/woocommerce
  icon: woocommerce.svg
  sourceType: api
  releaseStage: alpha
- name: Wrike
  sourceDefinitionId: 9c13f986-a13b-4988-b808-4705badf71c2
  dockerRepository: airbyte/source-wrike
  dockerImageTag: 0.1.0
  documentationUrl: https://docs.airbyte.com/integrations/sources/wrike
  icon: wrike.svg
  sourceType: api
  releaseStage: alpha
- name: Zendesk Chat
  sourceDefinitionId: 40d24d0f-b8f9-4fe0-9e6c-b06c0f3f45e4
  dockerRepository: airbyte/source-zendesk-chat
  dockerImageTag: 0.1.10
  documentationUrl: https://docs.airbyte.com/integrations/sources/zendesk-chat
  icon: zendesk.svg
  sourceType: api
  releaseStage: generally_available
- name: Zendesk Sunshine
  sourceDefinitionId: 325e0640-e7b3-4e24-b823-3361008f603f
  dockerRepository: airbyte/source-zendesk-sunshine
  dockerImageTag: 0.1.1
  documentationUrl: https://docs.airbyte.com/integrations/sources/zendesk-sunshine
  icon: zendesk.svg
  sourceType: api
  releaseStage: alpha
- name: Zendesk Support
  sourceDefinitionId: 79c1aa37-dae3-42ae-b333-d1c105477715
  dockerRepository: airbyte/source-zendesk-support
  dockerImageTag: 0.2.16
  documentationUrl: https://docs.airbyte.com/integrations/sources/zendesk-support
  icon: zendesk.svg
  sourceType: api
  releaseStage: generally_available
- name: Zendesk Talk
  sourceDefinitionId: c8630570-086d-4a40-99ae-ea5b18673071
  dockerRepository: airbyte/source-zendesk-talk
  dockerImageTag: 0.1.5
  documentationUrl: https://docs.airbyte.com/integrations/sources/zendesk-talk
  icon: zendesk.svg
  sourceType: api
  releaseStage: generally_available
- name: Zenefits
  sourceDefinitionId: 8baba53d-2fe3-4e33-bc85-210d0eb62884
  dockerRepository: airbyte/source-zenefits
  dockerImageTag: 0.1.0
  documentationUrl: https://docs.airbyte.com/integrations/sources/zenefits
  icon: zenefits.svg
  sourceType: api
  releaseStage: alpha
- name: Zenloop
  sourceDefinitionId: f1e4c7f6-db5c-4035-981f-d35ab4998794
  dockerRepository: airbyte/source-zenloop
  dockerImageTag: 0.1.3
  documentationUrl: https://docs.airbyte.com/integrations/sources/zenloop
  sourceType: api
  releaseStage: alpha
- sourceDefinitionId: cdaf146a-9b75-49fd-9dd2-9d64a0bb4781
  name: Sentry
  dockerRepository: airbyte/source-sentry
  dockerImageTag: 0.1.7
  documentationUrl: https://docs.airbyte.com/integrations/sources/sentry
  icon: sentry.svg
  sourceType: api
  releaseStage: generally_available
- name: Zoom
  sourceDefinitionId: aea2fd0d-377d-465e-86c0-4fdc4f688e51
  dockerRepository: airbyte/source-zoom-singer
  dockerImageTag: 0.2.4
  documentationUrl: https://docs.airbyte.com/integrations/sources/zoom
  icon: zoom.svg
  sourceType: api
  releaseStage: alpha
- name: Zuora
  sourceDefinitionId: 3dc3037c-5ce8-4661-adc2-f7a9e3c5ece5
  dockerRepository: airbyte/source-zuora
  dockerImageTag: 0.1.3
  documentationUrl: https://docs.airbyte.com/integrations/sources/zuora
  icon: zuora.svg
  sourceType: api
  releaseStage: alpha
- name: Kustomer
  sourceDefinitionId: cd06e646-31bf-4dc8-af48-cbc6530fcad3
  dockerRepository: airbyte/source-kustomer-singer
  dockerImageTag: 0.1.2
  documentationUrl: https://docs.airbyte.com/integrations/sources/kustomer
  sourceType: api
  releaseStage: alpha
- name: ZohoCRM
  sourceDefinitionId: 4942d392-c7b5-4271-91f9-3b4f4e51eb3e
  dockerRepository: airbyte/source-zoho-crm
  dockerImageTag: 0.1.0
  documentationUrl: https://docs.airbyte.com/integrations/sources/zoho-crm
  sourceType: api
  releaseStage: alpha
- name: SFTP
  sourceDefinitionId: a827c52e-791c-4135-a245-e233c5255199
  dockerRepository: airbyte/source-sftp
  dockerImageTag: 0.1.2
  documentationUrl: https://docs.airbyte.com/integrations/sources/sftp
  sourceType: file
  releaseStage: alpha
- name: Firebolt
  sourceDefinitionId: 6f2ac653-8623-43c4-8950-19218c7caf3d
  dockerRepository: airbyte/source-firebolt
  dockerImageTag: 0.1.0
  documentationUrl: https://docs.airbyte.com/integrations/sources/firebolt
  sourceType: database
  releaseStage: alpha
- name: Elasticsearch
  sourceDefinitionId: 7cf88806-25f5-4e1a-b422-b2fa9e1b0090
  dockerRepository: airbyte/source-elasticsearch
  dockerImageTag: 0.1.0
  documentationUrl: https://docs.airbyte.com/integrations/sources/elasticsearch
  sourceType: api
  releaseStage: alpha
- name: Yandex Metrica
  sourceDefinitionId: 7865dce4-2211-4f6a-88e5-9d0fe161afe7
  dockerRepository: airbyte/source-yandex-metrica
  dockerImageTag: 0.1.0
  documentationUrl: https://docs.airbyte.com/integrations/sources/yandex-metrica
  sourceType: api
  releaseStage: alpha<|MERGE_RESOLUTION|>--- conflicted
+++ resolved
@@ -876,13 +876,8 @@
 - name: Recharge
   sourceDefinitionId: 45d2e135-2ede-49e1-939f-3e3ec357a65e
   dockerRepository: airbyte/source-recharge
-<<<<<<< HEAD
-  dockerImageTag: 0.2.2
+  dockerImageTag: 0.2.3
   documentationUrl: https://docs.airbyte.com/integrations/sources/recharge
-=======
-  dockerImageTag: 0.2.3
-  documentationUrl: https://docs.airbyte.io/integrations/sources/recharge
->>>>>>> b4fd1ea3
   icon: recharge.svg
   sourceType: api
   releaseStage: generally_available
