--- conflicted
+++ resolved
@@ -422,7 +422,13 @@
   documentationUrl: https://docs.airbyte.com/integrations/destinations/yugabytedb
   icon: yugabytedb.svg
   releaseStage: alpha
-<<<<<<< HEAD
+- name: Databend
+  destinationDefinitionId: 302e4d8e-08d3-4098-acd4-ac67ca365b88
+  dockerRepository: airbyte/destination-databend
+  dockerImageTag: 0.1.0
+  icon: databend.svg
+  documentationUrl: https://docs.airbyte.com/integrations/destinations/databend
+  releaseStage: alpha
 - name: DuckDB
   destinationDefinitionId: 94bd199c-2ff0-4aa2-b98e-17f0acb72610
   dockerRepository: airbyte/destination-duckdb
@@ -434,12 +440,4 @@
     normalizationTag: 0.2.25
     normalizationIntegrationType: duckdb
   supportsDbt: true
-=======
-- name: Databend
-  destinationDefinitionId: 302e4d8e-08d3-4098-acd4-ac67ca365b88
-  dockerRepository: airbyte/destination-databend
-  dockerImageTag: 0.1.0
-  icon: databend.svg
-  documentationUrl: https://docs.airbyte.com/integrations/destinations/databend
->>>>>>> d853b855
   releaseStage: alpha