--- conflicted
+++ resolved
@@ -287,13 +287,10 @@
   dockerImageTag: 0.1.1
   documentationUrl: https://docs.airbyte.io/integrations/destinations/scylla
   icon: scylla.svg
-<<<<<<< HEAD
 - name: Google Sheets
   destinationDefinitionId: a4cbd2d1-8dbe-4818-b8bc-b90ad782d12a
   dockerRepository: airbyte/destination-google-sheets
   dockerImageTag: 0.1.0
   documentationUrl: https://docs.airbyte.io/integrations/destinations/google-sheets
   icon: google-sheets.svg
-=======
-  releaseStage: alpha
->>>>>>> 6eacd183
+  releaseStage: alpha