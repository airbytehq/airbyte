- name: Azure Blob Storage
  destinationDefinitionId: b4c5d105-31fd-4817-96b6-cb923bfc04cb
  dockerRepository: airbyte/destination-azure-blob-storage
  dockerImageTag: 0.1.0
  documentationUrl: https://docs.airbyte.io/integrations/destinations/azureblobstorage
  icon: azureblobstorage.svg
- name: Amazon SQS
  destinationDefinitionId: 0eeee7fb-518f-4045-bacc-9619e31c43ea
  dockerRepository: airbyte/destination-amazon-sqs
  dockerImageTag: 0.1.0
  documentationUrl: https://docs.airbyte.io/integrations/destinations/amazonsqs
  icon: amazonsqs.svg
- name: BigQuery
  destinationDefinitionId: 22f6c74f-5699-40ff-833c-4a879ea40133
  dockerRepository: airbyte/destination-bigquery
  dockerImageTag: 0.6.1
  documentationUrl: https://docs.airbyte.io/integrations/destinations/bigquery
  icon: bigquery.svg
- name: BigQuery (denormalized typed struct)
  destinationDefinitionId: 079d5540-f236-4294-ba7c-ade8fd918496
  dockerRepository: airbyte/destination-bigquery-denormalized
  dockerImageTag: 0.2.2
  documentationUrl: https://docs.airbyte.io/integrations/destinations/bigquery
  icon: bigquery.svg
- name: Cassandra
  destinationDefinitionId: 707456df-6f4f-4ced-b5c6-03f73bcad1c5
  dockerRepository: airbyte/destination-cassandra
  dockerImageTag: 0.1.0
  documentationUrl: https://docs.airbyte.io/integrations/destinations/cassandra
  icon: cassandra.svg
- name: Chargify (Keen)
  destinationDefinitionId: 81740ce8-d764-4ea7-94df-16bb41de36ae
  dockerRepository: airbyte/destination-keen
  dockerImageTag: 0.2.1
  documentationUrl: https://docs.airbyte.io/integrations/destinations/keen
  icon: chargify.svg
- name: Clickhouse
  destinationDefinitionId: ce0d828e-1dc4-496c-b122-2da42e637e48
  dockerRepository: airbyte/destination-clickhouse
  dockerImageTag: 0.1.1
  documentationUrl: https://docs.airbyte.io/integrations/destinations/clickhouse
- name: DynamoDB
  destinationDefinitionId: 8ccd8909-4e99-4141-b48d-4984b70b2d89
  dockerRepository: airbyte/destination-dynamodb
  dockerImageTag: 0.1.0
  documentationUrl: https://docs.airbyte.io/integrations/destinations/dynamodb
  icon: dynamodb.svg
- name: E2E Testing
  destinationDefinitionId: 2eb65e87-983a-4fd7-b3e3-9d9dc6eb8537
  dockerRepository: airbyte/destination-e2e-test
  dockerImageTag: 0.2.1
  documentationUrl: https://docs.airbyte.io/integrations/destinations/e2e-test
  icon: airbyte.svg
- destinationDefinitionId: 68f351a7-2745-4bef-ad7f-996b8e51bb8c
  name: ElasticSearch
  dockerRepository: airbyte/destination-elasticsearch
  dockerImageTag: 0.1.0
  documentationUrl: https://docs.airbyte.io/integrations/destinations/elasticsearch
  icon: elasticsearch.svg
- name: Google Cloud Storage (GCS)
  destinationDefinitionId: ca8f6566-e555-4b40-943a-545bf123117a
  dockerRepository: airbyte/destination-gcs
<<<<<<< HEAD
  dockerImageTag: 0.1.16
=======
  dockerImageTag: 0.1.17
>>>>>>> 6d769364
  documentationUrl: https://docs.airbyte.io/integrations/destinations/gcs
  icon: googlecloudstorage.svg
- name: Google PubSub
  destinationDefinitionId: 356668e2-7e34-47f3-a3b0-67a8a481b692
  dockerRepository: airbyte/destination-pubsub
  dockerImageTag: 0.1.1
  documentationUrl: https://docs.airbyte.io/integrations/destinations/pubsub
  icon: googlepubsub.svg
- name: Kafka
  destinationDefinitionId: 9f760101-60ae-462f-9ee6-b7a9dafd454d
  dockerRepository: airbyte/destination-kafka
  dockerImageTag: 0.1.3
  documentationUrl: https://docs.airbyte.io/integrations/destinations/kafka
  icon: kafka.svg
- name: Kinesis
  destinationDefinitionId: 6d1d66d4-26ab-4602-8d32-f85894b04955
  dockerRepository: airbyte/destination-kinesis
  dockerImageTag: 0.1.1
  documentationUrl: https://docs.airbyte.io/integrations/destinations/kinesis
  icon: kinesis.svg
- name: Local CSV
  destinationDefinitionId: 8be1cf83-fde1-477f-a4ad-318d23c9f3c6
  dockerRepository: airbyte/destination-csv
  dockerImageTag: 0.2.8
  documentationUrl: https://docs.airbyte.io/integrations/destinations/local-csv
  icon: file.svg
- name: Local JSON
  destinationDefinitionId: a625d593-bba5-4a1c-a53d-2d246268a816
  dockerRepository: airbyte/destination-local-json
  dockerImageTag: 0.2.9
  documentationUrl: https://docs.airbyte.io/integrations/destinations/local-json
  icon: file.svg
- name: MQTT
  destinationDefinitionId: f3802bc4-5406-4752-9e8d-01e504ca8194
  dockerRepository: airbyte/destination-mqtt
  dockerImageTag: 0.1.0
  documentationUrl: https://docs.airbyte.io/integrations/destinations/mqtt
  icon: mqtt.svg
- name: MS SQL Server
  destinationDefinitionId: d4353156-9217-4cad-8dd7-c108fd4f74cf
  dockerRepository: airbyte/destination-mssql
  dockerImageTag: 0.1.12
  documentationUrl: https://docs.airbyte.io/integrations/destinations/mssql
  icon: mssql.svg
- name: MeiliSearch
  destinationDefinitionId: af7c921e-5892-4ff2-b6c1-4a5ab258fb7e
  dockerRepository: airbyte/destination-meilisearch
  dockerImageTag: 0.2.11
  documentationUrl: https://docs.airbyte.io/integrations/destinations/meilisearch
  icon: meilisearch.svg
- name: MongoDB
  destinationDefinitionId: 8b746512-8c2e-6ac1-4adc-b59faafd473c
  dockerRepository: airbyte/destination-mongodb
  dockerImageTag: 0.1.3
  documentationUrl: https://docs.airbyte.io/integrations/destinations/mongodb
  icon: mongodb.svg
- name: MySQL
  destinationDefinitionId: ca81ee7c-3163-4246-af40-094cc31e5e42
  dockerRepository: airbyte/destination-mysql
  dockerImageTag: 0.1.15
  documentationUrl: https://docs.airbyte.io/integrations/destinations/mysql
  icon: mysql.svg
- name: Oracle
  destinationDefinitionId: 3986776d-2319-4de9-8af8-db14c0996e72
  dockerRepository: airbyte/destination-oracle
  dockerImageTag: 0.1.12
  documentationUrl: https://docs.airbyte.io/integrations/destinations/oracle
  icon: oracle.svg
- name: Postgres
  destinationDefinitionId: 25c5221d-dce2-4163-ade9-739ef790f503
  dockerRepository: airbyte/destination-postgres
  dockerImageTag: 0.3.13
  documentationUrl: https://docs.airbyte.io/integrations/destinations/postgres
  icon: postgresql.svg
- name: Pulsar
  destinationDefinitionId: 2340cbba-358e-11ec-8d3d-0242ac130203
  dockerRepository: airbyte/destination-pulsar
  dockerImageTag: 0.1.0
  documentationUrl: https://docs.airbyte.io/integrations/destinations/pulsar
  icon: pulsar.svg
- name: RabbitMQ
  destinationDefinitionId: e06ad785-ad6f-4647-b2e8-3027a5c59454
  dockerRepository: airbyte/destination-rabbitmq
  dockerImageTag: 0.1.0
  documentationUrl: https://docs.airbyte.io/integrations/destinations/rabbitmq
  icon: pulsar.svg
- name: Redis
  destinationDefinitionId: d4d3fef9-e319-45c2-881a-bd02ce44cc9f
  dockerRepository: airbyte/destination-redis
  dockerImageTag: 0.1.0
  documentationUrl: https://docs.airbyte.io/integrations/destinations/redis
  icon: redis.svg
- name: Redshift
  destinationDefinitionId: f7a7d195-377f-cf5b-70a5-be6b819019dc
  dockerRepository: airbyte/destination-redshift
  dockerImageTag: 0.3.23
  documentationUrl: https://docs.airbyte.io/integrations/destinations/redshift
  icon: redshift.svg
- name: Rockset
  destinationDefinitionId: 2c9d93a7-9a17-4789-9de9-f46f0097eb70
  dockerRepository: airbyte/destination-rockset
  dockerImageTag: 0.1.0
  documentationUrl: https://docs.airbyte.io/integrations/destinations/rockset
- name: S3
  destinationDefinitionId: 4816b78f-1489-44c1-9060-4b19d5fa9362
  dockerRepository: airbyte/destination-s3
  dockerImageTag: 0.2.2
  documentationUrl: https://docs.airbyte.io/integrations/destinations/s3
  icon: s3.svg
- name: SFTP-JSON
  destinationDefinitionId: e9810f61-4bab-46d2-bb22-edfc902e0644
  dockerRepository: airbyte/destination-sftp-json
  dockerImageTag: 0.1.0
  documentationUrl: https://docs.airbyte.io/integrations/destinations/sftp-json
  icon: sftp.svg
- name: Snowflake
  destinationDefinitionId: 424892c4-daac-4491-b35d-c6688ba547ba
  dockerRepository: airbyte/destination-snowflake
  dockerImageTag: 0.3.24
  documentationUrl: https://docs.airbyte.io/integrations/destinations/snowflake
  icon: snowflake.svg
- name: MariaDB ColumnStore
  destinationDefinitionId: 294a4790-429b-40ae-9516-49826b9702e1
  dockerRepository: airbyte/destination-mariadb-columnstore
  dockerImageTag: 0.1.2
  documentationUrl: https://docs.airbyte.io/integrations/destinations/mariadb-columnstore
  icon: mariadb.svg<|MERGE_RESOLUTION|>--- conflicted
+++ resolved
@@ -60,11 +60,7 @@
 - name: Google Cloud Storage (GCS)
   destinationDefinitionId: ca8f6566-e555-4b40-943a-545bf123117a
   dockerRepository: airbyte/destination-gcs
-<<<<<<< HEAD
-  dockerImageTag: 0.1.16
-=======
-  dockerImageTag: 0.1.17
->>>>>>> 6d769364
+  dockerImageTag: 0.1.18
   documentationUrl: https://docs.airbyte.io/integrations/destinations/gcs
   icon: googlecloudstorage.svg
 - name: Google PubSub
