- name: Azure Blob Storage
  destinationDefinitionId: b4c5d105-31fd-4817-96b6-cb923bfc04cb
  dockerRepository: airbyte/destination-azure-blob-storage
  dockerImageTag: 0.1.6
  documentationUrl: https://docs.airbyte.com/integrations/destinations/azureblobstorage
  icon: azureblobstorage.svg
  resourceRequirements:
    jobSpecific:
      - jobType: sync
        resourceRequirements:
          memory_limit: "1Gi"
          memory_request: "1Gi"
  releaseStage: alpha
- name: Amazon SQS
  destinationDefinitionId: 0eeee7fb-518f-4045-bacc-9619e31c43ea
  dockerRepository: airbyte/destination-amazon-sqs
  dockerImageTag: 0.1.0
  documentationUrl: https://docs.airbyte.com/integrations/destinations/amazon-sqs
  icon: awssqs.svg
  releaseStage: alpha
- name: Apache Doris
  destinationDefinitionId: 05c161bf-ca73-4d48-b524-d392be417002
  dockerRepository: airbyte/destination-doris
  dockerImageTag: 0.1.0
  documentationUrl: https://docs.airbyte.com/integrations/destinations/doris
  icon: apachedoris.svg
  releaseStage: alpha
- name: Apache Iceberg
  destinationDefinitionId: df65a8f3-9908-451b-aa9b-445462803560
  dockerRepository: airbyte/destination-iceberg
  dockerImageTag: 0.1.0
  documentationUrl: https://docs.airbyte.com/integrations/destinations/iceberg
  releaseStage: alpha
- name: AWS Datalake
  destinationDefinitionId: 99878c90-0fbd-46d3-9d98-ffde879d17fc
  dockerRepository: airbyte/destination-aws-datalake
  dockerImageTag: 0.1.1
  documentationUrl: https://docs.airbyte.com/integrations/destinations/aws-datalake
  releaseStage: alpha
- name: BigQuery
  destinationDefinitionId: 22f6c74f-5699-40ff-833c-4a879ea40133
  dockerRepository: airbyte/destination-bigquery
  dockerImageTag: 1.2.12
  documentationUrl: https://docs.airbyte.com/integrations/destinations/bigquery
  icon: bigquery.svg
  normalizationConfig:
    normalizationRepository: airbyte/normalization
    normalizationTag: 0.2.25
    normalizationIntegrationType: bigquery
  supportsDbt: true
  resourceRequirements:
    jobSpecific:
      - jobType: sync
        resourceRequirements:
          memory_limit: "1Gi"
          memory_request: "1Gi"
  releaseStage: generally_available
- name: BigQuery (denormalized typed struct)
  destinationDefinitionId: 079d5540-f236-4294-ba7c-ade8fd918496
  dockerRepository: airbyte/destination-bigquery-denormalized
  dockerImageTag: 1.2.11
  documentationUrl: https://docs.airbyte.com/integrations/destinations/bigquery
  icon: bigquery.svg
  resourceRequirements:
    jobSpecific:
      - jobType: sync
        resourceRequirements:
          memory_limit: "1Gi"
          memory_request: "1Gi"
  releaseStage: beta
- name: Cassandra
  destinationDefinitionId: 707456df-6f4f-4ced-b5c6-03f73bcad1c5
  dockerRepository: airbyte/destination-cassandra
  dockerImageTag: 0.1.4
  documentationUrl: https://docs.airbyte.com/integrations/destinations/cassandra
  icon: cassandra.svg
  releaseStage: alpha
- name: Chargify (Keen)
  destinationDefinitionId: 81740ce8-d764-4ea7-94df-16bb41de36ae
  dockerRepository: airbyte/destination-keen
  dockerImageTag: 0.2.4
  documentationUrl: https://docs.airbyte.com/integrations/destinations/keen
  icon: chargify.svg
  releaseStage: alpha
- name: Clickhouse
  destinationDefinitionId: ce0d828e-1dc4-496c-b122-2da42e637e48
  dockerRepository: airbyte/destination-clickhouse
  dockerImageTag: 0.2.2
  documentationUrl: https://docs.airbyte.com/integrations/destinations/clickhouse
  icon: clickhouse.svg
  releaseStage: alpha
  normalizationConfig:
    normalizationRepository: airbyte/normalization-clickhouse
    normalizationTag: 0.2.25
    normalizationIntegrationType: clickhouse
  supportsDbt: true
- name: Cloudflare R2
  destinationDefinitionId: 0fb07be9-7c3b-4336-850d-5efc006152ee
  dockerRepository: airbyte/destination-r2
  dockerImageTag: 0.1.0
  documentationUrl: https://docs.airbyte.com/integrations/destinations/r2
  icon: cloudflare-r2.svg
  releaseStage: alpha
- name: Databricks Lakehouse
  destinationDefinitionId: 072d5540-f236-4294-ba7c-ade8fd918496
  dockerRepository: airbyte/destination-databricks
  dockerImageTag: 0.3.1
  documentationUrl: https://docs.airbyte.com/integrations/destinations/databricks
  icon: databricks.svg
  releaseStage: alpha
- name: DynamoDB
  destinationDefinitionId: 8ccd8909-4e99-4141-b48d-4984b70b2d89
  dockerRepository: airbyte/destination-dynamodb
  dockerImageTag: 0.1.7
  documentationUrl: https://docs.airbyte.com/integrations/destinations/dynamodb
  icon: dynamodb.svg
  releaseStage: alpha
- name: E2E Testing
  destinationDefinitionId: 2eb65e87-983a-4fd7-b3e3-9d9dc6eb8537
  dockerRepository: airbyte/destination-e2e-test
  dockerImageTag: 0.2.4
  documentationUrl: https://docs.airbyte.com/integrations/destinations/e2e-test
  icon: airbyte.svg
- destinationDefinitionId: 68f351a7-2745-4bef-ad7f-996b8e51bb8c
  name: ElasticSearch
  dockerRepository: airbyte/destination-elasticsearch
  dockerImageTag: 0.1.6
  documentationUrl: https://docs.airbyte.com/integrations/destinations/elasticsearch
  icon: elasticsearch.svg
  releaseStage: alpha
- name: Firebolt
  destinationDefinitionId: 18081484-02a5-4662-8dba-b270b582f321
  dockerRepository: airbyte/destination-firebolt
  dockerImageTag: 0.1.0
  documentationUrl: https://docs.airbyte.com/integrations/destinations/firebolt
  icon: firebolt.svg
  releaseStage: alpha
  supportsDbt: true
- name: Google Cloud Storage (GCS)
  destinationDefinitionId: ca8f6566-e555-4b40-943a-545bf123117a
  dockerRepository: airbyte/destination-gcs
  dockerImageTag: 0.2.14
  documentationUrl: https://docs.airbyte.com/integrations/destinations/gcs
  icon: googlecloudstorage.svg
  resourceRequirements:
    jobSpecific:
      - jobType: sync
        resourceRequirements:
          memory_limit: "1Gi"
          memory_request: "1Gi"
  releaseStage: beta
- name: Google Firestore
  destinationDefinitionId: 27dc7500-6d1b-40b1-8b07-e2f2aea3c9f4
  dockerRepository: airbyte/destination-firestore
  dockerImageTag: 0.1.1
  documentationUrl: https://docs.airbyte.com/integrations/destinations/firestore
  icon: firestore.svg
  releaseStage: alpha
- name: Google PubSub
  destinationDefinitionId: 356668e2-7e34-47f3-a3b0-67a8a481b692
  dockerRepository: airbyte/destination-pubsub
  dockerImageTag: 0.2.0
  documentationUrl: https://docs.airbyte.com/integrations/destinations/pubsub
  icon: googlepubsub.svg
  releaseStage: alpha
- name: Heap Analytics
  destinationDefinitionId: f8e68742-407a-4a3c-99ad-dfd42ae2cba8
  dockerRepository: airbyte/destination-heap-analytics
  dockerImageTag: 0.1.0
  documentationUrl: https://docs.airbyte.com/integrations/destinations/heap-analytics
  releaseStage: alpha
- name: Kafka
  destinationDefinitionId: 9f760101-60ae-462f-9ee6-b7a9dafd454d
  dockerRepository: airbyte/destination-kafka
  dockerImageTag: 0.1.10
  documentationUrl: https://docs.airbyte.com/integrations/destinations/kafka
  icon: kafka.svg
  releaseStage: alpha
- name: Kinesis
  destinationDefinitionId: 6d1d66d4-26ab-4602-8d32-f85894b04955
  dockerRepository: airbyte/destination-kinesis
  dockerImageTag: 0.1.5
  documentationUrl: https://docs.airbyte.com/integrations/destinations/kinesis
  icon: kinesis.svg
  releaseStage: alpha
- name: Local CSV
  destinationDefinitionId: 8be1cf83-fde1-477f-a4ad-318d23c9f3c6
  dockerRepository: airbyte/destination-csv
  dockerImageTag: 1.0.0
  documentationUrl: https://docs.airbyte.com/integrations/destinations/local-csv
  icon: file-csv.svg
  releaseStage: alpha
- name: Local JSON
  destinationDefinitionId: a625d593-bba5-4a1c-a53d-2d246268a816
  dockerRepository: airbyte/destination-local-json
  dockerImageTag: 0.2.11
  documentationUrl: https://docs.airbyte.com/integrations/destinations/local-json
  icon: file-json.svg
  releaseStage: alpha
- name: MQTT
  destinationDefinitionId: f3802bc4-5406-4752-9e8d-01e504ca8194
  dockerRepository: airbyte/destination-mqtt
  dockerImageTag: 0.1.3
  documentationUrl: https://docs.airbyte.com/integrations/destinations/mqtt
  icon: mqtt.svg
  releaseStage: alpha
- name: MS SQL Server
  destinationDefinitionId: d4353156-9217-4cad-8dd7-c108fd4f74cf
  dockerRepository: airbyte/destination-mssql
  dockerImageTag: 0.1.22
  documentationUrl: https://docs.airbyte.com/integrations/destinations/mssql
  icon: mssql.svg
  releaseStage: alpha
  normalizationConfig:
    normalizationRepository: airbyte/normalization-mssql
    normalizationTag: 0.2.25
    normalizationIntegrationType: mssql
  supportsDbt: true
- name: MeiliSearch
  destinationDefinitionId: af7c921e-5892-4ff2-b6c1-4a5ab258fb7e
  dockerRepository: airbyte/destination-meilisearch
  dockerImageTag: 1.0.0
  documentationUrl: https://docs.airbyte.com/integrations/destinations/meilisearch
  icon: meilisearch.svg
  releaseStage: alpha
- name: MongoDB
  destinationDefinitionId: 8b746512-8c2e-6ac1-4adc-b59faafd473c
  dockerRepository: airbyte/destination-mongodb
  dockerImageTag: 0.1.9
  documentationUrl: https://docs.airbyte.com/integrations/destinations/mongodb
  icon: mongodb.svg
  releaseStage: alpha
- name: MySQL
  destinationDefinitionId: ca81ee7c-3163-4246-af40-094cc31e5e42
  dockerRepository: airbyte/destination-mysql
  dockerImageTag: 0.1.20
  documentationUrl: https://docs.airbyte.com/integrations/destinations/mysql
  icon: mysql.svg
  releaseStage: alpha
  normalizationConfig:
    normalizationRepository: airbyte/normalization-mysql
    normalizationTag: 0.2.25
    normalizationIntegrationType: mysql
  supportsDbt: true
- name: Oracle
  destinationDefinitionId: 3986776d-2319-4de9-8af8-db14c0996e72
  dockerRepository: airbyte/destination-oracle
  dockerImageTag: 0.1.19
  documentationUrl: https://docs.airbyte.com/integrations/destinations/oracle
  icon: oracle.svg
  releaseStage: alpha
  normalizationConfig:
    normalizationRepository: airbyte/normalization-oracle
    normalizationTag: 0.2.25
    normalizationIntegrationType: oracle
  supportsDbt: true
- name: Postgres
  destinationDefinitionId: 25c5221d-dce2-4163-ade9-739ef790f503
  dockerRepository: airbyte/destination-postgres
  dockerImageTag: 0.3.26
  documentationUrl: https://docs.airbyte.com/integrations/destinations/postgres
  icon: postgresql.svg
  releaseStage: alpha
  normalizationConfig:
    normalizationRepository: airbyte/normalization
    normalizationTag: 0.2.25
    normalizationIntegrationType: postgres
  supportsDbt: true
- name: Pulsar
  destinationDefinitionId: 2340cbba-358e-11ec-8d3d-0242ac130203
  dockerRepository: airbyte/destination-pulsar
  dockerImageTag: 0.1.3
  documentationUrl: https://docs.airbyte.com/integrations/destinations/pulsar
  icon: pulsar.svg
  releaseStage: alpha
- name: RabbitMQ
  destinationDefinitionId: e06ad785-ad6f-4647-b2e8-3027a5c59454
  dockerRepository: airbyte/destination-rabbitmq
  dockerImageTag: 0.1.1
  documentationUrl: https://docs.airbyte.com/integrations/destinations/rabbitmq
  icon: pulsar.svg
  releaseStage: alpha
- name: Redis
  destinationDefinitionId: d4d3fef9-e319-45c2-881a-bd02ce44cc9f
  dockerRepository: airbyte/destination-redis
  dockerImageTag: 0.1.4
  documentationUrl: https://docs.airbyte.com/integrations/destinations/redis
  icon: redis.svg
  releaseStage: alpha
- name: Redshift
  destinationDefinitionId: f7a7d195-377f-cf5b-70a5-be6b819019dc
  dockerRepository: airbyte/destination-redshift
  dockerImageTag: 0.3.54
  documentationUrl: https://docs.airbyte.com/integrations/destinations/redshift
  icon: redshift.svg
  normalizationConfig:
    normalizationRepository: airbyte/normalization-redshift
    normalizationTag: 0.2.25
    normalizationIntegrationType: redshift
  supportsDbt: true
  resourceRequirements:
    jobSpecific:
      - jobType: sync
        resourceRequirements:
          memory_limit: "1Gi"
          memory_request: "1Gi"
  releaseStage: beta
- name: Redpanda
  destinationDefinitionId: 825c5ee3-ed9a-4dd1-a2b6-79ed722f7b13
  dockerRepository: airbyte/destination-redpanda
  dockerImageTag: 0.1.0
  documentationUrl: https://docs.airbyte.com/integrations/destinations/redpanda
  icon: redpanda.svg
  releaseStage: alpha
- name: Rockset
  destinationDefinitionId: 2c9d93a7-9a17-4789-9de9-f46f0097eb70
  dockerRepository: airbyte/destination-rockset
  dockerImageTag: 0.1.4
  documentationUrl: https://docs.airbyte.com/integrations/destinations/rockset
  releaseStage: alpha
- name: S3
  destinationDefinitionId: 4816b78f-1489-44c1-9060-4b19d5fa9362
  dockerRepository: airbyte/destination-s3
  dockerImageTag: 0.3.19
  documentationUrl: https://docs.airbyte.com/integrations/destinations/s3
  icon: s3.svg
  resourceRequirements:
    jobSpecific:
      - jobType: sync
        resourceRequirements:
          memory_limit: "1Gi"
          memory_request: "1Gi"
  releaseStage: generally_available
- name: S3 Glue
  destinationDefinitionId: 471e5cab-8ed1-49f3-ba11-79c687784737
  dockerRepository: airbyte/destination-s3-glue
  dockerImageTag: 0.1.1
  documentationUrl: https://docs.airbyte.com/integrations/destinations/s3-glue
  icon: s3-glue.svg
  releaseStage: alpha
- name: SFTP-JSON
  destinationDefinitionId: e9810f61-4bab-46d2-bb22-edfc902e0644
  dockerRepository: airbyte/destination-sftp-json
  dockerImageTag: 0.1.0
  documentationUrl: https://docs.airbyte.com/integrations/destinations/sftp-json
  icon: sftp.svg
  releaseStage: alpha
- name: Snowflake
  destinationDefinitionId: 424892c4-daac-4491-b35d-c6688ba547ba
  dockerRepository: airbyte/destination-snowflake
  dockerImageTag: 0.4.44
  documentationUrl: https://docs.airbyte.com/integrations/destinations/snowflake
  icon: snowflake.svg
  normalizationConfig:
    normalizationRepository: airbyte/normalization-snowflake
    normalizationTag: 0.2.25
    normalizationIntegrationType: snowflake
  supportsDbt: true
  resourceRequirements:
    jobSpecific:
      - jobType: sync
        resourceRequirements:
          memory_limit: "1Gi"
          memory_request: "1Gi"
  releaseStage: generally_available
- name: MariaDB ColumnStore
  destinationDefinitionId: 294a4790-429b-40ae-9516-49826b9702e1
  dockerRepository: airbyte/destination-mariadb-columnstore
  dockerImageTag: 0.1.7
  documentationUrl: https://docs.airbyte.com/integrations/destinations/mariadb-columnstore
  icon: mariadb.svg
  releaseStage: alpha
- name: Streamr
  destinationDefinitionId: eebd85cf-60b2-4af6-9ba0-edeca01437b0
  dockerRepository: ghcr.io/devmate-cloud/streamr-airbyte-connectors
  dockerImageTag: 0.0.1
  documentationUrl: https://docs.airbyte.com/integrations/destinations/streamr
  icon: streamr.svg
  releaseStage: alpha
- name: Scylla
  destinationDefinitionId: 3dc6f384-cd6b-4be3-ad16-a41450899bf0
  dockerRepository: airbyte/destination-scylla
  dockerImageTag: 0.1.3
  documentationUrl: https://docs.airbyte.com/integrations/destinations/scylla
  icon: scylla.svg
  releaseStage: alpha
- name: Google Sheets
  destinationDefinitionId: a4cbd2d1-8dbe-4818-b8bc-b90ad782d12a
  dockerRepository: airbyte/destination-google-sheets
  dockerImageTag: 0.1.2
  documentationUrl: https://docs.airbyte.com/integrations/destinations/google-sheets
  icon: google-sheets.svg
  releaseStage: alpha
- name: Local SQLite
  destinationDefinitionId: b76be0a6-27dc-4560-95f6-2623da0bd7b6
  dockerRepository: airbyte/destination-sqlite
  dockerImageTag: 0.1.0
  documentationUrl: https://docs.airbyte.com/integrations/destinations/local-sqlite
  icon: sqlite.svg
  releaseStage: alpha
- name: TiDB
  destinationDefinitionId: 06ec60c7-7468-45c0-91ac-174f6e1a788b
  dockerRepository: airbyte/destination-tidb
  dockerImageTag: 0.1.0
  documentationUrl: https://docs.airbyte.com/integrations/destinations/tidb
  icon: tidb.svg
  releaseStage: alpha
  normalizationConfig:
    normalizationRepository: airbyte/normalization-tidb
    normalizationTag: 0.2.25
    normalizationIntegrationType: tidb
  supportsDbt: true
- name: Typesense
  destinationDefinitionId: 36be8dc6-9851-49af-b776-9d4c30e4ab6a
  dockerRepository: airbyte/destination-typesense
  dockerImageTag: 0.1.0
  documentationUrl: https://docs.airbyte.com/integrations/destinations/typesense
  releaseStage: alpha
- name: YugabyteDB
  destinationDefinitionId: 2300fdcf-a532-419f-9f24-a014336e7966
  dockerRepository: airbyte/destination-yugabytedb
  dockerImageTag: 0.1.0
  documentationUrl: https://docs.airbyte.com/integrations/destinations/yugabytedb
  icon: yugabytedb.svg
  releaseStage: alpha
- name: Databend
  destinationDefinitionId: 302e4d8e-08d3-4098-acd4-ac67ca365b88
  dockerRepository: airbyte/destination-databend
  dockerImageTag: 0.1.0
  icon: databend.svg
  documentationUrl: https://docs.airbyte.com/integrations/destinations/databend
  releaseStage: alpha
- name: Teradata Vantage
  destinationDefinitionId: 58e6f9da-904e-11ed-a1eb-0242ac120002
  dockerRepository: airbyte/destination-teradata
  dockerImageTag: 0.1.0
  icon: teradata.svg
  documentationUrl: https://docs.airbyte.io/integrations/destinations/teradata
  releaseStage: alpha
<<<<<<< HEAD
- name: DuckDB
  destinationDefinitionId: 94bd199c-2ff0-4aa2-b98e-17f0acb72610
  dockerRepository: airbyte/destination-duckdb
  dockerImageTag: 0.1.0
  documentationUrl: https://docs.airbyte.io/integrations/destinations/duckdb
  icon: duckdb.svg
  normalizationConfig:
    normalizationRepository: airbyte/normalization-duckdb
    normalizationTag: 0.2.25
    normalizationIntegrationType: duckdb
  supportsDbt: true
=======
- name: Weaviate
  destinationDefinitionId: 7b7d7a0d-954c-45a0-bcfc-39a634b97736
  dockerRepository: airbyte/destination-weaviate
  dockerImageTag: 0.1.0
  documentationUrl: https://docs.airbyte.com/integrations/destinations/weaviate
>>>>>>> 1c4b6a1f
  releaseStage: alpha<|MERGE_RESOLUTION|>--- conflicted
+++ resolved
@@ -437,7 +437,12 @@
   icon: teradata.svg
   documentationUrl: https://docs.airbyte.io/integrations/destinations/teradata
   releaseStage: alpha
-<<<<<<< HEAD
+- name: Weaviate
+  destinationDefinitionId: 7b7d7a0d-954c-45a0-bcfc-39a634b97736
+  dockerRepository: airbyte/destination-weaviate
+  dockerImageTag: 0.1.0
+  documentationUrl: https://docs.airbyte.com/integrations/destinations/weaviate
+  releaseStage: alpha
 - name: DuckDB
   destinationDefinitionId: 94bd199c-2ff0-4aa2-b98e-17f0acb72610
   dockerRepository: airbyte/destination-duckdb
@@ -449,11 +454,4 @@
     normalizationTag: 0.2.25
     normalizationIntegrationType: duckdb
   supportsDbt: true
-=======
-- name: Weaviate
-  destinationDefinitionId: 7b7d7a0d-954c-45a0-bcfc-39a634b97736
-  dockerRepository: airbyte/destination-weaviate
-  dockerImageTag: 0.1.0
-  documentationUrl: https://docs.airbyte.com/integrations/destinations/weaviate
->>>>>>> 1c4b6a1f
   releaseStage: alpha