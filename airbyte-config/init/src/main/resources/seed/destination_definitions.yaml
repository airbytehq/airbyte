- name: Azure Blob Storage
  destinationDefinitionId: b4c5d105-31fd-4817-96b6-cb923bfc04cb
  dockerRepository: airbyte/destination-azure-blob-storage
  dockerImageTag: 0.1.6
  documentationUrl: https://docs.airbyte.com/integrations/destinations/azureblobstorage
  icon: azureblobstorage.svg
  resourceRequirements:
    jobSpecific:
      - jobType: sync
        resourceRequirements:
          memory_limit: "1Gi"
          memory_request: "1Gi"
  releaseStage: alpha
- name: Amazon SQS
  destinationDefinitionId: 0eeee7fb-518f-4045-bacc-9619e31c43ea
  dockerRepository: airbyte/destination-amazon-sqs
  dockerImageTag: 0.1.0
  documentationUrl: https://docs.airbyte.com/integrations/destinations/amazon-sqs
  icon: amazonsqs.svg
  releaseStage: alpha
- name: AWS Datalake
  destinationDefinitionId: 99878c90-0fbd-46d3-9d98-ffde879d17fc
  dockerRepository: airbyte/destination-aws-datalake
  dockerImageTag: 0.1.1
  documentationUrl: https://docs.airbyte.com/integrations/destinations/aws-datalake
  releaseStage: alpha
- name: BigQuery
  destinationDefinitionId: 22f6c74f-5699-40ff-833c-4a879ea40133
  dockerRepository: airbyte/destination-bigquery
  dockerImageTag: 1.2.5
  documentationUrl: https://docs.airbyte.com/integrations/destinations/bigquery
  icon: bigquery.svg
  normalizationRepository: airbyte/normalization-bigquery
  normalizationTag: 0.2.23
  supportsDbt: true
  resourceRequirements:
    jobSpecific:
      - jobType: sync
        resourceRequirements:
          memory_limit: "1Gi"
          memory_request: "1Gi"
  releaseStage: generally_available
- name: BigQuery (denormalized typed struct)
  destinationDefinitionId: 079d5540-f236-4294-ba7c-ade8fd918496
  dockerRepository: airbyte/destination-bigquery-denormalized
  dockerImageTag: 1.2.5
  documentationUrl: https://docs.airbyte.com/integrations/destinations/bigquery
  icon: bigquery.svg
  resourceRequirements:
    jobSpecific:
      - jobType: sync
        resourceRequirements:
          memory_limit: "1Gi"
          memory_request: "1Gi"
  releaseStage: beta
- name: Cassandra
  destinationDefinitionId: 707456df-6f4f-4ced-b5c6-03f73bcad1c5
  dockerRepository: airbyte/destination-cassandra
  dockerImageTag: 0.1.4
  documentationUrl: https://docs.airbyte.com/integrations/destinations/cassandra
  icon: cassandra.svg
  releaseStage: alpha
- name: Chargify (Keen)
  destinationDefinitionId: 81740ce8-d764-4ea7-94df-16bb41de36ae
  dockerRepository: airbyte/destination-keen
  dockerImageTag: 0.2.4
  documentationUrl: https://docs.airbyte.com/integrations/destinations/keen
  icon: chargify.svg
  releaseStage: alpha
- name: Clickhouse
  destinationDefinitionId: ce0d828e-1dc4-496c-b122-2da42e637e48
  dockerRepository: airbyte/destination-clickhouse
  dockerImageTag: 0.2.0
  documentationUrl: https://docs.airbyte.com/integrations/destinations/clickhouse
  releaseStage: alpha
  normalizationRepository: airbyte/normalization-clickhouse
  normalizationTag: 0.2.23
  supportsDbt: true
- name: Cloudflare R2
  destinationDefinitionId: 0fb07be9-7c3b-4336-850d-5efc006152ee
  dockerRepository: airbyte/destination-r2
  dockerImageTag: 0.1.0
  documentationUrl: https://docs.airbyte.com/integrations/destinations/r2
  icon: cloudflare-r2.svg
  releaseStage: alpha
- name: Databricks Lakehouse
  destinationDefinitionId: 072d5540-f236-4294-ba7c-ade8fd918496
  dockerRepository: airbyte/destination-databricks
  dockerImageTag: 0.3.1
  documentationUrl: https://docs.airbyte.com/integrations/destinations/databricks
  icon: databricks.svg
  releaseStage: alpha
- name: DynamoDB
  destinationDefinitionId: 8ccd8909-4e99-4141-b48d-4984b70b2d89
  dockerRepository: airbyte/destination-dynamodb
  dockerImageTag: 0.1.7
  documentationUrl: https://docs.airbyte.com/integrations/destinations/dynamodb
  icon: dynamodb.svg
  releaseStage: alpha
- name: E2E Testing
  destinationDefinitionId: 2eb65e87-983a-4fd7-b3e3-9d9dc6eb8537
  dockerRepository: airbyte/destination-e2e-test
  dockerImageTag: 0.2.4
  documentationUrl: https://docs.airbyte.com/integrations/destinations/e2e-test
  icon: airbyte.svg
- destinationDefinitionId: 68f351a7-2745-4bef-ad7f-996b8e51bb8c
  name: ElasticSearch
  dockerRepository: airbyte/destination-elasticsearch
  dockerImageTag: 0.1.6
  documentationUrl: https://docs.airbyte.com/integrations/destinations/elasticsearch
  icon: elasticsearch.svg
  releaseStage: alpha
- name: Firebolt
  destinationDefinitionId: 18081484-02a5-4662-8dba-b270b582f321
  dockerRepository: airbyte/destination-firebolt
  dockerImageTag: 0.1.0
  documentationUrl: https://docs.airbyte.com/integrations/destinations/firebolt
  releaseStage: alpha
- name: Google Cloud Storage (GCS)
  destinationDefinitionId: ca8f6566-e555-4b40-943a-545bf123117a
  dockerRepository: airbyte/destination-gcs
  dockerImageTag: 0.2.12
  documentationUrl: https://docs.airbyte.com/integrations/destinations/gcs
  icon: googlecloudstorage.svg
  resourceRequirements:
    jobSpecific:
      - jobType: sync
        resourceRequirements:
          memory_limit: "1Gi"
          memory_request: "1Gi"
  releaseStage: beta
- name: Google Firestore
  destinationDefinitionId: 27dc7500-6d1b-40b1-8b07-e2f2aea3c9f4
  dockerRepository: airbyte/destination-firestore
  dockerImageTag: 0.1.1
  documentationUrl: https://docs.airbyte.com/integrations/destinations/firestore
  icon: firestore.svg
  releaseStage: alpha
- name: Google PubSub
  destinationDefinitionId: 356668e2-7e34-47f3-a3b0-67a8a481b692
  dockerRepository: airbyte/destination-pubsub
  dockerImageTag: 0.1.6
  documentationUrl: https://docs.airbyte.com/integrations/destinations/pubsub
  icon: googlepubsub.svg
  releaseStage: alpha
- name: Heap Analytics
  destinationDefinitionId: f8e68742-407a-4a3c-99ad-dfd42ae2cba8
  dockerRepository: airbyte/destination-heap-analytics
  dockerImageTag: 0.1.0
  documentationUrl: https://docs.airbyte.com/integrations/destinations/heap-analytics
  releaseStage: alpha
- name: Kafka
  destinationDefinitionId: 9f760101-60ae-462f-9ee6-b7a9dafd454d
  dockerRepository: airbyte/destination-kafka
  dockerImageTag: 0.1.10
  documentationUrl: https://docs.airbyte.com/integrations/destinations/kafka
  icon: kafka.svg
  releaseStage: alpha
- name: Kinesis
  destinationDefinitionId: 6d1d66d4-26ab-4602-8d32-f85894b04955
  dockerRepository: airbyte/destination-kinesis
  dockerImageTag: 0.1.5
  documentationUrl: https://docs.airbyte.com/integrations/destinations/kinesis
  icon: kinesis.svg
  releaseStage: alpha
- name: Local CSV
  destinationDefinitionId: 8be1cf83-fde1-477f-a4ad-318d23c9f3c6
  dockerRepository: airbyte/destination-csv
  dockerImageTag: 0.2.10
  documentationUrl: https://docs.airbyte.com/integrations/destinations/local-csv
  icon: file.svg
  releaseStage: alpha
- name: Local JSON
  destinationDefinitionId: a625d593-bba5-4a1c-a53d-2d246268a816
  dockerRepository: airbyte/destination-local-json
  dockerImageTag: 0.2.11
  documentationUrl: https://docs.airbyte.com/integrations/destinations/local-json
  icon: file.svg
  releaseStage: alpha
- name: MQTT
  destinationDefinitionId: f3802bc4-5406-4752-9e8d-01e504ca8194
  dockerRepository: airbyte/destination-mqtt
  dockerImageTag: 0.1.3
  documentationUrl: https://docs.airbyte.com/integrations/destinations/mqtt
  icon: mqtt.svg
  releaseStage: alpha
- name: MS SQL Server
  destinationDefinitionId: d4353156-9217-4cad-8dd7-c108fd4f74cf
  dockerRepository: airbyte/destination-mssql
  dockerImageTag: 0.1.22
  documentationUrl: https://docs.airbyte.com/integrations/destinations/mssql
  icon: mssql.svg
  releaseStage: alpha
  normalizationRepository: airbyte/normalization-mssql
  normalizationTag: 0.2.23
  supportsDbt: true
- name: MeiliSearch
  destinationDefinitionId: af7c921e-5892-4ff2-b6c1-4a5ab258fb7e
  dockerRepository: airbyte/destination-meilisearch
  dockerImageTag: 1.0.0
  documentationUrl: https://docs.airbyte.com/integrations/destinations/meilisearch
  icon: meilisearch.svg
  releaseStage: alpha
- name: MongoDB
  destinationDefinitionId: 8b746512-8c2e-6ac1-4adc-b59faafd473c
  dockerRepository: airbyte/destination-mongodb
  dockerImageTag: 0.1.8
  documentationUrl: https://docs.airbyte.com/integrations/destinations/mongodb
  icon: mongodb.svg
  releaseStage: alpha
- name: MySQL
  destinationDefinitionId: ca81ee7c-3163-4246-af40-094cc31e5e42
  dockerRepository: airbyte/destination-mysql
  dockerImageTag: 0.1.20
  documentationUrl: https://docs.airbyte.com/integrations/destinations/mysql
  icon: mysql.svg
  releaseStage: alpha
  normalizationRepository: airbyte/normalization-mysql
  normalizationTag: 0.2.23
  supportsDbt: true
- name: Oracle
  destinationDefinitionId: 3986776d-2319-4de9-8af8-db14c0996e72
  dockerRepository: airbyte/destination-oracle
  dockerImageTag: 0.1.19
  documentationUrl: https://docs.airbyte.com/integrations/destinations/oracle
  icon: oracle.svg
  releaseStage: alpha
  normalizationRepository: airbyte/normalization-oracle
  normalizationTag: 0.2.23
  supportsDbt: true
- name: Postgres
  destinationDefinitionId: 25c5221d-dce2-4163-ade9-739ef790f503
  dockerRepository: airbyte/destination-postgres
  dockerImageTag: 0.3.26
  documentationUrl: https://docs.airbyte.com/integrations/destinations/postgres
  icon: postgresql.svg
  releaseStage: alpha
  normalizationRepository: airbyte/normalization-postgres
  normalizationTag: 0.2.23
  supportsDbt: true
- name: Pulsar
  destinationDefinitionId: 2340cbba-358e-11ec-8d3d-0242ac130203
  dockerRepository: airbyte/destination-pulsar
  dockerImageTag: 0.1.3
  documentationUrl: https://docs.airbyte.com/integrations/destinations/pulsar
  icon: pulsar.svg
  releaseStage: alpha
- name: RabbitMQ
  destinationDefinitionId: e06ad785-ad6f-4647-b2e8-3027a5c59454
  dockerRepository: airbyte/destination-rabbitmq
  dockerImageTag: 0.1.1
  documentationUrl: https://docs.airbyte.com/integrations/destinations/rabbitmq
  icon: pulsar.svg
  releaseStage: alpha
- name: Redis
  destinationDefinitionId: d4d3fef9-e319-45c2-881a-bd02ce44cc9f
  dockerRepository: airbyte/destination-redis
  dockerImageTag: 0.1.4
  documentationUrl: https://docs.airbyte.com/integrations/destinations/redis
  icon: redis.svg
  releaseStage: alpha
- name: Redshift
  destinationDefinitionId: f7a7d195-377f-cf5b-70a5-be6b819019dc
  dockerRepository: airbyte/destination-redshift
  dockerImageTag: 0.3.51
  documentationUrl: https://docs.airbyte.com/integrations/destinations/redshift
  icon: redshift.svg
  normalizationRepository: airbyte/normalization-redshift
  normalizationTag: 0.2.23
  supportsDbt: true
  resourceRequirements:
    jobSpecific:
      - jobType: sync
        resourceRequirements:
          memory_limit: "1Gi"
          memory_request: "1Gi"
  releaseStage: beta
- name: Rockset
  destinationDefinitionId: 2c9d93a7-9a17-4789-9de9-f46f0097eb70
  dockerRepository: airbyte/destination-rockset
  dockerImageTag: 0.1.4
  documentationUrl: https://docs.airbyte.com/integrations/destinations/rockset
  releaseStage: alpha
- name: S3
  destinationDefinitionId: 4816b78f-1489-44c1-9060-4b19d5fa9362
  dockerRepository: airbyte/destination-s3
  dockerImageTag: 0.3.17
  documentationUrl: https://docs.airbyte.com/integrations/destinations/s3
  icon: s3.svg
  resourceRequirements:
    jobSpecific:
      - jobType: sync
        resourceRequirements:
          memory_limit: "1Gi"
          memory_request: "1Gi"
  releaseStage: generally_available
- name: SFTP-JSON
  destinationDefinitionId: e9810f61-4bab-46d2-bb22-edfc902e0644
  dockerRepository: airbyte/destination-sftp-json
  dockerImageTag: 0.1.0
  documentationUrl: https://docs.airbyte.com/integrations/destinations/sftp-json
  icon: sftp.svg
  releaseStage: alpha
- name: Snowflake
  destinationDefinitionId: 424892c4-daac-4491-b35d-c6688ba547ba
  dockerRepository: airbyte/destination-snowflake
  dockerImageTag: 0.4.38
  documentationUrl: https://docs.airbyte.com/integrations/destinations/snowflake
  icon: snowflake.svg
  normalizationRepository: airbyte/normalization-snowflake
  normalizationTag: 0.2.23
  supportsDbt: true
  resourceRequirements:
    jobSpecific:
      - jobType: sync
        resourceRequirements:
          memory_limit: "1Gi"
          memory_request: "1Gi"
  releaseStage: generally_available
- name: MariaDB ColumnStore
  destinationDefinitionId: 294a4790-429b-40ae-9516-49826b9702e1
  dockerRepository: airbyte/destination-mariadb-columnstore
  dockerImageTag: 0.1.7
  documentationUrl: https://docs.airbyte.com/integrations/destinations/mariadb-columnstore
  icon: mariadb.svg
  releaseStage: alpha
- name: Streamr
  destinationDefinitionId: eebd85cf-60b2-4af6-9ba0-edeca01437b0
  dockerRepository: ghcr.io/devmate-cloud/streamr-airbyte-connectors
  dockerImageTag: 0.0.1
  documentationUrl: https://docs.airbyte.com/integrations/destinations/streamr
  icon: streamr.svg
  releaseStage: alpha
- name: Scylla
  destinationDefinitionId: 3dc6f384-cd6b-4be3-ad16-a41450899bf0
  dockerRepository: airbyte/destination-scylla
  dockerImageTag: 0.1.3
  documentationUrl: https://docs.airbyte.com/integrations/destinations/scylla
  icon: scylla.svg
  releaseStage: alpha
- name: Google Sheets
  destinationDefinitionId: a4cbd2d1-8dbe-4818-b8bc-b90ad782d12a
  dockerRepository: airbyte/destination-google-sheets
  dockerImageTag: 0.1.2
  documentationUrl: https://docs.airbyte.com/integrations/destinations/google-sheets
  icon: google-sheets.svg
  releaseStage: alpha
- name: Local SQLite
  destinationDefinitionId: b76be0a6-27dc-4560-95f6-2623da0bd7b6
  dockerRepository: airbyte/destination-sqlite
  dockerImageTag: 0.1.0
  documentationUrl: https://docs.airbyte.com/integrations/destinations/local-sqlite
  icon: sqlite.svg
  releaseStage: alpha
- name: TiDB
  destinationDefinitionId: 06ec60c7-7468-45c0-91ac-174f6e1a788b
  dockerRepository: airbyte/destination-tidb
  dockerImageTag: 0.1.0
  documentationUrl: https://docs.airbyte.com/integrations/destinations/tidb
  icon: tidb.svg
  releaseStage: alpha
<<<<<<< HEAD
  normalizationRepository: airbyte/normalization-tidb
  normalizationTag: 0.2.23
  supportsDbt: true
=======
- name: Typesense
  destinationDefinitionId: 36be8dc6-9851-49af-b776-9d4c30e4ab6a
  dockerRepository: airbyte/destination-typesense
  dockerImageTag: 0.1.0
  documentationUrl: https://docs.airbyte.com/integrations/destinations/typesense
  releaseStage: alpha
- name: YugabyteDB
  destinationDefinitionId: 2300fdcf-a532-419f-9f24-a014336e7966
  dockerRepository: airbyte/destination-yugabytedb
  dockerImageTag: 0.1.0
  documentationUrl: https://docs.airbyte.com/integrations/destinations/yugabytedb
  icon: yugabytedb.svg
  releaseStage: alpha
>>>>>>> c8a7cb33
<|MERGE_RESOLUTION|>--- conflicted
+++ resolved
@@ -359,11 +359,9 @@
   documentationUrl: https://docs.airbyte.com/integrations/destinations/tidb
   icon: tidb.svg
   releaseStage: alpha
-<<<<<<< HEAD
   normalizationRepository: airbyte/normalization-tidb
   normalizationTag: 0.2.23
   supportsDbt: true
-=======
 - name: Typesense
   destinationDefinitionId: 36be8dc6-9851-49af-b776-9d4c30e4ab6a
   dockerRepository: airbyte/destination-typesense
@@ -376,5 +374,4 @@
   dockerImageTag: 0.1.0
   documentationUrl: https://docs.airbyte.com/integrations/destinations/yugabytedb
   icon: yugabytedb.svg
-  releaseStage: alpha
->>>>>>> c8a7cb33
+  releaseStage: alpha