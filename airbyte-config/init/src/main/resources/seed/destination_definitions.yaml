- name: Azure Blob Storage
  destinationDefinitionId: b4c5d105-31fd-4817-96b6-cb923bfc04cb
  dockerRepository: airbyte/destination-azure-blob-storage
  dockerImageTag: 0.1.1
  documentationUrl: https://docs.airbyte.io/integrations/destinations/azureblobstorage
  icon: azureblobstorage.svg
- name: Amazon SQS
  destinationDefinitionId: 0eeee7fb-518f-4045-bacc-9619e31c43ea
  dockerRepository: airbyte/destination-amazon-sqs
  dockerImageTag: 0.1.0
  documentationUrl: https://docs.airbyte.io/integrations/destinations/amazonsqs
  icon: amazonsqs.svg
- name: BigQuery
  destinationDefinitionId: 22f6c74f-5699-40ff-833c-4a879ea40133
  dockerRepository: airbyte/destination-bigquery
  dockerImageTag: 0.6.5
  documentationUrl: https://docs.airbyte.io/integrations/destinations/bigquery
  icon: bigquery.svg
- name: BigQuery (denormalized typed struct)
  destinationDefinitionId: 079d5540-f236-4294-ba7c-ade8fd918496
  dockerRepository: airbyte/destination-bigquery-denormalized
  dockerImageTag: 0.2.5
  documentationUrl: https://docs.airbyte.io/integrations/destinations/bigquery
  icon: bigquery.svg
- name: Cassandra
  destinationDefinitionId: 707456df-6f4f-4ced-b5c6-03f73bcad1c5
  dockerRepository: airbyte/destination-cassandra
  dockerImageTag: 0.1.0
  documentationUrl: https://docs.airbyte.io/integrations/destinations/cassandra
  icon: cassandra.svg
- name: Chargify (Keen)
  destinationDefinitionId: 81740ce8-d764-4ea7-94df-16bb41de36ae
  dockerRepository: airbyte/destination-keen
  dockerImageTag: 0.2.1
  documentationUrl: https://docs.airbyte.io/integrations/destinations/keen
  icon: chargify.svg
- name: Clickhouse
  destinationDefinitionId: ce0d828e-1dc4-496c-b122-2da42e637e48
  dockerRepository: airbyte/destination-clickhouse
  dockerImageTag: 0.1.2
  documentationUrl: https://docs.airbyte.io/integrations/destinations/clickhouse
- name: DynamoDB
  destinationDefinitionId: 8ccd8909-4e99-4141-b48d-4984b70b2d89
  dockerRepository: airbyte/destination-dynamodb
  dockerImageTag: 0.1.0
  documentationUrl: https://docs.airbyte.io/integrations/destinations/dynamodb
  icon: dynamodb.svg
- name: E2E Testing
  destinationDefinitionId: 2eb65e87-983a-4fd7-b3e3-9d9dc6eb8537
  dockerRepository: airbyte/destination-e2e-test
  dockerImageTag: 0.2.1
  documentationUrl: https://docs.airbyte.io/integrations/destinations/e2e-test
  icon: airbyte.svg
- destinationDefinitionId: 68f351a7-2745-4bef-ad7f-996b8e51bb8c
  name: ElasticSearch
  dockerRepository: airbyte/destination-elasticsearch
  dockerImageTag: 0.1.0
  documentationUrl: https://docs.airbyte.io/integrations/destinations/elasticsearch
  icon: elasticsearch.svg
- name: Google Cloud Storage (GCS)
  destinationDefinitionId: ca8f6566-e555-4b40-943a-545bf123117a
  dockerRepository: airbyte/destination-gcs
  dockerImageTag: 0.1.20
  documentationUrl: https://docs.airbyte.io/integrations/destinations/gcs
  icon: googlecloudstorage.svg
- name: Google PubSub
  destinationDefinitionId: 356668e2-7e34-47f3-a3b0-67a8a481b692
  dockerRepository: airbyte/destination-pubsub
  dockerImageTag: 0.1.1
  documentationUrl: https://docs.airbyte.io/integrations/destinations/pubsub
  icon: googlepubsub.svg
- name: Kafka
  destinationDefinitionId: 9f760101-60ae-462f-9ee6-b7a9dafd454d
  dockerRepository: airbyte/destination-kafka
  dockerImageTag: 0.1.3
  documentationUrl: https://docs.airbyte.io/integrations/destinations/kafka
  icon: kafka.svg
- name: Kinesis
  destinationDefinitionId: 6d1d66d4-26ab-4602-8d32-f85894b04955
  dockerRepository: airbyte/destination-kinesis
  dockerImageTag: 0.1.1
  documentationUrl: https://docs.airbyte.io/integrations/destinations/kinesis
  icon: kinesis.svg
- name: Local CSV
  destinationDefinitionId: 8be1cf83-fde1-477f-a4ad-318d23c9f3c6
  dockerRepository: airbyte/destination-csv
  dockerImageTag: 0.2.8
  documentationUrl: https://docs.airbyte.io/integrations/destinations/local-csv
  icon: file.svg
- name: Local JSON
  destinationDefinitionId: a625d593-bba5-4a1c-a53d-2d246268a816
  dockerRepository: airbyte/destination-local-json
  dockerImageTag: 0.2.9
  documentationUrl: https://docs.airbyte.io/integrations/destinations/local-json
  icon: file.svg
- name: MQTT
  destinationDefinitionId: f3802bc4-5406-4752-9e8d-01e504ca8194
  dockerRepository: airbyte/destination-mqtt
  dockerImageTag: 0.1.0
  documentationUrl: https://docs.airbyte.io/integrations/destinations/mqtt
  icon: mqtt.svg
- name: MS SQL Server
  destinationDefinitionId: d4353156-9217-4cad-8dd7-c108fd4f74cf
  dockerRepository: airbyte/destination-mssql
  dockerImageTag: 0.1.13
  documentationUrl: https://docs.airbyte.io/integrations/destinations/mssql
  icon: mssql.svg
- name: MeiliSearch
  destinationDefinitionId: af7c921e-5892-4ff2-b6c1-4a5ab258fb7e
  dockerRepository: airbyte/destination-meilisearch
  dockerImageTag: 0.2.11
  documentationUrl: https://docs.airbyte.io/integrations/destinations/meilisearch
  icon: meilisearch.svg
- name: MongoDB
  destinationDefinitionId: 8b746512-8c2e-6ac1-4adc-b59faafd473c
  dockerRepository: airbyte/destination-mongodb
  dockerImageTag: 0.1.3
  documentationUrl: https://docs.airbyte.io/integrations/destinations/mongodb
  icon: mongodb.svg
- name: MySQL
  destinationDefinitionId: ca81ee7c-3163-4246-af40-094cc31e5e42
  dockerRepository: airbyte/destination-mysql
  dockerImageTag: 0.1.15
  documentationUrl: https://docs.airbyte.io/integrations/destinations/mysql
  icon: mysql.svg
- name: Oracle
  destinationDefinitionId: 3986776d-2319-4de9-8af8-db14c0996e72
  dockerRepository: airbyte/destination-oracle
  dockerImageTag: 0.1.12
  documentationUrl: https://docs.airbyte.io/integrations/destinations/oracle
  icon: oracle.svg
- name: Postgres
  destinationDefinitionId: 25c5221d-dce2-4163-ade9-739ef790f503
  dockerRepository: airbyte/destination-postgres
  dockerImageTag: 0.3.13
  documentationUrl: https://docs.airbyte.io/integrations/destinations/postgres
  icon: postgresql.svg
- name: Pulsar
  destinationDefinitionId: 2340cbba-358e-11ec-8d3d-0242ac130203
  dockerRepository: airbyte/destination-pulsar
  dockerImageTag: 0.1.0
  documentationUrl: https://docs.airbyte.io/integrations/destinations/pulsar
  icon: pulsar.svg
- name: RabbitMQ
  destinationDefinitionId: e06ad785-ad6f-4647-b2e8-3027a5c59454
  dockerRepository: airbyte/destination-rabbitmq
  dockerImageTag: 0.1.0
  documentationUrl: https://docs.airbyte.io/integrations/destinations/rabbitmq
  icon: pulsar.svg
- name: Redis
  destinationDefinitionId: d4d3fef9-e319-45c2-881a-bd02ce44cc9f
  dockerRepository: airbyte/destination-redis
  dockerImageTag: 0.1.0
  documentationUrl: https://docs.airbyte.io/integrations/destinations/redis
  icon: redis.svg
- name: Redshift
  destinationDefinitionId: f7a7d195-377f-cf5b-70a5-be6b819019dc
  dockerRepository: airbyte/destination-redshift
  dockerImageTag: 0.3.23
  documentationUrl: https://docs.airbyte.io/integrations/destinations/redshift
  icon: redshift.svg
- name: Rockset
  destinationDefinitionId: 2c9d93a7-9a17-4789-9de9-f46f0097eb70
  dockerRepository: airbyte/destination-rockset
  dockerImageTag: 0.1.0
  documentationUrl: https://docs.airbyte.io/integrations/destinations/rockset
- name: S3
  destinationDefinitionId: 4816b78f-1489-44c1-9060-4b19d5fa9362
  dockerRepository: airbyte/destination-s3
  dockerImageTag: 0.2.5
  documentationUrl: https://docs.airbyte.io/integrations/destinations/s3
  icon: s3.svg
- name: SFTP-JSON
  destinationDefinitionId: e9810f61-4bab-46d2-bb22-edfc902e0644
  dockerRepository: airbyte/destination-sftp-json
  dockerImageTag: 0.1.0
  documentationUrl: https://docs.airbyte.io/integrations/destinations/sftp-json
  icon: sftp.svg
- name: Snowflake
  destinationDefinitionId: 424892c4-daac-4491-b35d-c6688ba547ba
  dockerRepository: airbyte/destination-snowflake
<<<<<<< HEAD
  dockerImageTag: 0.3.25
=======
  dockerImageTag: 0.4.4
>>>>>>> 360e4380
  documentationUrl: https://docs.airbyte.io/integrations/destinations/snowflake
  icon: snowflake.svg
- name: MariaDB ColumnStore
  destinationDefinitionId: 294a4790-429b-40ae-9516-49826b9702e1
  dockerRepository: airbyte/destination-mariadb-columnstore
  dockerImageTag: 0.1.2
  documentationUrl: https://docs.airbyte.io/integrations/destinations/mariadb-columnstore
  icon: mariadb.svg<|MERGE_RESOLUTION|>--- conflicted
+++ resolved
@@ -179,11 +179,7 @@
 - name: Snowflake
   destinationDefinitionId: 424892c4-daac-4491-b35d-c6688ba547ba
   dockerRepository: airbyte/destination-snowflake
-<<<<<<< HEAD
-  dockerImageTag: 0.3.25
-=======
-  dockerImageTag: 0.4.4
->>>>>>> 360e4380
+  dockerImageTag: 0.4.5
   documentationUrl: https://docs.airbyte.io/integrations/destinations/snowflake
   icon: snowflake.svg
 - name: MariaDB ColumnStore
