--- conflicted
+++ resolved
@@ -6,13 +6,10 @@
     implementation 'commons-cli:commons-cli:1.4'
 
     implementation project(':airbyte-config:models')
-<<<<<<< HEAD
-=======
     implementation project(':airbyte-config:persistence')
     implementation project(':airbyte-protocol:models')
     implementation project(':airbyte-commons-docker')
     implementation project(':airbyte-json-validation')
->>>>>>> 1f295f24
 }
 
 task copyScripts(type: Copy) {
