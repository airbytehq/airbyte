plugins {
    id 'java'
}

dependencies {
    implementation 'commons-cli:commons-cli:1.4'

    implementation project(':airbyte-config:models')
<<<<<<< HEAD
}

task copyScripts(type: Copy) {
    dependsOn copyDocker

    from('scripts')
    into 'build/docker/bin/scripts'
}

Task dockerBuildTask = getDockerBuildTask("init",  "$project.projectDir")
dockerBuildTask.dependsOn(copyScripts)
assemble.dependsOn(dockerBuildTask)
=======
    implementation project(':airbyte-config:persistence')
    implementation project(':airbyte-protocol:models')
    implementation project(':airbyte-commons-docker')
    implementation project(':airbyte-json-validation')
}
>>>>>>> c6edf135
<|MERGE_RESOLUTION|>--- conflicted
+++ resolved
@@ -6,7 +6,10 @@
     implementation 'commons-cli:commons-cli:1.4'
 
     implementation project(':airbyte-config:models')
-<<<<<<< HEAD
+    implementation project(':airbyte-config:persistence')
+    implementation project(':airbyte-protocol:models')
+    implementation project(':airbyte-commons-docker')
+    implementation project(':airbyte-json-validation')
 }
 
 task copyScripts(type: Copy) {
@@ -18,11 +21,4 @@
 
 Task dockerBuildTask = getDockerBuildTask("init",  "$project.projectDir")
 dockerBuildTask.dependsOn(copyScripts)
-assemble.dependsOn(dockerBuildTask)
-=======
-    implementation project(':airbyte-config:persistence')
-    implementation project(':airbyte-protocol:models')
-    implementation project(':airbyte-commons-docker')
-    implementation project(':airbyte-json-validation')
-}
->>>>>>> c6edf135
+assemble.dependsOn(dockerBuildTask)