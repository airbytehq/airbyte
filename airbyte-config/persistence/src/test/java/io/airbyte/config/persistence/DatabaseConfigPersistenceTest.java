/*
 * Copyright (c) 2021 Airbyte, Inc., all rights reserved.
 */

package io.airbyte.config.persistence;

import static io.airbyte.config.ConfigSchema.*;
import static io.airbyte.db.instance.configs.jooq.Tables.ACTOR_DEFINITION;
import static org.assertj.core.api.Assertions.assertThat;
import static org.junit.jupiter.api.Assertions.assertEquals;
import static org.junit.jupiter.api.Assertions.assertFalse;
import static org.junit.jupiter.api.Assertions.assertNotNull;
import static org.junit.jupiter.api.Assertions.assertThrows;
import static org.junit.jupiter.api.Assertions.assertTrue;
import static org.mockito.Mockito.spy;

import com.fasterxml.jackson.databind.JsonNode;
import com.google.common.collect.Lists;
import io.airbyte.commons.json.Jsons;
import io.airbyte.config.AirbyteConfig;
import io.airbyte.config.ConfigSchema;
import io.airbyte.config.ConfigWithMetadata;
import io.airbyte.config.StandardDestinationDefinition;
import io.airbyte.config.StandardSourceDefinition;
import io.airbyte.config.persistence.DatabaseConfigPersistence.ConnectorInfo;
import io.airbyte.db.instance.configs.ConfigsDatabaseInstance;
import io.airbyte.db.instance.configs.ConfigsDatabaseMigrator;
import io.airbyte.db.instance.development.DevDatabaseMigrator;
import io.airbyte.db.instance.development.MigrationDevHelper;
import java.time.Duration;
import java.time.Instant;
import java.util.Collections;
import java.util.List;
import java.util.Map;
import java.util.Set;
import java.util.UUID;
import java.util.stream.Stream;
import org.junit.jupiter.api.AfterEach;
import org.junit.jupiter.api.BeforeEach;
import org.junit.jupiter.api.Test;

/**
 * See {@link DatabaseConfigPersistenceLoadDataTest},
 * {@link DatabaseConfigPersistenceMigrateFileConfigsTest}, and
 * {@link DatabaseConfigPersistenceUpdateConnectorDefinitionsTest} for testing of specific methods.
 */
public class DatabaseConfigPersistenceTest extends BaseDatabaseConfigPersistenceTest {

  @BeforeEach
  public void setup() throws Exception {
    database = new ConfigsDatabaseInstance(container.getUsername(), container.getPassword(), container.getJdbcUrl()).getAndInitialize();
    configPersistence = spy(new DatabaseConfigPersistence(database));
    final ConfigsDatabaseMigrator configsDatabaseMigrator =
        new ConfigsDatabaseMigrator(database, DatabaseConfigPersistenceLoadDataTest.class.getName());
    final DevDatabaseMigrator devDatabaseMigrator = new DevDatabaseMigrator(configsDatabaseMigrator);
    MigrationDevHelper.runLastMigration(devDatabaseMigrator);
    database.query(ctx -> ctx
        .execute("TRUNCATE TABLE state, connection_operation, connection, operation, actor_oauth_parameter, actor, actor_definition, workspace"));
  }

  @AfterEach
  void tearDown() throws Exception {
    database.close();
  }

  @Test
  public void testMultiWriteAndGetConfig() throws Exception {
    writeDestinations(configPersistence, Lists.newArrayList(DESTINATION_S3, DESTINATION_SNOWFLAKE));
<<<<<<< HEAD
    assertRecordCount(2);
    assertHasDestination(DESTINATION_S3);
    assertHasDestination(DESTINATION_SNOWFLAKE);
    assertEquals(
        List.of(DESTINATION_SNOWFLAKE, DESTINATION_S3),
        configPersistence.listConfigs(STANDARD_DESTINATION_DEFINITION, StandardDestinationDefinition.class));
=======
    assertRecordCount(2, ACTOR_DEFINITION);
    assertHasDestination(DESTINATION_S3);
    assertHasDestination(DESTINATION_SNOWFLAKE);
    assertThat(configPersistence
        .listConfigs(STANDARD_DESTINATION_DEFINITION, StandardDestinationDefinition.class))
            .hasSameElementsAs(List.of(DESTINATION_SNOWFLAKE, DESTINATION_S3));
>>>>>>> 0beda4f2
  }

  @Test
  public void testWriteAndGetConfig() throws Exception {
    writeDestination(configPersistence, DESTINATION_S3);
    writeDestination(configPersistence, DESTINATION_SNOWFLAKE);
    assertRecordCount(2, ACTOR_DEFINITION);
    assertHasDestination(DESTINATION_S3);
    assertHasDestination(DESTINATION_SNOWFLAKE);
    assertThat(configPersistence
        .listConfigs(STANDARD_DESTINATION_DEFINITION, StandardDestinationDefinition.class))
            .hasSameElementsAs(List.of(DESTINATION_SNOWFLAKE, DESTINATION_S3));
  }

  @Test
  public void testListConfigWithMetadata() throws Exception {
    final Instant now = Instant.now().minus(Duration.ofSeconds(1));
    writeDestination(configPersistence, DESTINATION_S3);
    writeDestination(configPersistence, DESTINATION_SNOWFLAKE);
    final List<ConfigWithMetadata<StandardDestinationDefinition>> configWithMetadata = configPersistence
        .listConfigsWithMetadata(STANDARD_DESTINATION_DEFINITION, StandardDestinationDefinition.class);
    assertEquals(2, configWithMetadata.size());
    assertEquals("STANDARD_DESTINATION_DEFINITION", configWithMetadata.get(0).getConfigType());
    assertEquals("STANDARD_DESTINATION_DEFINITION", configWithMetadata.get(1).getConfigType());
    assertTrue(configWithMetadata.get(0).getCreatedAt().isAfter(now));
    assertTrue(configWithMetadata.get(0).getUpdatedAt().isAfter(now));
    assertTrue(configWithMetadata.get(1).getCreatedAt().isAfter(now));
    assertNotNull(configWithMetadata.get(0).getConfigId());
    assertNotNull(configWithMetadata.get(1).getConfigId());
    assertThat(List.of(configWithMetadata.get(0).getConfig(), configWithMetadata.get(1).getConfig()))
        .hasSameElementsAs(List.of(DESTINATION_SNOWFLAKE, DESTINATION_S3));
  }

  @Test
  public void testDeleteConfig() throws Exception {
    writeDestination(configPersistence, DESTINATION_S3);
    writeDestination(configPersistence, DESTINATION_SNOWFLAKE);
    assertRecordCount(2, ACTOR_DEFINITION);
    assertHasDestination(DESTINATION_S3);
    assertHasDestination(DESTINATION_SNOWFLAKE);
    assertThat(configPersistence
        .listConfigs(STANDARD_DESTINATION_DEFINITION, StandardDestinationDefinition.class))
            .hasSameElementsAs(List.of(DESTINATION_SNOWFLAKE, DESTINATION_S3));
    deleteDestination(configPersistence, DESTINATION_S3);
    assertThrows(ConfigNotFoundException.class, () -> assertHasDestination(DESTINATION_S3));
    assertThat(configPersistence
        .listConfigs(STANDARD_DESTINATION_DEFINITION, StandardDestinationDefinition.class))
            .hasSameElementsAs(List.of(DESTINATION_SNOWFLAKE));
  }

  @Test
  public void testReplaceAllConfigs() throws Exception {
    writeDestination(configPersistence, DESTINATION_S3);
    writeDestination(configPersistence, DESTINATION_SNOWFLAKE);

    final Map<AirbyteConfig, Stream<?>> newConfigs = Map.of(ConfigSchema.STANDARD_SOURCE_DEFINITION, Stream.of(SOURCE_GITHUB, SOURCE_POSTGRES));

    configPersistence.replaceAllConfigs(newConfigs, true);

    // dry run does not change anything
    assertRecordCount(2, ACTOR_DEFINITION);
    assertHasDestination(DESTINATION_S3);
    assertHasDestination(DESTINATION_SNOWFLAKE);

    configPersistence.replaceAllConfigs(newConfigs, false);
    assertRecordCount(2, ACTOR_DEFINITION);
    assertHasSource(SOURCE_GITHUB);
    assertHasSource(SOURCE_POSTGRES);
  }

  @Test
  public void testDumpConfigs() throws Exception {
    writeSource(configPersistence, SOURCE_GITHUB);
    writeSource(configPersistence, SOURCE_POSTGRES);
    writeDestination(configPersistence, DESTINATION_S3);
    final Map<String, Stream<JsonNode>> actual = configPersistence.dumpConfigs();
    final Map<String, Stream<JsonNode>> expected = Map.of(
        STANDARD_SOURCE_DEFINITION.name(), Stream.of(Jsons.jsonNode(SOURCE_GITHUB), Jsons.jsonNode(SOURCE_POSTGRES)),
        STANDARD_DESTINATION_DEFINITION.name(), Stream.of(Jsons.jsonNode(DESTINATION_S3)));
    assertSameConfigDump(expected, actual);
  }

  @Test
  public void testGetConnectorRepositoryToInfoMap() throws Exception {
    final String connectorRepository = "airbyte/duplicated-connector";
    final String oldVersion = "0.1.10";
    final String newVersion = "0.2.0";
    final StandardSourceDefinition source1 = new StandardSourceDefinition()
        .withSourceDefinitionId(UUID.randomUUID())
        .withName("source-1")
        .withDockerRepository(connectorRepository)
        .withDockerImageTag(oldVersion);
    final StandardSourceDefinition source2 = new StandardSourceDefinition()
        .withSourceDefinitionId(UUID.randomUUID())
        .withName("source-2")
        .withDockerRepository(connectorRepository)
        .withDockerImageTag(newVersion);
    writeSource(configPersistence, source1);
    writeSource(configPersistence, source2);
    final Map<String, ConnectorInfo> result = database.query(ctx -> configPersistence.getConnectorRepositoryToInfoMap(ctx));
    // when there are duplicated connector definitions, the one with the latest version should be
    // retrieved
    assertEquals(newVersion, result.get(connectorRepository).dockerImageTag);
  }

  @Test
  public void testInsertConfigRecord() throws Exception {
    final UUID definitionId = UUID.randomUUID();
    final String connectorRepository = "airbyte/test-connector";

    // when the record does not exist, it is inserted
    final StandardSourceDefinition source1 = new StandardSourceDefinition()
        .withSourceDefinitionId(definitionId)
        .withDockerRepository(connectorRepository)
        .withDockerImageTag("0.1.2")
        .withName("random-name");
    writeSource(configPersistence, source1);
    // write an irrelevant source to make sure that it is not changed
    writeSource(configPersistence, SOURCE_GITHUB);
    assertRecordCount(2, ACTOR_DEFINITION);
    assertHasSource(source1);
    assertHasSource(SOURCE_GITHUB);
    // when the record already exists, it is updated
    final StandardSourceDefinition source2 = new StandardSourceDefinition()
        .withSourceDefinitionId(definitionId)
        .withDockerRepository(connectorRepository)
        .withDockerImageTag("0.1.5")
        .withName("random-name-2");
    writeSource(configPersistence, source2);
    assertRecordCount(2, ACTOR_DEFINITION);
    assertHasSource(source2);
    assertHasSource(SOURCE_GITHUB);
  }

  @Test
  public void testHasNewVersion() {
    assertTrue(DatabaseConfigPersistence.hasNewVersion("0.1.99", "0.2.0"));
    assertFalse(DatabaseConfigPersistence.hasNewVersion("invalid_version", "0.2.0"));
  }

  @Test
  public void testGetNewFields() {
    final JsonNode o1 = Jsons.deserialize("{ \"field1\": 1, \"field2\": 2 }");
    final JsonNode o2 = Jsons.deserialize("{ \"field1\": 1, \"field3\": 3 }");
    assertEquals(Collections.emptySet(), DatabaseConfigPersistence.getNewFields(o1, o1));
    assertEquals(Collections.singleton("field3"), DatabaseConfigPersistence.getNewFields(o1, o2));
    assertEquals(Collections.singleton("field2"), DatabaseConfigPersistence.getNewFields(o2, o1));
  }

  @Test
  public void testGetDefinitionWithNewFields() {
    final JsonNode current = Jsons.deserialize("{ \"field1\": 1, \"field2\": 2 }");
    final JsonNode latest = Jsons.deserialize("{ \"field1\": 1, \"field3\": 3, \"field4\": 4 }");
    final Set<String> newFields = Set.of("field3");

    assertEquals(current, DatabaseConfigPersistence.getDefinitionWithNewFields(current, latest, Collections.emptySet()));

    final JsonNode currentWithNewFields = Jsons.deserialize("{ \"field1\": 1, \"field2\": 2, \"field3\": 3 }");
    assertEquals(currentWithNewFields, DatabaseConfigPersistence.getDefinitionWithNewFields(current, latest, newFields));
  }

}<|MERGE_RESOLUTION|>--- conflicted
+++ resolved
@@ -66,21 +66,12 @@
   @Test
   public void testMultiWriteAndGetConfig() throws Exception {
     writeDestinations(configPersistence, Lists.newArrayList(DESTINATION_S3, DESTINATION_SNOWFLAKE));
-<<<<<<< HEAD
-    assertRecordCount(2);
-    assertHasDestination(DESTINATION_S3);
-    assertHasDestination(DESTINATION_SNOWFLAKE);
-    assertEquals(
-        List.of(DESTINATION_SNOWFLAKE, DESTINATION_S3),
-        configPersistence.listConfigs(STANDARD_DESTINATION_DEFINITION, StandardDestinationDefinition.class));
-=======
     assertRecordCount(2, ACTOR_DEFINITION);
     assertHasDestination(DESTINATION_S3);
     assertHasDestination(DESTINATION_SNOWFLAKE);
     assertThat(configPersistence
         .listConfigs(STANDARD_DESTINATION_DEFINITION, StandardDestinationDefinition.class))
             .hasSameElementsAs(List.of(DESTINATION_SNOWFLAKE, DESTINATION_S3));
->>>>>>> 0beda4f2
   }
 
   @Test
