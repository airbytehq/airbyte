/*
 * Copyright (c) 2021 Airbyte, Inc., all rights reserved.
 */

package io.airbyte.config.persistence;

import static io.airbyte.db.instance.configs.jooq.Tables.ACTOR_CATALOG;
import static io.airbyte.db.instance.configs.jooq.Tables.ACTOR_DEFINITION_WORKSPACE_GRANT;
import static io.airbyte.db.instance.configs.jooq.Tables.CONNECTION_OPERATION;
import static org.assertj.core.api.Assertions.assertThat;
import static org.junit.jupiter.api.Assertions.assertEquals;
import static org.junit.jupiter.api.Assertions.assertFalse;
import static org.junit.jupiter.api.Assertions.assertTrue;
import static org.mockito.Mockito.mock;
import static org.mockito.Mockito.spy;

import io.airbyte.commons.features.FeatureFlags;
import io.airbyte.commons.json.Jsons;
import io.airbyte.config.DestinationConnection;
import io.airbyte.config.DestinationOAuthParameter;
import io.airbyte.config.SourceConnection;
import io.airbyte.config.SourceOAuthParameter;
import io.airbyte.config.StandardDestinationDefinition;
import io.airbyte.config.StandardSourceDefinition;
import io.airbyte.config.StandardSourceDefinition.SourceType;
import io.airbyte.config.StandardSync;
import io.airbyte.config.StandardSyncOperation;
import io.airbyte.config.StandardWorkspace;
import io.airbyte.config.persistence.split_secrets.JsonSecretsProcessor;
import io.airbyte.db.Database;
import io.airbyte.db.instance.configs.ConfigsDatabaseInstance;
import io.airbyte.db.instance.configs.ConfigsDatabaseMigrator;
import io.airbyte.db.instance.development.DevDatabaseMigrator;
import io.airbyte.db.instance.development.MigrationDevHelper;
import io.airbyte.protocol.models.AirbyteCatalog;
import io.airbyte.protocol.models.CatalogHelpers;
import io.airbyte.protocol.models.Field;
import io.airbyte.protocol.models.JsonSchemaType;
import io.airbyte.validation.json.JsonValidationException;
import java.io.IOException;
import java.sql.SQLException;
import java.util.Collections;
import java.util.List;
import java.util.Map;
import java.util.Map.Entry;
import java.util.Optional;
import java.util.Set;
import java.util.UUID;
import java.util.stream.Collectors;
import org.junit.jupiter.api.AfterAll;
import org.junit.jupiter.api.BeforeAll;
import org.junit.jupiter.api.BeforeEach;
import org.junit.jupiter.api.Test;
import org.testcontainers.containers.PostgreSQLContainer;

public class ConfigRepositoryE2EReadWriteTest {

  private static PostgreSQLContainer<?> container;
  private Database database;
  private ConfigRepository configRepository;
  private DatabaseConfigPersistence configPersistence;
  private JsonSecretsProcessor jsonSecretsProcessor;
  private FeatureFlags featureFlags;

  @BeforeAll
  public static void dbSetup() {
    container = new PostgreSQLContainer<>("postgres:13-alpine")
        .withDatabaseName("airbyte")
        .withUsername("docker")
        .withPassword("docker");
    container.start();
  }

  @BeforeEach
  void setup() throws IOException, JsonValidationException, SQLException {
    database = new ConfigsDatabaseInstance(container.getUsername(), container.getPassword(), container.getJdbcUrl()).getAndInitialize();
    jsonSecretsProcessor = mock(JsonSecretsProcessor.class);
    featureFlags = mock(FeatureFlags.class);
    configPersistence = spy(new DatabaseConfigPersistence(database, jsonSecretsProcessor, featureFlags));
    configRepository = spy(new ConfigRepository(configPersistence, database));
    final ConfigsDatabaseMigrator configsDatabaseMigrator =
        new ConfigsDatabaseMigrator(database, DatabaseConfigPersistenceLoadDataTest.class.getName());
    final DevDatabaseMigrator devDatabaseMigrator = new DevDatabaseMigrator(configsDatabaseMigrator);
    MigrationDevHelper.runLastMigration(devDatabaseMigrator);
    for (final StandardWorkspace workspace : MockData.standardWorkspaces()) {
      configRepository.writeStandardWorkspace(workspace);
    }
    for (final StandardSourceDefinition sourceDefinition : MockData.standardSourceDefinitions()) {
      configRepository.writeStandardSourceDefinition(sourceDefinition);
    }
    for (final StandardDestinationDefinition destinationDefinition : MockData.standardDestinationDefinitions()) {
      configRepository.writeStandardDestinationDefinition(destinationDefinition);
    }
    for (final SourceConnection source : MockData.sourceConnections()) {
      configRepository.writeSourceConnectionNoSecrets(source);
    }
    for (final DestinationConnection destination : MockData.destinationConnections()) {
      configRepository.writeDestinationConnectionNoSecrets(destination);
    }
    for (final StandardSyncOperation operation : MockData.standardSyncOperations()) {
      configRepository.writeStandardSyncOperation(operation);
    }
    for (final StandardSync sync : MockData.standardSyncs()) {
      configRepository.writeStandardSync(sync);
    }
<<<<<<< HEAD
    database.transaction(ctx -> ctx.truncate(ACTOR_DEFINITION_WORKSPACE_GRANT).execute());
=======
    for (final SourceOAuthParameter oAuthParameter : MockData.sourceOauthParameters()) {
      configRepository.writeSourceOAuthParam(oAuthParameter);
    }
    for (final DestinationOAuthParameter oAuthParameter : MockData.destinationOauthParameters()) {
      configRepository.writeDestinationOAuthParam(oAuthParameter);
    }
>>>>>>> 7f9e5996
  }

  @AfterAll
  public static void dbDown() {
    container.close();
  }

  @Test
  void testWorkspaceCountConnections() throws IOException {

    final UUID workspaceId = MockData.standardWorkspaces().get(0).getWorkspaceId();
    assertEquals(MockData.standardSyncs().size() - 1, configRepository.countConnectionsForWorkspace(workspaceId));
    assertEquals(MockData.destinationConnections().size() - 1, configRepository.countDestinationsForWorkspace(workspaceId));
    assertEquals(MockData.sourceConnections().size() - 1, configRepository.countSourcesForWorkspace(workspaceId));
  }

  @Test
  void testSimpleInsertActorCatalog() throws IOException, JsonValidationException, SQLException {

    final StandardWorkspace workspace = MockData.standardWorkspaces().get(0);

    final StandardSourceDefinition sourceDefinition = new StandardSourceDefinition()
        .withSourceDefinitionId(UUID.randomUUID())
        .withSourceType(SourceType.DATABASE)
        .withDockerRepository("docker-repo")
        .withDockerImageTag("1.2.0")
        .withName("sourceDefinition");
    configRepository.writeStandardSourceDefinition(sourceDefinition);

    final SourceConnection source = new SourceConnection()
        .withSourceDefinitionId(sourceDefinition.getSourceDefinitionId())
        .withSourceId(UUID.randomUUID())
        .withName("SomeConnector")
        .withWorkspaceId(workspace.getWorkspaceId())
        .withConfiguration(Jsons.deserialize("{}"));
    configRepository.writeSourceConnectionNoSecrets(source);

    final AirbyteCatalog actorCatalog = CatalogHelpers.createAirbyteCatalog("clothes", Field.of("name", JsonSchemaType.STRING));
    configRepository.writeActorCatalogFetchEvent(
        actorCatalog, source.getSourceId(), "1.2.0", "ConfigHash");

    final Optional<AirbyteCatalog> catalog =
        configRepository.getActorCatalog(source.getSourceId(), "1.2.0", "ConfigHash");
    assertTrue(catalog.isPresent());
    assertEquals(actorCatalog, catalog.get());
    assertFalse(configRepository.getSourceCatalog(source.getSourceId(), "1.3.0", "ConfigHash").isPresent());
    assertFalse(configRepository.getSourceCatalog(source.getSourceId(), "1.2.0", "OtherConfigHash").isPresent());

    configRepository.writeActorCatalogFetchEvent(actorCatalog, source.getSourceId(), "1.3.0", "ConfigHash");
    final Optional<AirbyteCatalog> catalogNewConnectorVersion =
        configRepository.getActorCatalog(source.getSourceId(), "1.3.0", "ConfigHash");
    assertTrue(catalogNewConnectorVersion.isPresent());
    assertEquals(actorCatalog, catalogNewConnectorVersion.get());

    configRepository.writeActorCatalogFetchEvent(actorCatalog, source.getSourceId(), "1.2.0", "OtherConfigHash");
    final Optional<AirbyteCatalog> catalogNewConfig =
        configRepository.getActorCatalog(source.getSourceId(), "1.2.0", "OtherConfigHash");
    assertTrue(catalogNewConfig.isPresent());
    assertEquals(actorCatalog, catalogNewConfig.get());

    final int catalogDbEntry = database.query(ctx -> ctx.selectCount().from(ACTOR_CATALOG)).fetchOne().into(int.class);
    assertEquals(1, catalogDbEntry);
  }

  @Test
  public void testListWorkspaceStandardSync() throws IOException {

    final List<StandardSync> syncs = configRepository.listWorkspaceStandardSyncs(MockData.standardWorkspaces().get(0).getWorkspaceId());
    assertThat(MockData.standardSyncs().subList(0, 4)).hasSameElementsAs(syncs);
  }

  @Test
  public void testGetWorkspaceBySlug()
      throws IOException {

    final StandardWorkspace workspace = MockData.standardWorkspaces().get(0);
    final StandardWorkspace tombstonedWorkspace = MockData.standardWorkspaces().get(2);
    final Optional<StandardWorkspace> retrievedWorkspace = configRepository.getWorkspaceBySlugOptional(workspace.getSlug(), false);
    final Optional<StandardWorkspace> retrievedTombstonedWorkspaceNoTombstone =
        configRepository.getWorkspaceBySlugOptional(tombstonedWorkspace.getSlug(), false);
    final Optional<StandardWorkspace> retrievedTombstonedWorkspace = configRepository.getWorkspaceBySlugOptional(tombstonedWorkspace.getSlug(), true);

    assertTrue(retrievedWorkspace.isPresent());
    assertEquals(workspace, retrievedWorkspace.get());

    assertFalse(retrievedTombstonedWorkspaceNoTombstone.isPresent());
    assertTrue(retrievedTombstonedWorkspace.isPresent());

    assertEquals(tombstonedWorkspace, retrievedTombstonedWorkspace.get());
  }

  @Test
  public void testUpdateConnectionOperationIds() throws Exception {
    final StandardSync sync = MockData.standardSyncs().get(0);
    final List<UUID> existingOperationIds = sync.getOperationIds();
    final UUID connectionId = sync.getConnectionId();

    // this test only works as intended when there are multiple operationIds
    assertTrue(existingOperationIds.size() > 1);

    // first, remove all associated operations
    Set<UUID> expectedOperationIds = Collections.emptySet();
    configRepository.updateConnectionOperationIds(connectionId, expectedOperationIds);
    Set<UUID> actualOperationIds = fetchOperationIdsForConnectionId(connectionId);
    assertEquals(expectedOperationIds, actualOperationIds);

    // now, add back one operation
    expectedOperationIds = Collections.singleton(existingOperationIds.get(0));
    configRepository.updateConnectionOperationIds(connectionId, expectedOperationIds);
    actualOperationIds = fetchOperationIdsForConnectionId(connectionId);
    assertEquals(expectedOperationIds, actualOperationIds);

    // finally, remove the first operation while adding back in the rest
    expectedOperationIds = existingOperationIds.stream().skip(1).collect(Collectors.toSet());
    configRepository.updateConnectionOperationIds(connectionId, expectedOperationIds);
    actualOperationIds = fetchOperationIdsForConnectionId(connectionId);
    assertEquals(expectedOperationIds, actualOperationIds);
  }

  private Set<UUID> fetchOperationIdsForConnectionId(final UUID connectionId) throws SQLException {
    return database.query(ctx -> ctx
        .selectFrom(CONNECTION_OPERATION)
        .where(CONNECTION_OPERATION.CONNECTION_ID.eq(connectionId))
        .fetchSet(CONNECTION_OPERATION.OPERATION_ID));
  }

  @Test
  public void testActorDefinitionWorkspaceGrantExists() throws IOException {
    final UUID workspaceId = MockData.standardWorkspaces().get(0).getWorkspaceId();
    final UUID definitionId = MockData.standardSourceDefinitions().get(0).getSourceDefinitionId();

    assertFalse(configRepository.actorDefinitionWorkspaceGrantExists(definitionId, workspaceId));

    configRepository.writeActorDefinitionWorkspaceGrant(definitionId, workspaceId);
    assertTrue(configRepository.actorDefinitionWorkspaceGrantExists(definitionId, workspaceId));

    configRepository.deleteActorDefinitionWorkspaceGrant(definitionId, workspaceId);
    assertFalse(configRepository.actorDefinitionWorkspaceGrantExists(definitionId, workspaceId));
  }

  @Test
  public void testListPublicSourceDefinitions() throws IOException {
    final List<StandardSourceDefinition> actualDefinitions = configRepository.listPublicSourceDefinitions(false);
    assertEquals(List.of(MockData.publicSourceDefinition()), actualDefinitions);
  }

  @Test
  public void testSourceDefinitionGrants() throws IOException {
    final UUID workspaceId = MockData.standardWorkspaces().get(0).getWorkspaceId();
    final StandardSourceDefinition grantableDefinition1 = MockData.grantableSourceDefinition1();
    final StandardSourceDefinition grantableDefinition2 = MockData.grantableSourceDefinition2();
    final StandardSourceDefinition customDefinition = MockData.customSourceDefinition();

    configRepository.writeActorDefinitionWorkspaceGrant(customDefinition.getSourceDefinitionId(), workspaceId);
    configRepository.writeActorDefinitionWorkspaceGrant(grantableDefinition1.getSourceDefinitionId(), workspaceId);
    final List<StandardSourceDefinition> actualGrantedDefinitions = configRepository
        .listGrantedSourceDefinitions(workspaceId, false);
    assertThat(actualGrantedDefinitions).hasSameElementsAs(List.of(grantableDefinition1, customDefinition));

    final List<Entry<StandardSourceDefinition, Boolean>> actualGrantableDefinitions = configRepository
        .listGrantableSourceDefinitions(workspaceId, false);
    assertThat(actualGrantableDefinitions).hasSameElementsAs(List.of(
        Map.entry(grantableDefinition1, true),
        Map.entry(grantableDefinition2, false)));
  }

  @Test
  public void testListPublicDestinationDefinitions() throws IOException {
    final List<StandardDestinationDefinition> actualDefinitions = configRepository.listPublicDestinationDefinitions(false);
    assertEquals(List.of(MockData.publicDestinationDefinition()), actualDefinitions);
  }

  @Test
  public void testDestinationDefinitionGrants() throws IOException {
    final UUID workspaceId = MockData.standardWorkspaces().get(0).getWorkspaceId();
    final StandardDestinationDefinition grantableDefinition1 = MockData.grantableDestinationDefinition1();
    final StandardDestinationDefinition grantableDefinition2 = MockData.grantableDestinationDefinition2();
    final StandardDestinationDefinition customDefinition = MockData.cusstomDestinationDefinition();

    configRepository.writeActorDefinitionWorkspaceGrant(customDefinition.getDestinationDefinitionId(), workspaceId);
    configRepository.writeActorDefinitionWorkspaceGrant(grantableDefinition1.getDestinationDefinitionId(), workspaceId);
    final List<StandardDestinationDefinition> actualGrantedDefinitions = configRepository
        .listGrantedDestinationDefinitions(workspaceId, false);
    assertThat(actualGrantedDefinitions).hasSameElementsAs(List.of(grantableDefinition1, customDefinition));

    final List<Entry<StandardDestinationDefinition, Boolean>> actualGrantableDefinitions = configRepository
        .listGrantableDestinationDefinitions(workspaceId, false);
    assertThat(actualGrantableDefinitions).hasSameElementsAs(List.of(
        Map.entry(grantableDefinition1, true),
        Map.entry(grantableDefinition2, false)));
  }

  @Test
<<<<<<< HEAD
  public void testWorkspaceCanUseDefinition() throws IOException {
    final UUID workspaceId = MockData.standardWorkspaces().get(0).getWorkspaceId();
    final UUID otherWorkspaceId = MockData.standardWorkspaces().get(1).getWorkspaceId();
    final UUID publicDefinitionId = MockData.publicSourceDefinition().getSourceDefinitionId();
    final UUID grantableDefinition1Id = MockData.grantableSourceDefinition1().getSourceDefinitionId();
    final UUID grantableDefinition2Id = MockData.grantableSourceDefinition2().getSourceDefinitionId();
    final UUID customDefinitionId = MockData.customSourceDefinition().getSourceDefinitionId();

    // Can use public definitions
    assertTrue(configRepository.workspaceCanUseDefinition(publicDefinitionId, workspaceId));

    // Can use granted definitions
    configRepository.writeActorDefinitionWorkspaceGrant(grantableDefinition1Id, workspaceId);
    assertTrue(configRepository.workspaceCanUseDefinition(grantableDefinition1Id, workspaceId));
    configRepository.writeActorDefinitionWorkspaceGrant(customDefinitionId, workspaceId);
    assertTrue(configRepository.workspaceCanUseDefinition(customDefinitionId, workspaceId));

    // Cannot use private definitions without grant
    assertFalse(configRepository.workspaceCanUseDefinition(grantableDefinition2Id, workspaceId));

    // Cannot use other workspace's grants
    configRepository.writeActorDefinitionWorkspaceGrant(grantableDefinition2Id, otherWorkspaceId);
    assertFalse(configRepository.workspaceCanUseDefinition(grantableDefinition2Id, workspaceId));

    // Passing invalid IDs returns false
    assertFalse(configRepository.workspaceCanUseDefinition(new UUID(0L, 0L), workspaceId));

    // workspaceCanUseCustomDefinition can only be true for custom definitions
    assertTrue(configRepository.workspaceCanUseCustomDefinition(customDefinitionId, workspaceId));
    assertFalse(configRepository.workspaceCanUseCustomDefinition(grantableDefinition1Id, workspaceId));
=======
  public void testGetDestinationOAuthByDefinitionId() throws IOException {

    final DestinationOAuthParameter destinationOAuthParameter = MockData.destinationOauthParameters().get(0);
    final Optional<DestinationOAuthParameter> result = configRepository.getDestinationOAuthParamByDefinitionIdOptional(
        destinationOAuthParameter.getWorkspaceId(), destinationOAuthParameter.getDestinationDefinitionId());
    assertTrue(result.isPresent());
    assertEquals(destinationOAuthParameter, result.get());
  }

  @Test
  public void testMissingDestinationOAuthByDefinitionId() throws IOException {
    final UUID missingId = UUID.fromString("fc59cfa0-06de-4c8b-850b-46d4cfb65629");
    final DestinationOAuthParameter destinationOAuthParameter = MockData.destinationOauthParameters().get(0);
    Optional<DestinationOAuthParameter> result =
        configRepository.getDestinationOAuthParamByDefinitionIdOptional(destinationOAuthParameter.getWorkspaceId(), missingId);
    assertFalse(result.isPresent());

    result = configRepository.getDestinationOAuthParamByDefinitionIdOptional(missingId, destinationOAuthParameter.getDestinationDefinitionId());
    assertFalse(result.isPresent());
  }

  @Test
  public void testGetSourceOAuthByDefinitionId() throws IOException {
    final SourceOAuthParameter sourceOAuthParameter = MockData.sourceOauthParameters().get(0);
    final Optional<SourceOAuthParameter> result = configRepository.getSourceOAuthParamByDefinitionIdOptional(sourceOAuthParameter.getWorkspaceId(),
        sourceOAuthParameter.getSourceDefinitionId());
    assertTrue(result.isPresent());
    assertEquals(sourceOAuthParameter, result.get());
  }

  @Test
  public void testMissingSourceOAuthByDefinitionId() throws IOException {
    final UUID missingId = UUID.fromString("fc59cfa0-06de-4c8b-850b-46d4cfb65629");
    final SourceOAuthParameter sourceOAuthParameter = MockData.sourceOauthParameters().get(0);
    Optional<SourceOAuthParameter> result =
        configRepository.getSourceOAuthParamByDefinitionIdOptional(sourceOAuthParameter.getWorkspaceId(), missingId);
    assertFalse(result.isPresent());

    result = configRepository.getSourceOAuthParamByDefinitionIdOptional(missingId, sourceOAuthParameter.getSourceDefinitionId());
    assertFalse(result.isPresent());
>>>>>>> 7f9e5996
  }

}<|MERGE_RESOLUTION|>--- conflicted
+++ resolved
@@ -103,16 +103,15 @@
     for (final StandardSync sync : MockData.standardSyncs()) {
       configRepository.writeStandardSync(sync);
     }
-<<<<<<< HEAD
-    database.transaction(ctx -> ctx.truncate(ACTOR_DEFINITION_WORKSPACE_GRANT).execute());
-=======
+
     for (final SourceOAuthParameter oAuthParameter : MockData.sourceOauthParameters()) {
       configRepository.writeSourceOAuthParam(oAuthParameter);
     }
     for (final DestinationOAuthParameter oAuthParameter : MockData.destinationOauthParameters()) {
       configRepository.writeDestinationOAuthParam(oAuthParameter);
     }
->>>>>>> 7f9e5996
+
+    database.transaction(ctx -> ctx.truncate(ACTOR_DEFINITION_WORKSPACE_GRANT).execute());
   }
 
   @AfterAll
@@ -306,7 +305,6 @@
   }
 
   @Test
-<<<<<<< HEAD
   public void testWorkspaceCanUseDefinition() throws IOException {
     final UUID workspaceId = MockData.standardWorkspaces().get(0).getWorkspaceId();
     final UUID otherWorkspaceId = MockData.standardWorkspaces().get(1).getWorkspaceId();
@@ -337,7 +335,9 @@
     // workspaceCanUseCustomDefinition can only be true for custom definitions
     assertTrue(configRepository.workspaceCanUseCustomDefinition(customDefinitionId, workspaceId));
     assertFalse(configRepository.workspaceCanUseCustomDefinition(grantableDefinition1Id, workspaceId));
-=======
+  }
+
+  @Test
   public void testGetDestinationOAuthByDefinitionId() throws IOException {
 
     final DestinationOAuthParameter destinationOAuthParameter = MockData.destinationOauthParameters().get(0);
@@ -378,7 +378,6 @@
 
     result = configRepository.getSourceOAuthParamByDefinitionIdOptional(missingId, sourceOAuthParameter.getSourceDefinitionId());
     assertFalse(result.isPresent());
->>>>>>> 7f9e5996
   }
 
 }