--- conflicted
+++ resolved
@@ -225,7 +225,6 @@
   }
 
   @Test
-<<<<<<< HEAD
   public void testActorDefinitionWorkspaceGrantExists() throws IOException {
     final UUID workspaceId = MockData.standardWorkspaces().get(0).getWorkspaceId();
     final UUID definitionId = MockData.standardSourceDefinitions().get(0).getSourceDefinitionId();
@@ -237,7 +236,9 @@
 
     configRepository.deleteActorDefinitionWorkspaceGrant(definitionId, workspaceId);
     assertFalse(configRepository.actorDefinitionWorkspaceGrantExists(definitionId, workspaceId));
-=======
+  }
+
+  @Test
   public void testListPublicSourceDefinitions() throws IOException {
     final List<StandardSourceDefinition> actualDefinitions = configRepository.listPublicSourceDefinitions(false);
     assertEquals(List.of(MockData.publicSourceDefinition()), actualDefinitions);
@@ -273,7 +274,6 @@
     final List<StandardDestinationDefinition> actualGrantedDefinitions = configRepository
         .listGrantedDestinationDefinitions(workspaceId, false);
     assertThat(actualGrantedDefinitions).hasSameElementsAs(List.of(grantableDefinition1, customDefinition));
->>>>>>> 07b2c4e7
   }
 
 }