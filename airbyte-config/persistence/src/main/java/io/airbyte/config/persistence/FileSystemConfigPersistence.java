--- conflicted
+++ resolved
@@ -80,15 +80,12 @@
   }
 
   @Override
-<<<<<<< HEAD
-=======
   public <T> List<ConfigWithMetadata<T>> listConfigsWithMetadata(AirbyteConfig configType, Class<T> clazz)
       throws JsonValidationException, IOException {
     throw new UnsupportedOperationException("File Persistence doesn't support metadata");
   }
 
   @Override
->>>>>>> 1dcd525e
   public <T> void writeConfig(final AirbyteConfig configType, final String configId, final T config) throws IOException {
     synchronized (lock) {
       writeConfigInternal(configType, configId, config);
@@ -195,11 +192,7 @@
 
   @Override
   public void loadData(final ConfigPersistence seedPersistence) throws IOException {
-<<<<<<< HEAD
-    throw new UnsupportedEncodingException("This method is not supported in this implementation");
-=======
     // this method is not supported in this implementation, but needed in tests; do nothing
->>>>>>> 1dcd525e
   }
 
   private <T> T getConfigInternal(final AirbyteConfig configType, final String configId, final Class<T> clazz)
