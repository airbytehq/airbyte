--- conflicted
+++ resolved
@@ -89,19 +89,11 @@
    *
    * @param database - database where configs are stored
    * @param jsonSecretsProcessor - for filtering secrets in export
-   * @param featureFlags - feature flags that govern secret export behavior
    * @return database config persistence wrapped in validation decorators
    */
   public static ConfigPersistence createWithValidation(final Database database,
-<<<<<<< HEAD
                                                        final JsonSecretsProcessor jsonSecretsProcessor) {
     return new ValidatingConfigPersistence(new DatabaseConfigPersistence(database, jsonSecretsProcessor));
-=======
-                                                       final JsonSecretsProcessor jsonSecretsProcessor,
-                                                       final FeatureFlags featureFlags) {
-    return new ClassEnforcingConfigPersistence(
-        new ValidatingConfigPersistence(new DatabaseConfigPersistence(database, jsonSecretsProcessor, featureFlags)));
->>>>>>> 848bb349
   }
 
   public DatabaseConfigPersistence(final Database database, final JsonSecretsProcessor jsonSecretsProcessor) {
