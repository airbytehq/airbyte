--- conflicted
+++ resolved
@@ -155,14 +155,7 @@
 
     };
     writeConfigs(configType, configIdToConfig);
-<<<<<<< HEAD
-    database.transaction(ctx -> {
-      final boolean isExistingConfig = ctx.fetchExists(select()
-          .from(AIRBYTE_CONFIGS)
-          .where(AIRBYTE_CONFIGS.CONFIG_TYPE.eq(configType.name()), AIRBYTE_CONFIGS.CONFIG_ID.eq(configId)));
-=======
-  }
->>>>>>> 0d51742e
+  }
 
   @Override
   public <T> void writeConfigs(final AirbyteConfig configType, final Map<String, T> configs) throws IOException {
@@ -172,38 +165,6 @@
         final boolean isExistingConfig = ctx.fetchExists(select()
             .from(AIRBYTE_CONFIGS)
             .where(AIRBYTE_CONFIGS.CONFIG_TYPE.eq(configType.name()), AIRBYTE_CONFIGS.CONFIG_ID.eq(configId)));
-
-<<<<<<< HEAD
-      if (isExistingConfig) {
-        updateConfigRecord(ctx, timestamp, configType.name(), Jsons.jsonNode(config), configId);
-      } else {
-        insertConfigRecord(ctx, timestamp, configType.name(), Jsons.jsonNode(config),
-            configType.getIdFieldName());
-      }
-=======
-        if (isExistingConfig) {
-          updateConfigRecord(ctx, timestamp, configType.name(), Jsons.jsonNode(config), configId);
-        } else {
-          insertConfigRecord(ctx, timestamp, configType.name(), Jsons.jsonNode(config),
-              configType.getIdFieldName());
-        }
-      });
->>>>>>> 0d51742e
-
-      return null;
-    });
-  }
-
-  @Override
-  public <T> void writeConfigs(final AirbyteConfig configType, final Map<String, T> configs) throws IOException {
-    database.transaction(ctx -> {
-      configs.forEach((configId, config) -> {
-        final boolean isExistingConfig = ctx.fetchExists(select()
-            .from(AIRBYTE_CONFIGS)
-            .where(AIRBYTE_CONFIGS.CONFIG_TYPE.eq(configType.name()), AIRBYTE_CONFIGS.CONFIG_ID.eq(configId)));
-
-        final OffsetDateTime timestamp = OffsetDateTime.now();
-
         if (isExistingConfig) {
           updateConfigRecord(ctx, timestamp, configType.name(), Jsons.jsonNode(config), configId);
         } else {
