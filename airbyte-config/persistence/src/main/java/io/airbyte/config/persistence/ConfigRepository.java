/*
 * MIT License
 *
 * Copyright (c) 2020 Airbyte
 *
 * Permission is hereby granted, free of charge, to any person obtaining a copy
 * of this software and associated documentation files (the "Software"), to deal
 * in the Software without restriction, including without limitation the rights
 * to use, copy, modify, merge, publish, distribute, sublicense, and/or sell
 * copies of the Software, and to permit persons to whom the Software is
 * furnished to do so, subject to the following conditions:
 *
 * The above copyright notice and this permission notice shall be included in all
 * copies or substantial portions of the Software.
 *
 * THE SOFTWARE IS PROVIDED "AS IS", WITHOUT WARRANTY OF ANY KIND, EXPRESS OR
 * IMPLIED, INCLUDING BUT NOT LIMITED TO THE WARRANTIES OF MERCHANTABILITY,
 * FITNESS FOR A PARTICULAR PURPOSE AND NONINFRINGEMENT. IN NO EVENT SHALL THE
 * AUTHORS OR COPYRIGHT HOLDERS BE LIABLE FOR ANY CLAIM, DAMAGES OR OTHER
 * LIABILITY, WHETHER IN AN ACTION OF CONTRACT, TORT OR OTHERWISE, ARISING FROM,
 * OUT OF OR IN CONNECTION WITH THE SOFTWARE OR THE USE OR OTHER DEALINGS IN THE
 * SOFTWARE.
 */

package io.airbyte.config.persistence;

import com.fasterxml.jackson.databind.JsonNode;
import io.airbyte.commons.lang.MoreBooleans;
import io.airbyte.config.AirbyteConfig;
import io.airbyte.config.ConfigSchema;
import io.airbyte.config.DestinationConnection;
import io.airbyte.config.DestinationOAuthParameter;
import io.airbyte.config.SourceConnection;
import io.airbyte.config.SourceOAuthParameter;
import io.airbyte.config.StandardDestinationDefinition;
import io.airbyte.config.StandardSourceDefinition;
import io.airbyte.config.StandardSync;
import io.airbyte.config.StandardSyncOperation;
import io.airbyte.config.StandardWorkspace;
import io.airbyte.validation.json.JsonValidationException;
import java.io.IOException;
import java.util.ArrayList;
import java.util.List;
import java.util.Map;
import java.util.Optional;
import java.util.UUID;
import java.util.stream.Stream;

public class ConfigRepository {

  private final ConfigPersistence persistence;

  public ConfigRepository(final ConfigPersistence persistence) {
    this.persistence = persistence;
  }

  public StandardWorkspace getStandardWorkspace(final UUID workspaceId, final boolean includeTombstone)
      throws JsonValidationException, IOException, ConfigNotFoundException {
    final StandardWorkspace workspace = persistence.getConfig(ConfigSchema.STANDARD_WORKSPACE, workspaceId.toString(), StandardWorkspace.class);

    if (!MoreBooleans.isTruthy(workspace.getTombstone()) || includeTombstone) {
      return workspace;
    }

    throw new ConfigNotFoundException(ConfigSchema.STANDARD_WORKSPACE, workspaceId.toString());
  }

  public Optional<StandardWorkspace> getWorkspaceBySlugOptional(final String slug, final boolean includeTombstone)
      throws JsonValidationException, IOException {
    for (final StandardWorkspace workspace : listStandardWorkspaces(includeTombstone)) {
      if (workspace.getSlug().equals(slug)) {
        return Optional.of(workspace);
      }
    }
    return Optional.empty();
  }

  public StandardWorkspace getWorkspaceBySlug(final String slug, final boolean includeTombstone)
      throws JsonValidationException, IOException, ConfigNotFoundException {
    return getWorkspaceBySlugOptional(slug, includeTombstone).orElseThrow(() -> new ConfigNotFoundException(ConfigSchema.STANDARD_WORKSPACE, slug));
  }

  public List<StandardWorkspace> listStandardWorkspaces(final boolean includeTombstone) throws JsonValidationException, IOException {

    final List<StandardWorkspace> workspaces = new ArrayList<>();

    for (final StandardWorkspace workspace : persistence.listConfigs(ConfigSchema.STANDARD_WORKSPACE, StandardWorkspace.class)) {
      if (!MoreBooleans.isTruthy(workspace.getTombstone()) || includeTombstone) {
        workspaces.add(workspace);
      }
    }

    return workspaces;
  }

  public void writeStandardWorkspace(final StandardWorkspace workspace) throws JsonValidationException, IOException {
    persistence.writeConfig(ConfigSchema.STANDARD_WORKSPACE, workspace.getWorkspaceId().toString(), workspace);
  }

  public StandardSourceDefinition getStandardSourceDefinition(final UUID sourceDefinitionId)
      throws JsonValidationException, IOException, ConfigNotFoundException {
    return persistence.getConfig(ConfigSchema.STANDARD_SOURCE_DEFINITION, sourceDefinitionId.toString(), StandardSourceDefinition.class);
  }

  public StandardSourceDefinition getSourceDefinitionFromSource(final UUID sourceId) {
    try {
      final SourceConnection source = getSourceConnection(sourceId);
      return getStandardSourceDefinition(source.getSourceDefinitionId());
    } catch (final Exception e) {
      throw new RuntimeException(e);
    }
  }

  public StandardSourceDefinition getSourceDefinitionFromConnection(final UUID connectionId) {
    try {
      final StandardSync sync = getStandardSync(connectionId);
      return getSourceDefinitionFromSource(sync.getSourceId());
    } catch (final Exception e) {
      throw new RuntimeException(e);
    }
  }

  public List<StandardSourceDefinition> listStandardSources() throws JsonValidationException, IOException {
    return persistence.listConfigs(ConfigSchema.STANDARD_SOURCE_DEFINITION, StandardSourceDefinition.class);
  }

  public void writeStandardSource(final StandardSourceDefinition source) throws JsonValidationException, IOException {
    persistence.writeConfig(ConfigSchema.STANDARD_SOURCE_DEFINITION, source.getSourceDefinitionId().toString(), source);
  }

  public StandardDestinationDefinition getStandardDestinationDefinition(final UUID destinationDefinitionId)
      throws JsonValidationException, IOException, ConfigNotFoundException {
    return persistence.getConfig(ConfigSchema.STANDARD_DESTINATION_DEFINITION, destinationDefinitionId.toString(),
        StandardDestinationDefinition.class);
  }

  public StandardDestinationDefinition getDestinationDefinitionFromDestination(final UUID destinationId) {
    try {
      final DestinationConnection destination = getDestinationConnection(destinationId);
      return getStandardDestinationDefinition(destination.getDestinationDefinitionId());
    } catch (final Exception e) {
      throw new RuntimeException(e);
    }
  }

  public StandardDestinationDefinition getDestinationDefinitionFromConnection(final UUID connectionId) {
    try {
      final StandardSync sync = getStandardSync(connectionId);
      return getDestinationDefinitionFromDestination(sync.getDestinationId());
    } catch (final Exception e) {
      throw new RuntimeException(e);
    }
  }

  public List<StandardDestinationDefinition> listStandardDestinationDefinitions() throws JsonValidationException, IOException {
    return persistence.listConfigs(ConfigSchema.STANDARD_DESTINATION_DEFINITION, StandardDestinationDefinition.class);
  }

  public void writeStandardDestinationDefinition(final StandardDestinationDefinition destinationDefinition)
      throws JsonValidationException, IOException {
    persistence.writeConfig(
        ConfigSchema.STANDARD_DESTINATION_DEFINITION,
        destinationDefinition.getDestinationDefinitionId().toString(),
        destinationDefinition);
  }

  public SourceConnection getSourceConnection(final UUID sourceId) throws JsonValidationException, IOException, ConfigNotFoundException {
    return persistence.getConfig(ConfigSchema.SOURCE_CONNECTION, sourceId.toString(), SourceConnection.class);
  }

  public void writeSourceConnection(final SourceConnection source) throws JsonValidationException, IOException {
    persistence.writeConfig(ConfigSchema.SOURCE_CONNECTION, source.getSourceId().toString(), source);
  }

  public List<SourceConnection> listSourceConnection() throws JsonValidationException, IOException {
    return persistence.listConfigs(ConfigSchema.SOURCE_CONNECTION, SourceConnection.class);
  }

  public DestinationConnection getDestinationConnection(final UUID destinationId)
      throws JsonValidationException, IOException, ConfigNotFoundException {
    return persistence.getConfig(ConfigSchema.DESTINATION_CONNECTION, destinationId.toString(), DestinationConnection.class);
  }

  public void writeDestinationConnection(final DestinationConnection destinationConnection) throws JsonValidationException, IOException {
    persistence.writeConfig(ConfigSchema.DESTINATION_CONNECTION, destinationConnection.getDestinationId().toString(), destinationConnection);
  }

  public List<DestinationConnection> listDestinationConnection() throws JsonValidationException, IOException {
    return persistence.listConfigs(ConfigSchema.DESTINATION_CONNECTION, DestinationConnection.class);
  }

  public StandardSync getStandardSync(final UUID connectionId) throws JsonValidationException, IOException, ConfigNotFoundException {
    return persistence.getConfig(ConfigSchema.STANDARD_SYNC, connectionId.toString(), StandardSync.class);
  }

  public void writeStandardSync(final StandardSync standardSync) throws JsonValidationException, IOException {
    persistence.writeConfig(ConfigSchema.STANDARD_SYNC, standardSync.getConnectionId().toString(), standardSync);
  }

  public List<StandardSync> listStandardSyncs() throws ConfigNotFoundException, IOException, JsonValidationException {
    return persistence.listConfigs(ConfigSchema.STANDARD_SYNC, StandardSync.class);
  }

  public StandardSyncOperation getStandardSyncOperation(final UUID operationId) throws JsonValidationException, IOException, ConfigNotFoundException {
    return persistence.getConfig(ConfigSchema.STANDARD_SYNC_OPERATION, operationId.toString(), StandardSyncOperation.class);
  }

  public void writeStandardSyncOperation(final StandardSyncOperation standardSyncOperation) throws JsonValidationException, IOException {
    persistence.writeConfig(ConfigSchema.STANDARD_SYNC_OPERATION, standardSyncOperation.getOperationId().toString(), standardSyncOperation);
  }

  public List<StandardSyncOperation> listStandardSyncOperations() throws IOException, JsonValidationException {
    return persistence.listConfigs(ConfigSchema.STANDARD_SYNC_OPERATION, StandardSyncOperation.class);
  }

<<<<<<< HEAD
  public void replaceAllConfigs(final Map<AirbyteConfig, Stream<?>> configs, final boolean dryRun) throws IOException {
=======
  public SourceOAuthParameter getSourceOAuthParams(final UUID SourceOAuthParameterId)
      throws JsonValidationException, IOException, ConfigNotFoundException {
    return persistence.getConfig(ConfigSchema.SOURCE_OAUTH_PARAM, SourceOAuthParameterId.toString(), SourceOAuthParameter.class);
  }

  public void writeSourceOAuthParam(final SourceOAuthParameter SourceOAuthParameter) throws JsonValidationException, IOException {
    persistence.writeConfig(ConfigSchema.SOURCE_OAUTH_PARAM, SourceOAuthParameter.getOauthParameterId().toString(), SourceOAuthParameter);
  }

  public List<SourceOAuthParameter> listSourceOAuthParam() throws JsonValidationException, IOException {
    return persistence.listConfigs(ConfigSchema.SOURCE_OAUTH_PARAM, SourceOAuthParameter.class);
  }

  public DestinationOAuthParameter getDestinationOAuthParams(final UUID destinationOAuthParameterId)
      throws JsonValidationException, IOException, ConfigNotFoundException {
    return persistence.getConfig(ConfigSchema.DESTINATION_OAUTH_PARAM, destinationOAuthParameterId.toString(), DestinationOAuthParameter.class);
  }

  public void writeDestinationOAuthParam(final DestinationOAuthParameter destinationOAuthParameter) throws JsonValidationException, IOException {
    persistence.writeConfig(ConfigSchema.DESTINATION_OAUTH_PARAM, destinationOAuthParameter.getOauthParameterId().toString(),
        destinationOAuthParameter);
  }

  public List<DestinationOAuthParameter> listDestinationOAuthParam() throws JsonValidationException, IOException {
    return persistence.listConfigs(ConfigSchema.DESTINATION_OAUTH_PARAM, DestinationOAuthParameter.class);
  }

  public <T> void replaceAllConfigs(final Map<AirbyteConfig, Stream<T>> configs, final boolean dryRun) throws IOException {
>>>>>>> 340f79d3
    persistence.replaceAllConfigs(configs, dryRun);
  }

  public Map<String, Stream<JsonNode>> dumpConfigs() throws IOException {
    return persistence.dumpConfigs();
  }

}<|MERGE_RESOLUTION|>--- conflicted
+++ resolved
@@ -213,9 +213,6 @@
     return persistence.listConfigs(ConfigSchema.STANDARD_SYNC_OPERATION, StandardSyncOperation.class);
   }
 
-<<<<<<< HEAD
-  public void replaceAllConfigs(final Map<AirbyteConfig, Stream<?>> configs, final boolean dryRun) throws IOException {
-=======
   public SourceOAuthParameter getSourceOAuthParams(final UUID SourceOAuthParameterId)
       throws JsonValidationException, IOException, ConfigNotFoundException {
     return persistence.getConfig(ConfigSchema.SOURCE_OAUTH_PARAM, SourceOAuthParameterId.toString(), SourceOAuthParameter.class);
@@ -243,8 +240,7 @@
     return persistence.listConfigs(ConfigSchema.DESTINATION_OAUTH_PARAM, DestinationOAuthParameter.class);
   }
 
-  public <T> void replaceAllConfigs(final Map<AirbyteConfig, Stream<T>> configs, final boolean dryRun) throws IOException {
->>>>>>> 340f79d3
+  public void replaceAllConfigs(final Map<AirbyteConfig, Stream<?>> configs, final boolean dryRun) throws IOException {
     persistence.replaceAllConfigs(configs, dryRun);
   }
 
