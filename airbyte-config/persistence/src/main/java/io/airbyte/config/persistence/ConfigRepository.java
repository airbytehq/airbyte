/*
 * Copyright (c) 2021 Airbyte, Inc., all rights reserved.
 */

package io.airbyte.config.persistence;

import static io.airbyte.db.instance.configs.jooq.Tables.ACTOR;
import static io.airbyte.db.instance.configs.jooq.Tables.ACTOR_CATALOG;
import static io.airbyte.db.instance.configs.jooq.Tables.ACTOR_CATALOG_FETCH_EVENT;
<<<<<<< HEAD
=======
import static io.airbyte.db.instance.configs.jooq.Tables.ACTOR_DEFINITION;
>>>>>>> 07b2c4e7
import static io.airbyte.db.instance.configs.jooq.Tables.ACTOR_DEFINITION_WORKSPACE_GRANT;
import static io.airbyte.db.instance.configs.jooq.Tables.CONNECTION;
import static io.airbyte.db.instance.configs.jooq.Tables.CONNECTION_OPERATION;
import static io.airbyte.db.instance.configs.jooq.Tables.WORKSPACE;
import static org.jooq.impl.DSL.asterisk;

import com.fasterxml.jackson.databind.JsonNode;
import com.google.common.base.Charsets;
import com.google.common.collect.Sets;
import com.google.common.hash.HashFunction;
import com.google.common.hash.Hashing;
import io.airbyte.commons.json.Jsons;
import io.airbyte.commons.lang.MoreBooleans;
import io.airbyte.config.ActorCatalog;
import io.airbyte.config.ActorCatalogFetchEvent;
import io.airbyte.config.AirbyteConfig;
import io.airbyte.config.ConfigSchema;
import io.airbyte.config.DestinationConnection;
import io.airbyte.config.DestinationOAuthParameter;
import io.airbyte.config.SourceConnection;
import io.airbyte.config.SourceOAuthParameter;
import io.airbyte.config.StandardDestinationDefinition;
import io.airbyte.config.StandardSourceDefinition;
import io.airbyte.config.StandardSync;
import io.airbyte.config.StandardSyncOperation;
import io.airbyte.config.StandardSyncState;
import io.airbyte.config.StandardWorkspace;
import io.airbyte.config.State;
import io.airbyte.db.Database;
import io.airbyte.db.ExceptionWrappingDatabase;
import io.airbyte.db.instance.configs.jooq.enums.ActorType;
import io.airbyte.db.instance.configs.jooq.enums.ReleaseStage;
import io.airbyte.metrics.lib.MetricQueries;
import io.airbyte.protocol.models.AirbyteCatalog;
import io.airbyte.validation.json.JsonValidationException;
import java.io.IOException;
import java.time.OffsetDateTime;
import java.util.ArrayList;
import java.util.HashMap;
import java.util.List;
import java.util.Map;
import java.util.Objects;
import java.util.Optional;
import java.util.Set;
import java.util.UUID;
import java.util.function.Function;
import java.util.stream.Collectors;
import java.util.stream.Stream;
import org.jooq.Condition;
import org.jooq.DSLContext;
import org.jooq.Field;
import org.jooq.JSONB;
import org.jooq.JoinType;
import org.jooq.Record;
import org.jooq.Record1;
import org.jooq.Record2;
import org.jooq.Result;
import org.jooq.impl.DSL;
import org.slf4j.Logger;
import org.slf4j.LoggerFactory;

public class ConfigRepository {

  private static final Logger LOGGER = LoggerFactory.getLogger(ConfigRepository.class);

  private final ConfigPersistence persistence;
  private final ExceptionWrappingDatabase database;

  public ConfigRepository(final ConfigPersistence persistence, final Database database) {
    this.persistence = persistence;
    this.database = new ExceptionWrappingDatabase(database);;
  }

  public StandardWorkspace getStandardWorkspace(final UUID workspaceId, final boolean includeTombstone)
      throws JsonValidationException, IOException, ConfigNotFoundException {
    final StandardWorkspace workspace = persistence.getConfig(ConfigSchema.STANDARD_WORKSPACE, workspaceId.toString(), StandardWorkspace.class);

    if (!MoreBooleans.isTruthy(workspace.getTombstone()) || includeTombstone) {
      return workspace;
    }
    throw new ConfigNotFoundException(ConfigSchema.STANDARD_WORKSPACE, workspaceId.toString());
  }

  public Optional<StandardWorkspace> getWorkspaceBySlugOptional(final String slug, final boolean includeTombstone)
      throws IOException {
    final Result<Record> result;
    if (includeTombstone) {
      result = database.query(ctx -> ctx.select(WORKSPACE.asterisk())
          .from(WORKSPACE)
          .where(WORKSPACE.SLUG.eq(slug))).fetch();
    } else {
      result = database.query(ctx -> ctx.select(WORKSPACE.asterisk())
          .from(WORKSPACE)
          .where(WORKSPACE.SLUG.eq(slug)).andNot(WORKSPACE.TOMBSTONE)).fetch();
    }

    if (result.size() == 0) {
      return Optional.empty();
    }
    return Optional.of(DbConverter.buildStandardWorkspace(result.get(0)));
  }

  public StandardWorkspace getWorkspaceBySlug(final String slug, final boolean includeTombstone)
      throws JsonValidationException, IOException, ConfigNotFoundException {
    return getWorkspaceBySlugOptional(slug, includeTombstone).orElseThrow(() -> new ConfigNotFoundException(ConfigSchema.STANDARD_WORKSPACE, slug));
  }

  public List<StandardWorkspace> listStandardWorkspaces(final boolean includeTombstone) throws JsonValidationException, IOException {

    final List<StandardWorkspace> workspaces = new ArrayList<>();

    for (final StandardWorkspace workspace : persistence.listConfigs(ConfigSchema.STANDARD_WORKSPACE, StandardWorkspace.class)) {
      if (!MoreBooleans.isTruthy(workspace.getTombstone()) || includeTombstone) {
        workspaces.add(workspace);
      }
    }

    return workspaces;
  }

  public void writeStandardWorkspace(final StandardWorkspace workspace) throws JsonValidationException, IOException {
    persistence.writeConfig(ConfigSchema.STANDARD_WORKSPACE, workspace.getWorkspaceId().toString(), workspace);
  }

  public void setFeedback(final UUID workflowId) throws JsonValidationException, ConfigNotFoundException, IOException {
    final StandardWorkspace workspace = this.getStandardWorkspace(workflowId, false);

    workspace.setFeedbackDone(true);

    persistence.writeConfig(ConfigSchema.STANDARD_WORKSPACE, workspace.getWorkspaceId().toString(), workspace);
  }

  public StandardSourceDefinition getStandardSourceDefinition(final UUID sourceDefinitionId)
      throws JsonValidationException, IOException, ConfigNotFoundException {

    return persistence.getConfig(
        ConfigSchema.STANDARD_SOURCE_DEFINITION,
        sourceDefinitionId.toString(),
        StandardSourceDefinition.class);
  }

  public StandardSourceDefinition getSourceDefinitionFromSource(final UUID sourceId) {
    try {
      final SourceConnection source = getSourceConnection(sourceId);
      return getStandardSourceDefinition(source.getSourceDefinitionId());
    } catch (final Exception e) {
      throw new RuntimeException(e);
    }
  }

  public StandardSourceDefinition getSourceDefinitionFromConnection(final UUID connectionId) {
    try {
      final StandardSync sync = getStandardSync(connectionId);
      return getSourceDefinitionFromSource(sync.getSourceId());
    } catch (final Exception e) {
      throw new RuntimeException(e);
    }
  }

  public StandardWorkspace getStandardWorkspaceFromConnection(final UUID connectionId, final boolean isTombstone) {
    try {
      final StandardSync sync = getStandardSync(connectionId);
      final SourceConnection source = getSourceConnection(sync.getSourceId());
      return getStandardWorkspace(source.getWorkspaceId(), isTombstone);
    } catch (final Exception e) {
      throw new RuntimeException(e);
    }
  }

  public List<StandardSourceDefinition> listStandardSourceDefinitions(final boolean includeTombstone) throws JsonValidationException, IOException {
    final List<StandardSourceDefinition> sourceDefinitions = new ArrayList<>();
    for (final StandardSourceDefinition sourceDefinition : persistence.listConfigs(ConfigSchema.STANDARD_SOURCE_DEFINITION,
        StandardSourceDefinition.class)) {
      if (!MoreBooleans.isTruthy(sourceDefinition.getTombstone()) || includeTombstone) {
        sourceDefinitions.add(sourceDefinition);
      }
    }

    return sourceDefinitions;
  }

  public List<StandardSourceDefinition> listPublicSourceDefinitions(final boolean includeTombstone) throws IOException {
    return listStandardActorDefinitions(
        ActorType.source,
        DbConverter::buildStandardSourceDefinition,
        includeTombstones(ACTOR_DEFINITION.TOMBSTONE, includeTombstone),
        ACTOR_DEFINITION.PUBLIC.eq(true));
  }

  public List<StandardSourceDefinition> listGrantedSourceDefinitions(final UUID workspaceId, final boolean includeTombstones)
      throws IOException {
    return listActorDefinitionsJoinedWithGrants(
        workspaceId,
        JoinType.JOIN,
        ActorType.source,
        DbConverter::buildStandardSourceDefinition,
        includeTombstones(ACTOR_DEFINITION.TOMBSTONE, includeTombstones));
  }

  public void writeStandardSourceDefinition(final StandardSourceDefinition sourceDefinition) throws JsonValidationException, IOException {
    persistence.writeConfig(ConfigSchema.STANDARD_SOURCE_DEFINITION, sourceDefinition.getSourceDefinitionId().toString(), sourceDefinition);
  }

  public void deleteStandardSourceDefinition(final UUID sourceDefId) throws IOException {
    try {
      persistence.deleteConfig(ConfigSchema.STANDARD_SOURCE_DEFINITION, sourceDefId.toString());
    } catch (final ConfigNotFoundException e) {
      LOGGER.info("Attempted to delete source definition with id: {}, but it does not exist", sourceDefId);
    }
  }

  public void deleteSourceDefinitionAndAssociations(final UUID sourceDefinitionId)
      throws JsonValidationException, ConfigNotFoundException, IOException {
    deleteConnectorDefinitionAndAssociations(
        ConfigSchema.STANDARD_SOURCE_DEFINITION,
        ConfigSchema.SOURCE_CONNECTION,
        SourceConnection.class,
        SourceConnection::getSourceId,
        SourceConnection::getSourceDefinitionId,
        sourceDefinitionId);
  }

  public StandardDestinationDefinition getStandardDestinationDefinition(final UUID destinationDefinitionId)
      throws JsonValidationException, IOException, ConfigNotFoundException {
    return persistence.getConfig(ConfigSchema.STANDARD_DESTINATION_DEFINITION, destinationDefinitionId.toString(),
        StandardDestinationDefinition.class);
  }

  public StandardDestinationDefinition getDestinationDefinitionFromDestination(final UUID destinationId) {
    try {
      final DestinationConnection destination = getDestinationConnection(destinationId);
      return getStandardDestinationDefinition(destination.getDestinationDefinitionId());
    } catch (final Exception e) {
      throw new RuntimeException(e);
    }
  }

  public StandardDestinationDefinition getDestinationDefinitionFromConnection(final UUID connectionId) {
    try {
      final StandardSync sync = getStandardSync(connectionId);
      return getDestinationDefinitionFromDestination(sync.getDestinationId());
    } catch (final Exception e) {
      throw new RuntimeException(e);
    }
  }

  public List<StandardDestinationDefinition> listStandardDestinationDefinitions(final boolean includeTombstone)
      throws JsonValidationException, IOException {
    final List<StandardDestinationDefinition> destinationDefinitions = new ArrayList<>();

    for (final StandardDestinationDefinition destinationDefinition : persistence.listConfigs(ConfigSchema.STANDARD_DESTINATION_DEFINITION,
        StandardDestinationDefinition.class)) {
      if (!MoreBooleans.isTruthy(destinationDefinition.getTombstone()) || includeTombstone) {
        destinationDefinitions.add(destinationDefinition);
      }
    }

    return destinationDefinitions;
  }

  public List<StandardDestinationDefinition> listPublicDestinationDefinitions(final boolean includeTombstone) throws IOException {
    return listStandardActorDefinitions(
        ActorType.destination,
        DbConverter::buildStandardDestinationDefinition,
        includeTombstones(ACTOR_DEFINITION.TOMBSTONE, includeTombstone),
        ACTOR_DEFINITION.PUBLIC.eq(true));
  }

  public List<StandardDestinationDefinition> listGrantedDestinationDefinitions(final UUID workspaceId, final boolean includeTombstones)
      throws IOException {
    return listActorDefinitionsJoinedWithGrants(
        workspaceId,
        JoinType.JOIN,
        ActorType.destination,
        DbConverter::buildStandardDestinationDefinition,
        includeTombstones(ACTOR_DEFINITION.TOMBSTONE, includeTombstones));
  }

  public void writeStandardDestinationDefinition(final StandardDestinationDefinition destinationDefinition)
      throws JsonValidationException, IOException {
    persistence.writeConfig(
        ConfigSchema.STANDARD_DESTINATION_DEFINITION,
        destinationDefinition.getDestinationDefinitionId().toString(),
        destinationDefinition);
  }

  public void deleteStandardDestinationDefinition(final UUID destDefId) throws IOException {
    try {
      persistence.deleteConfig(ConfigSchema.STANDARD_DESTINATION_DEFINITION, destDefId.toString());
    } catch (final ConfigNotFoundException e) {
      LOGGER.info("Attempted to delete destination definition with id: {}, but it does not exist", destDefId);
    }
  }

  public void deleteStandardSyncDefinition(final UUID syncDefId) throws IOException {
    try {
      persistence.deleteConfig(ConfigSchema.STANDARD_SYNC, syncDefId.toString());
    } catch (final ConfigNotFoundException e) {
      LOGGER.info("Attempted to delete destination definition with id: {}, but it does not exist", syncDefId);
    }
  }

  public void deleteDestinationDefinitionAndAssociations(final UUID destinationDefinitionId)
      throws JsonValidationException, ConfigNotFoundException, IOException {
    deleteConnectorDefinitionAndAssociations(
        ConfigSchema.STANDARD_DESTINATION_DEFINITION,
        ConfigSchema.DESTINATION_CONNECTION,
        DestinationConnection.class,
        DestinationConnection::getDestinationId,
        DestinationConnection::getDestinationDefinitionId,
        destinationDefinitionId);
  }

  private <T> void deleteConnectorDefinitionAndAssociations(
                                                            final ConfigSchema definitionType,
                                                            final ConfigSchema connectorType,
                                                            final Class<T> connectorClass,
                                                            final Function<T, UUID> connectorIdGetter,
                                                            final Function<T, UUID> connectorDefinitionIdGetter,
                                                            final UUID definitionId)
      throws JsonValidationException, IOException, ConfigNotFoundException {
    final Set<T> connectors = persistence.listConfigs(connectorType, connectorClass)
        .stream()
        .filter(connector -> connectorDefinitionIdGetter.apply(connector).equals(definitionId))
        .collect(Collectors.toSet());
    for (final T connector : connectors) {
      final Set<StandardSync> syncs = persistence.listConfigs(ConfigSchema.STANDARD_SYNC, StandardSync.class)
          .stream()
          .filter(sync -> sync.getSourceId().equals(connectorIdGetter.apply(connector))
              || sync.getDestinationId().equals(connectorIdGetter.apply(connector)))
          .collect(Collectors.toSet());

      for (final StandardSync sync : syncs) {
        persistence.deleteConfig(ConfigSchema.STANDARD_SYNC, sync.getConnectionId().toString());
      }
      persistence.deleteConfig(connectorType, connectorIdGetter.apply(connector).toString());
    }
    persistence.deleteConfig(definitionType, definitionId.toString());
  }

  public void writeActorDefinitionWorkspaceGrant(final UUID actorDefinitionId, final UUID workspaceId) throws IOException {
    database.query(ctx -> ctx.insertInto(ACTOR_DEFINITION_WORKSPACE_GRANT)
        .set(ACTOR_DEFINITION_WORKSPACE_GRANT.ACTOR_DEFINITION_ID, actorDefinitionId)
        .set(ACTOR_DEFINITION_WORKSPACE_GRANT.WORKSPACE_ID, workspaceId)
        .execute());
  }

<<<<<<< HEAD
  public boolean actorDefinitionWorkspaceGrantExists(final UUID actorDefinitionId, final UUID workspaceId) throws IOException {
    final Integer count = database.query(ctx -> ctx.fetchCount(
        DSL.selectFrom(ACTOR_DEFINITION_WORKSPACE_GRANT)
            .where(ACTOR_DEFINITION_WORKSPACE_GRANT.ACTOR_DEFINITION_ID.eq(actorDefinitionId))
            .and(ACTOR_DEFINITION_WORKSPACE_GRANT.WORKSPACE_ID.eq(workspaceId))));
    return count == 1;
  }

  public void deleteActorDefinitionWorkspaceGrant(final UUID actorDefinitionId, final UUID workspaceId) throws IOException {
    database.query(ctx -> ctx.deleteFrom(ACTOR_DEFINITION_WORKSPACE_GRANT)
        .where(ACTOR_DEFINITION_WORKSPACE_GRANT.ACTOR_DEFINITION_ID.eq(actorDefinitionId))
        .and(ACTOR_DEFINITION_WORKSPACE_GRANT.WORKSPACE_ID.eq(workspaceId))
        .execute());
=======
  private <T> List<T> listStandardActorDefinitions(final ActorType actorType,
                                                   final Function<Record, T> recordToActorDefinition,
                                                   final Condition... conditions)
      throws IOException {
    final Result<Record> records = database.query(ctx -> ctx.select(asterisk()).from(ACTOR_DEFINITION)
        .where(conditions)
        .and(ACTOR_DEFINITION.ACTOR_TYPE.eq(actorType))
        .fetch());

    return records.stream()
        .map(recordToActorDefinition)
        .toList();
  }

  private <T> List<T> listActorDefinitionsJoinedWithGrants(final UUID workspaceId,
                                                           final JoinType joinType,
                                                           final ActorType actorType,
                                                           final Function<Record, T> recordToReturnType,
                                                           final Condition... conditions)
      throws IOException {
    final Result<Record> records = database.query(ctx -> ctx.select(asterisk()).from(ACTOR_DEFINITION)
        .join(ACTOR_DEFINITION_WORKSPACE_GRANT, joinType)
        .on(ACTOR_DEFINITION.ID.eq(ACTOR_DEFINITION_WORKSPACE_GRANT.ACTOR_DEFINITION_ID),
            ACTOR_DEFINITION_WORKSPACE_GRANT.WORKSPACE_ID.eq(workspaceId))
        .where(conditions)
        .and(ACTOR_DEFINITION.ACTOR_TYPE.eq(actorType))
        .and(ACTOR_DEFINITION.PUBLIC.eq(false))
        .fetch());

    return records.stream()
        .map(recordToReturnType)
        .toList();
>>>>>>> 07b2c4e7
  }

  /**
   * Returns source with a given id. Does not contain secrets. To hydrate with secrets see { @link
   * SecretsRepositoryReader#getSourceConnectionWithSecrets(final UUID sourceId) }.
   *
   * @param sourceId - id of source to fetch.
   * @return sources
   * @throws JsonValidationException - throws if returned sources are invalid
   * @throws IOException - you never know when you IO
   * @throws ConfigNotFoundException - throws if no source with that id can be found.
   */
  public SourceConnection getSourceConnection(final UUID sourceId) throws JsonValidationException, ConfigNotFoundException, IOException {
    return persistence.getConfig(ConfigSchema.SOURCE_CONNECTION, sourceId.toString(), SourceConnection.class);
  }

  /**
   * MUST NOT ACCEPT SECRETS - Should only be called from { @link SecretsRepositoryWriter }
   *
   * Write a SourceConnection to the database. The configuration of the Source will be a partial
   * configuration (no secrets, just pointer to the secrets store).
   *
   * @param partialSource - The configuration of the Source will be a partial configuration (no
   *        secrets, just pointer to the secrets store)
   * @throws JsonValidationException - throws is the source is invalid
   * @throws IOException - you never know when you IO
   */
  public void writeSourceConnectionNoSecrets(final SourceConnection partialSource) throws JsonValidationException, IOException {
    persistence.writeConfig(ConfigSchema.SOURCE_CONNECTION, partialSource.getSourceId().toString(), partialSource);
  }

  /**
   * Returns all sources in the database. Does not contain secrets. To hydrate with secrets see
   * { @link SecretsRepositoryReader#listSourceConnectionWithSecrets() }.
   *
   * @return sources
   * @throws JsonValidationException - throws if returned sources are invalid
   * @throws IOException - you never know when you IO
   */
  public List<SourceConnection> listSourceConnection() throws JsonValidationException, IOException {
    return persistence.listConfigs(ConfigSchema.SOURCE_CONNECTION, SourceConnection.class);
  }

  /**
   * Returns destination with a given id. Does not contain secrets. To hydrate with secrets see
   * { @link SecretsRepositoryReader#getDestinationConnectionWithSecrets(final UUID destinationId) }.
   *
   * @param destinationId - id of destination to fetch.
   * @return destinations
   * @throws JsonValidationException - throws if returned destinations are invalid
   * @throws IOException - you never know when you IO
   * @throws ConfigNotFoundException - throws if no destination with that id can be found.
   */
  public DestinationConnection getDestinationConnection(final UUID destinationId)
      throws JsonValidationException, IOException, ConfigNotFoundException {
    return persistence.getConfig(ConfigSchema.DESTINATION_CONNECTION, destinationId.toString(), DestinationConnection.class);
  }

  /**
   * MUST NOT ACCEPT SECRETS - Should only be called from { @link SecretsRepositoryWriter }
   *
   * Write a DestinationConnection to the database. The configuration of the Destination will be a
   * partial configuration (no secrets, just pointer to the secrets store).
   *
   * @param partialDestination - The configuration of the Destination will be a partial configuration
   *        (no secrets, just pointer to the secrets store)
   * @throws JsonValidationException - throws is the destination is invalid
   * @throws IOException - you never know when you IO
   */
  public void writeDestinationConnectionNoSecrets(final DestinationConnection partialDestination) throws JsonValidationException, IOException {
    persistence.writeConfig(ConfigSchema.DESTINATION_CONNECTION, partialDestination.getDestinationId().toString(), partialDestination);
  }

  /**
   * Returns all destinations in the database. Does not contain secrets. To hydrate with secrets see
   * { @link SecretsRepositoryReader#listDestinationConnectionWithSecrets() }.
   *
   * @return destinations
   * @throws JsonValidationException - throws if returned destinations are invalid
   * @throws IOException - you never know when you IO
   */
  public List<DestinationConnection> listDestinationConnection() throws JsonValidationException, IOException {
    return persistence.listConfigs(ConfigSchema.DESTINATION_CONNECTION, DestinationConnection.class);
  }

  public StandardSync getStandardSync(final UUID connectionId) throws JsonValidationException, IOException, ConfigNotFoundException {
    return persistence.getConfig(ConfigSchema.STANDARD_SYNC, connectionId.toString(), StandardSync.class);
  }

  public void writeStandardSync(final StandardSync standardSync) throws JsonValidationException, IOException {
    persistence.writeConfig(ConfigSchema.STANDARD_SYNC, standardSync.getConnectionId().toString(), standardSync);
  }

  public List<StandardSync> listStandardSyncs() throws ConfigNotFoundException, IOException, JsonValidationException {
    return persistence.listConfigs(ConfigSchema.STANDARD_SYNC, StandardSync.class);
  }

  public List<StandardSync> listWorkspaceStandardSyncs(final UUID workspaceId) throws IOException {
    final Result<Record> result = database.query(ctx -> ctx.select(CONNECTION.asterisk())
        .from(CONNECTION)
        .join(ACTOR).on(CONNECTION.SOURCE_ID.eq(ACTOR.ID))
        .where(ACTOR.WORKSPACE_ID.eq(workspaceId))).fetch();
    final List<StandardSync> standardSyncs = new ArrayList<>();
    for (final Record record : result) {
      final UUID connectionId = record.get(CONNECTION.ID);
      final Result<Record> connectionOperationRecords = database.query(ctx -> ctx.select(asterisk())
          .from(CONNECTION_OPERATION)
          .where(CONNECTION_OPERATION.CONNECTION_ID.eq(connectionId))
          .fetch());

      final List<UUID> connectionOperationIds =
          connectionOperationRecords.stream().map(r -> r.get(CONNECTION_OPERATION.OPERATION_ID)).collect(Collectors.toList());
      standardSyncs.add(DbConverter.buildStandardSync(record, connectionOperationIds));
    }
    return standardSyncs;
  }

  public StandardSyncOperation getStandardSyncOperation(final UUID operationId) throws JsonValidationException, IOException, ConfigNotFoundException {
    return persistence.getConfig(ConfigSchema.STANDARD_SYNC_OPERATION, operationId.toString(), StandardSyncOperation.class);
  }

  public void writeStandardSyncOperation(final StandardSyncOperation standardSyncOperation) throws JsonValidationException, IOException {
    persistence.writeConfig(ConfigSchema.STANDARD_SYNC_OPERATION, standardSyncOperation.getOperationId().toString(), standardSyncOperation);
  }

  public List<StandardSyncOperation> listStandardSyncOperations() throws IOException, JsonValidationException {
    return persistence.listConfigs(ConfigSchema.STANDARD_SYNC_OPERATION, StandardSyncOperation.class);
  }

  /**
   * Updates {@link io.airbyte.db.instance.configs.jooq.tables.ConnectionOperation} records for the
   * given {@code connectionId}.
   *
   * @param connectionId ID of the associated connection to update operations for
   * @param newOperationIds Set of all operationIds that should be associated to the connection
   * @throws IOException
   */
  public void updateConnectionOperationIds(final UUID connectionId, final Set<UUID> newOperationIds) throws IOException {
    database.transaction(ctx -> {
      final Set<UUID> existingOperationIds = ctx
          .selectFrom(CONNECTION_OPERATION)
          .where(CONNECTION_OPERATION.CONNECTION_ID.eq(connectionId))
          .fetchSet(CONNECTION_OPERATION.OPERATION_ID);

      final Set<UUID> existingOperationIdsToKeep = Sets.intersection(existingOperationIds, newOperationIds);

      // DELETE existing connection_operation records that aren't in the input list
      final Set<UUID> operationIdsToDelete = Sets.difference(existingOperationIds, existingOperationIdsToKeep);

      ctx.deleteFrom(CONNECTION_OPERATION)
          .where(CONNECTION_OPERATION.CONNECTION_ID.eq(connectionId))
          .and(CONNECTION_OPERATION.OPERATION_ID.in(operationIdsToDelete))
          .execute();

      // INSERT connection_operation records that are in the input list and don't yet exist
      final Set<UUID> operationIdsToAdd = Sets.difference(newOperationIds, existingOperationIdsToKeep);

      operationIdsToAdd.forEach(operationId -> ctx
          .insertInto(CONNECTION_OPERATION)
          .columns(CONNECTION_OPERATION.ID, CONNECTION_OPERATION.CONNECTION_ID, CONNECTION_OPERATION.OPERATION_ID)
          .values(UUID.randomUUID(), connectionId, operationId)
          .execute());

      return null;
    });
  }

  public SourceOAuthParameter getSourceOAuthParams(final UUID SourceOAuthParameterId)
      throws JsonValidationException, IOException, ConfigNotFoundException {
    return persistence.getConfig(ConfigSchema.SOURCE_OAUTH_PARAM, SourceOAuthParameterId.toString(), SourceOAuthParameter.class);
  }

  public Optional<SourceOAuthParameter> getSourceOAuthParamByDefinitionIdOptional(final UUID workspaceId, final UUID sourceDefinitionId)
      throws JsonValidationException, IOException {
    for (final SourceOAuthParameter oAuthParameter : listSourceOAuthParam()) {
      if (sourceDefinitionId.equals(oAuthParameter.getSourceDefinitionId()) &&
          Objects.equals(workspaceId, oAuthParameter.getWorkspaceId())) {
        return Optional.of(oAuthParameter);
      }
    }
    return Optional.empty();
  }

  public void writeSourceOAuthParam(final SourceOAuthParameter SourceOAuthParameter) throws JsonValidationException, IOException {
    persistence.writeConfig(ConfigSchema.SOURCE_OAUTH_PARAM, SourceOAuthParameter.getOauthParameterId().toString(), SourceOAuthParameter);
  }

  public List<SourceOAuthParameter> listSourceOAuthParam() throws JsonValidationException, IOException {
    return persistence.listConfigs(ConfigSchema.SOURCE_OAUTH_PARAM, SourceOAuthParameter.class);
  }

  public DestinationOAuthParameter getDestinationOAuthParams(final UUID destinationOAuthParameterId)
      throws JsonValidationException, IOException, ConfigNotFoundException {
    return persistence.getConfig(ConfigSchema.DESTINATION_OAUTH_PARAM, destinationOAuthParameterId.toString(), DestinationOAuthParameter.class);
  }

  public Optional<DestinationOAuthParameter> getDestinationOAuthParamByDefinitionIdOptional(final UUID workspaceId,
                                                                                            final UUID destinationDefinitionId)
      throws JsonValidationException, IOException {
    for (final DestinationOAuthParameter oAuthParameter : listDestinationOAuthParam()) {
      if (destinationDefinitionId.equals(oAuthParameter.getDestinationDefinitionId()) &&
          Objects.equals(workspaceId, oAuthParameter.getWorkspaceId())) {
        return Optional.of(oAuthParameter);
      }
    }
    return Optional.empty();
  }

  public void writeDestinationOAuthParam(final DestinationOAuthParameter destinationOAuthParameter) throws JsonValidationException, IOException {
    persistence.writeConfig(ConfigSchema.DESTINATION_OAUTH_PARAM, destinationOAuthParameter.getOauthParameterId().toString(),
        destinationOAuthParameter);
  }

  public List<DestinationOAuthParameter> listDestinationOAuthParam() throws JsonValidationException, IOException {
    return persistence.listConfigs(ConfigSchema.DESTINATION_OAUTH_PARAM, DestinationOAuthParameter.class);
  }

  public Optional<State> getConnectionState(final UUID connectionId) throws IOException {
    try {
      final StandardSyncState connectionState = persistence.getConfig(
          ConfigSchema.STANDARD_SYNC_STATE,
          connectionId.toString(),
          StandardSyncState.class);
      return Optional.of(connectionState.getState());
    } catch (final ConfigNotFoundException e) {
      return Optional.empty();
    } catch (final JsonValidationException e) {
      throw new IllegalStateException(e);
    }
  }

  public void updateConnectionState(final UUID connectionId, final State state) throws IOException {
    LOGGER.info("Updating connection {} state: {}", connectionId, state);
    final StandardSyncState connectionState = new StandardSyncState().withConnectionId(connectionId).withState(state);
    try {
      persistence.writeConfig(ConfigSchema.STANDARD_SYNC_STATE, connectionId.toString(), connectionState);
    } catch (final JsonValidationException e) {
      throw new IllegalStateException(e);
    }
  }

  public Optional<ActorCatalog> getSourceCatalog(final UUID sourceId,
                                                 final String configurationHash,
                                                 final String connectorVersion)
      throws JsonValidationException, IOException {
    for (final ActorCatalogFetchEvent event : listActorCatalogFetchEvents()) {
      if (event.getConnectorVersion().equals(connectorVersion)
          && event.getConfigHash().equals(configurationHash)
          && event.getActorId().equals(sourceId)) {
        return getCatalogById(event.getActorCatalogId());
      }
    }
    return Optional.empty();
  }

  public List<ActorCatalogFetchEvent> listActorCatalogFetchEvents()
      throws JsonValidationException, IOException {
    final List<ActorCatalogFetchEvent> actorCatalogFetchEvents = new ArrayList<>();

    for (final ActorCatalogFetchEvent event : persistence.listConfigs(ConfigSchema.ACTOR_CATALOG_FETCH_EVENT,
        ActorCatalogFetchEvent.class)) {
      actorCatalogFetchEvents.add(event);
    }
    return actorCatalogFetchEvents;
  }

  public Optional<ActorCatalog> getCatalogById(final UUID catalogId)
      throws IOException {
    try {
      return Optional.of(persistence.getConfig(ConfigSchema.ACTOR_CATALOG, catalogId.toString(),
          ActorCatalog.class));
    } catch (final ConfigNotFoundException e) {
      return Optional.empty();
    } catch (final JsonValidationException e) {
      throw new IllegalStateException(e);
    }
  }

  public Optional<ActorCatalog> findExistingCatalog(final ActorCatalog actorCatalog)
      throws JsonValidationException, IOException {
    for (final ActorCatalog fetchedCatalog : listActorCatalogs()) {
      if (actorCatalog.getCatalogHash().equals(fetchedCatalog.getCatalogHash())) {
        return Optional.of(fetchedCatalog);
      }
    }
    return Optional.empty();
  }

  public List<ActorCatalog> listActorCatalogs()
      throws JsonValidationException, IOException {
    final List<ActorCatalog> actorCatalogs = new ArrayList<>();

    for (final ActorCatalog event : persistence.listConfigs(ConfigSchema.ACTOR_CATALOG,
        ActorCatalog.class)) {
      actorCatalogs.add(event);
    }
    return actorCatalogs;
  }

  private Map<UUID, AirbyteCatalog> findCatalogByHash(final String catalogHash, final DSLContext context) {
    final Result<Record2<UUID, JSONB>> records = context.select(ACTOR_CATALOG.ID, ACTOR_CATALOG.CATALOG)
        .from(ACTOR_CATALOG)
        .where(ACTOR_CATALOG.CATALOG_HASH.eq(catalogHash)).fetch();

    final Map<UUID, AirbyteCatalog> result = new HashMap<>();
    for (final Record record : records) {
      final AirbyteCatalog catalog = Jsons.deserialize(
          record.get(ACTOR_CATALOG.CATALOG).toString(), AirbyteCatalog.class);
      result.put(record.get(ACTOR_CATALOG.ID), catalog);
    }
    return result;
  }

  /**
   * Store an Airbyte catalog in DB if it is not present already
   *
   * Checks in the config DB if the catalog is present already, if so returns it identifier. It is not
   * present, it is inserted in DB with a new identifier and that identifier is returned.
   *
   * @param airbyteCatalog An Airbyte catalog to cache
   * @param context
   * @return the db identifier for the cached catalog.
   */
  private UUID getOrInsertActorCatalog(final AirbyteCatalog airbyteCatalog,
                                       final DSLContext context) {
    final OffsetDateTime timestamp = OffsetDateTime.now();
    final HashFunction hashFunction = Hashing.murmur3_32_fixed();
    final String catalogHash = hashFunction.hashBytes(Jsons.serialize(airbyteCatalog).getBytes(
        Charsets.UTF_8)).toString();
    final Map<UUID, AirbyteCatalog> catalogs = findCatalogByHash(catalogHash, context);

    for (final Map.Entry<UUID, AirbyteCatalog> entry : catalogs.entrySet()) {
      if (entry.getValue().equals(airbyteCatalog)) {
        return entry.getKey();
      }
    }

    final UUID catalogId = UUID.randomUUID();
    context.insertInto(ACTOR_CATALOG)
        .set(ACTOR_CATALOG.ID, catalogId)
        .set(ACTOR_CATALOG.CATALOG, JSONB.valueOf(Jsons.serialize(airbyteCatalog)))
        .set(ACTOR_CATALOG.CATALOG_HASH, catalogHash)
        .set(ACTOR_CATALOG.CREATED_AT, timestamp)
        .set(ACTOR_CATALOG.MODIFIED_AT, timestamp).execute();
    return catalogId;
  }

  public Optional<AirbyteCatalog> getActorCatalog(final UUID actorId,
                                                  final String actorVersion,
                                                  final String configHash)
      throws IOException {
    final Result<Record1<JSONB>> records = database.transaction(ctx -> ctx.select(ACTOR_CATALOG.CATALOG)
        .from(ACTOR_CATALOG).join(ACTOR_CATALOG_FETCH_EVENT)
        .on(ACTOR_CATALOG.ID.eq(ACTOR_CATALOG_FETCH_EVENT.ACTOR_CATALOG_ID))
        .where(ACTOR_CATALOG_FETCH_EVENT.ACTOR_ID.eq(actorId))
        .and(ACTOR_CATALOG_FETCH_EVENT.ACTOR_VERSION.eq(actorVersion))
        .and(ACTOR_CATALOG_FETCH_EVENT.CONFIG_HASH.eq(configHash))
        .orderBy(ACTOR_CATALOG_FETCH_EVENT.CREATED_AT.desc()).limit(1)).fetch();

    if (records.size() >= 1) {
      final JSONB record = records.get(0).get(ACTOR_CATALOG.CATALOG);
      return Optional.of(Jsons.deserialize(record.toString(), AirbyteCatalog.class));
    }
    return Optional.empty();

  }

  /**
   * Stores source catalog information.
   *
   * This function is called each time the schema of a source is fetched. This can occur because the
   * source is set up for the first time, because the configuration or version of the connector
   * changed or because the user explicitly requested a schema refresh. Schemas are stored separately
   * and de-duplicated upon insertion. Once a schema has been successfully stored, a call to
   * getActorCatalog(actorId, connectionVersion, configurationHash) will return the most recent schema
   * stored for those parameters.
   *
   * @param catalog
   * @param actorId
   * @param connectorVersion
   * @param configurationHash
   * @return The identifier (UUID) of the fetch event inserted in the database
   * @throws IOException
   */
  public UUID writeActorCatalogFetchEvent(final AirbyteCatalog catalog,
                                          final UUID actorId,
                                          final String connectorVersion,
                                          final String configurationHash)
      throws IOException {
    final OffsetDateTime timestamp = OffsetDateTime.now();
    final UUID fetchEventID = UUID.randomUUID();
    database.transaction(ctx -> {
      final UUID catalogId = getOrInsertActorCatalog(catalog, ctx);
      return ctx.insertInto(ACTOR_CATALOG_FETCH_EVENT)
          .set(ACTOR_CATALOG_FETCH_EVENT.ID, fetchEventID)
          .set(ACTOR_CATALOG_FETCH_EVENT.ACTOR_ID, actorId)
          .set(ACTOR_CATALOG_FETCH_EVENT.ACTOR_CATALOG_ID, catalogId)
          .set(ACTOR_CATALOG_FETCH_EVENT.CONFIG_HASH, configurationHash)
          .set(ACTOR_CATALOG_FETCH_EVENT.ACTOR_VERSION, connectorVersion)
          .set(ACTOR_CATALOG_FETCH_EVENT.MODIFIED_AT, timestamp)
          .set(ACTOR_CATALOG_FETCH_EVENT.CREATED_AT, timestamp).execute();
    });

    return fetchEventID;
  }

  public int countConnectionsForWorkspace(final UUID workspaceId) throws IOException {
    return database.query(ctx -> ctx.selectCount()
        .from(CONNECTION)
        .join(ACTOR).on(CONNECTION.SOURCE_ID.eq(ACTOR.ID))
        .where(ACTOR.WORKSPACE_ID.eq(workspaceId))
        .andNot(ACTOR.TOMBSTONE)).fetchOne().into(int.class);
  }

  public int countSourcesForWorkspace(final UUID workspaceId) throws IOException {
    return database.query(ctx -> ctx.selectCount()
        .from(ACTOR)
        .where(ACTOR.WORKSPACE_ID.equal(workspaceId))
        .and(ACTOR.ACTOR_TYPE.eq(ActorType.source))
        .andNot(ACTOR.TOMBSTONE)).fetchOne().into(int.class);
  }

  public int countDestinationsForWorkspace(final UUID workspaceId) throws IOException {
    return database.query(ctx -> ctx.selectCount()
        .from(ACTOR)
        .where(ACTOR.WORKSPACE_ID.equal(workspaceId))
        .and(ACTOR.ACTOR_TYPE.eq(ActorType.destination))
        .andNot(ACTOR.TOMBSTONE)).fetchOne().into(int.class);
  }

  /**
   * MUST NOT ACCEPT SECRETS - Package private so that secrets are not accidentally passed in. Should
   * only be called from { @link SecretsRepositoryWriter }
   *
   * Takes as inputs configurations that it then uses to overwrite the contents of the existing Config
   * Database.
   *
   * @param configs - configurations to load.
   * @param dryRun - whether to test run of the load
   * @throws IOException - you never know when you IO.
   */
  void replaceAllConfigsNoSecrets(final Map<AirbyteConfig, Stream<?>> configs, final boolean dryRun) throws IOException {
    persistence.replaceAllConfigs(configs, dryRun);
  }

  /**
   * Dumps all configurations in the Config Database. Note: It will not contain secrets as the Config
   * Database does not contain connector configurations that include secrets. In order to hydrate with
   * secrets see { @link SecretsRepositoryReader#dumpConfigs() }.
   *
   * @return all configurations in the Config Database
   * @throws IOException - you never know when you IO
   */
  public Map<String, Stream<JsonNode>> dumpConfigsNoSecrets() throws IOException {
    return persistence.dumpConfigs();
  }

  /**
   * MUST NOT ACCEPT SECRETS - Package private so that secrets are not accidentally passed in. Should
   * only be called from { @link SecretsRepositoryWriter }
   *
   * Loads all Data from a ConfigPersistence into the database.
   *
   * @param seedPersistenceWithoutSecrets - seed persistence WITHOUT secrets
   * @throws IOException - you never know when you IO
   */
  public void loadDataNoSecrets(final ConfigPersistence seedPersistenceWithoutSecrets) throws IOException {
    persistence.loadData(seedPersistenceWithoutSecrets);
  }

  /**
   * The following methods are present to allow the JobCreationAndStatusUpdateActivity class to emit
   * metrics without exposing the underlying database connection.
   */

  public List<ReleaseStage> getSrcIdAndDestIdToReleaseStages(final UUID srcId, final UUID dstId) throws IOException {
    return database.query(ctx -> MetricQueries.srcIdAndDestIdToReleaseStages(ctx, srcId, dstId));
  }

  public List<ReleaseStage> getJobIdToReleaseStages(final long jobId) throws IOException {
    return database.query(ctx -> MetricQueries.jobIdToReleaseStages(ctx, jobId));
  }

  private Condition includeTombstones(final Field<Boolean> tombstoneField, final boolean includeTombstones) {
    if (includeTombstones) {
      return DSL.trueCondition();
    } else {
      return tombstoneField.eq(false);
    }
  }

}<|MERGE_RESOLUTION|>--- conflicted
+++ resolved
@@ -7,10 +7,7 @@
 import static io.airbyte.db.instance.configs.jooq.Tables.ACTOR;
 import static io.airbyte.db.instance.configs.jooq.Tables.ACTOR_CATALOG;
 import static io.airbyte.db.instance.configs.jooq.Tables.ACTOR_CATALOG_FETCH_EVENT;
-<<<<<<< HEAD
-=======
 import static io.airbyte.db.instance.configs.jooq.Tables.ACTOR_DEFINITION;
->>>>>>> 07b2c4e7
 import static io.airbyte.db.instance.configs.jooq.Tables.ACTOR_DEFINITION_WORKSPACE_GRANT;
 import static io.airbyte.db.instance.configs.jooq.Tables.CONNECTION;
 import static io.airbyte.db.instance.configs.jooq.Tables.CONNECTION_OPERATION;
@@ -358,7 +355,6 @@
         .execute());
   }
 
-<<<<<<< HEAD
   public boolean actorDefinitionWorkspaceGrantExists(final UUID actorDefinitionId, final UUID workspaceId) throws IOException {
     final Integer count = database.query(ctx -> ctx.fetchCount(
         DSL.selectFrom(ACTOR_DEFINITION_WORKSPACE_GRANT)
@@ -372,7 +368,8 @@
         .where(ACTOR_DEFINITION_WORKSPACE_GRANT.ACTOR_DEFINITION_ID.eq(actorDefinitionId))
         .and(ACTOR_DEFINITION_WORKSPACE_GRANT.WORKSPACE_ID.eq(workspaceId))
         .execute());
-=======
+  }
+
   private <T> List<T> listStandardActorDefinitions(final ActorType actorType,
                                                    final Function<Record, T> recordToActorDefinition,
                                                    final Condition... conditions)
@@ -405,7 +402,6 @@
     return records.stream()
         .map(recordToReturnType)
         .toList();
->>>>>>> 07b2c4e7
   }
 
   /**
