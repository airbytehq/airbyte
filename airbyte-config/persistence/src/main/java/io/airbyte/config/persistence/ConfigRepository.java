/*
 * MIT License
 *
 * Copyright (c) 2020 Airbyte
 *
 * Permission is hereby granted, free of charge, to any person obtaining a copy
 * of this software and associated documentation files (the "Software"), to deal
 * in the Software without restriction, including without limitation the rights
 * to use, copy, modify, merge, publish, distribute, sublicense, and/or sell
 * copies of the Software, and to permit persons to whom the Software is
 * furnished to do so, subject to the following conditions:
 *
 * The above copyright notice and this permission notice shall be included in all
 * copies or substantial portions of the Software.
 *
 * THE SOFTWARE IS PROVIDED "AS IS", WITHOUT WARRANTY OF ANY KIND, EXPRESS OR
 * IMPLIED, INCLUDING BUT NOT LIMITED TO THE WARRANTIES OF MERCHANTABILITY,
 * FITNESS FOR A PARTICULAR PURPOSE AND NONINFRINGEMENT. IN NO EVENT SHALL THE
 * AUTHORS OR COPYRIGHT HOLDERS BE LIABLE FOR ANY CLAIM, DAMAGES OR OTHER
 * LIABILITY, WHETHER IN AN ACTION OF CONTRACT, TORT OR OTHERWISE, ARISING FROM,
 * OUT OF OR IN CONNECTION WITH THE SOFTWARE OR THE USE OR OTHER DEALINGS IN THE
 * SOFTWARE.
 */

package io.airbyte.config.persistence;

import com.fasterxml.jackson.databind.JsonNode;
import io.airbyte.commons.lang.MoreBooleans;
import io.airbyte.config.AirbyteConfig;
import io.airbyte.config.ConfigSchema;
import io.airbyte.config.DestinationConnection;
import io.airbyte.config.DestinationOAuthParameter;
import io.airbyte.config.SourceConnection;
import io.airbyte.config.SourceOAuthParameter;
import io.airbyte.config.StandardDestinationDefinition;
import io.airbyte.config.StandardSourceDefinition;
import io.airbyte.config.StandardSync;
import io.airbyte.config.StandardSyncOperation;
import io.airbyte.config.StandardWorkspace;
import io.airbyte.validation.json.JsonValidationException;
import java.io.IOException;
import java.util.ArrayList;
import java.util.LinkedHashMap;
import java.util.List;
import java.util.Map;
import java.util.Optional;
import java.util.UUID;
import java.util.stream.Stream;

public class ConfigRepository {

  private final ConfigPersistence persistence;
  private final ConfigPersistence secretsPersistence;

  public ConfigRepository(final ConfigPersistence persistence, final ConfigPersistence secretsPersistence) {
    this.persistence = persistence;
    this.secretsPersistence = secretsPersistence;
  }

  /**
   * This should only be used for backward compatibility where a secret store isn't yet in use.
   */
  public ConfigRepository(final ConfigPersistence persistence) {
    this.persistence = persistence;
    this.secretsPersistence = persistence;
  }

  public StandardWorkspace getStandardWorkspace(final UUID workspaceId, final boolean includeTombstone)
      throws JsonValidationException, IOException, ConfigNotFoundException {
    final StandardWorkspace workspace = persistence.getConfig(ConfigSchema.STANDARD_WORKSPACE, workspaceId.toString(), StandardWorkspace.class);

    if (!MoreBooleans.isTruthy(workspace.getTombstone()) || includeTombstone) {
      return workspace;
    }

    throw new ConfigNotFoundException(ConfigSchema.STANDARD_WORKSPACE, workspaceId.toString());
  }

  public Optional<StandardWorkspace> getWorkspaceBySlugOptional(final String slug, final boolean includeTombstone)
      throws JsonValidationException, IOException {
    for (final StandardWorkspace workspace : listStandardWorkspaces(includeTombstone)) {
      if (workspace.getSlug().equals(slug)) {
        return Optional.of(workspace);
      }
    }
    return Optional.empty();
  }

  public StandardWorkspace getWorkspaceBySlug(final String slug, final boolean includeTombstone)
      throws JsonValidationException, IOException, ConfigNotFoundException {
    return getWorkspaceBySlugOptional(slug, includeTombstone).orElseThrow(() -> new ConfigNotFoundException(ConfigSchema.STANDARD_WORKSPACE, slug));
  }

  public List<StandardWorkspace> listStandardWorkspaces(final boolean includeTombstone) throws JsonValidationException, IOException {

    final List<StandardWorkspace> workspaces = new ArrayList<>();

    for (final StandardWorkspace workspace : persistence.listConfigs(ConfigSchema.STANDARD_WORKSPACE, StandardWorkspace.class)) {
      if (!MoreBooleans.isTruthy(workspace.getTombstone()) || includeTombstone) {
        workspaces.add(workspace);
      }
    }

    return workspaces;
  }

  public void writeStandardWorkspace(final StandardWorkspace workspace) throws JsonValidationException, IOException {
    persistence.writeConfig(ConfigSchema.STANDARD_WORKSPACE, workspace.getWorkspaceId().toString(), workspace);
  }

  public StandardSourceDefinition getStandardSourceDefinition(final UUID sourceDefinitionId)
      throws JsonValidationException, IOException, ConfigNotFoundException {
    return persistence.getConfig(ConfigSchema.STANDARD_SOURCE_DEFINITION, sourceDefinitionId.toString(), StandardSourceDefinition.class);
  }

  public StandardSourceDefinition getSourceDefinitionFromSource(final UUID sourceId) {
    try {
      final SourceConnection source = getSourceConnection(sourceId);
      return getStandardSourceDefinition(source.getSourceDefinitionId());
    } catch (final Exception e) {
      throw new RuntimeException(e);
    }
  }

  public StandardSourceDefinition getSourceDefinitionFromConnection(final UUID connectionId) {
    try {
      final StandardSync sync = getStandardSync(connectionId);
      return getSourceDefinitionFromSource(sync.getSourceId());
    } catch (final Exception e) {
      throw new RuntimeException(e);
    }
  }

  public List<StandardSourceDefinition> listStandardSources() throws JsonValidationException, IOException {
    return persistence.listConfigs(ConfigSchema.STANDARD_SOURCE_DEFINITION, StandardSourceDefinition.class);
  }

  public void writeStandardSource(final StandardSourceDefinition source) throws JsonValidationException, IOException {
    persistence.writeConfig(ConfigSchema.STANDARD_SOURCE_DEFINITION, source.getSourceDefinitionId().toString(), source);
  }

  public StandardDestinationDefinition getStandardDestinationDefinition(final UUID destinationDefinitionId)
      throws JsonValidationException, IOException, ConfigNotFoundException {
    return persistence.getConfig(ConfigSchema.STANDARD_DESTINATION_DEFINITION, destinationDefinitionId.toString(),
        StandardDestinationDefinition.class);
  }

  public StandardDestinationDefinition getDestinationDefinitionFromDestination(final UUID destinationId) {
    try {
      final DestinationConnection destination = getDestinationConnection(destinationId);
      return getStandardDestinationDefinition(destination.getDestinationDefinitionId());
    } catch (final Exception e) {
      throw new RuntimeException(e);
    }
  }

  public StandardDestinationDefinition getDestinationDefinitionFromConnection(final UUID connectionId) {
    try {
      final StandardSync sync = getStandardSync(connectionId);
      return getDestinationDefinitionFromDestination(sync.getDestinationId());
    } catch (final Exception e) {
      throw new RuntimeException(e);
    }
  }

  public List<StandardDestinationDefinition> listStandardDestinationDefinitions() throws JsonValidationException, IOException {
    return persistence.listConfigs(ConfigSchema.STANDARD_DESTINATION_DEFINITION, StandardDestinationDefinition.class);
  }

  public void writeStandardDestinationDefinition(final StandardDestinationDefinition destinationDefinition)
      throws JsonValidationException, IOException {
    persistence.writeConfig(
        ConfigSchema.STANDARD_DESTINATION_DEFINITION,
        destinationDefinition.getDestinationDefinitionId().toString(),
        destinationDefinition);
  }

  public SourceConnection getSourceConnection(final UUID sourceId) throws JsonValidationException, IOException, ConfigNotFoundException {
    return secretsPersistence.getConfig(ConfigSchema.SOURCE_CONNECTION, sourceId.toString(), SourceConnection.class);
  }

  public void writeSourceConnection(final SourceConnection source) throws JsonValidationException, IOException {
    secretsPersistence.writeConfig(ConfigSchema.SOURCE_CONNECTION, source.getSourceId().toString(), source);
  }

  public List<SourceConnection> listSourceConnection() throws JsonValidationException, IOException {
    return secretsPersistence.listConfigs(ConfigSchema.SOURCE_CONNECTION, SourceConnection.class);
  }

  public DestinationConnection getDestinationConnection(final UUID destinationId)
      throws JsonValidationException, IOException, ConfigNotFoundException {
    return secretsPersistence.getConfig(ConfigSchema.DESTINATION_CONNECTION, destinationId.toString(), DestinationConnection.class);
  }

  public void writeDestinationConnection(final DestinationConnection destinationConnection) throws JsonValidationException, IOException {
    secretsPersistence.writeConfig(ConfigSchema.DESTINATION_CONNECTION, destinationConnection.getDestinationId().toString(), destinationConnection);
  }

  public List<DestinationConnection> listDestinationConnection() throws JsonValidationException, IOException {
    return secretsPersistence.listConfigs(ConfigSchema.DESTINATION_CONNECTION, DestinationConnection.class);
  }

  public StandardSync getStandardSync(final UUID connectionId) throws JsonValidationException, IOException, ConfigNotFoundException {
    return persistence.getConfig(ConfigSchema.STANDARD_SYNC, connectionId.toString(), StandardSync.class);
  }

  public void writeStandardSync(final StandardSync standardSync) throws JsonValidationException, IOException {
    persistence.writeConfig(ConfigSchema.STANDARD_SYNC, standardSync.getConnectionId().toString(), standardSync);
  }

  public List<StandardSync> listStandardSyncs() throws ConfigNotFoundException, IOException, JsonValidationException {
    return persistence.listConfigs(ConfigSchema.STANDARD_SYNC, StandardSync.class);
  }

  public StandardSyncOperation getStandardSyncOperation(final UUID operationId) throws JsonValidationException, IOException, ConfigNotFoundException {
    return persistence.getConfig(ConfigSchema.STANDARD_SYNC_OPERATION, operationId.toString(), StandardSyncOperation.class);
  }

  public void writeStandardSyncOperation(final StandardSyncOperation standardSyncOperation) throws JsonValidationException, IOException {
    persistence.writeConfig(ConfigSchema.STANDARD_SYNC_OPERATION, standardSyncOperation.getOperationId().toString(), standardSyncOperation);
  }

  public List<StandardSyncOperation> listStandardSyncOperations() throws IOException, JsonValidationException {
    return persistence.listConfigs(ConfigSchema.STANDARD_SYNC_OPERATION, StandardSyncOperation.class);
  }

<<<<<<< HEAD
  public <T> void replaceAllConfigs(final Map<AirbyteConfig, Stream<T>> configs, final boolean dryRun) throws IOException {
    // if we're using a single persistence layer, this is the easy route.
    if (persistence == secretsPersistence) {
      persistence.replaceAllConfigs(configs, dryRun);
      return;
    }

    // Or if we're using secrets storage, split into sets by where they should be stored.
    Map<AirbyteConfig, Stream<T>> secretConfigs = new LinkedHashMap<AirbyteConfig, Stream<T>>();
    Map<AirbyteConfig, Stream<T>> nonsecretConfigs = new LinkedHashMap<AirbyteConfig, Stream<T>>();
    for (AirbyteConfig configType : configs.keySet()) {
      if (configType.isSecret()) {
        secretConfigs.put(configType, configs.get(configType));
      } else {
        nonsecretConfigs.put(configType, configs.get(configType));
      }
    }
    // And store each type in its own persistence store.
    persistence.replaceAllConfigs(nonsecretConfigs, dryRun);
    secretsPersistence.replaceAllConfigs(secretConfigs, dryRun);
=======
  public SourceOAuthParameter getSourceOAuthParams(final UUID SourceOAuthParameterId)
      throws JsonValidationException, IOException, ConfigNotFoundException {
    return persistence.getConfig(ConfigSchema.SOURCE_OAUTH_PARAM, SourceOAuthParameterId.toString(), SourceOAuthParameter.class);
  }

  public void writeSourceOAuthParam(final SourceOAuthParameter SourceOAuthParameter) throws JsonValidationException, IOException {
    persistence.writeConfig(ConfigSchema.SOURCE_OAUTH_PARAM, SourceOAuthParameter.getOauthParameterId().toString(), SourceOAuthParameter);
  }

  public List<SourceOAuthParameter> listSourceOAuthParam() throws JsonValidationException, IOException {
    return persistence.listConfigs(ConfigSchema.SOURCE_OAUTH_PARAM, SourceOAuthParameter.class);
  }

  public DestinationOAuthParameter getDestinationOAuthParams(final UUID destinationOAuthParameterId)
      throws JsonValidationException, IOException, ConfigNotFoundException {
    return persistence.getConfig(ConfigSchema.DESTINATION_OAUTH_PARAM, destinationOAuthParameterId.toString(), DestinationOAuthParameter.class);
  }

  public void writeDestinationOAuthParam(final DestinationOAuthParameter destinationOAuthParameter) throws JsonValidationException, IOException {
    persistence.writeConfig(ConfigSchema.DESTINATION_OAUTH_PARAM, destinationOAuthParameter.getOauthParameterId().toString(),
        destinationOAuthParameter);
  }

  public List<DestinationOAuthParameter> listDestinationOAuthParam() throws JsonValidationException, IOException {
    return persistence.listConfigs(ConfigSchema.DESTINATION_OAUTH_PARAM, DestinationOAuthParameter.class);
  }

  public void replaceAllConfigs(final Map<AirbyteConfig, Stream<?>> configs, final boolean dryRun) throws IOException {
    persistence.replaceAllConfigs(configs, dryRun);
>>>>>>> 75e4998f
  }

  public Map<String, Stream<JsonNode>> dumpConfigs() throws IOException {
    Map<String, Stream<JsonNode>> bothConfigTypes = persistence.dumpConfigs();
    // Secrets and nonsecrets might be stored separately, and if they are, go looking for the rest.
    // No need to do that if they're in the same single store, because we don't need duplicates or
    // double work.
    if (secretsPersistence != persistence) {
      bothConfigTypes.putAll(secretsPersistence.dumpConfigs());
    }
    return bothConfigTypes;
  }

}<|MERGE_RESOLUTION|>--- conflicted
+++ resolved
@@ -224,8 +224,34 @@
     return persistence.listConfigs(ConfigSchema.STANDARD_SYNC_OPERATION, StandardSyncOperation.class);
   }
 
-<<<<<<< HEAD
-  public <T> void replaceAllConfigs(final Map<AirbyteConfig, Stream<T>> configs, final boolean dryRun) throws IOException {
+  public SourceOAuthParameter getSourceOAuthParams(final UUID SourceOAuthParameterId)
+      throws JsonValidationException, IOException, ConfigNotFoundException {
+    return persistence.getConfig(ConfigSchema.SOURCE_OAUTH_PARAM, SourceOAuthParameterId.toString(), SourceOAuthParameter.class);
+  }
+
+  public void writeSourceOAuthParam(final SourceOAuthParameter SourceOAuthParameter) throws JsonValidationException, IOException {
+    persistence.writeConfig(ConfigSchema.SOURCE_OAUTH_PARAM, SourceOAuthParameter.getOauthParameterId().toString(), SourceOAuthParameter);
+  }
+
+  public List<SourceOAuthParameter> listSourceOAuthParam() throws JsonValidationException, IOException {
+    return persistence.listConfigs(ConfigSchema.SOURCE_OAUTH_PARAM, SourceOAuthParameter.class);
+  }
+
+  public DestinationOAuthParameter getDestinationOAuthParams(final UUID destinationOAuthParameterId)
+      throws JsonValidationException, IOException, ConfigNotFoundException {
+    return persistence.getConfig(ConfigSchema.DESTINATION_OAUTH_PARAM, destinationOAuthParameterId.toString(), DestinationOAuthParameter.class);
+  }
+
+  public void writeDestinationOAuthParam(final DestinationOAuthParameter destinationOAuthParameter) throws JsonValidationException, IOException {
+    persistence.writeConfig(ConfigSchema.DESTINATION_OAUTH_PARAM, destinationOAuthParameter.getOauthParameterId().toString(),
+        destinationOAuthParameter);
+  }
+
+  public List<DestinationOAuthParameter> listDestinationOAuthParam() throws JsonValidationException, IOException {
+    return persistence.listConfigs(ConfigSchema.DESTINATION_OAUTH_PARAM, DestinationOAuthParameter.class);
+  }
+
+  public void replaceAllConfigs(final Map<AirbyteConfig, Stream<?>> configs, final boolean dryRun) throws IOException {
     // if we're using a single persistence layer, this is the easy route.
     if (persistence == secretsPersistence) {
       persistence.replaceAllConfigs(configs, dryRun);
@@ -233,8 +259,8 @@
     }
 
     // Or if we're using secrets storage, split into sets by where they should be stored.
-    Map<AirbyteConfig, Stream<T>> secretConfigs = new LinkedHashMap<AirbyteConfig, Stream<T>>();
-    Map<AirbyteConfig, Stream<T>> nonsecretConfigs = new LinkedHashMap<AirbyteConfig, Stream<T>>();
+    Map<AirbyteConfig, Stream<?>> secretConfigs = new LinkedHashMap<AirbyteConfig, Stream<?>>();
+    Map<AirbyteConfig, Stream<?>> nonsecretConfigs = new LinkedHashMap<AirbyteConfig, Stream<?>>();
     for (AirbyteConfig configType : configs.keySet()) {
       if (configType.isSecret()) {
         secretConfigs.put(configType, configs.get(configType));
@@ -245,37 +271,6 @@
     // And store each type in its own persistence store.
     persistence.replaceAllConfigs(nonsecretConfigs, dryRun);
     secretsPersistence.replaceAllConfigs(secretConfigs, dryRun);
-=======
-  public SourceOAuthParameter getSourceOAuthParams(final UUID SourceOAuthParameterId)
-      throws JsonValidationException, IOException, ConfigNotFoundException {
-    return persistence.getConfig(ConfigSchema.SOURCE_OAUTH_PARAM, SourceOAuthParameterId.toString(), SourceOAuthParameter.class);
-  }
-
-  public void writeSourceOAuthParam(final SourceOAuthParameter SourceOAuthParameter) throws JsonValidationException, IOException {
-    persistence.writeConfig(ConfigSchema.SOURCE_OAUTH_PARAM, SourceOAuthParameter.getOauthParameterId().toString(), SourceOAuthParameter);
-  }
-
-  public List<SourceOAuthParameter> listSourceOAuthParam() throws JsonValidationException, IOException {
-    return persistence.listConfigs(ConfigSchema.SOURCE_OAUTH_PARAM, SourceOAuthParameter.class);
-  }
-
-  public DestinationOAuthParameter getDestinationOAuthParams(final UUID destinationOAuthParameterId)
-      throws JsonValidationException, IOException, ConfigNotFoundException {
-    return persistence.getConfig(ConfigSchema.DESTINATION_OAUTH_PARAM, destinationOAuthParameterId.toString(), DestinationOAuthParameter.class);
-  }
-
-  public void writeDestinationOAuthParam(final DestinationOAuthParameter destinationOAuthParameter) throws JsonValidationException, IOException {
-    persistence.writeConfig(ConfigSchema.DESTINATION_OAUTH_PARAM, destinationOAuthParameter.getOauthParameterId().toString(),
-        destinationOAuthParameter);
-  }
-
-  public List<DestinationOAuthParameter> listDestinationOAuthParam() throws JsonValidationException, IOException {
-    return persistence.listConfigs(ConfigSchema.DESTINATION_OAUTH_PARAM, DestinationOAuthParameter.class);
-  }
-
-  public void replaceAllConfigs(final Map<AirbyteConfig, Stream<?>> configs, final boolean dryRun) throws IOException {
-    persistence.replaceAllConfigs(configs, dryRun);
->>>>>>> 75e4998f
   }
 
   public Map<String, Stream<JsonNode>> dumpConfigs() throws IOException {
