/*
 * MIT License
 *
 * Copyright (c) 2020 Airbyte
 *
 * Permission is hereby granted, free of charge, to any person obtaining a copy
 * of this software and associated documentation files (the "Software"), to deal
 * in the Software without restriction, including without limitation the rights
 * to use, copy, modify, merge, publish, distribute, sublicense, and/or sell
 * copies of the Software, and to permit persons to whom the Software is
 * furnished to do so, subject to the following conditions:
 *
 * The above copyright notice and this permission notice shall be included in all
 * copies or substantial portions of the Software.
 *
 * THE SOFTWARE IS PROVIDED "AS IS", WITHOUT WARRANTY OF ANY KIND, EXPRESS OR
 * IMPLIED, INCLUDING BUT NOT LIMITED TO THE WARRANTIES OF MERCHANTABILITY,
 * FITNESS FOR A PARTICULAR PURPOSE AND NONINFRINGEMENT. IN NO EVENT SHALL THE
 * AUTHORS OR COPYRIGHT HOLDERS BE LIABLE FOR ANY CLAIM, DAMAGES OR OTHER
 * LIABILITY, WHETHER IN AN ACTION OF CONTRACT, TORT OR OTHERWISE, ARISING FROM,
 * OUT OF OR IN CONNECTION WITH THE SOFTWARE OR THE USE OR OTHER DEALINGS IN THE
 * SOFTWARE.
 */

package io.airbyte.config.persistence;

import io.airbyte.commons.json.JsonValidationException;
import io.airbyte.config.ConfigSchema;
import io.airbyte.config.DestinationConnectionImplementation;
import io.airbyte.config.DestinationConnectionSpecification;
import io.airbyte.config.SourceConnectionImplementation;
import io.airbyte.config.SourceConnectionSpecification;
import io.airbyte.config.StandardDestination;
import io.airbyte.config.StandardSource;
import io.airbyte.config.StandardSync;
import io.airbyte.config.StandardSyncSchedule;
import io.airbyte.config.StandardWorkspace;
import java.io.IOException;
import java.util.List;
import java.util.UUID;
import org.slf4j.Logger;
import org.slf4j.LoggerFactory;

public class ConfigRepository {

  private final static Logger LOGGER = LoggerFactory.getLogger(ConfigRepository.class);

  private final ConfigPersistence persistence;

  public ConfigRepository(ConfigPersistence persistence) {
    this.persistence = persistence;
  }

  public StandardWorkspace getStandardWorkspace(final UUID workspaceId)
      throws JsonValidationException, IOException, ConfigNotFoundException {
    return persistence.getConfig(
        ConfigSchema.STANDARD_WORKSPACE,
        workspaceId.toString(),
        StandardWorkspace.class);
  }

  public void writeStandardWorkspace(final StandardWorkspace workspace)
      throws JsonValidationException, IOException {
    persistence.writeConfig(
        ConfigSchema.STANDARD_WORKSPACE,
        workspace.getWorkspaceId().toString(),
        workspace);
  }

  public StandardSource getStandardSource(final UUID sourceId)
      throws JsonValidationException, IOException, ConfigNotFoundException {
    return persistence.getConfig(
        ConfigSchema.STANDARD_SOURCE, sourceId.toString(), StandardSource.class);
  }

  public List<StandardSource> listStandardSources()
      throws JsonValidationException, IOException, ConfigNotFoundException {
    return persistence.listConfigs(ConfigSchema.STANDARD_SOURCE, StandardSource.class);
  }

  public StandardDestination getStandardDestination(final UUID destinationId)
      throws JsonValidationException, IOException, ConfigNotFoundException {
    return persistence.getConfig(
        ConfigSchema.STANDARD_DESTINATION,
        destinationId.toString(),
        StandardDestination.class);
  }

  public List<StandardDestination> listStandardDestinations()
      throws JsonValidationException, IOException, ConfigNotFoundException {
    return persistence.listConfigs(ConfigSchema.STANDARD_DESTINATION, StandardDestination.class);
  }

<<<<<<< HEAD
=======
  public SourceConnectionSpecification getSourceConnectionSpecification(final UUID sourceSpecificationId)
      throws JsonValidationException, IOException, ConfigNotFoundException {
    return persistence.getConfig(
        ConfigSchema.SOURCE_CONNECTION_SPECIFICATION,
        sourceSpecificationId.toString(),
        SourceConnectionSpecification.class);
  }

  public SourceConnectionSpecification getSourceConnectionSpecificationFromSourceId(final UUID sourceId)
      throws ConfigNotFoundException, IOException, JsonValidationException {
    // since we are not querying on a the primary key, we have to list all of the specification objects
    // and then filter.
    return listSourceConnectionSpecifications().stream()
        .filter(s -> s.getSourceId().equals(sourceId))
        .findFirst()
        .orElseThrow(() -> new ConfigNotFoundException(ConfigSchema.SOURCE_CONNECTION_SPECIFICATION, sourceId.toString()));
  }

  public DestinationConnectionSpecification getDestinationConnectionSpecificationFromDestinationId(final UUID destinationId)
      throws ConfigNotFoundException, IOException, JsonValidationException {
    // since we are not querying on a the primary key, we have to list all of the specification objects
    // and then filter.
    return listDestinationConnectionSpecifications().stream()
        .filter(d -> d.getDestinationId().equals(destinationId))
        .findFirst()
        .orElseThrow(() -> new ConfigNotFoundException(ConfigSchema.DESTINATION_CONNECTION_SPECIFICATION, destinationId.toString()));
  }

>>>>>>> dfd73196
  public List<SourceConnectionSpecification> listSourceConnectionSpecifications()
      throws JsonValidationException, IOException, ConfigNotFoundException {
    return persistence.listConfigs(
        ConfigSchema.SOURCE_CONNECTION_SPECIFICATION,
        SourceConnectionSpecification.class);
  }

  public List<DestinationConnectionSpecification> listDestinationConnectionSpecifications()
      throws JsonValidationException, IOException, ConfigNotFoundException {
    return persistence.listConfigs(
        ConfigSchema.DESTINATION_CONNECTION_SPECIFICATION,
        DestinationConnectionSpecification.class);
  }

  public SourceConnectionImplementation getSourceConnectionImplementation(final UUID sourceImplementationId)
      throws JsonValidationException, IOException, ConfigNotFoundException {
    return persistence.getConfig(
        ConfigSchema.SOURCE_CONNECTION_IMPLEMENTATION,
        sourceImplementationId.toString(),
        SourceConnectionImplementation.class);
  }

  public void writeSourceConnectionImplementation(final SourceConnectionImplementation sourceImplementation)
      throws JsonValidationException, IOException {
    persistence.writeConfig(
        ConfigSchema.SOURCE_CONNECTION_IMPLEMENTATION,
        sourceImplementation.getSourceImplementationId().toString(),
        sourceImplementation);
  }

  public List<SourceConnectionImplementation> listSourceConnectionImplementations()
      throws JsonValidationException, IOException, ConfigNotFoundException {
    return persistence.listConfigs(
        ConfigSchema.SOURCE_CONNECTION_IMPLEMENTATION,
        SourceConnectionImplementation.class);
  }

  public DestinationConnectionImplementation getDestinationConnectionImplementation(final UUID destinationImplementationId)
      throws JsonValidationException, IOException, ConfigNotFoundException {
    return persistence.getConfig(
        ConfigSchema.DESTINATION_CONNECTION_IMPLEMENTATION,
        destinationImplementationId.toString(),
        DestinationConnectionImplementation.class);
  }

  public void writeDestinationConnectionImplementation(DestinationConnectionImplementation destinationConnectionImplementation)
      throws JsonValidationException, IOException {
    persistence.writeConfig(
        ConfigSchema.DESTINATION_CONNECTION_IMPLEMENTATION,
        destinationConnectionImplementation.getDestinationImplementationId().toString(),
        destinationConnectionImplementation);
  }

  public List<DestinationConnectionImplementation> listDestinationConnectionImplementations()
      throws JsonValidationException, IOException, ConfigNotFoundException {
    return persistence.listConfigs(
        ConfigSchema.DESTINATION_CONNECTION_IMPLEMENTATION,
        DestinationConnectionImplementation.class);
  }

  public StandardSync getStandardSync(final UUID connectionId)
      throws JsonValidationException, IOException, ConfigNotFoundException {
    return persistence.getConfig(
        ConfigSchema.STANDARD_SYNC,
        connectionId.toString(),
        StandardSync.class);
  }

  public void writeStandardSync(final StandardSync standardSync)
      throws JsonValidationException, IOException {
    persistence.writeConfig(
        ConfigSchema.STANDARD_SYNC,
        standardSync.getConnectionId().toString(),
        standardSync);
  }

  public List<StandardSync> listStandardSyncs()
      throws ConfigNotFoundException, IOException, JsonValidationException {
    return persistence.listConfigs(ConfigSchema.STANDARD_SYNC, StandardSync.class);
  }

  public StandardSyncSchedule getStandardSyncSchedule(final UUID connectionId)
      throws JsonValidationException, IOException, ConfigNotFoundException {
    return persistence.getConfig(
        ConfigSchema.STANDARD_SYNC_SCHEDULE,
        connectionId.toString(),
        StandardSyncSchedule.class);
  }

  public void writeStandardSchedule(final StandardSyncSchedule schedule)
      throws JsonValidationException, IOException {
    // todo (cgardens) - stored on sync id (there is no schedule id concept). this is non-intuitive.
    persistence.writeConfig(
        ConfigSchema.STANDARD_SYNC_SCHEDULE,
        schedule.getConnectionId().toString(),
        schedule);
  }

}<|MERGE_RESOLUTION|>--- conflicted
+++ resolved
@@ -27,19 +27,18 @@
 import io.airbyte.commons.json.JsonValidationException;
 import io.airbyte.config.ConfigSchema;
 import io.airbyte.config.DestinationConnectionImplementation;
-import io.airbyte.config.DestinationConnectionSpecification;
 import io.airbyte.config.SourceConnectionImplementation;
-import io.airbyte.config.SourceConnectionSpecification;
 import io.airbyte.config.StandardDestination;
 import io.airbyte.config.StandardSource;
 import io.airbyte.config.StandardSync;
 import io.airbyte.config.StandardSyncSchedule;
 import io.airbyte.config.StandardWorkspace;
+import org.slf4j.Logger;
+import org.slf4j.LoggerFactory;
+
 import java.io.IOException;
 import java.util.List;
 import java.util.UUID;
-import org.slf4j.Logger;
-import org.slf4j.LoggerFactory;
 
 public class ConfigRepository {
 
@@ -89,51 +88,6 @@
   public List<StandardDestination> listStandardDestinations()
       throws JsonValidationException, IOException, ConfigNotFoundException {
     return persistence.listConfigs(ConfigSchema.STANDARD_DESTINATION, StandardDestination.class);
-  }
-
-<<<<<<< HEAD
-=======
-  public SourceConnectionSpecification getSourceConnectionSpecification(final UUID sourceSpecificationId)
-      throws JsonValidationException, IOException, ConfigNotFoundException {
-    return persistence.getConfig(
-        ConfigSchema.SOURCE_CONNECTION_SPECIFICATION,
-        sourceSpecificationId.toString(),
-        SourceConnectionSpecification.class);
-  }
-
-  public SourceConnectionSpecification getSourceConnectionSpecificationFromSourceId(final UUID sourceId)
-      throws ConfigNotFoundException, IOException, JsonValidationException {
-    // since we are not querying on a the primary key, we have to list all of the specification objects
-    // and then filter.
-    return listSourceConnectionSpecifications().stream()
-        .filter(s -> s.getSourceId().equals(sourceId))
-        .findFirst()
-        .orElseThrow(() -> new ConfigNotFoundException(ConfigSchema.SOURCE_CONNECTION_SPECIFICATION, sourceId.toString()));
-  }
-
-  public DestinationConnectionSpecification getDestinationConnectionSpecificationFromDestinationId(final UUID destinationId)
-      throws ConfigNotFoundException, IOException, JsonValidationException {
-    // since we are not querying on a the primary key, we have to list all of the specification objects
-    // and then filter.
-    return listDestinationConnectionSpecifications().stream()
-        .filter(d -> d.getDestinationId().equals(destinationId))
-        .findFirst()
-        .orElseThrow(() -> new ConfigNotFoundException(ConfigSchema.DESTINATION_CONNECTION_SPECIFICATION, destinationId.toString()));
-  }
-
->>>>>>> dfd73196
-  public List<SourceConnectionSpecification> listSourceConnectionSpecifications()
-      throws JsonValidationException, IOException, ConfigNotFoundException {
-    return persistence.listConfigs(
-        ConfigSchema.SOURCE_CONNECTION_SPECIFICATION,
-        SourceConnectionSpecification.class);
-  }
-
-  public List<DestinationConnectionSpecification> listDestinationConnectionSpecifications()
-      throws JsonValidationException, IOException, ConfigNotFoundException {
-    return persistence.listConfigs(
-        ConfigSchema.DESTINATION_CONNECTION_SPECIFICATION,
-        DestinationConnectionSpecification.class);
   }
 
   public SourceConnectionImplementation getSourceConnectionImplementation(final UUID sourceImplementationId)
