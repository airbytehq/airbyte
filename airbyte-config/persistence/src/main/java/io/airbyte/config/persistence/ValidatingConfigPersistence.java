/*
 * Copyright (c) 2021 Airbyte, Inc., all rights reserved.
 */

package io.airbyte.config.persistence;

import com.fasterxml.jackson.databind.JsonNode;
import io.airbyte.commons.json.Jsons;
import io.airbyte.config.AirbyteConfig;
import io.airbyte.config.ConfigWithMetadata;
import io.airbyte.validation.json.JsonSchemaValidator;
import io.airbyte.validation.json.JsonValidationException;
import java.io.IOException;
import java.util.HashMap;
import java.util.List;
import java.util.Map;
import java.util.stream.Stream;

// we force all interaction with disk storage to be effectively single threaded.
public class ValidatingConfigPersistence implements ConfigPersistence {

  private final JsonSchemaValidator schemaValidator;
  private final ConfigPersistence decoratedPersistence;

  public ValidatingConfigPersistence(final ConfigPersistence decoratedPersistence) {
    this(decoratedPersistence, new JsonSchemaValidator());
  }

  public ValidatingConfigPersistence(final ConfigPersistence decoratedPersistence, final JsonSchemaValidator schemaValidator) {
    this.decoratedPersistence = decoratedPersistence;
    this.schemaValidator = schemaValidator;
  }

  @Override
  public <T> T getConfig(final AirbyteConfig configType, final String configId, final Class<T> clazz)
      throws ConfigNotFoundException, JsonValidationException, IOException {
    final T config = decoratedPersistence.getConfig(configType, configId, clazz);
    validateJson(config, configType);
    return config;
  }

  @Override
  public <T> List<T> listConfigs(final AirbyteConfig configType, final Class<T> clazz) throws JsonValidationException, IOException {
    final List<T> configs = decoratedPersistence.listConfigs(configType, clazz);
    for (final T config : configs) {
      validateJson(config, configType);
    }
    return configs;
  }

  @Override
  public <T> List<ConfigWithMetadata<T>> listConfigsWithMetadata(final AirbyteConfig configType, final Class<T> clazz)
      throws JsonValidationException, IOException {
    final List<ConfigWithMetadata<T>> configs = decoratedPersistence.listConfigsWithMetadata(configType, clazz);
    for (final ConfigWithMetadata<T> config : configs) {
      validateJson(config.getConfig(), configType);
    }
    return configs;
  }

  @Override
  public <T> void writeConfig(final AirbyteConfig configType, final String configId, final T config) throws JsonValidationException, IOException {

    final Map<String, T> configIdToConfig = new HashMap<>() {

      {
        put(configId, config);
      }

    };

    writeConfigs(configType, configIdToConfig);
  }

  @Override
  public <T> void writeConfigs(final AirbyteConfig configType, final Map<String, T> configs)
      throws IOException, JsonValidationException {
    for (final Map.Entry<String, T> config : configs.entrySet()) {
      validateJson(Jsons.jsonNode(config.getValue()), configType);
<<<<<<< HEAD
      decoratedPersistence.writeConfig(configType, config.getKey(), config.getValue());
    }
=======
    }
    decoratedPersistence.writeConfigs(configType, configs);
>>>>>>> 0d51742e
  }

  @Override
  public void deleteConfig(final AirbyteConfig configType, final String configId) throws ConfigNotFoundException, IOException {
    decoratedPersistence.deleteConfig(configType, configId);
  }

  @Override
  public void replaceAllConfigs(final Map<AirbyteConfig, Stream<?>> configs, final boolean dryRun) throws IOException {
    // todo (cgardens) need to do validation here.
    decoratedPersistence.replaceAllConfigs(configs, dryRun);
  }

  @Override
  public Map<String, Stream<JsonNode>> dumpConfigs() throws IOException {
    return decoratedPersistence.dumpConfigs();
  }

  @Override
  public void loadData(final ConfigPersistence seedPersistence) throws IOException {
    decoratedPersistence.loadData(seedPersistence);
  }

  private <T> void validateJson(final T config, final AirbyteConfig configType) throws JsonValidationException {
    final JsonNode schema = JsonSchemaValidator.getSchema(configType.getConfigSchemaFile());
    schemaValidator.ensure(schema, Jsons.jsonNode(config));
  }

}<|MERGE_RESOLUTION|>--- conflicted
+++ resolved
@@ -77,13 +77,8 @@
       throws IOException, JsonValidationException {
     for (final Map.Entry<String, T> config : configs.entrySet()) {
       validateJson(Jsons.jsonNode(config.getValue()), configType);
-<<<<<<< HEAD
-      decoratedPersistence.writeConfig(configType, config.getKey(), config.getValue());
-    }
-=======
     }
     decoratedPersistence.writeConfigs(configType, configs);
->>>>>>> 0d51742e
   }
 
   @Override
