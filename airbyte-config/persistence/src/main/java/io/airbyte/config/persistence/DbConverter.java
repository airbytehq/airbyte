/*
 * Copyright (c) 2021 Airbyte, Inc., all rights reserved.
 */

package io.airbyte.config.persistence;

import static io.airbyte.db.instance.configs.jooq.Tables.ACTOR_CATALOG;
import static io.airbyte.db.instance.configs.jooq.Tables.ACTOR_DEFINITION;
import static io.airbyte.db.instance.configs.jooq.Tables.ACTOR_OAUTH_PARAMETER;
import static io.airbyte.db.instance.configs.jooq.Tables.CONNECTION;
import static io.airbyte.db.instance.configs.jooq.Tables.WORKSPACE;
import static io.airbyte.db.instance.configs.jooq.Tables.WORKSPACE_SERVICE_ACCOUNT;

import io.airbyte.commons.enums.Enums;
import io.airbyte.commons.json.Jsons;
import io.airbyte.config.ActorCatalog;
import io.airbyte.config.ActorDefinitionResourceRequirements;
import io.airbyte.config.DestinationOAuthParameter;
import io.airbyte.config.JobSyncConfig.NamespaceDefinitionType;
import io.airbyte.config.Notification;
import io.airbyte.config.ResourceRequirements;
import io.airbyte.config.Schedule;
import io.airbyte.config.SourceOAuthParameter;
import io.airbyte.config.StandardDestinationDefinition;
import io.airbyte.config.StandardSourceDefinition;
import io.airbyte.config.StandardSourceDefinition.SourceType;
import io.airbyte.config.StandardSync;
import io.airbyte.config.StandardSync.Status;
import io.airbyte.config.StandardWorkspace;
import io.airbyte.config.WorkspaceServiceAccount;
import io.airbyte.protocol.models.ConfiguredAirbyteCatalog;
import io.airbyte.protocol.models.ConnectorSpecification;
import java.io.IOException;
import java.util.ArrayList;
import java.util.List;
import java.util.UUID;
import org.jooq.Record;

public class DbConverter {

  public static StandardSync buildStandardSync(final Record record, final List<UUID> connectionOperationId) throws IOException {
    return new StandardSync()
        .withConnectionId(record.get(CONNECTION.ID))
        .withNamespaceDefinition(
            Enums.toEnum(record.get(CONNECTION.NAMESPACE_DEFINITION, String.class), NamespaceDefinitionType.class)
                .orElseThrow())
        .withNamespaceFormat(record.get(CONNECTION.NAMESPACE_FORMAT))
        .withPrefix(record.get(CONNECTION.PREFIX))
        .withSourceId(record.get(CONNECTION.SOURCE_ID))
        .withDestinationId(record.get(CONNECTION.DESTINATION_ID))
        .withName(record.get(CONNECTION.NAME))
        .withCatalog(
            Jsons.deserialize(record.get(CONNECTION.CATALOG).data(), ConfiguredAirbyteCatalog.class))
        .withStatus(
            record.get(CONNECTION.STATUS) == null ? null : Enums.toEnum(record.get(CONNECTION.STATUS, String.class), Status.class).orElseThrow())
        .withSchedule(Jsons.deserialize(record.get(CONNECTION.SCHEDULE).data(), Schedule.class))
        .withManual(record.get(CONNECTION.MANUAL))
        .withOperationIds(connectionOperationId)
        .withResourceRequirements(Jsons.deserialize(record.get(CONNECTION.RESOURCE_REQUIREMENTS).data(), ResourceRequirements.class));
  }

  public static StandardWorkspace buildStandardWorkspace(final Record record) {
    final List<Notification> notificationList = new ArrayList<>();
    final List fetchedNotifications = Jsons.deserialize(record.get(WORKSPACE.NOTIFICATIONS).data(), List.class);
    for (final Object notification : fetchedNotifications) {
      notificationList.add(Jsons.convertValue(notification, Notification.class));
    }
    return new StandardWorkspace()
        .withWorkspaceId(record.get(WORKSPACE.ID))
        .withName(record.get(WORKSPACE.NAME))
        .withSlug(record.get(WORKSPACE.SLUG))
        .withInitialSetupComplete(record.get(WORKSPACE.INITIAL_SETUP_COMPLETE))
        .withCustomerId(record.get(WORKSPACE.CUSTOMER_ID))
        .withEmail(record.get(WORKSPACE.EMAIL))
        .withAnonymousDataCollection(record.get(WORKSPACE.ANONYMOUS_DATA_COLLECTION))
        .withNews(record.get(WORKSPACE.SEND_NEWSLETTER))
        .withSecurityUpdates(record.get(WORKSPACE.SEND_SECURITY_UPDATES))
        .withDisplaySetupWizard(record.get(WORKSPACE.DISPLAY_SETUP_WIZARD))
        .withTombstone(record.get(WORKSPACE.TOMBSTONE))
        .withNotifications(notificationList)
        .withFirstCompletedSync(record.get(WORKSPACE.FIRST_SYNC_COMPLETE))
        .withFeedbackDone(record.get(WORKSPACE.FEEDBACK_COMPLETE));
  }

  public static StandardSourceDefinition buildStandardSourceDefinition(final Record record) {
    return new StandardSourceDefinition()
        .withSourceDefinitionId(record.get(ACTOR_DEFINITION.ID))
        .withDockerImageTag(record.get(ACTOR_DEFINITION.DOCKER_IMAGE_TAG))
        .withIcon(record.get(ACTOR_DEFINITION.ICON))
        .withDockerRepository(record.get(ACTOR_DEFINITION.DOCKER_REPOSITORY))
        .withDocumentationUrl(record.get(ACTOR_DEFINITION.DOCUMENTATION_URL))
        .withName(record.get(ACTOR_DEFINITION.NAME))
        .withSourceType(record.get(ACTOR_DEFINITION.SOURCE_TYPE) == null ? null
            : Enums.toEnum(record.get(ACTOR_DEFINITION.SOURCE_TYPE, String.class), SourceType.class).orElseThrow())
        .withSpec(Jsons.deserialize(record.get(ACTOR_DEFINITION.SPEC).data(), ConnectorSpecification.class))
        .withTombstone(record.get(ACTOR_DEFINITION.TOMBSTONE))
        .withPublic(record.get(ACTOR_DEFINITION.PUBLIC))
        .withCustom(record.get(ACTOR_DEFINITION.CUSTOM))
        .withReleaseStage(record.get(ACTOR_DEFINITION.RELEASE_STAGE) == null ? null
            : Enums.toEnum(record.get(ACTOR_DEFINITION.RELEASE_STAGE, String.class), StandardSourceDefinition.ReleaseStage.class).orElseThrow())
        .withReleaseDate(record.get(ACTOR_DEFINITION.RELEASE_DATE) == null ? null
            : record.get(ACTOR_DEFINITION.RELEASE_DATE).toString())
        .withResourceRequirements(record.get(ACTOR_DEFINITION.RESOURCE_REQUIREMENTS) == null
            ? null
            : Jsons.deserialize(record.get(ACTOR_DEFINITION.RESOURCE_REQUIREMENTS).data(), ActorDefinitionResourceRequirements.class));
  }

  public static StandardDestinationDefinition buildStandardDestinationDefinition(final Record record) {
    return new StandardDestinationDefinition()
        .withDestinationDefinitionId(record.get(ACTOR_DEFINITION.ID))
        .withDockerImageTag(record.get(ACTOR_DEFINITION.DOCKER_IMAGE_TAG))
        .withIcon(record.get(ACTOR_DEFINITION.ICON))
        .withDockerRepository(record.get(ACTOR_DEFINITION.DOCKER_REPOSITORY))
        .withDocumentationUrl(record.get(ACTOR_DEFINITION.DOCUMENTATION_URL))
        .withName(record.get(ACTOR_DEFINITION.NAME))
        .withSpec(Jsons.deserialize(record.get(ACTOR_DEFINITION.SPEC).data(), ConnectorSpecification.class))
        .withTombstone(record.get(ACTOR_DEFINITION.TOMBSTONE))
        .withPublic(record.get(ACTOR_DEFINITION.PUBLIC))
        .withCustom(record.get(ACTOR_DEFINITION.CUSTOM))
        .withReleaseStage(record.get(ACTOR_DEFINITION.RELEASE_STAGE) == null ? null
            : Enums.toEnum(record.get(ACTOR_DEFINITION.RELEASE_STAGE, String.class), StandardDestinationDefinition.ReleaseStage.class).orElseThrow())
        .withReleaseDate(record.get(ACTOR_DEFINITION.RELEASE_DATE) == null ? null
            : record.get(ACTOR_DEFINITION.RELEASE_DATE).toString())
        .withResourceRequirements(record.get(ACTOR_DEFINITION.RESOURCE_REQUIREMENTS) == null
            ? null
            : Jsons.deserialize(record.get(ACTOR_DEFINITION.RESOURCE_REQUIREMENTS).data(), ActorDefinitionResourceRequirements.class));
  }

  public static DestinationOAuthParameter buildDestinationOAuthParameter(final Record record) {
    return new DestinationOAuthParameter()
        .withOauthParameterId(record.get(ACTOR_OAUTH_PARAMETER.ID))
        .withConfiguration(Jsons.deserialize(record.get(ACTOR_OAUTH_PARAMETER.CONFIGURATION).data()))
        .withWorkspaceId(record.get(ACTOR_OAUTH_PARAMETER.WORKSPACE_ID))
        .withDestinationDefinitionId(record.get(ACTOR_OAUTH_PARAMETER.ACTOR_DEFINITION_ID));
  }

  public static SourceOAuthParameter buildSourceOAuthParameter(final Record record) {
    return new SourceOAuthParameter()
        .withOauthParameterId(record.get(ACTOR_OAUTH_PARAMETER.ID))
        .withConfiguration(Jsons.deserialize(record.get(ACTOR_OAUTH_PARAMETER.CONFIGURATION).data()))
        .withWorkspaceId(record.get(ACTOR_OAUTH_PARAMETER.WORKSPACE_ID))
        .withSourceDefinitionId(record.get(ACTOR_OAUTH_PARAMETER.ACTOR_DEFINITION_ID));
  }

<<<<<<< HEAD
  public static WorkspaceServiceAccount buildWorkspaceServiceAccount(final Record record) {
    return new WorkspaceServiceAccount()
        .withWorkspaceId(record.get(WORKSPACE_SERVICE_ACCOUNT.WORKSPACE_ID))
        .withServiceAccountId(record.get(WORKSPACE_SERVICE_ACCOUNT.SERVICE_ACCOUNT_ID))
        .withServiceAccountEmail(record.get(WORKSPACE_SERVICE_ACCOUNT.SERVICE_ACCOUNT_EMAIL))
        .withJsonCredential(record.get(WORKSPACE_SERVICE_ACCOUNT.JSON_CREDENTIAL) == null ? null
            : Jsons.deserialize(record.get(WORKSPACE_SERVICE_ACCOUNT.JSON_CREDENTIAL).data()))
        .withHmacKey(record.get(WORKSPACE_SERVICE_ACCOUNT.HMAC_KEY) == null ? null
            : Jsons.deserialize(record.get(WORKSPACE_SERVICE_ACCOUNT.HMAC_KEY).data()));
=======
  public static ActorCatalog buildActorCatalog(final Record record) {
    return new ActorCatalog()
        .withId(record.get(ACTOR_CATALOG.ID))
        .withCatalog(Jsons.deserialize(record.get(ACTOR_CATALOG.CATALOG).toString()))
        .withCatalogHash(record.get(ACTOR_CATALOG.CATALOG_HASH));
>>>>>>> 3961a82e
  }

}<|MERGE_RESOLUTION|>--- conflicted
+++ resolved
@@ -142,7 +142,13 @@
         .withSourceDefinitionId(record.get(ACTOR_OAUTH_PARAMETER.ACTOR_DEFINITION_ID));
   }
 
-<<<<<<< HEAD
+  public static ActorCatalog buildActorCatalog(final Record record) {
+    return new ActorCatalog()
+        .withId(record.get(ACTOR_CATALOG.ID))
+        .withCatalog(Jsons.deserialize(record.get(ACTOR_CATALOG.CATALOG).toString()))
+        .withCatalogHash(record.get(ACTOR_CATALOG.CATALOG_HASH));
+  }
+
   public static WorkspaceServiceAccount buildWorkspaceServiceAccount(final Record record) {
     return new WorkspaceServiceAccount()
         .withWorkspaceId(record.get(WORKSPACE_SERVICE_ACCOUNT.WORKSPACE_ID))
@@ -152,13 +158,6 @@
             : Jsons.deserialize(record.get(WORKSPACE_SERVICE_ACCOUNT.JSON_CREDENTIAL).data()))
         .withHmacKey(record.get(WORKSPACE_SERVICE_ACCOUNT.HMAC_KEY) == null ? null
             : Jsons.deserialize(record.get(WORKSPACE_SERVICE_ACCOUNT.HMAC_KEY).data()));
-=======
-  public static ActorCatalog buildActorCatalog(final Record record) {
-    return new ActorCatalog()
-        .withId(record.get(ACTOR_CATALOG.ID))
-        .withCatalog(Jsons.deserialize(record.get(ACTOR_CATALOG.CATALOG).toString()))
-        .withCatalogHash(record.get(ACTOR_CATALOG.CATALOG_HASH));
->>>>>>> 3961a82e
   }
 
 }