--- conflicted
+++ resolved
@@ -17,11 +17,7 @@
       - sync
   checkConnection:
     "$ref": StandardCheckConnectionOutput.yaml
-<<<<<<< HEAD
-  discoverSchema:
-=======
   discoverCatalog:
->>>>>>> 9689602e
     "$ref": StandardDiscoverCatalogOutput.yaml
   getSpec:
     "$ref": StandardGetSpecOutput.yaml
