/*
 * Copyright (c) 2021 Airbyte, Inc., all rights reserved.
 */

package io.airbyte.config;

import com.google.common.base.Preconditions;
import com.google.common.base.Splitter;
import com.google.common.base.Strings;
import io.airbyte.commons.version.AirbyteVersion;
import io.airbyte.config.helpers.LogClientSingleton;
import io.airbyte.config.helpers.LogConfigs;
import io.airbyte.config.storage.CloudStorageConfigs;
import io.airbyte.config.storage.CloudStorageConfigs.GcsConfig;
import io.airbyte.config.storage.CloudStorageConfigs.MinioConfig;
import io.airbyte.config.storage.CloudStorageConfigs.S3Config;
import java.nio.file.Path;
import java.time.Duration;
import java.util.Arrays;
import java.util.HashSet;
import java.util.List;
import java.util.Map;
import java.util.Objects;
import java.util.Optional;
import java.util.Set;
import java.util.function.Function;
import java.util.function.Supplier;
import java.util.stream.Collectors;
import java.util.stream.Stream;
import org.slf4j.Logger;
import org.slf4j.LoggerFactory;

public class EnvConfigs implements Configs {

  private static final Logger LOGGER = LoggerFactory.getLogger(EnvConfigs.class);

  // env variable names
  public static final String AIRBYTE_ROLE = "AIRBYTE_ROLE";
  public static final String AIRBYTE_VERSION = "AIRBYTE_VERSION";
  public static final String INTERNAL_API_HOST = "INTERNAL_API_HOST";
  public static final String WORKER_ENVIRONMENT = "WORKER_ENVIRONMENT";
  public static final String SPEC_CACHE_BUCKET = "SPEC_CACHE_BUCKET";
  public static final String WORKSPACE_ROOT = "WORKSPACE_ROOT";
  public static final String WORKSPACE_DOCKER_MOUNT = "WORKSPACE_DOCKER_MOUNT";
  public static final String LOCAL_ROOT = "LOCAL_ROOT";
  public static final String LOCAL_DOCKER_MOUNT = "LOCAL_DOCKER_MOUNT";
  public static final String CONFIG_ROOT = "CONFIG_ROOT";
  public static final String DOCKER_NETWORK = "DOCKER_NETWORK";
  public static final String TRACKING_STRATEGY = "TRACKING_STRATEGY";
  public static final String DEPLOYMENT_MODE = "DEPLOYMENT_MODE";
  public static final String DATABASE_USER = "DATABASE_USER";
  public static final String DATABASE_PASSWORD = "DATABASE_PASSWORD";
  public static final String DATABASE_URL = "DATABASE_URL";
  public static final String CONFIG_DATABASE_USER = "CONFIG_DATABASE_USER";
  public static final String CONFIG_DATABASE_PASSWORD = "CONFIG_DATABASE_PASSWORD";
  public static final String CONFIG_DATABASE_URL = "CONFIG_DATABASE_URL";
  public static final String RUN_DATABASE_MIGRATION_ON_STARTUP = "RUN_DATABASE_MIGRATION_ON_STARTUP";
  public static final String WEBAPP_URL = "WEBAPP_URL";
  public static final String JOB_KUBE_MAIN_CONTAINER_IMAGE_PULL_POLICY = "JOB_KUBE_MAIN_CONTAINER_IMAGE_PULL_POLICY";
  public static final String JOB_KUBE_TOLERATIONS = "JOB_KUBE_TOLERATIONS";
  public static final String JOB_KUBE_NODE_SELECTORS = "JOB_KUBE_NODE_SELECTORS";
  public static final String JOB_KUBE_ANNOTATIONS = "JOB_KUBE_ANNOTATIONS";
  public static final String JOB_KUBE_SOCAT_IMAGE = "JOB_KUBE_SOCAT_IMAGE";
  public static final String JOB_KUBE_BUSYBOX_IMAGE = "JOB_KUBE_BUSYBOX_IMAGE";
  public static final String JOB_KUBE_CURL_IMAGE = "JOB_KUBE_CURL_IMAGE";
  public static final String SYNC_JOB_MAX_ATTEMPTS = "SYNC_JOB_MAX_ATTEMPTS";
  public static final String SYNC_JOB_MAX_TIMEOUT_DAYS = "SYNC_JOB_MAX_TIMEOUT_DAYS";
  private static final String MINIMUM_WORKSPACE_RETENTION_DAYS = "MINIMUM_WORKSPACE_RETENTION_DAYS";
  private static final String MAXIMUM_WORKSPACE_RETENTION_DAYS = "MAXIMUM_WORKSPACE_RETENTION_DAYS";
  private static final String MAXIMUM_WORKSPACE_SIZE_MB = "MAXIMUM_WORKSPACE_SIZE_MB";
  public static final String MAX_SPEC_WORKERS = "MAX_SPEC_WORKERS";
  public static final String MAX_CHECK_WORKERS = "MAX_CHECK_WORKERS";
  public static final String MAX_DISCOVER_WORKERS = "MAX_DISCOVER_WORKERS";
  public static final String MAX_SYNC_WORKERS = "MAX_SYNC_WORKERS";
  private static final String TEMPORAL_HOST = "TEMPORAL_HOST";
  private static final String TEMPORAL_WORKER_PORTS = "TEMPORAL_WORKER_PORTS";
  public static final String JOB_KUBE_NAMESPACE = "JOB_KUBE_NAMESPACE";
  private static final String SUBMITTER_NUM_THREADS = "SUBMITTER_NUM_THREADS";
  public static final String JOB_MAIN_CONTAINER_CPU_REQUEST = "JOB_MAIN_CONTAINER_CPU_REQUEST";
  public static final String JOB_MAIN_CONTAINER_CPU_LIMIT = "JOB_MAIN_CONTAINER_CPU_LIMIT";
  public static final String JOB_MAIN_CONTAINER_MEMORY_REQUEST = "JOB_MAIN_CONTAINER_MEMORY_REQUEST";
  public static final String JOB_MAIN_CONTAINER_MEMORY_LIMIT = "JOB_MAIN_CONTAINER_MEMORY_LIMIT";
  public static final String JOB_DEFAULT_ENV_MAP = "JOB_DEFAULT_ENV_MAP";
  public static final String JOB_DEFAULT_ENV_PREFIX = "JOB_DEFAULT_ENV_";
  private static final String SECRET_PERSISTENCE = "SECRET_PERSISTENCE";
  public static final String JOB_KUBE_MAIN_CONTAINER_IMAGE_PULL_SECRET = "JOB_KUBE_MAIN_CONTAINER_IMAGE_PULL_SECRET";
  public static final String PUBLISH_METRICS = "PUBLISH_METRICS";
  private static final String CONFIGS_DATABASE_MINIMUM_FLYWAY_MIGRATION_VERSION = "CONFIGS_DATABASE_MINIMUM_FLYWAY_MIGRATION_VERSION";
  private static final String CONFIGS_DATABASE_INITIALIZATION_TIMEOUT_MS = "CONFIGS_DATABASE_INITIALIZATION_TIMEOUT_MS";
  private static final String JOBS_DATABASE_MINIMUM_FLYWAY_MIGRATION_VERSION = "JOBS_DATABASE_MINIMUM_FLYWAY_MIGRATION_VERSION";
  private static final String JOBS_DATABASE_INITIALIZATION_TIMEOUT_MS = "JOBS_DATABASE_INITIALIZATION_TIMEOUT_MS";
  private static final String CONTAINER_ORCHESTRATOR_ENABLED = "CONTAINER_ORCHESTRATOR_ENABLED";
  private static final String CONTAINER_ORCHESTRATOR_SECRET_NAME = "CONTAINER_ORCHESTRATOR_SECRET_NAME";
  private static final String CONTAINER_ORCHESTRATOR_SECRET_MOUNT_PATH = "CONTAINER_ORCHESTRATOR_SECRET_MOUNT_PATH";
  private static final String CONTAINER_ORCHESTRATOR_IMAGE = "CONTAINER_ORCHESTRATOR_IMAGE";
  private static final String DD_AGENT_HOST = "DD_AGENT_HOST";
  private static final String DD_DOGSTATSD_PORT = "DD_DOGSTATSD_PORT";

  public static final String STATE_STORAGE_S3_BUCKET_NAME = "STATE_STORAGE_S3_BUCKET_NAME";
  public static final String STATE_STORAGE_S3_REGION = "STATE_STORAGE_S3_REGION";
  public static final String STATE_STORAGE_S3_ACCESS_KEY = "STATE_STORAGE_S3_ACCESS_KEY";
  public static final String STATE_STORAGE_S3_SECRET_ACCESS_KEY = "STATE_STORAGE_S3_SECRET_ACCESS_KEY";
  public static final String STATE_STORAGE_MINIO_BUCKET_NAME = "STATE_STORAGE_MINIO_BUCKET_NAME";
  public static final String STATE_STORAGE_MINIO_ENDPOINT = "STATE_STORAGE_MINIO_ENDPOINT";
  public static final String STATE_STORAGE_MINIO_ACCESS_KEY = "STATE_STORAGE_MINIO_ACCESS_KEY";
  public static final String STATE_STORAGE_MINIO_SECRET_ACCESS_KEY = "STATE_STORAGE_MINIO_SECRET_ACCESS_KEY";
  public static final String STATE_STORAGE_GCS_BUCKET_NAME = "STATE_STORAGE_GCS_BUCKET_NAME";
  public static final String STATE_STORAGE_GCS_APPLICATION_CREDENTIALS = "STATE_STORAGE_GCS_APPLICATION_CREDENTIALS";

  public static final String ACTIVITY_MAX_TIMEOUT_SECOND = "ACTIVITY_MAX_TIMEOUT_SECOND";
  public static final String ACTIVITY_MAX_ATTEMPT = "ACTIVITY_MAX_ATTEMPT";
  public static final String ACTIVITY_DELAY_IN_SECOND_BETWEEN_ATTEMPTS = "ACTIVITY_DELAY_IN_SECOND_BETWEEN_ATTEMPTS";

  private static final String SHOULD_RUN_GET_SPEC_WORKFLOWS = "SHOULD_RUN_GET_SPEC_WORKFLOWS";
  private static final String SHOULD_RUN_CHECK_CONNECTION_WORKFLOWS = "SHOULD_RUN_CHECK_CONNECTION_WORKFLOWS";
  private static final String SHOULD_RUN_DISCOVER_WORKFLOWS = "SHOULD_RUN_DISCOVER_WORKFLOWS";
  private static final String SHOULD_RUN_SYNC_WORKFLOWS = "SHOULD_RUN_SYNC_WORKFLOWS";
  private static final String SHOULD_RUN_CONNECTION_MANAGER_WORKFLOWS = "SHOULD_RUN_CONNECTION_MANAGER_WORKFLOWS";

  // job-type-specific overrides
  public static final String SPEC_JOB_KUBE_NODE_SELECTORS = "SPEC_JOB_KUBE_NODE_SELECTORS";
  public static final String CHECK_JOB_KUBE_NODE_SELECTORS = "CHECK_JOB_KUBE_NODE_SELECTORS";
  public static final String DISCOVER_JOB_KUBE_NODE_SELECTORS = "DISCOVER_JOB_KUBE_NODE_SELECTORS";

  private static final String REPLICATION_ORCHESTRATOR_CPU_REQUEST = "REPLICATION_ORCHESTRATOR_CPU_REQUEST";
  private static final String REPLICATION_ORCHESTRATOR_CPU_LIMIT = "REPLICATION_ORCHESTRATOR_CPU_LIMIT";
  private static final String REPLICATION_ORCHESTRATOR_MEMORY_REQUEST = "REPLICATION_ORCHESTRATOR_MEMORY_REQUEST";
  private static final String REPLICATION_ORCHESTRATOR_MEMORY_LIMIT = "REPLICATION_ORCHESTRATOR_MEMORY_LIMIT";

  private static final String DEFAULT_WORKER_STATUS_CHECK_INTERVAL = "DEFAULT_WORKER_STATUS_CHECK_INTERVAL";
  private static final String SPEC_WORKER_STATUS_CHECK_INTERVAL = "SPEC_WORKER_STATUS_CHECK_INTERVAL";
  private static final String CHECK_WORKER_STATUS_CHECK_INTERVAL = "CHECK_WORKER_STATUS_CHECK_INTERVAL";
  private static final String DISCOVER_WORKER_STATUS_CHECK_INTERVAL = "DISCOVER_WORKER_STATUS_CHECK_INTERVAL";
  private static final String REPLICATION_WORKER_STATUS_CHECK_INTERVAL = "REPLICATION_WORKER_STATUS_CHECK_INTERVAL";

  static final String CHECK_JOB_MAIN_CONTAINER_CPU_REQUEST = "CHECK_JOB_MAIN_CONTAINER_CPU_REQUEST";
  static final String CHECK_JOB_MAIN_CONTAINER_CPU_LIMIT = "CHECK_JOB_MAIN_CONTAINER_CPU_LIMIT";
  static final String CHECK_JOB_MAIN_CONTAINER_MEMORY_REQUEST = "CHECK_JOB_MAIN_CONTAINER_MEMORY_REQUEST";
  static final String CHECK_JOB_MAIN_CONTAINER_MEMORY_LIMIT = "CHECK_JOB_MAIN_CONTAINER_MEMORY_LIMIT";

  // defaults
  private static final String DEFAULT_SPEC_CACHE_BUCKET = "io-airbyte-cloud-spec-cache";
  public static final String DEFAULT_JOB_KUBE_NAMESPACE = "default";
  private static final String DEFAULT_JOB_CPU_REQUIREMENT = null;
  private static final String DEFAULT_JOB_MEMORY_REQUIREMENT = null;
  private static final String DEFAULT_JOB_KUBE_MAIN_CONTAINER_IMAGE_PULL_POLICY = "IfNotPresent";
  private static final String SECRET_STORE_GCP_PROJECT_ID = "SECRET_STORE_GCP_PROJECT_ID";
  private static final String SECRET_STORE_GCP_CREDENTIALS = "SECRET_STORE_GCP_CREDENTIALS";
  private static final String DEFAULT_JOB_KUBE_SOCAT_IMAGE = "alpine/socat:1.7.4.1-r1";
  private static final String DEFAULT_JOB_KUBE_BUSYBOX_IMAGE = "busybox:1.28";
  private static final String DEFAULT_JOB_KUBE_CURL_IMAGE = "curlimages/curl:7.77.0";
  private static final long DEFAULT_MINIMUM_WORKSPACE_RETENTION_DAYS = 1;
  private static final long DEFAULT_MAXIMUM_WORKSPACE_RETENTION_DAYS = 60;
  private static final long DEFAULT_MAXIMUM_WORKSPACE_SIZE_MB = 5000;
  private static final int DEFAULT_DATABASE_INITIALIZATION_TIMEOUT_MS = 60 * 1000;

  private static final Duration DEFAULT_DEFAULT_WORKER_STATUS_CHECK_INTERVAL = Duration.ofSeconds(30);
  private static final Duration DEFAULT_SPEC_WORKER_STATUS_CHECK_INTERVAL = Duration.ofSeconds(1);
  private static final Duration DEFAULT_CHECK_WORKER_STATUS_CHECK_INTERVAL = Duration.ofSeconds(1);
  private static final Duration DEFAULT_DISCOVER_WORKER_STATUS_CHECK_INTERVAL = Duration.ofSeconds(1);
  private static final Duration DEFAULT_REPLICATION_WORKER_STATUS_CHECK_INTERVAL = Duration.ofSeconds(30);

  public static final long DEFAULT_MAX_SPEC_WORKERS = 5;
  public static final long DEFAULT_MAX_CHECK_WORKERS = 5;
  public static final long DEFAULT_MAX_DISCOVER_WORKERS = 5;
  public static final long DEFAULT_MAX_SYNC_WORKERS = 5;

  public static final String DEFAULT_NETWORK = "host";

  private final Function<String, String> getEnv;
  private final Supplier<Set<String>> getAllEnvKeys;
  private final LogConfigs logConfigs;
  private final CloudStorageConfigs stateStorageCloudConfigs;

  /**
   * Constructs {@link EnvConfigs} from actual environment variables.
   */
  public EnvConfigs() {
    this(System.getenv());
  }

  /**
   * Constructs {@link EnvConfigs} from a provided map. This can be used for testing or getting
   * variables from a non-envvar source.
   */
  public EnvConfigs(final Map<String, String> envMap) {
    this.getEnv = envMap::get;
    this.getAllEnvKeys = envMap::keySet;
    this.logConfigs = new LogConfigs(getLogConfiguration().orElse(null));
    this.stateStorageCloudConfigs = getStateStorageConfiguration().orElse(null);
  }

  private Optional<CloudStorageConfigs> getLogConfiguration() {
    if (getEnv(LogClientSingleton.GCS_LOG_BUCKET) != null && !getEnv(LogClientSingleton.GCS_LOG_BUCKET).isBlank()) {
      return Optional.of(CloudStorageConfigs.gcs(new GcsConfig(
          getEnvOrDefault(LogClientSingleton.GCS_LOG_BUCKET, ""),
          getEnvOrDefault(LogClientSingleton.GOOGLE_APPLICATION_CREDENTIALS, ""))));
    } else if (getEnv(LogClientSingleton.S3_MINIO_ENDPOINT) != null && !getEnv(LogClientSingleton.S3_MINIO_ENDPOINT).isBlank()) {
      return Optional.of(CloudStorageConfigs.minio(new MinioConfig(
          getEnvOrDefault(LogClientSingleton.S3_LOG_BUCKET, ""),
          getEnvOrDefault(LogClientSingleton.AWS_ACCESS_KEY_ID, ""),
          getEnvOrDefault(LogClientSingleton.AWS_SECRET_ACCESS_KEY, ""),
          getEnvOrDefault(LogClientSingleton.S3_MINIO_ENDPOINT, ""))));
    } else if (getEnv(LogClientSingleton.S3_LOG_BUCKET_REGION) != null && !getEnv(LogClientSingleton.S3_LOG_BUCKET_REGION).isBlank()) {
      return Optional.of(CloudStorageConfigs.s3(new S3Config(
          getEnvOrDefault(LogClientSingleton.S3_LOG_BUCKET, ""),
          getEnvOrDefault(LogClientSingleton.AWS_ACCESS_KEY_ID, ""),
          getEnvOrDefault(LogClientSingleton.AWS_SECRET_ACCESS_KEY, ""),
          getEnvOrDefault(LogClientSingleton.S3_LOG_BUCKET_REGION, ""))));
    } else {
      return Optional.empty();
    }
  }

  private Optional<CloudStorageConfigs> getStateStorageConfiguration() {
    if (getEnv(STATE_STORAGE_GCS_BUCKET_NAME) != null) {
      return Optional.of(CloudStorageConfigs.gcs(new GcsConfig(
          getEnvOrDefault(STATE_STORAGE_GCS_BUCKET_NAME, ""),
          getEnvOrDefault(STATE_STORAGE_GCS_APPLICATION_CREDENTIALS, ""))));
    } else if (getEnv(STATE_STORAGE_MINIO_ENDPOINT) != null) {
      return Optional.of(CloudStorageConfigs.minio(new MinioConfig(
          getEnvOrDefault(STATE_STORAGE_MINIO_BUCKET_NAME, ""),
          getEnvOrDefault(STATE_STORAGE_MINIO_ACCESS_KEY, ""),
          getEnvOrDefault(STATE_STORAGE_MINIO_SECRET_ACCESS_KEY, ""),
          getEnvOrDefault(STATE_STORAGE_MINIO_ENDPOINT, ""))));
    } else if (getEnv(STATE_STORAGE_S3_REGION) != null) {
      return Optional.of(CloudStorageConfigs.s3(new S3Config(
          getEnvOrDefault(STATE_STORAGE_S3_BUCKET_NAME, ""),
          getEnvOrDefault(STATE_STORAGE_S3_ACCESS_KEY, ""),
          getEnvOrDefault(STATE_STORAGE_S3_SECRET_ACCESS_KEY, ""),
          getEnvOrDefault(STATE_STORAGE_S3_REGION, ""))));
    } else {
      return Optional.empty();
    }
  }

  // CORE
  // General
  @Override
  public String getAirbyteRole() {
    return getEnv(AIRBYTE_ROLE);
  }

  @Override
  public AirbyteVersion getAirbyteVersion() {
    return new AirbyteVersion(getEnsureEnv(AIRBYTE_VERSION));
  }

  @Override
  public String getAirbyteVersionOrWarning() {
    return Optional.ofNullable(getEnv(AIRBYTE_VERSION)).orElse("version not set");
  }

  @Override
  public String getSpecCacheBucket() {
    return getEnvOrDefault(SPEC_CACHE_BUCKET, DEFAULT_SPEC_CACHE_BUCKET);
  }

  @Override
  public DeploymentMode getDeploymentMode() {
    return getEnvOrDefault(DEPLOYMENT_MODE, DeploymentMode.OSS, s -> {
      try {
        return DeploymentMode.valueOf(s);
      } catch (final IllegalArgumentException e) {
        LOGGER.info(s + " not recognized, defaulting to " + DeploymentMode.OSS);
        return DeploymentMode.OSS;
      }
    });
  }

  @Override
  public WorkerEnvironment getWorkerEnvironment() {
    return getEnvOrDefault(WORKER_ENVIRONMENT, WorkerEnvironment.DOCKER, s -> WorkerEnvironment.valueOf(s.toUpperCase()));
  }

  @Override
  public Path getConfigRoot() {
    return getPath(CONFIG_ROOT);
  }

  @Override
  public Path getWorkspaceRoot() {
    return getPath(WORKSPACE_ROOT);
  }

  // Docker Only
  @Override
  public String getWorkspaceDockerMount() {
    return getEnvOrDefault(WORKSPACE_DOCKER_MOUNT, getWorkspaceRoot().toString());
  }

  @Override
  public String getLocalDockerMount() {
    return getEnvOrDefault(LOCAL_DOCKER_MOUNT, getLocalRoot().toString());
  }

  @Override
  public String getDockerNetwork() {
    return getEnvOrDefault(DOCKER_NETWORK, DEFAULT_NETWORK);
  }

  @Override
  public Path getLocalRoot() {
    return getPath(LOCAL_ROOT);
  }

  // Secrets
  @Override
  public String getSecretStoreGcpCredentials() {
    return getEnv(SECRET_STORE_GCP_CREDENTIALS);
  }

  @Override
  public String getSecretStoreGcpProjectId() {
    return getEnv(SECRET_STORE_GCP_PROJECT_ID);
  }

  @Override
  public SecretPersistenceType getSecretPersistenceType() {
    final var secretPersistenceStr = getEnvOrDefault(SECRET_PERSISTENCE, SecretPersistenceType.NONE.name());
    return SecretPersistenceType.valueOf(secretPersistenceStr);
  }

  // Database
  @Override
  public String getDatabaseUser() {
    return getEnsureEnv(DATABASE_USER);
  }

  @Override
  public String getDatabasePassword() {
    return getEnsureEnv(DATABASE_PASSWORD);
  }

  @Override
  public String getDatabaseUrl() {
    return getEnsureEnv(DATABASE_URL);
  }

  @Override
  public String getJobsDatabaseMinimumFlywayMigrationVersion() {
    return getEnsureEnv(JOBS_DATABASE_MINIMUM_FLYWAY_MIGRATION_VERSION);
  }

  @Override
  public long getJobsDatabaseInitializationTimeoutMs() {
    return getEnvOrDefault(JOBS_DATABASE_INITIALIZATION_TIMEOUT_MS, DEFAULT_DATABASE_INITIALIZATION_TIMEOUT_MS);
  }

  @Override
  public String getConfigDatabaseUser() {
    // Default to reuse the job database
    return getEnvOrDefault(CONFIG_DATABASE_USER, getDatabaseUser());
  }

  @Override
  public String getConfigDatabasePassword() {
    // Default to reuse the job database
    return getEnvOrDefault(CONFIG_DATABASE_PASSWORD, getDatabasePassword(), true);
  }

  @Override
  public String getConfigDatabaseUrl() {
    // Default to reuse the job database
    return getEnvOrDefault(CONFIG_DATABASE_URL, getDatabaseUrl());
  }

  @Override
  public String getConfigsDatabaseMinimumFlywayMigrationVersion() {
    return getEnsureEnv(CONFIGS_DATABASE_MINIMUM_FLYWAY_MIGRATION_VERSION);
  }

  @Override
  public long getConfigsDatabaseInitializationTimeoutMs() {
    return getEnvOrDefault(CONFIGS_DATABASE_INITIALIZATION_TIMEOUT_MS, DEFAULT_DATABASE_INITIALIZATION_TIMEOUT_MS);
  }

  @Override
  public boolean runDatabaseMigrationOnStartup() {
    return getEnvOrDefault(RUN_DATABASE_MIGRATION_ON_STARTUP, true);
  }

  // Airbyte Services
  @Override
  public String getTemporalHost() {
    return getEnvOrDefault(TEMPORAL_HOST, "airbyte-temporal:7233");
  }

  @Override
  public String getAirbyteApiHost() {
    return getEnsureEnv(INTERNAL_API_HOST).split(":")[0];
  }

  @Override
  public int getAirbyteApiPort() {
    return Integer.parseInt(getEnsureEnv(INTERNAL_API_HOST).split(":")[1]);
  }

  @Override
  public String getWebappUrl() {
    return getEnsureEnv(WEBAPP_URL);
  }

  // Jobs
  @Override
  public int getSyncJobMaxAttempts() {
    return Integer.parseInt(getEnvOrDefault(SYNC_JOB_MAX_ATTEMPTS, "3"));
  }

  @Override
  public int getSyncJobMaxTimeoutDays() {
    return Integer.parseInt(getEnvOrDefault(SYNC_JOB_MAX_TIMEOUT_DAYS, "3"));
  }

  /**
   * Returns worker pod tolerations parsed from its own environment variable. The value of the env is
   * a string that represents one or more tolerations.
   * <ul>
   * <li>Tolerations are separated by a `;`
   * <li>Each toleration contains k=v pairs mentioning some/all of key, effect, operator and value and
   * separated by `,`
   * </ul>
   * <p>
   * For example:- The following represents two tolerations, one checking existence and another
   * matching a value
   * <p>
   * key=airbyte-server,operator=Exists,effect=NoSchedule;key=airbyte-server,operator=Equals,value=true,effect=NoSchedule
   *
   * @return list of WorkerKubeToleration parsed from env
   */
  @Override
  public List<TolerationPOJO> getJobKubeTolerations() {
    final String tolerationsStr = getEnvOrDefault(JOB_KUBE_TOLERATIONS, "");

    final Stream<String> tolerations = Strings.isNullOrEmpty(tolerationsStr) ? Stream.of()
        : Splitter.on(";")
            .splitToStream(tolerationsStr)
            .filter(tolerationStr -> !Strings.isNullOrEmpty(tolerationStr));

    return tolerations
        .map(this::parseToleration)
        .filter(Objects::nonNull)
        .collect(Collectors.toList());
  }

  private TolerationPOJO parseToleration(final String tolerationStr) {
    final Map<String, String> tolerationMap = Splitter.on(",")
        .splitToStream(tolerationStr)
        .map(s -> s.split("="))
        .collect(Collectors.toMap(s -> s[0], s -> s[1]));

    if (tolerationMap.containsKey("key") && tolerationMap.containsKey("effect") && tolerationMap.containsKey("operator")) {
      return new TolerationPOJO(
          tolerationMap.get("key"),
          tolerationMap.get("effect"),
          tolerationMap.get("value"),
          tolerationMap.get("operator"));
    } else {
      LOGGER.warn(
          "Ignoring toleration {}, missing one of key,effect or operator",
          tolerationStr);
      return null;
    }
  }

  /**
   * Returns a map of node selectors for any job type. Used as a default if a particular job type does
   * not define its own node selector environment variable.
   *
   * @return map containing kv pairs of node selectors, or empty optional if none present.
   */
  @Override
  public Optional<Map<String, String>> getJobKubeNodeSelectors() {
    return getNodeSelectorsFromEnvString(getEnvOrDefault(JOB_KUBE_NODE_SELECTORS, ""));
  }

  /**
   * Returns a map of node selectors for Spec job pods specifically.
   *
   * @return map containing kv pairs of node selectors, or empty optional if none present.
   */
  @Override
  public Optional<Map<String, String>> getSpecJobKubeNodeSelectors() {
    return getNodeSelectorsFromEnvString(getEnvOrDefault(SPEC_JOB_KUBE_NODE_SELECTORS, ""));
  }

  /**
   * Returns a map of node selectors for Check job pods specifically.
   *
   * @return map containing kv pairs of node selectors, or empty optional if none present.
   */
  @Override
  public Optional<Map<String, String>> getCheckJobKubeNodeSelectors() {
    return getNodeSelectorsFromEnvString(getEnvOrDefault(CHECK_JOB_KUBE_NODE_SELECTORS, ""));
  }

  /**
   * Returns a map of node selectors for Discover job pods specifically.
   *
   * @return map containing kv pairs of node selectors, or empty optional if none present.
   */
  @Override
  public Optional<Map<String, String>> getDiscoverJobKubeNodeSelectors() {
    return getNodeSelectorsFromEnvString(getEnvOrDefault(DISCOVER_JOB_KUBE_NODE_SELECTORS, ""));
  }

  /**
   * Parse string containing node selectors into a map. Each kv-pair is separated by a `,`
   * <p>
   * For example:- The following represents two node selectors
   * <p>
   * airbyte=server,type=preemptive
   *
   * @param envString string that represents one or more node selector labels.
   * @return map containing kv pairs of node selectors, or empty optional if none present.
   */
<<<<<<< HEAD
  @Override
  public Map<String, String> getJobKubeNodeSelectors() {
    return splitKVPairs(getEnvOrDefault(JOB_KUBE_NODE_SELECTORS, ""));
  }

  /**
   * Returns a map of annotations from its own environment variable. The value of the env is a string
   * that represents one or more annotations. Each kv-pair is separated by a `,`
   * <p>
   * For example:- The following represents two annotations
   * <p>
   * airbyte=server,type=preemptive
   *
   * @return map containing kv pairs of annotations
   */
  @Override
  public Map<String, String> getJobKubeAnnotations() {
    return splitKVPairs(getEnvOrDefault(JOB_KUBE_ANNOTATIONS, ""));
  }

  /**
   * Splits key value pairs from the input string into a Map<String, String>.
   * Each kv-pair is separated by a ','. The key and the value is separated by '='.
   * <p>
   * For example:
   * </p>
   * key1=value1,key2=value2
   *
   * @param input string
   * @return map containing kv pairs
   */
  public Map<String, String> splitKVPairs(String input) {
    return Splitter.on(",")
        .splitToStream(input)
=======
  private Optional<Map<String, String>> getNodeSelectorsFromEnvString(final String envString) {
    final Map<String, String> selectors = Splitter.on(",")
        .splitToStream(envString)
>>>>>>> 5bc6d814
        .filter(s -> !Strings.isNullOrEmpty(s) && s.contains("="))
        .map(s -> s.split("="))
        .collect(Collectors.toMap(s -> s[0], s -> s[1]));

    return selectors.isEmpty() ? Optional.empty() : Optional.of(selectors);
  }

  @Override
  public String getJobKubeMainContainerImagePullPolicy() {
    return getEnvOrDefault(JOB_KUBE_MAIN_CONTAINER_IMAGE_PULL_POLICY, DEFAULT_JOB_KUBE_MAIN_CONTAINER_IMAGE_PULL_POLICY);
  }

  /**
   * Returns the name of the secret to be used when pulling down docker images for jobs. Automatically
   * injected in the KubePodProcess class and used in the job pod templates. The empty string is a
   * no-op value.
   */
  @Override
  public String getJobKubeMainContainerImagePullSecret() {
    return getEnvOrDefault(JOB_KUBE_MAIN_CONTAINER_IMAGE_PULL_SECRET, "");
  }

  @Override
  public String getJobKubeSocatImage() {
    return getEnvOrDefault(JOB_KUBE_SOCAT_IMAGE, DEFAULT_JOB_KUBE_SOCAT_IMAGE);
  }

  @Override
  public String getJobKubeBusyboxImage() {
    return getEnvOrDefault(JOB_KUBE_BUSYBOX_IMAGE, DEFAULT_JOB_KUBE_BUSYBOX_IMAGE);
  }

  @Override
  public String getJobKubeCurlImage() {
    return getEnvOrDefault(JOB_KUBE_CURL_IMAGE, DEFAULT_JOB_KUBE_CURL_IMAGE);
  }

  @Override
  public String getJobKubeNamespace() {
    return getEnvOrDefault(JOB_KUBE_NAMESPACE, DEFAULT_JOB_KUBE_NAMESPACE);
  }

  @Override
  public Duration getDefaultWorkerStatusCheckInterval() {
    return getEnvOrDefault(
        DEFAULT_WORKER_STATUS_CHECK_INTERVAL,
        DEFAULT_DEFAULT_WORKER_STATUS_CHECK_INTERVAL,
        value -> Duration.ofSeconds(Integer.parseInt(value)));
  }

  @Override
  public Duration getSpecWorkerStatusCheckInterval() {
    return getEnvOrDefault(
        SPEC_WORKER_STATUS_CHECK_INTERVAL,
        DEFAULT_SPEC_WORKER_STATUS_CHECK_INTERVAL,
        value -> Duration.ofSeconds(Integer.parseInt(value)));
  }

  @Override
  public Duration getCheckWorkerStatusCheckInterval() {
    return getEnvOrDefault(
        CHECK_WORKER_STATUS_CHECK_INTERVAL,
        DEFAULT_CHECK_WORKER_STATUS_CHECK_INTERVAL,
        value -> Duration.ofSeconds(Integer.parseInt(value)));
  }

  @Override
  public Duration getDiscoverWorkerStatusCheckInterval() {
    return getEnvOrDefault(
        DISCOVER_WORKER_STATUS_CHECK_INTERVAL,
        DEFAULT_DISCOVER_WORKER_STATUS_CHECK_INTERVAL,
        value -> Duration.ofSeconds(Integer.parseInt(value)));
  }

  @Override
  public Duration getReplicationWorkerStatusCheckInterval() {
    return getEnvOrDefault(
        REPLICATION_WORKER_STATUS_CHECK_INTERVAL,
        DEFAULT_REPLICATION_WORKER_STATUS_CHECK_INTERVAL,
        value -> Duration.ofSeconds(Integer.parseInt(value)));
  }

  @Override
  public String getJobMainContainerCpuRequest() {
    return getEnvOrDefault(JOB_MAIN_CONTAINER_CPU_REQUEST, DEFAULT_JOB_CPU_REQUIREMENT);
  }

  @Override
  public String getJobMainContainerCpuLimit() {
    return getEnvOrDefault(JOB_MAIN_CONTAINER_CPU_LIMIT, DEFAULT_JOB_CPU_REQUIREMENT);
  }

  @Override
  public String getJobMainContainerMemoryRequest() {
    return getEnvOrDefault(JOB_MAIN_CONTAINER_MEMORY_REQUEST, DEFAULT_JOB_MEMORY_REQUIREMENT);
  }

  @Override
  public String getJobMainContainerMemoryLimit() {
    return getEnvOrDefault(JOB_MAIN_CONTAINER_MEMORY_LIMIT, DEFAULT_JOB_MEMORY_REQUIREMENT);
  }

  @Override
  public Map<String, String> getJobDefaultEnvMap() {
    return getAllEnvKeys.get().stream()
        .filter(key -> key.startsWith(JOB_DEFAULT_ENV_PREFIX))
        .collect(Collectors.toMap(key -> key.replace(JOB_DEFAULT_ENV_PREFIX, ""), getEnv));
  }

  @Override
  public String getCheckJobMainContainerCpuRequest() {
    return getEnvOrDefault(CHECK_JOB_MAIN_CONTAINER_CPU_REQUEST, getJobMainContainerCpuRequest());
  }

  @Override
  public String getCheckJobMainContainerCpuLimit() {
    return getEnvOrDefault(CHECK_JOB_MAIN_CONTAINER_CPU_LIMIT, getJobMainContainerCpuLimit());
  }

  @Override
  public String getCheckJobMainContainerMemoryRequest() {
    return getEnvOrDefault(CHECK_JOB_MAIN_CONTAINER_MEMORY_REQUEST, getJobMainContainerMemoryRequest());
  }

  @Override
  public String getCheckJobMainContainerMemoryLimit() {
    return getEnvOrDefault(CHECK_JOB_MAIN_CONTAINER_MEMORY_LIMIT, getJobMainContainerMemoryLimit());
  }

  @Override
  public LogConfigs getLogConfigs() {
    return logConfigs;
  }

  @Override
  public String getGoogleApplicationCredentials() {
    return getEnvOrDefault(LogClientSingleton.GOOGLE_APPLICATION_CREDENTIALS, null);
  }

  @Override
  public CloudStorageConfigs getStateStorageCloudConfigs() {
    return stateStorageCloudConfigs;
  }

  @Override
  public boolean getPublishMetrics() {
    return getEnvOrDefault(PUBLISH_METRICS, false);
  }

  @Override
  public String getDDAgentHost() {
    return getEnvOrDefault(DD_AGENT_HOST, "");
  }

  @Override
  public String getDDDogStatsDPort() {
    return getEnvOrDefault(DD_DOGSTATSD_PORT, "");
  }

  @Override
  public TrackingStrategy getTrackingStrategy() {
    return getEnvOrDefault(TRACKING_STRATEGY, TrackingStrategy.LOGGING, s -> {
      try {
        return TrackingStrategy.valueOf(s.toUpperCase());
      } catch (final IllegalArgumentException e) {
        LOGGER.info(s + " not recognized, defaulting to " + TrackingStrategy.LOGGING);
        return TrackingStrategy.LOGGING;
      }
    });
  }

  // APPLICATIONS
  // Worker
  @Override
  public MaxWorkersConfig getMaxWorkers() {
    return new MaxWorkersConfig(
        Math.toIntExact(getEnvOrDefault(MAX_SPEC_WORKERS, DEFAULT_MAX_SPEC_WORKERS)),
        Math.toIntExact(getEnvOrDefault(MAX_CHECK_WORKERS, DEFAULT_MAX_CHECK_WORKERS)),
        Math.toIntExact(getEnvOrDefault(MAX_DISCOVER_WORKERS, DEFAULT_MAX_DISCOVER_WORKERS)),
        Math.toIntExact(getEnvOrDefault(MAX_SYNC_WORKERS, DEFAULT_MAX_SYNC_WORKERS)));
  }

  @Override
  public boolean shouldRunGetSpecWorkflows() {
    return getEnvOrDefault(SHOULD_RUN_GET_SPEC_WORKFLOWS, true);
  }

  @Override
  public boolean shouldRunCheckConnectionWorkflows() {
    return getEnvOrDefault(SHOULD_RUN_CHECK_CONNECTION_WORKFLOWS, true);
  }

  @Override
  public boolean shouldRunDiscoverWorkflows() {
    return getEnvOrDefault(SHOULD_RUN_DISCOVER_WORKFLOWS, true);
  }

  @Override
  public boolean shouldRunSyncWorkflows() {
    return getEnvOrDefault(SHOULD_RUN_SYNC_WORKFLOWS, true);
  }

  @Override
  public boolean shouldRunConnectionManagerWorkflows() {
    return getEnvOrDefault(SHOULD_RUN_CONNECTION_MANAGER_WORKFLOWS, true);
  }

  @Override
  public Set<Integer> getTemporalWorkerPorts() {
    final var ports = getEnvOrDefault(TEMPORAL_WORKER_PORTS, "");
    if (ports.isEmpty()) {
      return new HashSet<>();
    }
    return Arrays.stream(ports.split(",")).map(Integer::valueOf).collect(Collectors.toSet());
  }

  // Scheduler
  @Override
  public WorkspaceRetentionConfig getWorkspaceRetentionConfig() {
    final long minDays = getEnvOrDefault(MINIMUM_WORKSPACE_RETENTION_DAYS, DEFAULT_MINIMUM_WORKSPACE_RETENTION_DAYS);
    final long maxDays = getEnvOrDefault(MAXIMUM_WORKSPACE_RETENTION_DAYS, DEFAULT_MAXIMUM_WORKSPACE_RETENTION_DAYS);
    final long maxSizeMb = getEnvOrDefault(MAXIMUM_WORKSPACE_SIZE_MB, DEFAULT_MAXIMUM_WORKSPACE_SIZE_MB);

    return new WorkspaceRetentionConfig(minDays, maxDays, maxSizeMb);
  }

  @Override
  public String getSubmitterNumThreads() {
    return getEnvOrDefault(SUBMITTER_NUM_THREADS, "5");
  }

  @Override
  public boolean getContainerOrchestratorEnabled() {
    return getEnvOrDefault(CONTAINER_ORCHESTRATOR_ENABLED, false, Boolean::valueOf);
  }

  @Override
  public String getContainerOrchestratorSecretName() {
    return getEnvOrDefault(CONTAINER_ORCHESTRATOR_SECRET_NAME, null);
  }

  @Override
  public String getContainerOrchestratorSecretMountPath() {
    return getEnvOrDefault(CONTAINER_ORCHESTRATOR_SECRET_MOUNT_PATH, null);
  }

  @Override
  public String getContainerOrchestratorImage() {
    return getEnvOrDefault(CONTAINER_ORCHESTRATOR_IMAGE, "airbyte/container-orchestrator:" + getAirbyteVersion().serialize());
  }

  @Override
  public String getReplicationOrchestratorCpuRequest() {
    return getEnvOrDefault(REPLICATION_ORCHESTRATOR_CPU_REQUEST, null);
  }

  @Override
  public String getReplicationOrchestratorCpuLimit() {
    return getEnvOrDefault(REPLICATION_ORCHESTRATOR_CPU_LIMIT, null);
  }

  @Override
  public String getReplicationOrchestratorMemoryRequest() {
    return getEnvOrDefault(REPLICATION_ORCHESTRATOR_MEMORY_REQUEST, null);
  }

  @Override
  public String getReplicationOrchestratorMemoryLimit() {
    return getEnvOrDefault(REPLICATION_ORCHESTRATOR_MEMORY_LIMIT, null);
  }

  @Override
  public int getMaxActivityTimeoutSecond() {
    return Integer.parseInt(getEnvOrDefault(ACTIVITY_MAX_TIMEOUT_SECOND, "120"));
  }

  @Override
  public int getDelayBetweenActivityAttempts() {
    return Integer.parseInt(getEnvOrDefault(ACTIVITY_MAX_TIMEOUT_SECOND, "30"));
  }

  @Override
  public int getActivityNumberOfAttempt() {
    return Integer.parseInt(getEnvOrDefault(ACTIVITY_MAX_ATTEMPT, "10"));
  }

  // Helpers
  public String getEnvOrDefault(final String key, final String defaultValue) {
    return getEnvOrDefault(key, defaultValue, Function.identity(), false);
  }

  public String getEnvOrDefault(final String key, final String defaultValue, final boolean isSecret) {
    return getEnvOrDefault(key, defaultValue, Function.identity(), isSecret);
  }

  public long getEnvOrDefault(final String key, final long defaultValue) {
    return getEnvOrDefault(key, defaultValue, Long::parseLong, false);
  }

  public boolean getEnvOrDefault(final String key, final boolean defaultValue) {
    return getEnvOrDefault(key, defaultValue, Boolean::parseBoolean);
  }

  public <T> T getEnvOrDefault(final String key, final T defaultValue, final Function<String, T> parser) {
    return getEnvOrDefault(key, defaultValue, parser, false);
  }

  public <T> T getEnvOrDefault(final String key, final T defaultValue, final Function<String, T> parser, final boolean isSecret) {
    final String value = getEnv.apply(key);
    if (value != null && !value.isEmpty()) {
      return parser.apply(value);
    } else {
      LOGGER.info("Using default value for environment variable {}: '{}'", key, isSecret ? "*****" : defaultValue);
      return defaultValue;
    }
  }

  public String getEnv(final String name) {
    return getEnv.apply(name);
  }

  public String getEnsureEnv(final String name) {
    final String value = getEnv(name);
    Preconditions.checkArgument(value != null, "'%s' environment variable cannot be null", name);

    return value;
  }

  private Path getPath(final String name) {
    final String value = getEnv.apply(name);
    if (value == null) {
      throw new IllegalArgumentException("Env variable not defined: " + name);
    }
    return Path.of(value);
  }

}<|MERGE_RESOLUTION|>--- conflicted
+++ resolved
@@ -121,6 +121,9 @@
   public static final String SPEC_JOB_KUBE_NODE_SELECTORS = "SPEC_JOB_KUBE_NODE_SELECTORS";
   public static final String CHECK_JOB_KUBE_NODE_SELECTORS = "CHECK_JOB_KUBE_NODE_SELECTORS";
   public static final String DISCOVER_JOB_KUBE_NODE_SELECTORS = "DISCOVER_JOB_KUBE_NODE_SELECTORS";
+  public static final String SPEC_JOB_KUBE_ANNOTATIONS = "SPEC_JOB_KUBE_ANNOTATIONS";
+  public static final String CHECK_JOB_KUBE_ANNOTATIONS = "CHECK_JOB_KUBE_ANNOTATIONS";
+  public static final String DISCOVER_JOB_KUBE_ANNOTATIONS = "DISCOVER_JOB_KUBE_ANNOTATIONS";
 
   private static final String REPLICATION_ORCHESTRATOR_CPU_REQUEST = "REPLICATION_ORCHESTRATOR_CPU_REQUEST";
   private static final String REPLICATION_ORCHESTRATOR_CPU_LIMIT = "REPLICATION_ORCHESTRATOR_CPU_LIMIT";
@@ -471,7 +474,7 @@
    */
   @Override
   public Optional<Map<String, String>> getJobKubeNodeSelectors() {
-    return getNodeSelectorsFromEnvString(getEnvOrDefault(JOB_KUBE_NODE_SELECTORS, ""));
+    return splitKVPairsFromEnvString(getEnvOrDefault(JOB_KUBE_NODE_SELECTORS, ""));
   }
 
   /**
@@ -481,7 +484,7 @@
    */
   @Override
   public Optional<Map<String, String>> getSpecJobKubeNodeSelectors() {
-    return getNodeSelectorsFromEnvString(getEnvOrDefault(SPEC_JOB_KUBE_NODE_SELECTORS, ""));
+    return splitKVPairsFromEnvString(getEnvOrDefault(SPEC_JOB_KUBE_NODE_SELECTORS, ""));
   }
 
   /**
@@ -491,7 +494,7 @@
    */
   @Override
   public Optional<Map<String, String>> getCheckJobKubeNodeSelectors() {
-    return getNodeSelectorsFromEnvString(getEnvOrDefault(CHECK_JOB_KUBE_NODE_SELECTORS, ""));
+    return splitKVPairsFromEnvString(getEnvOrDefault(CHECK_JOB_KUBE_NODE_SELECTORS, ""));
   }
 
   /**
@@ -501,23 +504,7 @@
    */
   @Override
   public Optional<Map<String, String>> getDiscoverJobKubeNodeSelectors() {
-    return getNodeSelectorsFromEnvString(getEnvOrDefault(DISCOVER_JOB_KUBE_NODE_SELECTORS, ""));
-  }
-
-  /**
-   * Parse string containing node selectors into a map. Each kv-pair is separated by a `,`
-   * <p>
-   * For example:- The following represents two node selectors
-   * <p>
-   * airbyte=server,type=preemptive
-   *
-   * @param envString string that represents one or more node selector labels.
-   * @return map containing kv pairs of node selectors, or empty optional if none present.
-   */
-<<<<<<< HEAD
-  @Override
-  public Map<String, String> getJobKubeNodeSelectors() {
-    return splitKVPairs(getEnvOrDefault(JOB_KUBE_NODE_SELECTORS, ""));
+    return splitKVPairsFromEnvString(getEnvOrDefault(DISCOVER_JOB_KUBE_NODE_SELECTORS, ""));
   }
 
   /**
@@ -531,34 +518,59 @@
    * @return map containing kv pairs of annotations
    */
   @Override
-  public Map<String, String> getJobKubeAnnotations() {
-    return splitKVPairs(getEnvOrDefault(JOB_KUBE_ANNOTATIONS, ""));
-  }
-
-  /**
-   * Splits key value pairs from the input string into a Map<String, String>.
-   * Each kv-pair is separated by a ','. The key and the value is separated by '='.
+  public Optional<Map<String, String>> getJobKubeAnnotations() {
+    return splitKVPairsFromEnvString(getEnvOrDefault(JOB_KUBE_ANNOTATIONS, ""));
+  }
+
+  /**
+   * Returns a map of node selectors for Spec job pods specifically.
+   *
+   * @return map containing kv pairs of node selectors, or empty optional if none present.
+   */
+  @Override
+  public Optional<Map<String, String>> getSpecJobKubeAnnotations() {
+    return splitKVPairsFromEnvString(getEnvOrDefault(SPEC_JOB_KUBE_ANNOTATIONS, ""));
+  }
+
+  /**
+   * Returns a map of node selectors for Check job pods specifically.
+   *
+   * @return map containing kv pairs of node selectors, or empty optional if none present.
+   */
+  @Override
+  public Optional<Map<String, String>> getCheckJobKubeAnnotations() {
+    return splitKVPairsFromEnvString(getEnvOrDefault(CHECK_JOB_KUBE_ANNOTATIONS, ""));
+  }
+
+  /**
+   * Returns a map of node selectors for Discover job pods specifically.
+   *
+   * @return map containing kv pairs of node selectors, or empty optional if none present.
+   */
+  @Override
+  public Optional<Map<String, String>> getDiscoverJobKubeAnnotations() {
+    return splitKVPairsFromEnvString(getEnvOrDefault(DISCOVER_JOB_KUBE_ANNOTATIONS, ""));
+  }
+
+  /**
+   * Splits key value pairs from the input string into a map.
+   * Each kv-pair is separated by a ','. The key and the value are separated by '='.
    * <p>
-   * For example:
+   * For example:- The following represents two map entries
    * </p>
    * key1=value1,key2=value2
    *
    * @param input string
    * @return map containing kv pairs
    */
-  public Map<String, String> splitKVPairs(String input) {
-    return Splitter.on(",")
+  public Optional<Map<String, String>> splitKVPairsFromEnvString(String input) {
+    final Map<String, String> kv = Splitter.on(",")
         .splitToStream(input)
-=======
-  private Optional<Map<String, String>> getNodeSelectorsFromEnvString(final String envString) {
-    final Map<String, String> selectors = Splitter.on(",")
-        .splitToStream(envString)
->>>>>>> 5bc6d814
         .filter(s -> !Strings.isNullOrEmpty(s) && s.contains("="))
         .map(s -> s.split("="))
         .collect(Collectors.toMap(s -> s[0], s -> s[1]));
 
-    return selectors.isEmpty() ? Optional.empty() : Optional.of(selectors);
+    return kv.isEmpty() ? Optional.empty() : Optional.of(kv);
   }
 
   @Override
