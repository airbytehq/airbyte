--- conflicted
+++ resolved
@@ -63,11 +63,8 @@
   private static final String MAXIMUM_WORKSPACE_SIZE_MB = "MAXIMUM_WORKSPACE_SIZE_MB";
   private static final String TEMPORAL_HOST = "TEMPORAL_HOST";
   private static final String TEMPORAL_WORKER_PORTS = "TEMPORAL_WORKER_PORTS";
-<<<<<<< HEAD
   private static final String BLOTOUT_AUTH_ENDPOINT = "BLOTOUT_AUTH_ENDPOINT";
   private static final String BLOTOUT_BASE_URL = "BLOTOUT_BASE_URL";
-
-=======
   private static final String KUBE_NAMESPACE = "KUBE_NAMESPACE";
   private static final String SUBMITTER_NUM_THREADS = "SUBMITTER_NUM_THREADS";
   private static final String RESOURCE_CPU_REQUEST = "RESOURCE_CPU_REQUEST";
@@ -77,7 +74,6 @@
   private static final String DEFAULT_KUBE_NAMESPACE = "default";
   private static final String DEFAULT_RESOURCE_REQUIREMENT_CPU = null;
   private static final String DEFAULT_RESOURCE_REQUIREMENT_MEMORY = null;
->>>>>>> 269f2587
   private static final long DEFAULT_MINIMUM_WORKSPACE_RETENTION_DAYS = 1;
   private static final long DEFAULT_MAXIMUM_WORKSPACE_RETENTION_DAYS = 60;
   private static final long DEFAULT_MAXIMUM_WORKSPACE_SIZE_MB = 5000;
