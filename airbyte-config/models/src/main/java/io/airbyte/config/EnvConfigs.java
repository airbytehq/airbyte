/*
 * Copyright (c) 2021 Airbyte, Inc., all rights reserved.
 */

package io.airbyte.config;

import com.google.common.base.Preconditions;
import com.google.common.base.Splitter;
import com.google.common.base.Strings;
import io.airbyte.commons.map.MoreMaps;
import io.airbyte.commons.version.AirbyteVersion;
import io.airbyte.config.helpers.LogClientSingleton;
import io.airbyte.config.helpers.LogConfigs;
import io.airbyte.config.storage.CloudStorageConfigs;
import io.airbyte.config.storage.CloudStorageConfigs.GcsConfig;
import io.airbyte.config.storage.CloudStorageConfigs.MinioConfig;
import io.airbyte.config.storage.CloudStorageConfigs.S3Config;
import java.nio.file.Path;
import java.time.Duration;
import java.util.Arrays;
import java.util.HashSet;
import java.util.List;
import java.util.Map;
import java.util.Map.Entry;
import java.util.Objects;
import java.util.Optional;
import java.util.Set;
import java.util.function.Function;
import java.util.function.Supplier;
import java.util.stream.Collectors;
import java.util.stream.Stream;
import org.slf4j.Logger;
import org.slf4j.LoggerFactory;

public class EnvConfigs implements Configs {

  private static final Logger LOGGER = LoggerFactory.getLogger(EnvConfigs.class);

  // env variable names
  public static final String AIRBYTE_ROLE = "AIRBYTE_ROLE";
  public static final String AIRBYTE_VERSION = "AIRBYTE_VERSION";
  public static final String INTERNAL_API_HOST = "INTERNAL_API_HOST";
  public static final String WORKER_ENVIRONMENT = "WORKER_ENVIRONMENT";
  public static final String SPEC_CACHE_BUCKET = "SPEC_CACHE_BUCKET";
  public static final String WORKSPACE_ROOT = "WORKSPACE_ROOT";
  public static final String WORKSPACE_DOCKER_MOUNT = "WORKSPACE_DOCKER_MOUNT";
  public static final String LOCAL_ROOT = "LOCAL_ROOT";
  public static final String LOCAL_DOCKER_MOUNT = "LOCAL_DOCKER_MOUNT";
  public static final String CONFIG_ROOT = "CONFIG_ROOT";
  public static final String DOCKER_NETWORK = "DOCKER_NETWORK";
  public static final String TRACKING_STRATEGY = "TRACKING_STRATEGY";
  public static final String DEPLOYMENT_MODE = "DEPLOYMENT_MODE";
  public static final String DATABASE_USER = "DATABASE_USER";
  public static final String DATABASE_PASSWORD = "DATABASE_PASSWORD";
  public static final String DATABASE_URL = "DATABASE_URL";
  public static final String CONFIG_DATABASE_USER = "CONFIG_DATABASE_USER";
  public static final String CONFIG_DATABASE_PASSWORD = "CONFIG_DATABASE_PASSWORD";
  public static final String CONFIG_DATABASE_URL = "CONFIG_DATABASE_URL";
  public static final String RUN_DATABASE_MIGRATION_ON_STARTUP = "RUN_DATABASE_MIGRATION_ON_STARTUP";
  public static final String WEBAPP_URL = "WEBAPP_URL";
  public static final String JOB_KUBE_MAIN_CONTAINER_IMAGE_PULL_POLICY = "JOB_KUBE_MAIN_CONTAINER_IMAGE_PULL_POLICY";
  public static final String JOB_KUBE_TOLERATIONS = "JOB_KUBE_TOLERATIONS";
  public static final String JOB_KUBE_NODE_SELECTORS = "JOB_KUBE_NODE_SELECTORS";
  public static final String JOB_KUBE_SOCAT_IMAGE = "JOB_KUBE_SOCAT_IMAGE";
  public static final String JOB_KUBE_BUSYBOX_IMAGE = "JOB_KUBE_BUSYBOX_IMAGE";
  public static final String JOB_KUBE_CURL_IMAGE = "JOB_KUBE_CURL_IMAGE";
  public static final String SYNC_JOB_MAX_ATTEMPTS = "SYNC_JOB_MAX_ATTEMPTS";
  public static final String SYNC_JOB_MAX_TIMEOUT_DAYS = "SYNC_JOB_MAX_TIMEOUT_DAYS";
  private static final String CONNECTOR_SPECIFIC_RESOURCE_DEFAULTS_ENABLED = "CONNECTOR_SPECIFIC_RESOURCE_DEFAULTS_ENABLED";
  private static final String MINIMUM_WORKSPACE_RETENTION_DAYS = "MINIMUM_WORKSPACE_RETENTION_DAYS";
  private static final String MAXIMUM_WORKSPACE_RETENTION_DAYS = "MAXIMUM_WORKSPACE_RETENTION_DAYS";
  private static final String MAXIMUM_WORKSPACE_SIZE_MB = "MAXIMUM_WORKSPACE_SIZE_MB";
  public static final String MAX_SPEC_WORKERS = "MAX_SPEC_WORKERS";
  public static final String MAX_CHECK_WORKERS = "MAX_CHECK_WORKERS";
  public static final String MAX_DISCOVER_WORKERS = "MAX_DISCOVER_WORKERS";
  public static final String MAX_SYNC_WORKERS = "MAX_SYNC_WORKERS";
  private static final String TEMPORAL_HOST = "TEMPORAL_HOST";
  private static final String TEMPORAL_WORKER_PORTS = "TEMPORAL_WORKER_PORTS";
  private static final String TEMPORAL_HISTORY_RETENTION_IN_DAYS = "TEMPORAL_HISTORY_RETENTION_IN_DAYS";
  public static final String JOB_KUBE_NAMESPACE = "JOB_KUBE_NAMESPACE";
  private static final String SUBMITTER_NUM_THREADS = "SUBMITTER_NUM_THREADS";
  public static final String JOB_MAIN_CONTAINER_CPU_REQUEST = "JOB_MAIN_CONTAINER_CPU_REQUEST";
  public static final String JOB_MAIN_CONTAINER_CPU_LIMIT = "JOB_MAIN_CONTAINER_CPU_LIMIT";
  public static final String JOB_MAIN_CONTAINER_MEMORY_REQUEST = "JOB_MAIN_CONTAINER_MEMORY_REQUEST";
  public static final String JOB_MAIN_CONTAINER_MEMORY_LIMIT = "JOB_MAIN_CONTAINER_MEMORY_LIMIT";
  public static final String JOB_DEFAULT_ENV_MAP = "JOB_DEFAULT_ENV_MAP";
  public static final String JOB_DEFAULT_ENV_PREFIX = "JOB_DEFAULT_ENV_";
  private static final String SECRET_PERSISTENCE = "SECRET_PERSISTENCE";
  public static final String JOB_KUBE_MAIN_CONTAINER_IMAGE_PULL_SECRET = "JOB_KUBE_MAIN_CONTAINER_IMAGE_PULL_SECRET";
  public static final String PUBLISH_METRICS = "PUBLISH_METRICS";
  private static final String CONFIGS_DATABASE_MINIMUM_FLYWAY_MIGRATION_VERSION = "CONFIGS_DATABASE_MINIMUM_FLYWAY_MIGRATION_VERSION";
  private static final String CONFIGS_DATABASE_INITIALIZATION_TIMEOUT_MS = "CONFIGS_DATABASE_INITIALIZATION_TIMEOUT_MS";
  private static final String JOBS_DATABASE_MINIMUM_FLYWAY_MIGRATION_VERSION = "JOBS_DATABASE_MINIMUM_FLYWAY_MIGRATION_VERSION";
  private static final String JOBS_DATABASE_INITIALIZATION_TIMEOUT_MS = "JOBS_DATABASE_INITIALIZATION_TIMEOUT_MS";
  private static final String CONTAINER_ORCHESTRATOR_ENABLED = "CONTAINER_ORCHESTRATOR_ENABLED";
  private static final String CONTAINER_ORCHESTRATOR_SECRET_NAME = "CONTAINER_ORCHESTRATOR_SECRET_NAME";
  private static final String CONTAINER_ORCHESTRATOR_SECRET_MOUNT_PATH = "CONTAINER_ORCHESTRATOR_SECRET_MOUNT_PATH";
  private static final String CONTAINER_ORCHESTRATOR_IMAGE = "CONTAINER_ORCHESTRATOR_IMAGE";
  private static final String DD_AGENT_HOST = "DD_AGENT_HOST";
  private static final String DD_DOGSTATSD_PORT = "DD_DOGSTATSD_PORT";

  public static final String STATE_STORAGE_S3_BUCKET_NAME = "STATE_STORAGE_S3_BUCKET_NAME";
  public static final String STATE_STORAGE_S3_REGION = "STATE_STORAGE_S3_REGION";
  public static final String STATE_STORAGE_S3_ACCESS_KEY = "STATE_STORAGE_S3_ACCESS_KEY";
  public static final String STATE_STORAGE_S3_SECRET_ACCESS_KEY = "STATE_STORAGE_S3_SECRET_ACCESS_KEY";
  public static final String STATE_STORAGE_MINIO_BUCKET_NAME = "STATE_STORAGE_MINIO_BUCKET_NAME";
  public static final String STATE_STORAGE_MINIO_ENDPOINT = "STATE_STORAGE_MINIO_ENDPOINT";
  public static final String STATE_STORAGE_MINIO_ACCESS_KEY = "STATE_STORAGE_MINIO_ACCESS_KEY";
  public static final String STATE_STORAGE_MINIO_SECRET_ACCESS_KEY = "STATE_STORAGE_MINIO_SECRET_ACCESS_KEY";
  public static final String STATE_STORAGE_GCS_BUCKET_NAME = "STATE_STORAGE_GCS_BUCKET_NAME";
  public static final String STATE_STORAGE_GCS_APPLICATION_CREDENTIALS = "STATE_STORAGE_GCS_APPLICATION_CREDENTIALS";

  public static final String ACTIVITY_MAX_TIMEOUT_SECOND = "ACTIVITY_MAX_TIMEOUT_SECOND";
  public static final String ACTIVITY_MAX_ATTEMPT = "ACTIVITY_MAX_ATTEMPT";
  public static final String ACTIVITY_DELAY_IN_SECOND_BETWEEN_ATTEMPTS = "ACTIVITY_DELAY_IN_SECOND_BETWEEN_ATTEMPTS";

  private static final String SHOULD_RUN_GET_SPEC_WORKFLOWS = "SHOULD_RUN_GET_SPEC_WORKFLOWS";
  private static final String SHOULD_RUN_CHECK_CONNECTION_WORKFLOWS = "SHOULD_RUN_CHECK_CONNECTION_WORKFLOWS";
  private static final String SHOULD_RUN_DISCOVER_WORKFLOWS = "SHOULD_RUN_DISCOVER_WORKFLOWS";
  private static final String SHOULD_RUN_SYNC_WORKFLOWS = "SHOULD_RUN_SYNC_WORKFLOWS";
  private static final String SHOULD_RUN_CONNECTION_MANAGER_WORKFLOWS = "SHOULD_RUN_CONNECTION_MANAGER_WORKFLOWS";

  // job-type-specific overrides
  public static final String SPEC_JOB_KUBE_NODE_SELECTORS = "SPEC_JOB_KUBE_NODE_SELECTORS";
  public static final String CHECK_JOB_KUBE_NODE_SELECTORS = "CHECK_JOB_KUBE_NODE_SELECTORS";
  public static final String DISCOVER_JOB_KUBE_NODE_SELECTORS = "DISCOVER_JOB_KUBE_NODE_SELECTORS";

  private static final String REPLICATION_ORCHESTRATOR_CPU_REQUEST = "REPLICATION_ORCHESTRATOR_CPU_REQUEST";
  private static final String REPLICATION_ORCHESTRATOR_CPU_LIMIT = "REPLICATION_ORCHESTRATOR_CPU_LIMIT";
  private static final String REPLICATION_ORCHESTRATOR_MEMORY_REQUEST = "REPLICATION_ORCHESTRATOR_MEMORY_REQUEST";
  private static final String REPLICATION_ORCHESTRATOR_MEMORY_LIMIT = "REPLICATION_ORCHESTRATOR_MEMORY_LIMIT";

  private static final String DEFAULT_WORKER_STATUS_CHECK_INTERVAL = "DEFAULT_WORKER_STATUS_CHECK_INTERVAL";
  private static final String SPEC_WORKER_STATUS_CHECK_INTERVAL = "SPEC_WORKER_STATUS_CHECK_INTERVAL";
  private static final String CHECK_WORKER_STATUS_CHECK_INTERVAL = "CHECK_WORKER_STATUS_CHECK_INTERVAL";
  private static final String DISCOVER_WORKER_STATUS_CHECK_INTERVAL = "DISCOVER_WORKER_STATUS_CHECK_INTERVAL";
  private static final String REPLICATION_WORKER_STATUS_CHECK_INTERVAL = "REPLICATION_WORKER_STATUS_CHECK_INTERVAL";

  static final String CHECK_JOB_MAIN_CONTAINER_CPU_REQUEST = "CHECK_JOB_MAIN_CONTAINER_CPU_REQUEST";
  static final String CHECK_JOB_MAIN_CONTAINER_CPU_LIMIT = "CHECK_JOB_MAIN_CONTAINER_CPU_LIMIT";
  static final String CHECK_JOB_MAIN_CONTAINER_MEMORY_REQUEST = "CHECK_JOB_MAIN_CONTAINER_MEMORY_REQUEST";
  static final String CHECK_JOB_MAIN_CONTAINER_MEMORY_LIMIT = "CHECK_JOB_MAIN_CONTAINER_MEMORY_LIMIT";

  // defaults
  private static final String DEFAULT_SPEC_CACHE_BUCKET = "io-airbyte-cloud-spec-cache";
  public static final String DEFAULT_JOB_KUBE_NAMESPACE = "default";
  private static final String DEFAULT_JOB_CPU_REQUIREMENT = null;
  private static final String DEFAULT_JOB_MEMORY_REQUIREMENT = null;
  private static final String DEFAULT_JOB_KUBE_MAIN_CONTAINER_IMAGE_PULL_POLICY = "IfNotPresent";
  private static final String SECRET_STORE_GCP_PROJECT_ID = "SECRET_STORE_GCP_PROJECT_ID";
  private static final String SECRET_STORE_GCP_CREDENTIALS = "SECRET_STORE_GCP_CREDENTIALS";
  private static final String DEFAULT_JOB_KUBE_SOCAT_IMAGE = "alpine/socat:1.7.4.1-r1";
  private static final String DEFAULT_JOB_KUBE_BUSYBOX_IMAGE = "busybox:1.28";
  private static final String DEFAULT_JOB_KUBE_CURL_IMAGE = "curlimages/curl:7.77.0";
  private static final long DEFAULT_MINIMUM_WORKSPACE_RETENTION_DAYS = 1;
  private static final long DEFAULT_MAXIMUM_WORKSPACE_RETENTION_DAYS = 60;
  private static final long DEFAULT_MAXIMUM_WORKSPACE_SIZE_MB = 5000;
  private static final int DEFAULT_DATABASE_INITIALIZATION_TIMEOUT_MS = 60 * 1000;

  private static final Duration DEFAULT_DEFAULT_WORKER_STATUS_CHECK_INTERVAL = Duration.ofSeconds(30);
  private static final Duration DEFAULT_SPEC_WORKER_STATUS_CHECK_INTERVAL = Duration.ofSeconds(1);
  private static final Duration DEFAULT_CHECK_WORKER_STATUS_CHECK_INTERVAL = Duration.ofSeconds(1);
  private static final Duration DEFAULT_DISCOVER_WORKER_STATUS_CHECK_INTERVAL = Duration.ofSeconds(1);
  private static final Duration DEFAULT_REPLICATION_WORKER_STATUS_CHECK_INTERVAL = Duration.ofSeconds(30);

  public static final long DEFAULT_MAX_SPEC_WORKERS = 5;
  public static final long DEFAULT_MAX_CHECK_WORKERS = 5;
  public static final long DEFAULT_MAX_DISCOVER_WORKERS = 5;
  public static final long DEFAULT_MAX_SYNC_WORKERS = 5;

  public static final String DEFAULT_NETWORK = "host";

<<<<<<< HEAD
  private static final Map<String, Function<EnvConfigs, String>> JOB_SHARED_ENVS = Map.of(
      AIRBYTE_VERSION, (instance) -> instance.getAirbyteVersion().serialize(),
      AIRBYTE_ROLE, EnvConfigs::getAirbyteRole,
      WORKER_ENVIRONMENT, (instance) -> instance.getWorkerEnvironment().name());
=======
  public static final int DEFAULT_TEMPORAL_HISTORY_RETENTION_IN_DAYS = 30;
>>>>>>> 80a2b642

  private final Function<String, String> getEnv;
  private final Supplier<Set<String>> getAllEnvKeys;
  private final LogConfigs logConfigs;
  private final CloudStorageConfigs stateStorageCloudConfigs;

  /**
   * Constructs {@link EnvConfigs} from actual environment variables.
   */
  public EnvConfigs() {
    this(System.getenv());
  }

  /**
   * Constructs {@link EnvConfigs} from a provided map. This can be used for testing or getting
   * variables from a non-envvar source.
   */
  public EnvConfigs(final Map<String, String> envMap) {
    this.getEnv = envMap::get;
    this.getAllEnvKeys = envMap::keySet;
    this.logConfigs = new LogConfigs(getLogConfiguration().orElse(null));
    this.stateStorageCloudConfigs = getStateStorageConfiguration().orElse(null);
  }

  private Optional<CloudStorageConfigs> getLogConfiguration() {
    if (getEnv(LogClientSingleton.GCS_LOG_BUCKET) != null && !getEnv(LogClientSingleton.GCS_LOG_BUCKET).isBlank()) {
      return Optional.of(CloudStorageConfigs.gcs(new GcsConfig(
          getEnvOrDefault(LogClientSingleton.GCS_LOG_BUCKET, ""),
          getEnvOrDefault(LogClientSingleton.GOOGLE_APPLICATION_CREDENTIALS, ""))));
    } else if (getEnv(LogClientSingleton.S3_MINIO_ENDPOINT) != null && !getEnv(LogClientSingleton.S3_MINIO_ENDPOINT).isBlank()) {
      return Optional.of(CloudStorageConfigs.minio(new MinioConfig(
          getEnvOrDefault(LogClientSingleton.S3_LOG_BUCKET, ""),
          getEnvOrDefault(LogClientSingleton.AWS_ACCESS_KEY_ID, ""),
          getEnvOrDefault(LogClientSingleton.AWS_SECRET_ACCESS_KEY, ""),
          getEnvOrDefault(LogClientSingleton.S3_MINIO_ENDPOINT, ""))));
    } else if (getEnv(LogClientSingleton.S3_LOG_BUCKET_REGION) != null && !getEnv(LogClientSingleton.S3_LOG_BUCKET_REGION).isBlank()) {
      return Optional.of(CloudStorageConfigs.s3(new S3Config(
          getEnvOrDefault(LogClientSingleton.S3_LOG_BUCKET, ""),
          getEnvOrDefault(LogClientSingleton.AWS_ACCESS_KEY_ID, ""),
          getEnvOrDefault(LogClientSingleton.AWS_SECRET_ACCESS_KEY, ""),
          getEnvOrDefault(LogClientSingleton.S3_LOG_BUCKET_REGION, ""))));
    } else {
      return Optional.empty();
    }
  }

  private Optional<CloudStorageConfigs> getStateStorageConfiguration() {
    if (getEnv(STATE_STORAGE_GCS_BUCKET_NAME) != null) {
      return Optional.of(CloudStorageConfigs.gcs(new GcsConfig(
          getEnvOrDefault(STATE_STORAGE_GCS_BUCKET_NAME, ""),
          getEnvOrDefault(STATE_STORAGE_GCS_APPLICATION_CREDENTIALS, ""))));
    } else if (getEnv(STATE_STORAGE_MINIO_ENDPOINT) != null) {
      return Optional.of(CloudStorageConfigs.minio(new MinioConfig(
          getEnvOrDefault(STATE_STORAGE_MINIO_BUCKET_NAME, ""),
          getEnvOrDefault(STATE_STORAGE_MINIO_ACCESS_KEY, ""),
          getEnvOrDefault(STATE_STORAGE_MINIO_SECRET_ACCESS_KEY, ""),
          getEnvOrDefault(STATE_STORAGE_MINIO_ENDPOINT, ""))));
    } else if (getEnv(STATE_STORAGE_S3_REGION) != null) {
      return Optional.of(CloudStorageConfigs.s3(new S3Config(
          getEnvOrDefault(STATE_STORAGE_S3_BUCKET_NAME, ""),
          getEnvOrDefault(STATE_STORAGE_S3_ACCESS_KEY, ""),
          getEnvOrDefault(STATE_STORAGE_S3_SECRET_ACCESS_KEY, ""),
          getEnvOrDefault(STATE_STORAGE_S3_REGION, ""))));
    } else {
      return Optional.empty();
    }
  }

  // CORE
  // General
  @Override
  public String getAirbyteRole() {
    return getEnv(AIRBYTE_ROLE);
  }

  @Override
  public AirbyteVersion getAirbyteVersion() {
    return new AirbyteVersion(getEnsureEnv(AIRBYTE_VERSION));
  }

  @Override
  public String getAirbyteVersionOrWarning() {
    return Optional.ofNullable(getEnv(AIRBYTE_VERSION)).orElse("version not set");
  }

  @Override
  public String getSpecCacheBucket() {
    return getEnvOrDefault(SPEC_CACHE_BUCKET, DEFAULT_SPEC_CACHE_BUCKET);
  }

  @Override
  public DeploymentMode getDeploymentMode() {
    return getEnvOrDefault(DEPLOYMENT_MODE, DeploymentMode.OSS, s -> {
      try {
        return DeploymentMode.valueOf(s);
      } catch (final IllegalArgumentException e) {
        LOGGER.info(s + " not recognized, defaulting to " + DeploymentMode.OSS);
        return DeploymentMode.OSS;
      }
    });
  }

  @Override
  public WorkerEnvironment getWorkerEnvironment() {
    return getEnvOrDefault(WORKER_ENVIRONMENT, WorkerEnvironment.DOCKER, s -> WorkerEnvironment.valueOf(s.toUpperCase()));
  }

  @Override
  public Path getConfigRoot() {
    return getPath(CONFIG_ROOT);
  }

  @Override
  public Path getWorkspaceRoot() {
    return getPath(WORKSPACE_ROOT);
  }

  // Docker Only
  @Override
  public String getWorkspaceDockerMount() {
    return getEnvOrDefault(WORKSPACE_DOCKER_MOUNT, getWorkspaceRoot().toString());
  }

  @Override
  public String getLocalDockerMount() {
    return getEnvOrDefault(LOCAL_DOCKER_MOUNT, getLocalRoot().toString());
  }

  @Override
  public String getDockerNetwork() {
    return getEnvOrDefault(DOCKER_NETWORK, DEFAULT_NETWORK);
  }

  @Override
  public Path getLocalRoot() {
    return getPath(LOCAL_ROOT);
  }

  // Secrets
  @Override
  public String getSecretStoreGcpCredentials() {
    return getEnv(SECRET_STORE_GCP_CREDENTIALS);
  }

  @Override
  public String getSecretStoreGcpProjectId() {
    return getEnv(SECRET_STORE_GCP_PROJECT_ID);
  }

  @Override
  public SecretPersistenceType getSecretPersistenceType() {
    final var secretPersistenceStr = getEnvOrDefault(SECRET_PERSISTENCE, SecretPersistenceType.NONE.name());
    return SecretPersistenceType.valueOf(secretPersistenceStr);
  }

  // Database
  @Override
  public String getDatabaseUser() {
    return getEnsureEnv(DATABASE_USER);
  }

  @Override
  public String getDatabasePassword() {
    return getEnsureEnv(DATABASE_PASSWORD);
  }

  @Override
  public String getDatabaseUrl() {
    return getEnsureEnv(DATABASE_URL);
  }

  @Override
  public String getJobsDatabaseMinimumFlywayMigrationVersion() {
    return getEnsureEnv(JOBS_DATABASE_MINIMUM_FLYWAY_MIGRATION_VERSION);
  }

  @Override
  public long getJobsDatabaseInitializationTimeoutMs() {
    return getEnvOrDefault(JOBS_DATABASE_INITIALIZATION_TIMEOUT_MS, DEFAULT_DATABASE_INITIALIZATION_TIMEOUT_MS);
  }

  @Override
  public String getConfigDatabaseUser() {
    // Default to reuse the job database
    return getEnvOrDefault(CONFIG_DATABASE_USER, getDatabaseUser());
  }

  @Override
  public String getConfigDatabasePassword() {
    // Default to reuse the job database
    return getEnvOrDefault(CONFIG_DATABASE_PASSWORD, getDatabasePassword(), true);
  }

  @Override
  public String getConfigDatabaseUrl() {
    // Default to reuse the job database
    return getEnvOrDefault(CONFIG_DATABASE_URL, getDatabaseUrl());
  }

  @Override
  public String getConfigsDatabaseMinimumFlywayMigrationVersion() {
    return getEnsureEnv(CONFIGS_DATABASE_MINIMUM_FLYWAY_MIGRATION_VERSION);
  }

  @Override
  public long getConfigsDatabaseInitializationTimeoutMs() {
    return getEnvOrDefault(CONFIGS_DATABASE_INITIALIZATION_TIMEOUT_MS, DEFAULT_DATABASE_INITIALIZATION_TIMEOUT_MS);
  }

  @Override
  public boolean runDatabaseMigrationOnStartup() {
    return getEnvOrDefault(RUN_DATABASE_MIGRATION_ON_STARTUP, true);
  }

  // Airbyte Services
  @Override
  public String getTemporalHost() {
    return getEnvOrDefault(TEMPORAL_HOST, "airbyte-temporal:7233");
  }

  @Override
  public int getTemporalRetentionInDays() {
    return getEnvOrDefault(TEMPORAL_HISTORY_RETENTION_IN_DAYS, DEFAULT_TEMPORAL_HISTORY_RETENTION_IN_DAYS);
  }

  @Override
  public String getAirbyteApiHost() {
    return getEnsureEnv(INTERNAL_API_HOST).split(":")[0];
  }

  @Override
  public int getAirbyteApiPort() {
    return Integer.parseInt(getEnsureEnv(INTERNAL_API_HOST).split(":")[1]);
  }

  @Override
  public String getWebappUrl() {
    return getEnsureEnv(WEBAPP_URL);
  }

  // Jobs
  @Override
  public int getSyncJobMaxAttempts() {
    return Integer.parseInt(getEnvOrDefault(SYNC_JOB_MAX_ATTEMPTS, "3"));
  }

  @Override
  public int getSyncJobMaxTimeoutDays() {
    return Integer.parseInt(getEnvOrDefault(SYNC_JOB_MAX_TIMEOUT_DAYS, "3"));
  }

  @Override
  public boolean connectorSpecificResourceDefaultsEnabled() {
    return getEnvOrDefault(CONNECTOR_SPECIFIC_RESOURCE_DEFAULTS_ENABLED, false);
  }

  /**
   * Returns worker pod tolerations parsed from its own environment variable. The value of the env is
   * a string that represents one or more tolerations.
   * <ul>
   * <li>Tolerations are separated by a `;`
   * <li>Each toleration contains k=v pairs mentioning some/all of key, effect, operator and value and
   * separated by `,`
   * </ul>
   * <p>
   * For example:- The following represents two tolerations, one checking existence and another
   * matching a value
   * <p>
   * key=airbyte-server,operator=Exists,effect=NoSchedule;key=airbyte-server,operator=Equals,value=true,effect=NoSchedule
   *
   * @return list of WorkerKubeToleration parsed from env
   */
  @Override
  public List<TolerationPOJO> getJobKubeTolerations() {
    final String tolerationsStr = getEnvOrDefault(JOB_KUBE_TOLERATIONS, "");

    final Stream<String> tolerations = Strings.isNullOrEmpty(tolerationsStr) ? Stream.of()
        : Splitter.on(";")
            .splitToStream(tolerationsStr)
            .filter(tolerationStr -> !Strings.isNullOrEmpty(tolerationStr));

    return tolerations
        .map(this::parseToleration)
        .filter(Objects::nonNull)
        .collect(Collectors.toList());
  }

  private TolerationPOJO parseToleration(final String tolerationStr) {
    final Map<String, String> tolerationMap = Splitter.on(",")
        .splitToStream(tolerationStr)
        .map(s -> s.split("="))
        .collect(Collectors.toMap(s -> s[0], s -> s[1]));

    if (tolerationMap.containsKey("key") && tolerationMap.containsKey("effect") && tolerationMap.containsKey("operator")) {
      return new TolerationPOJO(
          tolerationMap.get("key"),
          tolerationMap.get("effect"),
          tolerationMap.get("value"),
          tolerationMap.get("operator"));
    } else {
      LOGGER.warn(
          "Ignoring toleration {}, missing one of key,effect or operator",
          tolerationStr);
      return null;
    }
  }

  /**
   * Returns a map of node selectors for any job type. Used as a default if a particular job type does
   * not define its own node selector environment variable.
   *
   * @return map containing kv pairs of node selectors, or empty optional if none present.
   */
  @Override
  public Optional<Map<String, String>> getJobKubeNodeSelectors() {
    return getNodeSelectorsFromEnvString(getEnvOrDefault(JOB_KUBE_NODE_SELECTORS, ""));
  }

  /**
   * Returns a map of node selectors for Spec job pods specifically.
   *
   * @return map containing kv pairs of node selectors, or empty optional if none present.
   */
  @Override
  public Optional<Map<String, String>> getSpecJobKubeNodeSelectors() {
    return getNodeSelectorsFromEnvString(getEnvOrDefault(SPEC_JOB_KUBE_NODE_SELECTORS, ""));
  }

  /**
   * Returns a map of node selectors for Check job pods specifically.
   *
   * @return map containing kv pairs of node selectors, or empty optional if none present.
   */
  @Override
  public Optional<Map<String, String>> getCheckJobKubeNodeSelectors() {
    return getNodeSelectorsFromEnvString(getEnvOrDefault(CHECK_JOB_KUBE_NODE_SELECTORS, ""));
  }

  /**
   * Returns a map of node selectors for Discover job pods specifically.
   *
   * @return map containing kv pairs of node selectors, or empty optional if none present.
   */
  @Override
  public Optional<Map<String, String>> getDiscoverJobKubeNodeSelectors() {
    return getNodeSelectorsFromEnvString(getEnvOrDefault(DISCOVER_JOB_KUBE_NODE_SELECTORS, ""));
  }

  /**
   * Parse string containing node selectors into a map. Each kv-pair is separated by a `,`
   * <p>
   * For example:- The following represents two node selectors
   * <p>
   * airbyte=server,type=preemptive
   *
   * @param envString string that represents one or more node selector labels.
   * @return map containing kv pairs of node selectors, or empty optional if none present.
   */
  private Optional<Map<String, String>> getNodeSelectorsFromEnvString(final String envString) {
    final Map<String, String> selectors = Splitter.on(",")
        .splitToStream(envString)
        .filter(s -> !Strings.isNullOrEmpty(s) && s.contains("="))
        .map(s -> s.split("="))
        .collect(Collectors.toMap(s -> s[0], s -> s[1]));

    return selectors.isEmpty() ? Optional.empty() : Optional.of(selectors);
  }

  @Override
  public String getJobKubeMainContainerImagePullPolicy() {
    return getEnvOrDefault(JOB_KUBE_MAIN_CONTAINER_IMAGE_PULL_POLICY, DEFAULT_JOB_KUBE_MAIN_CONTAINER_IMAGE_PULL_POLICY);
  }

  /**
   * Returns the name of the secret to be used when pulling down docker images for jobs. Automatically
   * injected in the KubePodProcess class and used in the job pod templates. The empty string is a
   * no-op value.
   */
  @Override
  public String getJobKubeMainContainerImagePullSecret() {
    return getEnvOrDefault(JOB_KUBE_MAIN_CONTAINER_IMAGE_PULL_SECRET, "");
  }

  @Override
  public String getJobKubeSocatImage() {
    return getEnvOrDefault(JOB_KUBE_SOCAT_IMAGE, DEFAULT_JOB_KUBE_SOCAT_IMAGE);
  }

  @Override
  public String getJobKubeBusyboxImage() {
    return getEnvOrDefault(JOB_KUBE_BUSYBOX_IMAGE, DEFAULT_JOB_KUBE_BUSYBOX_IMAGE);
  }

  @Override
  public String getJobKubeCurlImage() {
    return getEnvOrDefault(JOB_KUBE_CURL_IMAGE, DEFAULT_JOB_KUBE_CURL_IMAGE);
  }

  @Override
  public String getJobKubeNamespace() {
    return getEnvOrDefault(JOB_KUBE_NAMESPACE, DEFAULT_JOB_KUBE_NAMESPACE);
  }

  @Override
  public Duration getDefaultWorkerStatusCheckInterval() {
    return getEnvOrDefault(
        DEFAULT_WORKER_STATUS_CHECK_INTERVAL,
        DEFAULT_DEFAULT_WORKER_STATUS_CHECK_INTERVAL,
        value -> Duration.ofSeconds(Integer.parseInt(value)));
  }

  @Override
  public Duration getSpecWorkerStatusCheckInterval() {
    return getEnvOrDefault(
        SPEC_WORKER_STATUS_CHECK_INTERVAL,
        DEFAULT_SPEC_WORKER_STATUS_CHECK_INTERVAL,
        value -> Duration.ofSeconds(Integer.parseInt(value)));
  }

  @Override
  public Duration getCheckWorkerStatusCheckInterval() {
    return getEnvOrDefault(
        CHECK_WORKER_STATUS_CHECK_INTERVAL,
        DEFAULT_CHECK_WORKER_STATUS_CHECK_INTERVAL,
        value -> Duration.ofSeconds(Integer.parseInt(value)));
  }

  @Override
  public Duration getDiscoverWorkerStatusCheckInterval() {
    return getEnvOrDefault(
        DISCOVER_WORKER_STATUS_CHECK_INTERVAL,
        DEFAULT_DISCOVER_WORKER_STATUS_CHECK_INTERVAL,
        value -> Duration.ofSeconds(Integer.parseInt(value)));
  }

  @Override
  public Duration getReplicationWorkerStatusCheckInterval() {
    return getEnvOrDefault(
        REPLICATION_WORKER_STATUS_CHECK_INTERVAL,
        DEFAULT_REPLICATION_WORKER_STATUS_CHECK_INTERVAL,
        value -> Duration.ofSeconds(Integer.parseInt(value)));
  }

  @Override
  public String getJobMainContainerCpuRequest() {
    return getEnvOrDefault(JOB_MAIN_CONTAINER_CPU_REQUEST, DEFAULT_JOB_CPU_REQUIREMENT);
  }

  @Override
  public String getJobMainContainerCpuLimit() {
    return getEnvOrDefault(JOB_MAIN_CONTAINER_CPU_LIMIT, DEFAULT_JOB_CPU_REQUIREMENT);
  }

  @Override
  public String getJobMainContainerMemoryRequest() {
    return getEnvOrDefault(JOB_MAIN_CONTAINER_MEMORY_REQUEST, DEFAULT_JOB_MEMORY_REQUIREMENT);
  }

  @Override
  public String getJobMainContainerMemoryLimit() {
    return getEnvOrDefault(JOB_MAIN_CONTAINER_MEMORY_LIMIT, DEFAULT_JOB_MEMORY_REQUIREMENT);
  }

  /**
   * There are two types of environment variables available to the job container:
   * <ul>
   * <li>Exclusive variables prefixed with JOB_DEFAULT_ENV_PREFIX</li>
   * <li>Shared variables defined in JOB_SHARED_ENVS</li>
   * </ul>
   */
  @Override
  public Map<String, String> getJobDefaultEnvMap() {
    final Map<String, String> jobPrefixedEnvMap = getAllEnvKeys.get().stream()
        .filter(key -> key.startsWith(JOB_DEFAULT_ENV_PREFIX))
        .collect(Collectors.toMap(key -> key.replace(JOB_DEFAULT_ENV_PREFIX, ""), getEnv));
    final Map<String, String> jobSharedEnvMap = JOB_SHARED_ENVS.entrySet().stream().collect(Collectors.toMap(
        Entry::getKey,
        entry -> Objects.requireNonNullElse(entry.getValue().apply(this), "")));
    return MoreMaps.merge(jobPrefixedEnvMap, jobSharedEnvMap);
  }

  @Override
  public String getCheckJobMainContainerCpuRequest() {
    return getEnvOrDefault(CHECK_JOB_MAIN_CONTAINER_CPU_REQUEST, getJobMainContainerCpuRequest());
  }

  @Override
  public String getCheckJobMainContainerCpuLimit() {
    return getEnvOrDefault(CHECK_JOB_MAIN_CONTAINER_CPU_LIMIT, getJobMainContainerCpuLimit());
  }

  @Override
  public String getCheckJobMainContainerMemoryRequest() {
    return getEnvOrDefault(CHECK_JOB_MAIN_CONTAINER_MEMORY_REQUEST, getJobMainContainerMemoryRequest());
  }

  @Override
  public String getCheckJobMainContainerMemoryLimit() {
    return getEnvOrDefault(CHECK_JOB_MAIN_CONTAINER_MEMORY_LIMIT, getJobMainContainerMemoryLimit());
  }

  @Override
  public LogConfigs getLogConfigs() {
    return logConfigs;
  }

  @Override
  public String getGoogleApplicationCredentials() {
    return getEnvOrDefault(LogClientSingleton.GOOGLE_APPLICATION_CREDENTIALS, null);
  }

  @Override
  public CloudStorageConfigs getStateStorageCloudConfigs() {
    return stateStorageCloudConfigs;
  }

  @Override
  public boolean getPublishMetrics() {
    return getEnvOrDefault(PUBLISH_METRICS, false);
  }

  @Override
  public String getDDAgentHost() {
    return getEnvOrDefault(DD_AGENT_HOST, "");
  }

  @Override
  public String getDDDogStatsDPort() {
    return getEnvOrDefault(DD_DOGSTATSD_PORT, "");
  }

  @Override
  public TrackingStrategy getTrackingStrategy() {
    return getEnvOrDefault(TRACKING_STRATEGY, TrackingStrategy.LOGGING, s -> {
      try {
        return TrackingStrategy.valueOf(s.toUpperCase());
      } catch (final IllegalArgumentException e) {
        LOGGER.info(s + " not recognized, defaulting to " + TrackingStrategy.LOGGING);
        return TrackingStrategy.LOGGING;
      }
    });
  }

  // APPLICATIONS
  // Worker
  @Override
  public MaxWorkersConfig getMaxWorkers() {
    return new MaxWorkersConfig(
        Math.toIntExact(getEnvOrDefault(MAX_SPEC_WORKERS, DEFAULT_MAX_SPEC_WORKERS)),
        Math.toIntExact(getEnvOrDefault(MAX_CHECK_WORKERS, DEFAULT_MAX_CHECK_WORKERS)),
        Math.toIntExact(getEnvOrDefault(MAX_DISCOVER_WORKERS, DEFAULT_MAX_DISCOVER_WORKERS)),
        Math.toIntExact(getEnvOrDefault(MAX_SYNC_WORKERS, DEFAULT_MAX_SYNC_WORKERS)));
  }

  @Override
  public boolean shouldRunGetSpecWorkflows() {
    return getEnvOrDefault(SHOULD_RUN_GET_SPEC_WORKFLOWS, true);
  }

  @Override
  public boolean shouldRunCheckConnectionWorkflows() {
    return getEnvOrDefault(SHOULD_RUN_CHECK_CONNECTION_WORKFLOWS, true);
  }

  @Override
  public boolean shouldRunDiscoverWorkflows() {
    return getEnvOrDefault(SHOULD_RUN_DISCOVER_WORKFLOWS, true);
  }

  @Override
  public boolean shouldRunSyncWorkflows() {
    return getEnvOrDefault(SHOULD_RUN_SYNC_WORKFLOWS, true);
  }

  @Override
  public boolean shouldRunConnectionManagerWorkflows() {
    return getEnvOrDefault(SHOULD_RUN_CONNECTION_MANAGER_WORKFLOWS, true);
  }

  @Override
  public Set<Integer> getTemporalWorkerPorts() {
    final var ports = getEnvOrDefault(TEMPORAL_WORKER_PORTS, "");
    if (ports.isEmpty()) {
      return new HashSet<>();
    }
    return Arrays.stream(ports.split(",")).map(Integer::valueOf).collect(Collectors.toSet());
  }

  // Scheduler
  @Override
  public WorkspaceRetentionConfig getWorkspaceRetentionConfig() {
    final long minDays = getEnvOrDefault(MINIMUM_WORKSPACE_RETENTION_DAYS, DEFAULT_MINIMUM_WORKSPACE_RETENTION_DAYS);
    final long maxDays = getEnvOrDefault(MAXIMUM_WORKSPACE_RETENTION_DAYS, DEFAULT_MAXIMUM_WORKSPACE_RETENTION_DAYS);
    final long maxSizeMb = getEnvOrDefault(MAXIMUM_WORKSPACE_SIZE_MB, DEFAULT_MAXIMUM_WORKSPACE_SIZE_MB);

    return new WorkspaceRetentionConfig(minDays, maxDays, maxSizeMb);
  }

  @Override
  public String getSubmitterNumThreads() {
    return getEnvOrDefault(SUBMITTER_NUM_THREADS, "5");
  }

  @Override
  public boolean getContainerOrchestratorEnabled() {
    return getEnvOrDefault(CONTAINER_ORCHESTRATOR_ENABLED, false, Boolean::valueOf);
  }

  @Override
  public String getContainerOrchestratorSecretName() {
    return getEnvOrDefault(CONTAINER_ORCHESTRATOR_SECRET_NAME, null);
  }

  @Override
  public String getContainerOrchestratorSecretMountPath() {
    return getEnvOrDefault(CONTAINER_ORCHESTRATOR_SECRET_MOUNT_PATH, null);
  }

  @Override
  public String getContainerOrchestratorImage() {
    return getEnvOrDefault(CONTAINER_ORCHESTRATOR_IMAGE, "airbyte/container-orchestrator:" + getAirbyteVersion().serialize());
  }

  @Override
  public String getReplicationOrchestratorCpuRequest() {
    return getEnvOrDefault(REPLICATION_ORCHESTRATOR_CPU_REQUEST, null);
  }

  @Override
  public String getReplicationOrchestratorCpuLimit() {
    return getEnvOrDefault(REPLICATION_ORCHESTRATOR_CPU_LIMIT, null);
  }

  @Override
  public String getReplicationOrchestratorMemoryRequest() {
    return getEnvOrDefault(REPLICATION_ORCHESTRATOR_MEMORY_REQUEST, null);
  }

  @Override
  public String getReplicationOrchestratorMemoryLimit() {
    return getEnvOrDefault(REPLICATION_ORCHESTRATOR_MEMORY_LIMIT, null);
  }

  @Override
  public int getMaxActivityTimeoutSecond() {
    return Integer.parseInt(getEnvOrDefault(ACTIVITY_MAX_TIMEOUT_SECOND, "120"));
  }

  @Override
  public int getDelayBetweenActivityAttempts() {
    return Integer.parseInt(getEnvOrDefault(ACTIVITY_MAX_TIMEOUT_SECOND, "30"));
  }

  @Override
  public int getActivityNumberOfAttempt() {
    return Integer.parseInt(getEnvOrDefault(ACTIVITY_MAX_ATTEMPT, "10"));
  }

  // Helpers
  public String getEnvOrDefault(final String key, final String defaultValue) {
    return getEnvOrDefault(key, defaultValue, Function.identity(), false);
  }

  public String getEnvOrDefault(final String key, final String defaultValue, final boolean isSecret) {
    return getEnvOrDefault(key, defaultValue, Function.identity(), isSecret);
  }

  public long getEnvOrDefault(final String key, final long defaultValue) {
    return getEnvOrDefault(key, defaultValue, Long::parseLong, false);
  }

  public int getEnvOrDefault(final String key, final int defaultValue) {
    return getEnvOrDefault(key, defaultValue, Integer::parseInt, false);
  }

  public boolean getEnvOrDefault(final String key, final boolean defaultValue) {
    return getEnvOrDefault(key, defaultValue, Boolean::parseBoolean);
  }

  public <T> T getEnvOrDefault(final String key, final T defaultValue, final Function<String, T> parser) {
    return getEnvOrDefault(key, defaultValue, parser, false);
  }

  public <T> T getEnvOrDefault(final String key, final T defaultValue, final Function<String, T> parser, final boolean isSecret) {
    final String value = getEnv.apply(key);
    if (value != null && !value.isEmpty()) {
      return parser.apply(value);
    } else {
      LOGGER.info("Using default value for environment variable {}: '{}'", key, isSecret ? "*****" : defaultValue);
      return defaultValue;
    }
  }

  public String getEnv(final String name) {
    return getEnv.apply(name);
  }

  public String getEnsureEnv(final String name) {
    final String value = getEnv(name);
    Preconditions.checkArgument(value != null, "'%s' environment variable cannot be null", name);

    return value;
  }

  private Path getPath(final String name) {
    final String value = getEnv.apply(name);
    if (value == null) {
      throw new IllegalArgumentException("Env variable not defined: " + name);
    }
    return Path.of(value);
  }

}<|MERGE_RESOLUTION|>--- conflicted
+++ resolved
@@ -170,14 +170,12 @@
 
   public static final String DEFAULT_NETWORK = "host";
 
-<<<<<<< HEAD
   private static final Map<String, Function<EnvConfigs, String>> JOB_SHARED_ENVS = Map.of(
       AIRBYTE_VERSION, (instance) -> instance.getAirbyteVersion().serialize(),
       AIRBYTE_ROLE, EnvConfigs::getAirbyteRole,
       WORKER_ENVIRONMENT, (instance) -> instance.getWorkerEnvironment().name());
-=======
+
   public static final int DEFAULT_TEMPORAL_HISTORY_RETENTION_IN_DAYS = 30;
->>>>>>> 80a2b642
 
   private final Function<String, String> getEnv;
   private final Supplier<Set<String>> getAllEnvKeys;
