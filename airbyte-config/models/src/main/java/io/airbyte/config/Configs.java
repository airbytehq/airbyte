/*
 * MIT License
 *
 * Copyright (c) 2020 Airbyte
 *
 * Permission is hereby granted, free of charge, to any person obtaining a copy
 * of this software and associated documentation files (the "Software"), to deal
 * in the Software without restriction, including without limitation the rights
 * to use, copy, modify, merge, publish, distribute, sublicense, and/or sell
 * copies of the Software, and to permit persons to whom the Software is
 * furnished to do so, subject to the following conditions:
 *
 * The above copyright notice and this permission notice shall be included in all
 * copies or substantial portions of the Software.
 *
 * THE SOFTWARE IS PROVIDED "AS IS", WITHOUT WARRANTY OF ANY KIND, EXPRESS OR
 * IMPLIED, INCLUDING BUT NOT LIMITED TO THE WARRANTIES OF MERCHANTABILITY,
 * FITNESS FOR A PARTICULAR PURPOSE AND NONINFRINGEMENT. IN NO EVENT SHALL THE
 * AUTHORS OR COPYRIGHT HOLDERS BE LIABLE FOR ANY CLAIM, DAMAGES OR OTHER
 * LIABILITY, WHETHER IN AN ACTION OF CONTRACT, TORT OR OTHERWISE, ARISING FROM,
 * OUT OF OR IN CONNECTION WITH THE SOFTWARE OR THE USE OR OTHER DEALINGS IN THE
 * SOFTWARE.
 */

package io.airbyte.config;

import java.nio.file.Path;
import java.util.Set;

public interface Configs {

  String getAirbyteRole();

  String getAirbyteVersion();

  String getAirbyteApiUrl();

  int getAirbyteApiPort();

  String getAirbyteVersionOrWarning();

  Path getConfigRoot();

  Path getWorkspaceRoot();

  Path getLocalRoot();

  String getDatabaseUser();

  String getDatabasePassword();

  String getDatabaseUrl();

  String getConfigDatabaseUser();

  String getConfigDatabasePassword();

  String getConfigDatabaseUrl();

  String getWebappUrl();

  String getWorkspaceDockerMount();

  String getLocalDockerMount();

  String getDockerNetwork();

  TrackingStrategy getTrackingStrategy();

  WorkerEnvironment getWorkerEnvironment();

  WorkspaceRetentionConfig getWorkspaceRetentionConfig();

  String getTemporalHost();

  Set<Integer> getTemporalWorkerPorts();

<<<<<<< HEAD
  String getBlotoutBaseUrl();

  String getBlotoutAuthEndpoint();
=======
  String getKubeNamespace();

  String getSubmitterNumThreads();

  // Resources
  String getCpuRequest();

  String getCpuLimit();

  String getMemoryRequest();

  String getMemoryLimit();

  // Logging
  String getS3LogBucket();

  String getS3LogBucketRegion();

  String getAwsAccessKey();

  String getAwsSecretAccessKey();

  String getS3MinioEndpoint();

  String getGcpStorageBucket();

  String getGoogleApplicationCredentials();
>>>>>>> 269f2587

  enum TrackingStrategy {
    SEGMENT,
    LOGGING
  }

  enum WorkerEnvironment {
    DOCKER,
    KUBERNETES
  }

}<|MERGE_RESOLUTION|>--- conflicted
+++ resolved
@@ -75,11 +75,10 @@
 
   Set<Integer> getTemporalWorkerPorts();
 
-<<<<<<< HEAD
   String getBlotoutBaseUrl();
 
   String getBlotoutAuthEndpoint();
-=======
+
   String getKubeNamespace();
 
   String getSubmitterNumThreads();
@@ -107,7 +106,6 @@
   String getGcpStorageBucket();
 
   String getGoogleApplicationCredentials();
->>>>>>> 269f2587
 
   enum TrackingStrategy {
     SEGMENT,
