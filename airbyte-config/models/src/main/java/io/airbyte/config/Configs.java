--- conflicted
+++ resolved
@@ -107,11 +107,9 @@
 
   String getGoogleApplicationCredentials();
 
-<<<<<<< HEAD
   boolean getPublishMetrics();
-=======
+
   SecretPersistenceType getSecretPersistenceType();
->>>>>>> 11645689
 
   enum TrackingStrategy {
     SEGMENT,
