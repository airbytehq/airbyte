/*
 * MIT License
 *
 * Copyright (c) 2020 Airbyte
 *
 * Permission is hereby granted, free of charge, to any person obtaining a copy
 * of this software and associated documentation files (the "Software"), to deal
 * in the Software without restriction, including without limitation the rights
 * to use, copy, modify, merge, publish, distribute, sublicense, and/or sell
 * copies of the Software, and to permit persons to whom the Software is
 * furnished to do so, subject to the following conditions:
 *
 * The above copyright notice and this permission notice shall be included in all
 * copies or substantial portions of the Software.
 *
 * THE SOFTWARE IS PROVIDED "AS IS", WITHOUT WARRANTY OF ANY KIND, EXPRESS OR
 * IMPLIED, INCLUDING BUT NOT LIMITED TO THE WARRANTIES OF MERCHANTABILITY,
 * FITNESS FOR A PARTICULAR PURPOSE AND NONINFRINGEMENT. IN NO EVENT SHALL THE
 * AUTHORS OR COPYRIGHT HOLDERS BE LIABLE FOR ANY CLAIM, DAMAGES OR OTHER
 * LIABILITY, WHETHER IN AN ACTION OF CONTRACT, TORT OR OTHERWISE, ARISING FROM,
 * OUT OF OR IN CONNECTION WITH THE SOFTWARE OR THE USE OR OTHER DEALINGS IN THE
 * SOFTWARE.
 */

package io.airbyte.config;

import java.nio.file.Path;
import java.util.Set;

public interface Configs {

  String getAirbyteRole();

  String getAirbyteVersion();

  String getAirbyteApiUrl();

  int getAirbyteApiPort();

  String getAirbyteVersionOrWarning();

  Path getConfigRoot();

  Path getWorkspaceRoot();

  Path getLocalRoot();

  String getDatabaseUser();

  String getDatabasePassword();

  String getDatabaseUrl();

  String getConfigDatabaseUser();

  String getConfigDatabasePassword();

  String getConfigDatabaseUrl();

<<<<<<< HEAD
  boolean runDatabaseMigrationOnStartup();

  int getMaxRetriesPerAttempt();

=======
>>>>>>> c2aebd67
  int getMaxSyncJobAttempts();

  int getMaxSyncTimeoutDays();

  String getWebappUrl();

  String getWorkspaceDockerMount();

  String getLocalDockerMount();

  String getDockerNetwork();

  TrackingStrategy getTrackingStrategy();

  DeploymentMode getDeploymentMode();

  WorkerEnvironment getWorkerEnvironment();

  WorkspaceRetentionConfig getWorkspaceRetentionConfig();

  String getTemporalHost();

  Set<Integer> getTemporalWorkerPorts();

  String getKubeNamespace();

  String getSubmitterNumThreads();

  // Resources
  String getCpuRequest();

  String getCpuLimit();

  String getMemoryRequest();

  String getMemoryLimit();

  // Logging
  String getS3LogBucket();

  String getS3LogBucketRegion();

  String getAwsAccessKey();

  String getAwsSecretAccessKey();

  String getS3MinioEndpoint();

  String getGcpStorageBucket();

  String getGoogleApplicationCredentials();

  enum TrackingStrategy {
    SEGMENT,
    LOGGING
  }

  enum WorkerEnvironment {
    DOCKER,
    KUBERNETES
  }

  enum DeploymentMode {
    OSS,
    CLOUD
  }

}<|MERGE_RESOLUTION|>--- conflicted
+++ resolved
@@ -57,13 +57,10 @@
 
   String getConfigDatabaseUrl();
 
-<<<<<<< HEAD
   boolean runDatabaseMigrationOnStartup();
 
   int getMaxRetriesPerAttempt();
 
-=======
->>>>>>> c2aebd67
   int getMaxSyncJobAttempts();
 
   int getMaxSyncTimeoutDays();
