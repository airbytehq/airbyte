--- conflicted
+++ resolved
@@ -75,7 +75,6 @@
     }
   }
 
-<<<<<<< HEAD
   /**
    * Converts a StateWrapper to a State
    *
@@ -93,7 +92,8 @@
       case GLOBAL -> new State().withState(Jsons.jsonNode(List.of(stateWrapper.getGlobal())));
       default -> throw new RuntimeException("Unexpected StateType " + stateWrapper.getStateType());
     };
-=======
+  }
+
   private static StateWrapper provideGlobalState(final AirbyteStateMessage stateMessages, final boolean useStreamCapableState) {
     if (useStreamCapableState) {
       return new StateWrapper()
@@ -123,7 +123,6 @@
           .withStateType(StateType.LEGACY)
           .withLegacyState(Iterables.getLast(stateMessages).getData());
     }
->>>>>>> 6ead732e
   }
 
   private static StateWrapper getLegacyStateWrapper(final JsonNode state) {
