/*
 * Copyright (c) 2022 Airbyte, Inc., all rights reserved.
 */

package io.airbyte.config.persistence;

import static io.airbyte.db.instance.configs.jooq.generated.Tables.ACTOR;
import static io.airbyte.db.instance.configs.jooq.generated.Tables.ACTOR_CATALOG;
import static io.airbyte.db.instance.configs.jooq.generated.Tables.ACTOR_CATALOG_FETCH_EVENT;
import static io.airbyte.db.instance.configs.jooq.generated.Tables.ACTOR_DEFINITION;
import static io.airbyte.db.instance.configs.jooq.generated.Tables.ACTOR_DEFINITION_WORKSPACE_GRANT;
import static io.airbyte.db.instance.configs.jooq.generated.Tables.ACTOR_OAUTH_PARAMETER;
import static io.airbyte.db.instance.configs.jooq.generated.Tables.CONNECTION;
import static io.airbyte.db.instance.configs.jooq.generated.Tables.CONNECTION_OPERATION;
import static io.airbyte.db.instance.configs.jooq.generated.Tables.OPERATION;
import static io.airbyte.db.instance.configs.jooq.generated.Tables.WORKSPACE;
import static org.jooq.impl.DSL.asterisk;

import com.fasterxml.jackson.databind.JsonNode;
import com.google.common.base.Charsets;
import com.google.common.collect.Sets;
import com.google.common.hash.HashFunction;
import com.google.common.hash.Hashing;
import io.airbyte.commons.json.Jsons;
import io.airbyte.commons.lang.MoreBooleans;
import io.airbyte.config.ActorCatalog;
import io.airbyte.config.AirbyteConfig;
import io.airbyte.config.ConfigSchema;
import io.airbyte.config.DestinationConnection;
import io.airbyte.config.DestinationOAuthParameter;
import io.airbyte.config.SourceConnection;
import io.airbyte.config.SourceOAuthParameter;
import io.airbyte.config.StandardDestinationDefinition;
import io.airbyte.config.StandardSourceDefinition;
import io.airbyte.config.StandardSync;
import io.airbyte.config.StandardSyncOperation;
import io.airbyte.config.StandardSyncState;
import io.airbyte.config.StandardWorkspace;
import io.airbyte.config.State;
import io.airbyte.config.WorkspaceServiceAccount;
import io.airbyte.db.Database;
import io.airbyte.db.ExceptionWrappingDatabase;
import io.airbyte.db.instance.configs.jooq.generated.enums.ActorType;
import io.airbyte.db.instance.configs.jooq.generated.enums.ReleaseStage;
import io.airbyte.db.instance.configs.jooq.generated.enums.StatusType;
import io.airbyte.metrics.lib.MetricQueries;
import io.airbyte.protocol.models.AirbyteCatalog;
import io.airbyte.validation.json.JsonValidationException;
import java.io.IOException;
import java.time.OffsetDateTime;
import java.util.ArrayList;
import java.util.HashMap;
import java.util.List;
import java.util.Map;
import java.util.Map.Entry;
import java.util.Optional;
import java.util.Set;
import java.util.UUID;
import java.util.function.Function;
import java.util.stream.Collectors;
import java.util.stream.Stream;
import org.apache.commons.lang3.ArrayUtils;
import org.jooq.Condition;
import org.jooq.DSLContext;
import org.jooq.Field;
import org.jooq.JSONB;
import org.jooq.JoinType;
import org.jooq.Record;
import org.jooq.Record2;
import org.jooq.Result;
import org.jooq.SelectJoinStep;
import org.jooq.impl.DSL;
import org.slf4j.Logger;
import org.slf4j.LoggerFactory;

@SuppressWarnings({"PMD.AvoidThrowingRawExceptionTypes", "PMD.CyclomaticComplexity", "PMD.AvoidLiteralsInIfCondition"})
public class ConfigRepository {

  private static final Logger LOGGER = LoggerFactory.getLogger(ConfigRepository.class);

  private final ConfigPersistence persistence;
  private final ExceptionWrappingDatabase database;

  public ConfigRepository(final ConfigPersistence persistence, final Database database) {
    this.persistence = persistence;
    this.database = new ExceptionWrappingDatabase(database);
  }

  /**
   * Conduct a health check by attempting to read from the database. Since there isn't an
   * out-of-the-box call for this, mimic doing so by reading the ID column from the Workspace table's
   * first row. This query needs to be fast as this call can be made multiple times a second.
   *
   * @return true if read succeeds, even if the table is empty, and false if any error happens.
   */
  public boolean healthCheck() {
    try {
      database.query(ctx -> ctx.select(WORKSPACE.ID).from(WORKSPACE).limit(1).fetch());
    } catch (final Exception e) {
      LOGGER.error("Health check error: ", e);
      return false;
    }
    return true;
  }

  public StandardWorkspace getStandardWorkspace(final UUID workspaceId, final boolean includeTombstone)
      throws JsonValidationException, IOException, ConfigNotFoundException {
    final StandardWorkspace workspace = persistence.getConfig(ConfigSchema.STANDARD_WORKSPACE, workspaceId.toString(), StandardWorkspace.class);

    if (!MoreBooleans.isTruthy(workspace.getTombstone()) || includeTombstone) {
      return workspace;
    }
    throw new ConfigNotFoundException(ConfigSchema.STANDARD_WORKSPACE, workspaceId.toString());
  }

  public Optional<StandardWorkspace> getWorkspaceBySlugOptional(final String slug, final boolean includeTombstone)
      throws IOException {
    final Result<Record> result;
    if (includeTombstone) {
      result = database.query(ctx -> ctx.select(WORKSPACE.asterisk())
          .from(WORKSPACE)
          .where(WORKSPACE.SLUG.eq(slug))).fetch();
    } else {
      result = database.query(ctx -> ctx.select(WORKSPACE.asterisk())
          .from(WORKSPACE)
          .where(WORKSPACE.SLUG.eq(slug)).andNot(WORKSPACE.TOMBSTONE)).fetch();
    }

    if (result.size() == 0) {
      return Optional.empty();
    }
    return Optional.of(DbConverter.buildStandardWorkspace(result.get(0)));
  }

  public StandardWorkspace getWorkspaceBySlug(final String slug, final boolean includeTombstone)
      throws JsonValidationException, IOException, ConfigNotFoundException {
    return getWorkspaceBySlugOptional(slug, includeTombstone).orElseThrow(() -> new ConfigNotFoundException(ConfigSchema.STANDARD_WORKSPACE, slug));
  }

  public List<StandardWorkspace> listStandardWorkspaces(final boolean includeTombstone) throws JsonValidationException, IOException {

    final List<StandardWorkspace> workspaces = new ArrayList<>();

    for (final StandardWorkspace workspace : persistence.listConfigs(ConfigSchema.STANDARD_WORKSPACE, StandardWorkspace.class)) {
      if (!MoreBooleans.isTruthy(workspace.getTombstone()) || includeTombstone) {
        workspaces.add(workspace);
      }
    }

    return workspaces;
  }

  public void writeStandardWorkspace(final StandardWorkspace workspace) throws JsonValidationException, IOException {
    persistence.writeConfig(ConfigSchema.STANDARD_WORKSPACE, workspace.getWorkspaceId().toString(), workspace);
  }

  public void setFeedback(final UUID workflowId) throws JsonValidationException, ConfigNotFoundException, IOException {
    final StandardWorkspace workspace = getStandardWorkspace(workflowId, false);

    workspace.setFeedbackDone(true);

    persistence.writeConfig(ConfigSchema.STANDARD_WORKSPACE, workspace.getWorkspaceId().toString(), workspace);
  }

  public StandardSourceDefinition getStandardSourceDefinition(final UUID sourceDefinitionId)
      throws JsonValidationException, IOException, ConfigNotFoundException {

    return persistence.getConfig(
        ConfigSchema.STANDARD_SOURCE_DEFINITION,
        sourceDefinitionId.toString(),
        StandardSourceDefinition.class);
  }

  public StandardSourceDefinition getSourceDefinitionFromSource(final UUID sourceId) {
    try {
      final SourceConnection source = getSourceConnection(sourceId);
      return getStandardSourceDefinition(source.getSourceDefinitionId());
    } catch (final Exception e) {
      throw new RuntimeException(e);
    }
  }

  public StandardSourceDefinition getSourceDefinitionFromConnection(final UUID connectionId) {
    try {
      final StandardSync sync = getStandardSync(connectionId);
      return getSourceDefinitionFromSource(sync.getSourceId());
    } catch (final Exception e) {
      throw new RuntimeException(e);
    }
  }

  public StandardWorkspace getStandardWorkspaceFromConnection(final UUID connectionId, final boolean isTombstone) {
    try {
      final StandardSync sync = getStandardSync(connectionId);
      final SourceConnection source = getSourceConnection(sync.getSourceId());
      return getStandardWorkspace(source.getWorkspaceId(), isTombstone);
    } catch (final Exception e) {
      throw new RuntimeException(e);
    }
  }

  public List<StandardSourceDefinition> listStandardSourceDefinitions(final boolean includeTombstone) throws JsonValidationException, IOException {
    final List<StandardSourceDefinition> sourceDefinitions = new ArrayList<>();
    for (final StandardSourceDefinition sourceDefinition : persistence.listConfigs(ConfigSchema.STANDARD_SOURCE_DEFINITION,
        StandardSourceDefinition.class)) {
      if (!MoreBooleans.isTruthy(sourceDefinition.getTombstone()) || includeTombstone) {
        sourceDefinitions.add(sourceDefinition);
      }
    }

    return sourceDefinitions;
  }

  public List<StandardSourceDefinition> listPublicSourceDefinitions(final boolean includeTombstone) throws IOException {
    return listStandardActorDefinitions(
        ActorType.source,
        DbConverter::buildStandardSourceDefinition,
        includeTombstones(ACTOR_DEFINITION.TOMBSTONE, includeTombstone),
        ACTOR_DEFINITION.PUBLIC.eq(true));
  }

  public List<StandardSourceDefinition> listGrantedSourceDefinitions(final UUID workspaceId, final boolean includeTombstones)
      throws IOException {
    return listActorDefinitionsJoinedWithGrants(
        workspaceId,
        JoinType.JOIN,
        ActorType.source,
        DbConverter::buildStandardSourceDefinition,
        includeTombstones(ACTOR_DEFINITION.TOMBSTONE, includeTombstones));
  }

  public List<Entry<StandardSourceDefinition, Boolean>> listGrantableSourceDefinitions(final UUID workspaceId,
                                                                                       final boolean includeTombstones)
      throws IOException {
    return listActorDefinitionsJoinedWithGrants(
        workspaceId,
        JoinType.LEFT_OUTER_JOIN,
        ActorType.source,
        record -> actorDefinitionWithGrantStatus(record, DbConverter::buildStandardSourceDefinition),
        ACTOR_DEFINITION.CUSTOM.eq(false),
        includeTombstones(ACTOR_DEFINITION.TOMBSTONE, includeTombstones));
  }

  public void writeStandardSourceDefinition(final StandardSourceDefinition sourceDefinition) throws JsonValidationException, IOException {
    persistence.writeConfig(ConfigSchema.STANDARD_SOURCE_DEFINITION, sourceDefinition.getSourceDefinitionId().toString(), sourceDefinition);
  }

  public void writeCustomSourceDefinition(final StandardSourceDefinition sourceDefinition, final UUID workspaceId)
      throws IOException {
    database.transaction(ctx -> {
      ConfigWriter.writeStandardSourceDefinition(List.of(sourceDefinition), ctx);
      writeActorDefinitionWorkspaceGrant(sourceDefinition.getSourceDefinitionId(), workspaceId, ctx);
      return null;
    });
  }

  public void deleteStandardSourceDefinition(final UUID sourceDefId) throws IOException {
    try {
      persistence.deleteConfig(ConfigSchema.STANDARD_SOURCE_DEFINITION, sourceDefId.toString());
    } catch (final ConfigNotFoundException e) {
      LOGGER.info("Attempted to delete source definition with id: {}, but it does not exist", sourceDefId);
    }
  }

  public void deleteSourceDefinitionAndAssociations(final UUID sourceDefinitionId)
      throws JsonValidationException, ConfigNotFoundException, IOException {
    deleteConnectorDefinitionAndAssociations(
        ConfigSchema.STANDARD_SOURCE_DEFINITION,
        ConfigSchema.SOURCE_CONNECTION,
        SourceConnection.class,
        SourceConnection::getSourceId,
        SourceConnection::getSourceDefinitionId,
        sourceDefinitionId);
  }

  public StandardDestinationDefinition getStandardDestinationDefinition(final UUID destinationDefinitionId)
      throws JsonValidationException, IOException, ConfigNotFoundException {
    return persistence.getConfig(ConfigSchema.STANDARD_DESTINATION_DEFINITION, destinationDefinitionId.toString(),
        StandardDestinationDefinition.class);
  }

  public StandardDestinationDefinition getDestinationDefinitionFromDestination(final UUID destinationId) {
    try {
      final DestinationConnection destination = getDestinationConnection(destinationId);
      return getStandardDestinationDefinition(destination.getDestinationDefinitionId());
    } catch (final Exception e) {
      throw new RuntimeException(e);
    }
  }

  public StandardDestinationDefinition getDestinationDefinitionFromConnection(final UUID connectionId) {
    try {
      final StandardSync sync = getStandardSync(connectionId);
      return getDestinationDefinitionFromDestination(sync.getDestinationId());
    } catch (final Exception e) {
      throw new RuntimeException(e);
    }
  }

  public List<StandardDestinationDefinition> listStandardDestinationDefinitions(final boolean includeTombstone)
      throws JsonValidationException, IOException {
    final List<StandardDestinationDefinition> destinationDefinitions = new ArrayList<>();

    for (final StandardDestinationDefinition destinationDefinition : persistence.listConfigs(ConfigSchema.STANDARD_DESTINATION_DEFINITION,
        StandardDestinationDefinition.class)) {
      if (!MoreBooleans.isTruthy(destinationDefinition.getTombstone()) || includeTombstone) {
        destinationDefinitions.add(destinationDefinition);
      }
    }

    return destinationDefinitions;
  }

  public List<StandardDestinationDefinition> listPublicDestinationDefinitions(final boolean includeTombstone) throws IOException {
    return listStandardActorDefinitions(
        ActorType.destination,
        DbConverter::buildStandardDestinationDefinition,
        includeTombstones(ACTOR_DEFINITION.TOMBSTONE, includeTombstone),
        ACTOR_DEFINITION.PUBLIC.eq(true));
  }

  public List<StandardDestinationDefinition> listGrantedDestinationDefinitions(final UUID workspaceId, final boolean includeTombstones)
      throws IOException {
    return listActorDefinitionsJoinedWithGrants(
        workspaceId,
        JoinType.JOIN,
        ActorType.destination,
        DbConverter::buildStandardDestinationDefinition,
        includeTombstones(ACTOR_DEFINITION.TOMBSTONE, includeTombstones));
  }

  public List<Entry<StandardDestinationDefinition, Boolean>> listGrantableDestinationDefinitions(final UUID workspaceId,
                                                                                                 final boolean includeTombstones)
      throws IOException {
    return listActorDefinitionsJoinedWithGrants(
        workspaceId,
        JoinType.LEFT_OUTER_JOIN,
        ActorType.destination,
        record -> actorDefinitionWithGrantStatus(record, DbConverter::buildStandardDestinationDefinition),
        ACTOR_DEFINITION.CUSTOM.eq(false),
        includeTombstones(ACTOR_DEFINITION.TOMBSTONE, includeTombstones));
  }

  public void writeStandardDestinationDefinition(final StandardDestinationDefinition destinationDefinition)
      throws JsonValidationException, IOException {
    persistence.writeConfig(
        ConfigSchema.STANDARD_DESTINATION_DEFINITION,
        destinationDefinition.getDestinationDefinitionId().toString(),
        destinationDefinition);
  }

  public void writeCustomDestinationDefinition(final StandardDestinationDefinition destinationDefinition, final UUID workspaceId)
      throws IOException {
    database.transaction(ctx -> {
      ConfigWriter.writeStandardDestinationDefinition(List.of(destinationDefinition), ctx);
      writeActorDefinitionWorkspaceGrant(destinationDefinition.getDestinationDefinitionId(), workspaceId, ctx);
      return null;
    });
  }

  public void deleteStandardDestinationDefinition(final UUID destDefId) throws IOException {
    try {
      persistence.deleteConfig(ConfigSchema.STANDARD_DESTINATION_DEFINITION, destDefId.toString());
    } catch (final ConfigNotFoundException e) {
      LOGGER.info("Attempted to delete destination definition with id: {}, but it does not exist", destDefId);
    }
  }

  public void deleteStandardSyncDefinition(final UUID syncDefId) throws IOException {
    try {
      persistence.deleteConfig(ConfigSchema.STANDARD_SYNC, syncDefId.toString());
    } catch (final ConfigNotFoundException e) {
      LOGGER.info("Attempted to delete destination definition with id: {}, but it does not exist", syncDefId);
    }
  }

  public void deleteDestinationDefinitionAndAssociations(final UUID destinationDefinitionId)
      throws JsonValidationException, ConfigNotFoundException, IOException {
    deleteConnectorDefinitionAndAssociations(
        ConfigSchema.STANDARD_DESTINATION_DEFINITION,
        ConfigSchema.DESTINATION_CONNECTION,
        DestinationConnection.class,
        DestinationConnection::getDestinationId,
        DestinationConnection::getDestinationDefinitionId,
        destinationDefinitionId);
  }

  private <T> void deleteConnectorDefinitionAndAssociations(
                                                            final ConfigSchema definitionType,
                                                            final ConfigSchema connectorType,
                                                            final Class<T> connectorClass,
                                                            final Function<T, UUID> connectorIdGetter,
                                                            final Function<T, UUID> connectorDefinitionIdGetter,
                                                            final UUID definitionId)
      throws JsonValidationException, IOException, ConfigNotFoundException {
    final Set<T> connectors = persistence.listConfigs(connectorType, connectorClass)
        .stream()
        .filter(connector -> connectorDefinitionIdGetter.apply(connector).equals(definitionId))
        .collect(Collectors.toSet());
    for (final T connector : connectors) {
      final Set<StandardSync> syncs = persistence.listConfigs(ConfigSchema.STANDARD_SYNC, StandardSync.class)
          .stream()
          .filter(sync -> sync.getSourceId().equals(connectorIdGetter.apply(connector))
              || sync.getDestinationId().equals(connectorIdGetter.apply(connector)))
          .collect(Collectors.toSet());

      for (final StandardSync sync : syncs) {
        persistence.deleteConfig(ConfigSchema.STANDARD_SYNC, sync.getConnectionId().toString());
      }
      persistence.deleteConfig(connectorType, connectorIdGetter.apply(connector).toString());
    }
    persistence.deleteConfig(definitionType, definitionId.toString());
  }

  public void writeActorDefinitionWorkspaceGrant(final UUID actorDefinitionId, final UUID workspaceId) throws IOException {
    database.query(ctx -> writeActorDefinitionWorkspaceGrant(actorDefinitionId, workspaceId, ctx));
  }

  private int writeActorDefinitionWorkspaceGrant(final UUID actorDefinitionId, final UUID workspaceId, final DSLContext ctx) {
    return ctx.insertInto(ACTOR_DEFINITION_WORKSPACE_GRANT)
        .set(ACTOR_DEFINITION_WORKSPACE_GRANT.ACTOR_DEFINITION_ID, actorDefinitionId)
        .set(ACTOR_DEFINITION_WORKSPACE_GRANT.WORKSPACE_ID, workspaceId)
        .execute();
  }

  public boolean actorDefinitionWorkspaceGrantExists(final UUID actorDefinitionId, final UUID workspaceId) throws IOException {
    final Integer count = database.query(ctx -> ctx.fetchCount(
        DSL.selectFrom(ACTOR_DEFINITION_WORKSPACE_GRANT)
            .where(ACTOR_DEFINITION_WORKSPACE_GRANT.ACTOR_DEFINITION_ID.eq(actorDefinitionId))
            .and(ACTOR_DEFINITION_WORKSPACE_GRANT.WORKSPACE_ID.eq(workspaceId))));
    return count == 1;
  }

  public void deleteActorDefinitionWorkspaceGrant(final UUID actorDefinitionId, final UUID workspaceId) throws IOException {
    database.query(ctx -> ctx.deleteFrom(ACTOR_DEFINITION_WORKSPACE_GRANT)
        .where(ACTOR_DEFINITION_WORKSPACE_GRANT.ACTOR_DEFINITION_ID.eq(actorDefinitionId))
        .and(ACTOR_DEFINITION_WORKSPACE_GRANT.WORKSPACE_ID.eq(workspaceId))
        .execute());
  }

  public boolean workspaceCanUseDefinition(final UUID actorDefinitionId, final UUID workspaceId)
      throws IOException {
    final Result<Record> records = actorDefinitionsJoinedWithGrants(
        workspaceId,
        JoinType.LEFT_OUTER_JOIN,
        ACTOR_DEFINITION.ID.eq(actorDefinitionId),
        ACTOR_DEFINITION.PUBLIC.eq(true).or(ACTOR_DEFINITION_WORKSPACE_GRANT.WORKSPACE_ID.eq(workspaceId)));
    return records.isNotEmpty();
  }

  public boolean workspaceCanUseCustomDefinition(final UUID actorDefinitionId, final UUID workspaceId)
      throws IOException {
    final Result<Record> records = actorDefinitionsJoinedWithGrants(
        workspaceId,
        JoinType.JOIN,
        ACTOR_DEFINITION.ID.eq(actorDefinitionId),
        ACTOR_DEFINITION.CUSTOM.eq(true));
    return records.isNotEmpty();
  }

  private <T> List<T> listStandardActorDefinitions(final ActorType actorType,
                                                   final Function<Record, T> recordToActorDefinition,
                                                   final Condition... conditions)
      throws IOException {
    final Result<Record> records = database.query(ctx -> ctx.select(asterisk()).from(ACTOR_DEFINITION)
        .where(conditions)
        .and(ACTOR_DEFINITION.ACTOR_TYPE.eq(actorType))
        .fetch());

    return records.stream()
        .map(recordToActorDefinition)
        .toList();
  }

  private <T> List<T> listActorDefinitionsJoinedWithGrants(final UUID workspaceId,
                                                           final JoinType joinType,
                                                           final ActorType actorType,
                                                           final Function<Record, T> recordToReturnType,
                                                           final Condition... conditions)
      throws IOException {
    final Result<Record> records = actorDefinitionsJoinedWithGrants(
        workspaceId,
        joinType,
        ArrayUtils.addAll(conditions,
            ACTOR_DEFINITION.ACTOR_TYPE.eq(actorType),
            ACTOR_DEFINITION.PUBLIC.eq(false)));

    return records.stream()
        .map(recordToReturnType)
        .toList();
  }

  private <T> Entry<T, Boolean> actorDefinitionWithGrantStatus(final Record outerJoinRecord,
                                                               final Function<Record, T> recordToActorDefinition) {
    final T actorDefinition = recordToActorDefinition.apply(outerJoinRecord);
    final boolean granted = outerJoinRecord.get(ACTOR_DEFINITION_WORKSPACE_GRANT.WORKSPACE_ID) != null;
    return Map.entry(actorDefinition, granted);
  }

  private Result<Record> actorDefinitionsJoinedWithGrants(final UUID workspaceId,
                                                          final JoinType joinType,
                                                          final Condition... conditions)
      throws IOException {
    return database.query(ctx -> ctx.select(asterisk()).from(ACTOR_DEFINITION)
        .join(ACTOR_DEFINITION_WORKSPACE_GRANT, joinType)
        .on(ACTOR_DEFINITION.ID.eq(ACTOR_DEFINITION_WORKSPACE_GRANT.ACTOR_DEFINITION_ID),
            ACTOR_DEFINITION_WORKSPACE_GRANT.WORKSPACE_ID.eq(workspaceId))
        .where(conditions)
        .fetch());
  }

  /**
   * Returns source with a given id. Does not contain secrets. To hydrate with secrets see { @link
   * SecretsRepositoryReader#getSourceConnectionWithSecrets(final UUID sourceId) }.
   *
   * @param sourceId - id of source to fetch.
   * @return sources
   * @throws JsonValidationException - throws if returned sources are invalid
   * @throws IOException - you never know when you IO
   * @throws ConfigNotFoundException - throws if no source with that id can be found.
   */
  public SourceConnection getSourceConnection(final UUID sourceId) throws JsonValidationException, ConfigNotFoundException, IOException {
    return persistence.getConfig(ConfigSchema.SOURCE_CONNECTION, sourceId.toString(), SourceConnection.class);
  }

  /**
   * MUST NOT ACCEPT SECRETS - Should only be called from { @link SecretsRepositoryWriter }
   *
   * Write a SourceConnection to the database. The configuration of the Source will be a partial
   * configuration (no secrets, just pointer to the secrets store).
   *
   * @param partialSource - The configuration of the Source will be a partial configuration (no
   *        secrets, just pointer to the secrets store)
   * @throws JsonValidationException - throws is the source is invalid
   * @throws IOException - you never know when you IO
   */
  public void writeSourceConnectionNoSecrets(final SourceConnection partialSource) throws JsonValidationException, IOException {
    persistence.writeConfig(ConfigSchema.SOURCE_CONNECTION, partialSource.getSourceId().toString(), partialSource);
  }

  /**
   * Returns all sources in the database. Does not contain secrets. To hydrate with secrets see
   * { @link SecretsRepositoryReader#listSourceConnectionWithSecrets() }.
   *
   * @return sources
   * @throws JsonValidationException - throws if returned sources are invalid
   * @throws IOException - you never know when you IO
   */
  public List<SourceConnection> listSourceConnection() throws JsonValidationException, IOException {
    return persistence.listConfigs(ConfigSchema.SOURCE_CONNECTION, SourceConnection.class);
  }

  /**
   * Returns destination with a given id. Does not contain secrets. To hydrate with secrets see
   * { @link SecretsRepositoryReader#getDestinationConnectionWithSecrets(final UUID destinationId) }.
   *
   * @param destinationId - id of destination to fetch.
   * @return destinations
   * @throws JsonValidationException - throws if returned destinations are invalid
   * @throws IOException - you never know when you IO
   * @throws ConfigNotFoundException - throws if no destination with that id can be found.
   */
  public DestinationConnection getDestinationConnection(final UUID destinationId)
      throws JsonValidationException, IOException, ConfigNotFoundException {
    return persistence.getConfig(ConfigSchema.DESTINATION_CONNECTION, destinationId.toString(), DestinationConnection.class);
  }

  /**
   * MUST NOT ACCEPT SECRETS - Should only be called from { @link SecretsRepositoryWriter }
   *
   * Write a DestinationConnection to the database. The configuration of the Destination will be a
   * partial configuration (no secrets, just pointer to the secrets store).
   *
   * @param partialDestination - The configuration of the Destination will be a partial configuration
   *        (no secrets, just pointer to the secrets store)
   * @throws JsonValidationException - throws is the destination is invalid
   * @throws IOException - you never know when you IO
   */
  public void writeDestinationConnectionNoSecrets(final DestinationConnection partialDestination) throws JsonValidationException, IOException {
    persistence.writeConfig(ConfigSchema.DESTINATION_CONNECTION, partialDestination.getDestinationId().toString(), partialDestination);
  }

  /**
   * Returns all destinations in the database. Does not contain secrets. To hydrate with secrets see
   * { @link SecretsRepositoryReader#listDestinationConnectionWithSecrets() }.
   *
   * @return destinations
   * @throws JsonValidationException - throws if returned destinations are invalid
   * @throws IOException - you never know when you IO
   */
  public List<DestinationConnection> listDestinationConnection() throws JsonValidationException, IOException {
    return persistence.listConfigs(ConfigSchema.DESTINATION_CONNECTION, DestinationConnection.class);
  }

  public StandardSync getStandardSync(final UUID connectionId) throws JsonValidationException, IOException, ConfigNotFoundException {
    return persistence.getConfig(ConfigSchema.STANDARD_SYNC, connectionId.toString(), StandardSync.class);
  }

  public void writeStandardSync(final StandardSync standardSync) throws JsonValidationException, IOException {
    persistence.writeConfig(ConfigSchema.STANDARD_SYNC, standardSync.getConnectionId().toString(), standardSync);
  }

  public List<StandardSync> listStandardSyncs() throws ConfigNotFoundException, IOException, JsonValidationException {
    return persistence.listConfigs(ConfigSchema.STANDARD_SYNC, StandardSync.class);
  }

  public List<StandardSync> listStandardSyncsUsingOperation(final UUID operationId)
      throws IOException {
    final Result<Record> result = database.query(ctx -> ctx.select(CONNECTION.asterisk())
        .from(CONNECTION)
        .join(CONNECTION_OPERATION)
        .on(CONNECTION_OPERATION.CONNECTION_ID.eq(CONNECTION.ID))
        .where(CONNECTION_OPERATION.OPERATION_ID.eq(operationId))).fetch();
    return getStandardSyncsFromResult(result);
  }

  public List<StandardSync> listWorkspaceStandardSyncs(final UUID workspaceId) throws IOException {
    final Result<Record> result = database.query(ctx -> ctx.select(CONNECTION.asterisk())
        .from(CONNECTION)
        .join(ACTOR).on(CONNECTION.SOURCE_ID.eq(ACTOR.ID))
        .where(ACTOR.WORKSPACE_ID.eq(workspaceId))).fetch();
    return getStandardSyncsFromResult(result);
  }

  private List<StandardSync> getStandardSyncsFromResult(final Result<Record> result) throws IOException {
    final List<StandardSync> standardSyncs = new ArrayList<>();
    for (final Record record : result) {
      final UUID connectionId = record.get(CONNECTION.ID);
      final Result<Record> connectionOperationRecords = database.query(ctx -> ctx.select(asterisk())
          .from(CONNECTION_OPERATION)
          .where(CONNECTION_OPERATION.CONNECTION_ID.eq(connectionId))
          .fetch());

      final List<UUID> connectionOperationIds =
          connectionOperationRecords.stream().map(r -> r.get(CONNECTION_OPERATION.OPERATION_ID)).collect(Collectors.toList());
      standardSyncs.add(DbConverter.buildStandardSync(record, connectionOperationIds));
    }
    return standardSyncs;
  }

  public StandardSyncOperation getStandardSyncOperation(final UUID operationId) throws JsonValidationException, IOException, ConfigNotFoundException {
    return persistence.getConfig(ConfigSchema.STANDARD_SYNC_OPERATION, operationId.toString(), StandardSyncOperation.class);
  }

  public void writeStandardSyncOperation(final StandardSyncOperation standardSyncOperation) throws JsonValidationException, IOException {
    persistence.writeConfig(ConfigSchema.STANDARD_SYNC_OPERATION, standardSyncOperation.getOperationId().toString(), standardSyncOperation);
  }

  public List<StandardSyncOperation> listStandardSyncOperations() throws IOException, JsonValidationException {
    return persistence.listConfigs(ConfigSchema.STANDARD_SYNC_OPERATION, StandardSyncOperation.class);
  }

  /**
   * Updates {@link io.airbyte.db.instance.configs.jooq.generated.tables.ConnectionOperation} records
   * for the given {@code connectionId}.
   *
   * @param connectionId ID of the associated connection to update operations for
   * @param newOperationIds Set of all operationIds that should be associated to the connection
   * @throws IOException
   */
  public void updateConnectionOperationIds(final UUID connectionId, final Set<UUID> newOperationIds) throws IOException {
    database.transaction(ctx -> {
      final Set<UUID> existingOperationIds = ctx
          .selectFrom(CONNECTION_OPERATION)
          .where(CONNECTION_OPERATION.CONNECTION_ID.eq(connectionId))
          .fetchSet(CONNECTION_OPERATION.OPERATION_ID);

      final Set<UUID> existingOperationIdsToKeep = Sets.intersection(existingOperationIds, newOperationIds);

      // DELETE existing connection_operation records that aren't in the input list
      final Set<UUID> operationIdsToDelete = Sets.difference(existingOperationIds, existingOperationIdsToKeep);

      ctx.deleteFrom(CONNECTION_OPERATION)
          .where(CONNECTION_OPERATION.CONNECTION_ID.eq(connectionId))
          .and(CONNECTION_OPERATION.OPERATION_ID.in(operationIdsToDelete))
          .execute();

      // INSERT connection_operation records that are in the input list and don't yet exist
      final Set<UUID> operationIdsToAdd = Sets.difference(newOperationIds, existingOperationIdsToKeep);

      operationIdsToAdd.forEach(operationId -> ctx
          .insertInto(CONNECTION_OPERATION)
          .columns(CONNECTION_OPERATION.ID, CONNECTION_OPERATION.CONNECTION_ID, CONNECTION_OPERATION.OPERATION_ID)
          .values(UUID.randomUUID(), connectionId, operationId)
          .execute());

      return null;
    });
  }

  public void deleteStandardSyncOperation(final UUID standardSyncOperationId) throws IOException {
    database.transaction(ctx -> {
      ctx.deleteFrom(CONNECTION_OPERATION)
          .where(CONNECTION_OPERATION.OPERATION_ID.eq(standardSyncOperationId)).execute();
      ctx.update(OPERATION)
          .set(OPERATION.TOMBSTONE, true)
          .where(OPERATION.ID.eq(standardSyncOperationId)).execute();
      return null;
    });
  }

  public SourceOAuthParameter getSourceOAuthParams(final UUID sourceOAuthParameterId)
      throws JsonValidationException, IOException, ConfigNotFoundException {
    return persistence.getConfig(ConfigSchema.SOURCE_OAUTH_PARAM, sourceOAuthParameterId.toString(), SourceOAuthParameter.class);
  }

  public Optional<SourceOAuthParameter> getSourceOAuthParamByDefinitionIdOptional(final UUID workspaceId, final UUID sourceDefinitionId)
      throws IOException {
    final Result<Record> result = database.query(ctx -> {
      final SelectJoinStep<Record> query = ctx.select(asterisk()).from(ACTOR_OAUTH_PARAMETER);
      return query.where(ACTOR_OAUTH_PARAMETER.ACTOR_TYPE.eq(ActorType.source),
          ACTOR_OAUTH_PARAMETER.WORKSPACE_ID.eq(workspaceId),
          ACTOR_OAUTH_PARAMETER.ACTOR_DEFINITION_ID.eq(sourceDefinitionId)).fetch();
    });

    if (result.size() == 0) {
      return Optional.empty();
    }
    return Optional.of(DbConverter.buildSourceOAuthParameter(result.get(0)));
  }

  public void writeSourceOAuthParam(final SourceOAuthParameter sourceOAuthParameter) throws JsonValidationException, IOException {
    persistence.writeConfig(ConfigSchema.SOURCE_OAUTH_PARAM, sourceOAuthParameter.getOauthParameterId().toString(), sourceOAuthParameter);
  }

  public List<SourceOAuthParameter> listSourceOAuthParam() throws JsonValidationException, IOException {
    return persistence.listConfigs(ConfigSchema.SOURCE_OAUTH_PARAM, SourceOAuthParameter.class);
  }

  public DestinationOAuthParameter getDestinationOAuthParams(final UUID destinationOAuthParameterId)
      throws JsonValidationException, IOException, ConfigNotFoundException {
    return persistence.getConfig(ConfigSchema.DESTINATION_OAUTH_PARAM, destinationOAuthParameterId.toString(), DestinationOAuthParameter.class);
  }

  public Optional<DestinationOAuthParameter> getDestinationOAuthParamByDefinitionIdOptional(final UUID workspaceId,
                                                                                            final UUID destinationDefinitionId)
      throws IOException {
    final Result<Record> result = database.query(ctx -> {
      final SelectJoinStep<Record> query = ctx.select(asterisk()).from(ACTOR_OAUTH_PARAMETER);
      return query.where(ACTOR_OAUTH_PARAMETER.ACTOR_TYPE.eq(ActorType.destination),
          ACTOR_OAUTH_PARAMETER.WORKSPACE_ID.eq(workspaceId),
          ACTOR_OAUTH_PARAMETER.ACTOR_DEFINITION_ID.eq(destinationDefinitionId)).fetch();
    });

    if (result.size() == 0) {
      return Optional.empty();
    }
    return Optional.of(DbConverter.buildDestinationOAuthParameter(result.get(0)));
  }

  public void writeDestinationOAuthParam(final DestinationOAuthParameter destinationOAuthParameter) throws JsonValidationException, IOException {
    persistence.writeConfig(ConfigSchema.DESTINATION_OAUTH_PARAM, destinationOAuthParameter.getOauthParameterId().toString(),
        destinationOAuthParameter);
  }

  public List<DestinationOAuthParameter> listDestinationOAuthParam() throws JsonValidationException, IOException {
    return persistence.listConfigs(ConfigSchema.DESTINATION_OAUTH_PARAM, DestinationOAuthParameter.class);
  }

<<<<<<< HEAD
  /**
   * @deprecated Use StatePersistence instead
   */
  @Deprecated
=======
  @Deprecated(forRemoval = true)
  // use StatePersistence instead
>>>>>>> 4fa2bf3c
  public Optional<State> getConnectionState(final UUID connectionId) throws IOException {
    try {
      final StandardSyncState connectionState = persistence.getConfig(
          ConfigSchema.STANDARD_SYNC_STATE,
          connectionId.toString(),
          StandardSyncState.class);
      return Optional.of(connectionState.getState());
    } catch (final ConfigNotFoundException e) {
      return Optional.empty();
    } catch (final JsonValidationException e) {
      throw new IllegalStateException(e);
    }
  }

  @Deprecated(forRemoval = true)
  // use StatePersistence instead
  public void updateConnectionState(final UUID connectionId, final State state) throws IOException {
    LOGGER.info("Updating connection {} state: {}", connectionId, state);
    final StandardSyncState connectionState = new StandardSyncState().withConnectionId(connectionId).withState(state);
    try {
      persistence.writeConfig(ConfigSchema.STANDARD_SYNC_STATE, connectionId.toString(), connectionState);
    } catch (final JsonValidationException e) {
      throw new IllegalStateException(e);
    }
  }

  private Map<UUID, AirbyteCatalog> findCatalogByHash(final String catalogHash, final DSLContext context) {
    final Result<Record2<UUID, JSONB>> records = context.select(ACTOR_CATALOG.ID, ACTOR_CATALOG.CATALOG)
        .from(ACTOR_CATALOG)
        .where(ACTOR_CATALOG.CATALOG_HASH.eq(catalogHash)).fetch();

    final Map<UUID, AirbyteCatalog> result = new HashMap<>();
    for (final Record record : records) {
      final AirbyteCatalog catalog = Jsons.deserialize(
          record.get(ACTOR_CATALOG.CATALOG).toString(), AirbyteCatalog.class);
      result.put(record.get(ACTOR_CATALOG.ID), catalog);
    }
    return result;
  }

  public ActorCatalog getActorCatalogById(final UUID actorCatalogId)
      throws IOException, ConfigNotFoundException {
    final Result<Record> result = database.query(ctx -> ctx.select(ACTOR_CATALOG.asterisk())
        .from(ACTOR_CATALOG).where(ACTOR_CATALOG.ID.eq(actorCatalogId))).fetch();
    if (result.size() > 0) {
      return DbConverter.buildActorCatalog(result.get(0));
    }
    throw new ConfigNotFoundException(ConfigSchema.ACTOR_CATALOG, actorCatalogId);
  }

  /**
   * Store an Airbyte catalog in DB if it is not present already
   *
   * Checks in the config DB if the catalog is present already, if so returns it identifier. It is not
   * present, it is inserted in DB with a new identifier and that identifier is returned.
   *
   * @param airbyteCatalog An Airbyte catalog to cache
   * @param context
   * @return the db identifier for the cached catalog.
   */
  private UUID getOrInsertActorCatalog(final AirbyteCatalog airbyteCatalog,
                                       final DSLContext context) {
    final OffsetDateTime timestamp = OffsetDateTime.now();
    final HashFunction hashFunction = Hashing.murmur3_32_fixed();
    final String catalogHash = hashFunction.hashBytes(Jsons.serialize(airbyteCatalog).getBytes(
        Charsets.UTF_8)).toString();
    final Map<UUID, AirbyteCatalog> catalogs = findCatalogByHash(catalogHash, context);

    for (final Map.Entry<UUID, AirbyteCatalog> entry : catalogs.entrySet()) {
      if (entry.getValue().equals(airbyteCatalog)) {
        return entry.getKey();
      }
    }

    final UUID catalogId = UUID.randomUUID();
    context.insertInto(ACTOR_CATALOG)
        .set(ACTOR_CATALOG.ID, catalogId)
        .set(ACTOR_CATALOG.CATALOG, JSONB.valueOf(Jsons.serialize(airbyteCatalog)))
        .set(ACTOR_CATALOG.CATALOG_HASH, catalogHash)
        .set(ACTOR_CATALOG.CREATED_AT, timestamp)
        .set(ACTOR_CATALOG.MODIFIED_AT, timestamp).execute();
    return catalogId;
  }

  public Optional<ActorCatalog> getActorCatalog(final UUID actorId,
                                                final String actorVersion,
                                                final String configHash)
      throws IOException {
    final Result<Record> records = database.transaction(ctx -> ctx.select(ACTOR_CATALOG.asterisk())
        .from(ACTOR_CATALOG).join(ACTOR_CATALOG_FETCH_EVENT)
        .on(ACTOR_CATALOG.ID.eq(ACTOR_CATALOG_FETCH_EVENT.ACTOR_CATALOG_ID))
        .where(ACTOR_CATALOG_FETCH_EVENT.ACTOR_ID.eq(actorId))
        .and(ACTOR_CATALOG_FETCH_EVENT.ACTOR_VERSION.eq(actorVersion))
        .and(ACTOR_CATALOG_FETCH_EVENT.CONFIG_HASH.eq(configHash))
        .orderBy(ACTOR_CATALOG_FETCH_EVENT.CREATED_AT.desc()).limit(1)).fetch();

    if (records.size() >= 1) {
      return Optional.of(DbConverter.buildActorCatalog(records.get(0)));
    }
    return Optional.empty();

  }

  /**
   * Stores source catalog information.
   *
   * This function is called each time the schema of a source is fetched. This can occur because the
   * source is set up for the first time, because the configuration or version of the connector
   * changed or because the user explicitly requested a schema refresh. Schemas are stored separately
   * and de-duplicated upon insertion. Once a schema has been successfully stored, a call to
   * getActorCatalog(actorId, connectionVersion, configurationHash) will return the most recent schema
   * stored for those parameters.
   *
   * @param catalog
   * @param actorId
   * @param connectorVersion
   * @param configurationHash
   * @return The identifier (UUID) of the fetch event inserted in the database
   * @throws IOException
   */
  public UUID writeActorCatalogFetchEvent(final AirbyteCatalog catalog,
                                          final UUID actorId,
                                          final String connectorVersion,
                                          final String configurationHash)
      throws IOException {
    final OffsetDateTime timestamp = OffsetDateTime.now();
    final UUID fetchEventID = UUID.randomUUID();
    return database.transaction(ctx -> {
      final UUID catalogId = getOrInsertActorCatalog(catalog, ctx);
      ctx.insertInto(ACTOR_CATALOG_FETCH_EVENT)
          .set(ACTOR_CATALOG_FETCH_EVENT.ID, fetchEventID)
          .set(ACTOR_CATALOG_FETCH_EVENT.ACTOR_ID, actorId)
          .set(ACTOR_CATALOG_FETCH_EVENT.ACTOR_CATALOG_ID, catalogId)
          .set(ACTOR_CATALOG_FETCH_EVENT.CONFIG_HASH, configurationHash)
          .set(ACTOR_CATALOG_FETCH_EVENT.ACTOR_VERSION, connectorVersion)
          .set(ACTOR_CATALOG_FETCH_EVENT.MODIFIED_AT, timestamp)
          .set(ACTOR_CATALOG_FETCH_EVENT.CREATED_AT, timestamp).execute();
      return catalogId;
    });
  }

  public int countConnectionsForWorkspace(final UUID workspaceId) throws IOException {
    return database.query(ctx -> ctx.selectCount()
        .from(CONNECTION)
        .join(ACTOR).on(CONNECTION.SOURCE_ID.eq(ACTOR.ID))
        .where(ACTOR.WORKSPACE_ID.eq(workspaceId))
        .and(CONNECTION.STATUS.notEqual(StatusType.deprecated))
        .andNot(ACTOR.TOMBSTONE)).fetchOne().into(int.class);
  }

  public int countSourcesForWorkspace(final UUID workspaceId) throws IOException {
    return database.query(ctx -> ctx.selectCount()
        .from(ACTOR)
        .where(ACTOR.WORKSPACE_ID.equal(workspaceId))
        .and(ACTOR.ACTOR_TYPE.eq(ActorType.source))
        .andNot(ACTOR.TOMBSTONE)).fetchOne().into(int.class);
  }

  public int countDestinationsForWorkspace(final UUID workspaceId) throws IOException {
    return database.query(ctx -> ctx.selectCount()
        .from(ACTOR)
        .where(ACTOR.WORKSPACE_ID.equal(workspaceId))
        .and(ACTOR.ACTOR_TYPE.eq(ActorType.destination))
        .andNot(ACTOR.TOMBSTONE)).fetchOne().into(int.class);
  }

  /**
   * MUST NOT ACCEPT SECRETS - Package private so that secrets are not accidentally passed in. Should
   * only be called from { @link SecretsRepositoryWriter }
   *
   * Takes as inputs configurations that it then uses to overwrite the contents of the existing Config
   * Database.
   *
   * @param configs - configurations to load.
   * @param dryRun - whether to test run of the load
   * @throws IOException - you never know when you IO.
   */
  void replaceAllConfigsNoSecrets(final Map<AirbyteConfig, Stream<?>> configs, final boolean dryRun) throws IOException {
    persistence.replaceAllConfigs(configs, dryRun);
  }

  /**
   * Dumps all configurations in the Config Database. Note: It will not contain secrets as the Config
   * Database does not contain connector configurations that include secrets. In order to hydrate with
   * secrets see { @link SecretsRepositoryReader#dumpConfigs() }.
   *
   * @return all configurations in the Config Database
   * @throws IOException - you never know when you IO
   */
  public Map<String, Stream<JsonNode>> dumpConfigsNoSecrets() throws IOException {
    return persistence.dumpConfigs();
  }

  /**
   * MUST NOT ACCEPT SECRETS - Package private so that secrets are not accidentally passed in. Should
   * only be called from { @link SecretsRepositoryWriter }
   *
   * Loads all Data from a ConfigPersistence into the database.
   *
   * @param seedPersistenceWithoutSecrets - seed persistence WITHOUT secrets
   * @throws IOException - you never know when you IO
   */
  public void loadDataNoSecrets(final ConfigPersistence seedPersistenceWithoutSecrets) throws IOException {
    persistence.loadData(seedPersistenceWithoutSecrets);
  }

  /**
   * The following methods are present to allow the JobCreationAndStatusUpdateActivity class to emit
   * metrics without exposing the underlying database connection.
   */

  public List<ReleaseStage> getSrcIdAndDestIdToReleaseStages(final UUID srcId, final UUID dstId) throws IOException {
    return database.query(ctx -> MetricQueries.srcIdAndDestIdToReleaseStages(ctx, srcId, dstId));
  }

  public List<ReleaseStage> getJobIdToReleaseStages(final long jobId) throws IOException {
    return database.query(ctx -> MetricQueries.jobIdToReleaseStages(ctx, jobId));
  }

  private Condition includeTombstones(final Field<Boolean> tombstoneField, final boolean includeTombstones) {
    if (includeTombstones) {
      return DSL.trueCondition();
    } else {
      return tombstoneField.eq(false);
    }
  }

  public WorkspaceServiceAccount getWorkspaceServiceAccountNoSecrets(final UUID workspaceId)
      throws JsonValidationException, IOException, ConfigNotFoundException {
    return persistence.getConfig(ConfigSchema.WORKSPACE_SERVICE_ACCOUNT, workspaceId.toString(), WorkspaceServiceAccount.class);
  }

  public void writeWorkspaceServiceAccountNoSecrets(final WorkspaceServiceAccount workspaceServiceAccount)
      throws JsonValidationException, IOException {
    persistence.writeConfig(ConfigSchema.WORKSPACE_SERVICE_ACCOUNT, workspaceServiceAccount.getWorkspaceId().toString(),
        workspaceServiceAccount);
  }

}<|MERGE_RESOLUTION|>--- conflicted
+++ resolved
@@ -757,15 +757,11 @@
     return persistence.listConfigs(ConfigSchema.DESTINATION_OAUTH_PARAM, DestinationOAuthParameter.class);
   }
 
-<<<<<<< HEAD
   /**
    * @deprecated Use StatePersistence instead
    */
-  @Deprecated
-=======
   @Deprecated(forRemoval = true)
   // use StatePersistence instead
->>>>>>> 4fa2bf3c
   public Optional<State> getConnectionState(final UUID connectionId) throws IOException {
     try {
       final StandardSyncState connectionState = persistence.getConfig(
