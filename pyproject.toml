[tool.poetry]
name = "airbyte"
version = "0.1.0"
description = "Airbyte open source connector code"
authors = ["Airbyte <contact@airbyte.io>"]

[tool.poetry.dependencies]
python = "~3.10"
jsonschema = "^4.22.0"

[tool.poetry.group.dev.dependencies]
isort = "5.6.4"
black = "~22.3.0"
ruff = "^0.4"
poethepoet = "^0.26.1"

[tool.poe.tasks]
isort = { cmd = "poetry run isort --settings-file pyproject.toml ." }
black = { cmd = "poetry run black --config pyproject.toml ." }
format = { sequence = [
    "isort",
    "black",
], help = "Format Python code in the repository. This command is invoked in airbyte-ci format." }

[tool.black]
line-length = 140
target-version = ["py310"]
extend-exclude = """
/(
    build
    | integration_tests
    | unit_tests
    | generated
    | airbyte-cdk/python/airbyte_cdk/sources/declarative/models
    | invalid
    | non_formatted_code
<<<<<<< HEAD
    | airbyte-integrations/connectors/destination-duckdb",
=======
    | airbyte-integrations/connectors/destination-snowflake-cortex
>>>>>>> ca6ece63
)/
"""

[tool.flake8]
extend-exclude = [
    "*/lib/*/site-packages",
    ".venv",
    "build",
    "models",
    ".eggs",
    "**/__init__.py",
    "**/generated/*",
    "**/declarative/models/*",
]
max-complexity = 20
max-line-length = 140
extend-ignore = [
    "E203", # whitespace before ':' (conflicts with Black)
    "E231", # Bad trailing comma (conflicts with Black)
    "E501", # line too long (conflicts with Black)
    "W503", # line break before binary operator (conflicts with Black)
    "F811", # TODO: ella fix after pflake8 version update
]

[tool.coverage.report]
fail_under = 0
skip_empty = true
sort = "-cover"
omit = [
    ".venv/*",
    "main.py",
    "setup.py",
    "unit_tests/*",
    "integration_tests/*",
    "**/generated/*",
]

# TODO: This will be removed in favor of the section below.
[tool.isort]
profile = "black"
color_output = false
# skip_gitignore = true
line_length = 140
multi_line_output = 3
include_trailing_comma = true
force_grid_wrap = 0
use_parentheses = true
skip_glob = [
    "airbyte-cdk/python/airbyte_cdk/sources/declarative/models/**",
    "**/invalid/**",
    "**/non_formatted_code/**",
    "**/connector_builder/generated/**",
    # TODO: Remove this after we move to Ruff. Ruff is mono-repo-aware and
    # correctly handles first-party imports in subdirectories.

<<<<<<< HEAD
    # Migrated to Ruff:
    "airbyte-integrations/connectors/destination-duckdb/**",
=======
    # Migrated to `ruff`:
    "airbyte-integrations/connectors/destination-snowflake-cortex/**"
>>>>>>> ca6ece63
]

[tool.ruff.pylint]
max-args = 8      # Relaxed from default of 5
max-branches = 15 # Relaxed from default of 12

[tool.ruff]
target-version = "py310"
select = [
    # For rules reference, see https://docs.astral.sh/ruff/rules/
    "A",     # flake8-builtins
    "ANN",   # flake8-annotations
    "ARG",   # flake8-unused-arguments
    "ASYNC", # flake8-async
    "B",     # flake8-bugbear
    "FBT",   # flake8-boolean-trap
    "BLE",   # Blind except
    "C4",    # flake8-comprehensions
    "C90",   # mccabe (complexity)
    "COM",   # flake8-commas
    "CPY",   # missing copyright notice
    # "D", # pydocstyle # TODO: Re-enable when adding docstrings
    "DTZ",  # flake8-datetimez
    "E",    # pycodestyle (errors)
    "ERA",  # flake8-eradicate (commented out code)
    "EXE",  # flake8-executable
    "F",    # Pyflakes
    "FA",   # flake8-future-annotations
    "FIX",  # flake8-fixme
    "FLY",  # flynt
    "FURB", # Refurb
    "I",    # isort
    "ICN",  # flake8-import-conventions
    "INP",  # flake8-no-pep420
    "INT",  # flake8-gettext
    "ISC",  # flake8-implicit-str-concat
    "ICN",  # flake8-import-conventions
    "LOG",  # flake8-logging
    "N",    # pep8-naming
    "PD",   # pandas-vet
    "PERF", # Perflint
    "PIE",  # flake8-pie
    "PGH",  # pygrep-hooks
    "PL",   # Pylint
    "PT",   # flake8-pytest-style
    "PTH",  # flake8-use-pathlib
    "PYI",  # flake8-pyi
    "Q",    # flake8-quotes
    "RET",  # flake8-return
    "RSE",  # flake8-raise
    "RUF",  # Ruff-specific rules
    "SIM",  # flake8-simplify
    "SLF",  # flake8-self
    "SLOT", # flake8-slots
    "T10",  # debugger calls
    # "T20", # flake8-print # TODO: Re-enable once we have logging
    "TCH",    # flake8-type-checking
    "TD",     # flake8-todos
    "TID",    # flake8-tidy-imports
    "TRY",    # tryceratops
    "TRY002", # Disallow raising vanilla Exception. Create or use a custom exception instead.
    "TRY003", # Disallow vanilla string passing. Prefer kwargs to the exception constructur.
    "UP",     # pyupgrade
    "W",      # pycodestyle (warnings)
    "YTT",    # flake8-2020
]

ignore = [
    # For rules reference, see https://docs.astral.sh/ruff/rules/

    # These we don't agree with or don't want to prioritize to enforce:
    "ANN003",  # kwargs missing type annotations
    "ANN101",  # Type annotations for 'self' args
    "ANN102",  # Type annotations for 'cls' args
    "COM812",  # Because it conflicts with ruff auto-format
    "EM",      # flake8-errmsgs (may reconsider later)
    "DJ",      # Django linting
    "G",       # flake8-logging-format
    "ISC001",  # Conflicts with ruff auto-format
    "NPY",     # NumPy-specific rules
    "PIE790",  # Allow unnecssary 'pass' (sometimes useful for readability)
    "PERF203", # exception handling in loop
    "S",       # flake8-bandit (noisy, security related)
    "SIM910",  # Allow "None" as second argument to Dict.get(). "Explicit is better than implicit."
    "TD002",   # Require author for TODOs
    "TRIO",    # flake8-trio (opinionated, noisy)
    "INP001",  # Dir 'examples' is part of an implicit namespace package. Add an __init__.py.

    # TODO: Consider re-enabling these before release:
    "A003",    # Class attribute 'type' is shadowing a Python builtin
    "BLE001",  # Do not catch blind exception: Exception
    "ERA001",  # Remove commented-out code
    "FIX002",  # Allow "TODO:" until release (then switch to requiring links via TDO003)
    "PLW0603", # Using the global statement to update _cache is discouraged
    "TD003",   # Require links for TODOs # TODO: Re-enable when we disable FIX002

    "UP007", # Allow legacy `Union[a, b]` and `Optional[a]` for Pydantic, until we drop Python 3.9 (Pydantic doesn't like it)
]
fixable = ["ALL"]
unfixable = [
    "ERA001", # Commented-out code (avoid silent loss of code)
    "T201",   # print() calls (avoid silent loss of code / log messages)
]

line-length = 140
extend-exclude = ["docs", "test", "tests"]
dummy-variable-rgx = "^(_+|(_+[a-zA-Z0-9_]*[a-zA-Z0-9]+?))$"

[tool.ruff.isort]
force-sort-within-sections = false
lines-after-imports = 2
known-first-party = [
    "airbyte",
    "airbyte_cdk",
    "airbyte_protocol",
    "airbyte_api_client",
    "connector_ops",
    "pipelines",
]
known-local-folder = ["airbyte"]
required-imports = ["from __future__ import annotations"]
known-third-party = []
section-order = [
    "future",
    "standard-library",
    "third-party",
    "first-party",
    "local-folder",
]

[tool.ruff.mccabe]
max-complexity = 24

[tool.ruff.pycodestyle]
ignore-overlong-task-comments = true

[tool.ruff.pydocstyle]
convention = "google"

[tool.ruff.flake8-annotations]
allow-star-arg-any = false
ignore-fully-untyped = false

[tool.ruff.format]
quote-style = "double"
indent-style = "space"
skip-magic-trailing-comma = false
line-ending = "auto"
preview = false
docstring-code-format = true

[tool.mypy]
platform = "linux"
exclude = "(build|integration_tests|unit_tests|generated)"

# Optionals
ignore_missing_imports = true

# Strictness
allow_untyped_globals = false
allow_redefinition = false
implicit_reexport = false
strict_equality = true

# Warnings
warn_unused_ignores = true
warn_no_return = true
warn_return_any = true
warn_redundant_casts = true
warn_unreachable = true

# Error output
show_column_numbers = true
show_error_context = true
show_error_codes = true
show_traceback = true
pretty = true
color_output = true
error_summary = true

[tool.pytest.ini_options]
minversion = "6.2.5"
addopts = "-r a --capture=no -vv --color=yes"<|MERGE_RESOLUTION|>--- conflicted
+++ resolved
@@ -34,11 +34,8 @@
     | airbyte-cdk/python/airbyte_cdk/sources/declarative/models
     | invalid
     | non_formatted_code
-<<<<<<< HEAD
-    | airbyte-integrations/connectors/destination-duckdb",
-=======
+    | airbyte-integrations/connectors/destination-duckdb
     | airbyte-integrations/connectors/destination-snowflake-cortex
->>>>>>> ca6ece63
 )/
 """
 
@@ -94,13 +91,9 @@
     # TODO: Remove this after we move to Ruff. Ruff is mono-repo-aware and
     # correctly handles first-party imports in subdirectories.
 
-<<<<<<< HEAD
     # Migrated to Ruff:
     "airbyte-integrations/connectors/destination-duckdb/**",
-=======
-    # Migrated to `ruff`:
     "airbyte-integrations/connectors/destination-snowflake-cortex/**"
->>>>>>> ca6ece63
 ]
 
 [tool.ruff.pylint]
