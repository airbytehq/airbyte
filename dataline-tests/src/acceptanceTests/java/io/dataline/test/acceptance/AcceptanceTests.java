--- conflicted
+++ resolved
@@ -387,25 +387,10 @@
         .put("postgres_username", targetPsql.getUsername())
         .put("postgres_password", targetPsql.getPassword())
         .put("postgres_schema", "public")
-<<<<<<< HEAD
-        .put("postgres_port", TARGET_PSQL.getFirstMappedPort())
-        .put("postgres_database", TARGET_PSQL.getDatabaseName())
-        .build());
-
-    UUID defaultWorkspaceId = PersistenceConstants.DEFAULT_WORKSPACE_ID;
-
-    DestinationImplementationCreate create = new DestinationImplementationCreate()
-        .connectionConfiguration(dbConfiguration)
-        .workspaceId(defaultWorkspaceId)
-        .destinationSpecificationId(destinationSpecId);
-    ConfigurationApi
-    DestinationImplementationRead destinationImpl = apiClient.getDestinationImplementationApi().createDestinationImplementation(create);
-=======
         .put("postgres_port", targetPsql.getFirstMappedPort())
         .put("postgres_database", targetPsql.getDatabaseName())
         .build();
   }
->>>>>>> 9d220887
 
   private DestinationImplementationRead createDestinationImplementation(String name,
                                                                         UUID workspaceId,
