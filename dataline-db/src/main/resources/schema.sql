<<<<<<< HEAD
CREATE TABLE DATALINE_METADATA (id varchar(255), value varchar(255), PRIMARY KEY (id));
INSERT INTO DATALINE_METADATA VALUES  ('server-uuid', ((lower(hex(randomblob(4))) || '-' || lower(hex(randomblob(2))) || '-4' || substr(lower(hex(randomblob(2))),2) || '-' || substr('89ab',abs(random()) % 4 + 1, 1) || substr(lower(hex(randomblob(2))),2) || '-' || lower(hex(randomblob(6))))));
CREATE TABLE JOBS (id INTEGER PRIMARY KEY AUTOINCREMENT, connection_id varchar(255), created_at INTEGER, started_at INTEGER, updated_at INTEGER, status INTEGER, stdout_path varchar(255), stderr_path varchar(255));
=======
-- database
CREATE DATABASE dataline;
\connect dataline;

-- extensions
CREATE EXTENSION IF NOT EXISTS "uuid-ossp";

-- types
CREATE TYPE JOB_STATUS AS ENUM ('pending', 'running', 'failed', 'completed', 'cancelled');

-- tables
CREATE TABLE DATALINE_METADATA (key VARCHAR (255) PRIMARY KEY, value VARCHAR (255));

CREATE TABLE JOBS (
    id BIGSERIAL PRIMARY KEY,
    scope VARCHAR (255),
    created_at TIMESTAMPTZ,
    started_at TIMESTAMPTZ,
    updated_at TIMESTAMPTZ,
    status JOB_STATUS,
    config JSONB,
    output JSONB,
    stdout_path VARCHAR (255),
    stderr_path VARCHAR (255)
);

-- entries
INSERT INTO DATALINE_METADATA VALUES  ('server-uuid', uuid_generate_v4());

-- grants
GRANT ALL ON DATABASE dataline TO docker;
>>>>>>> 9203edff
<|MERGE_RESOLUTION|>--- conflicted
+++ resolved
@@ -1,8 +1,3 @@
-<<<<<<< HEAD
-CREATE TABLE DATALINE_METADATA (id varchar(255), value varchar(255), PRIMARY KEY (id));
-INSERT INTO DATALINE_METADATA VALUES  ('server-uuid', ((lower(hex(randomblob(4))) || '-' || lower(hex(randomblob(2))) || '-4' || substr(lower(hex(randomblob(2))),2) || '-' || substr('89ab',abs(random()) % 4 + 1, 1) || substr(lower(hex(randomblob(2))),2) || '-' || lower(hex(randomblob(6))))));
-CREATE TABLE JOBS (id INTEGER PRIMARY KEY AUTOINCREMENT, connection_id varchar(255), created_at INTEGER, started_at INTEGER, updated_at INTEGER, status INTEGER, stdout_path varchar(255), stderr_path varchar(255));
-=======
 -- database
 CREATE DATABASE dataline;
 \connect dataline;
@@ -33,5 +28,4 @@
 INSERT INTO DATALINE_METADATA VALUES  ('server-uuid', uuid_generate_v4());
 
 -- grants
-GRANT ALL ON DATABASE dataline TO docker;
->>>>>>> 9203edff
+GRANT ALL ON DATABASE dataline TO docker;