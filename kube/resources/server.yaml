apiVersion: v1
kind: Service
metadata:
  name: airbyte-server-svc
spec:
  type: NodePort
  ports:
    - port: 8001
      protocol: TCP
  selector:
    airbyte: server
---
apiVersion: apps/v1
kind: Deployment
metadata:
  name: airbyte-server
spec:
  replicas: 1
  selector:
    matchLabels:
      airbyte: server
  template:
    metadata:
      labels:
        airbyte: server
    spec:
      affinity:
        podAffinity:
          requiredDuringSchedulingIgnoredDuringExecution:
            - labelSelector:
                matchExpressions:
                  - key: airbyte
                    operator: In
                    values:
                      - scheduler
              topologyKey: kubernetes.io/hostname
      containers:
        - name: airbyte-server-container
          image: airbyte/server
          env:
            - name: AIRBYTE_VERSION
              valueFrom:
                configMapKeyRef:
                  name: airbyte-env
                  key: AIRBYTE_VERSION
            - name: CONFIG_ROOT
              valueFrom:
                configMapKeyRef:
                  name: airbyte-env
                  key: CONFIG_ROOT
            - name: DATABASE_PASSWORD
              valueFrom:
                configMapKeyRef:
                  name: airbyte-env
                  key: DATABASE_PASSWORD
            - name: DATABASE_URL
              valueFrom:
                configMapKeyRef:
                  name: airbyte-env
                  key: DATABASE_URL
            - name: DATABASE_USER
              valueFrom:
                configMapKeyRef:
                  name: airbyte-env
                  key: DATABASE_USER
            - name: TRACKING_STRATEGY
              valueFrom:
                configMapKeyRef:
                  name: airbyte-env
                  key: TRACKING_STRATEGY
            - name: WAIT_BEFORE_HOSTS
              value: "5"
            - name: WAIT_HOSTS
              value: airbyte-db-svc:5432
            - name: WAIT_HOSTS_TIMEOUT
              value: "45"
            - name: WORKER_ENVIRONMENT
              valueFrom:
                configMapKeyRef:
                  name: airbyte-env
                  key: WORKER_ENVIRONMENT
            - name: WORKSPACE_ROOT
              valueFrom:
                configMapKeyRef:
                  name: airbyte-env
                  key: WORKSPACE_ROOT
            - name: WEBAPP_URL
              valueFrom:
                configMapKeyRef:
                  name: airbyte-env
                  key: WEBAPP_URL
            - name: TEMPORAL_HOST
              valueFrom:
                configMapKeyRef:
                  name: airbyte-env
                  key: TEMPORAL_HOST
            - name: S3_LOG_BUCKET
              valueFrom:
                configMapKeyRef:
                  name: airbyte-env
                  key: S3_LOG_BUCKET
            - name: S3_LOG_BUCKET_REGION
              valueFrom:
                configMapKeyRef:
                  name: airbyte-env
                  key: S3_LOG_BUCKET_REGION
            - name: AWS_ACCESS_KEY_ID
              valueFrom:
                configMapKeyRef:
                  name: airbyte-env
                  key: AWS_ACCESS_KEY_ID
            - name: AWS_SECRET_ACCESS_KEY
              valueFrom:
                configMapKeyRef:
                  name: airbyte-env
                  key: AWS_SECRET_ACCESS_KEY
<<<<<<< HEAD
            - name: RESOURCE_REQUIREMENT_CPU
              valueFrom:
                configMapKeyRef:
                  name: airbyte-env
                  key: RESOURCE_REQUIREMENT_CPU
            - name: RESOURCE_REQUIREMENT_MEMORY
              valueFrom:
                configMapKeyRef:
                  name: airbyte-env
                  key: RESOURCE_REQUIREMENT_MEMORY
=======
            - name: S3_MINIO_ENDPOINT
              valueFrom:
                configMapKeyRef:
                  name: airbyte-env
                  key: S3_MINIO_ENDPOINT
            - name: S3_PATH_STYLE_ACCESS
              valueFrom:
                configMapKeyRef:
                  name: airbyte-env
                  key: S3_PATH_STYLE_ACCESS
            - name: LOG_LEVEL
              valueFrom:
                configMapKeyRef:
                  name: airbyte-env
                  key: LOG_LEVEL
>>>>>>> 21138285
          ports:
            - containerPort: 8001
          volumeMounts:
            - name: airbyte-volume-configs
              mountPath: /configs
            - name: airbyte-volume-workspace
              mountPath: /workspace
      volumes:
        - name: airbyte-volume-workspace
          persistentVolumeClaim:
            claimName: airbyte-volume-workspace
        - name: airbyte-volume-configs
          persistentVolumeClaim:
            claimName: airbyte-volume-configs<|MERGE_RESOLUTION|>--- conflicted
+++ resolved
@@ -114,7 +114,6 @@
                 configMapKeyRef:
                   name: airbyte-env
                   key: AWS_SECRET_ACCESS_KEY
-<<<<<<< HEAD
             - name: RESOURCE_REQUIREMENT_CPU
               valueFrom:
                 configMapKeyRef:
@@ -125,7 +124,6 @@
                 configMapKeyRef:
                   name: airbyte-env
                   key: RESOURCE_REQUIREMENT_MEMORY
-=======
             - name: S3_MINIO_ENDPOINT
               valueFrom:
                 configMapKeyRef:
@@ -141,7 +139,6 @@
                 configMapKeyRef:
                   name: airbyte-env
                   key: LOG_LEVEL
->>>>>>> 21138285
           ports:
             - containerPort: 8001
           volumeMounts:
