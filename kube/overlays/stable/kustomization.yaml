--- conflicted
+++ resolved
@@ -8,13 +8,9 @@
 
 images:
   - name: airbyte/db
-<<<<<<< HEAD
-    newTag: 0.33.5-alpha
+    newTag: 0.33.6-alpha
   - name: airbyte/bootloader
-    newTag: 0.33.5-alpha
-=======
     newTag: 0.33.6-alpha
->>>>>>> 8eed92fc
   - name: airbyte/scheduler
     newTag: 0.33.6-alpha
   - name: airbyte/server
