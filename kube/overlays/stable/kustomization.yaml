--- conflicted
+++ resolved
@@ -16,15 +16,9 @@
   - name: airbyte/webapp
     newTag: 0.40.23
   - name: airbyte/worker
-<<<<<<< HEAD
     newTag: 0.40.17
   - name: airbyte/temporal-auto-setup
     newTag: 1.13.0
-=======
-    newTag: 0.40.23
-  - name: temporalio/auto-setup
-    newTag: 1.7.0
->>>>>>> 3a11c7ec
   - name: airbyte/cron
     newTag: 0.40.23
   - name: airbyte/connector-builder-server
