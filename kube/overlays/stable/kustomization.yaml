apiVersion: kustomize.config.k8s.io/v1beta1
kind: Kustomization

namespace: default

bases:
  - ../../resources

images:
  - name: airbyte/db
    newTag: 0.40.25
  - name: airbyte/bootloader
    newTag: 0.40.25
  - name: airbyte/server
    newTag: 0.40.25
  - name: airbyte/webapp
    newTag: 0.40.25
  - name: airbyte/worker
<<<<<<< HEAD
    newTag: 0.40.17
  - name: airbyte/temporal-auto-setup
    newTag: 1.13.0
=======
    newTag: 0.40.25
  - name: temporalio/auto-setup
    newTag: 1.7.0
>>>>>>> 9a62139c
  - name: airbyte/cron
    newTag: 0.40.25
  - name: airbyte/connector-builder-server
    newTag: 0.40.25

configMapGenerator:
  - name: airbyte-env
    envs:
      - .env

secretGenerator:
  - name: airbyte-secrets
    envs:
      - .secrets<|MERGE_RESOLUTION|>--- conflicted
+++ resolved
@@ -16,15 +16,9 @@
   - name: airbyte/webapp
     newTag: 0.40.25
   - name: airbyte/worker
-<<<<<<< HEAD
-    newTag: 0.40.17
-  - name: airbyte/temporal-auto-setup
-    newTag: 1.13.0
-=======
     newTag: 0.40.25
   - name: temporalio/auto-setup
-    newTag: 1.7.0
->>>>>>> 9a62139c
+    newTag: 1.13.0
   - name: airbyte/cron
     newTag: 0.40.25
   - name: airbyte/connector-builder-server
