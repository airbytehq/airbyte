--- conflicted
+++ resolved
@@ -10,13 +10,7 @@
   - name: airbyte/db
     newTag: 0.39.8-alpha
   - name: airbyte/bootloader
-<<<<<<< HEAD
-    newTag: 0.39.7-alpha
-=======
     newTag: 0.39.8-alpha
-  - name: airbyte/scheduler
-    newTag: 0.39.8-alpha
->>>>>>> 88390f24
   - name: airbyte/server
     newTag: 0.39.8-alpha
   - name: airbyte/webapp
