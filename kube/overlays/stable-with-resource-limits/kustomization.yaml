--- conflicted
+++ resolved
@@ -8,13 +8,9 @@
 
 images:
   - name: airbyte/db
-<<<<<<< HEAD
-    newTag: 0.33.6-alpha
+    newTag: 0.33.7-alpha
   - name: airbyte/bootloader
-    newTag: 0.33.6-alpha
-=======
     newTag: 0.33.7-alpha
->>>>>>> 9bbe8785
   - name: airbyte/scheduler
     newTag: 0.33.7-alpha
   - name: airbyte/server
