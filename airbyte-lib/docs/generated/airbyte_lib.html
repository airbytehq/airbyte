--- conflicted
+++ resolved
@@ -4,11 +4,7 @@
                     <div class="attr function">
             
         <span class="def">def</span>
-<<<<<<< HEAD
         <span class="name">get_connector</span><span class="signature pdoc-code multiline">(<span class="param">	<span class="n">name</span><span class="p">:</span> <span class="nb">str</span>,</span><span class="param">	<span class="n">version</span><span class="p">:</span> <span class="nb">str</span> <span class="o">|</span> <span class="kc">None</span> <span class="o">=</span> <span class="kc">None</span>,</span><span class="param">	<span class="n">pip_url</span><span class="p">:</span> <span class="nb">str</span> <span class="o">|</span> <span class="kc">None</span> <span class="o">=</span> <span class="kc">None</span>,</span><span class="param">	<span class="n">config</span><span class="p">:</span> <span class="nb">dict</span><span class="p">[</span><span class="nb">str</span><span class="p">,</span> <span class="n">typing</span><span class="o">.</span><span class="n">Any</span><span class="p">]</span> <span class="o">|</span> <span class="kc">None</span> <span class="o">=</span> <span class="kc">None</span>,</span><span class="param">	<span class="n">use_local_install</span><span class="p">:</span> <span class="nb">bool</span> <span class="o">=</span> <span class="kc">False</span>,</span><span class="param">	<span class="n">install_if_missing</span><span class="p">:</span> <span class="nb">bool</span> <span class="o">=</span> <span class="kc">False</span></span><span class="return-annotation">) -> <span class="n"><a href="#Source">Source</a></span>:</span></span>
-=======
-        <span class="name">get_connector</span><span class="signature pdoc-code multiline">(<span class="param">	<span class="n">name</span><span class="p">:</span> <span class="nb">str</span>,</span><span class="param">	<span class="n">version</span><span class="p">:</span> <span class="nb">str</span> <span class="o">|</span> <span class="kc">None</span> <span class="o">=</span> <span class="kc">None</span>,</span><span class="param">	<span class="n">pip_url</span><span class="p">:</span> <span class="nb">str</span> <span class="o">|</span> <span class="kc">None</span> <span class="o">=</span> <span class="kc">None</span>,</span><span class="param">	<span class="n">config</span><span class="p">:</span> <span class="nb">dict</span><span class="p">[</span><span class="nb">str</span><span class="p">,</span> <span class="n">typing</span><span class="o">.</span><span class="n">Any</span><span class="p">]</span> <span class="o">|</span> <span class="kc">None</span> <span class="o">=</span> <span class="kc">None</span>,</span><span class="param">	<span class="n">use_local_install</span><span class="p">:</span> <span class="nb">bool</span> <span class="o">=</span> <span class="kc">False</span>,</span><span class="param">	<span class="n">install_if_missing</span><span class="p">:</span> <span class="nb">bool</span> <span class="o">=</span> <span class="kc">True</span></span><span class="return-annotation">):</span></span>
->>>>>>> 37cc9051
 
         
     </div>
@@ -381,13 +377,16 @@
                                 <div class="attr function">
             
         <span class="def">def</span>
-        <span class="name">uninstall</span><span class="signature pdoc-code condensed">(<span class="param"><span class="bp">self</span></span><span class="return-annotation">):</span></span>
+        <span class="name">uninstall</span><span class="signature pdoc-code condensed">(<span class="param"><span class="bp">self</span></span><span class="return-annotation">) -> <span class="kc">None</span>:</span></span>
 
         
     </div>
     <a class="headerlink" href="#Source.uninstall"></a>
     
-            <div class="docstring"><p>Uninstall the connector if it is installed. This only works if the use_local_install flag wasn't used and installation is managed by airbyte-lib.</p>
+            <div class="docstring"><p>Uninstall the connector if it is installed.</p>
+
+<p>This only works if the use_local_install flag wasn't used and installation is managed by
+airbyte-lib.</p>
 </div>
 
 
