--- conflicted
+++ resolved
@@ -9,13 +9,12 @@
 * For examples, check out the `examples` folder. They can be run via `poetry run python examples/<example file>`
 * Unit tests and type checks can be run via `poetry run pytest`
 
-<<<<<<< HEAD
 ## Documentation
 
 Regular documentation lives in the `/docs` folder. Based on the doc strings of public methods, we generate API documentation using [pdoc](https://pdoc.dev). To generate the documentation, run `poetry run generate-docs`. The documentation will be generated in the `docs/generate` folder. This needs to be done manually when changing the public interface of the library.
 
 A unit test validates the documentation is up to date. 
-=======
+
 ## Validating source connectors
 
 To validate a source connector for compliance, the `airbyte-lib-validate-source` script can be used. It can be used like this:
@@ -24,5 +23,4 @@
 airbyte-lib-validate-source —connector-dir . -—sample-config secrets/config.json
 ```
 
-The script will install the python package in the provided directory, and run the connector against the provided config. The config should be a valid JSON file, with the same structure as the one that would be provided to the connector in Airbyte. The script will exit with a non-zero exit code if the connector fails to run.
->>>>>>> 923331c4
+The script will install the python package in the provided directory, and run the connector against the provided config. The config should be a valid JSON file, with the same structure as the one that would be provided to the connector in Airbyte. The script will exit with a non-zero exit code if the connector fails to run.