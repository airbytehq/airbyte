# airbyte-lib

airbyte-lib is a library that allows to run Airbyte syncs embedded into any Python application, without the need to run Airbyte server.

## Development

* Make sure [Poetry is installed](https://python-poetry.org/docs/#).
* Run `poetry install`
* For examples, check out the `examples` folder. They can be run via `poetry run python examples/<example file>`
* Unit tests and type checks can be run via `poetry run pytest`

## Release

* In your PR:
   * Bump the version in `pyproject.toml`
   * Add a changelog entry to the table below
* Once the PR is merged, go to Github and trigger the `Publish AirbyteLib Manually` workflow. This will publish the new version to PyPI.

### Versioning

Versioning follows [Semantic Versioning](https://semver.org/). For new features, bump the minor version. For bug fixes, bump the patch version. For pre-releases, append `dev.N` to the version. For example, `0.1.0dev.1` is the first pre-release of the `0.1.0` version.

## Documentation

Regular documentation lives in the `/docs` folder. Based on the doc strings of public methods, we generate API documentation using [pdoc](https://pdoc.dev). To generate the documentation, run `poetry run generate-docs`. The documentation will be generated in the `docs/generate` folder. This needs to be done manually when changing the public interface of the library.

A unit test validates the documentation is up to date. 

## Validating source connectors

To validate a source connector for compliance, the `airbyte-lib-validate-source` script can be used. It can be used like this:

```
airbyte-lib-validate-source —connector-dir . -—sample-config secrets/config.json
```

The script will install the python package in the provided directory, and run the connector against the provided config. The config should be a valid JSON file, with the same structure as the one that would be provided to the connector in Airbyte. The script will exit with a non-zero exit code if the connector fails to run.

<<<<<<< HEAD
## Changelog

| Version     | PR                                                         | Description                                                                                                       |
| ----------- | ---------------------------------------------------------- | ----------------------------------------------------------------------------------------------------------------- |
| 0.1.0dev.1   | [#34111](https://github.com/airbytehq/airbyte/pull/34111)  | Initial publish - add publish workflow                                                                            |
=======
For a more lightweight check, the `--validate-install-only` flag can be used. This will only check that the connector can be installed and returns a spec, no sample config required.
>>>>>>> 3feb04cc
<|MERGE_RESOLUTION|>--- conflicted
+++ resolved
@@ -36,12 +36,10 @@
 
 The script will install the python package in the provided directory, and run the connector against the provided config. The config should be a valid JSON file, with the same structure as the one that would be provided to the connector in Airbyte. The script will exit with a non-zero exit code if the connector fails to run.
 
-<<<<<<< HEAD
+For a more lightweight check, the `--validate-install-only` flag can be used. This will only check that the connector can be installed and returns a spec, no sample config required.
+
 ## Changelog
 
 | Version     | PR                                                         | Description                                                                                                       |
 | ----------- | ---------------------------------------------------------- | ----------------------------------------------------------------------------------------------------------------- |
-| 0.1.0dev.1   | [#34111](https://github.com/airbytehq/airbyte/pull/34111)  | Initial publish - add publish workflow                                                                            |
-=======
-For a more lightweight check, the `--validate-install-only` flag can be used. This will only check that the connector can be installed and returns a spec, no sample config required.
->>>>>>> 3feb04cc
+| 0.1.0dev.2   | [#34111](https://github.com/airbytehq/airbyte/pull/34111)  | Initial publish - add publish workflow                                                                            |