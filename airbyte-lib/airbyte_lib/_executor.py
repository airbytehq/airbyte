--- conflicted
+++ resolved
@@ -8,17 +8,14 @@
 from pathlib import Path
 from typing import IO, TYPE_CHECKING, Any, NoReturn
 
+from airbyte_lib.telemetry import SourceTelemetryInfo, SourceType
+
 
 if TYPE_CHECKING:
     from collections.abc import Generator, Iterable, Iterator
 
     from airbyte_lib.registry import ConnectorMetadata
 
-<<<<<<< HEAD
-=======
-from airbyte_lib.registry import ConnectorMetadata
-from airbyte_lib.telemetry import SourceTelemetryInfo, SourceType
->>>>>>> b03d785c
 
 
 _LATEST_VERSION = "latest"
@@ -231,13 +228,8 @@
         )
 
     def execute(self, args: list[str]) -> Iterator[str]:
-<<<<<<< HEAD
         with _stream_from_subprocess([self.metadata.name, *args]) as stream:
             yield from stream
-=======
-        with _stream_from_subprocess([self.metadata.name] + args) as stream:
-            yield from stream
 
     def get_telemetry_info(self) -> SourceTelemetryInfo:
-        return SourceTelemetryInfo(self.metadata.name, SourceType.LOCAL_INSTALL, version=None)
->>>>>>> b03d785c
+        return SourceTelemetryInfo(self.metadata.name, SourceType.LOCAL_INSTALL, version=None)