# Copyright (c) 2023 Airbyte, Inc., all rights reserved.

import json
import os
from dataclasses import dataclass

import requests
from airbyte_lib.version import get_version


@dataclass
class ConnectorMetadata:
    name: str
    latest_available_version: str


<<<<<<< HEAD
_cache: Optional[Dict[str, ConnectorMetadata]] = None
=======
_cache: dict[str, ConnectorMetadata] | None = None
airbyte_lib_version = importlib.metadata.version("airbyte-lib")
>>>>>>> 0fc363cf

REGISTRY_URL = "https://connectors.airbyte.com/files/registries/v0/oss_registry.json"


def _update_cache() -> None:
    global _cache
    if os.environ.get("AIRBYTE_LOCAL_REGISTRY"):
        with open(str(os.environ.get("AIRBYTE_LOCAL_REGISTRY"))) as f:
            data = json.load(f)
    else:
<<<<<<< HEAD
        response = requests.get(REGISTRY_URL, headers={"User-Agent": f"airbyte-lib-{get_version()}"})
=======
        response = requests.get(
            REGISTRY_URL, headers={"User-Agent": f"airbyte-lib-{airbyte_lib_version}"}
        )
>>>>>>> 0fc363cf
        response.raise_for_status()
        data = response.json()
    _cache = {}
    for connector in data["sources"]:
        name = connector["dockerRepository"].replace("airbyte/", "")
        _cache[name] = ConnectorMetadata(name, connector["dockerImageTag"])


def get_connector_metadata(name: str) -> ConnectorMetadata:
    """
    check the cache for the connector. If the cache is empty, populate by calling update_cache
    """
    if not _cache:
        _update_cache()
    if not _cache or name not in _cache:
        raise Exception(f"Connector {name} not found")
    return _cache[name]<|MERGE_RESOLUTION|>--- conflicted
+++ resolved
@@ -14,12 +14,7 @@
     latest_available_version: str
 
 
-<<<<<<< HEAD
-_cache: Optional[Dict[str, ConnectorMetadata]] = None
-=======
 _cache: dict[str, ConnectorMetadata] | None = None
-airbyte_lib_version = importlib.metadata.version("airbyte-lib")
->>>>>>> 0fc363cf
 
 REGISTRY_URL = "https://connectors.airbyte.com/files/registries/v0/oss_registry.json"
 
@@ -30,13 +25,9 @@
         with open(str(os.environ.get("AIRBYTE_LOCAL_REGISTRY"))) as f:
             data = json.load(f)
     else:
-<<<<<<< HEAD
-        response = requests.get(REGISTRY_URL, headers={"User-Agent": f"airbyte-lib-{get_version()}"})
-=======
         response = requests.get(
-            REGISTRY_URL, headers={"User-Agent": f"airbyte-lib-{airbyte_lib_version}"}
+            REGISTRY_URL, headers={"User-Agent": f"airbyte-lib-{get_version()}"}
         )
->>>>>>> 0fc363cf
         response.raise_for_status()
         data = response.json()
     _cache = {}
