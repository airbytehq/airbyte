--- conflicted
+++ resolved
@@ -31,13 +31,8 @@
 )
 
 from airbyte_lib import exceptions as exc
-<<<<<<< HEAD
 from airbyte_lib._util import protocol_util
 from airbyte_lib.strategies import WriteStrategy
-=======
-from airbyte_lib._util import protocol_util  # Internal utility functions
-from airbyte_lib.progress import progress
->>>>>>> b37bde87
 
 
 if TYPE_CHECKING:
@@ -216,12 +211,7 @@
 
         # Finalize any pending batches
         for stream_name in list(self._pending_batches.keys()):
-<<<<<<< HEAD
             self._finalize_batches(stream_name, write_strategy=write_strategy)
-=======
-            self._finalize_batches(stream_name)
-            progress.log_stream_finalized(stream_name)
->>>>>>> b37bde87
 
     @final
     def _process_batch(
