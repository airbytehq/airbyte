--- conflicted
+++ resolved
@@ -40,11 +40,11 @@
         pass
 
     @abstractmethod
-<<<<<<< HEAD
     def get_telemetry_info(self) -> SourceTelemetryInfo:
-=======
+        pass
+
+    @abstractmethod
     def uninstall(self):
->>>>>>> e93703db
         pass
 
 
