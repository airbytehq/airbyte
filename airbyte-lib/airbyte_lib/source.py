--- conflicted
+++ resolved
@@ -8,14 +8,7 @@
 from typing import Any, Optional
 
 import jsonschema
-<<<<<<< HEAD
-from airbyte_lib.cache import Cache, InMemoryCache
-from airbyte_lib.executor import Executor
-from airbyte_lib.sync_result import SyncResult
 from airbyte_lib.telemetry import CacheType, SyncState, send_telemetry
-=======
-
->>>>>>> 0fc363cf
 from airbyte_protocol.models import (
     AirbyteCatalog,
     AirbyteMessage,
@@ -201,11 +194,6 @@
             ],
         )
         if len(configured_catalog.streams) == 0:
-<<<<<<< HEAD
-            raise Exception(f"Stream {stream} is not available for connector {self.name}, choose from {self.get_available_streams()}")
-        for message in self._read_catalog(CacheType.STREAMING, configured_catalog):
-            yield message.data
-=======
             raise ValueError(
                 f"Stream {stream} is not available for connector {self.name}, "
                 f"choose from {self.get_available_streams()}",
@@ -215,7 +203,6 @@
             self._read_with_catalog(configured_catalog),
         )
         yield from iterator  # TODO: Refactor to use LazyDataset here
->>>>>>> 0fc363cf
 
     def check(self) -> None:
         """
@@ -255,11 +242,7 @@
         """
         self.executor.uninstall()
 
-<<<<<<< HEAD
     def _read(self, cache_type: CacheType) -> Iterable[AirbyteRecordMessage]:
-=======
-    def _read(self) -> Iterator[AirbyteMessage]:
->>>>>>> 0fc363cf
         """
         Call read on the connector.
 
@@ -282,18 +265,13 @@
                 if self.streams is None or s.name in self.streams
             ],
         )
-<<<<<<< HEAD
-        yield from self._read_catalog(cache_type, configured_catalog)
-
-    def _read_catalog(self, cache_type: CacheType, catalog: ConfiguredAirbyteCatalog) -> Iterable[AirbyteRecordMessage]:
-=======
-        yield from self._read_with_catalog(configured_catalog)
+        yield from self._read_with_catalog(cache_type, configured_catalog)
 
     def _read_with_catalog(
         self,
+        cache_type: CacheType,
         catalog: ConfiguredAirbyteCatalog,
     ) -> Iterator[AirbyteMessage]:
->>>>>>> 0fc363cf
         """
         Call read on the connector.
 
@@ -303,7 +281,6 @@
         * Listen to the messages and return the AirbyteRecordMessages that come along.
         * Send out telemetry on the performed sync (with information about which source was used and the type of the cache)
         """
-<<<<<<< HEAD
         source_tracking_information = self.executor.get_telemetry_info()
         send_telemetry(source_tracking_information, cache_type, SyncState.STARTED)
         try:
@@ -311,24 +288,15 @@
                 config_file,
                 catalog_file,
             ]:
-                for msg in self._execute(["read", "--config", config_file, "--catalog", catalog_file]):
-                    if msg.type == Type.RECORD:
-                        yield msg.record
+                for msg in self._execute(
+                    ["read", "--config", config_file, "--catalog", catalog_file],
+                ):
+                    yield msg
         except Exception as e:
             send_telemetry(source_tracking_information, cache_type, SyncState.FAILED, self._processed_records)
             raise e
         finally:
             send_telemetry(source_tracking_information, cache_type, SyncState.SUCCEEDED, self._processed_records)
-=======
-        with as_temp_files([self._config, catalog.json()]) as [
-            config_file,
-            catalog_file,
-        ]:
-            for msg in self._execute(
-                ["read", "--config", config_file, "--catalog", catalog_file],
-            ):
-                yield msg
->>>>>>> 0fc363cf
 
     def _add_to_logs(self, message: str) -> None:
         self._last_log_messages.append(message)
@@ -371,16 +339,10 @@
 
     def read(self, cache: SQLCacheBase | None = None) -> ReadResult:
         if cache is None:
-<<<<<<< HEAD
-            cache = InMemoryCache()
-        # TODO: Get the cache type from the cache instance
-        cache.write(self._process(self._read(CacheType.IN_MEMORY)))
-=======
             cache = get_default_cache()
 
         cache.register_source(source_name=self.name, source_catalog=self.configured_catalog)
-        cache.process_airbyte_messages(self._tally_records(self._read()))
->>>>>>> 0fc363cf
+        cache.process_airbyte_messages(self._tally_records(self._read(CacheType.IN_MEMORY)))
 
         return ReadResult(
             processed_records=self._processed_records,
