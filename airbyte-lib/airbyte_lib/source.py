# Copyright (c) 2023 Airbyte, Inc., all rights reserved.
from __future__ import annotations

import json
import tempfile
from contextlib import contextmanager, suppress
from functools import lru_cache
from typing import TYPE_CHECKING, Any

import jsonschema

from airbyte_protocol.models import (
    AirbyteCatalog,
    AirbyteMessage,
    AirbyteRecordMessage,
    ConfiguredAirbyteCatalog,
    ConfiguredAirbyteStream,
    ConnectorSpecification,
    DestinationSyncMode,
    Status,
    SyncMode,
    Type,
)

from airbyte_lib._factories.cache_factories import get_default_cache
from airbyte_lib._util import protocol_util  # Internal utility functions
from airbyte_lib.results import ReadResult
from airbyte_lib.telemetry import (
    CacheTelemetryInfo,
    SyncState,
    send_telemetry,
    streaming_cache_info,
)


if TYPE_CHECKING:
    from collections.abc import Generator, Iterable, Iterator

    from airbyte_lib._executor import Executor
    from airbyte_lib.caches import SQLCacheBase


@contextmanager
def as_temp_files(files: list[Any]) -> Generator[list[Any], Any, None]:
    temp_files: list[Any] = []
    try:
        for content in files:
            temp_file = tempfile.NamedTemporaryFile(mode="w+t", delete=True)
            temp_file.write(
                json.dumps(content) if isinstance(content, dict) else content,
            )
            temp_file.flush()
            temp_files.append(temp_file)
        yield [file.name for file in temp_files]
    finally:
        for temp_file in temp_files:
            with suppress(Exception):
                temp_file.close()


class Source:
    """A class representing a source that can be called."""

    def __init__(
        self,
        executor: Executor,
        name: str,
<<<<<<< HEAD
        config: dict[str, Any] | None = None,
        streams: list[str] | None = None,
    ) -> None:
=======
        config: Optional[dict[str, Any]] = None,
        streams: Optional[list[str]] = None,
    ):
        self._processed_records = 0
>>>>>>> b03d785c
        self.executor = executor
        self.name = name
        self.streams: list[str] | None = None
        self._processed_records = 0
        self._config_dict: dict[str, Any] | None = None
        self._last_log_messages: list[str] = []
        if config is not None:
            self.set_config(config)
        if streams is not None:
            self.set_streams(streams)

    def set_streams(self, streams: list[str]) -> None:
        available_streams = self.get_available_streams()
        for stream in streams:
            if stream not in available_streams:
                raise Exception(
                    f"Stream {stream} is not available for connector {self.name}. "
                    f"Choose from: {available_streams}",
                )
        self.streams = streams

    def set_config(self, config: dict[str, Any]) -> None:
        self._validate_config(config)
        self._config_dict = config

    @property
    def _config(self) -> dict[str, Any]:
        if self._config_dict is None:
            raise Exception(
                "Config is not set, either set in get_connector or via source.set_config",
            )
        return self._config_dict

    def _discover(self) -> AirbyteCatalog:
        """Call discover on the connector.

        This involves the following steps:
        * Write the config to a temporary file
        * execute the connector with discover --config <config_file>
        * Listen to the messages and return the first AirbyteCatalog that comes along.
        * Make sure the subprocess is killed when the function returns.
        """
        with as_temp_files([self._config]) as [config_file]:
            for msg in self._execute(["discover", "--config", config_file]):
                if msg.type == Type.CATALOG and msg.catalog:
                    return msg.catalog
            raise Exception(
                f"Connector did not return a catalog. Last logs: {self._last_log_messages}",
            )

    def _validate_config(self, config: dict[str, Any]) -> None:
        """Validate the config against the spec."""
        spec = self._spec()
        jsonschema.validate(config, spec.connectionSpecification)

    def get_available_streams(self) -> list[str]:
        """Get the available streams from the spec."""
        return [s.name for s in self._discover().streams]

    @lru_cache(maxsize=1)
    def _spec(self) -> ConnectorSpecification:
        """Call spec on the connector.

        This involves the following steps:
        * execute the connector with spec
        * Listen to the messages and return the first AirbyteCatalog that comes along.
        * Make sure the subprocess is killed when the function returns.
        """
        for msg in self._execute(["spec"]):
            if msg.type == Type.SPEC and msg.spec:
                return msg.spec
        raise Exception(
            f"Connector did not return a spec. Last logs: {self._last_log_messages}",
        )

    @property
    @lru_cache(maxsize=1)
    def raw_catalog(self) -> AirbyteCatalog:
        """Get the raw catalog for the given streams."""
        return self._discover()

    @property
    @lru_cache(maxsize=1)
    def configured_catalog(self) -> ConfiguredAirbyteCatalog:
        """Get the configured catalog for the given streams."""
        catalog = self._discover()
        return ConfiguredAirbyteCatalog(
            streams=[
                ConfiguredAirbyteStream(
                    stream=s,
                    sync_mode=SyncMode.full_refresh,
                    destination_sync_mode=DestinationSyncMode.overwrite,
                    primary_key=None,
                )
                for s in catalog.streams
                if self.streams is None or s.name in self.streams
            ],
        )

    def get_records(self, stream: str) -> Iterator[dict[str, Any]]:
        """Read a stream from the connector.

        This involves the following steps:
        * Call discover to get the catalog
        * Generate a configured catalog that syncs the given stream in full_refresh mode
        * Write the configured catalog and the config to a temporary file
        * execute the connector with read --config <config_file> --catalog <catalog_file>
        * Listen to the messages and return the first AirbyteRecordMessages that come along.
        * Make sure the subprocess is killed when the function returns.
        """
        catalog = self._discover()
        configured_catalog = ConfiguredAirbyteCatalog(
            streams=[
                ConfiguredAirbyteStream(
                    stream=s,
                    sync_mode=SyncMode.full_refresh,
                    destination_sync_mode=DestinationSyncMode.overwrite,
                )
                for s in catalog.streams
                if s.name == stream
            ],
        )
        if len(configured_catalog.streams) == 0:
            raise ValueError(
                f"Stream {stream} is not available for connector {self.name}, "
                f"choose from {self.get_available_streams()}",
            )

        iterator: Iterable[dict[str, Any]] = protocol_util.airbyte_messages_to_record_dicts(
            self._read_with_catalog(streaming_cache_info, configured_catalog),
        )
        yield from iterator  # TODO: Refactor to use LazyDataset here

    def check(self) -> None:
        """Call check on the connector.

        This involves the following steps:
        * Write the config to a temporary file
        * execute the connector with check --config <config_file>
        * Listen to the messages and return the first AirbyteCatalog that comes along.
        * Make sure the subprocess is killed when the function returns.
        """
        with as_temp_files([self._config]) as [config_file]:
            for msg in self._execute(["check", "--config", config_file]):
                if msg.type == Type.CONNECTION_STATUS and msg.connectionStatus:
                    if msg.connectionStatus.status != Status.FAILED:
                        return # Success!

                    raise Exception(
                        f"Connector returned failed status: {msg.connectionStatus.message}",
                    )
            raise Exception(
                f"Connector did not return check status. Last logs: {self._last_log_messages}",
            )

    def install(self) -> None:
        """Install the connector if it is not yet installed."""
        self.executor.install()

    def uninstall(self) -> None:
        """Uninstall the connector if it is installed.

        This only works if the use_local_install flag wasn't used and installation is managed by
        airbyte-lib.
        """
        self.executor.uninstall()

<<<<<<< HEAD
    def _read(self) -> Iterator[AirbyteMessage]:
        """Call read on the connector.
=======
    def _read(self, cache_info: CacheTelemetryInfo) -> Iterable[AirbyteRecordMessage]:
        """
        Call read on the connector.
>>>>>>> b03d785c

        This involves the following steps:
        * Call discover to get the catalog
        * Generate a configured catalog that syncs all streams in full_refresh mode
        * Write the configured catalog and the config to a temporary file
        * execute the connector with read --config <config_file> --catalog <catalog_file>
        * Listen to the messages and return the AirbyteRecordMessages that come along.
        """
        catalog = self._discover()
        configured_catalog = ConfiguredAirbyteCatalog(
            streams=[
                ConfiguredAirbyteStream(
                    stream=s,
                    sync_mode=SyncMode.full_refresh,
                    destination_sync_mode=DestinationSyncMode.overwrite,
                )
                for s in catalog.streams
                if self.streams is None or s.name in self.streams
            ],
        )
        yield from self._read_with_catalog(cache_info, configured_catalog)

    def _read_with_catalog(
        self,
        cache_info: CacheTelemetryInfo,
        catalog: ConfiguredAirbyteCatalog,
    ) -> Iterator[AirbyteMessage]:
        """Call read on the connector.

        This involves the following steps:
        * Write the config to a temporary file
        * execute the connector with read --config <config_file> --catalog <catalog_file>
        * Listen to the messages and return the AirbyteRecordMessages that come along.
        * Send out telemetry on the performed sync (with information about which source was used and the type of the cache)
        """
<<<<<<< HEAD
        with as_temp_files([self._config, catalog.json()]) as [
            config_file,
            catalog_file,
        ]:
            yield from self._execute(
                ["read", "--config", config_file, "--catalog", catalog_file],
=======
        source_tracking_information = self.executor.get_telemetry_info()
        send_telemetry(source_tracking_information, cache_info, SyncState.STARTED)
        try:
            with as_temp_files([self._config, catalog.json()]) as [
                config_file,
                catalog_file,
            ]:
                for msg in self._execute(
                    ["read", "--config", config_file, "--catalog", catalog_file],
                ):
                    yield msg
        except Exception as e:
            send_telemetry(
                source_tracking_information, cache_info, SyncState.FAILED, self._processed_records
            )
            raise e
        finally:
            send_telemetry(
                source_tracking_information,
                cache_info,
                SyncState.SUCCEEDED,
                self._processed_records,
>>>>>>> b03d785c
            )

    def _add_to_logs(self, message: str) -> None:
        self._last_log_messages.append(message)
        self._last_log_messages = self._last_log_messages[-10:]

    def _execute(self, args: list[str]) -> Iterator[AirbyteMessage]:
        """Execute the connector with the given arguments.

        This involves the following steps:
        * Locate the right venv. It is called ".venv-<connector_name>"
        * Spawn a subprocess with .venv-<connector_name>/bin/<connector-name> <args>
        * Read the output line by line of the subprocess and serialize them AirbyteMessage objects.
          Drop if not valid.
        """
        self.executor.ensure_installation()

        try:
            self._last_log_messages = []
            for line in self.executor.execute(args):
                try:
                    message = AirbyteMessage.parse_raw(line)
                    yield message
                    if message.type == Type.LOG:
                        self._add_to_logs(message.log.message)
                except Exception:
                    self._add_to_logs(line)
        except Exception as e:
            raise Exception(f"Execution failed. Last logs: {self._last_log_messages}") from e

    def _tally_records(
        self,
        messages: Iterable[AirbyteRecordMessage],
    ) -> Generator[AirbyteRecordMessage, Any, None]:
        """This method simply tallies the number of records processed and yields the messages."""
        self._processed_records = 0  # Reset the counter before we start
        for message in messages:
            self._processed_records += 1
            yield message

    def read(self, cache: SQLCacheBase | None = None) -> ReadResult:
        if cache is None:
            cache = get_default_cache()

        cache.register_source(source_name=self.name, source_catalog=self.configured_catalog)
        cache.process_airbyte_messages(self._tally_records(self._read(cache.get_telemetry_info())))

        return ReadResult(
            processed_records=self._processed_records,
            cache=cache,
        )<|MERGE_RESOLUTION|>--- conflicted
+++ resolved
@@ -65,16 +65,10 @@
         self,
         executor: Executor,
         name: str,
-<<<<<<< HEAD
         config: dict[str, Any] | None = None,
         streams: list[str] | None = None,
     ) -> None:
-=======
-        config: Optional[dict[str, Any]] = None,
-        streams: Optional[list[str]] = None,
-    ):
         self._processed_records = 0
->>>>>>> b03d785c
         self.executor = executor
         self.name = name
         self.streams: list[str] | None = None
@@ -242,14 +236,9 @@
         """
         self.executor.uninstall()
 
-<<<<<<< HEAD
-    def _read(self) -> Iterator[AirbyteMessage]:
-        """Call read on the connector.
-=======
     def _read(self, cache_info: CacheTelemetryInfo) -> Iterable[AirbyteRecordMessage]:
         """
         Call read on the connector.
->>>>>>> b03d785c
 
         This involves the following steps:
         * Call discover to get the catalog
@@ -283,16 +272,9 @@
         * Write the config to a temporary file
         * execute the connector with read --config <config_file> --catalog <catalog_file>
         * Listen to the messages and return the AirbyteRecordMessages that come along.
-        * Send out telemetry on the performed sync (with information about which source was used and the type of the cache)
-        """
-<<<<<<< HEAD
-        with as_temp_files([self._config, catalog.json()]) as [
-            config_file,
-            catalog_file,
-        ]:
-            yield from self._execute(
-                ["read", "--config", config_file, "--catalog", catalog_file],
-=======
+        * Send out telemetry on the performed sync (with information about which source was used and
+          the type of the cache)
+        """
         source_tracking_information = self.executor.get_telemetry_info()
         send_telemetry(source_tracking_information, cache_info, SyncState.STARTED)
         try:
@@ -315,7 +297,6 @@
                 cache_info,
                 SyncState.SUCCEEDED,
                 self._processed_records,
->>>>>>> b03d785c
             )
 
     def _add_to_logs(self, message: str) -> None:
