# Copyright (c) 2023 Airbyte, Inc., all rights reserved.
from __future__ import annotations

import json
import tempfile
from contextlib import contextmanager, suppress
from typing import TYPE_CHECKING, Any

import jsonschema
import yaml
from rich import print

from airbyte_protocol.models import (
    AirbyteCatalog,
    AirbyteMessage,
<<<<<<< HEAD
    AirbyteRecordMessage,
    AirbyteStateMessage,
=======
>>>>>>> 65002d41
    ConfiguredAirbyteCatalog,
    ConfiguredAirbyteStream,
    ConnectorSpecification,
    DestinationSyncMode,
    Status,
    SyncMode,
    TraceType,
    Type,
)

from airbyte_lib import exceptions as exc
from airbyte_lib._factories.cache_factories import get_default_cache
from airbyte_lib._util import protocol_util  # Internal utility functions
from airbyte_lib.datasets._lazy import LazyDataset
from airbyte_lib.progress import progress
from airbyte_lib.results import ReadResult
from airbyte_lib.strategies import WriteStrategy
from airbyte_lib.telemetry import (
    CacheTelemetryInfo,
    SyncState,
    send_telemetry,
    streaming_cache_info,
)


if TYPE_CHECKING:
    from collections.abc import Generator, Iterable, Iterator

    from airbyte_lib._executor import Executor
    from airbyte_lib.caches import SQLCacheBase


@contextmanager
def as_temp_files(files_contents: list[Any]) -> Generator[list[str], Any, None]:
    """Write the given contents to temporary files and yield the file paths as strings."""
    temp_files: list[Any] = []
    try:
        for content in files_contents:
            temp_file = tempfile.NamedTemporaryFile(mode="w+t", delete=True)
            temp_file.write(
                json.dumps(content) if isinstance(content, dict) else content,
            )
            temp_file.flush()
            temp_files.append(temp_file)
        yield [file.name for file in temp_files]
    finally:
        for temp_file in temp_files:
            with suppress(Exception):
                temp_file.close()


class Source:
    """A class representing a source that can be called."""

    def __init__(
        self,
        executor: Executor,
        name: str,
        config: dict[str, Any] | None = None,
        streams: list[str] | None = None,
        *,
        validate: bool = False,
    ) -> None:
        """Initialize the source.

        If config is provided, it will be validated against the spec if validate is True.
        """
        self.executor = executor
        self.name = name
        self._processed_records = 0
        self._config_dict: dict[str, Any] | None = None
        self._last_log_messages: list[str] = []
        self._discovered_catalog: AirbyteCatalog | None = None
        self._spec: ConnectorSpecification | None = None
        self._selected_stream_names: list[str] | None = None
        if config is not None:
            self.set_config(config, validate=validate)
        if streams is not None:
            self.set_streams(streams)

    def set_streams(self, streams: list[str]) -> None:
        """Optionally, select the stream names that should be read from the connector.

        Currently, if this is not set, all streams will be read.

        TODO: In the future if not set, the default behavior may exclude streams which the connector
        would default to disabled. (For instance, streams that require a premium license
        are sometimes disabled by default within the connector.)
        """
        available_streams = self.get_available_streams()
        for stream in streams:
            if stream not in available_streams:
                raise exc.AirbyteStreamNotFoundError(
                    stream_name=stream,
                    connector_name=self.name,
                    available_streams=available_streams,
                )
        self._selected_stream_names = streams

    def get_selected_streams(self) -> list[str]:
        """Get the selected streams.

        If no streams are selected, return all available streams.
        """
        if self._selected_stream_names:
            return self._selected_stream_names

        return self.get_available_streams()

    def set_config(
        self,
        config: dict[str, Any],
        *,
        validate: bool = False,
    ) -> None:
        """Set the config for the connector.

        If validate is True, raise an exception if the config fails validation.

        If validate is False, validation will be deferred until check() or validate_config()
        is called.
        """
        if validate:
            self.validate_config(config)

        self._config_dict = config

    def get_config(self) -> dict[str, Any]:
        """Get the config for the connector."""
        return self._config

    @property
    def _config(self) -> dict[str, Any]:
        if self._config_dict is None:
            raise exc.AirbyteConnectorConfigurationMissingError(
                guidance="Provide via get_connector() or set_config()"
            )
        return self._config_dict

    def _discover(self) -> AirbyteCatalog:
        """Call discover on the connector.

        This involves the following steps:
        * Write the config to a temporary file
        * execute the connector with discover --config <config_file>
        * Listen to the messages and return the first AirbyteCatalog that comes along.
        * Make sure the subprocess is killed when the function returns.
        """
        with as_temp_files([self._config]) as [config_file]:
            for msg in self._execute(["discover", "--config", config_file]):
                if msg.type == Type.CATALOG and msg.catalog:
                    return msg.catalog
            raise exc.AirbyteConnectorMissingCatalogError(
                log_text=self._last_log_messages,
            )

    def validate_config(self, config: dict[str, Any] | None = None) -> None:
        """Validate the config against the spec.

        If config is not provided, the already-set config will be validated.
        """
        spec = self._get_spec(force_refresh=False)
        config = self._config if config is None else config
        jsonschema.validate(config, spec.connectionSpecification)

    def get_available_streams(self) -> list[str]:
        """Get the available streams from the spec."""
        return [s.name for s in self.discovered_catalog.streams]

    def _get_spec(self, *, force_refresh: bool = False) -> ConnectorSpecification:
        """Call spec on the connector.

        This involves the following steps:
        * execute the connector with spec
        * Listen to the messages and return the first AirbyteCatalog that comes along.
        * Make sure the subprocess is killed when the function returns.
        """
        if force_refresh or self._spec is None:
            for msg in self._execute(["spec"]):
                if msg.type == Type.SPEC and msg.spec:
                    self._spec = msg.spec
                    break

        if self._spec:
            return self._spec

        raise exc.AirbyteConnectorMissingSpecError(
            log_text=self._last_log_messages,
        )

    @property
    def _yaml_spec(self) -> str:
        """Get the spec as a yaml string.

        For now, the primary use case is for writing and debugging a valid config for a source.

        This is private for now because we probably want better polish before exposing this
        as a stable interface. This will also get easier when we have docs links with this info
        for each connector.
        """
        spec_obj: ConnectorSpecification = self._get_spec()
        spec_dict = spec_obj.dict(exclude_unset=True)
        # convert to a yaml string
        return yaml.dump(spec_dict)

    @property
    def docs_url(self) -> str:
        """Get the URL to the connector's documentation."""
        # TODO: Replace with docs URL from metadata when available
        return "https://docs.airbyte.com/integrations/sources/" + self.name.lower().replace(
            "source-", ""
        )

    @property
    def discovered_catalog(self) -> AirbyteCatalog:
        """Get the raw catalog for the given streams.

        If the catalog is not yet known, we call discover to get it.
        """
        if self._discovered_catalog is None:
            self._discovered_catalog = self._discover()

        return self._discovered_catalog

    @property
    def configured_catalog(self) -> ConfiguredAirbyteCatalog:
        """Get the configured catalog for the given streams.

        If the raw catalog is not yet known, we call discover to get it.

        If no specific streams are selected, we return a catalog that syncs all available streams.

        TODO: We should consider disabling by default the streams that the connector would
        disable by default. (For instance, streams that require a premium license are sometimes
        disabled by default within the connector.)
        """
        _ = self.discovered_catalog  # Ensure discovered catalog is cached before we start
        streams_filter: list[str] | None = self._selected_stream_names
        return ConfiguredAirbyteCatalog(
            streams=[
                # TODO: Set sync modes and primary key to a sensible adaptive default
                ConfiguredAirbyteStream(
                    stream=stream,
                    sync_mode=SyncMode.incremental,
                    destination_sync_mode=DestinationSyncMode.overwrite,
                    primary_key=stream.source_defined_primary_key,
                )
                for stream in self.discovered_catalog.streams
                if streams_filter is None or stream.name in streams_filter
            ],
        )

    def get_records(self, stream: str) -> LazyDataset:
        """Read a stream from the connector.

        This involves the following steps:
        * Call discover to get the catalog
        * Generate a configured catalog that syncs the given stream in full_refresh mode
        * Write the configured catalog and the config to a temporary file
        * execute the connector with read --config <config_file> --catalog <catalog_file>
        * Listen to the messages and return the first AirbyteRecordMessages that come along.
        * Make sure the subprocess is killed when the function returns.
        """
        catalog = self._discover()
        configured_catalog = ConfiguredAirbyteCatalog(
            streams=[
                ConfiguredAirbyteStream(
                    stream=s,
                    sync_mode=SyncMode.full_refresh,
                    destination_sync_mode=DestinationSyncMode.overwrite,
                )
                for s in catalog.streams
                if s.name == stream
            ],
        )
        if len(configured_catalog.streams) == 0:
            raise exc.AirbyteLibInputError(
                message="Requested stream does not exist.",
                context={
                    "stream": stream,
                    "available_streams": self.get_available_streams(),
                    "connector_name": self.name,
                },
            ) from KeyError(stream)

        configured_stream = configured_catalog.streams[0]
        col_list = configured_stream.stream.json_schema["properties"].keys()

        def _with_missing_columns(records: Iterable[dict[str, Any]]) -> Iterator[dict[str, Any]]:
            """Add missing columns to the record with null values."""
            for record in records:
                appended_columns = set(col_list) - set(record.keys())
                appended_dict = {col: None for col in appended_columns}
                yield {**record, **appended_dict}

        iterator: Iterator[dict[str, Any]] = _with_missing_columns(
            protocol_util.airbyte_messages_to_record_dicts(
                self._read_with_catalog(
                    streaming_cache_info,
                    configured_catalog,
                ),
            )
        )
        return LazyDataset(iterator)

    def check(self) -> None:
        """Call check on the connector.

        This involves the following steps:
        * Write the config to a temporary file
        * execute the connector with check --config <config_file>
        * Listen to the messages and return the first AirbyteCatalog that comes along.
        * Make sure the subprocess is killed when the function returns.
        """
        with as_temp_files([self._config]) as [config_file]:
            try:
                for msg in self._execute(["check", "--config", config_file]):
                    if msg.type == Type.CONNECTION_STATUS and msg.connectionStatus:
                        if msg.connectionStatus.status != Status.FAILED:
                            return  # Success!

                        raise exc.AirbyteConnectorCheckFailedError(
                            help_url=self.docs_url,
                            context={
                                "failure_reason": msg.connectionStatus.message,
                            },
                        )
                raise exc.AirbyteConnectorCheckFailedError(log_text=self._last_log_messages)
            except exc.AirbyteConnectorReadError as ex:
                raise exc.AirbyteConnectorCheckFailedError(
                    message="The connector failed to check the connection.",
                    log_text=ex.log_text,
                ) from ex

    def install(self) -> None:
        """Install the connector if it is not yet installed."""
        self.executor.install()
        print("For configuration instructions, see: \n" f"{self.docs_url}#reference\n")

    def uninstall(self) -> None:
        """Uninstall the connector if it is installed.

        This only works if the use_local_install flag wasn't used and installation is managed by
        airbyte-lib.
        """
        self.executor.uninstall()

    def _read(
        self,
        cache_info: CacheTelemetryInfo,
<<<<<<< HEAD
        state: list[AirbyteStateMessage] | None = None,
    ) -> Iterable[AirbyteRecordMessage]:
=======
        *,
        force_full_refresh: bool,
    ) -> Iterable[AirbyteMessage]:
>>>>>>> 65002d41
        """
        Call read on the connector.

        This involves the following steps:
        * Call discover to get the catalog
        * Generate a configured catalog that syncs all streams in full_refresh mode
        * Write the configured catalog and the config to a temporary file
        * execute the connector with read --config <config_file> --catalog <catalog_file>
        * Listen to the messages and return the AirbyteMessage that come along.
        """
        # Ensure discovered and configured catalog properties are cached before we start reading
        _ = self.discovered_catalog
        _ = self.configured_catalog
        yield from self._read_with_catalog(
            cache_info,
            catalog=self.configured_catalog,
            state=state,
        )

    def _read_with_catalog(
        self,
        cache_info: CacheTelemetryInfo,
        catalog: ConfiguredAirbyteCatalog,
        state: list[AirbyteStateMessage] | None = None,
    ) -> Iterator[AirbyteMessage]:
        """Call read on the connector.

        This involves the following steps:
        * Write the config to a temporary file
        * execute the connector with read --config <config_file> --catalog <catalog_file>
        * Listen to the messages and return the AirbyteRecordMessages that come along.
        * Send out telemetry on the performed sync (with information about which source was used and
          the type of the cache)
        """
        source_tracking_information = self.executor.get_telemetry_info()
        send_telemetry(source_tracking_information, cache_info, SyncState.STARTED)
        try:
            with as_temp_files(
                [self._config, catalog.json(), json.dumps(state) if state else "[]"]
            ) as [
                config_file,
                catalog_file,
                state_file,
            ]:
                yield from self._execute(
                    [
                        "read",
                        "--config",
                        config_file,
                        "--catalog",
                        catalog_file,
                        "--state",
                        state_file,
                    ],
                )
        except Exception:
            send_telemetry(
                source_tracking_information, cache_info, SyncState.FAILED, self._processed_records
            )
            raise
        finally:
            send_telemetry(
                source_tracking_information,
                cache_info,
                SyncState.SUCCEEDED,
                self._processed_records,
            )

    def _add_to_logs(self, message: str) -> None:
        self._last_log_messages.append(message)
        self._last_log_messages = self._last_log_messages[-10:]

    def _execute(self, args: list[str]) -> Iterator[AirbyteMessage]:
        """Execute the connector with the given arguments.

        This involves the following steps:
        * Locate the right venv. It is called ".venv-<connector_name>"
        * Spawn a subprocess with .venv-<connector_name>/bin/<connector-name> <args>
        * Read the output line by line of the subprocess and serialize them AirbyteMessage objects.
          Drop if not valid.
        """
        # Fail early if the connector is not installed.
        self.executor.ensure_installation(auto_fix=False)

        try:
            self._last_log_messages = []
            for line in self.executor.execute(args):
                try:
                    message = AirbyteMessage.parse_raw(line)
                    yield message
                    if message.type == Type.LOG:
                        self._add_to_logs(message.log.message)
                    if message.type == Type.TRACE and message.trace.type == TraceType.ERROR:
                        self._add_to_logs(message.trace.error.message)
                except Exception:
                    self._add_to_logs(line)
        except Exception as e:
            raise exc.AirbyteConnectorReadError(
                log_text=self._last_log_messages,
            ) from e

    def _tally_records(
        self,
        messages: Iterable[AirbyteMessage],
    ) -> Generator[AirbyteMessage, Any, None]:
        """This method simply tallies the number of records processed and yields the messages."""
        self._processed_records = 0  # Reset the counter before we start
        progress.reset(len(self._selected_stream_names or []))

        for message in messages:
            if message.type is Type.RECORD:
                self._processed_records += 1
            yield message
            progress.log_records_read(self._processed_records)

    def read(
        self,
        cache: SQLCacheBase | None = None,
        *,
        write_strategy: str | WriteStrategy = WriteStrategy.AUTO,
        force_full_refresh: bool = False,
    ) -> ReadResult:
        """Read from the connector and write to the cache.

        Args:
            cache: The cache to write to. If None, a default cache will be used.
            write_strategy: The strategy to use when writing to the cache. If a string, it must be
                one of "append", "upsert", "replace", or "auto". If a WriteStrategy, it must be one
                of WriteStrategy.APPEND, WriteStrategy.UPSERT, WriteStrategy.REPLACE, or
                WriteStrategy.AUTO.
            force_full_refresh: If True, the source will operate in full refresh mode. Otherwise,
                streams will be read in incremental mode if supported by the connector. This option
                must be True when using the "replace" strategy.
        """
        if write_strategy == WriteStrategy.REPLACE and not force_full_refresh:
            raise exc.AirbyteLibInputError(
                message="The replace strategy requires full refresh mode.",
                context={
                    "write_strategy": write_strategy,
                    "force_full_refresh": force_full_refresh,
                },
            )
        if cache is None:
            cache = get_default_cache()

        if isinstance(write_strategy, str):
            try:
                write_strategy = WriteStrategy(write_strategy)
            except ValueError:
                raise exc.AirbyteLibInputError(
                    message="Invalid strategy",
                    context={
                        "write_strategy": write_strategy,
                        "available_strategies": [s.value for s in WriteStrategy],
                    },
                ) from None

        cache.register_source(
            source_name=self.name,
            incoming_source_catalog=self.configured_catalog,
            stream_names=set(self.get_selected_streams()),
        )
        state = cache.get_state() if not force_full_refresh else None
        cache.process_airbyte_messages(
            self._tally_records(
                self._read(
                    cache.get_telemetry_info(),
                    state=state,
                ),
            ),
            write_strategy=write_strategy,
        )

        return ReadResult(
            processed_records=self._processed_records,
            cache=cache,
            processed_streams=[stream.stream.name for stream in self.configured_catalog.streams],
        )<|MERGE_RESOLUTION|>--- conflicted
+++ resolved
@@ -13,11 +13,7 @@
 from airbyte_protocol.models import (
     AirbyteCatalog,
     AirbyteMessage,
-<<<<<<< HEAD
-    AirbyteRecordMessage,
     AirbyteStateMessage,
-=======
->>>>>>> 65002d41
     ConfiguredAirbyteCatalog,
     ConfiguredAirbyteStream,
     ConnectorSpecification,
@@ -368,14 +364,8 @@
     def _read(
         self,
         cache_info: CacheTelemetryInfo,
-<<<<<<< HEAD
         state: list[AirbyteStateMessage] | None = None,
-    ) -> Iterable[AirbyteRecordMessage]:
-=======
-        *,
-        force_full_refresh: bool,
     ) -> Iterable[AirbyteMessage]:
->>>>>>> 65002d41
         """
         Call read on the connector.
 
