--- conflicted
+++ resolved
@@ -14,12 +14,7 @@
 import sqlalchemy
 import ulid
 from overrides import overrides
-<<<<<<< HEAD
-from sqlalchemy import create_engine, text
-=======
 from sqlalchemy import (
-    Column,
-    String,
     and_,
     create_engine,
     insert,
@@ -28,8 +23,6 @@
     text,
     update,
 )
-from sqlalchemy.ext.declarative import declarative_base
->>>>>>> f7f47865
 from sqlalchemy.pool import StaticPool
 from sqlalchemy.sql.elements import TextClause
 
