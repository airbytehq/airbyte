# Copyright (c) 2023 Airbyte, Inc., all rights reserved.

"""A SQL Cache implementation."""
from __future__ import annotations

import abc
import enum
from contextlib import contextmanager
from functools import cached_property
from typing import TYPE_CHECKING, Any, cast, final

import pandas as pd
import pyarrow as pa
import sqlalchemy
import ulid
from overrides import overrides
<<<<<<< HEAD
from sqlalchemy import (
    Column,
    String,
    and_,
    create_engine,
    insert,
    null,
    select,
    text,
    update,
)
from sqlalchemy.ext.declarative import declarative_base
=======
from sqlalchemy import create_engine, text
>>>>>>> 66ce98fd
from sqlalchemy.pool import StaticPool
from sqlalchemy.sql.elements import TextClause

from airbyte_lib import exceptions as exc
from airbyte_lib._file_writers.base import FileWriterBase, FileWriterBatchHandle
from airbyte_lib._processors import BatchHandle, RecordProcessor
from airbyte_lib.caches._catalog_manager import CatalogManager
from airbyte_lib.config import CacheConfigBase
from airbyte_lib.datasets._sql import CachedDataset
from airbyte_lib.strategies import WriteStrategy
from airbyte_lib.types import SQLTypeConverter


if TYPE_CHECKING:
    from collections.abc import Generator, Iterator
    from pathlib import Path

    from sqlalchemy.engine import Connection, Engine
    from sqlalchemy.engine.cursor import CursorResult
    from sqlalchemy.engine.reflection import Inspector
    from sqlalchemy.sql.base import Executable

    from airbyte_protocol.models import (
        ConfiguredAirbyteCatalog,
        ConfiguredAirbyteStream,
    )

    from airbyte_lib.datasets._base import DatasetBase
    from airbyte_lib.telemetry import CacheTelemetryInfo


DEBUG_MODE = False  # Set to True to enable additional debug logging.


class RecordDedupeMode(enum.Enum):
    APPEND = "append"
    REPLACE = "replace"


class SQLRuntimeError(Exception):
    """Raised when an SQL operation fails."""


class SQLCacheConfigBase(CacheConfigBase):
    """Same as a regular config except it exposes the 'get_sql_alchemy_url()' method."""

    schema_name: str = "airbyte_raw"

    table_prefix: str | None = None
    """ A prefix to add to all table names.
    If 'None', a prefix will be created based on the source name.
    """

    table_suffix: str = ""
    """A suffix to add to all table names."""

    @abc.abstractmethod
    def get_sql_alchemy_url(self) -> str:
        """Returns a SQL Alchemy URL."""
        ...

    @abc.abstractmethod
    def get_database_name(self) -> str:
        """Return the name of the database."""
        ...


class GenericSQLCacheConfig(SQLCacheConfigBase):
    """Allows configuring 'sql_alchemy_url' directly."""

    sql_alchemy_url: str

    @overrides
    def get_sql_alchemy_url(self) -> str:
        """Returns a SQL Alchemy URL."""
        return self.sql_alchemy_url


class SQLCacheBase(RecordProcessor):
    """A base class to be used for SQL Caches.

    Optionally we can use a file cache to store the data in parquet files.
    """

    type_converter_class: type[SQLTypeConverter] = SQLTypeConverter
    config_class: type[SQLCacheConfigBase]
    file_writer_class: type[FileWriterBase]

    supports_merge_insert = False
    use_singleton_connection = False  # If true, the same connection is used for all operations.

    # Constructor:

    @final  # We don't want subclasses to have to override the constructor.
    def __init__(
        self,
        config: SQLCacheConfigBase | None = None,
        file_writer: FileWriterBase | None = None,
        **kwargs: dict[str, Any],  # Added for future proofing purposes.
    ) -> None:
        self.config: SQLCacheConfigBase
        self._engine: Engine | None = None
        self._connection_to_reuse: Connection | None = None
        super().__init__(config, **kwargs)
        self._ensure_schema_exists()
        self._catalog_manager: CatalogManager = CatalogManager(
            self.get_sql_engine(), lambda stream_name: self.get_sql_table_name(stream_name)
        )

        self.file_writer = file_writer or self.file_writer_class(config)
        self.type_converter = self.type_converter_class()
        self._cached_table_definitions: dict[str, sqlalchemy.Table] = {}

    def __getitem__(self, stream: str) -> DatasetBase:
        return self.streams[stream]

    def __contains__(self, stream: str) -> bool:
        return stream in self._streams_with_data

    def __iter__(self) -> Iterator[str]:
        return iter(self._streams_with_data)

    # Public interface:

    def get_sql_alchemy_url(self) -> str:
        """Return the SQLAlchemy URL to use."""
        return self.config.get_sql_alchemy_url()

    @final
    @cached_property
    def database_name(self) -> str:
        """Return the name of the database."""
        return self.config.get_database_name()

    @final
    def get_sql_engine(self) -> Engine:
        """Return a new SQL engine to use."""
        if self._engine:
            return self._engine

        sql_alchemy_url = self.get_sql_alchemy_url()

        execution_options = {"schema_translate_map": {None: self.config.schema_name}}
        if self.use_singleton_connection:
            if self._connection_to_reuse is None:
                # This temporary bootstrap engine will be created once and is needed to
                # create the long-lived connection object.
                bootstrap_engine = create_engine(
                    sql_alchemy_url,
                )
                self._connection_to_reuse = bootstrap_engine.connect()

            self._engine = create_engine(
                sql_alchemy_url,
                creator=lambda: self._connection_to_reuse,
                poolclass=StaticPool,
                echo=DEBUG_MODE,
                execution_options=execution_options,
                # isolation_level="AUTOCOMMIT",
            )
        else:
            # Regular engine creation for new connections
            self._engine = create_engine(
                sql_alchemy_url,
                echo=DEBUG_MODE,
                execution_options=execution_options,
                # isolation_level="AUTOCOMMIT",
            )

        return self._engine

    @contextmanager
    def get_sql_connection(self) -> Generator[sqlalchemy.engine.Connection, None, None]:
        """A context manager which returns a new SQL connection for running queries.

        If the connection needs to close, it will be closed automatically.
        """
        if self.use_singleton_connection and self._connection_to_reuse is not None:
            connection = self._connection_to_reuse
            yield connection

        else:
            with self.get_sql_engine().begin() as connection:
                yield connection

        if not self.use_singleton_connection:
            connection.close()
            del connection

    def get_sql_table_name(
        self,
        stream_name: str,
    ) -> str:
        """Return the name of the SQL table for the given stream."""
        table_prefix = self.config.table_prefix or ""

        # TODO: Add default prefix based on the source name.

        return self._normalize_table_name(
            f"{table_prefix}{stream_name}{self.config.table_suffix}",
        )

    @final
    def get_sql_table(
        self,
        stream_name: str,
    ) -> sqlalchemy.Table:
        """Return the main table object for the stream."""
        return self._get_table_by_name(self.get_sql_table_name(stream_name))

    def _get_table_by_name(
        self,
        table_name: str,
        *,
        force_refresh: bool = False,
    ) -> sqlalchemy.Table:
        """Return a table object from a table name.

        To prevent unnecessary round-trips to the database, the table is cached after the first
        query. To ignore the cache and force a refresh, set 'force_refresh' to True.
        """
        if force_refresh or table_name not in self._cached_table_definitions:
            self._cached_table_definitions[table_name] = sqlalchemy.Table(
                table_name,
                sqlalchemy.MetaData(schema=self.config.schema_name),
                autoload_with=self.get_sql_engine(),
            )

        return self._cached_table_definitions[table_name]

    @final
    @property
    def streams(
        self,
    ) -> dict[str, CachedDataset]:
        """Return a temporary table name."""
        result = {}
        for stream_name in self._streams_with_data:
            result[stream_name] = CachedDataset(self, stream_name)

        return result

    # Read methods:

    def get_records(
        self,
        stream_name: str,
    ) -> CachedDataset:
        """Uses SQLAlchemy to select all rows from the table."""
        return CachedDataset(self, stream_name)

    def get_pandas_dataframe(
        self,
        stream_name: str,
    ) -> pd.DataFrame:
        """Return a Pandas data frame with the stream's data."""
        table_name = self.get_sql_table_name(stream_name)
        engine = self.get_sql_engine()
        return pd.read_sql_table(table_name, engine)

    # Protected members (non-public interface):

    def _ensure_schema_exists(
        self,
    ) -> None:
        """Return a new (unique) temporary table name."""
        schema_name = self.config.schema_name
        if schema_name in self._get_schemas_list():
            return

        sql = f"CREATE SCHEMA IF NOT EXISTS {schema_name}"

        try:
            self._execute_sql(sql)
        except Exception as ex:
            # Ignore schema exists errors.
            if "already exists" not in str(ex):
                raise

        if DEBUG_MODE:
            found_schemas = self._get_schemas_list()
            assert (
                schema_name in found_schemas
            ), f"Schema {schema_name} was not created. Found: {found_schemas}"

    @final
    def _get_temp_table_name(
        self,
        stream_name: str,
        batch_id: str | None = None,  # ULID of the batch
    ) -> str:
        """Return a new (unique) temporary table name."""
        batch_id = batch_id or str(ulid.ULID())
        return self._normalize_table_name(f"{stream_name}_{batch_id}")

    def _fully_qualified(
        self,
        table_name: str,
    ) -> str:
        """Return the fully qualified name of the given table."""
        return f"{self.config.schema_name}.{table_name}"

    @final
    def _create_table_for_loading(
        self,
        /,
        stream_name: str,
        batch_id: str,
    ) -> str:
        """Create a new table for loading data."""
        temp_table_name = self._get_temp_table_name(stream_name, batch_id)
        column_definition_str = ",\n  ".join(
            f"{column_name} {sql_type}"
            for column_name, sql_type in self._get_sql_column_definitions(stream_name).items()
        )
        self._create_table(temp_table_name, column_definition_str)

        return temp_table_name

    def _get_tables_list(
        self,
    ) -> list[str]:
        """Return a list of all tables in the database."""
        with self.get_sql_connection() as conn:
            inspector: Inspector = sqlalchemy.inspect(conn)
            return inspector.get_table_names(schema=self.config.schema_name)

    def _get_schemas_list(
        self,
        database_name: str | None = None,
    ) -> list[str]:
        """Return a list of all tables in the database."""
        inspector: Inspector = sqlalchemy.inspect(self.get_sql_engine())
        database_name = database_name or self.database_name
        found_schemas = inspector.get_schema_names()
        return [
            found_schema.split(".")[-1].strip('"')
            for found_schema in found_schemas
            if "." not in found_schema
            or (found_schema.split(".")[0].lower().strip('"') == database_name.lower())
        ]

    def _ensure_final_table_exists(
        self,
        stream_name: str,
        *,
        create_if_missing: bool = True,
    ) -> str:
        """Create the final table if it doesn't already exist.

        Return the table name.
        """
        table_name = self.get_sql_table_name(stream_name)
        did_exist = self._table_exists(table_name)
        if not did_exist and create_if_missing:
            column_definition_str = ",\n  ".join(
                f"{column_name} {sql_type}"
                for column_name, sql_type in self._get_sql_column_definitions(
                    stream_name,
                ).items()
            )
            self._create_table(table_name, column_definition_str)

        return table_name

    def _ensure_compatible_table_schema(
        self,
        stream_name: str,
        *,
        raise_on_error: bool = False,
    ) -> bool:
        """Return true if the given table is compatible with the stream's schema.

        If raise_on_error is true, raise an exception if the table is not compatible.

        TODO: Expand this to check for column types and sizes, and to add missing columns.

        Returns true if the table is compatible, false if it is not.
        """
        json_schema = self._get_stream_json_schema(stream_name)
        stream_column_names: list[str] = json_schema["properties"].keys()
        table_column_names: list[str] = self.get_sql_table(stream_name).columns.keys()

        missing_columns: set[str] = set(stream_column_names) - set(table_column_names)
        if missing_columns:
            if raise_on_error:
                raise exc.AirbyteLibCacheTableValidationError(
                    violation="Cache table is missing expected columns.",
                    context={
                        "missing_columns": missing_columns,
                    },
                )
            return False  # Some columns are missing.

        return True  # All columns exist.

    @final
    def _create_table(
        self,
        table_name: str,
        column_definition_str: str,
        primary_keys: list[str] | None = None,
    ) -> None:
        if DEBUG_MODE:
            assert table_name not in self._get_tables_list(), f"Table {table_name} already exists."

        if primary_keys:
            pk_str = ", ".join(primary_keys)
            column_definition_str += f",\n  PRIMARY KEY ({pk_str})"

        cmd = f"""
        CREATE TABLE {self._fully_qualified(table_name)} (
            {column_definition_str}
        )
        """
        _ = self._execute_sql(cmd)
        if DEBUG_MODE:
            tables_list = self._get_tables_list()
            assert (
                table_name in tables_list
            ), f"Table {table_name} was not created. Found: {tables_list}"

    def _normalize_column_name(
        self,
        raw_name: str,
    ) -> str:
        return raw_name.lower().replace(" ", "_").replace("-", "_")

    def _normalize_table_name(
        self,
        raw_name: str,
    ) -> str:
        return raw_name.lower().replace(" ", "_").replace("-", "_")

    @final
    def _get_sql_column_definitions(
        self,
        stream_name: str,
    ) -> dict[str, sqlalchemy.types.TypeEngine]:
        """Return the column definitions for the given stream."""
        columns: dict[str, sqlalchemy.types.TypeEngine] = {}
        properties = self._get_stream_json_schema(stream_name)["properties"]
        for property_name, json_schema_property_def in properties.items():
            clean_prop_name = self._normalize_column_name(property_name)
            columns[clean_prop_name] = self.type_converter.to_sql_type(
                json_schema_property_def,
            )

        # TODO: Add the metadata columns (this breaks tests)
        # columns["_airbyte_extracted_at"] = sqlalchemy.TIMESTAMP()
        # columns["_airbyte_loaded_at"] = sqlalchemy.TIMESTAMP()
        return columns

    @final
    def _get_stream_config(
        self,
        stream_name: str,
    ) -> ConfiguredAirbyteStream:
        """Return the column definitions for the given stream."""
        return self._catalog_manager.get_stream_config(stream_name)

    @final
    def _get_stream_json_schema(
        self,
        stream_name: str,
    ) -> dict[str, Any]:
        """Return the column definitions for the given stream."""
        return self._get_stream_config(stream_name).stream.json_schema

    @overrides
    def _write_batch(
        self,
        stream_name: str,
        batch_id: str,
        record_batch: pa.Table | pa.RecordBatch,
    ) -> FileWriterBatchHandle:
        """Process a record batch.

        Return the path to the cache file.
        """
        return self.file_writer.write_batch(stream_name, batch_id, record_batch)

    def _cleanup_batch(
        self,
        stream_name: str,
        batch_id: str,
        batch_handle: BatchHandle,
    ) -> None:
        """Clean up the cache.

        For SQL caches, we only need to call the cleanup operation on the file writer.

        Subclasses should call super() if they override this method.
        """
        self.file_writer.cleanup_batch(stream_name, batch_id, batch_handle)

    @final
    @overrides
    def _finalize_batches(
        self,
        stream_name: str,
        write_strategy: WriteStrategy,
    ) -> dict[str, BatchHandle]:
        """Finalize all uncommitted batches.

        This is a generic 'final' implementation, which should not be overridden.

        Returns a mapping of batch IDs to batch handles, for those processed batches.

        TODO: Add a dedupe step here to remove duplicates from the temp table.
              Some sources will send us duplicate records within the same stream,
              although this is a fairly rare edge case we can ignore in V1.
        """
        with self._finalizing_batches(stream_name) as batches_to_finalize:
            if not batches_to_finalize:
                return {}

            files: list[Path] = []
            # Get a list of all files to finalize from all pending batches.
            for batch_handle in batches_to_finalize.values():
                batch_handle = cast(FileWriterBatchHandle, batch_handle)
                files += batch_handle.files
            # Use the max batch ID as the batch ID for table names.
            max_batch_id = max(batches_to_finalize.keys())

            # Make sure the target schema and target table exist.
            self._ensure_schema_exists()
            final_table_name = self._ensure_final_table_exists(
                stream_name,
                create_if_missing=True,
            )
            self._ensure_compatible_table_schema(
                stream_name=stream_name,
                raise_on_error=True,
            )

            temp_table_name = self._write_files_to_new_table(
                files=files,
                stream_name=stream_name,
                batch_id=max_batch_id,
            )
            try:
                self._write_temp_table_to_final_table(
                    stream_name=stream_name,
                    temp_table_name=temp_table_name,
                    final_table_name=final_table_name,
                    write_strategy=write_strategy,
                )
            finally:
                self._drop_temp_table(temp_table_name, if_exists=True)

            # Return the batch handles as measure of work completed.
            return batches_to_finalize

    def _execute_sql(self, sql: str | TextClause | Executable) -> CursorResult:
        """Execute the given SQL statement."""
        if isinstance(sql, str):
            sql = text(sql)
        if isinstance(sql, TextClause):
            sql = sql.execution_options(
                autocommit=True,
            )

        with self.get_sql_connection() as conn:
            try:
                result = conn.execute(sql)
            except (
                sqlalchemy.exc.ProgrammingError,
                sqlalchemy.exc.SQLAlchemyError,
            ) as ex:
                msg = f"Error when executing SQL:\n{sql}\n{type(ex).__name__}{ex!s}"
                raise SQLRuntimeError(msg) from None  # from ex

        return result

    def _drop_temp_table(
        self,
        table_name: str,
        *,
        if_exists: bool = True,
    ) -> None:
        """Drop the given table."""
        exists_str = "IF EXISTS" if if_exists else ""
        self._execute_sql(f"DROP TABLE {exists_str} {self._fully_qualified(table_name)}")

    def _write_files_to_new_table(
        self,
        files: list[Path],
        stream_name: str,
        batch_id: str,
    ) -> str:
        """Write a file(s) to a new table.

        This is a generic implementation, which can be overridden by subclasses
        to improve performance.
        """
        temp_table_name = self._create_table_for_loading(stream_name, batch_id)
        for file_path in files:
            with pa.parquet.ParquetFile(file_path) as pf:
                record_batch = pf.read()
                dataframe = record_batch.to_pandas()

                # Pandas will auto-create the table if it doesn't exist, which we don't want.
                if not self._table_exists(temp_table_name):
                    raise exc.AirbyteLibInternalError(
                        message="Table does not exist after creation.",
                        context={
                            "temp_table_name": temp_table_name,
                        },
                    )

                dataframe.to_sql(
                    temp_table_name,
                    self.get_sql_alchemy_url(),
                    schema=self.config.schema_name,
                    if_exists="append",
                    index=False,
                    dtype=self._get_sql_column_definitions(stream_name),
                )
        return temp_table_name

    @final
    def _write_temp_table_to_final_table(
        self,
        stream_name: str,
        temp_table_name: str,
        final_table_name: str,
        write_strategy: WriteStrategy,
    ) -> None:
        """Write the temp table into the final table using the provided write strategy."""
        has_pks: bool = bool(self._get_primary_keys(stream_name))
        has_incremental_key: bool = bool(self._get_incremental_key(stream_name))
        if write_strategy == WriteStrategy.MERGE and not has_pks:
            raise exc.AirbyteLibInputError(
                message="Cannot use merge strategy on a stream with no primary keys.",
                context={
                    "stream_name": stream_name,
                },
            )

        if write_strategy == WriteStrategy.AUTO:
            if has_pks:
                write_strategy = WriteStrategy.MERGE
            elif has_incremental_key:
                write_strategy = WriteStrategy.APPEND
            else:
                write_strategy = WriteStrategy.REPLACE

        if write_strategy == WriteStrategy.REPLACE:
            self._swap_temp_table_with_final_table(
                stream_name=stream_name,
                temp_table_name=temp_table_name,
                final_table_name=final_table_name,
            )
            return

        if write_strategy == WriteStrategy.APPEND:
            self._append_temp_table_to_final_table(
                stream_name=stream_name,
                temp_table_name=temp_table_name,
                final_table_name=final_table_name,
            )
            return

        if write_strategy == WriteStrategy.MERGE:
            if not self.supports_merge_insert:
                # Fallback to emulated merge if the database does not support merge natively.
                self._emulated_merge_temp_table_to_final_table(
                    stream_name=stream_name,
                    temp_table_name=temp_table_name,
                    final_table_name=final_table_name,
                )
                return

            self._merge_temp_table_to_final_table(
                stream_name=stream_name,
                temp_table_name=temp_table_name,
                final_table_name=final_table_name,
            )
            return

        raise exc.AirbyteLibInternalError(
            message="Write strategy is not supported.",
            context={
                "write_strategy": write_strategy,
            },
        )

    def _append_temp_table_to_final_table(
        self,
        temp_table_name: str,
        final_table_name: str,
        stream_name: str,
    ) -> None:
        nl = "\n"
        columns = self._get_sql_column_definitions(stream_name).keys()
        self._execute_sql(
            f"""
            INSERT INTO {self._fully_qualified(final_table_name)} (
            {f',{nl}  '.join(columns)}
            )
            SELECT
            {f',{nl}  '.join(columns)}
            FROM {self._fully_qualified(temp_table_name)}
            """,
        )

    def _get_primary_keys(
        self,
        stream_name: str,
    ) -> list[str]:
        pks = self._get_stream_config(stream_name).primary_key
        if not pks:
            return []

        joined_pks = [".".join(pk) for pk in pks]
        for pk in joined_pks:
            if "." in pk:
                msg = "Nested primary keys are not yet supported. Found: {pk}"
                raise NotImplementedError(msg)

        return joined_pks

    def _get_incremental_key(
        self,
        stream_name: str,
    ) -> str | None:
        return self._get_stream_config(stream_name).cursor_field

    def _swap_temp_table_with_final_table(
        self,
        stream_name: str,
        temp_table_name: str,
        final_table_name: str,
    ) -> None:
        """Merge the temp table into the main one.

        This implementation requires MERGE support in the SQL DB.
        Databases that do not support this syntax can override this method.
        """
        if final_table_name is None:
            raise exc.AirbyteLibInternalError(message="Arg 'final_table_name' cannot be None.")
        if temp_table_name is None:
            raise exc.AirbyteLibInternalError(message="Arg 'temp_table_name' cannot be None.")

        _ = stream_name
        deletion_name = f"{final_table_name}_deleteme"
        commands = [
            f"ALTER TABLE {final_table_name} RENAME TO {deletion_name}",
            f"ALTER TABLE {temp_table_name} RENAME TO {final_table_name}",
            f"DROP TABLE {deletion_name}",
        ]
        for cmd in commands:
            self._execute_sql(cmd)

    def _merge_temp_table_to_final_table(
        self,
        stream_name: str,
        temp_table_name: str,
        final_table_name: str,
    ) -> None:
        """Merge the temp table into the main one.

        This implementation requires MERGE support in the SQL DB.
        Databases that do not support this syntax can override this method.
        """
        nl = "\n"
        columns = self._get_sql_column_definitions(stream_name).keys()
        pk_columns = self._get_primary_keys(stream_name)
        non_pk_columns = columns - pk_columns
        join_clause = "{nl} AND ".join(f"tmp.{pk_col} = final.{pk_col}" for pk_col in pk_columns)
        set_clause = "{nl}    ".join(f"{col} = tmp.{col}" for col in non_pk_columns)
        self._execute_sql(
            f"""
            MERGE INTO {self._fully_qualified(final_table_name)} final
            USING (
            SELECT *
            FROM {self._fully_qualified(temp_table_name)}
            ) AS tmp
            ON {join_clause}
            WHEN MATCHED THEN UPDATE
            SET
                {set_clause}
            WHEN NOT MATCHED THEN INSERT
            (
                {f',{nl}    '.join(columns)}
            )
            VALUES (
                tmp.{f',{nl}    tmp.'.join(columns)}
            );
            """,
        )

    def _emulated_merge_temp_table_to_final_table(
        self,
        stream_name: str,
        temp_table_name: str,
        final_table_name: str,
    ) -> None:
        """Emulate the merge operation using a series of SQL commands.

        This is a fallback implementation for databases that do not support MERGE.
        """
        final_table = self._get_table_by_name(final_table_name)
        temp_table = self._get_table_by_name(temp_table_name)
        pk_columns = self._get_primary_keys(stream_name)

        columns_to_update: set[str] = self._get_sql_column_definitions(
            stream_name=stream_name
        ).keys() - set(pk_columns)

        # Create a dictionary mapping columns in users_final to users_stage for updating
        update_values = {
            getattr(final_table.c, column): getattr(temp_table.c, column)
            for column in columns_to_update
        }

        # Craft the WHERE clause for composite primary keys
        join_conditions = [
            getattr(final_table.c, pk_column) == getattr(temp_table.c, pk_column)
            for pk_column in pk_columns
        ]
        join_clause = and_(*join_conditions)

        # Craft the UPDATE statement
        update_stmt = update(final_table).values(update_values).where(join_clause)

        # Define a join between temp_table and final_table
        joined_table = temp_table.outerjoin(final_table, join_clause)

        # Define a condition that checks for records in temp_table that do not have a corresponding
        # record in final_table
        where_not_exists_clause = final_table.c.id == null()

        # Select records from temp_table that are not in final_table
        select_new_records_stmt = (
            select([temp_table]).select_from(joined_table).where(where_not_exists_clause)
        )

        # Craft the INSERT statement using the select statement
        insert_new_records_stmt = insert(final_table).from_select(
            names=[column.name for column in temp_table.columns], select=select_new_records_stmt
        )

        if DEBUG_MODE:
            print(str(update_stmt))
            print(str(insert_new_records_stmt))

        with self.get_sql_connection() as conn:
            conn.execute(update_stmt)
            conn.execute(insert_new_records_stmt)

    @final
    def _table_exists(
        self,
        table_name: str,
    ) -> bool:
        """Return true if the given table exists."""
        return table_name in self._get_tables_list()

    @overrides
    def register_source(
        self,
        source_name: str,
        incoming_source_catalog: ConfiguredAirbyteCatalog,
    ) -> None:
        self._ensure_schema_exists()
        self._catalog_manager.register_source(source_name, incoming_source_catalog)

    @property
    @overrides
    def _streams_with_data(self) -> set[str]:
        """Return a list of known streams."""
        if not self._catalog_manager.source_catalog:
            raise exc.AirbyteLibInternalError(
                message="Cannot get streams with data without a catalog.",
            )
        return {
            stream.stream.name
            for stream in self._catalog_manager.source_catalog.streams
            if self._table_exists(self.get_sql_table_name(stream.stream.name))
        }

    @abc.abstractmethod
    def get_telemetry_info(self) -> CacheTelemetryInfo:
        pass<|MERGE_RESOLUTION|>--- conflicted
+++ resolved
@@ -14,10 +14,7 @@
 import sqlalchemy
 import ulid
 from overrides import overrides
-<<<<<<< HEAD
 from sqlalchemy import (
-    Column,
-    String,
     and_,
     create_engine,
     insert,
@@ -26,10 +23,6 @@
     text,
     update,
 )
-from sqlalchemy.ext.declarative import declarative_base
-=======
-from sqlalchemy import create_engine, text
->>>>>>> 66ce98fd
 from sqlalchemy.pool import StaticPool
 from sqlalchemy.sql.elements import TextClause
 
