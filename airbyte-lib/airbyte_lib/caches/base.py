--- conflicted
+++ resolved
@@ -14,7 +14,6 @@
 import sqlalchemy
 import ulid
 from overrides import overrides
-<<<<<<< HEAD
 from sqlalchemy import (
     and_,
     create_engine,
@@ -24,10 +23,6 @@
     text,
     update,
 )
-=======
-from sqlalchemy import Column, String, create_engine, text
-from sqlalchemy.ext.declarative import declarative_base
->>>>>>> b37bde87
 from sqlalchemy.pool import StaticPool
 from sqlalchemy.sql.elements import TextClause
 
