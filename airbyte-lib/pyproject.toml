[build-system]
requires = ["poetry-core"]
build-backend = "poetry.core.masonry.api"

[tool.poetry]
name = "airbyte-lib"
description = "AirbyteLib"
version = "0.1.0"
authors = ["Airbyte <contact@airbyte.io>"]
readme = "README.md"
packages = [{include = "airbyte_lib"}]

[tool.poetry.dependencies]
python = "^3.10"

airbyte-cdk = "^0.57.6"
jsonschema = "3.2.0"
overrides = "^7.4.0"
pandas = "^2.1.4"
pyarrow = "^14.0.1"
python-ulid = "^2.2.0"
requests = "^2.31.0"
<<<<<<< HEAD
SQLAlchemy = "^2.0.23"
orjson = "^3.9.10"
duckdb-engine = "^0.9.5"
psycopg = {extras = ["binary", "pool"], version = "^3.1.16"}
ulid = "^1.1"
=======
airbyte-protocol-models = "^1.0.1"
types-pyyaml = "^6.0.12.12"
>>>>>>> c09d5d33

[tool.poetry.group.dev.dependencies]
faker = "^21.0.0"
mypy = "^1.7.1"
pandas-stubs = "^2.1.4.231218"
pyarrow-stubs = "^10.0.1.7"
pytest = "^7.4.3"
pytest-mypy = "^0.10.3"
<<<<<<< HEAD
ruff = "^0.1.7"
types-jsonschema = "^4.20.0.0"
types-requests = "^2.31.0.10"
pytest-postgresql = "^5.0.0"
docker = "^7.0.0"
pytest-docker = "^2.0.1"
=======
pdoc = "^14.3.0"
>>>>>>> c09d5d33

[tool.pytest.ini_options]
# addopts = "--mypy"  # DEBUG: This blocks test discovery and execution, so I'm disabling it for now

[tool.ruff]
target-version = "py310"
select = ["F", "E"]
extend-select = [
    "W", "C90", "I", "N", "UP", "YTT", "ANN", "ASYNC", "BLE", "B", "A", "COM", "C4", "EXE", "FA", "ISC", "ICN", "INP", "PIE", "PYI", "PT", "Q", "RSE", "RET", "SLF", "SLOT", "SIM", "TID", "TCH", "INT", "ARG", "PTH", "TD", "FIX", "PD", "PL", "TRY", "FLY", "NPY", "PERF", "FURB", "RUF", "TRIO"
]
ignore = [
    "I001", "ANN401", "ANN003", "SIM300", "PERF203", "ANN101", "B905", "NPY002", "COM812", "N999", "PTH", "INP001", "TRY003", "PLW1641", "E203", "PLW1514"
]
fixable = ["W", "C90", "I", "N", "UP", "YTT", "ANN", "ASYNC", "BLE", "B", "A", "COM", "C4", "EXE", "FA", "ISC", "ICN", "INP", "PIE", "PYI", "PT", "Q", "RSE", "RET", "SLF", "SLOT", "SIM", "TID", "TCH", "INT", "ARG", "PTH", "TD", "FIX", "PD", "PL", "TRY", "FLY", "NPY", "PERF", "FURB", "RUF", "TRIO"]
unfixable = []
line-length = 88
indent-width = 4
extend-exclude = ["docs", "test", "tests"]
dummy-variable-rgx = "^(_+|(_+[a-zA-Z0-9_]*[a-zA-Z0-9]+?))$"

[tool.ruff.lint]
preview = false  # TODO: Consider enabling this

[tool.ruff.isort]
force-sort-within-sections = false
lines-after-imports = 2
known-first-party = ["airbyte_cdk", "airbyte_protocol"]
known-local-folder = ["airbyte_lib"]
known-third-party = []
section-order = [
    "future",
    "standard-library",
    "third-party",
    "first-party",
    "local-folder"
]

[tool.ruff.mccabe]
max-complexity = 24

[tool.ruff.pycodestyle]
ignore-overlong-task-comments = true

[tool.ruff.pydocstyle]
convention = "numpy"

[tool.ruff.flake8-annotations]
allow-star-arg-any = false
ignore-fully-untyped = false

[tool.ruff.format]
quote-style = "double"
indent-style = "space"
skip-magic-trailing-comma = false
line-ending = "auto"
preview = false
docstring-code-format = true

[tool.mypy]
# Platform configuration
python_version = "3.10"
# imports related
ignore_missing_imports = true
follow_imports = "silent"
# None and Optional handling
no_implicit_optional = true
strict_optional = true
# Configuring warnings
warn_unused_configs = true
warn_redundant_casts = true
warn_unused_ignores = true
warn_no_return = true
warn_unreachable = true
warn_return_any = false
# Untyped definitions and calls
check_untyped_defs = true
disallow_untyped_calls = false
disallow_untyped_defs = true
disallow_incomplete_defs = true
disallow_untyped_decorators = false
# Disallow dynamic typing
disallow_subclassing_any = true
disallow_any_unimported = false
disallow_any_expr = false
disallow_any_decorated = false
disallow_any_explicit = false
disallow_any_generics = false
# Miscellaneous strictness flags
allow_untyped_globals = false
allow_redefinition = false
local_partial_types = false
implicit_reexport = true
strict_equality = true
# Configuring error messages
show_error_context = false
show_column_numbers = false
show_error_codes = true
exclude = ["docs", "test", "tests"]

<<<<<<< HEAD
[[tool.mypy.overrides]]
module = [
    "airbyte_protocol",
    "airbyte_protocol.models"
]
ignore_missing_imports = true  # No stubs yet (😢)
=======
[tool.pytest.ini_options]
addopts = "--mypy"

[tool.poetry.scripts]
generate-docs = "docs:run"
airbyte-lib-validate-source = "airbyte_lib.validate:run"
>>>>>>> c09d5d33
<|MERGE_RESOLUTION|>--- conflicted
+++ resolved
@@ -1,7 +1,3 @@
-[build-system]
-requires = ["poetry-core"]
-build-backend = "poetry.core.masonry.api"
-
 [tool.poetry]
 name = "airbyte-lib"
 description = "AirbyteLib"
@@ -14,43 +10,41 @@
 python = "^3.10"
 
 airbyte-cdk = "^0.57.6"
+airbyte-protocol-models = "^1.0.1"
+duckdb-engine = "^0.9.5"
 jsonschema = "3.2.0"
+orjson = "^3.9.10"
 overrides = "^7.4.0"
 pandas = "^2.1.4"
+psycopg = {extras = ["binary", "pool"], version = "^3.1.16"}
 pyarrow = "^14.0.1"
 python-ulid = "^2.2.0"
 requests = "^2.31.0"
-<<<<<<< HEAD
 SQLAlchemy = "^2.0.23"
-orjson = "^3.9.10"
-duckdb-engine = "^0.9.5"
-psycopg = {extras = ["binary", "pool"], version = "^3.1.16"}
+types-pyyaml = "^6.0.12.12"
 ulid = "^1.1"
-=======
-airbyte-protocol-models = "^1.0.1"
-types-pyyaml = "^6.0.12.12"
->>>>>>> c09d5d33
 
 [tool.poetry.group.dev.dependencies]
+docker = "^7.0.0"
 faker = "^21.0.0"
 mypy = "^1.7.1"
 pandas-stubs = "^2.1.4.231218"
+pdoc = "^14.3.0"
 pyarrow-stubs = "^10.0.1.7"
 pytest = "^7.4.3"
+pytest-docker = "^2.0.1"
 pytest-mypy = "^0.10.3"
-<<<<<<< HEAD
+pytest-postgresql = "^5.0.0"
 ruff = "^0.1.7"
 types-jsonschema = "^4.20.0.0"
 types-requests = "^2.31.0.10"
-pytest-postgresql = "^5.0.0"
-docker = "^7.0.0"
-pytest-docker = "^2.0.1"
-=======
-pdoc = "^14.3.0"
->>>>>>> c09d5d33
+
+[build-system]
+requires = ["poetry-core"]
+build-backend = "poetry.core.masonry.api"
 
 [tool.pytest.ini_options]
-# addopts = "--mypy"  # DEBUG: This blocks test discovery and execution, so I'm disabling it for now
+addopts = "--mypy"  # FIXME: This sometimes blocks test discovery and execution
 
 [tool.ruff]
 target-version = "py310"
@@ -147,18 +141,13 @@
 show_error_codes = true
 exclude = ["docs", "test", "tests"]
 
-<<<<<<< HEAD
 [[tool.mypy.overrides]]
 module = [
     "airbyte_protocol",
     "airbyte_protocol.models"
 ]
 ignore_missing_imports = true  # No stubs yet (😢)
-=======
-[tool.pytest.ini_options]
-addopts = "--mypy"
 
 [tool.poetry.scripts]
 generate-docs = "docs:run"
-airbyte-lib-validate-source = "airbyte_lib.validate:run"
->>>>>>> c09d5d33
+airbyte-lib-validate-source = "airbyte_lib.validate:run"