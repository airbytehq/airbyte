/*
 * Copyright (c) 2022 Airbyte, Inc., all rights reserved.
 */

package io.airbyte.bootloader;

import static io.airbyte.config.Configs.SecretPersistenceType.TESTING_CONFIG_DB_TABLE;
import static org.junit.jupiter.api.Assertions.assertEquals;
import static org.junit.jupiter.api.Assertions.assertFalse;
import static org.junit.jupiter.api.Assertions.assertNotEquals;
import static org.junit.jupiter.api.Assertions.assertTrue;
import static org.mockito.Mockito.mock;
import static org.mockito.Mockito.reset;
import static org.mockito.Mockito.spy;
import static org.mockito.Mockito.verify;
import static org.mockito.Mockito.verifyNoInteractions;
import static org.mockito.Mockito.when;

import com.fasterxml.jackson.databind.ObjectMapper;
import io.airbyte.commons.features.FeatureFlags;
import io.airbyte.commons.version.AirbyteVersion;
import io.airbyte.commons.version.Version;
import io.airbyte.config.Configs;
import io.airbyte.config.Geography;
import io.airbyte.config.SourceConnection;
import io.airbyte.config.StandardWorkspace;
import io.airbyte.config.init.DefinitionsProvider;
import io.airbyte.config.init.LocalDefinitionsProvider;
import io.airbyte.config.persistence.ConfigRepository;
import io.airbyte.config.persistence.SecretsRepositoryReader;
import io.airbyte.config.persistence.SecretsRepositoryWriter;
import io.airbyte.config.persistence.split_secrets.LocalTestingSecretPersistence;
import io.airbyte.config.persistence.split_secrets.RealSecretsHydrator;
import io.airbyte.config.persistence.split_secrets.SecretPersistence;
import io.airbyte.db.factory.DSLContextFactory;
import io.airbyte.db.factory.DataSourceFactory;
import io.airbyte.db.factory.FlywayFactory;
import io.airbyte.db.instance.configs.ConfigsDatabaseMigrator;
import io.airbyte.db.instance.configs.ConfigsDatabaseTestProvider;
import io.airbyte.db.instance.jobs.JobsDatabaseMigrator;
import io.airbyte.db.instance.jobs.JobsDatabaseTestProvider;
import io.airbyte.persistence.job.DefaultJobPersistence;
import java.util.Optional;
import java.util.UUID;
import java.util.concurrent.atomic.AtomicBoolean;
import javax.sql.DataSource;
import lombok.val;
import org.flywaydb.core.Flyway;
import org.jooq.SQLDialect;
import org.junit.jupiter.api.AfterEach;
import org.junit.jupiter.api.BeforeEach;
import org.junit.jupiter.api.Test;
import org.junit.jupiter.api.extension.ExtendWith;
import org.testcontainers.containers.PostgreSQLContainer;
import uk.org.webcompere.systemstubs.environment.EnvironmentVariables;
import uk.org.webcompere.systemstubs.jupiter.SystemStub;
import uk.org.webcompere.systemstubs.jupiter.SystemStubsExtension;

@SuppressWarnings("PMD.AvoidUsingHardCodedIP")
@ExtendWith(SystemStubsExtension.class)
class BootloaderAppTest {

  private PostgreSQLContainer container;
  private DataSource configsDataSource;
  private DataSource jobsDataSource;
  private static final String DOCKER = "docker";
  private static final String PROTOCOL_VERSION_123 = "1.2.3";
  private static final String PROTOCOL_VERSION_124 = "1.2.4";
  private static final String VERSION_0330_ALPHA = "0.33.0-alpha";
  private static final String VERSION_0320_ALPHA = "0.32.0-alpha";
  private static final String VERSION_0321_ALPHA = "0.32.1-alpha";
  private static final String VERSION_0170_ALPHA = "0.17.0-alpha";

  @BeforeEach
  void setup() {
    container = new PostgreSQLContainer<>("postgres:13-alpine")
        .withDatabaseName("public")
        .withUsername(DOCKER)
        .withPassword(DOCKER);
    container.start();

    configsDataSource =
        DataSourceFactory.create(container.getUsername(), container.getPassword(), container.getDriverClassName(), container.getJdbcUrl());
    jobsDataSource =
        DataSourceFactory.create(container.getUsername(), container.getPassword(), container.getDriverClassName(), container.getJdbcUrl());
  }

  @AfterEach
  void cleanup() throws Exception {
    closeDataSource(configsDataSource);
    closeDataSource(jobsDataSource);
    container.stop();
  }

  @SystemStub
  private EnvironmentVariables environmentVariables;

  @Test
  void testBootloaderAppBlankDb() throws Exception {
    val mockedConfigs = mock(Configs.class);
    when(mockedConfigs.getConfigDatabaseUrl()).thenReturn(container.getJdbcUrl());
    when(mockedConfigs.getConfigDatabaseUser()).thenReturn(container.getUsername());
    when(mockedConfigs.getConfigDatabasePassword()).thenReturn(container.getPassword());
    when(mockedConfigs.getDatabaseUrl()).thenReturn(container.getJdbcUrl());
    when(mockedConfigs.getDatabaseUser()).thenReturn(container.getUsername());
    when(mockedConfigs.getDatabasePassword()).thenReturn(container.getPassword());
    when(mockedConfigs.getAirbyteVersion()).thenReturn(new AirbyteVersion(VERSION_0330_ALPHA));
    when(mockedConfigs.getAirbyteProtocolVersionMin()).thenReturn(new Version(PROTOCOL_VERSION_123));
    when(mockedConfigs.getAirbyteProtocolVersionMax()).thenReturn(new Version(PROTOCOL_VERSION_124));
    when(mockedConfigs.runDatabaseMigrationOnStartup()).thenReturn(true);
    when(mockedConfigs.getConfigsDatabaseInitializationTimeoutMs()).thenReturn(60000L);
    when(mockedConfigs.getJobsDatabaseInitializationTimeoutMs()).thenReturn(60000L);

    val mockedFeatureFlags = mock(FeatureFlags.class);

    val mockedSecretMigrator = mock(SecretMigrator.class);

    // Although we are able to inject mocked configs into the Bootloader, a particular migration in the
    // configs database
    // requires the env var to be set. Flyway prevents injection, so we dynamically set this instead.
    environmentVariables.set("DATABASE_USER", DOCKER);
    environmentVariables.set("DATABASE_PASSWORD", DOCKER);
    environmentVariables.set("DATABASE_URL", container.getJdbcUrl());

    try (val configsDslContext = DSLContextFactory.create(configsDataSource, SQLDialect.POSTGRES);
        val jobsDslContext = DSLContextFactory.create(configsDataSource, SQLDialect.POSTGRES)) {

      val configsFlyway = createConfigsFlyway(configsDataSource);
      val jobsFlyway = createJobsFlyway(jobsDataSource);

      val configDatabase = new ConfigsDatabaseTestProvider(configsDslContext, configsFlyway).create(false);
      val jobDatabase = new JobsDatabaseTestProvider(jobsDslContext, jobsFlyway).create(false);

      val bootloader =
          new BootloaderApp(mockedConfigs, mockedFeatureFlags, mockedSecretMigrator, configsDslContext, jobsDslContext, configsFlyway, jobsFlyway,
              BootloaderApp.getLocalDefinitionsProvider(), false);
      bootloader.load();

      val jobsMigrator = new JobsDatabaseMigrator(jobDatabase, jobsFlyway);
      assertEquals("0.40.18.002", jobsMigrator.getLatestMigration().getVersion().getVersion());

      val configsMigrator = new ConfigsDatabaseMigrator(configDatabase, configsFlyway);
      // this line should change with every new migration
      // to show that you meant to make a new migration to the prod database
<<<<<<< HEAD
      assertEquals("0.40.15.001", configsMigrator.getLatestMigration().getVersion().getVersion());
=======
      assertEquals("0.40.18.004", configsMigrator.getLatestMigration().getVersion().getVersion());
>>>>>>> f53bbb3c

      val jobsPersistence = new DefaultJobPersistence(jobDatabase);
      assertEquals(VERSION_0330_ALPHA, jobsPersistence.getVersion().get());
      assertEquals(new Version(PROTOCOL_VERSION_123), jobsPersistence.getAirbyteProtocolVersionMin().get());
      assertEquals(new Version(PROTOCOL_VERSION_124), jobsPersistence.getAirbyteProtocolVersionMax().get());

      assertNotEquals(Optional.empty(), jobsPersistence.getDeployment().get());
    }
  }

  @Test
  void testBootloaderAppRunSecretMigration() throws Exception {
    val mockedConfigs = mock(Configs.class);
    when(mockedConfigs.getConfigDatabaseUrl()).thenReturn(container.getJdbcUrl());
    when(mockedConfigs.getConfigDatabaseUser()).thenReturn(container.getUsername());
    when(mockedConfigs.getConfigDatabasePassword()).thenReturn(container.getPassword());
    when(mockedConfigs.getDatabaseUrl()).thenReturn(container.getJdbcUrl());
    when(mockedConfigs.getDatabaseUser()).thenReturn(container.getUsername());
    when(mockedConfigs.getDatabasePassword()).thenReturn(container.getPassword());
    when(mockedConfigs.getAirbyteVersion()).thenReturn(new AirbyteVersion(VERSION_0330_ALPHA));
    when(mockedConfigs.getAirbyteProtocolVersionMin()).thenReturn(new Version(PROTOCOL_VERSION_123));
    when(mockedConfigs.getAirbyteProtocolVersionMax()).thenReturn(new Version(PROTOCOL_VERSION_123));
    when(mockedConfigs.runDatabaseMigrationOnStartup()).thenReturn(true);
    when(mockedConfigs.getSecretPersistenceType()).thenReturn(TESTING_CONFIG_DB_TABLE);
    when(mockedConfigs.getConfigsDatabaseInitializationTimeoutMs()).thenReturn(60000L);
    when(mockedConfigs.getJobsDatabaseInitializationTimeoutMs()).thenReturn(60000L);

    val mockedFeatureFlags = mock(FeatureFlags.class);

    try (val configsDslContext = DSLContextFactory.create(configsDataSource, SQLDialect.POSTGRES);
        val jobsDslContext = DSLContextFactory.create(configsDataSource, SQLDialect.POSTGRES)) {

      val configsFlyway = createConfigsFlyway(configsDataSource);
      val jobsFlyway = createJobsFlyway(jobsDataSource);

      val configDatabase = new ConfigsDatabaseTestProvider(configsDslContext, configsFlyway).create(false);
      val jobDatabase = new JobsDatabaseTestProvider(jobsDslContext, jobsFlyway).create(false);

      val configRepository = new ConfigRepository(configDatabase);
      val jobsPersistence = new DefaultJobPersistence(jobDatabase);

      val secretsPersistence = SecretPersistence.getLongLived(configsDslContext, mockedConfigs);
      final LocalTestingSecretPersistence localTestingSecretPersistence = new LocalTestingSecretPersistence(configDatabase);

      val secretsReader = new SecretsRepositoryReader(configRepository, new RealSecretsHydrator(localTestingSecretPersistence));
      val secretsWriter = new SecretsRepositoryWriter(configRepository, secretsPersistence, Optional.empty());

      val spiedSecretMigrator =
          spy(new SecretMigrator(secretsReader, secretsWriter, configRepository, jobsPersistence, secretsPersistence));

      // Although we are able to inject mocked configs into the Bootloader, a particular migration in the
      // configs database requires the env var to be set. Flyway prevents injection, so we dynamically set
      // this instead.
      environmentVariables.set("DATABASE_USER", DOCKER);
      environmentVariables.set("DATABASE_PASSWORD", DOCKER);
      environmentVariables.set("DATABASE_URL", container.getJdbcUrl());

      // Bootstrap the database for the test
      val initBootloader = new BootloaderApp(mockedConfigs, mockedFeatureFlags, null, configsDslContext, jobsDslContext, configsFlyway, jobsFlyway,
          BootloaderApp.getLocalDefinitionsProvider(), false);
      initBootloader.load();

      final DefinitionsProvider localDefinitions = new LocalDefinitionsProvider(LocalDefinitionsProvider.DEFAULT_SEED_DEFINITION_RESOURCE_CLASS);
      configRepository.seedActorDefinitions(localDefinitions.getSourceDefinitions(), localDefinitions.getDestinationDefinitions());

      final String sourceSpecs = """
                                 {
                                   "account_id": "1234567891234567",
                                   "start_date": "2022-04-01T00:00:00Z",
                                   "access_token": "nonhiddensecret",
                                   "include_deleted": false,
                                   "fetch_thumbnail_images": false
                                 }

                                 """;

      final ObjectMapper mapper = new ObjectMapper();

      final UUID workspaceId = UUID.randomUUID();
      configRepository.writeStandardWorkspaceNoSecrets(new StandardWorkspace()
          .withWorkspaceId(workspaceId)
          .withName("wName")
          .withSlug("wSlug")
          .withEmail("email@mail.com")
          .withTombstone(false)
          .withInitialSetupComplete(false)
          .withDefaultGeography(Geography.AUTO));
      final UUID sourceId = UUID.randomUUID();
      configRepository.writeSourceConnectionNoSecrets(new SourceConnection()
          .withSourceDefinitionId(UUID.fromString("e7778cfc-e97c-4458-9ecb-b4f2bba8946c")) // Facebook Marketing
          .withSourceId(sourceId)
          .withName("test source")
          .withWorkspaceId(workspaceId)
          .withTombstone(false)
          .withConfiguration(mapper.readTree(sourceSpecs)));

      when(mockedFeatureFlags.forceSecretMigration()).thenReturn(false);

      // Perform secrets migration
      var bootloader =
          new BootloaderApp(mockedConfigs, mockedFeatureFlags, spiedSecretMigrator, configsDslContext, jobsDslContext, configsFlyway, jobsFlyway,
              BootloaderApp.getLocalDefinitionsProvider(), false);
      boolean isMigrated = jobsPersistence.isSecretMigrated();

      assertFalse(isMigrated);

      bootloader.load();
      verify(spiedSecretMigrator).migrateSecrets();

      final SourceConnection sourceConnection = configRepository.getSourceConnection(sourceId);

      assertFalse(sourceConnection.getConfiguration().toString().contains("nonhiddensecret"));
      assertTrue(sourceConnection.getConfiguration().toString().contains("_secret"));

      isMigrated = jobsPersistence.isSecretMigrated();
      assertTrue(isMigrated);

      // Verify that the migration does not happen if it has already been performed
      reset(spiedSecretMigrator);
      // We need to re-create the bootloader because it is closing the persistence after running load
      bootloader =
          new BootloaderApp(mockedConfigs, mockedFeatureFlags, spiedSecretMigrator, configsDslContext, jobsDslContext, configsFlyway, jobsFlyway,
              BootloaderApp.getLocalDefinitionsProvider(), false);
      bootloader.load();
      verifyNoInteractions(spiedSecretMigrator);

      // Verify that the migration occurs if the force migration feature flag is enabled
      reset(spiedSecretMigrator);
      when(mockedFeatureFlags.forceSecretMigration()).thenReturn(true);
      // We need to re-create the bootloader because it is closing the persistence after running load
      bootloader =
          new BootloaderApp(mockedConfigs, mockedFeatureFlags, spiedSecretMigrator, configsDslContext, jobsDslContext, configsFlyway, jobsFlyway,
              BootloaderApp.getLocalDefinitionsProvider(), false);
      bootloader.load();
      verify(spiedSecretMigrator).migrateSecrets();
    }
  }

  @Test
  void testIsLegalUpgradePredicate() {
    // starting from no previous version is always legal.
    assertTrue(BootloaderApp.isLegalUpgrade(null, new AirbyteVersion("0.17.1-alpha")));
    assertTrue(BootloaderApp.isLegalUpgrade(null, new AirbyteVersion(VERSION_0320_ALPHA)));
    assertTrue(BootloaderApp.isLegalUpgrade(null, new AirbyteVersion(VERSION_0321_ALPHA)));
    assertTrue(BootloaderApp.isLegalUpgrade(null, new AirbyteVersion("0.33.1-alpha")));
    // starting from a version that is pre-breaking migration cannot go past the breaking migration.
    assertTrue(BootloaderApp.isLegalUpgrade(new AirbyteVersion(VERSION_0170_ALPHA), new AirbyteVersion("0.17.1-alpha")));
    assertTrue(BootloaderApp.isLegalUpgrade(new AirbyteVersion(VERSION_0170_ALPHA), new AirbyteVersion("0.18.0-alpha")));
    assertTrue(BootloaderApp.isLegalUpgrade(new AirbyteVersion(VERSION_0170_ALPHA), new AirbyteVersion(VERSION_0320_ALPHA)));
    assertFalse(BootloaderApp.isLegalUpgrade(new AirbyteVersion(VERSION_0170_ALPHA), new AirbyteVersion(VERSION_0321_ALPHA)));
    assertFalse(BootloaderApp.isLegalUpgrade(new AirbyteVersion(VERSION_0170_ALPHA), new AirbyteVersion(VERSION_0330_ALPHA)));
    // any migration starting at the breaking migration or after it can upgrade to anything.
    assertTrue(BootloaderApp.isLegalUpgrade(new AirbyteVersion(VERSION_0320_ALPHA), new AirbyteVersion(VERSION_0321_ALPHA)));
    assertTrue(BootloaderApp.isLegalUpgrade(new AirbyteVersion(VERSION_0320_ALPHA), new AirbyteVersion(VERSION_0330_ALPHA)));
    assertTrue(BootloaderApp.isLegalUpgrade(new AirbyteVersion(VERSION_0321_ALPHA), new AirbyteVersion(VERSION_0321_ALPHA)));
    assertTrue(BootloaderApp.isLegalUpgrade(new AirbyteVersion(VERSION_0321_ALPHA), new AirbyteVersion(VERSION_0330_ALPHA)));
    assertTrue(BootloaderApp.isLegalUpgrade(new AirbyteVersion(VERSION_0330_ALPHA), new AirbyteVersion("0.33.1-alpha")));
    assertTrue(BootloaderApp.isLegalUpgrade(new AirbyteVersion(VERSION_0330_ALPHA), new AirbyteVersion("0.34.0-alpha")));
  }

  @Test
  void testPostLoadExecutionExecutes() throws Exception {
    final var testTriggered = new AtomicBoolean();
    val mockedConfigs = mock(Configs.class);
    when(mockedConfigs.getConfigDatabaseUrl()).thenReturn(container.getJdbcUrl());
    when(mockedConfigs.getConfigDatabaseUser()).thenReturn(container.getUsername());
    when(mockedConfigs.getConfigDatabasePassword()).thenReturn(container.getPassword());
    when(mockedConfigs.getDatabaseUrl()).thenReturn(container.getJdbcUrl());
    when(mockedConfigs.getDatabaseUser()).thenReturn(container.getUsername());
    when(mockedConfigs.getDatabasePassword()).thenReturn(container.getPassword());
    when(mockedConfigs.getAirbyteVersion()).thenReturn(new AirbyteVersion(VERSION_0330_ALPHA));
    when(mockedConfigs.getAirbyteProtocolVersionMin()).thenReturn(new Version(PROTOCOL_VERSION_123));
    when(mockedConfigs.getAirbyteProtocolVersionMax()).thenReturn(new Version(PROTOCOL_VERSION_123));
    when(mockedConfigs.runDatabaseMigrationOnStartup()).thenReturn(true);
    when(mockedConfigs.getConfigsDatabaseInitializationTimeoutMs()).thenReturn(60000L);
    when(mockedConfigs.getJobsDatabaseInitializationTimeoutMs()).thenReturn(60000L);

    val mockedFeatureFlags = mock(FeatureFlags.class);

    val mockedSecretMigrator = mock(SecretMigrator.class);

    try (val configsDslContext = DSLContextFactory.create(configsDataSource, SQLDialect.POSTGRES);
        val jobsDslContext = DSLContextFactory.create(configsDataSource, SQLDialect.POSTGRES)) {

      val configsFlyway = createConfigsFlyway(configsDataSource);
      val jobsFlyway = createJobsFlyway(jobsDataSource);

      new ConfigsDatabaseTestProvider(configsDslContext, configsFlyway).create(false);
      new JobsDatabaseTestProvider(jobsDslContext, jobsFlyway).create(false);

      new BootloaderApp(mockedConfigs, () -> testTriggered.set(true), mockedFeatureFlags, mockedSecretMigrator, configsDslContext, jobsDslContext,
          configsFlyway, jobsFlyway)
              .load();

      assertTrue(testTriggered.get());
    }
  }

  private Flyway createConfigsFlyway(final DataSource dataSource) {
    return FlywayFactory.create(dataSource, getClass().getName(), ConfigsDatabaseMigrator.DB_IDENTIFIER,
        ConfigsDatabaseMigrator.MIGRATION_FILE_LOCATION);
  }

  private Flyway createJobsFlyway(final DataSource dataSource) {
    return FlywayFactory.create(dataSource, getClass().getName(), JobsDatabaseMigrator.DB_IDENTIFIER,
        JobsDatabaseMigrator.MIGRATION_FILE_LOCATION);
  }

  private void closeDataSource(final DataSource dataSource) throws Exception {
    DataSourceFactory.close(dataSource);
  }

}<|MERGE_RESOLUTION|>--- conflicted
+++ resolved
@@ -142,11 +142,7 @@
       val configsMigrator = new ConfigsDatabaseMigrator(configDatabase, configsFlyway);
       // this line should change with every new migration
       // to show that you meant to make a new migration to the prod database
-<<<<<<< HEAD
-      assertEquals("0.40.15.001", configsMigrator.getLatestMigration().getVersion().getVersion());
-=======
       assertEquals("0.40.18.004", configsMigrator.getLatestMigration().getVersion().getVersion());
->>>>>>> f53bbb3c
 
       val jobsPersistence = new DefaultJobPersistence(jobDatabase);
       assertEquals(VERSION_0330_ALPHA, jobsPersistence.getVersion().get());
