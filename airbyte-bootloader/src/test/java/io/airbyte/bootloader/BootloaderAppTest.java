--- conflicted
+++ resolved
@@ -141,11 +141,7 @@
       val configsMigrator = new ConfigsDatabaseMigrator(configDatabase, configsFlyway);
       // this line should change with every new migration
       // to show that you meant to make a new migration to the prod database
-<<<<<<< HEAD
-      assertEquals("0.40.15.001", configsMigrator.getLatestMigration().getVersion().getVersion());
-=======
       assertEquals("0.40.18.001", configsMigrator.getLatestMigration().getVersion().getVersion());
->>>>>>> c8a7cb33
 
       val jobsPersistence = new DefaultJobPersistence(jobDatabase);
       assertEquals(VERSION_0330_ALPHA, jobsPersistence.getVersion().get());
