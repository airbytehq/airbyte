--- conflicted
+++ resolved
@@ -71,42 +71,33 @@
             minPythonVersion = '3.7'
             scope = 'VIRTUALENV'
             installVirtualenv = true
-            pip 'mccabe:0.6.1'
-            // flake8 doesn't support pyproject.toml files
-            // and thus there is the wrapper "pyproject-flake8" for this
-            pip 'pyproject-flake8:0.0.1a2'
-            pip 'black:22.1.0'
-            pip 'mypy:0.930'
+            pip 'flake8:3.8.4'
+            pip 'black:21.10b0'
+            pip 'mypy:0.812'
             pip 'isort:5.6.4'
             pip 'pytest:6.1.2'
-<<<<<<< HEAD
-            pip 'pip:21.3.1'
-            pip 'coverage[toml]:6.2'
-=======
             pip 'pip:21.1.3'
             pip 'coverage[toml]:6.3.1'
->>>>>>> 72b47bf2
         }
 
 
         project.task('isortFormat', type: PythonTask) {
             module = "isort"
-            command = "--settings-file=${project.rootProject.file('pyproject.toml').absolutePath} ./"
+            command = ". --settings-file ${project.rootProject.file('tools/python/.isort.cfg').absolutePath}"
         }
 
-        project.task('blackFormat', type: PythonTask, dependsOn: taskDependencies) {
+        project.task('blackFormat', type: PythonTask) {
             module = "black"
             // the line length should match .isort.cfg
-            command = "--config ${project.rootProject.file('pyproject.toml').absolutePath} ./"
+            command = ". --line-length 140"
             dependsOn project.rootProject.licenseFormat
             dependsOn project.isortFormat
         }
 
-        project.task('flakeCheck', type: PythonTask, dependsOn: taskDependencies) {
-            module = "pflake8"
-            command = "--config ${project.rootProject.file('pyproject.toml').absolutePath} ./"
-            dependsOn project.blackFormat
-        }Жq
+        project.task('flakeCheck', type: PythonTask, dependsOn: project.blackFormat) {
+            module = "flake8"
+            command = ". --config ${project.rootProject.file('tools/python/.flake8').absolutePath}"
+        }
 
         // attempt to install anything in requirements.txt. by convention this should only be dependencies whose source is located in the project.
 
