#
# Copyright (c) 2022 Airbyte, Inc., all rights reserved.
#

import json
import logging
import traceback
from json import JSONDecodeError
from typing import Any, Callable, Dict, Iterable, Iterator, Optional, Union
from urllib.parse import parse_qs, urljoin, urlparse

from airbyte_cdk.models import AirbyteLogMessage, AirbyteMessage, Type
from airbyte_cdk.sources.declarative.manifest_declarative_source import ManifestDeclarativeSource
from airbyte_cdk.utils.schema_inferrer import SchemaInferrer
from connector_builder.generated.apis.default_api_interface import DefaultApi
from connector_builder.generated.models.http_request import HttpRequest
from connector_builder.generated.models.http_response import HttpResponse
from connector_builder.generated.models.resolve_manifest import ResolveManifest
from connector_builder.generated.models.resolve_manifest_request_body import ResolveManifestRequestBody
from connector_builder.generated.models.stream_read import StreamRead
from connector_builder.generated.models.stream_read_pages import StreamReadPages
from connector_builder.generated.models.stream_read_request_body import StreamReadRequestBody
from connector_builder.generated.models.stream_read_slices import StreamReadSlices
from connector_builder.generated.models.streams_list_read import StreamsListRead
from connector_builder.generated.models.streams_list_read_streams import StreamsListReadStreams
from connector_builder.generated.models.streams_list_request_body import StreamsListRequestBody
from connector_builder.impl.adapter import CdkAdapter
from fastapi import Body, HTTPException
from jsonschema import ValidationError


class DefaultApiImpl(DefaultApi):
    logger = logging.getLogger("airbyte.connector-builder")

    def __init__(self, adapter_cls: Callable[[Dict[str, Any]], CdkAdapter], max_record_limit: int = 1000):
        self.adapter_cls = adapter_cls
        self.max_record_limit = max_record_limit
        super().__init__()

    async def get_manifest_template(self) -> str:
        return """version: "0.1.0"
definitions:
  selector:
    type: RecordSelector
    extractor:
      type: DpathExtractor
      field_pointer: []
  requester:
    type: HttpRequester
    url_base: "https://example.com"
    http_method: "GET"
    authenticator:
      type: BearerAuthenticator
      api_token: "{{ config['api_key'] }}"
  retriever:
    type: SimpleRetriever
    record_selector:
      $ref: "*ref(definitions.selector)"
    paginator:
      type: NoPagination
    requester:
      $ref: "*ref(definitions.requester)"
  base_stream:
    type: DeclarativeStream
    retriever:
      $ref: "*ref(definitions.retriever)"
  customers_stream:
    $ref: "*ref(definitions.base_stream)"
    $parameters:
      name: "customers"
      primary_key: "id"
      path: "/example"

streams:
  - "*ref(definitions.customers_stream)"

check:
  type: CheckStream
  stream_names:
    - "customers"

spec:
  type: Spec
  documentation_url: https://docsurl.com
  connection_specification:
    title: Source Name Spec # 'TODO: Replace this with the name of your source.'
    type: object
    required:
      - api_key
    additionalProperties: true
    properties:
      # 'TODO: This schema defines the configuration required for the source. This usually involves metadata such as database and/or authentication information.':
      api_key:
        type: string
        description: API Key
"""

    async def list_streams(self, streams_list_request_body: StreamsListRequestBody = Body(None, description="")) -> StreamsListRead:
        """
        Takes in a low code manifest and a config to resolve the list of streams that are available for testing
        :param streams_list_request_body: Input parameters to retrieve the list of available streams
        :return: Stream objects made up of a stream name and the HTTP URL it will send requests to
        """
        adapter = self._create_low_code_adapter(manifest=streams_list_request_body.manifest)

        stream_list_read = []
        try:
            for http_stream in adapter.get_http_streams(streams_list_request_body.config):
                stream_list_read.append(
                    StreamsListReadStreams(
                        name=http_stream.name,
                        url=urljoin(http_stream.url_base, http_stream.path()),
                    )
                )
        except Exception as error:
            self.logger.error(
                f"Could not list streams with with error: {error.args[0]} - {DefaultApiImpl._get_stacktrace_as_string(error)}"
            )
            raise HTTPException(status_code=400, detail=f"Could not list streams with with error: {error.args[0]}")
        return StreamsListRead(streams=stream_list_read)

    async def read_stream(self, stream_read_request_body: StreamReadRequestBody = Body(None, description="")) -> StreamRead:
        """
        Using the provided manifest and config, invokes a sync for the specified stream and returns groups of Airbyte messages
        that are produced during the read operation
        :param stream_read_request_body: Input parameters to trigger the read operation for a stream
        :param limit: The maximum number of records requested by the client (must be within the range [1, self.max_record_limit])
        :return: Airbyte record messages produced by the sync grouped by slice and page
        """
        adapter = self._create_low_code_adapter(manifest=stream_read_request_body.manifest)
        schema_inferrer = SchemaInferrer()

        if stream_read_request_body.record_limit is None:
            record_limit = self.max_record_limit
        else:
            record_limit = min(stream_read_request_body.record_limit, self.max_record_limit)

        single_slice = StreamReadSlices(pages=[])
        log_messages = []
        try:
            for message_group in self._get_message_groups(
                adapter.read_stream(stream_read_request_body.stream, stream_read_request_body.config),
                schema_inferrer,
                record_limit,
            ):
                if isinstance(message_group, AirbyteLogMessage):
                    log_messages.append({"message": message_group.message})
                else:
                    single_slice.pages.append(message_group)
        except Exception as error:
            # TODO: We're temporarily using FastAPI's default exception model. Ideally we should use exceptions defined in the OpenAPI spec
            self.logger.error(f"Could not perform read with with error: {error.args[0]} - {self._get_stacktrace_as_string(error)}")
            raise HTTPException(
                status_code=400,
                detail=f"Could not perform read with with error: {error.args[0]}",
            )

        return StreamRead(
            logs=log_messages, slices=[single_slice], inferred_schema=schema_inferrer.get_stream_schema(stream_read_request_body.stream)
        )
<<<<<<< HEAD
=======

    async def resolve_manifest(
        self, resolve_manifest_request_body: ResolveManifestRequestBody = Body(None, description="")
    ) -> ResolveManifest:
        """
        Using the provided manifest, resolves $refs and $options and returns the resulting manifest to the client.
        :param manifest_resolve_request_body: Input manifest whose $refs and $options will be resolved
        :return: Airbyte record messages produced by the sync grouped by slice and page
        """
        try:
            return ResolveManifest(
                manifest=ManifestDeclarativeSource(
                    resolve_manifest_request_body.manifest, construct_using_pydantic_models=True
                ).resolved_manifest
            )
        except Exception as error:
            self.logger.error(f"Could not resolve manifest with error: {error.args[0]} - {self._get_stacktrace_as_string(error)}")
            raise HTTPException(
                status_code=400,
                detail=f"Could not resolve manifest with error: {error.args[0]}",
            )
>>>>>>> 58930bca

    def _get_message_groups(
        self, messages: Iterator[AirbyteMessage], schema_inferrer: SchemaInferrer, limit: int
    ) -> Iterable[Union[StreamReadPages, AirbyteLogMessage]]:
        """
        Message groups are partitioned according to when request log messages are received. Subsequent response log messages
        and record messages belong to the prior request log message and when we encounter another request, append the latest
        message group, until <limit> records have been read.

        Messages received from the CDK read operation will always arrive in the following order:
        {type: LOG, log: {message: "request: ..."}}
        {type: LOG, log: {message: "response: ..."}}
        ... 0 or more record messages
        {type: RECORD, record: {data: ...}}
        {type: RECORD, record: {data: ...}}
        Repeats for each request/response made

        Note: The exception is that normal log messages can be received at any time which are not incorporated into grouping
        """
        first_page = True
        current_records = []
        current_page_request: Optional[HttpRequest] = None
        current_page_response: Optional[HttpResponse] = None

        while len(current_records) < limit and (message := next(messages, None)):
            if first_page and message.type == Type.LOG and message.log.message.startswith("request:"):
                first_page = False
                request = self._create_request_from_log_message(message.log)
                current_page_request = request
            elif message.type == Type.LOG and message.log.message.startswith("request:"):
                if not current_page_request or not current_page_response:
                    raise ValueError("Every message grouping should have at least one request and response")
                yield StreamReadPages(request=current_page_request, response=current_page_response, records=current_records)
                current_page_request = self._create_request_from_log_message(message.log)
                current_records = []
            elif message.type == Type.LOG and message.log.message.startswith("response:"):
                current_page_response = self._create_response_from_log_message(message.log)
            elif message.type == Type.LOG:
                yield message.log
            elif message.type == Type.RECORD:
                current_records.append(message.record.data)
                schema_inferrer.accumulate(message.record)
        else:
            if not current_page_request or not current_page_response:
                raise ValueError("Every message grouping should have at least one request and response")
            yield StreamReadPages(request=current_page_request, response=current_page_response, records=current_records)

    def _create_request_from_log_message(self, log_message: AirbyteLogMessage) -> Optional[HttpRequest]:
        # TODO: As a temporary stopgap, the CDK emits request data as a log message string. Ideally this should come in the
        # form of a custom message object defined in the Airbyte protocol, but this unblocks us in the immediate while the
        # protocol change is worked on.
        raw_request = log_message.message.partition("request:")[2]
        try:
            request = json.loads(raw_request)
            url = urlparse(request.get("url", ""))
            full_path = f"{url.scheme}://{url.hostname}{url.path}" if url else ""
            parameters = parse_qs(url.query) or None
            return HttpRequest(
                url=full_path,
                http_method=request.get("http_method", ""),
                headers=request.get("headers"),
                parameters=parameters,
                body=request.get("body"),
            )
        except JSONDecodeError as error:
            self.logger.warning(f"Failed to parse log message into request object with error: {error}")
            return None

    def _create_response_from_log_message(self, log_message: AirbyteLogMessage) -> Optional[HttpResponse]:
        # TODO: As a temporary stopgap, the CDK emits response data as a log message string. Ideally this should come in the
        # form of a custom message object defined in the Airbyte protocol, but this unblocks us in the immediate while the
        # protocol change is worked on.
        raw_response = log_message.message.partition("response:")[2]
        try:
            response = json.loads(raw_response)
            body = json.loads(response.get("body", "{}"))
            return HttpResponse(status=response.get("status_code"), body=body, headers=response.get("headers"))
        except JSONDecodeError as error:
            self.logger.warning(f"Failed to parse log message into response object with error: {error}")
            return None

    def _create_low_code_adapter(self, manifest: Dict[str, Any]) -> CdkAdapter:
        try:
            return self.adapter_cls(manifest=manifest)
        except ValidationError as error:
            # TODO: We're temporarily using FastAPI's default exception model. Ideally we should use exceptions defined in the OpenAPI spec
            self.logger.error(f"Invalid connector manifest with error: {error.message} - {DefaultApiImpl._get_stacktrace_as_string(error)}")
            raise HTTPException(
                status_code=400,
                detail=f"Invalid connector manifest with error: {error.message}",
            )

    @staticmethod
    def _get_stacktrace_as_string(error) -> str:
        return "".join(traceback.TracebackException.from_exception(error).format())<|MERGE_RESOLUTION|>--- conflicted
+++ resolved
@@ -158,8 +158,6 @@
         return StreamRead(
             logs=log_messages, slices=[single_slice], inferred_schema=schema_inferrer.get_stream_schema(stream_read_request_body.stream)
         )
-<<<<<<< HEAD
-=======
 
     async def resolve_manifest(
         self, resolve_manifest_request_body: ResolveManifestRequestBody = Body(None, description="")
@@ -181,7 +179,6 @@
                 status_code=400,
                 detail=f"Could not resolve manifest with error: {error.args[0]}",
             )
->>>>>>> 58930bca
 
     def _get_message_groups(
         self, messages: Iterator[AirbyteMessage], schema_inferrer: SchemaInferrer, limit: int
