--- conflicted
+++ resolved
@@ -7,11 +7,6 @@
 
 from connector_builder.generated.apis.default_api_interface import initialize_router
 from connector_builder.impl.default_api import DefaultApiImpl
-<<<<<<< HEAD
-from fastapi import FastAPI
-from fastapi.middleware.cors import CORSMiddleware
-=======
->>>>>>> 862df97c
 
 app = FastAPI(
     title="Connector Builder Server API",
