--- conflicted
+++ resolved
@@ -632,7 +632,6 @@
     assert actual_response == expected_response
 
 
-<<<<<<< HEAD
 def test_read_stream_with_many_slices():
     request = {}
     response = {"status_code": 200}
@@ -722,9 +721,6 @@
     assert stream_read.test_read_limit_reached
 
 
-def make_mock_adapter_factory(return_value: Iterator) -> MagicMock:
-    mock_source_adapter_factory = MagicMock()
-=======
 def test_resolve_manifest():
     _stream_name = "stream_with_custom_requester"
     _stream_primary_key = "id"
@@ -875,7 +871,7 @@
         "check": {"type": "CheckStream", "stream_names": ["lists"]},
     }
 
-    api = DefaultApiImpl(LowCodeSourceAdapter)
+    api = DefaultApiImpl(LowCodeSourceAdapterFactory(MAX_PAGES_PER_SLICE, MAX_SLICES), MAX_PAGES_PER_SLICE, MAX_SLICES)
 
     loop = asyncio.get_event_loop()
     actual_response: ResolveManifest = loop.run_until_complete(api.resolve_manifest(ResolveManifestRequestBody(manifest=manifest)))
@@ -894,7 +890,7 @@
         "check": {"type": "CheckStream", "stream_names": ["lists"]},
     }
 
-    api = DefaultApiImpl(LowCodeSourceAdapter)
+    api = DefaultApiImpl(LowCodeSourceAdapterFactory(MAX_PAGES_PER_SLICE, MAX_SLICES), MAX_PAGES_PER_SLICE, MAX_SLICES)
     loop = asyncio.get_event_loop()
     with pytest.raises(HTTPException) as actual_exception:
         loop.run_until_complete(api.resolve_manifest(ResolveManifestRequestBody(manifest=invalid_manifest)))
@@ -907,7 +903,7 @@
     expected_status_code = 400
     invalid_manifest = {"version": "version"}
 
-    api = DefaultApiImpl(LowCodeSourceAdapter)
+    api = DefaultApiImpl(LowCodeSourceAdapterFactory(MAX_PAGES_PER_SLICE, MAX_SLICES), MAX_PAGES_PER_SLICE, MAX_SLICES)
     loop = asyncio.get_event_loop()
     with pytest.raises(HTTPException) as actual_exception:
         loop.run_until_complete(api.resolve_manifest(ResolveManifestRequestBody(manifest=invalid_manifest)))
@@ -916,9 +912,8 @@
     assert actual_exception.value.status_code == expected_status_code
 
 
-def make_mock_adapter_cls(return_value: Iterator) -> MagicMock:
-    mock_source_adapter_cls = MagicMock()
->>>>>>> d7cbc790
+def make_mock_adapter_factory(return_value: Iterator) -> MagicMock:
+    mock_source_adapter_factory = MagicMock()
     mock_source_adapter = MagicMock()
     mock_source_adapter.read_stream.return_value = return_value
     mock_source_adapter_factory.create.return_value = mock_source_adapter
