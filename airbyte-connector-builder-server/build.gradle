--- conflicted
+++ resolved
@@ -43,13 +43,6 @@
 
 project.build.dependsOn(generateOpenApiPythonServer)
 
-<<<<<<< HEAD
-task prepareBuild(type: Copy) {
-    from layout.projectDirectory.file("connector_builder")
-    from layout.projectDirectory.file("setup.py")
-    from layout.projectDirectory.file("openapi")
-    from layout.projectDirectory.file("src")
-=======
 // java modules such as airbyte-server can use copyGeneratedTar to copy the files to the docker image
 // We cannot do this here because we don't generate a tar file
 // Instead, we copy the files into the build directory so they can be copied to the docker container
@@ -58,15 +51,10 @@
     exclude '.*'
     exclude 'build'
 
->>>>>>> 862df97c
 
     into layout.buildDirectory.dir("docker")
 }
 
-<<<<<<< HEAD
-// java modules such as airbyte-server can use copyGeneratedTar to copy the files to the docker image
-=======
->>>>>>> 862df97c
 tasks.named("buildDockerImage") {
     dependsOn prepareBuild
     dependsOn copyDocker
