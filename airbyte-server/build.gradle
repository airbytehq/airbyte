--- conflicted
+++ resolved
@@ -16,13 +16,6 @@
     implementation project(':airbyte-notification')
     implementation project(':airbyte-oauth')
     implementation project(':airbyte-protocol:protocol-models')
-<<<<<<< HEAD
-    implementation(project(':airbyte-scheduler:client')) {
-        exclude module: 'airbyte-workers'
-        exclude module: 'airbyte-commons-temporal'
-    }
-=======
->>>>>>> 08515183
     implementation project(':airbyte-persistence:job-persistence')
     implementation(project(':airbyte-workers')) {
         // Temporary hack to avoid dependency conflicts
