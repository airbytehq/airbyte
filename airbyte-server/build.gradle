plugins {
    id 'application'
}

dependencies {
    implementation project(':airbyte-analytics')
    implementation project(':airbyte-api')
    implementation project(':airbyte-commons-docker')
    implementation project(':airbyte-config:init')
    implementation project(':airbyte-config:config-models')
    implementation project(':airbyte-config:config-persistence')
    implementation project(':airbyte-config:specs')
    implementation project(':airbyte-db:db-lib')
    implementation project(":airbyte-json-validation")
    implementation project(':airbyte-notification')
    implementation project(':airbyte-oauth')
<<<<<<< HEAD
    implementation project(':airbyte-protocol:models')
=======
    implementation project(':airbyte-protocol:protocol-models')
    implementation project(':airbyte-scheduler:app')
>>>>>>> 0342699d
    implementation project(':airbyte-scheduler:client')
    implementation project(':airbyte-scheduler:scheduler-models')
    implementation project(':airbyte-scheduler:scheduler-persistence')
    implementation project(':airbyte-workers')

    implementation libs.flyway.core
    implementation 'com.github.slugify:slugify:2.4'
    implementation 'commons-cli:commons-cli:1.4'
    implementation 'io.temporal:temporal-sdk:1.8.1'
    implementation 'org.apache.cxf:cxf-core:3.4.2'
    implementation 'org.eclipse.jetty:jetty-server:9.4.31.v20200723'
    implementation 'org.eclipse.jetty:jetty-servlet:9.4.31.v20200723'
    implementation 'org.glassfish.jaxb:jaxb-runtime:3.0.2'
    implementation 'org.glassfish.jersey.containers:jersey-container-servlet'
    implementation 'org.glassfish.jersey.inject:jersey-hk2'
    implementation 'org.glassfish.jersey.media:jersey-media-json-jackson'
    implementation 'org.glassfish.jersey.ext:jersey-bean-validation'


    testImplementation project(':airbyte-test-utils')
    testImplementation libs.postgresql
    testImplementation libs.testcontainers.postgresql
    testImplementation 'com.squareup.okhttp3:mockwebserver:4.9.1'
}

// we want to be able to access the generated db files from config/init when we build the server docker image.
task copySeed(type: Copy, dependsOn: [project(':airbyte-config:init').processResources]) {
    from "${project(':airbyte-config:init').buildDir}/resources/main/config"
    into "${buildDir}/config_init/resources/main/config"
}

// need to make sure that the files are in the resource directory before copying.
// tests require the seed to exist.
test.dependsOn(project.tasks.copySeed)
assemble.dependsOn(project.tasks.copySeed)

mainClassName = 'io.airbyte.server.ServerApp'

application {
    mainClass = mainClassName
    applicationDefaultJvmArgs = ['-XX:+ExitOnOutOfMemoryError', '-XX:MaxRAMPercentage=75.0']
}

Properties env = new Properties()
rootProject.file('.env.dev').withInputStream { env.load(it) }

run {
    // default for running on local machine.
    environment "DATABASE_USER", env.DATABASE_USER
    environment "DATABASE_PASSWORD", env.DATABASE_PASSWORD

    environment "CONFIG_DATABASE_USER", env.CONFIG_DATABASE_USER
    environment "CONFIG_DATABASE_PASSWORD", env.CONFIG_DATABASE_PASSWORD

    // we map the docker pg db to port 5433 so it does not conflict with other pg instances.
    environment "DATABASE_URL", "jdbc:postgresql://localhost:5433/${env.DATABASE_DB}"
    environment "CONFIG_DATABASE_URL", "jdbc:postgresql://localhost:5433/${env.CONFIG_DATABASE_DB}"

    environment "RUN_DATABASE_MIGRATION_ON_STARTUP", "true"

    environment "WORKSPACE_ROOT", env.WORKSPACE_ROOT
    environment "CONFIG_ROOT", "/tmp/airbyte_config"
    environment "TRACKING_STRATEGY", env.TRACKING_STRATEGY
    environment "AIRBYTE_VERSION", env.VERSION
    environment "AIRBYTE_ROLE", System.getenv('AIRBYTE_ROLE')
    environment "TEMPORAL_HOST", "localhost:7233"
}

task copyGeneratedTar(type: Copy) {
    dependsOn copyDocker
    dependsOn distTar

    from('build/distributions') {
        include 'airbyte-server-*.tar'
    }
    into 'build/docker/bin'
}

Task dockerBuildTask = getDockerBuildTask("server", "$project.projectDir", "$rootProject.ext.version", "$rootProject.ext.image_tag")
dockerBuildTask.dependsOn(copyGeneratedTar)
assemble.dependsOn(dockerBuildTask)

// produce reproducible archives
// (see https://docs.gradle.org/current/userguide/working_with_files.html#sec:reproducible_archives)
tasks.withType(AbstractArchiveTask) {
    preserveFileTimestamps = false
    reproducibleFileOrder = true
}

Task publishArtifactsTask = getPublishArtifactsTask("$rootProject.ext.version", project)<|MERGE_RESOLUTION|>--- conflicted
+++ resolved
@@ -14,12 +14,7 @@
     implementation project(":airbyte-json-validation")
     implementation project(':airbyte-notification')
     implementation project(':airbyte-oauth')
-<<<<<<< HEAD
-    implementation project(':airbyte-protocol:models')
-=======
     implementation project(':airbyte-protocol:protocol-models')
-    implementation project(':airbyte-scheduler:app')
->>>>>>> 0342699d
     implementation project(':airbyte-scheduler:client')
     implementation project(':airbyte-scheduler:scheduler-models')
     implementation project(':airbyte-scheduler:scheduler-persistence')
