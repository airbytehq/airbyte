/*
 * Copyright (c) 2022 Airbyte, Inc., all rights reserved.
 */

package io.airbyte.server.scheduler;

import static org.junit.jupiter.api.Assertions.assertEquals;
import static org.junit.jupiter.api.Assertions.assertFalse;
import static org.junit.jupiter.api.Assertions.assertNotNull;
import static org.junit.jupiter.api.Assertions.assertNull;
import static org.junit.jupiter.api.Assertions.assertThrows;
import static org.junit.jupiter.api.Assertions.assertTrue;
import static org.mockito.ArgumentMatchers.any;
import static org.mockito.ArgumentMatchers.eq;
import static org.mockito.Mockito.mock;
import static org.mockito.Mockito.verify;
import static org.mockito.Mockito.verifyNoInteractions;
import static org.mockito.Mockito.when;

import com.fasterxml.jackson.databind.JsonNode;
import com.google.common.collect.ImmutableMap;
import io.airbyte.commons.json.Jsons;
import io.airbyte.commons.version.Version;
import io.airbyte.config.ConnectorJobOutput;
import io.airbyte.config.DestinationConnection;
import io.airbyte.config.JobCheckConnectionConfig;
import io.airbyte.config.JobConfig.ConfigType;
import io.airbyte.config.JobDiscoverCatalogConfig;
import io.airbyte.config.JobGetSpecConfig;
import io.airbyte.config.SourceConnection;
import io.airbyte.config.StandardCheckConnectionOutput;
import io.airbyte.persistence.job.errorreporter.ConnectorJobReportingContext;
import io.airbyte.persistence.job.errorreporter.JobErrorReporter;
import io.airbyte.persistence.job.factory.OAuthConfigSupplier;
import io.airbyte.persistence.job.tracker.JobTracker;
import io.airbyte.persistence.job.tracker.JobTracker.JobState;
import io.airbyte.protocol.models.ConnectorSpecification;
import io.airbyte.workers.temporal.JobMetadata;
import io.airbyte.workers.temporal.TemporalClient;
import io.airbyte.workers.temporal.TemporalResponse;
import java.io.IOException;
import java.nio.file.Path;
import java.util.UUID;
import java.util.function.Function;
import java.util.function.Supplier;
import org.junit.jupiter.api.BeforeEach;
import org.junit.jupiter.api.DisplayName;
import org.junit.jupiter.api.Nested;
import org.junit.jupiter.api.Test;

// the goal here is to test the "execute" part of this class and all of the various exceptional
// cases. then separately test submission of each job type without having to re-test all of the
// execution exception cases again.
class DefaultSynchronousSchedulerClientTest {

  private static final Path LOG_PATH = Path.of("/tmp");
  private static final String DOCKER_IMAGE = "foo/bar";
<<<<<<< HEAD
  private static final Version PROTOCOL_VERSION = new Version("0.2.3");
=======

  private static final String DOCKER_IMAGE_TAG = "baz/qux";
>>>>>>> c1e0c77e
  private static final UUID WORKSPACE_ID = UUID.randomUUID();
  private static final UUID UUID1 = UUID.randomUUID();
  private static final UUID UUID2 = UUID.randomUUID();
  private static final String UNCHECKED = "unchecked";
  private static final JsonNode CONFIGURATION = Jsons.jsonNode(ImmutableMap.builder()
      .put("username", "airbyte")
      .put("password", "abc")
      .build());
  private static final SourceConnection SOURCE_CONNECTION = new SourceConnection()
      .withSourceId(UUID1)
      .withSourceDefinitionId(UUID2)
      .withConfiguration(CONFIGURATION);
  private static final DestinationConnection DESTINATION_CONNECTION = new DestinationConnection()
      .withDestinationId(UUID1)
      .withDestinationDefinitionId(UUID2)
      .withConfiguration(CONFIGURATION);
  private static final String SOURCE_DOCKER_IMAGE = "source-airbyte:1.2.3";

  private TemporalClient temporalClient;
  private JobTracker jobTracker;
  private JobErrorReporter jobErrorReporter;
  private OAuthConfigSupplier oAuthConfigSupplier;
  private DefaultSynchronousSchedulerClient schedulerClient;

  @BeforeEach
  void setup() throws IOException {
    temporalClient = mock(TemporalClient.class);
    jobTracker = mock(JobTracker.class);
    jobErrorReporter = mock(JobErrorReporter.class);
    oAuthConfigSupplier = mock(OAuthConfigSupplier.class);
    schedulerClient = new DefaultSynchronousSchedulerClient(temporalClient, jobTracker, jobErrorReporter, oAuthConfigSupplier);

    when(oAuthConfigSupplier.injectSourceOAuthParameters(any(), any(), eq(CONFIGURATION))).thenReturn(CONFIGURATION);
    when(oAuthConfigSupplier.injectDestinationOAuthParameters(any(), any(), eq(CONFIGURATION))).thenReturn(CONFIGURATION);
  }

  private static JobMetadata createMetadata(final boolean succeeded) {
    return new JobMetadata(
        succeeded,
        LOG_PATH);
  }

  @Nested
  @DisplayName("Test execute method.")
  class ExecuteSynchronousJob {

    @SuppressWarnings(UNCHECKED)
    @Test
    void testExecuteJobSuccess() {
      final UUID sourceDefinitionId = UUID.randomUUID();
      final Supplier<TemporalResponse<String>> function = mock(Supplier.class);
      final Function<String, String> mapperFunction = output -> output;
      when(function.get()).thenReturn(new TemporalResponse<>("hello", createMetadata(true)));

      final ConnectorJobReportingContext jobContext = new ConnectorJobReportingContext(UUID.randomUUID(), SOURCE_DOCKER_IMAGE);
      final SynchronousResponse<String> response = schedulerClient
          .execute(ConfigType.DISCOVER_SCHEMA, jobContext, sourceDefinitionId, function, mapperFunction, WORKSPACE_ID);

      assertNotNull(response);
      assertEquals("hello", response.getOutput());
      assertEquals(ConfigType.DISCOVER_SCHEMA, response.getMetadata().getConfigType());
      assertTrue(response.getMetadata().getConfigId().isPresent());
      assertEquals(sourceDefinitionId, response.getMetadata().getConfigId().get());
      assertTrue(response.getMetadata().isSucceeded());
      assertEquals(LOG_PATH, response.getMetadata().getLogPath());

      verify(jobTracker).trackDiscover(any(UUID.class), eq(sourceDefinitionId), eq(WORKSPACE_ID), eq(JobState.STARTED));
      verify(jobTracker).trackDiscover(any(UUID.class), eq(sourceDefinitionId), eq(WORKSPACE_ID), eq(JobState.SUCCEEDED));
      verifyNoInteractions(jobErrorReporter);
    }

    @SuppressWarnings(UNCHECKED)
    @Test
    void testExecuteMappedOutput() {
      final UUID sourceDefinitionId = UUID.randomUUID();
      final Supplier<TemporalResponse<Integer>> function = mock(Supplier.class);
      final Function<Integer, String> mapperFunction = Object::toString;
      when(function.get()).thenReturn(new TemporalResponse<>(42, createMetadata(true)));

      final ConnectorJobReportingContext jobContext = new ConnectorJobReportingContext(UUID.randomUUID(), SOURCE_DOCKER_IMAGE);
      final SynchronousResponse<String> response = schedulerClient
          .execute(ConfigType.DISCOVER_SCHEMA, jobContext, sourceDefinitionId, function, mapperFunction, WORKSPACE_ID);

      assertNotNull(response);
      assertEquals("42", response.getOutput());
      assertEquals(ConfigType.DISCOVER_SCHEMA, response.getMetadata().getConfigType());
      assertTrue(response.getMetadata().getConfigId().isPresent());
      assertEquals(sourceDefinitionId, response.getMetadata().getConfigId().get());
      assertTrue(response.getMetadata().isSucceeded());
      assertEquals(LOG_PATH, response.getMetadata().getLogPath());
    }

    @SuppressWarnings(UNCHECKED)
    @Test
    void testExecuteJobFailure() {
      final UUID sourceDefinitionId = UUID.randomUUID();
      final Supplier<TemporalResponse<String>> function = mock(Supplier.class);
      final Function<String, String> mapperFunction = output -> output;
      when(function.get()).thenReturn(new TemporalResponse<>(null, createMetadata(false)));

      final ConnectorJobReportingContext jobContext = new ConnectorJobReportingContext(UUID.randomUUID(), SOURCE_DOCKER_IMAGE);
      final SynchronousResponse<String> response = schedulerClient
          .execute(ConfigType.DISCOVER_SCHEMA, jobContext, sourceDefinitionId, function, mapperFunction, WORKSPACE_ID);

      assertNotNull(response);
      assertNull(response.getOutput());
      assertEquals(ConfigType.DISCOVER_SCHEMA, response.getMetadata().getConfigType());
      assertTrue(response.getMetadata().getConfigId().isPresent());
      assertEquals(sourceDefinitionId, response.getMetadata().getConfigId().get());
      assertFalse(response.getMetadata().isSucceeded());
      assertEquals(LOG_PATH, response.getMetadata().getLogPath());

      verify(jobTracker).trackDiscover(any(UUID.class), eq(sourceDefinitionId), eq(WORKSPACE_ID), eq(JobState.STARTED));
      verify(jobTracker).trackDiscover(any(UUID.class), eq(sourceDefinitionId), eq(WORKSPACE_ID), eq(JobState.FAILED));
      verifyNoInteractions(jobErrorReporter);
    }

    @SuppressWarnings(UNCHECKED)
    @Test
    void testExecuteRuntimeException() {
      final UUID sourceDefinitionId = UUID.randomUUID();
      final Supplier<TemporalResponse<String>> function = mock(Supplier.class);
      final Function<String, String> mapperFunction = output -> output;
      when(function.get()).thenThrow(new RuntimeException());

      final ConnectorJobReportingContext jobContext = new ConnectorJobReportingContext(UUID.randomUUID(), SOURCE_DOCKER_IMAGE);
      assertThrows(
          RuntimeException.class,
          () -> schedulerClient.execute(ConfigType.DISCOVER_SCHEMA, jobContext, sourceDefinitionId, function,
              mapperFunction, WORKSPACE_ID));

      verify(jobTracker).trackDiscover(any(UUID.class), eq(sourceDefinitionId), eq(WORKSPACE_ID), eq(JobState.STARTED));
      verify(jobTracker).trackDiscover(any(UUID.class), eq(sourceDefinitionId), eq(WORKSPACE_ID), eq(JobState.FAILED));
      verifyNoInteractions(jobErrorReporter);
    }

  }

  @Nested
  @DisplayName("Test job creation for each configuration type.")
  class TestJobCreation {

    @Test
    void testCreateSourceCheckConnectionJob() throws IOException {
      final JobCheckConnectionConfig jobCheckConnectionConfig = new JobCheckConnectionConfig()
          .withConnectionConfiguration(SOURCE_CONNECTION.getConfiguration())
          .withDockerImage(DOCKER_IMAGE)
          .withProtocolVersion(PROTOCOL_VERSION);

      final StandardCheckConnectionOutput mockOutput = mock(StandardCheckConnectionOutput.class);
      final ConnectorJobOutput jobOutput = new ConnectorJobOutput().withCheckConnection(mockOutput);
      when(temporalClient.submitCheckConnection(any(UUID.class), eq(0), eq(jobCheckConnectionConfig)))
          .thenReturn(new TemporalResponse<>(jobOutput, createMetadata(true)));
      final SynchronousResponse<StandardCheckConnectionOutput> response =
          schedulerClient.createSourceCheckConnectionJob(SOURCE_CONNECTION, DOCKER_IMAGE, PROTOCOL_VERSION);
      assertEquals(mockOutput, response.getOutput());
    }

    @Test
    void testCreateDestinationCheckConnectionJob() throws IOException {
      final JobCheckConnectionConfig jobCheckConnectionConfig = new JobCheckConnectionConfig()
          .withConnectionConfiguration(DESTINATION_CONNECTION.getConfiguration())
          .withDockerImage(DOCKER_IMAGE);

      final StandardCheckConnectionOutput mockOutput = mock(StandardCheckConnectionOutput.class);
      final ConnectorJobOutput jobOutput = new ConnectorJobOutput().withCheckConnection(mockOutput);
      when(temporalClient.submitCheckConnection(any(UUID.class), eq(0), eq(jobCheckConnectionConfig)))
          .thenReturn(new TemporalResponse<>(jobOutput, createMetadata(true)));
      final SynchronousResponse<StandardCheckConnectionOutput> response =
          schedulerClient.createDestinationCheckConnectionJob(DESTINATION_CONNECTION, DOCKER_IMAGE);
      assertEquals(mockOutput, response.getOutput());
    }

    @Test
    void testCreateDiscoverSchemaJob() throws IOException {
      final UUID expectedCatalogId = UUID.randomUUID();
      final ConnectorJobOutput jobOutput = new ConnectorJobOutput().withDiscoverCatalogId(expectedCatalogId);
      when(temporalClient.submitDiscoverSchema(any(UUID.class), eq(0), any(JobDiscoverCatalogConfig.class)))
          .thenReturn(new TemporalResponse<>(jobOutput, createMetadata(true)));
      final SynchronousResponse<UUID> response = schedulerClient.createDiscoverSchemaJob(SOURCE_CONNECTION, DOCKER_IMAGE, DOCKER_IMAGE_TAG);
      assertEquals(expectedCatalogId, response.getOutput());
    }

    @Test
    void testCreateGetSpecJob() throws IOException {
      final JobGetSpecConfig jobSpecConfig = new JobGetSpecConfig().withDockerImage(DOCKER_IMAGE);

      final ConnectorSpecification mockOutput = mock(ConnectorSpecification.class);
      final ConnectorJobOutput jobOutput = new ConnectorJobOutput().withSpec(mockOutput);
      when(temporalClient.submitGetSpec(any(UUID.class), eq(0), eq(jobSpecConfig)))
          .thenReturn(new TemporalResponse<>(jobOutput, createMetadata(true)));
      final SynchronousResponse<ConnectorSpecification> response = schedulerClient.createGetSpecJob(DOCKER_IMAGE);
      assertEquals(mockOutput, response.getOutput());
    }

  }

}<|MERGE_RESOLUTION|>--- conflicted
+++ resolved
@@ -55,12 +55,8 @@
 
   private static final Path LOG_PATH = Path.of("/tmp");
   private static final String DOCKER_IMAGE = "foo/bar";
-<<<<<<< HEAD
+  private static final String DOCKER_IMAGE_TAG = "baz/qux";
   private static final Version PROTOCOL_VERSION = new Version("0.2.3");
-=======
-
-  private static final String DOCKER_IMAGE_TAG = "baz/qux";
->>>>>>> c1e0c77e
   private static final UUID WORKSPACE_ID = UUID.randomUUID();
   private static final UUID UUID1 = UUID.randomUUID();
   private static final UUID UUID2 = UUID.randomUUID();
