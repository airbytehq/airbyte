--- conflicted
+++ resolved
@@ -46,12 +46,8 @@
         mock(Database.class),
         mock(TrackingClient.class),
         WorkerEnvironment.DOCKER,
-<<<<<<< HEAD
-        LogConfiguration.EMPTY,
+      LogConfigs.EMPTY,
         mock(WorkerConfigs.class),
-=======
-        LogConfigs.EMPTY,
->>>>>>> 3d7e62d7
         "http://localhost",
         new AirbyteVersion("0.1.0-alpha"),
         Path.of(""),
