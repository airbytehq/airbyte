--- conflicted
+++ resolved
@@ -55,14 +55,9 @@
         mock(HttpClient.class),
         mock(EventRunner.class),
         mock(Flyway.class),
-<<<<<<< HEAD
         mock(Flyway.class),
         mock(StatePersistence.class));
     assertTrue(configurationApi.canImportDefinitons());
-=======
-        mock(Flyway.class));
-    assertTrue(configurationApi.canImportDefinitions());
->>>>>>> 4fa2bf3c
   }
 
 }