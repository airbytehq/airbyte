/*
 * Copyright (c) 2021 Airbyte, Inc., all rights reserved.
 */

package io.airbyte.server.handlers;

import static org.junit.jupiter.api.Assertions.assertEquals;
import static org.junit.jupiter.api.Assertions.assertThrows;
import static org.junit.jupiter.api.Assertions.assertTrue;
import static org.mockito.Mockito.doReturn;
import static org.mockito.Mockito.mock;
import static org.mockito.Mockito.spy;
import static org.mockito.Mockito.verify;
import static org.mockito.Mockito.when;

import com.google.common.collect.Lists;
import io.airbyte.analytics.TrackingClient;
import io.airbyte.api.model.AirbyteCatalog;
import io.airbyte.api.model.ConnectionCreate;
import io.airbyte.api.model.ConnectionRead;
import io.airbyte.api.model.ConnectionReadList;
import io.airbyte.api.model.ConnectionSchedule;
import io.airbyte.api.model.ConnectionSearch;
import io.airbyte.api.model.ConnectionStatus;
import io.airbyte.api.model.ConnectionUpdate;
import io.airbyte.api.model.DestinationSearch;
import io.airbyte.api.model.NamespaceDefinitionType;
import io.airbyte.api.model.ResourceRequirements;
import io.airbyte.api.model.SourceSearch;
import io.airbyte.api.model.SyncMode;
import io.airbyte.api.model.WorkspaceIdRequestBody;
import io.airbyte.commons.enums.Enums;
import io.airbyte.commons.features.FeatureFlags;
import io.airbyte.commons.json.Jsons;
import io.airbyte.config.ConfigSchema;
import io.airbyte.config.DataType;
import io.airbyte.config.DestinationConnection;
import io.airbyte.config.EnvConfigs;
import io.airbyte.config.JobSyncConfig;
import io.airbyte.config.Schedule;
import io.airbyte.config.SourceConnection;
import io.airbyte.config.StandardDestinationDefinition;
import io.airbyte.config.StandardSourceDefinition;
import io.airbyte.config.StandardSync;
import io.airbyte.config.StandardSyncOperation;
import io.airbyte.config.helpers.LogConfigs;
import io.airbyte.config.persistence.ConfigNotFoundException;
import io.airbyte.config.persistence.ConfigRepository;
import io.airbyte.protocol.models.ConfiguredAirbyteCatalog;
import io.airbyte.scheduler.persistence.JobPersistence;
import io.airbyte.scheduler.persistence.WorkspaceHelper;
import io.airbyte.scheduler.persistence.job_factory.SyncJobFactory;
import io.airbyte.server.helpers.ConnectionHelpers;
import io.airbyte.validation.json.JsonValidationException;
import io.airbyte.workers.WorkerConfigs;
import io.airbyte.workers.helper.ConnectionHelper;
import io.airbyte.workers.worker_run.TemporalWorkerRunFactory;
import java.io.IOException;
import java.util.Collections;
import java.util.List;
import java.util.UUID;
import java.util.function.Supplier;
import org.junit.Assert;
import org.junit.jupiter.api.BeforeEach;
import org.junit.jupiter.api.Test;

class ConnectionsHandlerTest {

  private ConfigRepository configRepository;
  private Supplier<UUID> uuidGenerator;

  private WorkerConfigs workerConfigs;
  private ConnectionsHandler connectionsHandler;
  private UUID workspaceId;
  private UUID sourceDefinitionId;
  private UUID sourceId;
  private UUID deletedSourceId;
  private UUID destinationDefinitionId;
  private UUID destinationId;

  private SourceConnection source;
  private DestinationConnection destination;
  private StandardSync standardSync;
  private StandardSync standardSyncDeleted;
  private UUID connectionId;
  private UUID operationId;
  private StandardSyncOperation standardSyncOperation;
  private WorkspaceHelper workspaceHelper;
  private TrackingClient trackingClient;
  private TemporalWorkerRunFactory temporalWorkflowHandler;
  private SyncJobFactory jobFactory;
  private JobPersistence jobPersistence;
  private LogConfigs logConfigs;
  private FeatureFlags featureFlags;

  // TODO: bmoric move to a mock
  private ConnectionHelper connectionHelper;

  @SuppressWarnings("unchecked")
  @BeforeEach
  void setUp() throws IOException, JsonValidationException, ConfigNotFoundException {
    workerConfigs = new WorkerConfigs(new EnvConfigs());

    workspaceId = UUID.randomUUID();
    sourceDefinitionId = UUID.randomUUID();
    sourceId = UUID.randomUUID();
    destinationDefinitionId = UUID.randomUUID();
    destinationId = UUID.randomUUID();
    connectionId = UUID.randomUUID();
    operationId = UUID.randomUUID();
    source = new SourceConnection()
        .withSourceId(sourceId)
        .withWorkspaceId(workspaceId);
    destination = new DestinationConnection()
        .withDestinationId(destinationId)
        .withWorkspaceId(workspaceId)
        .withConfiguration(Jsons.jsonNode(Collections.singletonMap("apiKey", "123-abc")));
    standardSync = new StandardSync()
        .withConnectionId(connectionId)
        .withName("presto to hudi")
        .withNamespaceDefinition(JobSyncConfig.NamespaceDefinitionType.SOURCE)
        .withNamespaceFormat(null)
        .withPrefix("presto_to_hudi")
        .withStatus(StandardSync.Status.ACTIVE)
        .withCatalog(ConnectionHelpers.generateBasicConfiguredAirbyteCatalog())
        .withSourceId(sourceId)
        .withDestinationId(destinationId)
        .withOperationIds(List.of(operationId))
        .withManual(false)
        .withSchedule(ConnectionHelpers.generateBasicSchedule())
<<<<<<< HEAD
        .withResourceRequirements(WorkerUtils.DEFAULT_RESOURCE_REQUIREMENTS);
=======
        .withResourceRequirements(ConnectionHelpers.TESTING_RESOURCE_REQUIREMENTS);
>>>>>>> 0beda4f2
    standardSyncDeleted = new StandardSync()
        .withConnectionId(connectionId)
        .withName("presto to hudi2")
        .withNamespaceDefinition(JobSyncConfig.NamespaceDefinitionType.SOURCE)
        .withNamespaceFormat(null)
        .withPrefix("presto_to_hudi2")
        .withStatus(StandardSync.Status.DEPRECATED)
        .withCatalog(ConnectionHelpers.generateBasicConfiguredAirbyteCatalog())
        .withSourceId(sourceId)
        .withDestinationId(destinationId)
        .withOperationIds(List.of(operationId))
        .withManual(false)
        .withSchedule(ConnectionHelpers.generateBasicSchedule())
<<<<<<< HEAD
        .withResourceRequirements(WorkerUtils.DEFAULT_RESOURCE_REQUIREMENTS);
=======
        .withResourceRequirements(ConnectionHelpers.TESTING_RESOURCE_REQUIREMENTS);
>>>>>>> 0beda4f2

    standardSyncOperation = new StandardSyncOperation()
        .withOperationId(operationId)
        .withWorkspaceId(workspaceId);

    configRepository = mock(ConfigRepository.class);
    uuidGenerator = mock(Supplier.class);
    workspaceHelper = mock(WorkspaceHelper.class);
    trackingClient = mock(TrackingClient.class);
    featureFlags = mock(FeatureFlags.class);

    connectionHelper = new ConnectionHelper(configRepository, workspaceHelper, workerConfigs);

    connectionsHandler = new ConnectionsHandler(
        configRepository,
        uuidGenerator,
        workspaceHelper,
        trackingClient,
        temporalWorkflowHandler,
        featureFlags,
        connectionHelper,
        workerConfigs);

    when(workspaceHelper.getWorkspaceForSourceIdIgnoreExceptions(sourceId)).thenReturn(workspaceId);
    when(workspaceHelper.getWorkspaceForSourceIdIgnoreExceptions(deletedSourceId)).thenReturn(workspaceId);
    when(workspaceHelper.getWorkspaceForDestinationIdIgnoreExceptions(destinationId)).thenReturn(workspaceId);
    when(workspaceHelper.getWorkspaceForOperationIdIgnoreExceptions(operationId)).thenReturn(workspaceId);

    when(featureFlags.usesNewScheduler()).thenReturn(false);
  }

  @Test
  void testCreateConnection() throws JsonValidationException, ConfigNotFoundException, IOException {
    when(uuidGenerator.get()).thenReturn(standardSync.getConnectionId());
    final StandardSourceDefinition sourceDefinition = new StandardSourceDefinition()
        .withName("source-test")
        .withSourceDefinitionId(UUID.randomUUID());
    final StandardDestinationDefinition destinationDefinition = new StandardDestinationDefinition()
        .withName("destination-test")
        .withDestinationDefinitionId(UUID.randomUUID());
    when(configRepository.getStandardSync(standardSync.getConnectionId())).thenReturn(standardSync);
    when(configRepository.getSourceDefinitionFromConnection(standardSync.getConnectionId())).thenReturn(sourceDefinition);
    when(configRepository.getDestinationDefinitionFromConnection(standardSync.getConnectionId())).thenReturn(destinationDefinition);

    final AirbyteCatalog catalog = ConnectionHelpers.generateBasicApiCatalog();

    final ConnectionCreate connectionCreate = new ConnectionCreate()
        .sourceId(standardSync.getSourceId())
        .destinationId(standardSync.getDestinationId())
        .operationIds(standardSync.getOperationIds())
        .name("presto to hudi")
        .namespaceDefinition(NamespaceDefinitionType.SOURCE)
        .namespaceFormat(null)
        .prefix("presto_to_hudi")
        .status(ConnectionStatus.ACTIVE)
        .schedule(ConnectionHelpers.generateBasicConnectionSchedule())
        .syncCatalog(catalog)
        .resourceRequirements(new io.airbyte.api.model.ResourceRequirements()
            .cpuRequest(standardSync.getResourceRequirements().getCpuRequest())
            .cpuLimit(standardSync.getResourceRequirements().getCpuLimit())
            .memoryRequest(standardSync.getResourceRequirements().getMemoryRequest())
            .memoryLimit(standardSync.getResourceRequirements().getMemoryLimit()));

    final ConnectionRead actualConnectionRead = connectionsHandler.createConnection(connectionCreate);

    final ConnectionRead expectedConnectionRead = ConnectionHelpers.generateExpectedConnectionRead(standardSync);

    assertEquals(expectedConnectionRead, actualConnectionRead);

    verify(configRepository).writeStandardSync(standardSync);
  }

  @Test
  void testValidateConnectionCreateSourceAndDestinationInDifferenceWorkspace() {
    when(workspaceHelper.getWorkspaceForDestinationIdIgnoreExceptions(destinationId)).thenReturn(UUID.randomUUID());

    final ConnectionCreate connectionCreate = new ConnectionCreate()
        .sourceId(standardSync.getSourceId())
        .destinationId(standardSync.getDestinationId());

    assertThrows(IllegalArgumentException.class, () -> connectionsHandler.createConnection(connectionCreate));
  }

  @Test
  void testValidateConnectionCreateOperationInDifferentWorkspace() {
    when(workspaceHelper.getWorkspaceForOperationIdIgnoreExceptions(operationId)).thenReturn(UUID.randomUUID());

    final ConnectionCreate connectionCreate = new ConnectionCreate()
        .sourceId(standardSync.getSourceId())
        .destinationId(standardSync.getDestinationId())
        .operationIds(Collections.singletonList(operationId));

    assertThrows(IllegalArgumentException.class, () -> connectionsHandler.createConnection(connectionCreate));
  }

  @Test
  void testCreateConnectionWithBadDefinitionIds() throws JsonValidationException, ConfigNotFoundException, IOException {
    when(uuidGenerator.get()).thenReturn(standardSync.getConnectionId());
    final UUID sourceIdBad = UUID.randomUUID();
    final UUID destinationIdBad = UUID.randomUUID();

    final StandardSourceDefinition sourceDefinition = new StandardSourceDefinition()
        .withName("source-test")
        .withSourceDefinitionId(UUID.randomUUID());
    final StandardDestinationDefinition destinationDefinition = new StandardDestinationDefinition()
        .withName("destination-test")
        .withDestinationDefinitionId(UUID.randomUUID());
    when(configRepository.getStandardSync(standardSync.getConnectionId())).thenReturn(standardSync);
    when(configRepository.getSourceDefinitionFromConnection(standardSync.getConnectionId())).thenReturn(sourceDefinition);
    when(configRepository.getDestinationDefinitionFromConnection(standardSync.getConnectionId())).thenReturn(destinationDefinition);

    when(configRepository.getSourceConnection(sourceIdBad))
        .thenThrow(new ConfigNotFoundException(ConfigSchema.SOURCE_CONNECTION, sourceIdBad));
    when(configRepository.getDestinationConnection(destinationIdBad))
        .thenThrow(new ConfigNotFoundException(ConfigSchema.DESTINATION_CONNECTION, destinationIdBad));

    final AirbyteCatalog catalog = ConnectionHelpers.generateBasicApiCatalog();

    final ConnectionCreate connectionCreateBadSource = new ConnectionCreate()
        .sourceId(sourceIdBad)
        .destinationId(standardSync.getDestinationId())
        .operationIds(standardSync.getOperationIds())
        .name("presto to hudi")
        .namespaceDefinition(NamespaceDefinitionType.SOURCE)
        .namespaceFormat(null)
        .prefix("presto_to_hudi")
        .status(ConnectionStatus.ACTIVE)
        .schedule(ConnectionHelpers.generateBasicConnectionSchedule())
        .syncCatalog(catalog);

    assertThrows(ConfigNotFoundException.class, () -> connectionsHandler.createConnection(connectionCreateBadSource));

    final ConnectionCreate connectionCreateBadDestination = new ConnectionCreate()
        .sourceId(standardSync.getSourceId())
        .destinationId(destinationIdBad)
        .operationIds(standardSync.getOperationIds())
        .name("presto to hudi")
        .namespaceDefinition(NamespaceDefinitionType.SOURCE)
        .namespaceFormat(null)
        .prefix("presto_to_hudi")
        .status(ConnectionStatus.ACTIVE)
        .schedule(ConnectionHelpers.generateBasicConnectionSchedule())
        .syncCatalog(catalog);

    assertThrows(ConfigNotFoundException.class, () -> connectionsHandler.createConnection(connectionCreateBadDestination));

  }

  @Test
  void testUpdateConnection() throws JsonValidationException, ConfigNotFoundException, IOException {
    final AirbyteCatalog catalog = ConnectionHelpers.generateBasicApiCatalog();
    catalog.getStreams().get(0).getStream().setName("azkaban_users");
    catalog.getStreams().get(0).getConfig().setAliasName("azkaban_users");

    final ConnectionUpdate connectionUpdate = new ConnectionUpdate()
        .namespaceDefinition(Enums.convertTo(standardSync.getNamespaceDefinition(), NamespaceDefinitionType.class))
        .namespaceFormat(standardSync.getNamespaceFormat())
        .prefix(standardSync.getPrefix())
        .connectionId(standardSync.getConnectionId())
        .operationIds(standardSync.getOperationIds())
        .status(ConnectionStatus.INACTIVE)
        .schedule(null)
        .syncCatalog(catalog)
        .resourceRequirements(new ResourceRequirements()
            .cpuLimit(ConnectionHelpers.TESTING_RESOURCE_REQUIREMENTS.getCpuLimit())
            .cpuRequest(ConnectionHelpers.TESTING_RESOURCE_REQUIREMENTS.getCpuRequest())
            .memoryLimit(ConnectionHelpers.TESTING_RESOURCE_REQUIREMENTS.getMemoryLimit())
            .memoryRequest(ConnectionHelpers.TESTING_RESOURCE_REQUIREMENTS.getMemoryRequest()));

    final ConfiguredAirbyteCatalog configuredCatalog = ConnectionHelpers.generateBasicConfiguredAirbyteCatalog();
    configuredCatalog.getStreams().get(0).getStream().withName("azkaban_users");

    final StandardSync updatedStandardSync = new StandardSync()
        .withConnectionId(standardSync.getConnectionId())
        .withName("presto to hudi")
        .withNamespaceDefinition(io.airbyte.config.JobSyncConfig.NamespaceDefinitionType.SOURCE)
        .withNamespaceFormat(standardSync.getNamespaceFormat())
        .withPrefix("presto_to_hudi")
        .withSourceId(standardSync.getSourceId())
        .withDestinationId(standardSync.getDestinationId())
        .withOperationIds(standardSync.getOperationIds())
        .withStatus(StandardSync.Status.INACTIVE)
        .withCatalog(configuredCatalog)
        .withManual(true)
        .withResourceRequirements(ConnectionHelpers.TESTING_RESOURCE_REQUIREMENTS);

    when(configRepository.getStandardSync(standardSync.getConnectionId()))
        .thenReturn(standardSync)
        .thenReturn(updatedStandardSync);

    final ConnectionRead actualConnectionRead = connectionsHandler.updateConnection(connectionUpdate);

    final ConnectionRead expectedConnectionRead = ConnectionHelpers.generateExpectedConnectionRead(
        standardSync.getConnectionId(),
        standardSync.getSourceId(),
        standardSync.getDestinationId(),
        standardSync.getOperationIds())
        .schedule(null)
        .syncCatalog(catalog)
        .status(ConnectionStatus.INACTIVE);

    assertEquals(expectedConnectionRead, actualConnectionRead);

    verify(configRepository).writeStandardSync(updatedStandardSync);
  }

  @Test
  void testValidateConnectionUpdateOperationInDifferentWorkspace() throws JsonValidationException, ConfigNotFoundException, IOException {
    when(workspaceHelper.getWorkspaceForOperationIdIgnoreExceptions(operationId)).thenReturn(UUID.randomUUID());
    when(configRepository.getStandardSync(standardSync.getConnectionId())).thenReturn(standardSync);

    final ConnectionUpdate connectionUpdate = new ConnectionUpdate()
        .connectionId(standardSync.getConnectionId())
        .operationIds(Collections.singletonList(operationId));

    assertThrows(IllegalArgumentException.class, () -> connectionsHandler.updateConnection(connectionUpdate));
  }

  @Test
  void testGetConnection() throws JsonValidationException, ConfigNotFoundException, IOException {
    when(configRepository.getStandardSync(standardSync.getConnectionId()))
        .thenReturn(standardSync);

    final ConnectionRead actualConnectionRead = connectionsHandler.getConnection(standardSync.getConnectionId());

    assertEquals(ConnectionHelpers.generateExpectedConnectionRead(standardSync), actualConnectionRead);
  }

  @Test
  void testListConnectionsForWorkspace() throws JsonValidationException, ConfigNotFoundException, IOException {
    when(configRepository.listStandardSyncs())
        .thenReturn(Lists.newArrayList(standardSync, standardSyncDeleted));
    when(configRepository.getSourceConnection(source.getSourceId()))
        .thenReturn(source);
    when(configRepository.getStandardSync(standardSync.getConnectionId()))
        .thenReturn(standardSync);

    final WorkspaceIdRequestBody workspaceIdRequestBody = new WorkspaceIdRequestBody().workspaceId(source.getWorkspaceId());
    final ConnectionReadList actualConnectionReadList = connectionsHandler.listConnectionsForWorkspace(workspaceIdRequestBody);
    assertEquals(1, actualConnectionReadList.getConnections().size());
    assertEquals(
        ConnectionHelpers.generateExpectedConnectionRead(standardSync),
        actualConnectionReadList.getConnections().get(0));

    final ConnectionReadList actualConnectionReadListWithDeleted = connectionsHandler.listConnectionsForWorkspace(workspaceIdRequestBody, true);
    final List<ConnectionRead> connections = actualConnectionReadListWithDeleted.getConnections();
    assertEquals(2, connections.size());
    assertEquals(ConnectionHelpers.generateExpectedConnectionRead(standardSync), connections.get(0));
    assertEquals(ConnectionHelpers.generateExpectedConnectionRead(standardSyncDeleted), connections.get(1));

  }

  @Test
  void testListConnections() throws JsonValidationException, ConfigNotFoundException, IOException {
    when(configRepository.listStandardSyncs())
        .thenReturn(Lists.newArrayList(standardSync));
    when(configRepository.getSourceConnection(source.getSourceId()))
        .thenReturn(source);
    when(configRepository.getStandardSync(standardSync.getConnectionId()))
        .thenReturn(standardSync);

    final ConnectionReadList actualConnectionReadList = connectionsHandler.listConnections();

    assertEquals(
        ConnectionHelpers.generateExpectedConnectionRead(standardSync),
        actualConnectionReadList.getConnections().get(0));
  }

  @Test
  void testSearchConnections() throws JsonValidationException, ConfigNotFoundException, IOException {
    final ConnectionRead connectionRead1 = ConnectionHelpers.connectionReadFromStandardSync(standardSync);
    final StandardSync standardSync2 = new StandardSync()
        .withConnectionId(UUID.randomUUID())
        .withName("test connection")
        .withNamespaceDefinition(JobSyncConfig.NamespaceDefinitionType.CUSTOMFORMAT)
        .withNamespaceFormat("ns_format")
        .withPrefix("test_prefix")
        .withStatus(StandardSync.Status.ACTIVE)
        .withCatalog(ConnectionHelpers.generateBasicConfiguredAirbyteCatalog())
        .withSourceId(sourceId)
        .withDestinationId(destinationId)
        .withOperationIds(List.of(operationId))
        .withManual(true)
        .withResourceRequirements(ConnectionHelpers.TESTING_RESOURCE_REQUIREMENTS);
    final ConnectionRead connectionRead2 = ConnectionHelpers.connectionReadFromStandardSync(standardSync2);
    final StandardSourceDefinition sourceDefinition = new StandardSourceDefinition()
        .withName("source-test")
        .withSourceDefinitionId(UUID.randomUUID());
    final StandardDestinationDefinition destinationDefinition = new StandardDestinationDefinition()
        .withName("destination-test")
        .withDestinationDefinitionId(UUID.randomUUID());

    when(configRepository.listStandardSyncs())
        .thenReturn(Lists.newArrayList(standardSync, standardSync2));
    when(configRepository.getSourceConnection(source.getSourceId()))
        .thenReturn(source);
    when(configRepository.getDestinationConnection(destination.getDestinationId()))
        .thenReturn(destination);
    when(configRepository.getStandardSync(standardSync.getConnectionId()))
        .thenReturn(standardSync);
    when(configRepository.getStandardSync(standardSync2.getConnectionId()))
        .thenReturn(standardSync2);
    when(configRepository.getStandardSourceDefinition(source.getSourceDefinitionId()))
        .thenReturn(sourceDefinition);
    when(configRepository.getStandardDestinationDefinition(destination.getDestinationDefinitionId()))
        .thenReturn(destinationDefinition);

    final ConnectionSearch connectionSearch = new ConnectionSearch();
    ConnectionReadList actualConnectionReadList = connectionsHandler.searchConnections(connectionSearch);
    assertEquals(1, actualConnectionReadList.getConnections().size());
    assertEquals(connectionRead1, actualConnectionReadList.getConnections().get(0));

    connectionSearch.namespaceDefinition(null);
    actualConnectionReadList = connectionsHandler.searchConnections(connectionSearch);
    assertEquals(2, actualConnectionReadList.getConnections().size());
    assertEquals(connectionRead1, actualConnectionReadList.getConnections().get(0));
    assertEquals(connectionRead2, actualConnectionReadList.getConnections().get(1));

    final SourceSearch sourceSearch = new SourceSearch().sourceId(UUID.randomUUID());
    connectionSearch.setSource(sourceSearch);
    actualConnectionReadList = connectionsHandler.searchConnections(connectionSearch);
    assertEquals(0, actualConnectionReadList.getConnections().size());

    sourceSearch.sourceId(connectionRead1.getSourceId());
    connectionSearch.setSource(sourceSearch);
    actualConnectionReadList = connectionsHandler.searchConnections(connectionSearch);
    assertEquals(2, actualConnectionReadList.getConnections().size());
    assertEquals(connectionRead1, actualConnectionReadList.getConnections().get(0));
    assertEquals(connectionRead2, actualConnectionReadList.getConnections().get(1));

    final DestinationSearch destinationSearch = new DestinationSearch();
    connectionSearch.setDestination(destinationSearch);
    actualConnectionReadList = connectionsHandler.searchConnections(connectionSearch);
    assertEquals(2, actualConnectionReadList.getConnections().size());
    assertEquals(connectionRead1, actualConnectionReadList.getConnections().get(0));
    assertEquals(connectionRead2, actualConnectionReadList.getConnections().get(1));

    destinationSearch.connectionConfiguration(Jsons.jsonNode(Collections.singletonMap("apiKey", "not-found")));
    connectionSearch.setDestination(destinationSearch);
    actualConnectionReadList = connectionsHandler.searchConnections(connectionSearch);
    assertEquals(0, actualConnectionReadList.getConnections().size());

    destinationSearch.connectionConfiguration(Jsons.jsonNode(Collections.singletonMap("apiKey", "123-abc")));
    connectionSearch.setDestination(destinationSearch);
    actualConnectionReadList = connectionsHandler.searchConnections(connectionSearch);
    assertEquals(2, actualConnectionReadList.getConnections().size());
    assertEquals(connectionRead1, actualConnectionReadList.getConnections().get(0));
    assertEquals(connectionRead2, actualConnectionReadList.getConnections().get(1));

    connectionSearch.name("non-existent");
    actualConnectionReadList = connectionsHandler.searchConnections(connectionSearch);
    assertEquals(0, actualConnectionReadList.getConnections().size());

    connectionSearch.name(connectionRead1.getName());
    actualConnectionReadList = connectionsHandler.searchConnections(connectionSearch);
    assertEquals(1, actualConnectionReadList.getConnections().size());
    assertEquals(connectionRead1, actualConnectionReadList.getConnections().get(0));

    connectionSearch.name(connectionRead2.getName());
    actualConnectionReadList = connectionsHandler.searchConnections(connectionSearch);
    assertEquals(1, actualConnectionReadList.getConnections().size());
    assertEquals(connectionRead2, actualConnectionReadList.getConnections().get(0));

    connectionSearch.namespaceDefinition(connectionRead1.getNamespaceDefinition());
    actualConnectionReadList = connectionsHandler.searchConnections(connectionSearch);
    assertEquals(0, actualConnectionReadList.getConnections().size());

    connectionSearch.name(null);
    actualConnectionReadList = connectionsHandler.searchConnections(connectionSearch);
    assertEquals(1, actualConnectionReadList.getConnections().size());
    assertEquals(connectionRead1, actualConnectionReadList.getConnections().get(0));

    connectionSearch.namespaceDefinition(connectionRead2.getNamespaceDefinition());
    actualConnectionReadList = connectionsHandler.searchConnections(connectionSearch);
    assertEquals(1, actualConnectionReadList.getConnections().size());
    assertEquals(connectionRead2, actualConnectionReadList.getConnections().get(0));

    connectionSearch.namespaceDefinition(null);
    connectionSearch.status(ConnectionStatus.INACTIVE);
    actualConnectionReadList = connectionsHandler.searchConnections(connectionSearch);
    assertEquals(0, actualConnectionReadList.getConnections().size());

    connectionSearch.status(ConnectionStatus.ACTIVE);
    actualConnectionReadList = connectionsHandler.searchConnections(connectionSearch);
    assertEquals(2, actualConnectionReadList.getConnections().size());
    assertEquals(connectionRead1, actualConnectionReadList.getConnections().get(0));
    assertEquals(connectionRead2, actualConnectionReadList.getConnections().get(1));

    connectionSearch.prefix(connectionRead1.getPrefix());
    actualConnectionReadList = connectionsHandler.searchConnections(connectionSearch);
    assertEquals(1, actualConnectionReadList.getConnections().size());
    assertEquals(connectionRead1, actualConnectionReadList.getConnections().get(0));

    connectionSearch.prefix(connectionRead2.getPrefix());
    actualConnectionReadList = connectionsHandler.searchConnections(connectionSearch);
    assertEquals(1, actualConnectionReadList.getConnections().size());
    assertEquals(connectionRead2, actualConnectionReadList.getConnections().get(0));
  }

  @Test
  void testDeleteConnection() throws JsonValidationException, IOException, ConfigNotFoundException {

    final ConnectionRead connectionRead = ConnectionHelpers.generateExpectedConnectionRead(
        standardSync.getConnectionId(),
        standardSync.getSourceId(),
        standardSync.getDestinationId(),
        standardSync.getOperationIds());

    final ConnectionUpdate expectedConnectionUpdate = new ConnectionUpdate()
        .namespaceDefinition(connectionRead.getNamespaceDefinition())
        .namespaceFormat(connectionRead.getNamespaceFormat())
        .prefix(connectionRead.getPrefix())
        .connectionId(connectionRead.getConnectionId())
        .operationIds(connectionRead.getOperationIds())
        .status(ConnectionStatus.DEPRECATED)
        .syncCatalog(connectionRead.getSyncCatalog())
        .schedule(connectionRead.getSchedule())
        .resourceRequirements(connectionRead.getResourceRequirements());

    final ConnectionsHandler spiedConnectionsHandler = spy(connectionsHandler);
    doReturn(connectionRead).when(spiedConnectionsHandler).getConnection(connectionId);
    doReturn(null).when(spiedConnectionsHandler).updateConnection(expectedConnectionUpdate);

    spiedConnectionsHandler.deleteConnection(connectionId);

    verify(spiedConnectionsHandler).getConnection(connectionId);
    verify(spiedConnectionsHandler).updateConnection(expectedConnectionUpdate);
  }

  @Test
  void failOnUnmatchedWorkspacesInCreate() throws JsonValidationException, ConfigNotFoundException, IOException {
    when(workspaceHelper.getWorkspaceForSourceIdIgnoreExceptions(standardSync.getSourceId())).thenReturn(UUID.randomUUID());
    when(workspaceHelper.getWorkspaceForDestinationIdIgnoreExceptions(standardSync.getDestinationId())).thenReturn(UUID.randomUUID());

    when(uuidGenerator.get()).thenReturn(standardSync.getConnectionId());
    final StandardSourceDefinition sourceDefinition = new StandardSourceDefinition()
        .withName("source-test")
        .withSourceDefinitionId(UUID.randomUUID());
    final StandardDestinationDefinition destinationDefinition = new StandardDestinationDefinition()
        .withName("destination-test")
        .withDestinationDefinitionId(UUID.randomUUID());
    when(configRepository.getStandardSync(standardSync.getConnectionId())).thenReturn(standardSync);
    when(configRepository.getSourceDefinitionFromConnection(standardSync.getConnectionId())).thenReturn(sourceDefinition);
    when(configRepository.getDestinationDefinitionFromConnection(standardSync.getConnectionId())).thenReturn(destinationDefinition);

    final AirbyteCatalog catalog = ConnectionHelpers.generateBasicApiCatalog();

    final ConnectionCreate connectionCreate = new ConnectionCreate()
        .sourceId(standardSync.getSourceId())
        .destinationId(standardSync.getDestinationId())
        .operationIds(standardSync.getOperationIds())
        .name("presto to hudi")
        .namespaceDefinition(NamespaceDefinitionType.SOURCE)
        .namespaceFormat(null)
        .prefix("presto_to_hudi")
        .status(ConnectionStatus.ACTIVE)
        .schedule(ConnectionHelpers.generateBasicConnectionSchedule())
        .syncCatalog(catalog)
        .resourceRequirements(new io.airbyte.api.model.ResourceRequirements()
            .cpuRequest(standardSync.getResourceRequirements().getCpuRequest())
            .cpuLimit(standardSync.getResourceRequirements().getCpuLimit())
            .memoryRequest(standardSync.getResourceRequirements().getMemoryRequest())
            .memoryLimit(standardSync.getResourceRequirements().getMemoryLimit()));

    Assert.assertThrows(IllegalArgumentException.class, () -> {
      connectionsHandler.createConnection(connectionCreate);
    });
  }

  @Test
  void testEnumConversion() {
    assertTrue(Enums.isCompatible(ConnectionStatus.class, StandardSync.Status.class));
    assertTrue(Enums.isCompatible(io.airbyte.config.SyncMode.class, SyncMode.class));
    assertTrue(Enums.isCompatible(StandardSync.Status.class, ConnectionStatus.class));
    assertTrue(Enums.isCompatible(ConnectionSchedule.TimeUnitEnum.class, Schedule.TimeUnit.class));
    assertTrue(Enums.isCompatible(io.airbyte.api.model.DataType.class, DataType.class));
    assertTrue(Enums.isCompatible(DataType.class, io.airbyte.api.model.DataType.class));
    assertTrue(Enums.isCompatible(NamespaceDefinitionType.class, io.airbyte.config.JobSyncConfig.NamespaceDefinitionType.class));
  }

}<|MERGE_RESOLUTION|>--- conflicted
+++ resolved
@@ -128,11 +128,7 @@
         .withOperationIds(List.of(operationId))
         .withManual(false)
         .withSchedule(ConnectionHelpers.generateBasicSchedule())
-<<<<<<< HEAD
-        .withResourceRequirements(WorkerUtils.DEFAULT_RESOURCE_REQUIREMENTS);
-=======
         .withResourceRequirements(ConnectionHelpers.TESTING_RESOURCE_REQUIREMENTS);
->>>>>>> 0beda4f2
     standardSyncDeleted = new StandardSync()
         .withConnectionId(connectionId)
         .withName("presto to hudi2")
@@ -146,11 +142,7 @@
         .withOperationIds(List.of(operationId))
         .withManual(false)
         .withSchedule(ConnectionHelpers.generateBasicSchedule())
-<<<<<<< HEAD
-        .withResourceRequirements(WorkerUtils.DEFAULT_RESOURCE_REQUIREMENTS);
-=======
         .withResourceRequirements(ConnectionHelpers.TESTING_RESOURCE_REQUIREMENTS);
->>>>>>> 0beda4f2
 
     standardSyncOperation = new StandardSyncOperation()
         .withOperationId(operationId)
