--- conflicted
+++ resolved
@@ -337,10 +337,11 @@
   }
 
   @Test
-<<<<<<< HEAD
-  @DisplayName("createDestinationDefinition should correctly create a destinationDefinition")
-  void testCreateDestinationDefinition() throws URISyntaxException, IOException, JsonValidationException {
+  @DisplayName("createDestinationDefinition should not create a destinationDefinition with unsupported protocol version")
+  void testCreateDestinationDefinitionShouldCheckProtocolVersion() throws URISyntaxException, IOException, JsonValidationException {
+    final String invalidProtocolVersion = "121.5.6";
     final StandardDestinationDefinition destination = generateDestinationDefinition();
+    destination.getSpec().setProtocolVersion(invalidProtocolVersion);
     final String imageName = DockerUtils.getTaggedImageName(destination.getDockerRepository(), destination.getDockerImageTag());
 
     when(uuidSupplier.get()).thenReturn(destination.getDestinationDefinitionId());
@@ -359,55 +360,11 @@
                 .cpuRequest(destination.getResourceRequirements().getDefault().getCpuRequest()))
             .jobSpecific(Collections.emptyList()));
 
-    final DestinationDefinitionRead expectedRead = new DestinationDefinitionRead()
-        .name(destination.getName())
-        .dockerRepository(destination.getDockerRepository())
-        .dockerImageTag(destination.getDockerImageTag())
-        .documentationUrl(new URI(destination.getDocumentationUrl()))
-        .destinationDefinitionId(destination.getDestinationDefinitionId())
-        .icon(DestinationDefinitionsHandler.loadIcon(destination.getIcon()))
-        .protocolVersion(DEFAULT_PROTOCOL_VERSION)
-        .releaseStage(ReleaseStage.CUSTOM)
-        .resourceRequirements(new io.airbyte.api.model.generated.ActorDefinitionResourceRequirements()
-            ._default(new io.airbyte.api.model.generated.ResourceRequirements()
-                .cpuRequest(destination.getResourceRequirements().getDefault().getCpuRequest()))
-            .jobSpecific(Collections.emptyList()));
-
-    final DestinationDefinitionRead actualRead = destinationDefinitionsHandler.createPrivateDestinationDefinition(create);
-
-    assertEquals(expectedRead, actualRead);
-    verify(schedulerSynchronousClient).createGetSpecJob(imageName, true);
-    verify(configRepository).writeStandardDestinationDefinition(destination
-        .withProtocolVersion(DEFAULT_PROTOCOL_VERSION)
-        .withReleaseDate(null)
-        .withReleaseStage(StandardDestinationDefinition.ReleaseStage.CUSTOM));
-  }
-
-  @Test
-  @DisplayName("createDestinationDefinition should not create a destinationDefinition with unsupported protocol version")
-  void testCreateDestinationDefinitionShouldCheckProtocolVersion() throws URISyntaxException, IOException, JsonValidationException {
-    final String invalidProtocolVersion = "121.5.6";
-    final StandardDestinationDefinition destination = generateDestinationDefinition();
-    destination.getSpec().setProtocolVersion(invalidProtocolVersion);
-    final String imageName = DockerUtils.getTaggedImageName(destination.getDockerRepository(), destination.getDockerImageTag());
-
-    when(uuidSupplier.get()).thenReturn(destination.getDestinationDefinitionId());
-    when(schedulerSynchronousClient.createGetSpecJob(imageName, true)).thenReturn(new SynchronousResponse<>(
-        destination.getSpec(),
-        SynchronousJobMetadata.mock(ConfigType.GET_SPEC)));
-
-    final DestinationDefinitionCreate create = new DestinationDefinitionCreate()
-        .name(destination.getName())
-        .dockerRepository(destination.getDockerRepository())
-        .dockerImageTag(destination.getDockerImageTag())
-        .documentationUrl(new URI(destination.getDocumentationUrl()))
-        .icon(destination.getIcon())
-        .resourceRequirements(new io.airbyte.api.model.generated.ActorDefinitionResourceRequirements()
-            ._default(new io.airbyte.api.model.generated.ResourceRequirements()
-                .cpuRequest(destination.getResourceRequirements().getDefault().getCpuRequest()))
-            .jobSpecific(Collections.emptyList()));
-
-    assertThrows(UnsupportedProtocolVersionException.class, () -> destinationDefinitionsHandler.createPrivateDestinationDefinition(create));
+    final CustomDestinationDefinitionCreate customCreate = new CustomDestinationDefinitionCreate()
+        .destinationDefinition(create)
+        .workspaceId(workspaceId);
+
+    assertThrows(UnsupportedProtocolVersionException.class, () -> destinationDefinitionsHandler.createCustomDestinationDefinition(customCreate));
 
     verify(schedulerSynchronousClient).createGetSpecJob(imageName, true);
     verify(configRepository, never()).writeStandardDestinationDefinition(destination
@@ -417,8 +374,6 @@
   }
 
   @Test
-=======
->>>>>>> da0d9a79
   @DisplayName("createCustomDestinationDefinition should correctly create a destinationDefinition")
   void testCreateCustomDestinationDefinition() throws URISyntaxException, IOException, JsonValidationException {
     final StandardDestinationDefinition destination = generateDestinationDefinition();
