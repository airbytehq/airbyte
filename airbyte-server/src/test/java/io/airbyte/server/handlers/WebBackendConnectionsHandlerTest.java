/*
 * Copyright (c) 2022 Airbyte, Inc., all rights reserved.
 */

package io.airbyte.server.handlers;

import static org.junit.jupiter.api.Assertions.assertEquals;
import static org.junit.jupiter.api.Assertions.assertFalse;
import static org.junit.jupiter.api.Assertions.assertTrue;
import static org.mockito.ArgumentMatchers.any;
import static org.mockito.ArgumentMatchers.anyBoolean;
import static org.mockito.ArgumentMatchers.eq;
import static org.mockito.Mockito.inOrder;
import static org.mockito.Mockito.mock;
import static org.mockito.Mockito.never;
import static org.mockito.Mockito.times;
import static org.mockito.Mockito.verify;
import static org.mockito.Mockito.when;

import com.google.common.collect.Lists;
import io.airbyte.api.model.generated.AirbyteCatalog;
import io.airbyte.api.model.generated.AirbyteStream;
import io.airbyte.api.model.generated.AirbyteStreamAndConfiguration;
import io.airbyte.api.model.generated.AttemptRead;
import io.airbyte.api.model.generated.AttemptStatus;
import io.airbyte.api.model.generated.CatalogDiff;
import io.airbyte.api.model.generated.ConnectionCreate;
import io.airbyte.api.model.generated.ConnectionIdRequestBody;
import io.airbyte.api.model.generated.ConnectionRead;
import io.airbyte.api.model.generated.ConnectionSchedule;
import io.airbyte.api.model.generated.ConnectionSchedule.TimeUnitEnum;
import io.airbyte.api.model.generated.ConnectionState;
import io.airbyte.api.model.generated.ConnectionStateType;
import io.airbyte.api.model.generated.ConnectionStatus;
import io.airbyte.api.model.generated.ConnectionUpdate;
import io.airbyte.api.model.generated.DestinationIdRequestBody;
import io.airbyte.api.model.generated.DestinationRead;
import io.airbyte.api.model.generated.DestinationSyncMode;
import io.airbyte.api.model.generated.Geography;
import io.airbyte.api.model.generated.JobConfigType;
import io.airbyte.api.model.generated.JobInfoRead;
import io.airbyte.api.model.generated.JobRead;
import io.airbyte.api.model.generated.JobStatus;
import io.airbyte.api.model.generated.JobWithAttemptsRead;
import io.airbyte.api.model.generated.NamespaceDefinitionType;
import io.airbyte.api.model.generated.NonBreakingChangesPreference;
import io.airbyte.api.model.generated.OperationRead;
import io.airbyte.api.model.generated.OperationReadList;
import io.airbyte.api.model.generated.OperationUpdate;
import io.airbyte.api.model.generated.ResourceRequirements;
import io.airbyte.api.model.generated.SchemaChange;
import io.airbyte.api.model.generated.SourceDiscoverSchemaRead;
import io.airbyte.api.model.generated.SourceDiscoverSchemaRequestBody;
import io.airbyte.api.model.generated.SourceIdRequestBody;
import io.airbyte.api.model.generated.SourceRead;
import io.airbyte.api.model.generated.StreamDescriptor;
import io.airbyte.api.model.generated.StreamTransform;
import io.airbyte.api.model.generated.StreamTransform.TransformTypeEnum;
import io.airbyte.api.model.generated.SyncMode;
import io.airbyte.api.model.generated.SynchronousJobRead;
import io.airbyte.api.model.generated.WebBackendConnectionCreate;
import io.airbyte.api.model.generated.WebBackendConnectionListItem;
import io.airbyte.api.model.generated.WebBackendConnectionRead;
import io.airbyte.api.model.generated.WebBackendConnectionReadList;
import io.airbyte.api.model.generated.WebBackendConnectionRequestBody;
import io.airbyte.api.model.generated.WebBackendConnectionUpdate;
import io.airbyte.api.model.generated.WebBackendOperationCreateOrUpdate;
import io.airbyte.api.model.generated.WebBackendWorkspaceState;
import io.airbyte.api.model.generated.WorkspaceIdRequestBody;
import io.airbyte.commons.enums.Enums;
import io.airbyte.commons.temporal.TemporalClient.ManualOperationResult;
import io.airbyte.config.ActorCatalog;
import io.airbyte.config.ActorCatalogFetchEvent;
import io.airbyte.config.DestinationConnection;
import io.airbyte.config.SourceConnection;
import io.airbyte.config.StandardDestinationDefinition;
import io.airbyte.config.StandardSourceDefinition;
import io.airbyte.config.StandardSync;
import io.airbyte.config.StandardSync.Status;
import io.airbyte.config.persistence.ConfigNotFoundException;
import io.airbyte.config.persistence.ConfigRepository;
import io.airbyte.config.persistence.ConfigRepository.DestinationAndDefinition;
import io.airbyte.config.persistence.ConfigRepository.SourceAndDefinition;
import io.airbyte.protocol.models.CatalogHelpers;
import io.airbyte.protocol.models.ConfiguredAirbyteCatalog;
import io.airbyte.protocol.models.Field;
import io.airbyte.protocol.models.JsonSchemaType;
import io.airbyte.server.handlers.helpers.CatalogConverter;
import io.airbyte.server.helpers.ConnectionHelpers;
import io.airbyte.server.helpers.DestinationDefinitionHelpers;
import io.airbyte.server.helpers.DestinationHelpers;
import io.airbyte.server.helpers.SourceDefinitionHelpers;
import io.airbyte.server.helpers.SourceHelpers;
import io.airbyte.server.scheduler.EventRunner;
import io.airbyte.validation.json.JsonValidationException;
import java.io.IOException;
import java.lang.reflect.Method;
import java.time.Instant;
import java.util.Arrays;
import java.util.Collections;
import java.util.List;
import java.util.Optional;
import java.util.Set;
import java.util.UUID;
import java.util.stream.Collectors;
import org.junit.jupiter.api.BeforeEach;
import org.junit.jupiter.api.Test;
import org.mockito.InOrder;

class WebBackendConnectionsHandlerTest {

  private ConnectionsHandler connectionsHandler;
  private OperationsHandler operationsHandler;
  private SchedulerHandler schedulerHandler;
  private StateHandler stateHandler;
  private WebBackendConnectionsHandler wbHandler;

  private SourceRead sourceRead;
  private ConnectionRead connectionRead;
  private ConnectionRead brokenConnectionRead;
  private WebBackendConnectionListItem expectedListItem;
  private OperationReadList operationReadList;
  private OperationReadList brokenOperationReadList;
  private WebBackendConnectionRead expected;
  private WebBackendConnectionRead expectedWithNewSchema;
  private WebBackendConnectionRead expectedWithNewSchemaAndBreakingChange;
  private WebBackendConnectionRead expectedWithNewSchemaBroken;
  private WebBackendConnectionRead expectedNoDiscoveryWithNewSchema;
  private EventRunner eventRunner;
  private ConfigRepository configRepository;

  private static final String STREAM1 = "stream1";
  private static final String STREAM2 = "stream2";
  private static final String FIELD1 = "field1";
  private static final String FIELD2 = "field2";
  private static final String FIELD3 = "field3";
  private static final String FIELD5 = "field5";

  // needs to match name of file in src/test/resources/icons
  private static final String SOURCE_ICON = "test-source.svg";
  private static final String DESTINATION_ICON = "test-destination.svg";
  private static final String SVG = "<svg>";

  @BeforeEach
  void setup() throws IOException, JsonValidationException, ConfigNotFoundException {
    connectionsHandler = mock(ConnectionsHandler.class);
    stateHandler = mock(StateHandler.class);
    operationsHandler = mock(OperationsHandler.class);
    final SourceHandler sourceHandler = mock(SourceHandler.class);
    final DestinationHandler destinationHandler = mock(DestinationHandler.class);
    final JobHistoryHandler jobHistoryHandler = mock(JobHistoryHandler.class);
    configRepository = mock(ConfigRepository.class);
    schedulerHandler = mock(SchedulerHandler.class);
    eventRunner = mock(EventRunner.class);
    wbHandler = new WebBackendConnectionsHandler(
        connectionsHandler,
        stateHandler,
        sourceHandler,
        destinationHandler,
        jobHistoryHandler,
        schedulerHandler,
        operationsHandler,
        eventRunner,
        configRepository);

    final StandardSourceDefinition sourceDefinition = SourceDefinitionHelpers.generateSourceDefinition();
    sourceDefinition.setIcon(SOURCE_ICON);
    final SourceConnection source = SourceHelpers.generateSource(sourceDefinition.getSourceDefinitionId());
    sourceRead = SourceHelpers.getSourceRead(source, sourceDefinition);

    final StandardDestinationDefinition destinationDefinition = DestinationDefinitionHelpers.generateDestination();
    destinationDefinition.setIcon(DESTINATION_ICON);
    final DestinationConnection destination = DestinationHelpers.generateDestination(destinationDefinition.getDestinationDefinitionId());
    final DestinationRead destinationRead = DestinationHelpers.getDestinationRead(destination, destinationDefinition);

    final StandardSync standardSync =
        ConnectionHelpers.generateSyncWithSourceAndDestinationId(source.getSourceId(), destination.getDestinationId(), false, Status.ACTIVE);
    final StandardSync brokenStandardSync =
        ConnectionHelpers.generateSyncWithSourceAndDestinationId(source.getSourceId(), destination.getDestinationId(), true, Status.INACTIVE);

    when(configRepository.listWorkspaceStandardSyncs(sourceRead.getWorkspaceId(), false))
        .thenReturn(Collections.singletonList(standardSync));
    when(configRepository.getSourceAndDefinitionsFromSourceIds(Collections.singletonList(source.getSourceId())))
        .thenReturn(Collections.singletonList(new SourceAndDefinition(source, sourceDefinition)));
    when(configRepository.getDestinationAndDefinitionsFromDestinationIds(Collections.singletonList(destination.getDestinationId())))
        .thenReturn(Collections.singletonList(new DestinationAndDefinition(destination, destinationDefinition)));

    connectionRead = ConnectionHelpers.generateExpectedConnectionRead(standardSync);
    brokenConnectionRead = ConnectionHelpers.generateExpectedConnectionRead(brokenStandardSync);
    operationReadList = new OperationReadList()
        .operations(List.of(new OperationRead()
            .operationId(connectionRead.getOperationIds().get(0))
            .name("Test Operation")));
    brokenOperationReadList = new OperationReadList()
        .operations(List.of(new OperationRead()
            .operationId(brokenConnectionRead.getOperationIds().get(0))
            .name("Test Operation")));

    final SourceIdRequestBody sourceIdRequestBody = new SourceIdRequestBody();
    sourceIdRequestBody.setSourceId(connectionRead.getSourceId());
    when(sourceHandler.getSource(sourceIdRequestBody)).thenReturn(sourceRead);

    final DestinationIdRequestBody destinationIdRequestBody = new DestinationIdRequestBody();
    destinationIdRequestBody.setDestinationId(connectionRead.getDestinationId());
    when(destinationHandler.getDestination(destinationIdRequestBody)).thenReturn(destinationRead);

    final Instant now = Instant.now();
    final JobWithAttemptsRead jobRead = new JobWithAttemptsRead()
        .job(new JobRead()
            .configId(connectionRead.getConnectionId().toString())
            .configType(JobConfigType.SYNC)
            .id(10L)
            .status(JobStatus.SUCCEEDED)
            .createdAt(now.getEpochSecond())
            .updatedAt(now.getEpochSecond()))
        .attempts(Lists.newArrayList(new AttemptRead()
            .id(12L)
            .status(AttemptStatus.SUCCEEDED)
            .bytesSynced(100L)
            .recordsSynced(15L)
            .createdAt(now.getEpochSecond())
            .updatedAt(now.getEpochSecond())
            .endedAt(now.getEpochSecond())));

    when(jobHistoryHandler.getLatestSyncJob(connectionRead.getConnectionId())).thenReturn(Optional.of(jobRead.getJob()));

    when(jobHistoryHandler.getLatestSyncJobsForConnections(Collections.singletonList(connectionRead.getConnectionId())))
        .thenReturn(Collections.singletonList(jobRead.getJob()));

    final JobWithAttemptsRead brokenJobRead = new JobWithAttemptsRead()
        .job(new JobRead()
            .configId(brokenConnectionRead.getConnectionId().toString())
            .configType(JobConfigType.SYNC)
            .id(10L)
            .status(JobStatus.SUCCEEDED)
            .createdAt(now.getEpochSecond())
            .updatedAt(now.getEpochSecond()))
        .attempts(Lists.newArrayList(new AttemptRead()
            .id(12L)
            .status(AttemptStatus.SUCCEEDED)
            .bytesSynced(100L)
            .recordsSynced(15L)
            .createdAt(now.getEpochSecond())
            .updatedAt(now.getEpochSecond())
            .endedAt(now.getEpochSecond())));

    when(jobHistoryHandler.getLatestSyncJob(brokenConnectionRead.getConnectionId())).thenReturn(Optional.of(brokenJobRead.getJob()));

    when(jobHistoryHandler.getLatestSyncJobsForConnections(Collections.singletonList(brokenConnectionRead.getConnectionId())))
        .thenReturn(Collections.singletonList(brokenJobRead.getJob()));

    expectedListItem = ConnectionHelpers.generateExpectedWebBackendConnectionListItem(
        standardSync,
        sourceRead,
        destinationRead,
        false,
        jobRead.getJob().getCreatedAt(),
        jobRead.getJob().getStatus(),
        SchemaChange.NO_CHANGE);

    expected = expectedWebBackendConnectionReadObject(connectionRead, sourceRead, destinationRead, operationReadList, SchemaChange.NO_CHANGE, now,
        connectionRead.getSyncCatalog(), connectionRead.getSourceCatalogId());
    expectedNoDiscoveryWithNewSchema = expectedWebBackendConnectionReadObject(connectionRead, sourceRead, destinationRead, operationReadList,
        SchemaChange.NON_BREAKING, now, connectionRead.getSyncCatalog(), connectionRead.getSourceCatalogId());

    final AirbyteCatalog modifiedCatalog = ConnectionHelpers.generateMultipleStreamsApiCatalog(2);
    final SourceDiscoverSchemaRequestBody sourceDiscoverSchema = new SourceDiscoverSchemaRequestBody();
    sourceDiscoverSchema.setSourceId(connectionRead.getSourceId());
    sourceDiscoverSchema.setDisableCache(true);
    when(schedulerHandler.discoverSchemaForSourceFromSourceId(sourceDiscoverSchema)).thenReturn(
        new SourceDiscoverSchemaRead()
            .jobInfo(mock(SynchronousJobRead.class))
            .catalog(modifiedCatalog));

    expectedWithNewSchema = expectedWebBackendConnectionReadObject(connectionRead, sourceRead, destinationRead,
        new OperationReadList().operations(expected.getOperations()), SchemaChange.NON_BREAKING, now, modifiedCatalog, null)
            .catalogDiff(new CatalogDiff().transforms(List.of(
                new StreamTransform().transformType(TransformTypeEnum.ADD_STREAM)
                    .streamDescriptor(new io.airbyte.api.model.generated.StreamDescriptor().name("users-data1"))
                    .updateStream(null))));

    expectedWithNewSchemaAndBreakingChange = expectedWebBackendConnectionReadObject(brokenConnectionRead, sourceRead, destinationRead,
        new OperationReadList().operations(expected.getOperations()), SchemaChange.BREAKING, now, modifiedCatalog, null)
            .catalogDiff(new CatalogDiff().transforms(List.of(
                new StreamTransform().transformType(TransformTypeEnum.ADD_STREAM)
                    .streamDescriptor(new io.airbyte.api.model.generated.StreamDescriptor().name("users-data1"))
                    .updateStream(null))));

    expectedWithNewSchemaBroken = expectedWebBackendConnectionReadObject(brokenConnectionRead, sourceRead, destinationRead, brokenOperationReadList,
        SchemaChange.BREAKING, now, connectionRead.getSyncCatalog(), brokenConnectionRead.getSourceCatalogId());
    when(schedulerHandler.resetConnection(any(ConnectionIdRequestBody.class)))
        .thenReturn(new JobInfoRead().job(new JobRead().status(JobStatus.SUCCEEDED)));
  }

  WebBackendConnectionRead expectedWebBackendConnectionReadObject(
                                                                  final ConnectionRead connectionRead,
                                                                  final SourceRead sourceRead,
                                                                  final DestinationRead destinationRead,
                                                                  final OperationReadList operationReadList,
                                                                  final SchemaChange schemaChange,
                                                                  final Instant now,
                                                                  final AirbyteCatalog syncCatalog,
                                                                  final UUID catalogId) {
    return new WebBackendConnectionRead()
        .connectionId(connectionRead.getConnectionId())
        .sourceId(connectionRead.getSourceId())
        .destinationId(connectionRead.getDestinationId())
        .operationIds(connectionRead.getOperationIds())
        .name(connectionRead.getName())
        .namespaceDefinition(connectionRead.getNamespaceDefinition())
        .namespaceFormat(connectionRead.getNamespaceFormat())
        .prefix(connectionRead.getPrefix())
        .syncCatalog(syncCatalog)
        .catalogId(catalogId)
        .status(connectionRead.getStatus())
        .schedule(connectionRead.getSchedule())
        .scheduleType(connectionRead.getScheduleType())
        .scheduleData(connectionRead.getScheduleData())
        .source(sourceRead)
        .destination(destinationRead)
        .operations(operationReadList.getOperations())
        .latestSyncJobCreatedAt(now.getEpochSecond())
        .latestSyncJobStatus(JobStatus.SUCCEEDED)
        .isSyncing(false)
        .schemaChange(schemaChange)
        .resourceRequirements(new ResourceRequirements()
            .cpuRequest(ConnectionHelpers.TESTING_RESOURCE_REQUIREMENTS.getCpuRequest())
            .cpuLimit(ConnectionHelpers.TESTING_RESOURCE_REQUIREMENTS.getCpuLimit())
            .memoryRequest(ConnectionHelpers.TESTING_RESOURCE_REQUIREMENTS.getMemoryRequest())
            .memoryLimit(ConnectionHelpers.TESTING_RESOURCE_REQUIREMENTS.getMemoryLimit()));
  }

  @Test
  void testGetWorkspaceState() throws IOException {
    final UUID uuid = UUID.randomUUID();
    final WebBackendWorkspaceState request = new WebBackendWorkspaceState().workspaceId(uuid);
    when(configRepository.countSourcesForWorkspace(uuid)).thenReturn(5);
    when(configRepository.countDestinationsForWorkspace(uuid)).thenReturn(2);
    when(configRepository.countConnectionsForWorkspace(uuid)).thenReturn(8);
    final var actual = wbHandler.getWorkspaceState(request);
    assertTrue(actual.getHasConnections());
    assertTrue(actual.getHasDestinations());
    assertTrue((actual.getHasSources()));
  }

  @Test
  void testGetWorkspaceStateEmpty() throws IOException {
    final UUID uuid = UUID.randomUUID();
    final WebBackendWorkspaceState request = new WebBackendWorkspaceState().workspaceId(uuid);
    when(configRepository.countSourcesForWorkspace(uuid)).thenReturn(0);
    when(configRepository.countDestinationsForWorkspace(uuid)).thenReturn(0);
    when(configRepository.countConnectionsForWorkspace(uuid)).thenReturn(0);
    final var actual = wbHandler.getWorkspaceState(request);
    assertFalse(actual.getHasConnections());
    assertFalse(actual.getHasDestinations());
    assertFalse(actual.getHasSources());
  }

  @Test
  void testWebBackendListConnectionsForWorkspace() throws IOException, JsonValidationException, ConfigNotFoundException {
    final WorkspaceIdRequestBody workspaceIdRequestBody = new WorkspaceIdRequestBody();
    workspaceIdRequestBody.setWorkspaceId(sourceRead.getWorkspaceId());

    final WebBackendConnectionReadList WebBackendConnectionReadList =
        wbHandler.webBackendListConnectionsForWorkspace(workspaceIdRequestBody);

    assertEquals(1, WebBackendConnectionReadList.getConnections().size());
    assertEquals(expectedListItem, WebBackendConnectionReadList.getConnections().get(0));

    // make sure the icons were loaded into actual svg content
    assertTrue(expectedListItem.getSource().getIcon().startsWith(SVG));
    assertTrue(expectedListItem.getDestination().getIcon().startsWith(SVG));
  }

  @Test
  void testWebBackendGetConnection() throws ConfigNotFoundException, IOException, JsonValidationException {
    final ConnectionIdRequestBody connectionIdRequestBody = new ConnectionIdRequestBody();
    connectionIdRequestBody.setConnectionId(connectionRead.getConnectionId());

    final WebBackendConnectionRequestBody webBackendConnectionRequestBody = new WebBackendConnectionRequestBody();
    webBackendConnectionRequestBody.setConnectionId(connectionRead.getConnectionId());

    when(connectionsHandler.getConnection(connectionRead.getConnectionId())).thenReturn(connectionRead);
    when(operationsHandler.listOperationsForConnection(connectionIdRequestBody)).thenReturn(operationReadList);

    final WebBackendConnectionRead webBackendConnectionRead = wbHandler.webBackendGetConnection(webBackendConnectionRequestBody);

    assertEquals(expected, webBackendConnectionRead);

    // make sure the icons were loaded into actual svg content
    assertTrue(expected.getSource().getIcon().startsWith(SVG));
    assertTrue(expected.getDestination().getIcon().startsWith(SVG));
  }

  WebBackendConnectionRead testWebBackendGetConnection(final boolean withCatalogRefresh,
                                                       final ConnectionRead connectionRead,
                                                       final OperationReadList operationReadList)
      throws JsonValidationException, ConfigNotFoundException, IOException {
    final ConnectionIdRequestBody connectionIdRequestBody = new ConnectionIdRequestBody();
    connectionIdRequestBody.setConnectionId(connectionRead.getConnectionId());

    final WebBackendConnectionRequestBody webBackendConnectionIdRequestBody = new WebBackendConnectionRequestBody();
    webBackendConnectionIdRequestBody.setConnectionId(connectionRead.getConnectionId());
    if (withCatalogRefresh) {
      webBackendConnectionIdRequestBody.setWithRefreshedCatalog(true);
    }

    when(connectionsHandler.getConnection(connectionRead.getConnectionId())).thenReturn(connectionRead);
    when(operationsHandler.listOperationsForConnection(connectionIdRequestBody)).thenReturn(operationReadList);

    return wbHandler.webBackendGetConnection(webBackendConnectionIdRequestBody);
  }

  @Test
  void testWebBackendGetConnectionWithDiscoveryAndNewSchema() throws ConfigNotFoundException,
      IOException, JsonValidationException {
    final UUID newCatalogId = UUID.randomUUID();
    when(configRepository.getMostRecentActorCatalogFetchEventForSource(any()))
        .thenReturn(Optional.of(new ActorCatalogFetchEvent().withActorCatalogId(newCatalogId)));
    when(configRepository.getActorCatalogById(any())).thenReturn(new ActorCatalog().withId(UUID.randomUUID()));
    expectedWithNewSchema.getSyncCatalog().getStreams().get(0).getConfig().setSelectedFields(List.of("id"));
    SourceDiscoverSchemaRead schemaRead =
        new SourceDiscoverSchemaRead().catalogDiff(expectedWithNewSchema.getCatalogDiff()).catalog(expectedWithNewSchema.getSyncCatalog())
            .breakingChange(false).connectionStatus(ConnectionStatus.ACTIVE);
    when(schedulerHandler.discoverSchemaForSourceFromSourceId(any())).thenReturn(schemaRead);

    final WebBackendConnectionRead result = testWebBackendGetConnection(true, connectionRead,
        operationReadList);
    assertEquals(expectedWithNewSchema, result);
  }

  @Test
  void testWebBackendGetConnectionWithDiscoveryAndNewSchemaBreakingChange() throws ConfigNotFoundException,
      IOException, JsonValidationException {
    final UUID newCatalogId = UUID.randomUUID();
    when(configRepository.getMostRecentActorCatalogFetchEventForSource(any()))
        .thenReturn(Optional.of(new ActorCatalogFetchEvent().withActorCatalogId(newCatalogId)));
    when(configRepository.getActorCatalogById(any())).thenReturn(new ActorCatalog().withId(UUID.randomUUID()));
    SourceDiscoverSchemaRead schemaRead =
        new SourceDiscoverSchemaRead().catalogDiff(expectedWithNewSchema.getCatalogDiff()).catalog(expectedWithNewSchema.getSyncCatalog())
            .breakingChange(true).connectionStatus(ConnectionStatus.INACTIVE);
    when(schedulerHandler.discoverSchemaForSourceFromSourceId(any())).thenReturn(schemaRead);

<<<<<<< HEAD
    expectedWithNewSchemaAndBreakingChange.getSyncCatalog().getStreams().get(0).getConfig().setSelectedFields(List.of("id"));
    final WebBackendConnectionRead result = testWebBackendGetConnection(true, connectionRead,
=======
    final WebBackendConnectionRead result = testWebBackendGetConnection(true, brokenConnectionRead,
>>>>>>> 09154f33
        operationReadList);
    assertEquals(expectedWithNewSchemaAndBreakingChange, result);
  }

  @Test
  void testWebBackendGetConnectionNoRefreshCatalog()
      throws JsonValidationException, ConfigNotFoundException, IOException {
    final WebBackendConnectionRead result = testWebBackendGetConnection(false, connectionRead, operationReadList);
    verify(schedulerHandler, never()).discoverSchemaForSourceFromSourceId(any());
    assertEquals(expected, result);
  }

  @Test
  void testWebBackendGetConnectionNoDiscoveryWithNewSchema() throws JsonValidationException, ConfigNotFoundException, IOException {
    when(configRepository.getMostRecentActorCatalogFetchEventForSource(any()))
        .thenReturn(Optional.of(new ActorCatalogFetchEvent().withActorCatalogId(UUID.randomUUID())));
    when(configRepository.getActorCatalogById(any())).thenReturn(new ActorCatalog().withId(UUID.randomUUID()));
    final WebBackendConnectionRead result = testWebBackendGetConnection(false, connectionRead, operationReadList);
    assertEquals(expectedNoDiscoveryWithNewSchema, result);
  }

  @Test
  void testWebBackendGetConnectionNoDiscoveryWithNewSchemaBreaking() throws JsonValidationException, ConfigNotFoundException, IOException {
    when(connectionsHandler.getConnection(brokenConnectionRead.getConnectionId())).thenReturn(brokenConnectionRead);
    when(configRepository.getMostRecentActorCatalogFetchEventForSource(any()))
        .thenReturn(Optional.of(new ActorCatalogFetchEvent().withActorCatalogId(UUID.randomUUID())));
    when(configRepository.getActorCatalogById(any())).thenReturn(new ActorCatalog().withId(UUID.randomUUID()));
    final WebBackendConnectionRead result = testWebBackendGetConnection(false, brokenConnectionRead, brokenOperationReadList);
    assertEquals(expectedWithNewSchemaBroken, result);
  }

  @Test
  void testToConnectionCreate() throws IOException {
    final SourceConnection source = SourceHelpers.generateSource(UUID.randomUUID());
    final StandardSync standardSync = ConnectionHelpers.generateSyncWithSourceId(source.getSourceId());

    final AirbyteCatalog catalog = ConnectionHelpers.generateBasicApiCatalog();
    catalog.getStreams().get(0).getStream().setName("azkaban_users");

    final ConnectionSchedule schedule = new ConnectionSchedule().units(1L).timeUnit(TimeUnitEnum.MINUTES);

    final UUID newSourceId = UUID.randomUUID();
    final UUID newDestinationId = UUID.randomUUID();
    final UUID newOperationId = UUID.randomUUID();
    final UUID sourceCatalogId = UUID.randomUUID();
    final WebBackendConnectionCreate input = new WebBackendConnectionCreate()
        .name("testConnectionCreate")
        .namespaceDefinition(Enums.convertTo(standardSync.getNamespaceDefinition(), NamespaceDefinitionType.class))
        .namespaceFormat(standardSync.getNamespaceFormat())
        .prefix(standardSync.getPrefix())
        .sourceId(newSourceId)
        .destinationId(newDestinationId)
        .operationIds(List.of(newOperationId))
        .status(ConnectionStatus.INACTIVE)
        .schedule(schedule)
        .syncCatalog(catalog)
        .sourceCatalogId(sourceCatalogId)
        .geography(Geography.US)
        .nonBreakingChangesPreference(NonBreakingChangesPreference.DISABLE);

    final List<UUID> operationIds = List.of(newOperationId);

    final ConnectionCreate expected = new ConnectionCreate()
        .name("testConnectionCreate")
        .namespaceDefinition(Enums.convertTo(standardSync.getNamespaceDefinition(), NamespaceDefinitionType.class))
        .namespaceFormat(standardSync.getNamespaceFormat())
        .prefix(standardSync.getPrefix())
        .sourceId(newSourceId)
        .destinationId(newDestinationId)
        .operationIds(operationIds)
        .status(ConnectionStatus.INACTIVE)
        .schedule(schedule)
        .syncCatalog(catalog)
        .sourceCatalogId(sourceCatalogId)
        .geography(Geography.US)
        .nonBreakingChangesPreference(NonBreakingChangesPreference.DISABLE);

    final ConnectionCreate actual = WebBackendConnectionsHandler.toConnectionCreate(input, operationIds);

    assertEquals(expected, actual);
  }

  @Test
  void testToConnectionPatch() throws IOException {
    final SourceConnection source = SourceHelpers.generateSource(UUID.randomUUID());
    final StandardSync standardSync = ConnectionHelpers.generateSyncWithSourceId(source.getSourceId());

    final AirbyteCatalog catalog = ConnectionHelpers.generateBasicApiCatalog();
    catalog.getStreams().get(0).getStream().setName("azkaban_users");

    final ConnectionSchedule schedule = new ConnectionSchedule().units(1L).timeUnit(TimeUnitEnum.MINUTES);

    final UUID newOperationId = UUID.randomUUID();
    final WebBackendConnectionUpdate input = new WebBackendConnectionUpdate()
        .namespaceDefinition(Enums.convertTo(standardSync.getNamespaceDefinition(), NamespaceDefinitionType.class))
        .namespaceFormat(standardSync.getNamespaceFormat())
        .prefix(standardSync.getPrefix())
        .connectionId(standardSync.getConnectionId())
        .operations(List.of(new WebBackendOperationCreateOrUpdate().operationId(newOperationId)))
        .status(ConnectionStatus.INACTIVE)
        .schedule(schedule)
        .name(standardSync.getName())
        .syncCatalog(catalog)
        .geography(Geography.US)
        .nonBreakingChangesPreference(NonBreakingChangesPreference.DISABLE)
        .notifySchemaChanges(false);

    final List<UUID> operationIds = List.of(newOperationId);

    final ConnectionUpdate expected = new ConnectionUpdate()
        .namespaceDefinition(Enums.convertTo(standardSync.getNamespaceDefinition(), NamespaceDefinitionType.class))
        .namespaceFormat(standardSync.getNamespaceFormat())
        .prefix(standardSync.getPrefix())
        .connectionId(standardSync.getConnectionId())
        .operationIds(operationIds)
        .status(ConnectionStatus.INACTIVE)
        .schedule(schedule)
        .name(standardSync.getName())
        .syncCatalog(catalog)
        .geography(Geography.US)
        .nonBreakingChangesPreference(NonBreakingChangesPreference.DISABLE)
        .notifySchemaChanges(false);

    final ConnectionUpdate actual = WebBackendConnectionsHandler.toConnectionPatch(input, operationIds);

    assertEquals(expected, actual);
  }

  @Test
  void testForConnectionCreateCompleteness() {
    final Set<String> handledMethods =
        Set.of("name", "namespaceDefinition", "namespaceFormat", "prefix", "sourceId", "destinationId", "operationIds",
            "addOperationIdsItem", "removeOperationIdsItem", "syncCatalog", "schedule", "scheduleType", "scheduleData",
            "status", "resourceRequirements", "sourceCatalogId", "geography", "nonBreakingChangesPreference", "notifySchemaChanges");

    final Set<String> methods = Arrays.stream(ConnectionCreate.class.getMethods())
        .filter(method -> method.getReturnType() == ConnectionCreate.class)
        .map(Method::getName)
        .collect(Collectors.toSet());

    final String message =
        """
        If this test is failing, it means you added a field to ConnectionCreate!
        Congratulations, but you're not done yet..
        \tYou should update WebBackendConnectionsHandler::toConnectionCreate
        \tand ensure that the field is tested in WebBackendConnectionsHandlerTest::testToConnectionCreate
        Then you can add the field name here to make this test pass. Cheers!""";
    assertEquals(handledMethods, methods, message);
  }

  @Test
  void testForConnectionPatchCompleteness() {
    final Set<String> handledMethods =
        Set.of("schedule", "connectionId", "syncCatalog", "namespaceDefinition", "namespaceFormat", "prefix", "status",
            "operationIds", "addOperationIdsItem", "removeOperationIdsItem", "resourceRequirements", "name",
            "sourceCatalogId", "scheduleType", "scheduleData", "geography", "breakingChange", "notifySchemaChanges", "nonBreakingChangesPreference");

    final Set<String> methods = Arrays.stream(ConnectionUpdate.class.getMethods())
        .filter(method -> method.getReturnType() == ConnectionUpdate.class)
        .map(Method::getName)
        .collect(Collectors.toSet());

    final String message =
        """
        If this test is failing, it means you added a field to ConnectionUpdate!
        Congratulations, but you're not done yet..
        \tYou should update WebBackendConnectionsHandler::toConnectionPatch
        \tand ensure that the field is tested in WebBackendConnectionsHandlerTest::testToConnectionPatch
        Then you can add the field name here to make this test pass. Cheers!""";
    assertEquals(handledMethods, methods, message);
  }

  @Test
  void testUpdateConnection() throws JsonValidationException, ConfigNotFoundException, IOException {
    final WebBackendConnectionUpdate updateBody = new WebBackendConnectionUpdate()
        .namespaceDefinition(expected.getNamespaceDefinition())
        .namespaceFormat(expected.getNamespaceFormat())
        .prefix(expected.getPrefix())
        .connectionId(expected.getConnectionId())
        .schedule(expected.getSchedule())
        .status(expected.getStatus())
        .syncCatalog(expected.getSyncCatalog())
        .sourceCatalogId(expected.getCatalogId());

    when(configRepository.getConfiguredCatalogForConnection(expected.getConnectionId()))
        .thenReturn(ConnectionHelpers.generateBasicConfiguredAirbyteCatalog());

    final CatalogDiff catalogDiff = new CatalogDiff().transforms(List.of());
    when(connectionsHandler.getDiff(any(), any(), any())).thenReturn(catalogDiff);
    final ConnectionIdRequestBody connectionIdRequestBody = new ConnectionIdRequestBody().connectionId(expected.getConnectionId());
    when(stateHandler.getState(connectionIdRequestBody)).thenReturn(new ConnectionState().stateType(ConnectionStateType.LEGACY));

    when(connectionsHandler.getConnection(expected.getConnectionId())).thenReturn(
        new ConnectionRead().connectionId(expected.getConnectionId()));
    when(connectionsHandler.updateConnection(any())).thenReturn(
        new ConnectionRead()
            .connectionId(expected.getConnectionId())
            .sourceId(expected.getSourceId())
            .destinationId(expected.getDestinationId())
            .name(expected.getName())
            .namespaceDefinition(expected.getNamespaceDefinition())
            .namespaceFormat(expected.getNamespaceFormat())
            .prefix(expected.getPrefix())
            .syncCatalog(expected.getSyncCatalog())
            .status(expected.getStatus())
            .schedule(expected.getSchedule()).breakingChange(false));
    when(operationsHandler.listOperationsForConnection(any())).thenReturn(operationReadList);
    final ConnectionIdRequestBody connectionId = new ConnectionIdRequestBody().connectionId(connectionRead.getConnectionId());

    final AirbyteCatalog fullAirbyteCatalog = ConnectionHelpers.generateMultipleStreamsApiCatalog(2);
    when(connectionsHandler.getConnectionAirbyteCatalog(connectionRead.getConnectionId())).thenReturn(Optional.ofNullable(fullAirbyteCatalog));

    final AirbyteCatalog expectedCatalogReturned =
        WebBackendConnectionsHandler.updateSchemaWithDiscovery(expected.getSyncCatalog(), fullAirbyteCatalog);
    final WebBackendConnectionRead connectionRead = wbHandler.webBackendUpdateConnection(updateBody);

    assertEquals(expectedCatalogReturned, connectionRead.getSyncCatalog());

    verify(schedulerHandler, times(0)).resetConnection(connectionId);
    verify(schedulerHandler, times(0)).syncConnection(connectionId);
  }

  @Test
  void testUpdateConnectionWithOperations() throws JsonValidationException, ConfigNotFoundException, IOException {
    final WebBackendOperationCreateOrUpdate operationCreateOrUpdate = new WebBackendOperationCreateOrUpdate()
        .name("Test Operation")
        .operationId(connectionRead.getOperationIds().get(0));
    final OperationUpdate operationUpdate = WebBackendConnectionsHandler.toOperationUpdate(operationCreateOrUpdate);
    final WebBackendConnectionUpdate updateBody = new WebBackendConnectionUpdate()
        .namespaceDefinition(expected.getNamespaceDefinition())
        .namespaceFormat(expected.getNamespaceFormat())
        .prefix(expected.getPrefix())
        .connectionId(expected.getConnectionId())
        .schedule(expected.getSchedule())
        .status(expected.getStatus())
        .syncCatalog(expected.getSyncCatalog())
        .operations(List.of(operationCreateOrUpdate));

    when(configRepository.getConfiguredCatalogForConnection(expected.getConnectionId()))
        .thenReturn(ConnectionHelpers.generateBasicConfiguredAirbyteCatalog());

    final CatalogDiff catalogDiff = new CatalogDiff().transforms(List.of());
    when(connectionsHandler.getDiff(any(), any(), any())).thenReturn(catalogDiff);
    final ConnectionIdRequestBody connectionIdRequestBody = new ConnectionIdRequestBody().connectionId(expected.getConnectionId());
    when(stateHandler.getState(connectionIdRequestBody)).thenReturn(new ConnectionState().stateType(ConnectionStateType.LEGACY));

    when(connectionsHandler.getConnection(expected.getConnectionId())).thenReturn(
        new ConnectionRead()
            .connectionId(expected.getConnectionId())
            .operationIds(connectionRead.getOperationIds())
            .breakingChange(false));
    when(connectionsHandler.updateConnection(any())).thenReturn(
        new ConnectionRead()
            .connectionId(expected.getConnectionId())
            .sourceId(expected.getSourceId())
            .destinationId(expected.getDestinationId())
            .operationIds(connectionRead.getOperationIds())
            .name(expected.getName())
            .namespaceDefinition(expected.getNamespaceDefinition())
            .namespaceFormat(expected.getNamespaceFormat())
            .prefix(expected.getPrefix())
            .syncCatalog(expected.getSyncCatalog())
            .status(expected.getStatus())
            .schedule(expected.getSchedule()).breakingChange(false));
    when(operationsHandler.updateOperation(operationUpdate)).thenReturn(new OperationRead().operationId(operationUpdate.getOperationId()));
    when(operationsHandler.listOperationsForConnection(any())).thenReturn(operationReadList);

    final WebBackendConnectionRead actualConnectionRead = wbHandler.webBackendUpdateConnection(updateBody);

    assertEquals(connectionRead.getOperationIds(), actualConnectionRead.getOperationIds());
    verify(operationsHandler, times(1)).updateOperation(operationUpdate);
  }

  @Test
  void testUpdateConnectionWithUpdatedSchemaLegacy() throws JsonValidationException, ConfigNotFoundException, IOException {
    final WebBackendConnectionUpdate updateBody = new WebBackendConnectionUpdate()
        .namespaceDefinition(expected.getNamespaceDefinition())
        .namespaceFormat(expected.getNamespaceFormat())
        .prefix(expected.getPrefix())
        .connectionId(expected.getConnectionId())
        .schedule(expected.getSchedule())
        .status(expected.getStatus())
        .syncCatalog(expectedWithNewSchema.getSyncCatalog());

    final ConnectionIdRequestBody connectionIdRequestBody = new ConnectionIdRequestBody().connectionId(expected.getConnectionId());

    when(stateHandler.getState(connectionIdRequestBody)).thenReturn(new ConnectionState().stateType(ConnectionStateType.LEGACY));
    when(configRepository.getConfiguredCatalogForConnection(expected.getConnectionId()))
        .thenReturn(ConnectionHelpers.generateBasicConfiguredAirbyteCatalog());

    final StreamDescriptor streamDescriptorAdd = new StreamDescriptor().name("addStream");
    final StreamTransform streamTransformAdd =
        new StreamTransform().streamDescriptor(streamDescriptorAdd).transformType(TransformTypeEnum.ADD_STREAM);

    final CatalogDiff catalogDiff = new CatalogDiff().transforms(List.of(streamTransformAdd));
    when(connectionsHandler.getDiff(any(), any(), any())).thenReturn(catalogDiff);

    when(operationsHandler.listOperationsForConnection(any())).thenReturn(operationReadList);
    when(connectionsHandler.getConnection(expected.getConnectionId())).thenReturn(
        new ConnectionRead().connectionId(expected.getConnectionId()));
    final ConnectionRead connectionRead = new ConnectionRead()
        .connectionId(expected.getConnectionId())
        .sourceId(expected.getSourceId())
        .destinationId(expected.getDestinationId())
        .name(expected.getName())
        .namespaceDefinition(expected.getNamespaceDefinition())
        .namespaceFormat(expected.getNamespaceFormat())
        .prefix(expected.getPrefix())
        .syncCatalog(expectedWithNewSchema.getSyncCatalog())
        .status(expected.getStatus())
        .schedule(expected.getSchedule()).breakingChange(false);
    when(connectionsHandler.updateConnection(any())).thenReturn(connectionRead);
    when(connectionsHandler.getConnection(expected.getConnectionId())).thenReturn(connectionRead);

    final List<io.airbyte.protocol.models.StreamDescriptor> connectionStreams = List.of(ConnectionHelpers.STREAM_DESCRIPTOR);
    when(configRepository.getAllStreamsForConnection(expected.getConnectionId())).thenReturn(connectionStreams);

    final ManualOperationResult successfulResult = ManualOperationResult.builder().jobId(Optional.empty()).failingReason(Optional.empty()).build();
    when(eventRunner.resetConnection(any(), any(), anyBoolean())).thenReturn(successfulResult);
    when(eventRunner.startNewManualSync(any())).thenReturn(successfulResult);

    final WebBackendConnectionRead result = wbHandler.webBackendUpdateConnection(updateBody);

    assertEquals(expectedWithNewSchema.getSyncCatalog(), result.getSyncCatalog());

    final ConnectionIdRequestBody connectionId = new ConnectionIdRequestBody().connectionId(result.getConnectionId());
    verify(schedulerHandler, times(0)).resetConnection(connectionId);
    verify(schedulerHandler, times(0)).syncConnection(connectionId);
    verify(connectionsHandler, times(1)).updateConnection(any());
    final InOrder orderVerifier = inOrder(eventRunner);
    orderVerifier.verify(eventRunner, times(1)).resetConnection(connectionId.getConnectionId(), connectionStreams, true);
  }

  @Test
  void testUpdateConnectionWithUpdatedSchemaPerStream() throws JsonValidationException, ConfigNotFoundException, IOException {
    final WebBackendConnectionUpdate updateBody = new WebBackendConnectionUpdate()
        .namespaceDefinition(expected.getNamespaceDefinition())
        .namespaceFormat(expected.getNamespaceFormat())
        .prefix(expected.getPrefix())
        .connectionId(expected.getConnectionId())
        .schedule(expected.getSchedule())
        .status(expected.getStatus())
        .syncCatalog(expectedWithNewSchema.getSyncCatalog());

    // state is per-stream
    final ConnectionIdRequestBody connectionIdRequestBody = new ConnectionIdRequestBody().connectionId(expected.getConnectionId());
    when(stateHandler.getState(connectionIdRequestBody)).thenReturn(new ConnectionState().stateType(ConnectionStateType.STREAM));
    when(configRepository.getConfiguredCatalogForConnection(expected.getConnectionId()))
        .thenReturn(ConnectionHelpers.generateBasicConfiguredAirbyteCatalog());

    final StreamDescriptor streamDescriptorAdd = new StreamDescriptor().name("addStream");
    final StreamDescriptor streamDescriptorRemove = new StreamDescriptor().name("removeStream");
    final StreamDescriptor streamDescriptorUpdate = new StreamDescriptor().name("updateStream");

    final StreamTransform streamTransformAdd =
        new StreamTransform().streamDescriptor(streamDescriptorAdd).transformType(TransformTypeEnum.ADD_STREAM);
    final StreamTransform streamTransformRemove =
        new StreamTransform().streamDescriptor(streamDescriptorRemove).transformType(TransformTypeEnum.REMOVE_STREAM);
    final StreamTransform streamTransformUpdate =
        new StreamTransform().streamDescriptor(streamDescriptorUpdate).transformType(TransformTypeEnum.UPDATE_STREAM);

    final CatalogDiff catalogDiff = new CatalogDiff().transforms(List.of(streamTransformAdd, streamTransformRemove, streamTransformUpdate));
    when(connectionsHandler.getDiff(any(), any(), any())).thenReturn(catalogDiff);
    when(connectionsHandler.getConfigurationDiff(any(), any())).thenReturn(Set.of(new StreamDescriptor().name("configUpdateStream")));

    when(operationsHandler.listOperationsForConnection(any())).thenReturn(operationReadList);
    when(connectionsHandler.getConnection(expected.getConnectionId())).thenReturn(
        new ConnectionRead().connectionId(expected.getConnectionId()).breakingChange(false));
    final ConnectionRead connectionRead = new ConnectionRead()
        .connectionId(expected.getConnectionId())
        .sourceId(expected.getSourceId())
        .destinationId(expected.getDestinationId())
        .name(expected.getName())
        .namespaceDefinition(expected.getNamespaceDefinition())
        .namespaceFormat(expected.getNamespaceFormat())
        .prefix(expected.getPrefix())
        .syncCatalog(expectedWithNewSchema.getSyncCatalog())
        .status(expected.getStatus())
        .schedule(expected.getSchedule())
        .breakingChange(false);
    when(connectionsHandler.updateConnection(any())).thenReturn(connectionRead);
    when(connectionsHandler.getConnection(expected.getConnectionId())).thenReturn(connectionRead);

    final ManualOperationResult successfulResult = ManualOperationResult.builder().jobId(Optional.empty()).failingReason(Optional.empty()).build();
    when(eventRunner.resetConnection(any(), any(), anyBoolean())).thenReturn(successfulResult);
    when(eventRunner.startNewManualSync(any())).thenReturn(successfulResult);

    final WebBackendConnectionRead result = wbHandler.webBackendUpdateConnection(updateBody);

    assertEquals(expectedWithNewSchema.getSyncCatalog(), result.getSyncCatalog());

    final ConnectionIdRequestBody connectionId = new ConnectionIdRequestBody().connectionId(result.getConnectionId());
    verify(schedulerHandler, times(0)).resetConnection(connectionId);
    verify(schedulerHandler, times(0)).syncConnection(connectionId);
    verify(connectionsHandler, times(1)).updateConnection(any());
    final InOrder orderVerifier = inOrder(eventRunner);
    orderVerifier.verify(eventRunner, times(1)).resetConnection(connectionId.getConnectionId(),
        List.of(new io.airbyte.protocol.models.StreamDescriptor().withName("addStream"),
            new io.airbyte.protocol.models.StreamDescriptor().withName("updateStream"),
            new io.airbyte.protocol.models.StreamDescriptor().withName("configUpdateStream"),
            new io.airbyte.protocol.models.StreamDescriptor().withName("removeStream")),
        true);
  }

  @Test
  void testUpdateConnectionNoStreamsToReset() throws JsonValidationException, ConfigNotFoundException, IOException {
    final WebBackendConnectionUpdate updateBody = new WebBackendConnectionUpdate()
        .namespaceDefinition(expected.getNamespaceDefinition())
        .namespaceFormat(expected.getNamespaceFormat())
        .prefix(expected.getPrefix())
        .connectionId(expected.getConnectionId())
        .schedule(expected.getSchedule())
        .status(expected.getStatus())
        .syncCatalog(expectedWithNewSchema.getSyncCatalog());

    // state is per-stream
    final ConnectionIdRequestBody connectionIdRequestBody = new ConnectionIdRequestBody().connectionId(expected.getConnectionId());
    final ConfiguredAirbyteCatalog configuredAirbyteCatalog = ConnectionHelpers.generateBasicConfiguredAirbyteCatalog();
    when(stateHandler.getState(connectionIdRequestBody)).thenReturn(new ConnectionState().stateType(ConnectionStateType.STREAM));
    when(configRepository.getConfiguredCatalogForConnection(expected.getConnectionId()))
        .thenReturn(configuredAirbyteCatalog);

    final CatalogDiff catalogDiff = new CatalogDiff().transforms(List.of());
    when(connectionsHandler.getDiff(any(), any(), any())).thenReturn(catalogDiff);

    when(operationsHandler.listOperationsForConnection(any())).thenReturn(operationReadList);
    when(connectionsHandler.getConnection(expected.getConnectionId())).thenReturn(
        new ConnectionRead().connectionId(expected.getConnectionId()));
    final ConnectionRead connectionRead = new ConnectionRead()
        .connectionId(expected.getConnectionId())
        .sourceId(expected.getSourceId())
        .destinationId(expected.getDestinationId())
        .name(expected.getName())
        .namespaceDefinition(expected.getNamespaceDefinition())
        .namespaceFormat(expected.getNamespaceFormat())
        .prefix(expected.getPrefix())
        .syncCatalog(expectedWithNewSchema.getSyncCatalog())
        .status(expected.getStatus())
        .schedule(expected.getSchedule()).breakingChange(false);
    when(connectionsHandler.updateConnection(any())).thenReturn(connectionRead);
    when(connectionsHandler.getConnection(expected.getConnectionId())).thenReturn(connectionRead);

    final WebBackendConnectionRead result = wbHandler.webBackendUpdateConnection(updateBody);

    assertEquals(expectedWithNewSchema.getSyncCatalog(), result.getSyncCatalog());

    final ConnectionIdRequestBody connectionId = new ConnectionIdRequestBody().connectionId(result.getConnectionId());

    verify(connectionsHandler).getDiff(expected.getSyncCatalog(), expectedWithNewSchema.getSyncCatalog(),
        CatalogConverter.toProtocol(result.getSyncCatalog()));
    verify(connectionsHandler).getConfigurationDiff(expected.getSyncCatalog(), expectedWithNewSchema.getSyncCatalog());
    verify(schedulerHandler, times(0)).resetConnection(connectionId);
    verify(schedulerHandler, times(0)).syncConnection(connectionId);
    verify(connectionsHandler, times(1)).updateConnection(any());
    final InOrder orderVerifier = inOrder(eventRunner);
    orderVerifier.verify(eventRunner, times(0)).resetConnection(eq(connectionId.getConnectionId()), any(), anyBoolean());
    orderVerifier.verify(eventRunner, times(0)).startNewManualSync(connectionId.getConnectionId());
  }

  @Test
  void testUpdateConnectionWithSkipReset() throws JsonValidationException, ConfigNotFoundException, IOException {
    final WebBackendConnectionUpdate updateBody = new WebBackendConnectionUpdate()
        .namespaceDefinition(expected.getNamespaceDefinition())
        .namespaceFormat(expected.getNamespaceFormat())
        .prefix(expected.getPrefix())
        .connectionId(expected.getConnectionId())
        .schedule(expected.getSchedule())
        .status(expected.getStatus())
        .syncCatalog(expectedWithNewSchema.getSyncCatalog())
        .skipReset(true);

    when(configRepository.getConfiguredCatalogForConnection(expected.getConnectionId()))
        .thenReturn(ConnectionHelpers.generateBasicConfiguredAirbyteCatalog());
    when(operationsHandler.listOperationsForConnection(any())).thenReturn(operationReadList);
    when(connectionsHandler.getConnection(expected.getConnectionId())).thenReturn(
        new ConnectionRead().connectionId(expected.getConnectionId()));
    final ConnectionRead connectionRead = new ConnectionRead()
        .connectionId(expected.getConnectionId())
        .sourceId(expected.getSourceId())
        .destinationId(expected.getDestinationId())
        .name(expected.getName())
        .namespaceDefinition(expected.getNamespaceDefinition())
        .namespaceFormat(expected.getNamespaceFormat())
        .prefix(expected.getPrefix())
        .syncCatalog(expectedWithNewSchema.getSyncCatalog())
        .status(expected.getStatus())
        .schedule(expected.getSchedule())
        .breakingChange(false);
    when(connectionsHandler.updateConnection(any())).thenReturn(connectionRead);

    final WebBackendConnectionRead result = wbHandler.webBackendUpdateConnection(updateBody);

    assertEquals(expectedWithNewSchema.getSyncCatalog(), result.getSyncCatalog());

    final ConnectionIdRequestBody connectionId = new ConnectionIdRequestBody().connectionId(result.getConnectionId());
    verify(schedulerHandler, times(0)).resetConnection(connectionId);
    verify(schedulerHandler, times(0)).syncConnection(connectionId);
    verify(connectionsHandler, times(0)).getDiff(any(), any(), any());
    verify(connectionsHandler, times(1)).updateConnection(any());
    verify(eventRunner, times(0)).resetConnection(any(), any(), eq(true));
  }

  @Test
  void testUpdateSchemaWithDiscoveryFromEmpty() {
    final AirbyteCatalog original = new AirbyteCatalog().streams(List.of());
    final AirbyteCatalog discovered = ConnectionHelpers.generateBasicApiCatalog();
    discovered.getStreams().get(0).getStream()
        .name(STREAM1)
        .jsonSchema(CatalogHelpers.fieldsToJsonSchema(Field.of(FIELD1, JsonSchemaType.STRING)))
        .supportedSyncModes(List.of(SyncMode.FULL_REFRESH));
    discovered.getStreams().get(0).getConfig()
        .syncMode(SyncMode.FULL_REFRESH)
        .cursorField(Collections.emptyList())
        .destinationSyncMode(DestinationSyncMode.OVERWRITE)
        .primaryKey(Collections.emptyList())
        .aliasName(STREAM1);

    final AirbyteCatalog expected = ConnectionHelpers.generateBasicApiCatalog();
    expected.getStreams().get(0).getStream()
        .name(STREAM1)
        .jsonSchema(CatalogHelpers.fieldsToJsonSchema(Field.of(FIELD1, JsonSchemaType.STRING)))
        .supportedSyncModes(List.of(SyncMode.FULL_REFRESH));
    expected.getStreams().get(0).getConfig()
        .syncMode(SyncMode.FULL_REFRESH)
        .cursorField(Collections.emptyList())
        .destinationSyncMode(DestinationSyncMode.OVERWRITE)
        .primaryKey(Collections.emptyList())
        .aliasName(STREAM1)
        .setSelected(false);

    final AirbyteCatalog actual = WebBackendConnectionsHandler.updateSchemaWithDiscovery(original, discovered);

    assertEquals(expected, actual);
  }

  @Test
  void testUpdateSchemaWithDiscoveryResetStream() {
    final AirbyteCatalog original = ConnectionHelpers.generateBasicApiCatalog();
    original.getStreams().get(0).getStream()
        .name("random-stream")
        .defaultCursorField(List.of(FIELD1))
        .jsonSchema(CatalogHelpers.fieldsToJsonSchema(
            Field.of(FIELD1, JsonSchemaType.NUMBER),
            Field.of(FIELD2, JsonSchemaType.NUMBER),
            Field.of(FIELD5, JsonSchemaType.STRING)))
        .supportedSyncModes(List.of(SyncMode.FULL_REFRESH, SyncMode.INCREMENTAL));
    original.getStreams().get(0).getConfig()
        .syncMode(SyncMode.INCREMENTAL)
        .cursorField(List.of(FIELD1))
        .destinationSyncMode(DestinationSyncMode.APPEND)
        .primaryKey(Collections.emptyList())
        .aliasName("random_stream");

    final AirbyteCatalog discovered = ConnectionHelpers.generateBasicApiCatalog();
    discovered.getStreams().get(0).getStream()
        .name(STREAM1)
        .defaultCursorField(List.of(FIELD3))
        .jsonSchema(CatalogHelpers.fieldsToJsonSchema(Field.of(FIELD2, JsonSchemaType.STRING)))
        .supportedSyncModes(List.of(SyncMode.FULL_REFRESH, SyncMode.INCREMENTAL));
    discovered.getStreams().get(0).getConfig()
        .syncMode(SyncMode.FULL_REFRESH)
        .cursorField(Collections.emptyList())
        .destinationSyncMode(DestinationSyncMode.OVERWRITE)
        .primaryKey(Collections.emptyList())
        .aliasName(STREAM1);

    final AirbyteCatalog expected = ConnectionHelpers.generateBasicApiCatalog();
    expected.getStreams().get(0).getStream()
        .name(STREAM1)
        .defaultCursorField(List.of(FIELD3))
        .jsonSchema(CatalogHelpers.fieldsToJsonSchema(Field.of(FIELD2, JsonSchemaType.STRING)))
        .supportedSyncModes(List.of(SyncMode.FULL_REFRESH, SyncMode.INCREMENTAL));
    expected.getStreams().get(0).getConfig()
        .syncMode(SyncMode.FULL_REFRESH)
        .cursorField(Collections.emptyList())
        .destinationSyncMode(DestinationSyncMode.OVERWRITE)
        .primaryKey(Collections.emptyList())
        .aliasName(STREAM1)
        .setSelected(false);

    final AirbyteCatalog actual = WebBackendConnectionsHandler.updateSchemaWithDiscovery(original, discovered);

    assertEquals(expected, actual);
  }

  @Test
  void testUpdateSchemaWithDiscoveryMergeNewStream() {
    final AirbyteCatalog original = ConnectionHelpers.generateBasicApiCatalog();
    original.getStreams().get(0).getStream()
        .name(STREAM1)
        .defaultCursorField(List.of(FIELD1))
        .jsonSchema(CatalogHelpers.fieldsToJsonSchema(
            Field.of(FIELD1, JsonSchemaType.NUMBER),
            Field.of(FIELD2, JsonSchemaType.NUMBER),
            Field.of(FIELD5, JsonSchemaType.STRING)))
        .supportedSyncModes(List.of(SyncMode.FULL_REFRESH, SyncMode.INCREMENTAL));
    original.getStreams().get(0).getConfig()
        .syncMode(SyncMode.INCREMENTAL)
        .cursorField(List.of(FIELD1))
        .destinationSyncMode(DestinationSyncMode.APPEND)
        .primaryKey(Collections.emptyList())
        .aliasName("renamed_stream");

    final AirbyteCatalog discovered = ConnectionHelpers.generateBasicApiCatalog();
    discovered.getStreams().get(0).getStream()
        .name(STREAM1)
        .defaultCursorField(List.of(FIELD3))
        .jsonSchema(CatalogHelpers.fieldsToJsonSchema(Field.of(FIELD2, JsonSchemaType.STRING)))
        .supportedSyncModes(List.of(SyncMode.FULL_REFRESH, SyncMode.INCREMENTAL));
    discovered.getStreams().get(0).getConfig()
        .syncMode(SyncMode.FULL_REFRESH)
        .cursorField(Collections.emptyList())
        .destinationSyncMode(DestinationSyncMode.OVERWRITE)
        .primaryKey(Collections.emptyList())
        .aliasName(STREAM1);
    final AirbyteStreamAndConfiguration newStream = ConnectionHelpers.generateBasicApiCatalog().getStreams().get(0);
    newStream.getStream()
        .name(STREAM2)
        .defaultCursorField(List.of(FIELD5))
        .jsonSchema(CatalogHelpers.fieldsToJsonSchema(Field.of(FIELD5, JsonSchemaType.BOOLEAN)))
        .supportedSyncModes(List.of(SyncMode.FULL_REFRESH));
    newStream.getConfig()
        .syncMode(SyncMode.FULL_REFRESH)
        .cursorField(Collections.emptyList())
        .destinationSyncMode(DestinationSyncMode.OVERWRITE)
        .primaryKey(Collections.emptyList())
        .aliasName(STREAM2);
    discovered.getStreams().add(newStream);

    final AirbyteCatalog expected = ConnectionHelpers.generateBasicApiCatalog();
    expected.getStreams().get(0).getStream()
        .name(STREAM1)
        .defaultCursorField(List.of(FIELD3))
        .jsonSchema(CatalogHelpers.fieldsToJsonSchema(Field.of(FIELD2, JsonSchemaType.STRING)))
        .supportedSyncModes(List.of(SyncMode.FULL_REFRESH, SyncMode.INCREMENTAL));
    expected.getStreams().get(0).getConfig()
        .syncMode(SyncMode.INCREMENTAL)
        .cursorField(List.of(FIELD1))
        .destinationSyncMode(DestinationSyncMode.APPEND)
        .primaryKey(Collections.emptyList())
        .aliasName("renamed_stream")
        .setSelected(true);
    final AirbyteStreamAndConfiguration expectedNewStream = ConnectionHelpers.generateBasicApiCatalog().getStreams().get(0);
    expectedNewStream.getStream()
        .name(STREAM2)
        .defaultCursorField(List.of(FIELD5))
        .jsonSchema(CatalogHelpers.fieldsToJsonSchema(Field.of(FIELD5, JsonSchemaType.BOOLEAN)))
        .supportedSyncModes(List.of(SyncMode.FULL_REFRESH));
    expectedNewStream.getConfig()
        .syncMode(SyncMode.FULL_REFRESH)
        .cursorField(Collections.emptyList())
        .destinationSyncMode(DestinationSyncMode.OVERWRITE)
        .primaryKey(Collections.emptyList())
        .aliasName(STREAM2)
        .setSelected(false);
    expected.getStreams().add(expectedNewStream);

    final AirbyteCatalog actual = WebBackendConnectionsHandler.updateSchemaWithDiscovery(original, discovered);

    assertEquals(expected, actual);
  }

  @Test
  void testUpdateSchemaWithNamespacedStreams() {
    final AirbyteCatalog original = ConnectionHelpers.generateBasicApiCatalog();
    final AirbyteStreamAndConfiguration stream1Config = original.getStreams().get(0);
    final AirbyteStream stream1 = stream1Config.getStream();
    final AirbyteStream stream2 = new AirbyteStream()
        .name(stream1.getName())
        .namespace("second_namespace")
        .jsonSchema(stream1.getJsonSchema())
        .defaultCursorField(stream1.getDefaultCursorField())
        .supportedSyncModes(stream1.getSupportedSyncModes())
        .sourceDefinedCursor(stream1.getSourceDefinedCursor())
        .sourceDefinedPrimaryKey(stream1.getSourceDefinedPrimaryKey());
    final AirbyteStreamAndConfiguration stream2Config = new AirbyteStreamAndConfiguration()
        .config(stream1Config.getConfig())
        .stream(stream2);
    original.getStreams().add(stream2Config);

    final AirbyteCatalog discovered = ConnectionHelpers.generateBasicApiCatalog();
    discovered.getStreams().get(0).getStream()
        .name(STREAM1)
        .jsonSchema(CatalogHelpers.fieldsToJsonSchema(Field.of(FIELD1, JsonSchemaType.STRING)))
        .supportedSyncModes(List.of(SyncMode.FULL_REFRESH));
    discovered.getStreams().get(0).getConfig()
        .syncMode(SyncMode.FULL_REFRESH)
        .cursorField(Collections.emptyList())
        .destinationSyncMode(DestinationSyncMode.OVERWRITE)
        .primaryKey(Collections.emptyList())
        .aliasName(STREAM1);

    final AirbyteCatalog expected = ConnectionHelpers.generateBasicApiCatalog();
    expected.getStreams().get(0).getStream()
        .name(STREAM1)
        .jsonSchema(CatalogHelpers.fieldsToJsonSchema(Field.of(FIELD1, JsonSchemaType.STRING)))
        .supportedSyncModes(List.of(SyncMode.FULL_REFRESH));
    expected.getStreams().get(0).getConfig()
        .syncMode(SyncMode.FULL_REFRESH)
        .cursorField(Collections.emptyList())
        .destinationSyncMode(DestinationSyncMode.OVERWRITE)
        .primaryKey(Collections.emptyList())
        .aliasName(STREAM1)
        .setSelected(false);

    final AirbyteCatalog actual = WebBackendConnectionsHandler.updateSchemaWithDiscovery(original, discovered);

    assertEquals(expected, actual);
  }

  @Test
  void testGetStreamsToReset() {
    final StreamTransform streamTransformAdd =
        new StreamTransform().transformType(TransformTypeEnum.ADD_STREAM).streamDescriptor(new StreamDescriptor().name("added_stream"));
    final StreamTransform streamTransformRemove =
        new StreamTransform().transformType(TransformTypeEnum.REMOVE_STREAM).streamDescriptor(new StreamDescriptor().name("removed_stream"));
    final StreamTransform streamTransformUpdate =
        new StreamTransform().transformType(TransformTypeEnum.UPDATE_STREAM).streamDescriptor(new StreamDescriptor().name("updated_stream"));
    final CatalogDiff catalogDiff = new CatalogDiff().transforms(List.of(streamTransformAdd, streamTransformRemove, streamTransformUpdate));
    final List<StreamDescriptor> resultList = WebBackendConnectionsHandler.getStreamsToReset(catalogDiff);
    assertTrue(
        resultList.stream().anyMatch(
            streamDescriptor -> streamDescriptor.getName() == "added_stream"));
    assertTrue(
        resultList.stream().anyMatch(
            streamDescriptor -> streamDescriptor.getName() == "removed_stream"));
    assertTrue(
        resultList.stream().anyMatch(
            streamDescriptor -> streamDescriptor.getName() == "updated_stream"));
  }

  @Test
  void testGetSchemaChangeNoChange() {
    final ConnectionRead connectionReadNotBreaking = new ConnectionRead().breakingChange(false);

    assertEquals(SchemaChange.NO_CHANGE, wbHandler.getSchemaChange(null, Optional.of(UUID.randomUUID()), Optional.of(new ActorCatalogFetchEvent())));
    assertEquals(SchemaChange.NO_CHANGE,
        wbHandler.getSchemaChange(connectionReadNotBreaking, Optional.empty(), Optional.of(new ActorCatalogFetchEvent())));

    final UUID catalogId = UUID.randomUUID();

    assertEquals(SchemaChange.NO_CHANGE, wbHandler.getSchemaChange(connectionReadNotBreaking, Optional.of(catalogId),
        Optional.of(new ActorCatalogFetchEvent().withActorCatalogId(catalogId))));
  }

  @Test
  void testGetSchemaChangeBreaking() {
    final UUID sourceId = UUID.randomUUID();
    final ConnectionRead connectionReadWithSourceId = new ConnectionRead().sourceCatalogId(UUID.randomUUID()).sourceId(sourceId).breakingChange(true);

    assertEquals(SchemaChange.BREAKING, wbHandler.getSchemaChange(connectionReadWithSourceId,
        Optional.of(UUID.randomUUID()), Optional.empty()));
  }

  @Test
  void testGetSchemaChangeNotBreaking() {
    final UUID catalogId = UUID.randomUUID();
    final UUID differentCatalogId = UUID.randomUUID();
    final ConnectionRead connectionReadWithSourceId =
        new ConnectionRead().breakingChange(false);

    assertEquals(SchemaChange.NON_BREAKING, wbHandler.getSchemaChange(connectionReadWithSourceId,
        Optional.of(catalogId), Optional.of(new ActorCatalogFetchEvent().withActorCatalogId(differentCatalogId))));
  }

}<|MERGE_RESOLUTION|>--- conflicted
+++ resolved
@@ -441,12 +441,9 @@
             .breakingChange(true).connectionStatus(ConnectionStatus.INACTIVE);
     when(schedulerHandler.discoverSchemaForSourceFromSourceId(any())).thenReturn(schemaRead);
 
-<<<<<<< HEAD
     expectedWithNewSchemaAndBreakingChange.getSyncCatalog().getStreams().get(0).getConfig().setSelectedFields(List.of("id"));
     final WebBackendConnectionRead result = testWebBackendGetConnection(true, connectionRead,
-=======
     final WebBackendConnectionRead result = testWebBackendGetConnection(true, brokenConnectionRead,
->>>>>>> 09154f33
         operationReadList);
     assertEquals(expectedWithNewSchemaAndBreakingChange, result);
   }
