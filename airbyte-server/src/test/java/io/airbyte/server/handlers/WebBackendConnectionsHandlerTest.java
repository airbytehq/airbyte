--- conflicted
+++ resolved
@@ -259,14 +259,6 @@
     expectedNoDiscoveryWithNewSchema = expectedWebBackendConnectionReadObject(connectionRead, sourceRead, destinationRead, operationReadList,
         SchemaChange.NON_BREAKING, now, connectionRead.getSyncCatalog(), connectionRead.getSourceCatalogId());
 
-<<<<<<< HEAD
-=======
-    expected = expectedWebBackendConnectionReadObject(connectionRead, sourceRead, destinationRead, operationReadList, SchemaChange.NO_CHANGE, now,
-        connectionRead.getSyncCatalog(), connectionRead.getSourceCatalogId());
-    expectedNoDiscoveryWithNewSchema = expectedWebBackendConnectionReadObject(connectionRead, sourceRead, destinationRead, operationReadList,
-        SchemaChange.NON_BREAKING, now, connectionRead.getSyncCatalog(), connectionRead.getSourceCatalogId());
-
->>>>>>> 5082ebfe
     final AirbyteCatalog modifiedCatalog = ConnectionHelpers.generateMultipleStreamsApiCatalog(2);
     final SourceDiscoverSchemaRequestBody sourceDiscoverSchema = new SourceDiscoverSchemaRequestBody();
     sourceDiscoverSchema.setSourceId(connectionRead.getSourceId());
@@ -277,11 +269,7 @@
             .catalog(modifiedCatalog));
 
     expectedWithNewSchema = expectedWebBackendConnectionReadObject(connectionRead, sourceRead, destinationRead,
-<<<<<<< HEAD
-        new OperationReadList().operations(expected.getOperations()), SchemaChange.NO_CHANGE, now, modifiedCatalog, null)
-=======
         new OperationReadList().operations(expected.getOperations()), SchemaChange.NON_BREAKING, now, modifiedCatalog, null)
->>>>>>> 5082ebfe
             .catalogDiff(new CatalogDiff().transforms(List.of(
                 new StreamTransform().transformType(TransformTypeEnum.ADD_STREAM)
                     .streamDescriptor(new io.airbyte.api.model.generated.StreamDescriptor().name("users-data1"))
@@ -417,14 +405,9 @@
       IOException, JsonValidationException {
     when(connectionsHandler.getDiff(any(), any(),
         any())).thenReturn(expectedWithNewSchema.getCatalogDiff());
-<<<<<<< HEAD
     final UUID newCatalogId = UUID.randomUUID();
     when(configRepository.getMostRecentActorCatalogFetchEventForSource(any()))
         .thenReturn(Optional.of(new ActorCatalogFetchEvent().withActorCatalogId(newCatalogId)));
-=======
-    when(configRepository.getMostRecentActorCatalogFetchEventForSource(any()))
-        .thenReturn(Optional.of(new ActorCatalogFetchEvent().withActorCatalogId(UUID.randomUUID())));
->>>>>>> 5082ebfe
     when(configRepository.getActorCatalogById(any())).thenReturn(new ActorCatalog().withId(UUID.randomUUID()));
     final WebBackendConnectionRead result = testWebBackendGetConnection(true, connectionRead,
         operationReadList);
@@ -1158,8 +1141,8 @@
     final ConnectionRead connectionReadWithoutSourceId = new ConnectionRead();
     final ConnectionRead connectionReadWithSourceId = new ConnectionRead().sourceId(UUID.randomUUID());
 
-    assertEquals(SchemaChange.NO_CHANGE, wbHandler.getSchemaChange(null, Optional.of(new ActorCatalogFetchEvent())));
-    assertEquals(SchemaChange.NO_CHANGE, wbHandler.getSchemaChange(connectionReadWithoutSourceId, Optional.of(new ActorCatalogFetchEvent())));
+    assertEquals(SchemaChange.NO_CHANGE, wbHandler.getSchemaChange(null, Optional.of(UUID.randomUUID())));
+    assertEquals(SchemaChange.NO_CHANGE, wbHandler.getSchemaChange(connectionReadWithoutSourceId, Optional.of(UUID.randomUUID())));
     assertEquals(SchemaChange.NO_CHANGE, wbHandler.getSchemaChange(connectionReadWithSourceId, Optional.empty()));
   }
 
@@ -1180,7 +1163,7 @@
     final ConnectionRead connectionReadWithSourceId = new ConnectionRead().sourceCatalogId(UUID.randomUUID()).sourceId(sourceId).breakingChange(true);
 
     assertEquals(SchemaChange.BREAKING, wbHandler.getSchemaChange(connectionReadWithSourceId,
-        Optional.of(new ActorCatalogFetchEvent().withActorCatalogId(UUID.randomUUID()))));
+        Optional.of(UUID.randomUUID())));
   }
 
   @Test
@@ -1190,7 +1173,7 @@
         new ConnectionRead().sourceCatalogId(UUID.randomUUID()).sourceId(sourceId).breakingChange(false);
 
     assertEquals(SchemaChange.NON_BREAKING, wbHandler.getSchemaChange(connectionReadWithSourceId,
-        Optional.of(new ActorCatalogFetchEvent().withActorCatalogId(UUID.randomUUID()))));
+        Optional.of(UUID.randomUUID())));
   }
 
 }