--- conflicted
+++ resolved
@@ -150,10 +150,6 @@
     final JobPersistence jobPersistence = mock(JobPersistence.class);
     final JobNotifier jobNotifier = mock(JobNotifier.class);
 
-<<<<<<< HEAD
-    schedulerHandler = new SchedulerHandler(configRepository, schedulerJobClient, synchronousSchedulerClient, configurationUpdate,
-        jsonSchemaValidator, specFetcher, jobPersistence, mock(Path.class), jobNotifier);
-=======
     schedulerHandler = new SchedulerHandler(
         configRepository,
         schedulerJobClient,
@@ -163,8 +159,8 @@
         specFetcher,
         jobPersistence,
         mock(Path.class),
+        jobNotifier,
         mock(WorkflowServiceStubs.class));
->>>>>>> 239253f7
   }
 
   @Test
