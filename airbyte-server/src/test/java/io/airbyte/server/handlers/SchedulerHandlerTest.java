/*
 * Copyright (c) 2022 Airbyte, Inc., all rights reserved.
 */

package io.airbyte.server.handlers;

import static org.junit.jupiter.api.Assertions.assertEquals;
import static org.junit.jupiter.api.Assertions.assertFalse;
import static org.junit.jupiter.api.Assertions.assertNotNull;
import static org.junit.jupiter.api.Assertions.assertNull;
import static org.junit.jupiter.api.Assertions.assertTrue;
import static org.mockito.ArgumentMatchers.any;
import static org.mockito.ArgumentMatchers.eq;
import static org.mockito.Mockito.RETURNS_DEEP_STUBS;
import static org.mockito.Mockito.doReturn;
import static org.mockito.Mockito.mock;
import static org.mockito.Mockito.never;
import static org.mockito.Mockito.spy;
import static org.mockito.Mockito.verify;
import static org.mockito.Mockito.when;

import io.airbyte.api.model.generated.CheckConnectionRead;
import io.airbyte.api.model.generated.ConnectionIdRequestBody;
import io.airbyte.api.model.generated.DestinationCoreConfig;
import io.airbyte.api.model.generated.DestinationDefinitionIdWithWorkspaceId;
import io.airbyte.api.model.generated.DestinationDefinitionSpecificationRead;
import io.airbyte.api.model.generated.DestinationIdRequestBody;
import io.airbyte.api.model.generated.DestinationUpdate;
import io.airbyte.api.model.generated.JobIdRequestBody;
import io.airbyte.api.model.generated.JobInfoRead;
import io.airbyte.api.model.generated.SourceCoreConfig;
import io.airbyte.api.model.generated.SourceDefinitionIdWithWorkspaceId;
import io.airbyte.api.model.generated.SourceDefinitionSpecificationRead;
import io.airbyte.api.model.generated.SourceDiscoverSchemaRead;
import io.airbyte.api.model.generated.SourceDiscoverSchemaRequestBody;
import io.airbyte.api.model.generated.SourceIdRequestBody;
import io.airbyte.api.model.generated.SourceUpdate;
import io.airbyte.commons.docker.DockerUtils;
import io.airbyte.commons.enums.Enums;
import io.airbyte.commons.json.Jsons;
import io.airbyte.commons.lang.Exceptions;
import io.airbyte.config.ActorCatalog;
import io.airbyte.config.Configs.WorkerEnvironment;
import io.airbyte.config.DestinationConnection;
import io.airbyte.config.JobConfig.ConfigType;
import io.airbyte.config.SourceConnection;
import io.airbyte.config.StandardCheckConnectionOutput;
import io.airbyte.config.StandardDestinationDefinition;
import io.airbyte.config.StandardSourceDefinition;
import io.airbyte.config.helpers.LogConfigs;
import io.airbyte.config.helpers.StateMessageHelper;
import io.airbyte.config.persistence.ConfigNotFoundException;
import io.airbyte.config.persistence.ConfigRepository;
import io.airbyte.config.persistence.SecretsRepositoryWriter;
import io.airbyte.config.persistence.StatePersistence;
import io.airbyte.protocol.models.AirbyteCatalog;
import io.airbyte.protocol.models.CatalogHelpers;
import io.airbyte.protocol.models.ConnectorSpecification;
import io.airbyte.protocol.models.Field;
import io.airbyte.protocol.models.JsonSchemaType;
import io.airbyte.scheduler.client.EventRunner;
import io.airbyte.scheduler.client.SynchronousJobMetadata;
import io.airbyte.scheduler.client.SynchronousResponse;
import io.airbyte.scheduler.client.SynchronousSchedulerClient;
import io.airbyte.scheduler.models.Job;
import io.airbyte.scheduler.models.JobStatus;
import io.airbyte.scheduler.persistence.JobPersistence;
import io.airbyte.server.converters.ConfigurationUpdate;
import io.airbyte.server.converters.JobConverter;
import io.airbyte.server.helpers.DestinationHelpers;
import io.airbyte.server.helpers.SourceHelpers;
import io.airbyte.validation.json.JsonSchemaValidator;
import io.airbyte.validation.json.JsonValidationException;
import io.airbyte.workers.temporal.TemporalClient.ManualOperationResult;
import java.io.IOException;
import java.net.URI;
import java.util.HashMap;
import java.util.Optional;
import java.util.UUID;
import org.junit.jupiter.api.BeforeEach;
import org.junit.jupiter.api.Test;

@SuppressWarnings("unchecked")
class SchedulerHandlerTest {

  private static final String SOURCE_DOCKER_REPO = "srcimage";
  private static final String SOURCE_DOCKER_TAG = "tag";
  private static final String SOURCE_DOCKER_IMAGE = DockerUtils.getTaggedImageName(SOURCE_DOCKER_REPO, SOURCE_DOCKER_TAG);

  private static final String DESTINATION_DOCKER_REPO = "dstimage";
  private static final String DESTINATION_DOCKER_TAG = "tag";
  private static final String DESTINATION_DOCKER_IMAGE = DockerUtils.getTaggedImageName(DESTINATION_DOCKER_REPO, DESTINATION_DOCKER_TAG);

  private static final String OPERATION_NAME = "transfo";

  private static final SourceConnection SOURCE = new SourceConnection()
      .withName("my postgres db")
      .withWorkspaceId(UUID.randomUUID())
      .withSourceDefinitionId(UUID.randomUUID())
      .withSourceId(UUID.randomUUID())
      .withConfiguration(Jsons.emptyObject())
      .withTombstone(false);

  private static final DestinationConnection DESTINATION = new DestinationConnection()
      .withName("my db2 instance")
      .withWorkspaceId(UUID.randomUUID())
      .withDestinationDefinitionId(UUID.randomUUID())
      .withDestinationId(UUID.randomUUID())
      .withConfiguration(Jsons.emptyObject())
      .withTombstone(false);

  private static final ConnectorSpecification CONNECTOR_SPECIFICATION = new ConnectorSpecification()
      .withDocumentationUrl(Exceptions.toRuntime(() -> new URI("https://google.com")))
      .withChangelogUrl(Exceptions.toRuntime(() -> new URI("https://google.com")))
      .withConnectionSpecification(Jsons.jsonNode(new HashMap<>()));

  private SchedulerHandler schedulerHandler;
  private ConfigRepository configRepository;
  private SecretsRepositoryWriter secretsRepositoryWriter;
  private Job completedJob;
  private SynchronousSchedulerClient synchronousSchedulerClient;
  private SynchronousResponse<?> jobResponse;
  private ConfigurationUpdate configurationUpdate;
  private JsonSchemaValidator jsonSchemaValidator;
  private JobPersistence jobPersistence;
  private EventRunner eventRunner;
  private JobConverter jobConverter;
  private StatePersistence statePersistence;

  @BeforeEach
  void setup() {
    completedJob = mock(Job.class, RETURNS_DEEP_STUBS);
    jobResponse = mock(SynchronousResponse.class, RETURNS_DEEP_STUBS);
    configurationUpdate = mock(ConfigurationUpdate.class);
    jsonSchemaValidator = mock(JsonSchemaValidator.class);
    when(completedJob.getStatus()).thenReturn(JobStatus.SUCCEEDED);
    when(completedJob.getConfig().getConfigType()).thenReturn(ConfigType.SYNC);
    when(completedJob.getScope()).thenReturn("sync:123");

    synchronousSchedulerClient = mock(SynchronousSchedulerClient.class);
    configRepository = mock(ConfigRepository.class);
    secretsRepositoryWriter = mock(SecretsRepositoryWriter.class);
    jobPersistence = mock(JobPersistence.class);
    statePersistence = mock(StatePersistence.class);
    eventRunner = mock(EventRunner.class);

    jobConverter = spy(new JobConverter(WorkerEnvironment.DOCKER, LogConfigs.EMPTY));

    schedulerHandler = new SchedulerHandler(
        configRepository,
        secretsRepositoryWriter,
        synchronousSchedulerClient,
        configurationUpdate,
        jsonSchemaValidator,
        jobPersistence,
        eventRunner,
        statePersistence,
        jobConverter);
  }

  @Test
  void testCheckSourceConnectionFromSourceId() throws JsonValidationException, IOException, ConfigNotFoundException {
    final SourceConnection source = SourceHelpers.generateSource(UUID.randomUUID());
    final SourceIdRequestBody request = new SourceIdRequestBody().sourceId(source.getSourceId());

    when(configRepository.getStandardSourceDefinition(source.getSourceDefinitionId()))
        .thenReturn(new StandardSourceDefinition()
            .withDockerRepository(SOURCE_DOCKER_REPO)
            .withDockerImageTag(SOURCE_DOCKER_TAG)
            .withSourceDefinitionId(source.getSourceDefinitionId()));
    when(configRepository.getSourceConnection(source.getSourceId())).thenReturn(source);
    when(synchronousSchedulerClient.createSourceCheckConnectionJob(source, SOURCE_DOCKER_IMAGE))
        .thenReturn((SynchronousResponse<StandardCheckConnectionOutput>) jobResponse);

    schedulerHandler.checkSourceConnectionFromSourceId(request);

    verify(configRepository).getSourceConnection(source.getSourceId());
    verify(synchronousSchedulerClient).createSourceCheckConnectionJob(source, SOURCE_DOCKER_IMAGE);
  }

  @Test
  void testCheckSourceConnectionFromSourceCreate() throws JsonValidationException, IOException, ConfigNotFoundException {
    final SourceConnection source = new SourceConnection()
        .withSourceDefinitionId(SOURCE.getSourceDefinitionId())
        .withConfiguration(SOURCE.getConfiguration());

    final SourceCoreConfig sourceCoreConfig = new SourceCoreConfig()
        .sourceDefinitionId(source.getSourceDefinitionId())
        .connectionConfiguration(source.getConfiguration());

    when(configRepository.getStandardSourceDefinition(source.getSourceDefinitionId()))
        .thenReturn(new StandardSourceDefinition()
            .withDockerRepository(SOURCE_DOCKER_REPO)
            .withDockerImageTag(SOURCE_DOCKER_TAG)
            .withSourceDefinitionId(source.getSourceDefinitionId()));
    when(secretsRepositoryWriter.statefulSplitEphemeralSecrets(
        eq(source.getConfiguration()),
        any())).thenReturn(source.getConfiguration());
    when(synchronousSchedulerClient.createSourceCheckConnectionJob(source, SOURCE_DOCKER_IMAGE))
        .thenReturn((SynchronousResponse<StandardCheckConnectionOutput>) jobResponse);

    schedulerHandler.checkSourceConnectionFromSourceCreate(sourceCoreConfig);

    verify(synchronousSchedulerClient).createSourceCheckConnectionJob(source, SOURCE_DOCKER_IMAGE);
  }

  @Test
  void testCheckSourceConnectionFromUpdate() throws IOException, JsonValidationException, ConfigNotFoundException {
    final SourceConnection source = SourceHelpers.generateSource(UUID.randomUUID());
    final SourceUpdate sourceUpdate = new SourceUpdate()
        .name(source.getName())
        .sourceId(source.getSourceId())
        .connectionConfiguration(source.getConfiguration());
    final StandardSourceDefinition sourceDefinition = new StandardSourceDefinition()
        .withDockerRepository(DESTINATION_DOCKER_REPO)
        .withDockerImageTag(DESTINATION_DOCKER_TAG)
        .withSourceDefinitionId(source.getSourceDefinitionId())
        .withSpec(CONNECTOR_SPECIFICATION);
    when(configRepository.getStandardSourceDefinition(source.getSourceDefinitionId()))
        .thenReturn(sourceDefinition);
    when(configRepository.getSourceConnection(source.getSourceId())).thenReturn(source);
    when(configurationUpdate.source(source.getSourceId(), source.getName(), sourceUpdate.getConnectionConfiguration())).thenReturn(source);
    final SourceConnection submittedSource = new SourceConnection()
        .withSourceDefinitionId(source.getSourceDefinitionId())
        .withConfiguration(source.getConfiguration());
    when(synchronousSchedulerClient.createSourceCheckConnectionJob(submittedSource, DESTINATION_DOCKER_IMAGE))
        .thenReturn((SynchronousResponse<StandardCheckConnectionOutput>) jobResponse);
    when(secretsRepositoryWriter.statefulSplitEphemeralSecrets(
        eq(source.getConfiguration()),
        any())).thenReturn(source.getConfiguration());
    schedulerHandler.checkSourceConnectionFromSourceIdForUpdate(sourceUpdate);

    verify(jsonSchemaValidator).ensure(CONNECTOR_SPECIFICATION.getConnectionSpecification(), source.getConfiguration());
    verify(synchronousSchedulerClient).createSourceCheckConnectionJob(submittedSource, DESTINATION_DOCKER_IMAGE);
  }

  @Test
  void testGetSourceSpec() throws JsonValidationException, IOException, ConfigNotFoundException {
    final SourceDefinitionIdWithWorkspaceId sourceDefinitionIdWithWorkspaceId =
        new SourceDefinitionIdWithWorkspaceId().sourceDefinitionId(UUID.randomUUID()).workspaceId(UUID.randomUUID());

    final SynchronousResponse<ConnectorSpecification> specResponse = (SynchronousResponse<ConnectorSpecification>) jobResponse;
    final StandardSourceDefinition sourceDefinition = new StandardSourceDefinition()
        .withName("name")
        .withDockerRepository(SOURCE_DOCKER_REPO)
        .withDockerImageTag(SOURCE_DOCKER_TAG)
        .withSourceDefinitionId(sourceDefinitionIdWithWorkspaceId.getSourceDefinitionId())
        .withSpec(CONNECTOR_SPECIFICATION);
    when(configRepository.getStandardSourceDefinition(sourceDefinitionIdWithWorkspaceId.getSourceDefinitionId()))
        .thenReturn(sourceDefinition);

    final SourceDefinitionSpecificationRead response = schedulerHandler.getSourceDefinitionSpecification(sourceDefinitionIdWithWorkspaceId);

    verify(configRepository).getStandardSourceDefinition(sourceDefinitionIdWithWorkspaceId.getSourceDefinitionId());
    assertEquals(CONNECTOR_SPECIFICATION.getConnectionSpecification(), response.getConnectionSpecification());
  }

  @Test
  void testGetDestinationSpec() throws JsonValidationException, IOException, ConfigNotFoundException {
    final DestinationDefinitionIdWithWorkspaceId destinationDefinitionIdWithWorkspaceId =
        new DestinationDefinitionIdWithWorkspaceId().destinationDefinitionId(UUID.randomUUID()).workspaceId(UUID.randomUUID());

    final StandardDestinationDefinition destinationDefinition = new StandardDestinationDefinition()
        .withName("name")
        .withDockerRepository(DESTINATION_DOCKER_REPO)
        .withDockerImageTag(DESTINATION_DOCKER_TAG)
        .withDestinationDefinitionId(destinationDefinitionIdWithWorkspaceId.getDestinationDefinitionId())
        .withSpec(CONNECTOR_SPECIFICATION);
    when(configRepository.getStandardDestinationDefinition(destinationDefinitionIdWithWorkspaceId.getDestinationDefinitionId()))
        .thenReturn(destinationDefinition);

    final DestinationDefinitionSpecificationRead response = schedulerHandler.getDestinationSpecification(destinationDefinitionIdWithWorkspaceId);

    verify(configRepository).getStandardDestinationDefinition(destinationDefinitionIdWithWorkspaceId.getDestinationDefinitionId());
    assertEquals(CONNECTOR_SPECIFICATION.getConnectionSpecification(), response.getConnectionSpecification());
  }

  @Test
  void testCheckDestinationConnectionFromDestinationId() throws IOException, JsonValidationException, ConfigNotFoundException {
    final DestinationConnection destination = DestinationHelpers.generateDestination(UUID.randomUUID());
    final DestinationIdRequestBody request = new DestinationIdRequestBody().destinationId(destination.getDestinationId());

    when(configRepository.getStandardDestinationDefinition(destination.getDestinationDefinitionId()))
        .thenReturn(new StandardDestinationDefinition()
            .withDockerRepository(DESTINATION_DOCKER_REPO)
            .withDockerImageTag(DESTINATION_DOCKER_TAG)
            .withDestinationDefinitionId(destination.getDestinationDefinitionId()));
    when(configRepository.getDestinationConnection(destination.getDestinationId())).thenReturn(destination);
    when(synchronousSchedulerClient.createDestinationCheckConnectionJob(destination, DESTINATION_DOCKER_IMAGE))
        .thenReturn((SynchronousResponse<StandardCheckConnectionOutput>) jobResponse);

    schedulerHandler.checkDestinationConnectionFromDestinationId(request);

    verify(configRepository).getDestinationConnection(destination.getDestinationId());
    verify(synchronousSchedulerClient).createDestinationCheckConnectionJob(destination, DESTINATION_DOCKER_IMAGE);
  }

  @Test
  void testCheckDestinationConnectionFromDestinationCreate() throws JsonValidationException, IOException, ConfigNotFoundException {
    final DestinationConnection destination = new DestinationConnection()
        .withDestinationDefinitionId(DESTINATION.getDestinationDefinitionId())
        .withConfiguration(DESTINATION.getConfiguration());

    final DestinationCoreConfig destinationCoreConfig = new DestinationCoreConfig()
        .destinationDefinitionId(destination.getDestinationDefinitionId())
        .connectionConfiguration(destination.getConfiguration());

    when(configRepository.getStandardDestinationDefinition(destination.getDestinationDefinitionId()))
        .thenReturn(new StandardDestinationDefinition()
            .withDockerRepository(DESTINATION_DOCKER_REPO)
            .withDockerImageTag(DESTINATION_DOCKER_TAG)
            .withDestinationDefinitionId(destination.getDestinationDefinitionId()));

    when(synchronousSchedulerClient.createDestinationCheckConnectionJob(destination, DESTINATION_DOCKER_IMAGE))
        .thenReturn((SynchronousResponse<StandardCheckConnectionOutput>) jobResponse);
    when(secretsRepositoryWriter.statefulSplitEphemeralSecrets(
        eq(destination.getConfiguration()),
        any())).thenReturn(destination.getConfiguration());
    schedulerHandler.checkDestinationConnectionFromDestinationCreate(destinationCoreConfig);

    verify(synchronousSchedulerClient).createDestinationCheckConnectionJob(destination, DESTINATION_DOCKER_IMAGE);
  }

  @Test
  void testCheckDestinationConnectionFromUpdate() throws IOException, JsonValidationException, ConfigNotFoundException {
    final DestinationConnection destination = DestinationHelpers.generateDestination(UUID.randomUUID());
    final DestinationUpdate destinationUpdate = new DestinationUpdate()
        .name(destination.getName())
        .destinationId(destination.getDestinationId())
        .connectionConfiguration(destination.getConfiguration());
    final StandardDestinationDefinition destinationDefinition = new StandardDestinationDefinition()
        .withDockerRepository(DESTINATION_DOCKER_REPO)
        .withDockerImageTag(DESTINATION_DOCKER_TAG)
        .withDestinationDefinitionId(destination.getDestinationDefinitionId())
        .withSpec(CONNECTOR_SPECIFICATION);
    when(configRepository.getStandardDestinationDefinition(destination.getDestinationDefinitionId()))
        .thenReturn(destinationDefinition);
    when(configRepository.getDestinationConnection(destination.getDestinationId())).thenReturn(destination);
    when(configurationUpdate.destination(destination.getDestinationId(), destination.getName(), destinationUpdate.getConnectionConfiguration()))
        .thenReturn(destination);
    final DestinationConnection submittedDestination = new DestinationConnection()
        .withDestinationDefinitionId(destination.getDestinationDefinitionId())
        .withConfiguration(destination.getConfiguration());
    when(synchronousSchedulerClient.createDestinationCheckConnectionJob(submittedDestination, DESTINATION_DOCKER_IMAGE))
        .thenReturn((SynchronousResponse<StandardCheckConnectionOutput>) jobResponse);
    when(secretsRepositoryWriter.statefulSplitEphemeralSecrets(
        eq(destination.getConfiguration()),
        any())).thenReturn(destination.getConfiguration());
    schedulerHandler.checkDestinationConnectionFromDestinationIdForUpdate(destinationUpdate);

    verify(jsonSchemaValidator).ensure(CONNECTOR_SPECIFICATION.getConnectionSpecification(), destination.getConfiguration());
    verify(synchronousSchedulerClient).createDestinationCheckConnectionJob(submittedDestination, DESTINATION_DOCKER_IMAGE);
  }

  @Test
  void testDiscoverSchemaForSourceFromSourceId() throws IOException, JsonValidationException, ConfigNotFoundException {
    final SourceConnection source = SourceHelpers.generateSource(UUID.randomUUID());
    final SourceDiscoverSchemaRequestBody request = new SourceDiscoverSchemaRequestBody().sourceId(source.getSourceId());

    final SynchronousResponse<AirbyteCatalog> discoverResponse = (SynchronousResponse<AirbyteCatalog>) jobResponse;
    final SynchronousJobMetadata metadata = mock(SynchronousJobMetadata.class);
    when(discoverResponse.isSuccess()).thenReturn(true);
    final AirbyteCatalog airbyteCatalog = CatalogHelpers.createAirbyteCatalog("shoes",
        Field.of("sku", JsonSchemaType.STRING));
    when(discoverResponse.getOutput()).thenReturn(airbyteCatalog);
    when(discoverResponse.getMetadata()).thenReturn(metadata);
    when(metadata.isSucceeded()).thenReturn(true);

    when(configRepository.getStandardSourceDefinition(source.getSourceDefinitionId()))
        .thenReturn(new StandardSourceDefinition()
            .withDockerRepository(SOURCE_DOCKER_REPO)
            .withDockerImageTag(SOURCE_DOCKER_TAG)
            .withSourceDefinitionId(source.getSourceDefinitionId()));
    when(configRepository.getSourceConnection(source.getSourceId())).thenReturn(source);
    when(configRepository.getActorCatalog(any(), any(), any())).thenReturn(Optional.empty());
    when(synchronousSchedulerClient.createDiscoverSchemaJob(source, SOURCE_DOCKER_IMAGE))
        .thenReturn(discoverResponse);

    final SourceDiscoverSchemaRead actual = schedulerHandler.discoverSchemaForSourceFromSourceId(request);

    assertNotNull(actual.getCatalog());
    assertNotNull(actual.getJobInfo());
    assertTrue(actual.getJobInfo().getSucceeded());
    verify(configRepository).getSourceConnection(source.getSourceId());
    verify(configRepository).getActorCatalog(eq(request.getSourceId()), eq(SOURCE_DOCKER_TAG), any());
    verify(configRepository).writeActorCatalogFetchEvent(eq(airbyteCatalog), eq(source.getSourceId()), eq(SOURCE_DOCKER_TAG), any());
    verify(synchronousSchedulerClient).createDiscoverSchemaJob(source, SOURCE_DOCKER_IMAGE);
  }

  @Test
  void testDiscoverSchemaForSourceFromSourceIdCachedCatalog() throws IOException, JsonValidationException, ConfigNotFoundException {
    final SourceConnection source = SourceHelpers.generateSource(UUID.randomUUID());
    final SourceDiscoverSchemaRequestBody request = new SourceDiscoverSchemaRequestBody().sourceId(source.getSourceId());

    final SynchronousResponse<AirbyteCatalog> discoverResponse = (SynchronousResponse<AirbyteCatalog>) jobResponse;
    final SynchronousJobMetadata metadata = mock(SynchronousJobMetadata.class);
    when(discoverResponse.isSuccess()).thenReturn(true);
    final AirbyteCatalog airbyteCatalog = CatalogHelpers.createAirbyteCatalog("shoes",
        Field.of("sku", JsonSchemaType.STRING));
    when(discoverResponse.getOutput()).thenReturn(airbyteCatalog);
    when(discoverResponse.getMetadata()).thenReturn(metadata);
    when(metadata.isSucceeded()).thenReturn(true);

    when(configRepository.getStandardSourceDefinition(source.getSourceDefinitionId()))
        .thenReturn(new StandardSourceDefinition()
            .withDockerRepository(SOURCE_DOCKER_REPO)
            .withDockerImageTag(SOURCE_DOCKER_TAG)
            .withSourceDefinitionId(source.getSourceDefinitionId()));
    when(configRepository.getSourceConnection(source.getSourceId())).thenReturn(source);
    final ActorCatalog actorCatalog = new ActorCatalog()
        .withCatalog(Jsons.jsonNode(airbyteCatalog))
        .withCatalogHash("")
        .withId(UUID.randomUUID());
    when(configRepository.getActorCatalog(any(), any(), any())).thenReturn(Optional.of(actorCatalog));
    when(synchronousSchedulerClient.createDiscoverSchemaJob(source, SOURCE_DOCKER_IMAGE))
        .thenReturn(discoverResponse);

    final SourceDiscoverSchemaRead actual = schedulerHandler.discoverSchemaForSourceFromSourceId(request);

    assertNotNull(actual.getCatalog());
    assertNotNull(actual.getJobInfo());
    assertTrue(actual.getJobInfo().getSucceeded());
    verify(configRepository).getSourceConnection(source.getSourceId());
    verify(configRepository).getActorCatalog(eq(request.getSourceId()), any(), any());
    verify(configRepository, never()).writeActorCatalogFetchEvent(any(), any(), any(), any());
    verify(synchronousSchedulerClient, never()).createDiscoverSchemaJob(source, SOURCE_DOCKER_IMAGE);
  }

  @Test
  void testDiscoverSchemaForSourceFromSourceIdDisableCache() throws IOException, JsonValidationException, ConfigNotFoundException {
    final SourceConnection source = SourceHelpers.generateSource(UUID.randomUUID());
    final SourceDiscoverSchemaRequestBody request = new SourceDiscoverSchemaRequestBody().sourceId(source.getSourceId()).disableCache(true);

    final SynchronousResponse<AirbyteCatalog> discoverResponse = (SynchronousResponse<AirbyteCatalog>) jobResponse;
    final SynchronousJobMetadata metadata = mock(SynchronousJobMetadata.class);
    when(discoverResponse.isSuccess()).thenReturn(true);
    final AirbyteCatalog airbyteCatalog = CatalogHelpers.createAirbyteCatalog("shoes",
        Field.of("sku", JsonSchemaType.STRING));
    when(discoverResponse.getOutput()).thenReturn(airbyteCatalog);
    when(discoverResponse.getMetadata()).thenReturn(metadata);
    when(metadata.isSucceeded()).thenReturn(true);

    when(configRepository.getStandardSourceDefinition(source.getSourceDefinitionId()))
        .thenReturn(new StandardSourceDefinition()
            .withDockerRepository(SOURCE_DOCKER_REPO)
            .withDockerImageTag(SOURCE_DOCKER_TAG)
            .withSourceDefinitionId(source.getSourceDefinitionId()));
    when(configRepository.getSourceConnection(source.getSourceId())).thenReturn(source);
    final ActorCatalog actorCatalog = new ActorCatalog()
        .withCatalog(Jsons.jsonNode(airbyteCatalog))
        .withCatalogHash("")
        .withId(UUID.randomUUID());
    when(configRepository.getActorCatalog(any(), any(), any())).thenReturn(Optional.of(actorCatalog));
    when(synchronousSchedulerClient.createDiscoverSchemaJob(source, SOURCE_DOCKER_IMAGE))
        .thenReturn(discoverResponse);

    final SourceDiscoverSchemaRead actual = schedulerHandler.discoverSchemaForSourceFromSourceId(request);

    assertNotNull(actual.getCatalog());
    assertNotNull(actual.getJobInfo());
    assertTrue(actual.getJobInfo().getSucceeded());
    verify(configRepository).getSourceConnection(source.getSourceId());
    verify(configRepository).getActorCatalog(eq(request.getSourceId()), any(), any());
    verify(configRepository).writeActorCatalogFetchEvent(any(), any(), any(), any());
    verify(synchronousSchedulerClient).createDiscoverSchemaJob(source, SOURCE_DOCKER_IMAGE);
  }

  @Test
  void testDiscoverSchemaForSourceFromSourceIdFailed() throws IOException, JsonValidationException, ConfigNotFoundException {
    final SourceConnection source = SourceHelpers.generateSource(UUID.randomUUID());
    final SourceDiscoverSchemaRequestBody request = new SourceDiscoverSchemaRequestBody().sourceId(source.getSourceId());

    when(configRepository.getStandardSourceDefinition(source.getSourceDefinitionId()))
        .thenReturn(new StandardSourceDefinition()
            .withDockerRepository(SOURCE_DOCKER_REPO)
            .withDockerImageTag(SOURCE_DOCKER_TAG)
            .withSourceDefinitionId(source.getSourceDefinitionId()));
    when(configRepository.getSourceConnection(source.getSourceId())).thenReturn(source);
    when(synchronousSchedulerClient.createDiscoverSchemaJob(source, SOURCE_DOCKER_IMAGE))
        .thenReturn((SynchronousResponse<AirbyteCatalog>) jobResponse);
    when(completedJob.getSuccessOutput()).thenReturn(Optional.empty());
    when(completedJob.getStatus()).thenReturn(JobStatus.FAILED);

    final SourceDiscoverSchemaRead actual = schedulerHandler.discoverSchemaForSourceFromSourceId(request);

    assertNull(actual.getCatalog());
    assertNotNull(actual.getJobInfo());
    assertFalse(actual.getJobInfo().getSucceeded());
    verify(configRepository).getSourceConnection(source.getSourceId());
    verify(synchronousSchedulerClient).createDiscoverSchemaJob(source, SOURCE_DOCKER_IMAGE);
  }

  @Test
  void testDiscoverSchemaForSourceFromSourceCreate() throws JsonValidationException, IOException, ConfigNotFoundException {
    final SourceConnection source = new SourceConnection()
        .withSourceDefinitionId(SOURCE.getSourceDefinitionId())
        .withConfiguration(SOURCE.getConfiguration());

    final SynchronousResponse<AirbyteCatalog> discoverResponse = (SynchronousResponse<AirbyteCatalog>) jobResponse;
    final SynchronousJobMetadata metadata = mock(SynchronousJobMetadata.class);
    when(discoverResponse.isSuccess()).thenReturn(true);
    when(discoverResponse.getOutput()).thenReturn(new AirbyteCatalog());
    when(discoverResponse.getMetadata()).thenReturn(metadata);
    when(metadata.isSucceeded()).thenReturn(true);

    final SourceCoreConfig sourceCoreConfig = new SourceCoreConfig()
        .sourceDefinitionId(source.getSourceDefinitionId())
        .connectionConfiguration(source.getConfiguration());

    when(configRepository.getStandardSourceDefinition(source.getSourceDefinitionId()))
        .thenReturn(new StandardSourceDefinition()
            .withDockerRepository(SOURCE_DOCKER_REPO)
            .withDockerImageTag(SOURCE_DOCKER_TAG)
            .withSourceDefinitionId(source.getSourceDefinitionId()));
    when(synchronousSchedulerClient.createDiscoverSchemaJob(source, SOURCE_DOCKER_IMAGE))
        .thenReturn(discoverResponse);
    when(secretsRepositoryWriter.statefulSplitEphemeralSecrets(
        eq(source.getConfiguration()),
        any())).thenReturn(source.getConfiguration());

    final SourceDiscoverSchemaRead actual = schedulerHandler.discoverSchemaForSourceFromSourceCreate(sourceCoreConfig);

    assertNotNull(actual.getCatalog());
    assertNotNull(actual.getJobInfo());
    assertTrue(actual.getJobInfo().getSucceeded());
    verify(synchronousSchedulerClient).createDiscoverSchemaJob(source, SOURCE_DOCKER_IMAGE);
  }

  @Test
  void testDiscoverSchemaForSourceFromSourceCreateFailed() throws JsonValidationException, IOException, ConfigNotFoundException {
    final SourceConnection source = new SourceConnection()
        .withSourceDefinitionId(SOURCE.getSourceDefinitionId())
        .withConfiguration(SOURCE.getConfiguration());

    final SourceCoreConfig sourceCoreConfig = new SourceCoreConfig()
        .sourceDefinitionId(source.getSourceDefinitionId())
        .connectionConfiguration(source.getConfiguration());

    when(configRepository.getStandardSourceDefinition(source.getSourceDefinitionId()))
        .thenReturn(new StandardSourceDefinition()
            .withDockerRepository(SOURCE_DOCKER_REPO)
            .withDockerImageTag(SOURCE_DOCKER_TAG)
            .withSourceDefinitionId(source.getSourceDefinitionId()));
    when(synchronousSchedulerClient.createDiscoverSchemaJob(source, SOURCE_DOCKER_IMAGE))
        .thenReturn((SynchronousResponse<AirbyteCatalog>) jobResponse);
    when(secretsRepositoryWriter.statefulSplitEphemeralSecrets(
        eq(source.getConfiguration()),
        any())).thenReturn(source.getConfiguration());
    when(completedJob.getSuccessOutput()).thenReturn(Optional.empty());
    when(completedJob.getStatus()).thenReturn(JobStatus.FAILED);

    final SourceDiscoverSchemaRead actual = schedulerHandler.discoverSchemaForSourceFromSourceCreate(sourceCoreConfig);

    assertNull(actual.getCatalog());
    assertNotNull(actual.getJobInfo());
    assertFalse(actual.getJobInfo().getSucceeded());
    verify(synchronousSchedulerClient).createDiscoverSchemaJob(source, SOURCE_DOCKER_IMAGE);
  }

  @Test
<<<<<<< HEAD
  void testGetCurrentState() throws IOException {
    final UUID connectionId = UUID.randomUUID();
    final State state = new State().withState(Jsons.jsonNode(ImmutableMap.of("checkpoint", 1)));
    when(statePersistence.getCurrentState(connectionId)).thenReturn(StateMessageHelper.getTypedState(state.getState(), false));

    final ConnectionState connectionState = schedulerHandler.getState(new ConnectionIdRequestBody().connectionId(connectionId));
    assertEquals(new ConnectionState().connectionId(connectionId).state(state.getState()), connectionState);
  }

  @Test
  void testGetCurrentStateEmpty() throws IOException {
    final UUID connectionId = UUID.randomUUID();
    when(statePersistence.getCurrentState(connectionId)).thenReturn(Optional.empty());

    final ConnectionState connectionState = schedulerHandler.getState(new ConnectionIdRequestBody().connectionId(connectionId));
    assertEquals(new ConnectionState().connectionId(connectionId), connectionState);
  }

  @Test
=======
>>>>>>> 4fa2bf3c
  void testEnumConversion() {
    assertTrue(Enums.isCompatible(StandardCheckConnectionOutput.Status.class, CheckConnectionRead.StatusEnum.class));
    assertTrue(Enums.isCompatible(JobStatus.class, io.airbyte.api.model.generated.JobStatus.class));
  }

  @Test
  void testSyncConnection() throws IOException {
    final UUID connectionId = UUID.randomUUID();

    final long jobId = 123L;
    final ManualOperationResult manualOperationResult = ManualOperationResult
        .builder()
        .failingReason(Optional.empty())
        .jobId(Optional.of(jobId))
        .build();

    when(eventRunner.startNewManualSync(connectionId))
        .thenReturn(manualOperationResult);

    doReturn(new JobInfoRead())
        .when(jobConverter).getJobInfoRead(any());

    schedulerHandler.syncConnection(new ConnectionIdRequestBody().connectionId(connectionId));

    verify(eventRunner).startNewManualSync(connectionId);
  }

  @Test
  void testResetConnection() throws IOException {
    final UUID connectionId = UUID.randomUUID();

    final long jobId = 123L;
    final ManualOperationResult manualOperationResult = ManualOperationResult
        .builder()
        .failingReason(Optional.empty())
        .jobId(Optional.of(jobId))
        .build();

    when(eventRunner.resetConnection(connectionId))
        .thenReturn(manualOperationResult);

    doReturn(new JobInfoRead())
        .when(jobConverter).getJobInfoRead(any());

    schedulerHandler.resetConnection(new ConnectionIdRequestBody().connectionId(connectionId));

    verify(eventRunner).resetConnection(connectionId);
  }

  @Test
  void testCancelJob() throws IOException {
    final UUID connectionId = UUID.randomUUID();
    final long jobId = 123L;
    final Job job = mock(Job.class);
    when(job.getScope()).thenReturn(connectionId.toString());
    when(jobPersistence.getJob(jobId)).thenReturn(job);

    final ManualOperationResult manualOperationResult = ManualOperationResult
        .builder()
        .failingReason(Optional.empty())
        .jobId(Optional.of(jobId))
        .build();

    when(eventRunner.startNewCancellation(connectionId))
        .thenReturn(manualOperationResult);

    doReturn(new JobInfoRead())
        .when(jobConverter).getJobInfoRead(any());

    schedulerHandler.cancelJob(new JobIdRequestBody().id(jobId));

    verify(eventRunner).startNewCancellation(connectionId);
  }

}<|MERGE_RESOLUTION|>--- conflicted
+++ resolved
@@ -558,7 +558,6 @@
   }
 
   @Test
-<<<<<<< HEAD
   void testGetCurrentState() throws IOException {
     final UUID connectionId = UUID.randomUUID();
     final State state = new State().withState(Jsons.jsonNode(ImmutableMap.of("checkpoint", 1)));
@@ -578,8 +577,6 @@
   }
 
   @Test
-=======
->>>>>>> 4fa2bf3c
   void testEnumConversion() {
     assertTrue(Enums.isCompatible(StandardCheckConnectionOutput.Status.class, CheckConnectionRead.StatusEnum.class));
     assertTrue(Enums.isCompatible(JobStatus.class, io.airbyte.api.model.generated.JobStatus.class));
