/*
 * MIT License
 *
 * Copyright (c) 2020 Airbyte
 *
 * Permission is hereby granted, free of charge, to any person obtaining a copy
 * of this software and associated documentation files (the "Software"), to deal
 * in the Software without restriction, including without limitation the rights
 * to use, copy, modify, merge, publish, distribute, sublicense, and/or sell
 * copies of the Software, and to permit persons to whom the Software is
 * furnished to do so, subject to the following conditions:
 *
 * The above copyright notice and this permission notice shall be included in all
 * copies or substantial portions of the Software.
 *
 * THE SOFTWARE IS PROVIDED "AS IS", WITHOUT WARRANTY OF ANY KIND, EXPRESS OR
 * IMPLIED, INCLUDING BUT NOT LIMITED TO THE WARRANTIES OF MERCHANTABILITY,
 * FITNESS FOR A PARTICULAR PURPOSE AND NONINFRINGEMENT. IN NO EVENT SHALL THE
 * AUTHORS OR COPYRIGHT HOLDERS BE LIABLE FOR ANY CLAIM, DAMAGES OR OTHER
 * LIABILITY, WHETHER IN AN ACTION OF CONTRACT, TORT OR OTHERWISE, ARISING FROM,
 * OUT OF OR IN CONNECTION WITH THE SOFTWARE OR THE USE OR OTHER DEALINGS IN THE
 * SOFTWARE.
 */

package io.airbyte.server.handlers;

import static org.junit.jupiter.api.Assertions.assertThrows;
import static org.mockito.ArgumentMatchers.any;
import static org.mockito.Mockito.mock;
import static org.mockito.Mockito.never;
import static org.mockito.Mockito.verify;
import static org.mockito.Mockito.when;

import com.fasterxml.jackson.databind.JsonNode;
import com.google.common.collect.ImmutableMap;
import io.airbyte.commons.io.FileTtlManager;
import io.airbyte.commons.json.Jsons;
import io.airbyte.config.DestinationConnection;
import io.airbyte.config.SourceConnection;
import io.airbyte.config.StandardDestinationDefinition;
import io.airbyte.config.StandardSourceDefinition;
import io.airbyte.config.StandardSync;
import io.airbyte.config.StandardSyncSchedule;
import io.airbyte.config.StandardWorkspace;
import io.airbyte.config.persistence.ConfigNotFoundException;
import io.airbyte.config.persistence.ConfigRepository;
import io.airbyte.config.persistence.PersistenceConstants;
import io.airbyte.db.Database;
import io.airbyte.db.Databases;
import io.airbyte.scheduler.persistence.DefaultJobPersistence;
import io.airbyte.scheduler.persistence.JobPersistence;
import io.airbyte.server.helpers.ConnectionHelpers;
import io.airbyte.server.helpers.DestinationDefinitionHelpers;
import io.airbyte.server.helpers.DestinationHelpers;
import io.airbyte.server.helpers.SourceDefinitionHelpers;
import io.airbyte.server.helpers.SourceHelpers;
import io.airbyte.validation.json.JsonValidationException;
import java.io.IOException;
import java.sql.SQLException;
import java.util.List;
import java.util.UUID;
import org.junit.jupiter.api.AfterEach;
import org.junit.jupiter.api.BeforeEach;
import org.junit.jupiter.api.Test;
import org.testcontainers.containers.PostgreSQLContainer;

public class ArchiveHandlerTest {

  private ConfigRepository configRepository;

  private JsonNode dbConfig;
  private PostgreSQLContainer<?> container;
  private Database database;
  private JobPersistence persistence;
  private ArchiveHandler archiveHandler;
  private FileTtlManager fileTtlManager;

  @BeforeEach
  void setUp() {
    configRepository = mock(ConfigRepository.class);
    dbConfig = null;
    container = mock(PostgreSQLContainer.class);
    database = mock(Database.class);
<<<<<<< HEAD
    persistence = mock(JobPersistence.class);
    archiveHandler = new ArchiveHandler("test-version", configRepository, persistence);
  }

  void setUpDatabase() {
    container = new PostgreSQLContainer<>("postgres:13-alpine");
    container.start();
    dbConfig = Jsons.jsonNode(ImmutableMap.builder()
        .put("username", container.getUsername())
        .put("password", container.getPassword())
        .put("jdbc_url", String.format("jdbc:postgresql://%s:%s/%s",
            container.getHost(),
            container.getFirstMappedPort(),
            container.getDatabaseName()))
        .build());
    database = Databases.createPostgresDatabase(
        dbConfig.get("username").asText(),
        dbConfig.get("password").asText(),
        dbConfig.get("jdbc_url").asText());
    persistence = new DefaultJobPersistence(database);
=======
    fileTtlManager = mock(FileTtlManager.class);
    archiveHandler = new ArchiveHandler("test-version", configRepository, database, fileTtlManager);
>>>>>>> 9302150c
  }

  @AfterEach
  void tearDown() throws Exception {
    database.close();
    container.close();
  }

  private StandardWorkspace generateWorkspace() {
    final UUID workspaceId = PersistenceConstants.DEFAULT_WORKSPACE_ID;

    return new StandardWorkspace()
        .withWorkspaceId(workspaceId)
        .withCustomerId(UUID.randomUUID())
        .withEmail("test@airbyte.io")
        .withName("test workspace")
        .withSlug("default")
        .withInitialSetupComplete(false)
        .withOnboardingComplete(true);
  }

  @Test
  void testEmptyMigration() throws JsonValidationException, IOException {
    archiveHandler.importData(archiveHandler.exportData());

    verify(configRepository, never()).writeStandardWorkspace(any());
    verify(configRepository, never()).writeStandardSource(any());
    verify(configRepository, never()).writeStandardDestinationDefinition(any());
    verify(configRepository, never()).writeSourceConnection(any());
    verify(configRepository, never()).writeDestinationConnection(any());
    verify(configRepository, never()).writeStandardSync(any());
    verify(configRepository, never()).writeStandardSchedule(any());
  }

  @Test
  void testConfigMigration() throws ConfigNotFoundException, IOException, JsonValidationException {
    final StandardWorkspace workspace = generateWorkspace();
    final StandardSourceDefinition standardSource = SourceDefinitionHelpers.generateSource();
    final StandardDestinationDefinition standardDestination = DestinationDefinitionHelpers.generateDestination();
    final SourceConnection sourceConnection1 = SourceHelpers.generateSource(standardSource.getSourceDefinitionId());
    final SourceConnection sourceConnection2 = SourceHelpers.generateSource(standardSource.getSourceDefinitionId());
    final DestinationConnection destinationConnection = DestinationHelpers.generateDestination(standardDestination.getDestinationDefinitionId());
    final StandardSync destinationSync = ConnectionHelpers.generateSyncWithDestinationId(destinationConnection.getDestinationId());
    final StandardSync sourceSync = ConnectionHelpers.generateSyncWithSourceId(sourceConnection1.getSourceId());
    final StandardSyncSchedule syncSchedule = ConnectionHelpers.generateSchedule(sourceSync.getConnectionId());

    // Read operations
    when(configRepository.getStandardWorkspace(PersistenceConstants.DEFAULT_WORKSPACE_ID)).thenReturn(workspace);
    when(configRepository.listStandardSources()).thenReturn(List.of(standardSource));
    when(configRepository.listStandardDestinationDefinitions()).thenReturn(List.of(standardDestination));
    when(configRepository.listSourceConnection()).thenReturn(List.of(sourceConnection1, sourceConnection2));
    when(configRepository.listDestinationConnection()).thenReturn(List.of(destinationConnection));
    when(configRepository.listStandardSyncs()).thenReturn(List.of(destinationSync, sourceSync));
    when(configRepository.getStandardSyncSchedule(sourceSync.getConnectionId())).thenReturn(syncSchedule);

    archiveHandler.importData(archiveHandler.exportData());

    verify(configRepository).writeStandardWorkspace(workspace);
    verify(configRepository).writeStandardSource(standardSource);
    verify(configRepository).writeStandardDestinationDefinition(standardDestination);
    verify(configRepository).writeSourceConnection(sourceConnection1);
    verify(configRepository).writeSourceConnection(sourceConnection2);
    verify(configRepository).writeDestinationConnection(destinationConnection);
    verify(configRepository).writeStandardSync(sourceSync);
    verify(configRepository).writeStandardSync(destinationSync);
    verify(configRepository).writeStandardSchedule(syncSchedule);
    verify(fileTtlManager).register(any());
  }

  @Test
  void testWrongDatabaseMigration() throws SQLException {
    setUpDatabase();
    database.query(ctx -> {
      ctx.fetch("CREATE TABLE id_and_name(id INTEGER, name VARCHAR(200), updated_at DATE);");
      ctx.fetch(
          "INSERT INTO id_and_name (id, name, updated_at) VALUES (1,'picard', '2004-10-19'),  (2, 'crusher', '2005-10-19'), (3, 'vash', '2006-10-19');");
      return null;
    });
<<<<<<< HEAD
    archiveHandler = new ArchiveHandler("test-version", configRepository, persistence);
    assertThrows(IllegalArgumentException.class, () -> archiveHandler.importData(archiveHandler.exportData()));
  }

  @Test
  void testDatabaseMigration() throws SQLException {
    setUpDatabase();
    database.query(ctx -> {
      ctx.fetch(
          "CREATE TABLE jobs(id VARCHAR(200), scope VARCHAR(200), config JSONB, status VARCHAR(200), created_at VARCHAR(200), updated_at VARCHAR(200));");
      ctx.fetch(
          "INSERT INTO jobs(id, scope, config, status, created_at, updated_at) VALUES ('"
              + UUID.randomUUID() + "','getspec', '{ \"type\" : \"getSpec\" }', 'success', '2004-10-19', '2004-10-19'), ('"
              + UUID.randomUUID() + "','sync', '{ \"job\" : \"sync\" }', 'running', '2005-10-19', '2005-10-19'), ('"
              + UUID.randomUUID() + "','sync', '{ \"job\" : \"sync\" }', 'pending', '2006-10-19', '2006-10-19');");
      return null;
    });
    archiveHandler = new ArchiveHandler("test-version", configRepository, persistence);
=======
    archiveHandler = new ArchiveHandler("test-version", configRepository, database, fileTtlManager);
>>>>>>> 9302150c

    archiveHandler.importData(archiveHandler.exportData());
  }

}<|MERGE_RESOLUTION|>--- conflicted
+++ resolved
@@ -81,9 +81,9 @@
     dbConfig = null;
     container = mock(PostgreSQLContainer.class);
     database = mock(Database.class);
-<<<<<<< HEAD
     persistence = mock(JobPersistence.class);
-    archiveHandler = new ArchiveHandler("test-version", configRepository, persistence);
+    fileTtlManager = mock(FileTtlManager.class);
+    archiveHandler = new ArchiveHandler("test-version", configRepository, persistence, fileTtlManager);
   }
 
   void setUpDatabase() {
@@ -102,10 +102,6 @@
         dbConfig.get("password").asText(),
         dbConfig.get("jdbc_url").asText());
     persistence = new DefaultJobPersistence(database);
-=======
-    fileTtlManager = mock(FileTtlManager.class);
-    archiveHandler = new ArchiveHandler("test-version", configRepository, database, fileTtlManager);
->>>>>>> 9302150c
   }
 
   @AfterEach
@@ -184,8 +180,7 @@
           "INSERT INTO id_and_name (id, name, updated_at) VALUES (1,'picard', '2004-10-19'),  (2, 'crusher', '2005-10-19'), (3, 'vash', '2006-10-19');");
       return null;
     });
-<<<<<<< HEAD
-    archiveHandler = new ArchiveHandler("test-version", configRepository, persistence);
+    archiveHandler = new ArchiveHandler("test-version", configRepository, persistence, fileTtlManager);
     assertThrows(IllegalArgumentException.class, () -> archiveHandler.importData(archiveHandler.exportData()));
   }
 
@@ -194,19 +189,15 @@
     setUpDatabase();
     database.query(ctx -> {
       ctx.fetch(
-          "CREATE TABLE jobs(id VARCHAR(200), scope VARCHAR(200), config JSONB, status VARCHAR(200), created_at VARCHAR(200), updated_at VARCHAR(200));");
+          "CREATE TABLE jobs(id INTEGER, scope VARCHAR(200), config JSONB, status VARCHAR(200), created_at VARCHAR(200), updated_at VARCHAR(200));");
       ctx.fetch(
-          "INSERT INTO jobs(id, scope, config, status, created_at, updated_at) VALUES ('"
-              + UUID.randomUUID() + "','getspec', '{ \"type\" : \"getSpec\" }', 'success', '2004-10-19', '2004-10-19'), ('"
-              + UUID.randomUUID() + "','sync', '{ \"job\" : \"sync\" }', 'running', '2005-10-19', '2005-10-19'), ('"
-              + UUID.randomUUID() + "','sync', '{ \"job\" : \"sync\" }', 'pending', '2006-10-19', '2006-10-19');");
+          "INSERT INTO jobs(id, scope, config, status, created_at, updated_at) VALUES "
+              + "(1,'getspec', '{ \"type\" : \"getSpec\" }', 'success', '2004-10-19', '2004-10-19'), "
+              + "(2,'sync', '{ \"job\" : \"sync\" }', 'running', '2005-10-19', '2005-10-19'), "
+              + "(3,'sync', '{ \"job\" : \"sync\" }', 'pending', '2006-10-19', '2006-10-19');");
       return null;
     });
-    archiveHandler = new ArchiveHandler("test-version", configRepository, persistence);
-=======
-    archiveHandler = new ArchiveHandler("test-version", configRepository, database, fileTtlManager);
->>>>>>> 9302150c
-
+    archiveHandler = new ArchiveHandler("test-version", configRepository, persistence, fileTtlManager);
     archiveHandler.importData(archiveHandler.exportData());
   }
 
