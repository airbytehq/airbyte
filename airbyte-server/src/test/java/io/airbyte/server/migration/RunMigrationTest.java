--- conflicted
+++ resolved
@@ -109,14 +109,8 @@
 
   private void assertPreMigrationConfigs(final Path configRoot, final JobPersistence jobPersistence) throws Exception {
     assertDatabaseVersion(jobPersistence, INITIAL_VERSION);
-<<<<<<< HEAD
-    ConfigRepository configRepository =
-        new ConfigRepository(FileSystemConfigPersistence.createWithValidation(configRoot), Optional.of(secretPersistence));
-    Map<String, StandardSourceDefinition> sourceDefinitionsBeforeMigration = configRepository.listStandardSources().stream()
-=======
-    final ConfigRepository configRepository = new ConfigRepository(FileSystemConfigPersistence.createWithValidation(configRoot));
+    final ConfigRepository configRepository = new ConfigRepository(FileSystemConfigPersistence.createWithValidation(configRoot), Optional.of(secretPersistence));
     final Map<String, StandardSourceDefinition> sourceDefinitionsBeforeMigration = configRepository.listStandardSources().stream()
->>>>>>> cbf268a5
         .collect(Collectors.toMap(c -> c.getSourceDefinitionId().toString(), c -> c));
     assertTrue(sourceDefinitionsBeforeMigration.containsKey(DEPRECATED_SOURCE_DEFINITION_NOT_BEING_USED));
     assertTrue(sourceDefinitionsBeforeMigration.containsKey(DEPRECATED_SOURCE_DEFINITION_BEING_USED));
@@ -128,14 +122,8 @@
     assertEquals(versionFromDb.get(), version);
   }
 
-<<<<<<< HEAD
-  private void assertPostMigrationConfigs(Path importRoot) throws Exception {
-    final ConfigRepository configRepository =
-        new ConfigRepository(FileSystemConfigPersistence.createWithValidation(importRoot), Optional.of(secretPersistence));
-=======
   private void assertPostMigrationConfigs(final Path importRoot) throws Exception {
-    final ConfigRepository configRepository = new ConfigRepository(FileSystemConfigPersistence.createWithValidation(importRoot));
->>>>>>> cbf268a5
+    final ConfigRepository configRepository = new ConfigRepository(FileSystemConfigPersistence.createWithValidation(importRoot), Optional.of(secretPersistence));
     final UUID workspaceId = configRepository.listStandardWorkspaces(true).get(0).getWorkspaceId();
     // originally the default workspace started with a hardcoded id. the migration in version 0.29.0
     // took that id and randomized it. we want to check that the id is now NOT that hardcoded id and
