--- conflicted
+++ resolved
@@ -35,8 +35,6 @@
         address: ${VAULT_ADDRESS:}
         prefix: ${VAULT_PREFIX:}
         token: ${VAULT_AUTH_TOKEN:}
-<<<<<<< HEAD
-=======
   role: ${AIRBYTE_ROLE:}
   tracking-strategy: ${TRACKING_STRATEGY:LOGGING}
   worker:
@@ -52,7 +50,6 @@
   protocol:
     min-version: ${AIRBYTE_PROTOCOL_VERSION_MIN:0.0.0}
     max-version: ${AIRBYTE_PROTOCOL_VERSION_MAX:0.3.0}
->>>>>>> 9fe23193
 
 temporal:
   cloud:
