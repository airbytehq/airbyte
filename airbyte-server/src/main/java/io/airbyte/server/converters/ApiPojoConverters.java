--- conflicted
+++ resolved
@@ -81,45 +81,6 @@
         .memoryLimit(resourceReqs.getMemoryLimit());
   }
 
-<<<<<<< HEAD
-  public static io.airbyte.config.StandardSync connectionUpdateToInternal(final ConnectionUpdate update) throws JsonValidationException {
-
-    final StandardSync newConnection = new StandardSync()
-        .withNamespaceDefinition(Enums.convertTo(update.getNamespaceDefinition(), NamespaceDefinitionType.class))
-        .withNamespaceFormat(update.getNamespaceFormat())
-        .withPrefix(update.getPrefix())
-        .withOperationIds(update.getOperationIds())
-        .withCatalog(CatalogConverter.toProtocol(update.getSyncCatalog()))
-        .withStatus(toPersistenceStatus(update.getStatus()))
-        .withSourceCatalogId(update.getSourceCatalogId());
-
-    if (update.getName() != null) {
-      newConnection.withName(update.getName());
-    }
-
-    // update Resource Requirements
-    if (update.getResourceRequirements() != null) {
-      newConnection.withResourceRequirements(resourceRequirementsToInternal(update.getResourceRequirements()));
-    }
-
-    // update sync schedule
-    if (update.getScheduleType() != null) {
-      ConnectionScheduleHelper.populateSyncFromScheduleTypeAndData(newConnection, update.getScheduleType(), update.getScheduleData());
-    } else if (update.getSchedule() != null) {
-      final Schedule newSchedule = new Schedule()
-          .withTimeUnit(toPersistenceTimeUnit(update.getSchedule().getTimeUnit()))
-          .withUnits(update.getSchedule().getUnits());
-      newConnection.withManual(false).withSchedule(newSchedule);
-    } else {
-      newConnection.withManual(true).withSchedule(null);
-    }
-
-    return newConnection;
-  }
-
-  // slow api - converting all the catalogs is bad
-=======
->>>>>>> 24cac8c6
   public static ConnectionRead internalToConnectionRead(final StandardSync standardSync) {
     final ConnectionRead connectionRead = new ConnectionRead()
         .connectionId(standardSync.getConnectionId())
