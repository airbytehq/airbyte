/*
 * MIT License
 *
 * Copyright (c) 2020 Airbyte
 *
 * Permission is hereby granted, free of charge, to any person obtaining a copy
 * of this software and associated documentation files (the "Software"), to deal
 * in the Software without restriction, including without limitation the rights
 * to use, copy, modify, merge, publish, distribute, sublicense, and/or sell
 * copies of the Software, and to permit persons to whom the Software is
 * furnished to do so, subject to the following conditions:
 *
 * The above copyright notice and this permission notice shall be included in all
 * copies or substantial portions of the Software.
 *
 * THE SOFTWARE IS PROVIDED "AS IS", WITHOUT WARRANTY OF ANY KIND, EXPRESS OR
 * IMPLIED, INCLUDING BUT NOT LIMITED TO THE WARRANTIES OF MERCHANTABILITY,
 * FITNESS FOR A PARTICULAR PURPOSE AND NONINFRINGEMENT. IN NO EVENT SHALL THE
 * AUTHORS OR COPYRIGHT HOLDERS BE LIABLE FOR ANY CLAIM, DAMAGES OR OTHER
 * LIABILITY, WHETHER IN AN ACTION OF CONTRACT, TORT OR OTHERWISE, ARISING FROM,
 * OUT OF OR IN CONNECTION WITH THE SOFTWARE OR THE USE OR OTHER DEALINGS IN THE
 * SOFTWARE.
 */

package io.airbyte.server.handlers;

import com.google.common.annotations.VisibleForTesting;
import io.airbyte.api.model.CheckConnectionRead;
import io.airbyte.api.model.CheckConnectionRead.StatusEnum;
import io.airbyte.api.model.ConnectionIdRequestBody;
import io.airbyte.api.model.DestinationCoreConfig;
import io.airbyte.api.model.DestinationDefinitionIdRequestBody;
import io.airbyte.api.model.DestinationDefinitionSpecificationRead;
import io.airbyte.api.model.DestinationIdRequestBody;
import io.airbyte.api.model.DestinationUpdate;
import io.airbyte.api.model.JobIdRequestBody;
import io.airbyte.api.model.JobInfoRead;
import io.airbyte.api.model.SourceCoreConfig;
import io.airbyte.api.model.SourceDefinitionIdRequestBody;
import io.airbyte.api.model.SourceDefinitionSpecificationRead;
import io.airbyte.api.model.SourceDiscoverSchemaRead;
import io.airbyte.api.model.SourceIdRequestBody;
import io.airbyte.api.model.SourceUpdate;
import io.airbyte.commons.docker.DockerUtils;
import io.airbyte.commons.enums.Enums;
import io.airbyte.commons.io.IOs;
import io.airbyte.config.DestinationConnection;
import io.airbyte.config.SourceConnection;
import io.airbyte.config.StandardCheckConnectionOutput;
import io.airbyte.config.StandardDestinationDefinition;
import io.airbyte.config.StandardSourceDefinition;
import io.airbyte.config.StandardSync;
import io.airbyte.config.persistence.ConfigNotFoundException;
import io.airbyte.config.persistence.ConfigRepository;
import io.airbyte.protocol.models.AirbyteCatalog;
import io.airbyte.protocol.models.ConnectorSpecification;
import io.airbyte.scheduler.Job;
import io.airbyte.scheduler.client.SchedulerJobClient;
<<<<<<< HEAD
import io.airbyte.scheduler.persistence.JobPersistence;
=======
import io.airbyte.scheduler.client.SynchronousResponse;
import io.airbyte.scheduler.client.SynchronousSchedulerClient;
>>>>>>> f25e68d4
import io.airbyte.server.converters.CatalogConverter;
import io.airbyte.server.converters.ConfigurationUpdate;
import io.airbyte.server.converters.JobConverter;
import io.airbyte.server.converters.SpecFetcher;
import io.airbyte.validation.json.JsonSchemaValidator;
import io.airbyte.validation.json.JsonValidationException;
import io.airbyte.workers.WorkerUtils;
import io.airbyte.workers.temporal.TemporalAttemptExecution;
import io.airbyte.workers.temporal.TemporalUtils;
import io.temporal.api.common.v1.WorkflowExecution;
import io.temporal.api.workflowservice.v1.RequestCancelWorkflowExecutionRequest;
import java.io.IOException;
import java.nio.file.Path;
import java.util.UUID;

public class SchedulerHandler {

  private final ConfigRepository configRepository;
  private final SchedulerJobClient schedulerJobClient;
  private final SynchronousSchedulerClient synchronousSchedulerClient;
  private final SpecFetcher specFetcher;
  private final ConfigurationUpdate configurationUpdate;
  private final JsonSchemaValidator jsonSchemaValidator;
  private final JobPersistence jobPersistence;
  private final Path workspaceRoot;

  public SchedulerHandler(ConfigRepository configRepository,
                          SchedulerJobClient schedulerJobClient,
<<<<<<< HEAD
                          JobPersistence jobPersistence,
                          Path workspaceRoot) {
=======
                          SynchronousSchedulerClient synchronousSchedulerClient) {
>>>>>>> f25e68d4
    this(
        configRepository,
        schedulerJobClient,
        synchronousSchedulerClient,
        new ConfigurationUpdate(configRepository, new SpecFetcher(synchronousSchedulerClient)),
        new JsonSchemaValidator(),
<<<<<<< HEAD
        new SpecFetcher(schedulerJobClient),
        jobPersistence,
        workspaceRoot);
=======
        new SpecFetcher(synchronousSchedulerClient));
>>>>>>> f25e68d4
  }

  @VisibleForTesting
  SchedulerHandler(ConfigRepository configRepository,
                   SchedulerJobClient schedulerJobClient,
                   SynchronousSchedulerClient synchronousSchedulerClient,
                   ConfigurationUpdate configurationUpdate,
                   JsonSchemaValidator jsonSchemaValidator,
                   SpecFetcher specFetcher,
                   JobPersistence jobPersistence,
                   Path workspaceRoot) {
    this.configRepository = configRepository;
    this.schedulerJobClient = schedulerJobClient;
    this.synchronousSchedulerClient = synchronousSchedulerClient;
    this.configurationUpdate = configurationUpdate;
    this.jsonSchemaValidator = jsonSchemaValidator;
    this.specFetcher = specFetcher;
    this.jobPersistence = jobPersistence;
    this.workspaceRoot = workspaceRoot;
  }

  public CheckConnectionRead checkSourceConnectionFromSourceId(SourceIdRequestBody sourceIdRequestBody)
      throws ConfigNotFoundException, IOException, JsonValidationException {
    final SourceConnection source = configRepository.getSourceConnection(sourceIdRequestBody.getSourceId());
    final StandardSourceDefinition sourceDef = configRepository.getStandardSourceDefinition(source.getSourceDefinitionId());
    final String imageName = DockerUtils.getTaggedImageName(sourceDef.getDockerRepository(), sourceDef.getDockerImageTag());

    return reportConnectionStatus(synchronousSchedulerClient.createSourceCheckConnectionJob(source, imageName));
  }

  public CheckConnectionRead checkSourceConnectionFromSourceCreate(SourceCoreConfig sourceConfig)
      throws ConfigNotFoundException, IOException, JsonValidationException {
    final StandardSourceDefinition sourceDef = configRepository.getStandardSourceDefinition(sourceConfig.getSourceDefinitionId());
    final String imageName = DockerUtils.getTaggedImageName(sourceDef.getDockerRepository(), sourceDef.getDockerImageTag());
    // todo (cgardens) - narrow the struct passed to the client. we are not setting fields that are
    // technically declared as required.
    final SourceConnection source = new SourceConnection()
        .withSourceDefinitionId(sourceConfig.getSourceDefinitionId())
        .withConfiguration(sourceConfig.getConnectionConfiguration());

    return reportConnectionStatus(synchronousSchedulerClient.createSourceCheckConnectionJob(source, imageName));
  }

  public CheckConnectionRead checkSourceConnectionFromSourceIdForUpdate(SourceUpdate sourceUpdate)
      throws ConfigNotFoundException, IOException, JsonValidationException {
    final SourceConnection updatedSource = configurationUpdate.source(sourceUpdate.getSourceId(), sourceUpdate.getConnectionConfiguration());

    final ConnectorSpecification spec = getSpecFromSourceDefinitionId(updatedSource.getSourceDefinitionId());
    jsonSchemaValidator.validate(spec.getConnectionSpecification(), updatedSource.getConfiguration());

    final SourceCoreConfig sourceCoreConfig = new SourceCoreConfig()
        .connectionConfiguration(updatedSource.getConfiguration())
        .sourceDefinitionId(updatedSource.getSourceDefinitionId());

    return checkSourceConnectionFromSourceCreate(sourceCoreConfig);
  }

  public CheckConnectionRead checkDestinationConnectionFromDestinationId(DestinationIdRequestBody destinationIdRequestBody)
      throws ConfigNotFoundException, IOException, JsonValidationException {
    final DestinationConnection destination = configRepository.getDestinationConnection(destinationIdRequestBody.getDestinationId());
    final StandardDestinationDefinition destinationDef = configRepository.getStandardDestinationDefinition(destination.getDestinationDefinitionId());
    final String imageName = DockerUtils.getTaggedImageName(destinationDef.getDockerRepository(), destinationDef.getDockerImageTag());
    return reportConnectionStatus(synchronousSchedulerClient.createDestinationCheckConnectionJob(destination, imageName));
  }

  public CheckConnectionRead checkDestinationConnectionFromDestinationCreate(DestinationCoreConfig destinationConfig)
      throws ConfigNotFoundException, IOException, JsonValidationException {
    final StandardDestinationDefinition destDef = configRepository.getStandardDestinationDefinition(destinationConfig.getDestinationDefinitionId());
    final String imageName = DockerUtils.getTaggedImageName(destDef.getDockerRepository(), destDef.getDockerImageTag());
    // todo (cgardens) - narrow the struct passed to the client. we are not setting fields that are
    // technically declared as required.
    final DestinationConnection destination = new DestinationConnection()
        .withDestinationDefinitionId(destinationConfig.getDestinationDefinitionId())
        .withConfiguration(destinationConfig.getConnectionConfiguration());
    return reportConnectionStatus(synchronousSchedulerClient.createDestinationCheckConnectionJob(destination, imageName));
  }

  public CheckConnectionRead checkDestinationConnectionFromDestinationIdForUpdate(DestinationUpdate destinationUpdate)
      throws JsonValidationException, IOException, ConfigNotFoundException {
    final DestinationConnection updatedDestination = configurationUpdate
        .destination(destinationUpdate.getDestinationId(), destinationUpdate.getConnectionConfiguration());

    final ConnectorSpecification spec = getSpecFromDestinationDefinitionId(updatedDestination.getDestinationDefinitionId());
    jsonSchemaValidator.validate(spec.getConnectionSpecification(), updatedDestination.getConfiguration());

    final DestinationCoreConfig destinationCoreConfig = new DestinationCoreConfig()
        .connectionConfiguration(updatedDestination.getConfiguration())
        .destinationDefinitionId(updatedDestination.getDestinationDefinitionId());

    return checkDestinationConnectionFromDestinationCreate(destinationCoreConfig);
  }

  public SourceDiscoverSchemaRead discoverSchemaForSourceFromSourceId(SourceIdRequestBody sourceIdRequestBody)
      throws ConfigNotFoundException, IOException, JsonValidationException {
    final SourceConnection source = configRepository.getSourceConnection(sourceIdRequestBody.getSourceId());
    final StandardSourceDefinition sourceDef = configRepository.getStandardSourceDefinition(source.getSourceDefinitionId());
    final String imageName = DockerUtils.getTaggedImageName(sourceDef.getDockerRepository(), sourceDef.getDockerImageTag());
    final SynchronousResponse<AirbyteCatalog> response = synchronousSchedulerClient.createDiscoverSchemaJob(source, imageName);
    return discoverJobToOutput(response);
  }

  public SourceDiscoverSchemaRead discoverSchemaForSourceFromSourceCreate(SourceCoreConfig sourceCreate)
      throws ConfigNotFoundException, IOException, JsonValidationException {
    final StandardSourceDefinition sourceDef = configRepository.getStandardSourceDefinition(sourceCreate.getSourceDefinitionId());
    final String imageName = DockerUtils.getTaggedImageName(sourceDef.getDockerRepository(), sourceDef.getDockerImageTag());
    // todo (cgardens) - narrow the struct passed to the client. we are not setting fields that are
    // technically declared as required.
    final SourceConnection source = new SourceConnection()
        .withSourceDefinitionId(sourceCreate.getSourceDefinitionId())
        .withConfiguration(sourceCreate.getConnectionConfiguration());
    final SynchronousResponse<AirbyteCatalog> response = synchronousSchedulerClient.createDiscoverSchemaJob(source, imageName);
    return discoverJobToOutput(response);
  }

  private static SourceDiscoverSchemaRead discoverJobToOutput(SynchronousResponse<AirbyteCatalog> response) {
    final SourceDiscoverSchemaRead sourceDiscoverSchemaRead = new SourceDiscoverSchemaRead()
        .jobInfo(JobConverter.getSynchronousJobRead(response));

    if (response.isSuccess()) {
      sourceDiscoverSchemaRead.catalog(CatalogConverter.toApi(response.getOutput()));
    }

    return sourceDiscoverSchemaRead;
  }

  public SourceDefinitionSpecificationRead getSourceDefinitionSpecification(SourceDefinitionIdRequestBody sourceDefinitionIdRequestBody)
      throws ConfigNotFoundException, IOException, JsonValidationException {
    final UUID sourceDefinitionId = sourceDefinitionIdRequestBody.getSourceDefinitionId();
    final StandardSourceDefinition source = configRepository.getStandardSourceDefinition(sourceDefinitionId);
    final String imageName = DockerUtils.getTaggedImageName(source.getDockerRepository(), source.getDockerImageTag());
    final SynchronousResponse<ConnectorSpecification> response = getConnectorSpecification(imageName);
    final ConnectorSpecification spec = response.getOutput();
    return new SourceDefinitionSpecificationRead()
        .jobInfo(JobConverter.getSynchronousJobRead(response))
        .connectionSpecification(spec.getConnectionSpecification())
        .documentationUrl(spec.getDocumentationUrl().toString())
        .sourceDefinitionId(sourceDefinitionId);
  }

  public DestinationDefinitionSpecificationRead getDestinationSpecification(DestinationDefinitionIdRequestBody destinationDefinitionIdRequestBody)
      throws ConfigNotFoundException, IOException, JsonValidationException {
    final UUID destinationDefinitionId = destinationDefinitionIdRequestBody.getDestinationDefinitionId();
    final StandardDestinationDefinition destination = configRepository.getStandardDestinationDefinition(destinationDefinitionId);
    final String imageName = DockerUtils.getTaggedImageName(destination.getDockerRepository(), destination.getDockerImageTag());
    final SynchronousResponse<ConnectorSpecification> response = getConnectorSpecification(imageName);
    final ConnectorSpecification spec = response.getOutput();
    return new DestinationDefinitionSpecificationRead()
        .jobInfo(JobConverter.getSynchronousJobRead(response))
        .connectionSpecification(spec.getConnectionSpecification())
        .documentationUrl(spec.getDocumentationUrl().toString())
        .destinationDefinitionId(destinationDefinitionId);
  }

  public SynchronousResponse<ConnectorSpecification> getConnectorSpecification(String dockerImage) throws IOException {
    return synchronousSchedulerClient.createGetSpecJob(dockerImage);
  }

  public JobInfoRead syncConnection(final ConnectionIdRequestBody connectionIdRequestBody)
      throws ConfigNotFoundException, IOException, JsonValidationException {
    final UUID connectionId = connectionIdRequestBody.getConnectionId();
    final StandardSync standardSync = configRepository.getStandardSync(connectionId);

    final SourceConnection source = configRepository.getSourceConnection(standardSync.getSourceId());
    final DestinationConnection destination = configRepository.getDestinationConnection(standardSync.getDestinationId());

    final StandardSourceDefinition sourceDef = configRepository.getStandardSourceDefinition(source.getSourceDefinitionId());
    final String sourceImageName = DockerUtils.getTaggedImageName(sourceDef.getDockerRepository(), sourceDef.getDockerImageTag());

    final StandardDestinationDefinition destinationDef = configRepository.getStandardDestinationDefinition(destination.getDestinationDefinitionId());
    final String destinationImageName = DockerUtils.getTaggedImageName(destinationDef.getDockerRepository(), destinationDef.getDockerImageTag());

    final Job job = schedulerJobClient.createOrGetActiveSyncJob(
        source,
        destination,
        standardSync,
        sourceImageName,
        destinationImageName);

    return JobConverter.getJobInfoRead(job);
  }

  public JobInfoRead resetConnection(final ConnectionIdRequestBody connectionIdRequestBody)
      throws IOException, JsonValidationException, ConfigNotFoundException {
    final UUID connectionId = connectionIdRequestBody.getConnectionId();
    final StandardSync standardSync = configRepository.getStandardSync(connectionId);

    final DestinationConnection destination = configRepository.getDestinationConnection(standardSync.getDestinationId());

    final StandardDestinationDefinition destinationDef = configRepository.getStandardDestinationDefinition(destination.getDestinationDefinitionId());
    final String destinationImageName = DockerUtils.getTaggedImageName(destinationDef.getDockerRepository(), destinationDef.getDockerImageTag());

    final Job job = schedulerJobClient.createOrGetActiveResetConnectionJob(destination, standardSync, destinationImageName);

    return JobConverter.getJobInfoRead(job);
  }

<<<<<<< HEAD
  public JobInfoRead cancelJob(JobIdRequestBody jobIdRequestBody) throws IOException {
    final long jobId = jobIdRequestBody.getId();

    // first prevent this job from being scheduled again
    jobPersistence.cancelJob(jobId);

    // second cancel the temporal execution
    // TODO: this is hacky, resolve https://github.com/airbytehq/airbyte/issues/2564 to avoid this
    // behavior
    final Path attemptParentDir = WorkerUtils.getJobRoot(workspaceRoot, jobId, 0L).getParent();
    final String workflowId = IOs.readFile(attemptParentDir, TemporalAttemptExecution.WORKFLOW_ID_FILENAME);
    final WorkflowExecution workflowExecution = WorkflowExecution.newBuilder()
        .setWorkflowId(workflowId)
        .build();
    final RequestCancelWorkflowExecutionRequest cancelRequest = RequestCancelWorkflowExecutionRequest.newBuilder()
        .setWorkflowExecution(workflowExecution)
        .build();

    TemporalUtils.TEMPORAL_SERVICE.blockingStub().requestCancelWorkflowExecution(cancelRequest);

    return JobConverter.getJobInfoRead(jobPersistence.getJob(jobId));
  }

  private CheckConnectionRead reportConnectionStatus(final Job job) {
    final StandardCheckConnectionOutput checkConnectionOutput = job.getSuccessOutput().map(JobOutput::getCheckConnection)
        // the job should always produce an output, but if it does not, we assume a failure.
        .orElse(new StandardCheckConnectionOutput().withStatus(Status.FAILED));
=======
  private CheckConnectionRead reportConnectionStatus(final SynchronousResponse<StandardCheckConnectionOutput> response) {
    final CheckConnectionRead checkConnectionRead = new CheckConnectionRead()
        .jobInfo(JobConverter.getSynchronousJobRead(response));
>>>>>>> f25e68d4

    if (response.isSuccess()) {
      checkConnectionRead
          .status(Enums.convertTo(response.getOutput().getStatus(), StatusEnum.class))
          .message(response.getOutput().getMessage());
    }

    return checkConnectionRead;
  }

  private ConnectorSpecification getSpecFromSourceDefinitionId(UUID sourceDefId)
      throws IOException, JsonValidationException, ConfigNotFoundException {
    final StandardSourceDefinition sourceDef = configRepository.getStandardSourceDefinition(sourceDefId);
    final String imageName = DockerUtils.getTaggedImageName(sourceDef.getDockerRepository(), sourceDef.getDockerImageTag());
    return specFetcher.execute(imageName);
  }

  private ConnectorSpecification getSpecFromDestinationDefinitionId(UUID destDefId)
      throws IOException, JsonValidationException, ConfigNotFoundException {
    final StandardDestinationDefinition destinationDef = configRepository.getStandardDestinationDefinition(destDefId);
    final String imageName = DockerUtils.getTaggedImageName(destinationDef.getDockerRepository(), destinationDef.getDockerImageTag());
    return specFetcher.execute(imageName);
  }

}<|MERGE_RESOLUTION|>--- conflicted
+++ resolved
@@ -56,12 +56,9 @@
 import io.airbyte.protocol.models.ConnectorSpecification;
 import io.airbyte.scheduler.Job;
 import io.airbyte.scheduler.client.SchedulerJobClient;
-<<<<<<< HEAD
-import io.airbyte.scheduler.persistence.JobPersistence;
-=======
 import io.airbyte.scheduler.client.SynchronousResponse;
 import io.airbyte.scheduler.client.SynchronousSchedulerClient;
->>>>>>> f25e68d4
+import io.airbyte.scheduler.persistence.JobPersistence;
 import io.airbyte.server.converters.CatalogConverter;
 import io.airbyte.server.converters.ConfigurationUpdate;
 import io.airbyte.server.converters.JobConverter;
@@ -90,25 +87,18 @@
 
   public SchedulerHandler(ConfigRepository configRepository,
                           SchedulerJobClient schedulerJobClient,
-<<<<<<< HEAD
+                          SynchronousSchedulerClient synchronousSchedulerClient,
                           JobPersistence jobPersistence,
                           Path workspaceRoot) {
-=======
-                          SynchronousSchedulerClient synchronousSchedulerClient) {
->>>>>>> f25e68d4
     this(
         configRepository,
         schedulerJobClient,
         synchronousSchedulerClient,
         new ConfigurationUpdate(configRepository, new SpecFetcher(synchronousSchedulerClient)),
         new JsonSchemaValidator(),
-<<<<<<< HEAD
-        new SpecFetcher(schedulerJobClient),
+        new SpecFetcher(synchronousSchedulerClient),
         jobPersistence,
         workspaceRoot);
-=======
-        new SpecFetcher(synchronousSchedulerClient));
->>>>>>> f25e68d4
   }
 
   @VisibleForTesting
@@ -305,7 +295,6 @@
     return JobConverter.getJobInfoRead(job);
   }
 
-<<<<<<< HEAD
   public JobInfoRead cancelJob(JobIdRequestBody jobIdRequestBody) throws IOException {
     final long jobId = jobIdRequestBody.getId();
 
@@ -329,15 +318,9 @@
     return JobConverter.getJobInfoRead(jobPersistence.getJob(jobId));
   }
 
-  private CheckConnectionRead reportConnectionStatus(final Job job) {
-    final StandardCheckConnectionOutput checkConnectionOutput = job.getSuccessOutput().map(JobOutput::getCheckConnection)
-        // the job should always produce an output, but if it does not, we assume a failure.
-        .orElse(new StandardCheckConnectionOutput().withStatus(Status.FAILED));
-=======
   private CheckConnectionRead reportConnectionStatus(final SynchronousResponse<StandardCheckConnectionOutput> response) {
     final CheckConnectionRead checkConnectionRead = new CheckConnectionRead()
         .jobInfo(JobConverter.getSynchronousJobRead(response));
->>>>>>> f25e68d4
 
     if (response.isSuccess()) {
       checkConnectionRead
