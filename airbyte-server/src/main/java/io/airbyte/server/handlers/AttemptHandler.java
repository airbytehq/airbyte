/*
 * Copyright (c) 2022 Airbyte, Inc., all rights reserved.
 */

package io.airbyte.server.handlers;

import io.airbyte.api.model.generated.InternalOperationResult;
import io.airbyte.api.model.generated.SaveStatsRequestBody;
import io.airbyte.api.model.generated.SetWorkflowInAttemptRequestBody;
<<<<<<< HEAD
import io.airbyte.commons.temporal.config.WorkerMode;
=======
import io.airbyte.config.StreamSyncStats;
import io.airbyte.config.SyncStats;
>>>>>>> 5bb3240d
import io.airbyte.persistence.job.JobPersistence;
import io.micronaut.context.annotation.Requires;
import jakarta.inject.Singleton;
import java.io.IOException;
import java.util.stream.Collectors;
import org.slf4j.Logger;
import org.slf4j.LoggerFactory;

@Singleton
@Requires(env = WorkerMode.CONTROL_PLANE)
public class AttemptHandler {

  private static final Logger LOGGER = LoggerFactory.getLogger(AttemptHandler.class);

  private final JobPersistence jobPersistence;

  public AttemptHandler(final JobPersistence jobPersistence) {
    this.jobPersistence = jobPersistence;
  }

  public InternalOperationResult setWorkflowInAttempt(final SetWorkflowInAttemptRequestBody requestBody) {
    try {
      jobPersistence.setAttemptTemporalWorkflowInfo(requestBody.getJobId(),
<<<<<<< HEAD
          requestBody.getAttemptNumber(), requestBody.getWorkflowId().toString(), requestBody.getProcessingTaskQueue());
    } catch (final IOException ioe) {
=======
          requestBody.getAttemptNumber(), requestBody.getWorkflowId(), requestBody.getProcessingTaskQueue());
    } catch (IOException ioe) {
>>>>>>> 5bb3240d
      LOGGER.error("IOException when setting temporal workflow in attempt;", ioe);
      return new InternalOperationResult().succeeded(false);
    }
    return new InternalOperationResult().succeeded(true);
  }

  public InternalOperationResult saveStats(final SaveStatsRequestBody requestBody) {
    try {
      final var stats = requestBody.getStats();
      final var streamStats = requestBody.getStreamStats().stream()
          .map(s -> new StreamSyncStats()
              .withStreamName(s.getStreamName())
              .withStreamNamespace(s.getStreamNamespace())
              .withStats(new SyncStats()
                  .withBytesEmitted(s.getStats().getBytesEmitted())
                  .withRecordsEmitted(s.getStats().getRecordsEmitted())
                  .withEstimatedBytes(s.getStats().getEstimatedBytes())
                  .withEstimatedRecords(s.getStats().getEstimatedRecords())))
          .collect(Collectors.toList());

      jobPersistence.writeStats(requestBody.getJobId(), requestBody.getAttemptNumber(),
          stats.getEstimatedRecords(), stats.getEstimatedBytes(), stats.getRecordsEmitted(), stats.getBytesEmitted(), streamStats);

    } catch (final IOException ioe) {
      LOGGER.error("IOException when setting temporal workflow in attempt;", ioe);
      return new InternalOperationResult().succeeded(false);
    }

    return new InternalOperationResult().succeeded(true);
  }

}<|MERGE_RESOLUTION|>--- conflicted
+++ resolved
@@ -7,12 +7,9 @@
 import io.airbyte.api.model.generated.InternalOperationResult;
 import io.airbyte.api.model.generated.SaveStatsRequestBody;
 import io.airbyte.api.model.generated.SetWorkflowInAttemptRequestBody;
-<<<<<<< HEAD
 import io.airbyte.commons.temporal.config.WorkerMode;
-=======
 import io.airbyte.config.StreamSyncStats;
 import io.airbyte.config.SyncStats;
->>>>>>> 5bb3240d
 import io.airbyte.persistence.job.JobPersistence;
 import io.micronaut.context.annotation.Requires;
 import jakarta.inject.Singleton;
@@ -36,13 +33,8 @@
   public InternalOperationResult setWorkflowInAttempt(final SetWorkflowInAttemptRequestBody requestBody) {
     try {
       jobPersistence.setAttemptTemporalWorkflowInfo(requestBody.getJobId(),
-<<<<<<< HEAD
-          requestBody.getAttemptNumber(), requestBody.getWorkflowId().toString(), requestBody.getProcessingTaskQueue());
+          requestBody.getAttemptNumber(), requestBody.getWorkflowId(), requestBody.getProcessingTaskQueue());
     } catch (final IOException ioe) {
-=======
-          requestBody.getAttemptNumber(), requestBody.getWorkflowId(), requestBody.getProcessingTaskQueue());
-    } catch (IOException ioe) {
->>>>>>> 5bb3240d
       LOGGER.error("IOException when setting temporal workflow in attempt;", ioe);
       return new InternalOperationResult().succeeded(false);
     }
