/*
 * Copyright (c) 2021 Airbyte, Inc., all rights reserved.
 */

package io.airbyte.server.handlers;

import com.google.common.collect.ImmutableMap;
import io.airbyte.analytics.TrackingClient;
import io.airbyte.api.model.CompleteDestinationOAuthRequest;
import io.airbyte.api.model.CompleteSourceOauthRequest;
import io.airbyte.api.model.DestinationOauthConsentRequest;
import io.airbyte.api.model.OAuthConsentRead;
import io.airbyte.api.model.SetInstancewideDestinationOauthParamsRequestBody;
import io.airbyte.api.model.SetInstancewideSourceOauthParamsRequestBody;
import io.airbyte.api.model.SourceOauthConsentRequest;
import io.airbyte.commons.json.Jsons;
import io.airbyte.config.DestinationOAuthParameter;
import io.airbyte.config.SourceOAuthParameter;
import io.airbyte.config.StandardDestinationDefinition;
import io.airbyte.config.StandardSourceDefinition;
import io.airbyte.config.persistence.ConfigNotFoundException;
import io.airbyte.config.persistence.ConfigRepository;
import io.airbyte.oauth.OAuthFlowImplementation;
import io.airbyte.oauth.OAuthImplementationFactory;
import io.airbyte.protocol.models.ConnectorSpecification;
import io.airbyte.scheduler.persistence.job_tracker.TrackingMetadata;
import io.airbyte.server.converters.SpecFetcher;
import io.airbyte.validation.json.JsonValidationException;
import java.io.IOException;
import java.net.http.HttpClient;
import java.util.Map;
import java.util.UUID;
import org.slf4j.Logger;
import org.slf4j.LoggerFactory;

public class OAuthHandler {

  private static final Logger LOGGER = LoggerFactory.getLogger(OAuthHandler.class);

  private final ConfigRepository configRepository;
  private final OAuthImplementationFactory oAuthImplementationFactory;
  private final TrackingClient trackingClient;
  private final SpecFetcher specFetcher;

  public OAuthHandler(final ConfigRepository configRepository,
                      final HttpClient httpClient,
                      final TrackingClient trackingClient,
                      final SpecFetcher specFetcher) {
    this.configRepository = configRepository;
    this.oAuthImplementationFactory = new OAuthImplementationFactory(configRepository, httpClient);
    this.trackingClient = trackingClient;
    this.specFetcher = specFetcher;
  }

  public OAuthConsentRead getSourceOAuthConsent(final SourceOauthConsentRequest sourceDefinitionIdRequestBody)
      throws JsonValidationException, ConfigNotFoundException, IOException {
    final StandardSourceDefinition sourceDefinition =
        configRepository.getStandardSourceDefinition(sourceDefinitionIdRequestBody.getSourceDefinitionId());
    final OAuthFlowImplementation oAuthFlowImplementation =
        oAuthImplementationFactory.create(sourceDefinition);
    final ImmutableMap<String, Object> metadata = generateSourceMetadata(sourceDefinitionIdRequestBody.getSourceDefinitionId());
    final OAuthConsentRead result = new OAuthConsentRead().consentUrl(oAuthFlowImplementation.getSourceConsentUrl(
        sourceDefinitionIdRequestBody.getWorkspaceId(),
        sourceDefinitionIdRequestBody.getSourceDefinitionId(),
        sourceDefinitionIdRequestBody.getRedirectUrl()));
    try {
      trackingClient.track(sourceDefinitionIdRequestBody.getWorkspaceId(), "Get Oauth Consent URL - Backend", metadata);
    } catch (final Exception e) {
      LOGGER.error("failed while reporting usage.", e);
    }
    return result;
  }

  public OAuthConsentRead getDestinationOAuthConsent(final DestinationOauthConsentRequest destinationDefinitionIdRequestBody)
      throws JsonValidationException, ConfigNotFoundException, IOException {
    final StandardDestinationDefinition destinationDefinition =
        configRepository.getStandardDestinationDefinition(destinationDefinitionIdRequestBody.getDestinationDefinitionId());
    final OAuthFlowImplementation oAuthFlowImplementation =
        oAuthImplementationFactory.create(destinationDefinition);
    final ImmutableMap<String, Object> metadata = generateDestinationMetadata(destinationDefinitionIdRequestBody.getDestinationDefinitionId());
    final OAuthConsentRead result = new OAuthConsentRead().consentUrl(oAuthFlowImplementation.getDestinationConsentUrl(
        destinationDefinitionIdRequestBody.getWorkspaceId(),
        destinationDefinitionIdRequestBody.getDestinationDefinitionId(),
        destinationDefinitionIdRequestBody.getRedirectUrl()));
    try {
      trackingClient.track(destinationDefinitionIdRequestBody.getWorkspaceId(), "Get Oauth Consent URL - Backend", metadata);
    } catch (final Exception e) {
      LOGGER.error("failed while reporting usage.", e);
    }
    return result;
  }

  public Map<String, Object> completeSourceOAuth(final CompleteSourceOauthRequest oauthSourceRequestBody)
      throws JsonValidationException, ConfigNotFoundException, IOException {
    final StandardSourceDefinition sourceDefinition = configRepository.getStandardSourceDefinition(oauthSourceRequestBody.getSourceDefinitionId());
    final OAuthFlowImplementation oAuthFlowImplementation =
<<<<<<< HEAD
        oAuthImplementationFactory.create(sourceDefinition, oauthSourceRequestBody.getWorkspaceId());
    final ConnectorSpecification spec = specFetcher.getSpec(sourceDefinition);
=======
        oAuthImplementationFactory.create(sourceDefinition);
>>>>>>> c19de444
    final ImmutableMap<String, Object> metadata = generateSourceMetadata(oauthSourceRequestBody.getSourceDefinitionId());
    final Map<String, Object> result;
    if (spec != null && spec.getAdvancedAuth() != null && spec.getAdvancedAuth().getOauthConfigSpecification() != null) {
      result = oAuthFlowImplementation.completeSourceOAuth(
          oauthSourceRequestBody.getWorkspaceId(),
          oauthSourceRequestBody.getSourceDefinitionId(),
          oauthSourceRequestBody.getQueryParams(),
          oauthSourceRequestBody.getRedirectUrl(),
          oauthSourceRequestBody.getoAuthInputConfiguration(),
          spec.getAdvancedAuth().getOauthConfigSpecification());
    } else {
      // deprecated but this path is kept for connectors that don't define OAuth Spec yet
      result = oAuthFlowImplementation.completeSourceOAuth(
          oauthSourceRequestBody.getWorkspaceId(),
          oauthSourceRequestBody.getSourceDefinitionId(),
          oauthSourceRequestBody.getQueryParams(),
          oauthSourceRequestBody.getRedirectUrl());
    }
    try {
      trackingClient.track(oauthSourceRequestBody.getWorkspaceId(), "Complete OAuth Flow - Backend", metadata);
    } catch (final Exception e) {
      LOGGER.error("failed while reporting usage.", e);
    }
    return result;
  }

  public Map<String, Object> completeDestinationOAuth(final CompleteDestinationOAuthRequest oauthDestinationRequestBody)
      throws JsonValidationException, ConfigNotFoundException, IOException {
    final StandardDestinationDefinition destinationDefinition =
        configRepository.getStandardDestinationDefinition(oauthDestinationRequestBody.getDestinationDefinitionId());
    final OAuthFlowImplementation oAuthFlowImplementation =
<<<<<<< HEAD
        oAuthImplementationFactory.create(destinationDefinition, oauthDestinationRequestBody.getWorkspaceId());
    final ConnectorSpecification spec = specFetcher.getSpec(destinationDefinition);
=======
        oAuthImplementationFactory.create(destinationDefinition);
>>>>>>> c19de444
    final ImmutableMap<String, Object> metadata = generateDestinationMetadata(oauthDestinationRequestBody.getDestinationDefinitionId());
    final Map<String, Object> result;
    if (spec != null && spec.getAdvancedAuth() != null && spec.getAdvancedAuth().getOauthConfigSpecification() != null) {
      result = oAuthFlowImplementation.completeDestinationOAuth(
          oauthDestinationRequestBody.getWorkspaceId(),
          oauthDestinationRequestBody.getDestinationDefinitionId(),
          oauthDestinationRequestBody.getQueryParams(),
          oauthDestinationRequestBody.getRedirectUrl(),
          oauthDestinationRequestBody.getoAuthInputConfiguration(),
          spec.getAdvancedAuth().getOauthConfigSpecification());
    } else {
      // deprecated but this path is kept for connectors that don't define OAuth Spec yet
      result = oAuthFlowImplementation.completeDestinationOAuth(
          oauthDestinationRequestBody.getWorkspaceId(),
          oauthDestinationRequestBody.getDestinationDefinitionId(),
          oauthDestinationRequestBody.getQueryParams(),
          oauthDestinationRequestBody.getRedirectUrl());
    }
    try {
      trackingClient.track(oauthDestinationRequestBody.getWorkspaceId(), "Complete OAuth Flow - Backend", metadata);
    } catch (final Exception e) {
      LOGGER.error("failed while reporting usage.", e);
    }
    return result;
  }

  public void setSourceInstancewideOauthParams(final SetInstancewideSourceOauthParamsRequestBody requestBody)
      throws JsonValidationException, IOException {
    final SourceOAuthParameter param = configRepository
        .getSourceOAuthParamByDefinitionIdOptional(null, requestBody.getSourceDefinitionId())
        .orElseGet(() -> new SourceOAuthParameter().withOauthParameterId(UUID.randomUUID()))
        .withConfiguration(Jsons.jsonNode(requestBody.getParams()))
        .withSourceDefinitionId(requestBody.getSourceDefinitionId());
    configRepository.writeSourceOAuthParam(param);
  }

  public void setDestinationInstancewideOauthParams(final SetInstancewideDestinationOauthParamsRequestBody requestBody)
      throws JsonValidationException, IOException {
    final DestinationOAuthParameter param = configRepository
        .getDestinationOAuthParamByDefinitionIdOptional(null, requestBody.getDestinationDefinitionId())
        .orElseGet(() -> new DestinationOAuthParameter().withOauthParameterId(UUID.randomUUID()))
        .withConfiguration(Jsons.jsonNode(requestBody.getParams()))
        .withDestinationDefinitionId(requestBody.getDestinationDefinitionId());
    configRepository.writeDestinationOAuthParam(param);
  }

  private ImmutableMap<String, Object> generateSourceMetadata(final UUID sourceDefinitionId)
      throws JsonValidationException, ConfigNotFoundException, IOException {
    final StandardSourceDefinition sourceDefinition = configRepository.getStandardSourceDefinition(sourceDefinitionId);
    return TrackingMetadata.generateSourceDefinitionMetadata(sourceDefinition);
  }

  private ImmutableMap<String, Object> generateDestinationMetadata(final UUID destinationDefinitionId)
      throws JsonValidationException, ConfigNotFoundException, IOException {
    final StandardDestinationDefinition destinationDefinition = configRepository.getStandardDestinationDefinition(destinationDefinitionId);
    return TrackingMetadata.generateDestinationDefinitionMetadata(destinationDefinition);
  }

}<|MERGE_RESOLUTION|>--- conflicted
+++ resolved
@@ -93,13 +93,8 @@
   public Map<String, Object> completeSourceOAuth(final CompleteSourceOauthRequest oauthSourceRequestBody)
       throws JsonValidationException, ConfigNotFoundException, IOException {
     final StandardSourceDefinition sourceDefinition = configRepository.getStandardSourceDefinition(oauthSourceRequestBody.getSourceDefinitionId());
-    final OAuthFlowImplementation oAuthFlowImplementation =
-<<<<<<< HEAD
-        oAuthImplementationFactory.create(sourceDefinition, oauthSourceRequestBody.getWorkspaceId());
+    final OAuthFlowImplementation oAuthFlowImplementation = oAuthImplementationFactory.create(sourceDefinition);
     final ConnectorSpecification spec = specFetcher.getSpec(sourceDefinition);
-=======
-        oAuthImplementationFactory.create(sourceDefinition);
->>>>>>> c19de444
     final ImmutableMap<String, Object> metadata = generateSourceMetadata(oauthSourceRequestBody.getSourceDefinitionId());
     final Map<String, Object> result;
     if (spec != null && spec.getAdvancedAuth() != null && spec.getAdvancedAuth().getOauthConfigSpecification() != null) {
@@ -130,13 +125,8 @@
       throws JsonValidationException, ConfigNotFoundException, IOException {
     final StandardDestinationDefinition destinationDefinition =
         configRepository.getStandardDestinationDefinition(oauthDestinationRequestBody.getDestinationDefinitionId());
-    final OAuthFlowImplementation oAuthFlowImplementation =
-<<<<<<< HEAD
-        oAuthImplementationFactory.create(destinationDefinition, oauthDestinationRequestBody.getWorkspaceId());
+    final OAuthFlowImplementation oAuthFlowImplementation = oAuthImplementationFactory.create(destinationDefinition);
     final ConnectorSpecification spec = specFetcher.getSpec(destinationDefinition);
-=======
-        oAuthImplementationFactory.create(destinationDefinition);
->>>>>>> c19de444
     final ImmutableMap<String, Object> metadata = generateDestinationMetadata(oauthDestinationRequestBody.getDestinationDefinitionId());
     final Map<String, Object> result;
     if (spec != null && spec.getAdvancedAuth() != null && spec.getAdvancedAuth().getOauthConfigSpecification() != null) {
