/*
 * Copyright (c) 2022 Airbyte, Inc., all rights reserved.
 */

package io.airbyte.server.handlers;

import static io.airbyte.server.ServerConstants.DEV_IMAGE_TAG;

import com.google.common.annotations.VisibleForTesting;
import io.airbyte.api.model.generated.CustomDestinationDefinitionCreate;
import io.airbyte.api.model.generated.DestinationDefinitionCreate;
import io.airbyte.api.model.generated.DestinationDefinitionIdRequestBody;
import io.airbyte.api.model.generated.DestinationDefinitionIdWithWorkspaceId;
import io.airbyte.api.model.generated.DestinationDefinitionRead;
import io.airbyte.api.model.generated.DestinationDefinitionReadList;
import io.airbyte.api.model.generated.DestinationDefinitionUpdate;
import io.airbyte.api.model.generated.DestinationRead;
import io.airbyte.api.model.generated.PrivateDestinationDefinitionRead;
import io.airbyte.api.model.generated.PrivateDestinationDefinitionReadList;
import io.airbyte.api.model.generated.ReleaseStage;
import io.airbyte.api.model.generated.WorkspaceIdRequestBody;
import io.airbyte.commons.docker.DockerUtils;
import io.airbyte.commons.resources.MoreResources;
import io.airbyte.commons.util.MoreLists;
import io.airbyte.commons.version.AirbyteProtocolVersion;
import io.airbyte.commons.version.AirbyteProtocolVersionRange;
import io.airbyte.commons.version.Version;
import io.airbyte.config.ActorDefinitionResourceRequirements;
import io.airbyte.config.ActorType;
import io.airbyte.config.Configs;
import io.airbyte.config.EnvConfigs;
import io.airbyte.config.StandardDestinationDefinition;
import io.airbyte.config.persistence.ConfigNotFoundException;
import io.airbyte.config.persistence.ConfigRepository;
import io.airbyte.protocol.models.ConnectorSpecification;
import io.airbyte.server.converters.ApiPojoConverters;
import io.airbyte.server.converters.SpecFetcher;
import io.airbyte.server.errors.IdNotFoundKnownException;
import io.airbyte.server.errors.InternalServerKnownException;
import io.airbyte.server.errors.UnsupportedProtocolVersionException;
import io.airbyte.server.scheduler.SynchronousResponse;
import io.airbyte.server.scheduler.SynchronousSchedulerClient;
import io.airbyte.server.services.AirbyteGithubStore;
import io.airbyte.validation.json.JsonValidationException;
import java.io.IOException;
import java.net.URI;
import java.net.URISyntaxException;
import java.time.LocalDate;
import java.util.List;
import java.util.Map.Entry;
import java.util.UUID;
import java.util.function.Supplier;
import java.util.stream.Collectors;

@SuppressWarnings("PMD.AvoidCatchingNPE")
public class DestinationDefinitionsHandler {

  private final ConfigRepository configRepository;
  private final Supplier<UUID> uuidSupplier;
  private final SynchronousSchedulerClient schedulerSynchronousClient;
  private final AirbyteGithubStore githubStore;
  private final DestinationHandler destinationHandler;
  private final AirbyteProtocolVersionRange protocolVersionRange;

  public DestinationDefinitionsHandler(final ConfigRepository configRepository,
                                       final SynchronousSchedulerClient schedulerSynchronousClient,
                                       final DestinationHandler destinationHandler) {
    this(configRepository, UUID::randomUUID, schedulerSynchronousClient, AirbyteGithubStore.production(), destinationHandler);
  }

  @VisibleForTesting
  public DestinationDefinitionsHandler(final ConfigRepository configRepository,
                                       final Supplier<UUID> uuidSupplier,
                                       final SynchronousSchedulerClient schedulerSynchronousClient,
                                       final AirbyteGithubStore githubStore,
                                       final DestinationHandler destinationHandler) {
    this.configRepository = configRepository;
    this.uuidSupplier = uuidSupplier;
    this.schedulerSynchronousClient = schedulerSynchronousClient;
    this.githubStore = githubStore;
    this.destinationHandler = destinationHandler;

    // TODO inject protocol min and max once this handler is being converted to micronaut
    final Configs configs = new EnvConfigs();
    protocolVersionRange = new AirbyteProtocolVersionRange(configs.getAirbyteProtocolVersionMin(), configs.getAirbyteProtocolVersionMax());
  }

  @VisibleForTesting
  static DestinationDefinitionRead buildDestinationDefinitionRead(final StandardDestinationDefinition standardDestinationDefinition) {
    try {
      return new DestinationDefinitionRead()
          .destinationDefinitionId(standardDestinationDefinition.getDestinationDefinitionId())
          .name(standardDestinationDefinition.getName())
          .dockerRepository(standardDestinationDefinition.getDockerRepository())
          .dockerImageTag(standardDestinationDefinition.getDockerImageTag())
          .documentationUrl(new URI(standardDestinationDefinition.getDocumentationUrl()))
          .icon(loadIcon(standardDestinationDefinition.getIcon()))
          .protocolVersion(standardDestinationDefinition.getProtocolVersion())
          .releaseStage(getReleaseStage(standardDestinationDefinition))
          .releaseDate(getReleaseDate(standardDestinationDefinition))
          .resourceRequirements(ApiPojoConverters.actorDefResourceReqsToApi(standardDestinationDefinition.getResourceRequirements()));
    } catch (final URISyntaxException | NullPointerException e) {
      throw new InternalServerKnownException("Unable to process retrieved latest destination definitions list", e);
    }
  }

  private static ReleaseStage getReleaseStage(final StandardDestinationDefinition standardDestinationDefinition) {
    if (standardDestinationDefinition.getReleaseStage() == null) {
      return null;
    }
    return ReleaseStage.fromValue(standardDestinationDefinition.getReleaseStage().value());
  }

  private static LocalDate getReleaseDate(final StandardDestinationDefinition standardDestinationDefinition) {
    if (standardDestinationDefinition.getReleaseDate() == null || standardDestinationDefinition.getReleaseDate().isBlank()) {
      return null;
    }

    return LocalDate.parse(standardDestinationDefinition.getReleaseDate());
  }

  public DestinationDefinitionReadList listDestinationDefinitions() throws IOException, JsonValidationException {
    return toDestinationDefinitionReadList(configRepository.listStandardDestinationDefinitions(false));
  }

  private static DestinationDefinitionReadList toDestinationDefinitionReadList(final List<StandardDestinationDefinition> defs) {
    final List<DestinationDefinitionRead> reads = defs.stream()
        .map(DestinationDefinitionsHandler::buildDestinationDefinitionRead)
        .collect(Collectors.toList());
    return new DestinationDefinitionReadList().destinationDefinitions(reads);
  }

  public DestinationDefinitionReadList listLatestDestinationDefinitions() {
    return toDestinationDefinitionReadList(getLatestDestinations());
  }

  private List<StandardDestinationDefinition> getLatestDestinations() {
    try {
      return githubStore.getLatestDestinations();
    } catch (final InterruptedException e) {
      throw new InternalServerKnownException("Request to retrieve latest destination definitions failed", e);
    }
  }

  public DestinationDefinitionReadList listDestinationDefinitionsForWorkspace(final WorkspaceIdRequestBody workspaceIdRequestBody)
      throws IOException {
    return toDestinationDefinitionReadList(MoreLists.concat(
        configRepository.listPublicDestinationDefinitions(false),
        configRepository.listGrantedDestinationDefinitions(workspaceIdRequestBody.getWorkspaceId(), false)));
  }

  public PrivateDestinationDefinitionReadList listPrivateDestinationDefinitions(final WorkspaceIdRequestBody workspaceIdRequestBody)
      throws IOException {
    final List<Entry<StandardDestinationDefinition, Boolean>> standardDestinationDefinitionBooleanMap =
        configRepository.listGrantableDestinationDefinitions(workspaceIdRequestBody.getWorkspaceId(), false);
    return toPrivateDestinationDefinitionReadList(standardDestinationDefinitionBooleanMap);
  }

  private static PrivateDestinationDefinitionReadList toPrivateDestinationDefinitionReadList(
                                                                                             final List<Entry<StandardDestinationDefinition, Boolean>> defs) {
    final List<PrivateDestinationDefinitionRead> reads = defs.stream()
        .map(entry -> new PrivateDestinationDefinitionRead()
            .destinationDefinition(buildDestinationDefinitionRead(entry.getKey()))
            .granted(entry.getValue()))
        .collect(Collectors.toList());
    return new PrivateDestinationDefinitionReadList().destinationDefinitions(reads);
  }

  public DestinationDefinitionRead getDestinationDefinition(final DestinationDefinitionIdRequestBody destinationDefinitionIdRequestBody)
      throws ConfigNotFoundException, IOException, JsonValidationException {
    return buildDestinationDefinitionRead(
        configRepository.getStandardDestinationDefinition(destinationDefinitionIdRequestBody.getDestinationDefinitionId()));
  }

  public DestinationDefinitionRead getDestinationDefinitionForWorkspace(
                                                                        final DestinationDefinitionIdWithWorkspaceId destinationDefinitionIdWithWorkspaceId)
      throws ConfigNotFoundException, IOException, JsonValidationException {
    final UUID definitionId = destinationDefinitionIdWithWorkspaceId.getDestinationDefinitionId();
    final UUID workspaceId = destinationDefinitionIdWithWorkspaceId.getWorkspaceId();
    if (!configRepository.workspaceCanUseDefinition(definitionId, workspaceId)) {
      throw new IdNotFoundKnownException("Cannot find the requested definition with given id for this workspace", definitionId.toString());
    }
    return getDestinationDefinition(new DestinationDefinitionIdRequestBody().destinationDefinitionId(definitionId));
  }

  public DestinationDefinitionRead createCustomDestinationDefinition(final CustomDestinationDefinitionCreate customDestinationDefinitionCreate)
      throws IOException {
    final StandardDestinationDefinition destinationDefinition = destinationDefinitionFromCreate(
        customDestinationDefinitionCreate.getDestinationDefinition())
            .withPublic(false)
            .withCustom(true);
    if (!protocolVersionRange.isSupported(new Version(destinationDefinition.getProtocolVersion()))) {
      throw new UnsupportedProtocolVersionException(destinationDefinition.getProtocolVersion(), protocolVersionRange.min(),
          protocolVersionRange.max());
    }
    configRepository.writeCustomDestinationDefinition(destinationDefinition, customDestinationDefinitionCreate.getWorkspaceId());

    return buildDestinationDefinitionRead(destinationDefinition);
  }

  private StandardDestinationDefinition destinationDefinitionFromCreate(final DestinationDefinitionCreate destinationDefCreate) throws IOException {
    final ConnectorSpecification spec = getSpecForImage(
        destinationDefCreate.getDockerRepository(),
        destinationDefCreate.getDockerImageTag(),
        // Only custom connectors can be created via handlers.
        true);

    final Version airbyteProtocolVersion = AirbyteProtocolVersion.getWithDefault(spec.getProtocolVersion());

    final UUID id = uuidSupplier.get();
    final StandardDestinationDefinition destinationDefinition = new StandardDestinationDefinition()
        .withDestinationDefinitionId(id)
        .withDockerRepository(destinationDefCreate.getDockerRepository())
        .withDockerImageTag(destinationDefCreate.getDockerImageTag())
        .withDocumentationUrl(destinationDefCreate.getDocumentationUrl().toString())
        .withName(destinationDefCreate.getName())
        .withIcon(destinationDefCreate.getIcon())
        .withSpec(spec)
        .withProtocolVersion(airbyteProtocolVersion.serialize())
        .withTombstone(false)
        .withReleaseStage(StandardDestinationDefinition.ReleaseStage.CUSTOM)
        .withResourceRequirements(ApiPojoConverters.actorDefResourceReqsToInternal(destinationDefCreate.getResourceRequirements()));
    return destinationDefinition;
  }

  public DestinationDefinitionRead updateDestinationDefinition(final DestinationDefinitionUpdate destinationDefinitionUpdate)
      throws ConfigNotFoundException, IOException, JsonValidationException {
    final StandardDestinationDefinition currentDestination = configRepository
        .getStandardDestinationDefinition(destinationDefinitionUpdate.getDestinationDefinitionId());

    // specs are re-fetched from the container if the image tag has changed, or if the tag is "dev",
    // to allow for easier iteration of dev images
    final boolean specNeedsUpdate = !currentDestination.getDockerImageTag().equals(destinationDefinitionUpdate.getDockerImageTag())
        || destinationDefinitionUpdate.getDockerImageTag().equals(DEV_IMAGE_TAG);
    final ConnectorSpecification spec = specNeedsUpdate
        ? getSpecForImage(currentDestination.getDockerRepository(), destinationDefinitionUpdate.getDockerImageTag(), currentDestination.getCustom())
        : currentDestination.getSpec();
    final ActorDefinitionResourceRequirements updatedResourceReqs = destinationDefinitionUpdate.getResourceRequirements() != null
        ? ApiPojoConverters.actorDefResourceReqsToInternal(destinationDefinitionUpdate.getResourceRequirements())
        : currentDestination.getResourceRequirements();

    final Version airbyteProtocolVersion = AirbyteProtocolVersion.getWithDefault(spec.getProtocolVersion());
    if (!protocolVersionRange.isSupported(airbyteProtocolVersion)) {
      throw new UnsupportedProtocolVersionException(airbyteProtocolVersion, protocolVersionRange.min(), protocolVersionRange.max());
    }

    final StandardDestinationDefinition newDestination = new StandardDestinationDefinition()
        .withDestinationDefinitionId(currentDestination.getDestinationDefinitionId())
        .withDockerImageTag(destinationDefinitionUpdate.getDockerImageTag())
        .withDockerRepository(currentDestination.getDockerRepository())
        .withName(currentDestination.getName())
        .withDocumentationUrl(currentDestination.getDocumentationUrl())
        .withIcon(currentDestination.getIcon())
        .withNormalizationRepository(currentDestination.getNormalizationRepository())
        .withNormalizationTag(currentDestination.getNormalizationTag())
        .withSupportsDbt(currentDestination.getSupportsDbt())
        .withSpec(spec)
        .withProtocolVersion(airbyteProtocolVersion.serialize())
        .withTombstone(currentDestination.getTombstone())
        .withPublic(currentDestination.getPublic())
        .withCustom(currentDestination.getCustom())
        .withReleaseStage(currentDestination.getReleaseStage())
        .withReleaseDate(currentDestination.getReleaseDate())
        .withResourceRequirements(updatedResourceReqs);

    configRepository.writeStandardDestinationDefinition(newDestination);
    configRepository.clearUnsupportedProtocolVersionFlag(newDestination.getDestinationDefinitionId(), ActorType.DESTINATION, protocolVersionRange);
    return buildDestinationDefinitionRead(newDestination);
  }

  public void deleteDestinationDefinition(final DestinationDefinitionIdRequestBody destinationDefinitionIdRequestBody)
      throws JsonValidationException, ConfigNotFoundException, IOException {
    // "delete" all destinations associated with the destination definition as well. This will cascade
    // to connections that depend on any deleted
    // destinations. Delete destinations first in case a failure occurs mid-operation.

    final StandardDestinationDefinition persistedDestinationDefinition =
        configRepository.getStandardDestinationDefinition(destinationDefinitionIdRequestBody.getDestinationDefinitionId());

    for (final DestinationRead destinationRead : destinationHandler.listDestinationsForDestinationDefinition(destinationDefinitionIdRequestBody)
        .getDestinations()) {
      destinationHandler.deleteDestination(destinationRead);
    }

    persistedDestinationDefinition.withTombstone(true);
    configRepository.writeStandardDestinationDefinition(persistedDestinationDefinition);
  }

<<<<<<< HEAD
  public void deleteCustomDestinationDefinition(final DestinationDefinitionIdWithWorkspaceId destinationDefinitionIdWithWorkspaceId)
      throws IOException, JsonValidationException, ConfigNotFoundException {
    final UUID definitionId = destinationDefinitionIdWithWorkspaceId.getDestinationDefinitionId();
    final UUID workspaceId = destinationDefinitionIdWithWorkspaceId.getWorkspaceId();
    if (!configRepository.workspaceCanUseCustomDefinition(definitionId, workspaceId)) {
      throw new IdNotFoundKnownException("Cannot find the requested definition with given id for this workspace", definitionId.toString());
    }
    deleteDestinationDefinition(new DestinationDefinitionIdRequestBody().destinationDefinitionId(definitionId));
  }

  private ConnectorSpecification getSpecForImage(final String dockerRepository, final String imageTag, boolean isCustomConnector) throws IOException {
=======
  private ConnectorSpecification getSpecForImage(final String dockerRepository, final String imageTag) throws IOException {
>>>>>>> da0d9a79
    final String imageName = DockerUtils.getTaggedImageName(dockerRepository, imageTag);
    final SynchronousResponse<ConnectorSpecification> getSpecResponse = schedulerSynchronousClient.createGetSpecJob(imageName, isCustomConnector);
    return SpecFetcher.getSpecFromJob(getSpecResponse);
  }

  public static String loadIcon(final String name) {
    try {
      return name == null ? null : MoreResources.readResource("icons/" + name);
    } catch (final Exception e) {
      return null;
    }
  }

  public PrivateDestinationDefinitionRead grantDestinationDefinitionToWorkspace(
                                                                                final DestinationDefinitionIdWithWorkspaceId destinationDefinitionIdWithWorkspaceId)
      throws JsonValidationException, ConfigNotFoundException, IOException {
    final StandardDestinationDefinition standardDestinationDefinition =
        configRepository.getStandardDestinationDefinition(destinationDefinitionIdWithWorkspaceId.getDestinationDefinitionId());
    configRepository.writeActorDefinitionWorkspaceGrant(
        destinationDefinitionIdWithWorkspaceId.getDestinationDefinitionId(),
        destinationDefinitionIdWithWorkspaceId.getWorkspaceId());
    return new PrivateDestinationDefinitionRead()
        .destinationDefinition(buildDestinationDefinitionRead(standardDestinationDefinition))
        .granted(true);
  }

  public void revokeDestinationDefinitionFromWorkspace(final DestinationDefinitionIdWithWorkspaceId destinationDefinitionIdWithWorkspaceId)
      throws IOException {
    configRepository.deleteActorDefinitionWorkspaceGrant(
        destinationDefinitionIdWithWorkspaceId.getDestinationDefinitionId(),
        destinationDefinitionIdWithWorkspaceId.getWorkspaceId());
  }

}<|MERGE_RESOLUTION|>--- conflicted
+++ resolved
@@ -286,21 +286,7 @@
     configRepository.writeStandardDestinationDefinition(persistedDestinationDefinition);
   }
 
-<<<<<<< HEAD
-  public void deleteCustomDestinationDefinition(final DestinationDefinitionIdWithWorkspaceId destinationDefinitionIdWithWorkspaceId)
-      throws IOException, JsonValidationException, ConfigNotFoundException {
-    final UUID definitionId = destinationDefinitionIdWithWorkspaceId.getDestinationDefinitionId();
-    final UUID workspaceId = destinationDefinitionIdWithWorkspaceId.getWorkspaceId();
-    if (!configRepository.workspaceCanUseCustomDefinition(definitionId, workspaceId)) {
-      throw new IdNotFoundKnownException("Cannot find the requested definition with given id for this workspace", definitionId.toString());
-    }
-    deleteDestinationDefinition(new DestinationDefinitionIdRequestBody().destinationDefinitionId(definitionId));
-  }
-
   private ConnectorSpecification getSpecForImage(final String dockerRepository, final String imageTag, boolean isCustomConnector) throws IOException {
-=======
-  private ConnectorSpecification getSpecForImage(final String dockerRepository, final String imageTag) throws IOException {
->>>>>>> da0d9a79
     final String imageName = DockerUtils.getTaggedImageName(dockerRepository, imageTag);
     final SynchronousResponse<ConnectorSpecification> getSpecResponse = schedulerSynchronousClient.createGetSpecJob(imageName, isCustomConnector);
     return SpecFetcher.getSpecFromJob(getSpecResponse);
