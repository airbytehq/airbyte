--- conflicted
+++ resolved
@@ -54,11 +54,8 @@
 import java.util.stream.Collectors;
 import lombok.extern.slf4j.Slf4j;
 
-<<<<<<< HEAD
 @Singleton
-=======
 @Slf4j
->>>>>>> 8f21d0de
 public class JobHistoryHandler {
 
   private final ConnectionsHandler connectionsHandler;
