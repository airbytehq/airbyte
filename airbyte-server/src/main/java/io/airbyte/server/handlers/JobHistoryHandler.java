/*
 * Copyright (c) 2022 Airbyte, Inc., all rights reserved.
 */

package io.airbyte.server.handlers;

import com.google.common.base.Preconditions;
import io.airbyte.api.model.generated.AttemptInfoRead;
import io.airbyte.api.model.generated.AttemptNormalizationStatusReadList;
import io.airbyte.api.model.generated.AttemptRead;
import io.airbyte.api.model.generated.AttemptStats;
import io.airbyte.api.model.generated.AttemptStreamStats;
import io.airbyte.api.model.generated.ConnectionRead;
import io.airbyte.api.model.generated.DestinationDefinitionIdRequestBody;
import io.airbyte.api.model.generated.DestinationDefinitionRead;
import io.airbyte.api.model.generated.DestinationIdRequestBody;
import io.airbyte.api.model.generated.DestinationRead;
import io.airbyte.api.model.generated.JobDebugInfoRead;
import io.airbyte.api.model.generated.JobDebugRead;
import io.airbyte.api.model.generated.JobIdRequestBody;
import io.airbyte.api.model.generated.JobInfoLightRead;
import io.airbyte.api.model.generated.JobInfoRead;
import io.airbyte.api.model.generated.JobListRequestBody;
import io.airbyte.api.model.generated.JobRead;
import io.airbyte.api.model.generated.JobReadList;
import io.airbyte.api.model.generated.JobWithAttemptsRead;
import io.airbyte.api.model.generated.SourceDefinitionIdRequestBody;
import io.airbyte.api.model.generated.SourceDefinitionRead;
import io.airbyte.api.model.generated.SourceIdRequestBody;
import io.airbyte.api.model.generated.SourceRead;
import io.airbyte.commons.enums.Enums;
import io.airbyte.commons.version.AirbyteVersion;
import io.airbyte.config.Configs.WorkerEnvironment;
import io.airbyte.config.JobConfig;
import io.airbyte.config.JobConfig.ConfigType;
import io.airbyte.config.helpers.LogConfigs;
import io.airbyte.config.persistence.ConfigNotFoundException;
import io.airbyte.persistence.job.JobPersistence;
import io.airbyte.persistence.job.models.Attempt;
import io.airbyte.persistence.job.models.Job;
import io.airbyte.persistence.job.models.JobStatus;
import io.airbyte.server.converters.JobConverter;
import io.airbyte.validation.json.JsonValidationException;
import java.io.IOException;
import java.util.Collections;
import java.util.List;
import java.util.Optional;
import java.util.Random;
import java.util.Set;
import java.util.UUID;
import java.util.stream.Collectors;

public class JobHistoryHandler {

  private static final Random RANDOM = new Random();
  private final ConnectionsHandler connectionsHandler;
  private final SourceHandler sourceHandler;
  private final DestinationHandler destinationHandler;
  private final SourceDefinitionsHandler sourceDefinitionsHandler;
  private final DestinationDefinitionsHandler destinationDefinitionsHandler;
  public static final int DEFAULT_PAGE_SIZE = 200;
  private final JobPersistence jobPersistence;
  private final JobConverter jobConverter;
  private final AirbyteVersion airbyteVersion;

  public JobHistoryHandler(final JobPersistence jobPersistence,
                           final WorkerEnvironment workerEnvironment,
                           final LogConfigs logConfigs,
                           final ConnectionsHandler connectionsHandler,
                           final SourceHandler sourceHandler,
                           final SourceDefinitionsHandler sourceDefinitionsHandler,
                           final DestinationHandler destinationHandler,
                           final DestinationDefinitionsHandler destinationDefinitionsHandler,
                           final AirbyteVersion airbyteVersion) {
    jobConverter = new JobConverter(workerEnvironment, logConfigs);
    this.jobPersistence = jobPersistence;
    this.connectionsHandler = connectionsHandler;
    this.sourceHandler = sourceHandler;
    this.sourceDefinitionsHandler = sourceDefinitionsHandler;
    this.destinationHandler = destinationHandler;
    this.destinationDefinitionsHandler = destinationDefinitionsHandler;
    this.airbyteVersion = airbyteVersion;
  }

  @SuppressWarnings("UnstableApiUsage")
  public JobReadList listJobsFor(final JobListRequestBody request) throws IOException {
    Preconditions.checkNotNull(request.getConfigTypes(), "configType cannot be null.");
    Preconditions.checkState(!request.getConfigTypes().isEmpty(), "Must include at least one configType.");

    final Set<ConfigType> configTypes = request.getConfigTypes()
        .stream()
        .map(type -> Enums.convertTo(type, JobConfig.ConfigType.class))
        .collect(Collectors.toSet());
    final String configId = request.getConfigId();

    final int pageSize = (request.getPagination() != null && request.getPagination().getPageSize() != null) ? request.getPagination().getPageSize()
        : DEFAULT_PAGE_SIZE;
    final List<Job> jobs;

    if (request.getIncludingJobId() != null) {
      jobs = jobPersistence.listJobsIncludingId(configTypes, configId, request.getIncludingJobId(), pageSize);
    } else {
      jobs = jobPersistence.listJobs(configTypes, configId, pageSize,
          (request.getPagination() != null && request.getPagination().getRowOffset() != null) ? request.getPagination().getRowOffset() : 0);
    }

    final Long totalJobCount = jobPersistence.getJobCount(configTypes, configId);

    final List<JobWithAttemptsRead> jobReads = jobs
        .stream()
        .map(JobConverter::getJobWithAttemptsRead)
        .collect(Collectors.toList());

<<<<<<< HEAD
    for (JobWithAttemptsRead jwar : jobReads) {
      for (final AttemptRead a : jwar.getAttempts()) {
        // I need the job
        final var attemptId = jobPersistence.getAttemptId(jwar.getJob().getId(), a.getId());

        final var syncStatList = jobPersistence.getSyncStats(attemptId);
        if (syncStatList.size() == 0) {
          // there should only be one returned.
          continue;
=======
    // Mock out this data for now.
    final var totalRecords = 1000;
    final var totalBytes = 100_000;

    for (JobWithAttemptsRead jwar : jobReads) {
      for (final AttemptRead attempt : jwar.getAttempts()) {
        final var streamStats = attempt.getStreamStats();
        // if this doesn't exist, mock something.
        if (streamStats == null) {
          final var stats = List.of(new AttemptStreamStats().streamName("foo stream"), new AttemptStreamStats().streamName("bar stream"));
          attempt.streamStats(stats);
>>>>>>> 8976ef82
        }

        final var syncStat = jobPersistence.getSyncStats(attemptId).get(0);
        if (a.getTotalStats() == null) {
          a.setTotalStats(new AttemptStats());
        }
<<<<<<< HEAD

        // total stats
        a.getTotalStats()
            .estimatedBytes(syncStat.getEstimatedBytes())
            .estimatedRecords(syncStat.getEstimatedRecords())
            .bytesEmitted(syncStat.getBytesEmitted())
            .recordsEmitted(syncStat.getRecordsEmitted());

//        final var streamStats = attempt.getStreamStats();
//        // if this doesn't exist, mock something.
//
//        if (streamStats != null) {
//          for (final AttemptStreamStats stats : attempt.getStreamStats()) {
//            if (stats.getStats() == null) {
//              stats.stats(new AttemptStats());
//            }
//
//            final var s = stats.getStats();
//            s.estimatedBytes(s.getBytesEmitted());
//            s.estimatedRecords(s.getRecordsEmitted());
//          }
//        }
=======
>>>>>>> 8976ef82
      }
    }

    return new JobReadList().jobs(jobReads).totalJobCount(totalJobCount);
  }

  public JobInfoRead getJobInfo(final JobIdRequestBody jobIdRequestBody) throws IOException {
    final Job job = jobPersistence.getJob(jobIdRequestBody.getId());
    return jobConverter.getJobInfoRead(job);
  }

  public JobInfoLightRead getJobInfoLight(final JobIdRequestBody jobIdRequestBody) throws IOException {
    final Job job = jobPersistence.getJob(jobIdRequestBody.getId());
    return jobConverter.getJobInfoLightRead(job);
  }

  public JobDebugInfoRead getJobDebugInfo(final JobIdRequestBody jobIdRequestBody)
      throws ConfigNotFoundException, IOException, JsonValidationException {
    final Job job = jobPersistence.getJob(jobIdRequestBody.getId());
    final JobInfoRead jobinfoRead = jobConverter.getJobInfoRead(job);

    // jobConverter is pulling from the sync summary, so either we write to the sync summary, or we pull the information directly from
    // the table while the job is running.
    // if it's not running, we no longer need to do this.
    if (job.getStatus() == JobStatus.RUNNING) {
      for (final AttemptInfoRead a : jobinfoRead.getAttempts()) {

        final var attemptId = jobPersistence.getAttemptId(job.getId(), a.getAttempt().getId());
        final var syncStatList = jobPersistence.getSyncStats(attemptId);
        if (syncStatList.size() == 0) {
          // there should only be one returned.
          continue;
        }

<<<<<<< HEAD
        final var syncStat = jobPersistence.getSyncStats(attemptId).get(0);
        if (a.getAttempt().getTotalStats() == null) {
          a.getAttempt().setTotalStats(new AttemptStats());
=======
        final var s = stats.getStats();
        final var runningSync = s.getBytesEmitted() == null;

        // if the sync is not done, this is empty, so we mock it out now.
        if (runningSync) {
          s.bytesEmitted(RANDOM.nextLong(totalBytes));
          s.recordsEmitted(RANDOM.nextLong(totalRecords));

          // Set estimate to a random buffer of the estimated to show a 'progress-like' bar.
          s.estimatedBytes(s.getBytesEmitted() * RANDOM.nextLong(2, 5));
          s.estimatedRecords(s.getRecordsEmitted() * RANDOM.nextLong(2, 5));
        } else {
          // if it's done, set to the correct number.
          s.estimatedBytes(s.getBytesEmitted());
          s.estimatedRecords(s.getRecordsEmitted());
>>>>>>> 8976ef82
        }

        // total stats
        a.getAttempt().getTotalStats()
            .estimatedBytes(syncStat.getEstimatedBytes())
            .estimatedRecords(syncStat.getEstimatedRecords())
            .bytesEmitted(syncStat.getBytesEmitted())
            .recordsEmitted(syncStat.getRecordsEmitted());

        // stream stats
//        for (final AttemptStreamStats stats : a.getAttempt().getStreamStats()) {
//          if (stats.getStats() == null) {
//            stats.stats(new AttemptStats());
//          }
//
//          final var s = stats.getStats();
//          s.estimatedBytes(s.getBytesEmitted());
//          s.estimatedRecords(s.getRecordsEmitted());
//
//        }
      }
    }

    return buildJobDebugInfoRead(jobinfoRead);
  }

  public Optional<JobRead> getLatestRunningSyncJob(final UUID connectionId) throws IOException {
    final List<Job> nonTerminalSyncJobsForConnection = jobPersistence.listJobsForConnectionWithStatuses(
        connectionId,
        Collections.singleton(ConfigType.SYNC),
        JobStatus.NON_TERMINAL_STATUSES);

    // there *should* only be a single running sync job for a connection, but
    // jobPersistence.listJobsForConnectionWithStatuses orders by created_at desc so
    // .findFirst will always return what we want.
    return nonTerminalSyncJobsForConnection.stream().map(JobConverter::getJobRead).findFirst();
  }

  public Optional<JobRead> getLatestSyncJob(final UUID connectionId) throws IOException {
    return jobPersistence.getLastSyncJob(connectionId).map(JobConverter::getJobRead);
  }

  public List<JobRead> getLatestSyncJobsForConnections(final List<UUID> connectionIds) throws IOException {
    return jobPersistence.getLastSyncJobForConnections(connectionIds).stream()
        .map(JobConverter::getJobRead)
        .collect(Collectors.toList());
  }

  public AttemptNormalizationStatusReadList getAttemptNormalizationStatuses(final JobIdRequestBody jobIdRequestBody) throws IOException {
    return new AttemptNormalizationStatusReadList()
        .attemptNormalizationStatuses(jobPersistence.getAttemptNormalizationStatusesForJob(jobIdRequestBody.getId()).stream()
            .map(JobConverter::convertAttemptNormalizationStatus).collect(Collectors.toList()));
  }

  public List<JobRead> getRunningSyncJobForConnections(final List<UUID> connectionIds) throws IOException {
    return jobPersistence.getRunningSyncJobForConnections(connectionIds).stream()
        .map(JobConverter::getJobRead)
        .collect(Collectors.toList());
  }

  private SourceRead getSourceRead(final ConnectionRead connectionRead) throws JsonValidationException, IOException, ConfigNotFoundException {
    final SourceIdRequestBody sourceIdRequestBody = new SourceIdRequestBody().sourceId(connectionRead.getSourceId());
    return sourceHandler.getSource(sourceIdRequestBody);
  }

  private DestinationRead getDestinationRead(final ConnectionRead connectionRead)
      throws JsonValidationException, IOException, ConfigNotFoundException {
    final DestinationIdRequestBody destinationIdRequestBody = new DestinationIdRequestBody().destinationId(connectionRead.getDestinationId());
    return destinationHandler.getDestination(destinationIdRequestBody);
  }

  private SourceDefinitionRead getSourceDefinitionRead(final SourceRead sourceRead)
      throws JsonValidationException, IOException, ConfigNotFoundException {
    final SourceDefinitionIdRequestBody sourceDefinitionIdRequestBody =
        new SourceDefinitionIdRequestBody().sourceDefinitionId(sourceRead.getSourceDefinitionId());
    return sourceDefinitionsHandler.getSourceDefinition(sourceDefinitionIdRequestBody);
  }

  private DestinationDefinitionRead getDestinationDefinitionRead(final DestinationRead destinationRead)
      throws JsonValidationException, IOException, ConfigNotFoundException {
    final DestinationDefinitionIdRequestBody destinationDefinitionIdRequestBody =
        new DestinationDefinitionIdRequestBody().destinationDefinitionId(destinationRead.getDestinationDefinitionId());
    return destinationDefinitionsHandler.getDestinationDefinition(destinationDefinitionIdRequestBody);
  }

  private JobDebugInfoRead buildJobDebugInfoRead(final JobInfoRead jobInfoRead)
      throws ConfigNotFoundException, IOException, JsonValidationException {
    final String configId = jobInfoRead.getJob().getConfigId();
    final ConnectionRead connection = connectionsHandler.getConnection(UUID.fromString(configId));
    final SourceRead source = getSourceRead(connection);
    final DestinationRead destination = getDestinationRead(connection);
    final SourceDefinitionRead sourceDefinitionRead = getSourceDefinitionRead(source);
    final DestinationDefinitionRead destinationDefinitionRead = getDestinationDefinitionRead(destination);
    final JobDebugRead jobDebugRead = JobConverter.getDebugJobInfoRead(jobInfoRead, sourceDefinitionRead, destinationDefinitionRead, airbyteVersion);

    return new JobDebugInfoRead()
        .attempts(jobInfoRead.getAttempts())
        .job(jobDebugRead);
  }

}<|MERGE_RESOLUTION|>--- conflicted
+++ resolved
@@ -111,7 +111,6 @@
         .map(JobConverter::getJobWithAttemptsRead)
         .collect(Collectors.toList());
 
-<<<<<<< HEAD
     for (JobWithAttemptsRead jwar : jobReads) {
       for (final AttemptRead a : jwar.getAttempts()) {
         // I need the job
@@ -121,26 +120,12 @@
         if (syncStatList.size() == 0) {
           // there should only be one returned.
           continue;
-=======
-    // Mock out this data for now.
-    final var totalRecords = 1000;
-    final var totalBytes = 100_000;
-
-    for (JobWithAttemptsRead jwar : jobReads) {
-      for (final AttemptRead attempt : jwar.getAttempts()) {
-        final var streamStats = attempt.getStreamStats();
-        // if this doesn't exist, mock something.
-        if (streamStats == null) {
-          final var stats = List.of(new AttemptStreamStats().streamName("foo stream"), new AttemptStreamStats().streamName("bar stream"));
-          attempt.streamStats(stats);
->>>>>>> 8976ef82
         }
 
         final var syncStat = jobPersistence.getSyncStats(attemptId).get(0);
         if (a.getTotalStats() == null) {
           a.setTotalStats(new AttemptStats());
         }
-<<<<<<< HEAD
 
         // total stats
         a.getTotalStats()
@@ -163,8 +148,7 @@
 //            s.estimatedRecords(s.getRecordsEmitted());
 //          }
 //        }
-=======
->>>>>>> 8976ef82
+
       }
     }
 
@@ -199,27 +183,9 @@
           continue;
         }
 
-<<<<<<< HEAD
         final var syncStat = jobPersistence.getSyncStats(attemptId).get(0);
         if (a.getAttempt().getTotalStats() == null) {
           a.getAttempt().setTotalStats(new AttemptStats());
-=======
-        final var s = stats.getStats();
-        final var runningSync = s.getBytesEmitted() == null;
-
-        // if the sync is not done, this is empty, so we mock it out now.
-        if (runningSync) {
-          s.bytesEmitted(RANDOM.nextLong(totalBytes));
-          s.recordsEmitted(RANDOM.nextLong(totalRecords));
-
-          // Set estimate to a random buffer of the estimated to show a 'progress-like' bar.
-          s.estimatedBytes(s.getBytesEmitted() * RANDOM.nextLong(2, 5));
-          s.estimatedRecords(s.getRecordsEmitted() * RANDOM.nextLong(2, 5));
-        } else {
-          // if it's done, set to the correct number.
-          s.estimatedBytes(s.getBytesEmitted());
-          s.estimatedRecords(s.getRecordsEmitted());
->>>>>>> 8976ef82
         }
 
         // total stats
