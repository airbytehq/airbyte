--- conflicted
+++ resolved
@@ -44,10 +44,6 @@
 import io.airbyte.commons.enums.Enums;
 import io.airbyte.commons.json.Jsons;
 import io.airbyte.commons.lang.MoreBooleans;
-<<<<<<< HEAD
-=======
-import io.airbyte.config.ActorCatalog;
->>>>>>> e16a35d2
 import io.airbyte.config.ActorCatalogFetchEvent;
 import io.airbyte.config.StandardSync;
 import io.airbyte.config.persistence.ConfigNotFoundException;
@@ -185,30 +181,10 @@
       webBackendConnectionRead.setLatestSyncJobStatus(job.getStatus());
     });
 
-<<<<<<< HEAD
     final Optional<ActorCatalogFetchEvent> mostRecentFetchEvent =
         configRepository.getMostRecentActorCatalogFetchEventForSource(connectionRead.getSourceId());
 
     final SchemaChange schemaChange = getSchemaChange(connectionRead, mostRecentFetchEvent);
-=======
-    SchemaChange schemaChange = SchemaChange.NO_CHANGE;
-
-    if (connectionRead.getSourceId() != null && currentSourceCatalogId.isPresent()) {
-      final Optional<ActorCatalogFetchEvent> mostRecentFetchEvent =
-          configRepository.getMostRecentActorCatalogFetchEventForSource(connectionRead.getSourceId());
-
-      if (mostRecentFetchEvent.isPresent()) {
-        final ActorCatalog currentCatalog = configRepository.getActorCatalogById(currentSourceCatalogId.get());
-        if (!mostRecentFetchEvent.get().getActorCatalogId().equals(currentCatalog.getId())) {
-          if (connectionRead.getBreakingChange()) {
-            schemaChange = SchemaChange.BREAKING;
-          } else {
-            schemaChange = SchemaChange.NON_BREAKING;
-          }
-        }
-      }
-    }
->>>>>>> e16a35d2
 
     webBackendConnectionRead.setSchemaChange(schemaChange);
 
