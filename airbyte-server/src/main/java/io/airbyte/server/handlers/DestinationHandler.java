/*
 * Copyright (c) 2022 Airbyte, Inc., all rights reserved.
 */

package io.airbyte.server.handlers;

import com.fasterxml.jackson.databind.JsonNode;
import com.google.common.annotations.VisibleForTesting;
import com.google.common.collect.Lists;
import io.airbyte.api.model.generated.ConnectionRead;
import io.airbyte.api.model.generated.DestinationCloneConfiguration;
import io.airbyte.api.model.generated.DestinationCloneRequestBody;
import io.airbyte.api.model.generated.DestinationCreate;
import io.airbyte.api.model.generated.DestinationDefinitionIdRequestBody;
import io.airbyte.api.model.generated.DestinationIdRequestBody;
import io.airbyte.api.model.generated.DestinationRead;
import io.airbyte.api.model.generated.DestinationReadList;
import io.airbyte.api.model.generated.DestinationSearch;
import io.airbyte.api.model.generated.DestinationSnippetRead;
import io.airbyte.api.model.generated.DestinationUpdate;
import io.airbyte.api.model.generated.WorkspaceIdRequestBody;
import io.airbyte.commons.json.Jsons;
import io.airbyte.config.DestinationConnection;
import io.airbyte.config.StandardDestinationDefinition;
import io.airbyte.config.persistence.ConfigNotFoundException;
import io.airbyte.config.persistence.ConfigRepository;
import io.airbyte.config.persistence.SecretsRepositoryReader;
import io.airbyte.config.persistence.SecretsRepositoryWriter;
import io.airbyte.config.persistence.split_secrets.JsonSecretsProcessor;
import io.airbyte.persistence.job.factory.OAuthConfigSupplier;
import io.airbyte.protocol.models.ConnectorSpecification;
import io.airbyte.server.converters.ConfigurationUpdate;
import io.airbyte.validation.json.JsonSchemaValidator;
import io.airbyte.validation.json.JsonValidationException;
import jakarta.inject.Inject;
import jakarta.inject.Singleton;
import java.io.IOException;
import java.util.List;
import java.util.UUID;
import java.util.function.Supplier;

@Singleton
public class DestinationHandler {

  private final ConnectionsHandler connectionsHandler;
  private final Supplier<UUID> uuidGenerator;
  private final ConfigRepository configRepository;
  private final SecretsRepositoryReader secretsRepositoryReader;
  private final SecretsRepositoryWriter secretsRepositoryWriter;
  private final JsonSchemaValidator validator;
  private final ConfigurationUpdate configurationUpdate;
  private final JsonSecretsProcessor secretsProcessor;
  private final OAuthConfigSupplier oAuthConfigSupplier;

  @Inject
  public DestinationHandler(final ConfigRepository configRepository,
                            final SecretsRepositoryReader secretsRepositoryReader,
                            final SecretsRepositoryWriter secretsRepositoryWriter,
                            final JsonSchemaValidator integrationSchemaValidation,
                            final ConnectionsHandler connectionsHandler) {
    this(
        configRepository,
        secretsRepositoryReader,
        secretsRepositoryWriter,
        integrationSchemaValidation,
        connectionsHandler,
        UUID::randomUUID,
        JsonSecretsProcessor.builder()
            .copySecrets(true)
            .build(),
        new ConfigurationUpdate(configRepository, secretsRepositoryReader));
  }

  @VisibleForTesting
  DestinationHandler(final ConfigRepository configRepository,
                     final SecretsRepositoryReader secretsRepositoryReader,
                     final SecretsRepositoryWriter secretsRepositoryWriter,
                     final JsonSchemaValidator integrationSchemaValidation,
                     final ConnectionsHandler connectionsHandler,
                     final Supplier<UUID> uuidGenerator,
                     final JsonSecretsProcessor secretsProcessor,
                     final ConfigurationUpdate configurationUpdate,
                     final OAuthConfigSupplier oAuthConfigSupplier) {
    this.configRepository = configRepository;
    this.secretsRepositoryReader = secretsRepositoryReader;
    this.secretsRepositoryWriter = secretsRepositoryWriter;
    validator = integrationSchemaValidation;
    this.connectionsHandler = connectionsHandler;
    this.uuidGenerator = uuidGenerator;
    this.configurationUpdate = configurationUpdate;
    this.secretsProcessor = secretsProcessor;
    this.oAuthConfigSupplier = oAuthConfigSupplier;
  }

<<<<<<< HEAD
=======
  public DestinationHandler(final ConfigRepository configRepository,
                            final SecretsRepositoryReader secretsRepositoryReader,
                            final SecretsRepositoryWriter secretsRepositoryWriter,
                            final JsonSchemaValidator integrationSchemaValidation,
                            final ConnectionsHandler connectionsHandler,
                            final OAuthConfigSupplier oAuthConfigSupplier) {
    this(
        configRepository,
        secretsRepositoryReader,
        secretsRepositoryWriter,
        integrationSchemaValidation,
        connectionsHandler,
        UUID::randomUUID,
        JsonSecretsProcessor.builder()
            .copySecrets(true)
            .build(),
        new ConfigurationUpdate(configRepository, secretsRepositoryReader),
        oAuthConfigSupplier);
  }

>>>>>>> 4f0aca53
  public DestinationRead createDestination(final DestinationCreate destinationCreate)
      throws ConfigNotFoundException, IOException, JsonValidationException {
    // validate configuration
    final ConnectorSpecification spec = getSpec(destinationCreate.getDestinationDefinitionId());
    validateDestination(spec, destinationCreate.getConnectionConfiguration());

    // persist
    final UUID destinationId = uuidGenerator.get();
    persistDestinationConnection(
        destinationCreate.getName() != null ? destinationCreate.getName() : "default",
        destinationCreate.getDestinationDefinitionId(),
        destinationCreate.getWorkspaceId(),
        destinationId,
        destinationCreate.getConnectionConfiguration(),
        false);

    // read configuration from db
    return buildDestinationRead(configRepository.getDestinationConnection(destinationId), spec);
  }

  public void deleteDestination(final DestinationIdRequestBody destinationIdRequestBody)
      throws JsonValidationException, IOException, ConfigNotFoundException {
    // get existing implementation
    final DestinationRead destination = buildDestinationRead(destinationIdRequestBody.getDestinationId());

    deleteDestination(destination);
  }

  public void deleteDestination(final DestinationRead destination)
      throws JsonValidationException, IOException, ConfigNotFoundException {
    // disable all connections associated with this destination
    // Delete connections first in case it fails in the middle, destination will still be visible
    final WorkspaceIdRequestBody workspaceIdRequestBody = new WorkspaceIdRequestBody().workspaceId(destination.getWorkspaceId());
    for (final ConnectionRead connectionRead : connectionsHandler.listConnectionsForWorkspace(workspaceIdRequestBody).getConnections()) {
      if (!connectionRead.getDestinationId().equals(destination.getDestinationId())) {
        continue;
      }

      connectionsHandler.deleteConnection(connectionRead.getConnectionId());
    }

    final var fullConfig = secretsRepositoryReader.getDestinationConnectionWithSecrets(destination.getDestinationId()).getConfiguration();

    // persist
    persistDestinationConnection(
        destination.getName(),
        destination.getDestinationDefinitionId(),
        destination.getWorkspaceId(),
        destination.getDestinationId(),
        fullConfig,
        true);
  }

  public DestinationRead updateDestination(final DestinationUpdate destinationUpdate)
      throws ConfigNotFoundException, IOException, JsonValidationException {
    // get existing implementation
    final DestinationConnection updatedDestination = configurationUpdate
        .destination(destinationUpdate.getDestinationId(), destinationUpdate.getName(), destinationUpdate.getConnectionConfiguration());

    final ConnectorSpecification spec = getSpec(updatedDestination.getDestinationDefinitionId());

    // validate configuration
    validateDestination(spec, updatedDestination.getConfiguration());

    // persist
    persistDestinationConnection(
        updatedDestination.getName(),
        updatedDestination.getDestinationDefinitionId(),
        updatedDestination.getWorkspaceId(),
        updatedDestination.getDestinationId(),
        updatedDestination.getConfiguration(),
        updatedDestination.getTombstone());

    // read configuration from db
    return buildDestinationRead(
        configRepository.getDestinationConnection(destinationUpdate.getDestinationId()), spec);
  }

  public DestinationRead getDestination(final DestinationIdRequestBody destinationIdRequestBody)
      throws JsonValidationException, IOException, ConfigNotFoundException {
    return buildDestinationRead(destinationIdRequestBody.getDestinationId());
  }

  public DestinationRead cloneDestination(final DestinationCloneRequestBody destinationCloneRequestBody)
      throws JsonValidationException, IOException, ConfigNotFoundException {
    // read destination configuration from db
    final DestinationRead destinationToClone = buildDestinationReadWithSecrets(destinationCloneRequestBody.getDestinationCloneId());
    final DestinationCloneConfiguration destinationCloneConfiguration = destinationCloneRequestBody.getDestinationConfiguration();

    final String copyText = " (Copy)";
    final String destinationName = destinationToClone.getName() + copyText;

    final DestinationCreate destinationCreate = new DestinationCreate()
        .name(destinationName)
        .destinationDefinitionId(destinationToClone.getDestinationDefinitionId())
        .connectionConfiguration(destinationToClone.getConnectionConfiguration())
        .workspaceId(destinationToClone.getWorkspaceId());

    if (destinationCloneConfiguration != null) {
      if (destinationCloneConfiguration.getName() != null) {
        destinationCreate.name(destinationCloneConfiguration.getName());
      }

      if (destinationCloneConfiguration.getConnectionConfiguration() != null) {
        destinationCreate.connectionConfiguration(destinationCloneConfiguration.getConnectionConfiguration());
      }
    }

    return createDestination(destinationCreate);
  }

  public DestinationReadList listDestinationsForWorkspace(final WorkspaceIdRequestBody workspaceIdRequestBody)
      throws ConfigNotFoundException, IOException, JsonValidationException {

    final List<DestinationRead> reads = Lists.newArrayList();
    for (final DestinationConnection dci : configRepository.listWorkspaceDestinationConnection(workspaceIdRequestBody.getWorkspaceId())) {
      reads.add(buildDestinationRead(dci));
    }
    return new DestinationReadList().destinations(reads);
  }

  public DestinationReadList listDestinationsForDestinationDefinition(final DestinationDefinitionIdRequestBody destinationDefinitionIdRequestBody)
      throws JsonValidationException, IOException, ConfigNotFoundException {
    final List<DestinationRead> reads = Lists.newArrayList();

    for (final DestinationConnection destinationConnection : configRepository
        .listDestinationsForDefinition(destinationDefinitionIdRequestBody.getDestinationDefinitionId())) {
      reads.add(buildDestinationRead(destinationConnection));
    }

    return new DestinationReadList().destinations(reads);
  }

  public DestinationReadList searchDestinations(final DestinationSearch destinationSearch)
      throws ConfigNotFoundException, IOException, JsonValidationException {
    final List<DestinationRead> reads = Lists.newArrayList();

    for (final DestinationConnection dci : configRepository.listDestinationConnection()) {
      if (!dci.getTombstone()) {
        final DestinationRead destinationRead = buildDestinationRead(dci);
        if (connectionsHandler.matchSearch(destinationSearch, destinationRead)) {
          reads.add(destinationRead);
        }
      }
    }

    return new DestinationReadList().destinations(reads);
  }

  private void validateDestination(final ConnectorSpecification spec, final JsonNode configuration) throws JsonValidationException {
    validator.ensure(spec.getConnectionSpecification(), configuration);
  }

  public ConnectorSpecification getSpec(final UUID destinationDefinitionId)
      throws JsonValidationException, IOException, ConfigNotFoundException {
    return configRepository.getStandardDestinationDefinition(destinationDefinitionId).getSpec();
  }

  private void persistDestinationConnection(final String name,
                                            final UUID destinationDefinitionId,
                                            final UUID workspaceId,
                                            final UUID destinationId,
                                            final JsonNode configurationJson,
                                            final boolean tombstone)
      throws JsonValidationException, IOException, ConfigNotFoundException {
    final JsonNode oAuthMaskedConfigurationJson =
        oAuthConfigSupplier.maskDestinationOAuthParameters(destinationDefinitionId, workspaceId, configurationJson);
    final DestinationConnection destinationConnection = new DestinationConnection()
        .withName(name)
        .withDestinationDefinitionId(destinationDefinitionId)
        .withWorkspaceId(workspaceId)
        .withDestinationId(destinationId)
        .withConfiguration(oAuthMaskedConfigurationJson)
        .withTombstone(tombstone);
    secretsRepositoryWriter.writeDestinationConnection(destinationConnection, getSpec(destinationDefinitionId));
  }

  private DestinationRead buildDestinationRead(final UUID destinationId) throws JsonValidationException, IOException, ConfigNotFoundException {
    return buildDestinationRead(configRepository.getDestinationConnection(destinationId));
  }

  private DestinationRead buildDestinationRead(final DestinationConnection destinationConnection)
      throws JsonValidationException, IOException, ConfigNotFoundException {
    final ConnectorSpecification spec = getSpec(destinationConnection.getDestinationDefinitionId());
    return buildDestinationRead(destinationConnection, spec);
  }

  private DestinationRead buildDestinationRead(final DestinationConnection destinationConnection, final ConnectorSpecification spec)
      throws ConfigNotFoundException, IOException, JsonValidationException {

    // remove secrets from config before returning the read
    final DestinationConnection dci = Jsons.clone(destinationConnection);
    dci.setConfiguration(secretsProcessor.prepareSecretsForOutput(dci.getConfiguration(), spec.getConnectionSpecification()));

    final StandardDestinationDefinition standardDestinationDefinition =
        configRepository.getStandardDestinationDefinition(dci.getDestinationDefinitionId());
    return toDestinationRead(dci, standardDestinationDefinition);
  }

  private DestinationRead buildDestinationReadWithSecrets(final UUID destinationId)
      throws ConfigNotFoundException, IOException, JsonValidationException {

    // remove secrets from config before returning the read
    final DestinationConnection dci = Jsons.clone(secretsRepositoryReader.getDestinationConnectionWithSecrets(destinationId));
    final StandardDestinationDefinition standardDestinationDefinition =
        configRepository.getStandardDestinationDefinition(dci.getDestinationDefinitionId());
    return toDestinationRead(dci, standardDestinationDefinition);
  }

  protected static DestinationRead toDestinationRead(final DestinationConnection destinationConnection,
                                                     final StandardDestinationDefinition standardDestinationDefinition) {
    return new DestinationRead()
        .destinationDefinitionId(standardDestinationDefinition.getDestinationDefinitionId())
        .destinationId(destinationConnection.getDestinationId())
        .workspaceId(destinationConnection.getWorkspaceId())
        .destinationDefinitionId(destinationConnection.getDestinationDefinitionId())
        .connectionConfiguration(destinationConnection.getConfiguration())
        .name(destinationConnection.getName())
        .destinationName(standardDestinationDefinition.getName())
        .icon(DestinationDefinitionsHandler.loadIcon(standardDestinationDefinition.getIcon()));
  }

  protected static DestinationSnippetRead toDestinationSnippetRead(final DestinationConnection destinationConnection,
                                                                   final StandardDestinationDefinition standardDestinationDefinition) {
    return new DestinationSnippetRead()
        .destinationId(destinationConnection.getDestinationId())
        .name(destinationConnection.getName())
        .destinationDefinitionId(standardDestinationDefinition.getDestinationDefinitionId())
        .destinationName(standardDestinationDefinition.getName())
        .icon(DestinationDefinitionsHandler.loadIcon(standardDestinationDefinition.getIcon()));
  }

}<|MERGE_RESOLUTION|>--- conflicted
+++ resolved
@@ -52,25 +52,6 @@
   private final JsonSecretsProcessor secretsProcessor;
   private final OAuthConfigSupplier oAuthConfigSupplier;
 
-  @Inject
-  public DestinationHandler(final ConfigRepository configRepository,
-                            final SecretsRepositoryReader secretsRepositoryReader,
-                            final SecretsRepositoryWriter secretsRepositoryWriter,
-                            final JsonSchemaValidator integrationSchemaValidation,
-                            final ConnectionsHandler connectionsHandler) {
-    this(
-        configRepository,
-        secretsRepositoryReader,
-        secretsRepositoryWriter,
-        integrationSchemaValidation,
-        connectionsHandler,
-        UUID::randomUUID,
-        JsonSecretsProcessor.builder()
-            .copySecrets(true)
-            .build(),
-        new ConfigurationUpdate(configRepository, secretsRepositoryReader));
-  }
-
   @VisibleForTesting
   DestinationHandler(final ConfigRepository configRepository,
                      final SecretsRepositoryReader secretsRepositoryReader,
@@ -92,8 +73,7 @@
     this.oAuthConfigSupplier = oAuthConfigSupplier;
   }
 
-<<<<<<< HEAD
-=======
+  @Inject
   public DestinationHandler(final ConfigRepository configRepository,
                             final SecretsRepositoryReader secretsRepositoryReader,
                             final SecretsRepositoryWriter secretsRepositoryWriter,
@@ -114,7 +94,6 @@
         oAuthConfigSupplier);
   }
 
->>>>>>> 4f0aca53
   public DestinationRead createDestination(final DestinationCreate destinationCreate)
       throws ConfigNotFoundException, IOException, JsonValidationException {
     // validate configuration
