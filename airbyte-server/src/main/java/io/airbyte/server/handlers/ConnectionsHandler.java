--- conflicted
+++ resolved
@@ -40,14 +40,10 @@
 import io.airbyte.server.handlers.helpers.DestinationMatcher;
 import io.airbyte.server.handlers.helpers.SourceMatcher;
 import io.airbyte.validation.json.JsonValidationException;
-<<<<<<< HEAD
-import io.airbyte.workers.WorkerUtils;
+import io.airbyte.workers.WorkerConfigs;
 import io.airbyte.workers.helper.CatalogConverter;
 import io.airbyte.workers.helper.ConnectionHelper;
 import io.airbyte.workers.worker_run.TemporalWorkerRunFactory;
-=======
-import io.airbyte.workers.WorkerConfigs;
->>>>>>> ae5b1cfe
 import java.io.IOException;
 import java.util.Collections;
 import java.util.HashSet;
@@ -66,43 +62,37 @@
   private final Supplier<UUID> uuidGenerator;
   private final WorkspaceHelper workspaceHelper;
   private final TrackingClient trackingClient;
-<<<<<<< HEAD
   private final TemporalWorkerRunFactory temporalWorkerRunFactory;
   private final FeatureFlags featureFlags;
   private final ConnectionHelper connectionHelper;
-=======
   private final WorkerConfigs workerConfigs;
->>>>>>> ae5b1cfe
-
-  @VisibleForTesting
-  ConnectionsHandler(final ConfigRepository configRepository,
-                     final Supplier<UUID> uuidGenerator,
-                     final WorkspaceHelper workspaceHelper,
-                     final TrackingClient trackingClient,
-<<<<<<< HEAD
-                     final TemporalWorkerRunFactory temporalWorkerRunFactory,
-                     final FeatureFlags featureFlags,
-                     final ConnectionHelper connectionHelper) {
-=======
-                     final WorkerConfigs workerConfigs) {
->>>>>>> ae5b1cfe
+
+  @VisibleForTesting ConnectionsHandler(final ConfigRepository configRepository,
+                                        final Supplier<UUID> uuidGenerator,
+                                        final WorkspaceHelper workspaceHelper,
+                                        final TrackingClient trackingClient,
+                                        final TemporalWorkerRunFactory temporalWorkerRunFactory,
+                                        final FeatureFlags featureFlags,
+                                        final ConnectionHelper connectionHelper,
+                                        final WorkerConfigs workerConfigs) {
     this.configRepository = configRepository;
     this.uuidGenerator = uuidGenerator;
     this.workspaceHelper = workspaceHelper;
     this.trackingClient = trackingClient;
-<<<<<<< HEAD
     this.temporalWorkerRunFactory = temporalWorkerRunFactory;
     this.featureFlags = featureFlags;
     this.connectionHelper = connectionHelper;
+    this.workerConfigs = workerConfigs;
   }
 
   public ConnectionsHandler(
-                            final ConfigRepository configRepository,
-                            final WorkspaceHelper workspaceHelper,
-                            final TrackingClient trackingClient,
-                            final TemporalWorkerRunFactory temporalWorkerRunFactory,
-                            final FeatureFlags featureFlags,
-                            final ConnectionHelper connectionHelper) {
+      final ConfigRepository configRepository,
+      final WorkspaceHelper workspaceHelper,
+      final TrackingClient trackingClient,
+      final TemporalWorkerRunFactory temporalWorkerRunFactory,
+      final FeatureFlags featureFlags,
+      final ConnectionHelper connectionHelper,
+      final WorkerConfigs workerConfigs) {
     this(
         configRepository,
         UUID::randomUUID,
@@ -110,42 +100,9 @@
         trackingClient,
         temporalWorkerRunFactory,
         featureFlags,
-        connectionHelper);
-=======
-    this.workerConfigs = workerConfigs;
-  }
-
-  public ConnectionsHandler(final ConfigRepository configRepository,
-                            final WorkspaceHelper workspaceHelper,
-                            final TrackingClient trackingClient,
-                            final WorkerConfigs workerConfigs) {
-    this(configRepository, UUID::randomUUID, workspaceHelper, trackingClient, workerConfigs);
-  }
-
-  private void validateWorkspace(final UUID sourceId, final UUID destinationId, final Set<UUID> operationIds) {
-    final UUID sourceWorkspace = workspaceHelper.getWorkspaceForSourceIdIgnoreExceptions(sourceId);
-    final UUID destinationWorkspace = workspaceHelper.getWorkspaceForDestinationIdIgnoreExceptions(destinationId);
-
-    Preconditions.checkArgument(
-        sourceWorkspace.equals(destinationWorkspace),
-        String.format(
-            "Source and destination do not belong to the same workspace. Source id: %s, Source workspace id: %s, Destination id: %s, Destination workspace id: %s",
-            sourceId,
-            sourceWorkspace,
-            destinationId,
-            destinationWorkspace));
-
-    for (final UUID operationId : operationIds) {
-      final UUID operationWorkspace = workspaceHelper.getWorkspaceForOperationIdIgnoreExceptions(operationId);
-      Preconditions.checkArgument(
-          sourceWorkspace.equals(operationWorkspace),
-          String.format(
-              "Operation and connection do not belong to the same workspace. Workspace id: %s, Operation id: %s, Operation workspace id: %s",
-              sourceWorkspace,
-              operationId,
-              operationWorkspace));
-    }
->>>>>>> ae5b1cfe
+        connectionHelper,
+        workerConfigs);
+
   }
 
   public ConnectionRead createConnection(final ConnectionCreate connectionCreate)
@@ -245,34 +202,8 @@
 
   public ConnectionRead updateConnection(final ConnectionUpdate connectionUpdate)
       throws ConfigNotFoundException, IOException, JsonValidationException {
-<<<<<<< HEAD
     if (featureFlags.usesNewScheduler()) {
       connectionHelper.updateConnection(connectionUpdate);
-=======
-    // retrieve and update sync
-    final StandardSync persistedSync = configRepository.getStandardSync(connectionUpdate.getConnectionId());
-
-    validateWorkspace(persistedSync.getSourceId(), persistedSync.getDestinationId(), new HashSet<>(connectionUpdate.getOperationIds()));
-
-    final StandardSync newConnection = Jsons.clone(persistedSync)
-        .withNamespaceDefinition(Enums.convertTo(connectionUpdate.getNamespaceDefinition(), NamespaceDefinitionType.class))
-        .withNamespaceFormat(connectionUpdate.getNamespaceFormat())
-        .withPrefix(connectionUpdate.getPrefix())
-        .withOperationIds(connectionUpdate.getOperationIds())
-        .withCatalog(CatalogConverter.toProtocol(connectionUpdate.getSyncCatalog()))
-        .withStatus(toPersistenceStatus(connectionUpdate.getStatus()));
-
-    // update Resource Requirements
-    if (connectionUpdate.getResourceRequirements() != null) {
-      newConnection.withResourceRequirements(new io.airbyte.config.ResourceRequirements()
-          .withCpuRequest(connectionUpdate.getResourceRequirements().getCpuRequest())
-          .withCpuLimit(connectionUpdate.getResourceRequirements().getCpuLimit())
-          .withMemoryRequest(connectionUpdate.getResourceRequirements().getMemoryRequest())
-          .withMemoryLimit(connectionUpdate.getResourceRequirements().getMemoryLimit()));
-    } else {
-      newConnection.withResourceRequirements(workerConfigs.getResourceRequirements());
-    }
->>>>>>> ae5b1cfe
 
       temporalWorkerRunFactory.update(connectionUpdate);
 
@@ -409,54 +340,6 @@
     return configRepository.getSourceConnection(standardSync.getSourceId()).getWorkspaceId().equals(workspaceId);
   }
 
-<<<<<<< HEAD
-=======
-  private ConnectionRead buildConnectionRead(final UUID connectionId)
-      throws ConfigNotFoundException, IOException, JsonValidationException {
-    final StandardSync standardSync = configRepository.getStandardSync(connectionId);
-    return buildConnectionRead(standardSync);
-  }
-
-  private ConnectionRead buildConnectionRead(final StandardSync standardSync) {
-    ConnectionSchedule apiSchedule = null;
-
-    if (!standardSync.getManual()) {
-      apiSchedule = new ConnectionSchedule()
-          .timeUnit(toApiTimeUnit(standardSync.getSchedule().getTimeUnit()))
-          .units(standardSync.getSchedule().getUnits());
-    }
-
-    final ConnectionRead connectionRead = new ConnectionRead()
-        .connectionId(standardSync.getConnectionId())
-        .sourceId(standardSync.getSourceId())
-        .destinationId(standardSync.getDestinationId())
-        .operationIds(standardSync.getOperationIds())
-        .status(toApiStatus(standardSync.getStatus()))
-        .schedule(apiSchedule)
-        .name(standardSync.getName())
-        .namespaceDefinition(Enums.convertTo(standardSync.getNamespaceDefinition(), io.airbyte.api.model.NamespaceDefinitionType.class))
-        .namespaceFormat(standardSync.getNamespaceFormat())
-        .prefix(standardSync.getPrefix())
-        .syncCatalog(CatalogConverter.toApi(standardSync.getCatalog()));
-
-    if (standardSync.getResourceRequirements() != null) {
-      connectionRead.resourceRequirements(new ResourceRequirements()
-          .cpuRequest(standardSync.getResourceRequirements().getCpuRequest())
-          .cpuLimit(standardSync.getResourceRequirements().getCpuLimit())
-          .memoryRequest(standardSync.getResourceRequirements().getMemoryRequest())
-          .memoryLimit(standardSync.getResourceRequirements().getMemoryLimit()));
-    } else {
-      final io.airbyte.config.ResourceRequirements resourceRequirements = workerConfigs.getResourceRequirements();
-      connectionRead.resourceRequirements(new ResourceRequirements()
-          .cpuRequest(resourceRequirements.getCpuRequest())
-          .cpuLimit(resourceRequirements.getCpuLimit())
-          .memoryRequest(resourceRequirements.getMemoryRequest())
-          .memoryLimit(resourceRequirements.getMemoryLimit()));
-    }
-    return connectionRead;
-  }
-
->>>>>>> ae5b1cfe
   private StandardSync.Status toPersistenceStatus(final ConnectionStatus apiStatus) {
     return Enums.convertTo(apiStatus, StandardSync.Status.class);
   }
