/*
 * MIT License
 *
 * Copyright (c) 2020 Airbyte
 *
 * Permission is hereby granted, free of charge, to any person obtaining a copy
 * of this software and associated documentation files (the "Software"), to deal
 * in the Software without restriction, including without limitation the rights
 * to use, copy, modify, merge, publish, distribute, sublicense, and/or sell
 * copies of the Software, and to permit persons to whom the Software is
 * furnished to do so, subject to the following conditions:
 *
 * The above copyright notice and this permission notice shall be included in all
 * copies or substantial portions of the Software.
 *
 * THE SOFTWARE IS PROVIDED "AS IS", WITHOUT WARRANTY OF ANY KIND, EXPRESS OR
 * IMPLIED, INCLUDING BUT NOT LIMITED TO THE WARRANTIES OF MERCHANTABILITY,
 * FITNESS FOR A PARTICULAR PURPOSE AND NONINFRINGEMENT. IN NO EVENT SHALL THE
 * AUTHORS OR COPYRIGHT HOLDERS BE LIABLE FOR ANY CLAIM, DAMAGES OR OTHER
 * LIABILITY, WHETHER IN AN ACTION OF CONTRACT, TORT OR OTHERWISE, ARISING FROM,
 * OUT OF OR IN CONNECTION WITH THE SOFTWARE OR THE USE OR OTHER DEALINGS IN THE
 * SOFTWARE.
 */

package io.airbyte.server;

<<<<<<< HEAD
import io.airbyte.config.Configs;
=======
import io.airbyte.commons.io.FileTtlManager;
>>>>>>> 9302150c
import io.airbyte.config.persistence.ConfigRepository;
import io.airbyte.db.Database;
import io.airbyte.scheduler.client.CachingSchedulerJobClient;
import io.airbyte.scheduler.persistence.JobPersistence;
import io.airbyte.server.apis.ConfigurationApi;
import org.glassfish.hk2.api.Factory;

public class ConfigurationApiFactory implements Factory<ConfigurationApi> {

  private static ConfigRepository configRepository;
  private static JobPersistence jobPersistence;
  private static CachingSchedulerJobClient schedulerJobClient;
  private static String airbyteVersion;
  private static Database database;
<<<<<<< HEAD
  private static Configs configs;
=======
  private static FileTtlManager archiveTtlManager;
>>>>>>> 9302150c

  public static void setConfigRepository(final ConfigRepository configRepository) {
    ConfigurationApiFactory.configRepository = configRepository;
  }

  public static void setJobPersistence(final JobPersistence jobPersistence) {
    ConfigurationApiFactory.jobPersistence = jobPersistence;
  }

  public static void setSchedulerJobClient(final CachingSchedulerJobClient schedulerJobClient) {
    ConfigurationApiFactory.schedulerJobClient = schedulerJobClient;
  }

  public static void setAirbyteVersion(final String airbyteVersion) {
    ConfigurationApiFactory.airbyteVersion = airbyteVersion;
  }

  public static void setDatabase(Database database) {
    ConfigurationApiFactory.database = database;
  }

<<<<<<< HEAD
  public static void setConfigs(Configs configs) {
    ConfigurationApiFactory.configs = configs;
=======
  public static void setArchiveTtlManager(final FileTtlManager archiveTtlManager) {
    ConfigurationApiFactory.archiveTtlManager = archiveTtlManager;
>>>>>>> 9302150c
  }

  @Override
  public ConfigurationApi provide() {
    return new ConfigurationApi(
        ConfigurationApiFactory.airbyteVersion,
        ConfigurationApiFactory.database,
        ConfigurationApiFactory.configRepository,
        ConfigurationApiFactory.jobPersistence,
        ConfigurationApiFactory.schedulerJobClient,
<<<<<<< HEAD
        ConfigurationApiFactory.configs);
=======
        ConfigurationApiFactory.archiveTtlManager);
>>>>>>> 9302150c
  }

  @Override
  public void dispose(ConfigurationApi service) {
    /* noop */
  }

}<|MERGE_RESOLUTION|>--- conflicted
+++ resolved
@@ -24,11 +24,9 @@
 
 package io.airbyte.server;
 
-<<<<<<< HEAD
+
 import io.airbyte.config.Configs;
-=======
 import io.airbyte.commons.io.FileTtlManager;
->>>>>>> 9302150c
 import io.airbyte.config.persistence.ConfigRepository;
 import io.airbyte.db.Database;
 import io.airbyte.scheduler.client.CachingSchedulerJobClient;
@@ -43,11 +41,8 @@
   private static CachingSchedulerJobClient schedulerJobClient;
   private static String airbyteVersion;
   private static Database database;
-<<<<<<< HEAD
   private static Configs configs;
-=======
   private static FileTtlManager archiveTtlManager;
->>>>>>> 9302150c
 
   public static void setConfigRepository(final ConfigRepository configRepository) {
     ConfigurationApiFactory.configRepository = configRepository;
@@ -69,13 +64,13 @@
     ConfigurationApiFactory.database = database;
   }
 
-<<<<<<< HEAD
+
   public static void setConfigs(Configs configs) {
     ConfigurationApiFactory.configs = configs;
-=======
+  }
+
   public static void setArchiveTtlManager(final FileTtlManager archiveTtlManager) {
     ConfigurationApiFactory.archiveTtlManager = archiveTtlManager;
->>>>>>> 9302150c
   }
 
   @Override
@@ -86,11 +81,8 @@
         ConfigurationApiFactory.configRepository,
         ConfigurationApiFactory.jobPersistence,
         ConfigurationApiFactory.schedulerJobClient,
-<<<<<<< HEAD
-        ConfigurationApiFactory.configs);
-=======
+        ConfigurationApiFactory.configs,
         ConfigurationApiFactory.archiveTtlManager);
->>>>>>> 9302150c
   }
 
   @Override
