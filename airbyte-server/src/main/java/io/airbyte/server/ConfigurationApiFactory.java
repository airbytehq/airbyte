--- conflicted
+++ resolved
@@ -38,11 +38,7 @@
   private static JobPersistence jobPersistence;
   private static CachingSchedulerJobClient schedulerJobClient;
   private static String airbyteVersion;
-<<<<<<< HEAD
-=======
-  private static Database database;
   private static Configs configs;
->>>>>>> 6cd4529e
   private static FileTtlManager archiveTtlManager;
 
   public static void setConfigRepository(final ConfigRepository configRepository) {
@@ -61,17 +57,10 @@
     ConfigurationApiFactory.airbyteVersion = airbyteVersion;
   }
 
-<<<<<<< HEAD
-=======
-  public static void setDatabase(Database database) {
-    ConfigurationApiFactory.database = database;
-  }
-
   public static void setConfigs(Configs configs) {
     ConfigurationApiFactory.configs = configs;
   }
 
->>>>>>> 6cd4529e
   public static void setArchiveTtlManager(final FileTtlManager archiveTtlManager) {
     ConfigurationApiFactory.archiveTtlManager = archiveTtlManager;
   }
