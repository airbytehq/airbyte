/*
 * Copyright (c) 2022 Airbyte, Inc., all rights reserved.
 */

package io.airbyte.server;

import io.airbyte.analytics.TrackingClient;
import io.airbyte.commons.version.AirbyteVersion;
import io.airbyte.config.Configs.WorkerEnvironment;
import io.airbyte.config.helpers.LogConfigs;
import io.airbyte.config.persistence.ConfigRepository;
import io.airbyte.config.persistence.SecretsRepositoryReader;
import io.airbyte.config.persistence.SecretsRepositoryWriter;
import io.airbyte.config.persistence.StatePersistence;
import io.airbyte.db.Database;
import io.airbyte.persistence.job.JobPersistence;
import io.airbyte.server.apis.AttemptApiController;
import io.airbyte.server.apis.ConfigurationApi;
import io.airbyte.server.apis.ConnectionApiController;
import io.airbyte.server.apis.DbMigrationApiController;
import io.airbyte.server.apis.DestinationApiController;
import io.airbyte.server.apis.DestinationDefinitionApiController;
import io.airbyte.server.apis.DestinationDefinitionSpecificationApiController;
import io.airbyte.server.apis.DestinationOauthApiController;
import io.airbyte.server.apis.HealthApiController;
import io.airbyte.server.apis.JobsApiController;
import io.airbyte.server.apis.LogsApiController;
import io.airbyte.server.apis.NotificationsApiController;
import io.airbyte.server.apis.binders.AttemptApiBinder;
import io.airbyte.server.apis.binders.ConnectionApiBinder;
import io.airbyte.server.apis.binders.DbMigrationBinder;
import io.airbyte.server.apis.binders.DestinationApiBinder;
import io.airbyte.server.apis.binders.DestinationDefinitionApiBinder;
import io.airbyte.server.apis.binders.DestinationDefinitionSpecificationApiBinder;
import io.airbyte.server.apis.binders.DestinationOauthApiBinder;
import io.airbyte.server.apis.binders.HealthApiBinder;
import io.airbyte.server.apis.binders.JobsApiBinder;
import io.airbyte.server.apis.binders.LogsApiBinder;
import io.airbyte.server.apis.binders.NotificationApiBinder;
<<<<<<< HEAD
import io.airbyte.server.apis.binders.SourceOauthApiBinder;
=======
>>>>>>> 0937b4cd
import io.airbyte.server.apis.factories.AttemptApiFactory;
import io.airbyte.server.apis.factories.ConnectionApiFactory;
import io.airbyte.server.apis.factories.DbMigrationApiFactory;
import io.airbyte.server.apis.factories.DestinationApiFactory;
import io.airbyte.server.apis.factories.DestinationDefinitionApiFactory;
import io.airbyte.server.apis.factories.DestinationDefinitionSpecificationApiFactory;
import io.airbyte.server.apis.factories.DestinationOauthApiFactory;
import io.airbyte.server.apis.factories.HealthApiFactory;
import io.airbyte.server.apis.factories.JobsApiFactory;
import io.airbyte.server.apis.factories.LogsApiFactory;
import io.airbyte.server.apis.factories.NotificationsApiFactory;
<<<<<<< HEAD
import io.airbyte.server.apis.factories.SourceOauthApiFactory;
=======
>>>>>>> 0937b4cd
import io.airbyte.server.handlers.AttemptHandler;
import io.airbyte.server.handlers.ConnectionsHandler;
import io.airbyte.server.handlers.DbMigrationHandler;
import io.airbyte.server.handlers.DestinationDefinitionsHandler;
import io.airbyte.server.handlers.DestinationHandler;
import io.airbyte.server.handlers.HealthCheckHandler;
import io.airbyte.server.handlers.JobHistoryHandler;
import io.airbyte.server.handlers.LogsHandler;
<<<<<<< HEAD
import io.airbyte.server.handlers.OAuthHandler;
=======
>>>>>>> 0937b4cd
import io.airbyte.server.handlers.OperationsHandler;
import io.airbyte.server.handlers.SchedulerHandler;
import io.airbyte.server.handlers.WorkspacesHandler;
import io.airbyte.server.scheduler.EventRunner;
import io.airbyte.server.scheduler.SynchronousSchedulerClient;
import java.net.http.HttpClient;
import java.nio.file.Path;
import java.util.Map;
import java.util.Set;
import org.flywaydb.core.Flyway;
import org.slf4j.MDC;

public interface ServerFactory {

  ServerRunnable create(final SynchronousSchedulerClient synchronousSchedulerClient,
                        final ConfigRepository configRepository,
                        final SecretsRepositoryReader secretsRepositoryReader,
                        final SecretsRepositoryWriter secretsRepositoryWriter,
                        final JobPersistence jobPersistence,
                        final Database configsDatabase,
                        final Database jobsDatabase,
                        final TrackingClient trackingClient,
                        final WorkerEnvironment workerEnvironment,
                        final LogConfigs logConfigs,
                        final AirbyteVersion airbyteVersion,
                        final Path workspaceRoot,
                        final HttpClient httpClient,
                        final EventRunner eventRunner,
                        final Flyway configsFlyway,
                        final Flyway jobsFlyway,
                        final AttemptHandler attemptHandler,
                        final ConnectionsHandler connectionsHandler,
                        final DbMigrationHandler dbMigrationHandler,
                        final DestinationDefinitionsHandler destinationDefinitionsHandler,
                        final DestinationHandler destinationApiHandler,
                        final HealthCheckHandler healthCheckHandler,
                        final JobHistoryHandler jobHistoryHandler,
                        final LogsHandler logsHandler,
<<<<<<< HEAD
                        final OAuthHandler oAuthHandler,
=======
>>>>>>> 0937b4cd
                        final OperationsHandler operationsHandler,
                        final SchedulerHandler schedulerHandler,
                        final WorkspacesHandler workspacesHandler);

  class Api implements ServerFactory {

    @Override
    public ServerRunnable create(final SynchronousSchedulerClient synchronousSchedulerClient,
                                 final ConfigRepository configRepository,
                                 final SecretsRepositoryReader secretsRepositoryReader,
                                 final SecretsRepositoryWriter secretsRepositoryWriter,
                                 final JobPersistence jobPersistence,
                                 final Database configsDatabase,
                                 final Database jobsDatabase,
                                 final TrackingClient trackingClient,
                                 final WorkerEnvironment workerEnvironment,
                                 final LogConfigs logConfigs,
                                 final AirbyteVersion airbyteVersion,
                                 final Path workspaceRoot,
                                 final HttpClient httpClient,
                                 final EventRunner eventRunner,
                                 final Flyway configsFlyway,
                                 final Flyway jobsFlyway,
                                 final AttemptHandler attemptHandler,
                                 final ConnectionsHandler connectionsHandler,
                                 final DbMigrationHandler dbMigrationHandler,
                                 final DestinationDefinitionsHandler destinationDefinitionsHandler,
                                 final DestinationHandler destinationApiHandler,
                                 final HealthCheckHandler healthCheckHandler,
                                 final JobHistoryHandler jobHistoryHandler,
                                 final LogsHandler logsHandler,
<<<<<<< HEAD
                                 final OAuthHandler oAuthHandler,
=======
>>>>>>> 0937b4cd
                                 final OperationsHandler operationsHandler,
                                 final SchedulerHandler schedulerHandler,
                                 final WorkspacesHandler workspacesHandler) {
      final Map<String, String> mdc = MDC.getCopyOfContextMap();

      // set static values for factory
      ConfigurationApiFactory.setValues(
          configRepository,
          secretsRepositoryReader,
          secretsRepositoryWriter,
          jobPersistence,
          synchronousSchedulerClient,
          new StatePersistence(configsDatabase),
          mdc,
          configsDatabase,
          jobsDatabase,
          trackingClient,
          workerEnvironment,
          logConfigs,
          airbyteVersion,
          workspaceRoot,
          httpClient,
          eventRunner,
          configsFlyway,
          jobsFlyway);

      AttemptApiFactory.setValues(attemptHandler, mdc);

      ConnectionApiFactory.setValues(
          connectionsHandler,
          operationsHandler,
          schedulerHandler,
          mdc);

      DbMigrationApiFactory.setValues(dbMigrationHandler, mdc);

      DestinationApiFactory.setValues(destinationApiHandler, schedulerHandler, mdc);

      DestinationDefinitionApiFactory.setValues(destinationDefinitionsHandler);

      DestinationDefinitionSpecificationApiFactory.setValues(schedulerHandler);

      HealthApiFactory.setValues(healthCheckHandler);

<<<<<<< HEAD
      DestinationOauthApiFactory.setValues(oAuthHandler);

      SourceOauthApiFactory.setValues(oAuthHandler);

=======
>>>>>>> 0937b4cd
      JobsApiFactory.setValues(jobHistoryHandler, schedulerHandler);

      LogsApiFactory.setValues(logsHandler);

      NotificationsApiFactory.setValues(workspacesHandler);

      // server configurations
      final Set<Class<?>> componentClasses = Set.of(
          ConfigurationApi.class,
          AttemptApiController.class,
          ConnectionApiController.class,
          DbMigrationApiController.class,
          DestinationApiController.class,
          DestinationDefinitionApiController.class,
          DestinationDefinitionSpecificationApiController.class,
<<<<<<< HEAD
          DestinationOauthApiController.class,
          HealthApiController.class,
          SourceOauthApiFactory.class,
=======
          HealthApiController.class,
>>>>>>> 0937b4cd
          JobsApiController.class,
          LogsApiController.class,
          NotificationsApiController.class);

      final Set<Object> components = Set.of(
          new CorsFilter(),
          new ConfigurationApiBinder(),
          new AttemptApiBinder(),
          new ConnectionApiBinder(),
          new DbMigrationBinder(),
          new DestinationApiBinder(),
          new DestinationDefinitionApiBinder(),
          new DestinationDefinitionSpecificationApiBinder(),
<<<<<<< HEAD
          new DestinationOauthApiBinder(),
          new HealthApiBinder(),
          new SourceOauthApiBinder(),
=======
          new HealthApiBinder(),
>>>>>>> 0937b4cd
          new JobsApiBinder(),
          new LogsApiBinder(),
          new NotificationApiBinder());

      // construct server
      return new ServerApp(airbyteVersion, componentClasses, components);
    }

  }

}<|MERGE_RESOLUTION|>--- conflicted
+++ resolved
@@ -37,10 +37,7 @@
 import io.airbyte.server.apis.binders.JobsApiBinder;
 import io.airbyte.server.apis.binders.LogsApiBinder;
 import io.airbyte.server.apis.binders.NotificationApiBinder;
-<<<<<<< HEAD
 import io.airbyte.server.apis.binders.SourceOauthApiBinder;
-=======
->>>>>>> 0937b4cd
 import io.airbyte.server.apis.factories.AttemptApiFactory;
 import io.airbyte.server.apis.factories.ConnectionApiFactory;
 import io.airbyte.server.apis.factories.DbMigrationApiFactory;
@@ -52,10 +49,7 @@
 import io.airbyte.server.apis.factories.JobsApiFactory;
 import io.airbyte.server.apis.factories.LogsApiFactory;
 import io.airbyte.server.apis.factories.NotificationsApiFactory;
-<<<<<<< HEAD
 import io.airbyte.server.apis.factories.SourceOauthApiFactory;
-=======
->>>>>>> 0937b4cd
 import io.airbyte.server.handlers.AttemptHandler;
 import io.airbyte.server.handlers.ConnectionsHandler;
 import io.airbyte.server.handlers.DbMigrationHandler;
@@ -64,10 +58,7 @@
 import io.airbyte.server.handlers.HealthCheckHandler;
 import io.airbyte.server.handlers.JobHistoryHandler;
 import io.airbyte.server.handlers.LogsHandler;
-<<<<<<< HEAD
 import io.airbyte.server.handlers.OAuthHandler;
-=======
->>>>>>> 0937b4cd
 import io.airbyte.server.handlers.OperationsHandler;
 import io.airbyte.server.handlers.SchedulerHandler;
 import io.airbyte.server.handlers.WorkspacesHandler;
@@ -106,10 +97,7 @@
                         final HealthCheckHandler healthCheckHandler,
                         final JobHistoryHandler jobHistoryHandler,
                         final LogsHandler logsHandler,
-<<<<<<< HEAD
                         final OAuthHandler oAuthHandler,
-=======
->>>>>>> 0937b4cd
                         final OperationsHandler operationsHandler,
                         final SchedulerHandler schedulerHandler,
                         final WorkspacesHandler workspacesHandler);
@@ -141,10 +129,7 @@
                                  final HealthCheckHandler healthCheckHandler,
                                  final JobHistoryHandler jobHistoryHandler,
                                  final LogsHandler logsHandler,
-<<<<<<< HEAD
                                  final OAuthHandler oAuthHandler,
-=======
->>>>>>> 0937b4cd
                                  final OperationsHandler operationsHandler,
                                  final SchedulerHandler schedulerHandler,
                                  final WorkspacesHandler workspacesHandler) {
@@ -189,13 +174,10 @@
 
       HealthApiFactory.setValues(healthCheckHandler);
 
-<<<<<<< HEAD
       DestinationOauthApiFactory.setValues(oAuthHandler);
 
       SourceOauthApiFactory.setValues(oAuthHandler);
 
-=======
->>>>>>> 0937b4cd
       JobsApiFactory.setValues(jobHistoryHandler, schedulerHandler);
 
       LogsApiFactory.setValues(logsHandler);
@@ -211,16 +193,12 @@
           DestinationApiController.class,
           DestinationDefinitionApiController.class,
           DestinationDefinitionSpecificationApiController.class,
-<<<<<<< HEAD
           DestinationOauthApiController.class,
           HealthApiController.class,
-          SourceOauthApiFactory.class,
-=======
-          HealthApiController.class,
->>>>>>> 0937b4cd
           JobsApiController.class,
           LogsApiController.class,
-          NotificationsApiController.class);
+          NotificationsApiController.class,
+          SourceOauthApiFactory.class);
 
       final Set<Object> components = Set.of(
           new CorsFilter(),
@@ -231,16 +209,12 @@
           new DestinationApiBinder(),
           new DestinationDefinitionApiBinder(),
           new DestinationDefinitionSpecificationApiBinder(),
-<<<<<<< HEAD
           new DestinationOauthApiBinder(),
           new HealthApiBinder(),
-          new SourceOauthApiBinder(),
-=======
-          new HealthApiBinder(),
->>>>>>> 0937b4cd
           new JobsApiBinder(),
           new LogsApiBinder(),
-          new NotificationApiBinder());
+          new NotificationApiBinder(),
+          new SourceOauthApiBinder());
 
       // construct server
       return new ServerApp(airbyteVersion, componentClasses, components);
