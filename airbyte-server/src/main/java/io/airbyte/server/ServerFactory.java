--- conflicted
+++ resolved
@@ -18,15 +18,8 @@
 import io.airbyte.server.apis.WebBackendApiController;
 import io.airbyte.server.apis.binders.LogsApiBinder;
 import io.airbyte.server.apis.binders.NotificationApiBinder;
-<<<<<<< HEAD
 import io.airbyte.server.apis.factories.LogsApiFactory;
 import io.airbyte.server.apis.factories.NotificationsApiFactory;
-=======
-import io.airbyte.server.apis.binders.WebBackendApiBinder;
-import io.airbyte.server.apis.factories.LogsApiFactory;
-import io.airbyte.server.apis.factories.NotificationsApiFactory;
-import io.airbyte.server.apis.factories.WebBackendApiFactory;
->>>>>>> 38314dcf
 import io.airbyte.server.handlers.AttemptHandler;
 import io.airbyte.server.handlers.ConnectionsHandler;
 import io.airbyte.server.handlers.DestinationDefinitionsHandler;
@@ -125,24 +118,13 @@
 
       NotificationsApiFactory.setValues(workspacesHandler);
 
-<<<<<<< HEAD
-=======
-      WebBackendApiFactory.setValues(webBackendConnectionsHandler, webBackendGeographiesHandler, webBackendCheckUpdatesHandler);
-
->>>>>>> 38314dcf
       final Set<Class<?>> componentClasses = Set.of(
           LogsApiController.class,
-          NotificationsApiController.class,
-          WebBackendApiController.class);
+          NotificationsApiController.class);
 
       final Set<Object> components = Set.of(
           new LogsApiBinder(),
-<<<<<<< HEAD
           new NotificationApiBinder());
-=======
-          new NotificationApiBinder(),
-          new WebBackendApiBinder());
->>>>>>> 38314dcf
 
       // construct server
       return new ServerApp(airbyteVersion, componentClasses, components);
