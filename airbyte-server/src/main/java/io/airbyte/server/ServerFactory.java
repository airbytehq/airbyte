/*
 * Copyright (c) 2022 Airbyte, Inc., all rights reserved.
 */

package io.airbyte.server;

import io.airbyte.analytics.TrackingClient;
import io.airbyte.commons.version.AirbyteVersion;
import io.airbyte.config.Configs.WorkerEnvironment;
import io.airbyte.config.helpers.LogConfigs;
import io.airbyte.config.persistence.ConfigRepository;
import io.airbyte.config.persistence.SecretsRepositoryReader;
import io.airbyte.config.persistence.SecretsRepositoryWriter;
import io.airbyte.db.Database;
import io.airbyte.persistence.job.JobPersistence;
import io.airbyte.server.apis.JobsApiController;
import io.airbyte.server.apis.LogsApiController;
import io.airbyte.server.apis.NotificationsApiController;
import io.airbyte.server.apis.SourceDefinitionSpecificationApiController;
import io.airbyte.server.apis.SourceOauthApiController;
import io.airbyte.server.apis.StateApiController;
import io.airbyte.server.apis.WebBackendApiController;
<<<<<<< HEAD
import io.airbyte.server.apis.binders.ConnectionApiBinder;
import io.airbyte.server.apis.binders.DestinationApiBinder;
import io.airbyte.server.apis.binders.DestinationDefinitionApiBinder;
import io.airbyte.server.apis.binders.DestinationDefinitionSpecificationApiBinder;
import io.airbyte.server.apis.binders.DestinationOauthApiBinder;
=======
import io.airbyte.server.apis.WorkspaceApiController;
>>>>>>> 9fe23193
import io.airbyte.server.apis.binders.JobsApiBinder;
import io.airbyte.server.apis.binders.LogsApiBinder;
import io.airbyte.server.apis.binders.NotificationApiBinder;
import io.airbyte.server.apis.binders.SourceDefinitionSpecificationApiBinder;
import io.airbyte.server.apis.binders.SourceOauthApiBinder;
import io.airbyte.server.apis.binders.WebBackendApiBinder;
<<<<<<< HEAD
import io.airbyte.server.apis.factories.ConnectionApiFactory;
import io.airbyte.server.apis.factories.DestinationApiFactory;
import io.airbyte.server.apis.factories.DestinationDefinitionApiFactory;
import io.airbyte.server.apis.factories.DestinationDefinitionSpecificationApiFactory;
import io.airbyte.server.apis.factories.DestinationOauthApiFactory;
=======
import io.airbyte.server.apis.binders.WorkspaceApiBinder;
>>>>>>> 9fe23193
import io.airbyte.server.apis.factories.JobsApiFactory;
import io.airbyte.server.apis.factories.LogsApiFactory;
import io.airbyte.server.apis.factories.NotificationsApiFactory;
import io.airbyte.server.apis.factories.SourceDefinitionSpecificationApiFactory;
import io.airbyte.server.apis.factories.SourceOauthApiFactory;
import io.airbyte.server.apis.factories.WebBackendApiFactory;
import io.airbyte.server.handlers.AttemptHandler;
import io.airbyte.server.handlers.ConnectionsHandler;
import io.airbyte.server.handlers.DestinationDefinitionsHandler;
import io.airbyte.server.handlers.DestinationHandler;
import io.airbyte.server.handlers.HealthCheckHandler;
import io.airbyte.server.handlers.JobHistoryHandler;
import io.airbyte.server.handlers.LogsHandler;
import io.airbyte.server.handlers.OAuthHandler;
import io.airbyte.server.handlers.OperationsHandler;
import io.airbyte.server.handlers.SchedulerHandler;
import io.airbyte.server.handlers.SourceDefinitionsHandler;
import io.airbyte.server.handlers.SourceHandler;
import io.airbyte.server.handlers.WebBackendCheckUpdatesHandler;
import io.airbyte.server.handlers.WebBackendConnectionsHandler;
import io.airbyte.server.handlers.WebBackendGeographiesHandler;
import io.airbyte.server.handlers.WorkspacesHandler;
import io.airbyte.server.scheduler.EventRunner;
import io.airbyte.server.scheduler.SynchronousSchedulerClient;
import java.net.http.HttpClient;
import java.nio.file.Path;
import java.util.Set;
import org.flywaydb.core.Flyway;

public interface ServerFactory {

  ServerRunnable create(final SynchronousSchedulerClient synchronousSchedulerClient,
                        final ConfigRepository configRepository,
                        final SecretsRepositoryReader secretsRepositoryReader,
                        final SecretsRepositoryWriter secretsRepositoryWriter,
                        final JobPersistence jobPersistence,
                        final Database configsDatabase,
                        final Database jobsDatabase,
                        final TrackingClient trackingClient,
                        final WorkerEnvironment workerEnvironment,
                        final LogConfigs logConfigs,
                        final AirbyteVersion airbyteVersion,
                        final Path workspaceRoot,
                        final HttpClient httpClient,
                        final EventRunner eventRunner,
                        final Flyway configsFlyway,
                        final Flyway jobsFlyway,
                        final AttemptHandler attemptHandler,
                        final ConnectionsHandler connectionsHandler,
                        final DestinationDefinitionsHandler destinationDefinitionsHandler,
                        final DestinationHandler destinationApiHandler,
                        final HealthCheckHandler healthCheckHandler,
                        final JobHistoryHandler jobHistoryHandler,
                        final LogsHandler logsHandler,
                        final OAuthHandler oAuthHandler,
                        final OperationsHandler operationsHandler,
                        final SchedulerHandler schedulerHandler,
                        final SourceHandler sourceHandler,
                        final SourceDefinitionsHandler sourceDefinitionsHandler,
                        final WorkspacesHandler workspacesHandler,
                        final WebBackendConnectionsHandler webBackendConnectionsHandler,
                        final WebBackendGeographiesHandler webBackendGeographiesHandler,
                        final WebBackendCheckUpdatesHandler webBackendCheckUpdatesHandler);

  class Api implements ServerFactory {

    @Override
    public ServerRunnable create(final SynchronousSchedulerClient synchronousSchedulerClient,
                                 final ConfigRepository configRepository,
                                 final SecretsRepositoryReader secretsRepositoryReader,
                                 final SecretsRepositoryWriter secretsRepositoryWriter,
                                 final JobPersistence jobPersistence,
                                 final Database configsDatabase,
                                 final Database jobsDatabase,
                                 final TrackingClient trackingClient,
                                 final WorkerEnvironment workerEnvironment,
                                 final LogConfigs logConfigs,
                                 final AirbyteVersion airbyteVersion,
                                 final Path workspaceRoot,
                                 final HttpClient httpClient,
                                 final EventRunner eventRunner,
                                 final Flyway configsFlyway,
                                 final Flyway jobsFlyway,
                                 final AttemptHandler attemptHandler,
                                 final ConnectionsHandler connectionsHandler,
                                 final DestinationDefinitionsHandler destinationDefinitionsHandler,
                                 final DestinationHandler destinationApiHandler,
                                 final HealthCheckHandler healthCheckHandler,
                                 final JobHistoryHandler jobHistoryHandler,
                                 final LogsHandler logsHandler,
                                 final OAuthHandler oAuthHandler,
                                 final OperationsHandler operationsHandler,
                                 final SchedulerHandler schedulerHandler,
                                 final SourceHandler sourceHandler,
                                 final SourceDefinitionsHandler sourceDefinitionsHandler,
                                 final WorkspacesHandler workspacesHandler,
                                 final WebBackendConnectionsHandler webBackendConnectionsHandler,
                                 final WebBackendGeographiesHandler webBackendGeographiesHandler,
                                 final WebBackendCheckUpdatesHandler webBackendCheckUpdatesHandler) {

      SourceOauthApiFactory.setValues(oAuthHandler);

      JobsApiFactory.setValues(jobHistoryHandler, schedulerHandler);

      LogsApiFactory.setValues(logsHandler);

      NotificationsApiFactory.setValues(workspacesHandler);

      SourceDefinitionSpecificationApiFactory.setValues(schedulerHandler);

      WebBackendApiFactory.setValues(webBackendConnectionsHandler, webBackendGeographiesHandler, webBackendCheckUpdatesHandler);

<<<<<<< HEAD
      // server configurations
=======
      WorkspaceApiFactory.setValues(workspacesHandler);

      // server configuration
>>>>>>> 9fe23193
      final Set<Class<?>> componentClasses = Set.of(
          JobsApiController.class,
          LogsApiController.class,
          NotificationsApiController.class,
          SourceDefinitionSpecificationApiController.class,
          SourceOauthApiController.class,
          StateApiController.class,
          WebBackendApiController.class);

      final Set<Object> components = Set.of(
          new JobsApiBinder(),
          new LogsApiBinder(),
          new NotificationApiBinder(),
          new SourceDefinitionSpecificationApiBinder(),
          new SourceOauthApiBinder(),
<<<<<<< HEAD
          new StateApiBinder(),
          new WebBackendApiBinder());
=======
          new WebBackendApiBinder(),
          new WorkspaceApiBinder());
>>>>>>> 9fe23193

      // construct server
      return new ServerApp(airbyteVersion, componentClasses, components);
    }

  }

}<|MERGE_RESOLUTION|>--- conflicted
+++ resolved
@@ -20,30 +20,12 @@
 import io.airbyte.server.apis.SourceOauthApiController;
 import io.airbyte.server.apis.StateApiController;
 import io.airbyte.server.apis.WebBackendApiController;
-<<<<<<< HEAD
-import io.airbyte.server.apis.binders.ConnectionApiBinder;
-import io.airbyte.server.apis.binders.DestinationApiBinder;
-import io.airbyte.server.apis.binders.DestinationDefinitionApiBinder;
-import io.airbyte.server.apis.binders.DestinationDefinitionSpecificationApiBinder;
-import io.airbyte.server.apis.binders.DestinationOauthApiBinder;
-=======
-import io.airbyte.server.apis.WorkspaceApiController;
->>>>>>> 9fe23193
 import io.airbyte.server.apis.binders.JobsApiBinder;
 import io.airbyte.server.apis.binders.LogsApiBinder;
 import io.airbyte.server.apis.binders.NotificationApiBinder;
 import io.airbyte.server.apis.binders.SourceDefinitionSpecificationApiBinder;
 import io.airbyte.server.apis.binders.SourceOauthApiBinder;
 import io.airbyte.server.apis.binders.WebBackendApiBinder;
-<<<<<<< HEAD
-import io.airbyte.server.apis.factories.ConnectionApiFactory;
-import io.airbyte.server.apis.factories.DestinationApiFactory;
-import io.airbyte.server.apis.factories.DestinationDefinitionApiFactory;
-import io.airbyte.server.apis.factories.DestinationDefinitionSpecificationApiFactory;
-import io.airbyte.server.apis.factories.DestinationOauthApiFactory;
-=======
-import io.airbyte.server.apis.binders.WorkspaceApiBinder;
->>>>>>> 9fe23193
 import io.airbyte.server.apis.factories.JobsApiFactory;
 import io.airbyte.server.apis.factories.LogsApiFactory;
 import io.airbyte.server.apis.factories.NotificationsApiFactory;
@@ -76,73 +58,73 @@
 public interface ServerFactory {
 
   ServerRunnable create(final SynchronousSchedulerClient synchronousSchedulerClient,
-                        final ConfigRepository configRepository,
-                        final SecretsRepositoryReader secretsRepositoryReader,
-                        final SecretsRepositoryWriter secretsRepositoryWriter,
-                        final JobPersistence jobPersistence,
-                        final Database configsDatabase,
-                        final Database jobsDatabase,
-                        final TrackingClient trackingClient,
-                        final WorkerEnvironment workerEnvironment,
-                        final LogConfigs logConfigs,
-                        final AirbyteVersion airbyteVersion,
-                        final Path workspaceRoot,
-                        final HttpClient httpClient,
-                        final EventRunner eventRunner,
-                        final Flyway configsFlyway,
-                        final Flyway jobsFlyway,
-                        final AttemptHandler attemptHandler,
-                        final ConnectionsHandler connectionsHandler,
-                        final DestinationDefinitionsHandler destinationDefinitionsHandler,
-                        final DestinationHandler destinationApiHandler,
-                        final HealthCheckHandler healthCheckHandler,
-                        final JobHistoryHandler jobHistoryHandler,
-                        final LogsHandler logsHandler,
-                        final OAuthHandler oAuthHandler,
-                        final OperationsHandler operationsHandler,
-                        final SchedulerHandler schedulerHandler,
-                        final SourceHandler sourceHandler,
-                        final SourceDefinitionsHandler sourceDefinitionsHandler,
-                        final WorkspacesHandler workspacesHandler,
-                        final WebBackendConnectionsHandler webBackendConnectionsHandler,
-                        final WebBackendGeographiesHandler webBackendGeographiesHandler,
-                        final WebBackendCheckUpdatesHandler webBackendCheckUpdatesHandler);
+      final ConfigRepository configRepository,
+      final SecretsRepositoryReader secretsRepositoryReader,
+      final SecretsRepositoryWriter secretsRepositoryWriter,
+      final JobPersistence jobPersistence,
+      final Database configsDatabase,
+      final Database jobsDatabase,
+      final TrackingClient trackingClient,
+      final WorkerEnvironment workerEnvironment,
+      final LogConfigs logConfigs,
+      final AirbyteVersion airbyteVersion,
+      final Path workspaceRoot,
+      final HttpClient httpClient,
+      final EventRunner eventRunner,
+      final Flyway configsFlyway,
+      final Flyway jobsFlyway,
+      final AttemptHandler attemptHandler,
+      final ConnectionsHandler connectionsHandler,
+      final DestinationDefinitionsHandler destinationDefinitionsHandler,
+      final DestinationHandler destinationApiHandler,
+      final HealthCheckHandler healthCheckHandler,
+      final JobHistoryHandler jobHistoryHandler,
+      final LogsHandler logsHandler,
+      final OAuthHandler oAuthHandler,
+      final OperationsHandler operationsHandler,
+      final SchedulerHandler schedulerHandler,
+      final SourceHandler sourceHandler,
+      final SourceDefinitionsHandler sourceDefinitionsHandler,
+      final WorkspacesHandler workspacesHandler,
+      final WebBackendConnectionsHandler webBackendConnectionsHandler,
+      final WebBackendGeographiesHandler webBackendGeographiesHandler,
+      final WebBackendCheckUpdatesHandler webBackendCheckUpdatesHandler);
 
   class Api implements ServerFactory {
 
     @Override
     public ServerRunnable create(final SynchronousSchedulerClient synchronousSchedulerClient,
-                                 final ConfigRepository configRepository,
-                                 final SecretsRepositoryReader secretsRepositoryReader,
-                                 final SecretsRepositoryWriter secretsRepositoryWriter,
-                                 final JobPersistence jobPersistence,
-                                 final Database configsDatabase,
-                                 final Database jobsDatabase,
-                                 final TrackingClient trackingClient,
-                                 final WorkerEnvironment workerEnvironment,
-                                 final LogConfigs logConfigs,
-                                 final AirbyteVersion airbyteVersion,
-                                 final Path workspaceRoot,
-                                 final HttpClient httpClient,
-                                 final EventRunner eventRunner,
-                                 final Flyway configsFlyway,
-                                 final Flyway jobsFlyway,
-                                 final AttemptHandler attemptHandler,
-                                 final ConnectionsHandler connectionsHandler,
-                                 final DestinationDefinitionsHandler destinationDefinitionsHandler,
-                                 final DestinationHandler destinationApiHandler,
-                                 final HealthCheckHandler healthCheckHandler,
-                                 final JobHistoryHandler jobHistoryHandler,
-                                 final LogsHandler logsHandler,
-                                 final OAuthHandler oAuthHandler,
-                                 final OperationsHandler operationsHandler,
-                                 final SchedulerHandler schedulerHandler,
-                                 final SourceHandler sourceHandler,
-                                 final SourceDefinitionsHandler sourceDefinitionsHandler,
-                                 final WorkspacesHandler workspacesHandler,
-                                 final WebBackendConnectionsHandler webBackendConnectionsHandler,
-                                 final WebBackendGeographiesHandler webBackendGeographiesHandler,
-                                 final WebBackendCheckUpdatesHandler webBackendCheckUpdatesHandler) {
+        final ConfigRepository configRepository,
+        final SecretsRepositoryReader secretsRepositoryReader,
+        final SecretsRepositoryWriter secretsRepositoryWriter,
+        final JobPersistence jobPersistence,
+        final Database configsDatabase,
+        final Database jobsDatabase,
+        final TrackingClient trackingClient,
+        final WorkerEnvironment workerEnvironment,
+        final LogConfigs logConfigs,
+        final AirbyteVersion airbyteVersion,
+        final Path workspaceRoot,
+        final HttpClient httpClient,
+        final EventRunner eventRunner,
+        final Flyway configsFlyway,
+        final Flyway jobsFlyway,
+        final AttemptHandler attemptHandler,
+        final ConnectionsHandler connectionsHandler,
+        final DestinationDefinitionsHandler destinationDefinitionsHandler,
+        final DestinationHandler destinationApiHandler,
+        final HealthCheckHandler healthCheckHandler,
+        final JobHistoryHandler jobHistoryHandler,
+        final LogsHandler logsHandler,
+        final OAuthHandler oAuthHandler,
+        final OperationsHandler operationsHandler,
+        final SchedulerHandler schedulerHandler,
+        final SourceHandler sourceHandler,
+        final SourceDefinitionsHandler sourceDefinitionsHandler,
+        final WorkspacesHandler workspacesHandler,
+        final WebBackendConnectionsHandler webBackendConnectionsHandler,
+        final WebBackendGeographiesHandler webBackendGeographiesHandler,
+        final WebBackendCheckUpdatesHandler webBackendCheckUpdatesHandler) {
 
       SourceOauthApiFactory.setValues(oAuthHandler);
 
@@ -156,13 +138,6 @@
 
       WebBackendApiFactory.setValues(webBackendConnectionsHandler, webBackendGeographiesHandler, webBackendCheckUpdatesHandler);
 
-<<<<<<< HEAD
-      // server configurations
-=======
-      WorkspaceApiFactory.setValues(workspacesHandler);
-
-      // server configuration
->>>>>>> 9fe23193
       final Set<Class<?>> componentClasses = Set.of(
           JobsApiController.class,
           LogsApiController.class,
@@ -178,13 +153,7 @@
           new NotificationApiBinder(),
           new SourceDefinitionSpecificationApiBinder(),
           new SourceOauthApiBinder(),
-<<<<<<< HEAD
-          new StateApiBinder(),
           new WebBackendApiBinder());
-=======
-          new WebBackendApiBinder(),
-          new WorkspaceApiBinder());
->>>>>>> 9fe23193
 
       // construct server
       return new ServerApp(airbyteVersion, componentClasses, components);
