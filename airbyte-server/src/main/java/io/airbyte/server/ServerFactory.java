/*
 * Copyright (c) 2022 Airbyte, Inc., all rights reserved.
 */

package io.airbyte.server;

import io.airbyte.analytics.TrackingClient;
import io.airbyte.commons.version.AirbyteVersion;
import io.airbyte.config.Configs.WorkerEnvironment;
import io.airbyte.config.helpers.LogConfigs;
import io.airbyte.config.persistence.ConfigRepository;
import io.airbyte.config.persistence.SecretsRepositoryReader;
import io.airbyte.config.persistence.SecretsRepositoryWriter;
import io.airbyte.config.persistence.StatePersistence;
import io.airbyte.db.Database;
import io.airbyte.persistence.job.JobPersistence;
import io.airbyte.server.apis.AttemptApiController;
import io.airbyte.server.apis.ConfigurationApi;
import io.airbyte.server.apis.ConnectionApiController;
import io.airbyte.server.apis.DbMigrationApiController;
import io.airbyte.server.apis.DestinationApiController;
import io.airbyte.server.apis.DestinationDefinitionApiController;
import io.airbyte.server.apis.DestinationDefinitionSpecificationApiController;
import io.airbyte.server.apis.DestinationOauthApiController;
import io.airbyte.server.apis.HealthApiController;
import io.airbyte.server.apis.JobsApiController;
import io.airbyte.server.apis.LogsApiController;
import io.airbyte.server.apis.NotificationsApiController;
import io.airbyte.server.apis.OpenapiApiController;
import io.airbyte.server.apis.OperationApiController;
import io.airbyte.server.apis.SchedulerApiController;
import io.airbyte.server.apis.SourceApiController;
import io.airbyte.server.apis.SourceDefinitionApiController;
<<<<<<< HEAD
import io.airbyte.server.apis.WebBackendApiController;
import io.airbyte.server.apis.WorkspaceApiController;
=======
import io.airbyte.server.apis.SourceOauthApiController;
import io.airbyte.server.apis.StateApiController;
import io.airbyte.server.apis.WebBackendApiController;
>>>>>>> b05a5b2a
import io.airbyte.server.apis.binders.AttemptApiBinder;
import io.airbyte.server.apis.binders.ConnectionApiBinder;
import io.airbyte.server.apis.binders.DbMigrationBinder;
import io.airbyte.server.apis.binders.DestinationApiBinder;
import io.airbyte.server.apis.binders.DestinationDefinitionApiBinder;
import io.airbyte.server.apis.binders.DestinationDefinitionSpecificationApiBinder;
import io.airbyte.server.apis.binders.DestinationOauthApiBinder;
import io.airbyte.server.apis.binders.HealthApiBinder;
import io.airbyte.server.apis.binders.JobsApiBinder;
import io.airbyte.server.apis.binders.LogsApiBinder;
import io.airbyte.server.apis.binders.NotificationApiBinder;
import io.airbyte.server.apis.binders.OpenapiApiBinder;
import io.airbyte.server.apis.binders.OperationApiBinder;
import io.airbyte.server.apis.binders.SchedulerApiBinder;
import io.airbyte.server.apis.binders.SourceApiBinder;
import io.airbyte.server.apis.binders.SourceDefinitionApiBinder;
import io.airbyte.server.apis.binders.SourceOauthApiBinder;
<<<<<<< HEAD
import io.airbyte.server.apis.binders.WebBackendApiBinder;
import io.airbyte.server.apis.binders.WorkspaceApiBinder;
=======
import io.airbyte.server.apis.binders.StateApiBinder;
import io.airbyte.server.apis.binders.WebBackendApiBinder;
>>>>>>> b05a5b2a
import io.airbyte.server.apis.factories.AttemptApiFactory;
import io.airbyte.server.apis.factories.ConnectionApiFactory;
import io.airbyte.server.apis.factories.DbMigrationApiFactory;
import io.airbyte.server.apis.factories.DestinationApiFactory;
import io.airbyte.server.apis.factories.DestinationDefinitionApiFactory;
import io.airbyte.server.apis.factories.DestinationDefinitionSpecificationApiFactory;
import io.airbyte.server.apis.factories.DestinationOauthApiFactory;
import io.airbyte.server.apis.factories.HealthApiFactory;
import io.airbyte.server.apis.factories.JobsApiFactory;
import io.airbyte.server.apis.factories.LogsApiFactory;
import io.airbyte.server.apis.factories.NotificationsApiFactory;
import io.airbyte.server.apis.factories.OpenapiApiFactory;
import io.airbyte.server.apis.factories.OperationApiFactory;
import io.airbyte.server.apis.factories.SchedulerApiFactory;
import io.airbyte.server.apis.factories.SourceApiFactory;
import io.airbyte.server.apis.factories.SourceDefinitionApiFactory;
import io.airbyte.server.apis.factories.SourceOauthApiFactory;
import io.airbyte.server.apis.factories.StateApiFactory;
import io.airbyte.server.apis.factories.WebBackendApiFactory;
<<<<<<< HEAD
import io.airbyte.server.apis.factories.WorkspaceApiFactory;
=======
>>>>>>> b05a5b2a
import io.airbyte.server.handlers.AttemptHandler;
import io.airbyte.server.handlers.ConnectionsHandler;
import io.airbyte.server.handlers.DbMigrationHandler;
import io.airbyte.server.handlers.DestinationDefinitionsHandler;
import io.airbyte.server.handlers.DestinationHandler;
import io.airbyte.server.handlers.HealthCheckHandler;
import io.airbyte.server.handlers.JobHistoryHandler;
import io.airbyte.server.handlers.LogsHandler;
import io.airbyte.server.handlers.OAuthHandler;
import io.airbyte.server.handlers.OpenApiConfigHandler;
import io.airbyte.server.handlers.OperationsHandler;
import io.airbyte.server.handlers.SchedulerHandler;
import io.airbyte.server.handlers.SourceDefinitionsHandler;
import io.airbyte.server.handlers.SourceHandler;
import io.airbyte.server.handlers.StateHandler;
import io.airbyte.server.handlers.WebBackendConnectionsHandler;
import io.airbyte.server.handlers.WebBackendGeographiesHandler;
import io.airbyte.server.handlers.WorkspacesHandler;
import io.airbyte.server.scheduler.EventRunner;
import io.airbyte.server.scheduler.SynchronousSchedulerClient;
import java.net.http.HttpClient;
import java.nio.file.Path;
import java.util.Map;
import java.util.Set;
import org.flywaydb.core.Flyway;
import org.slf4j.MDC;

public interface ServerFactory {

  ServerRunnable create(final SynchronousSchedulerClient synchronousSchedulerClient,
                        final ConfigRepository configRepository,
                        final SecretsRepositoryReader secretsRepositoryReader,
                        final SecretsRepositoryWriter secretsRepositoryWriter,
                        final JobPersistence jobPersistence,
                        final Database configsDatabase,
                        final Database jobsDatabase,
                        final TrackingClient trackingClient,
                        final WorkerEnvironment workerEnvironment,
                        final LogConfigs logConfigs,
                        final AirbyteVersion airbyteVersion,
                        final Path workspaceRoot,
                        final HttpClient httpClient,
                        final EventRunner eventRunner,
                        final Flyway configsFlyway,
                        final Flyway jobsFlyway,
                        final AttemptHandler attemptHandler,
                        final ConnectionsHandler connectionsHandler,
                        final DbMigrationHandler dbMigrationHandler,
                        final DestinationDefinitionsHandler destinationDefinitionsHandler,
                        final DestinationHandler destinationApiHandler,
                        final HealthCheckHandler healthCheckHandler,
                        final JobHistoryHandler jobHistoryHandler,
                        final LogsHandler logsHandler,
                        final OAuthHandler oAuthHandler,
                        final OpenApiConfigHandler openApiConfigHandler,
                        final OperationsHandler operationsHandler,
                        final SchedulerHandler schedulerHandler,
                        final SourceHandler sourceHandler,
                        final SourceDefinitionsHandler sourceDefinitionsHandler,
                        final StateHandler stateHandler,
                        final WorkspacesHandler workspacesHandler,
                        final WebBackendConnectionsHandler webBackendConnectionsHandler,
                        final WebBackendGeographiesHandler webBackendGeographiesHandler);

  class Api implements ServerFactory {

    @Override
    public ServerRunnable create(final SynchronousSchedulerClient synchronousSchedulerClient,
                                 final ConfigRepository configRepository,
                                 final SecretsRepositoryReader secretsRepositoryReader,
                                 final SecretsRepositoryWriter secretsRepositoryWriter,
                                 final JobPersistence jobPersistence,
                                 final Database configsDatabase,
                                 final Database jobsDatabase,
                                 final TrackingClient trackingClient,
                                 final WorkerEnvironment workerEnvironment,
                                 final LogConfigs logConfigs,
                                 final AirbyteVersion airbyteVersion,
                                 final Path workspaceRoot,
                                 final HttpClient httpClient,
                                 final EventRunner eventRunner,
                                 final Flyway configsFlyway,
                                 final Flyway jobsFlyway,
                                 final AttemptHandler attemptHandler,
                                 final ConnectionsHandler connectionsHandler,
                                 final DbMigrationHandler dbMigrationHandler,
                                 final DestinationDefinitionsHandler destinationDefinitionsHandler,
                                 final DestinationHandler destinationApiHandler,
                                 final HealthCheckHandler healthCheckHandler,
                                 final JobHistoryHandler jobHistoryHandler,
                                 final LogsHandler logsHandler,
                                 final OAuthHandler oAuthHandler,
                                 final OpenApiConfigHandler openApiConfigHandler,
                                 final OperationsHandler operationsHandler,
                                 final SchedulerHandler schedulerHandler,
                                 final SourceHandler sourceHandler,
                                 final SourceDefinitionsHandler sourceDefinitionsHandler,
                                 final StateHandler stateHandler,
                                 final WorkspacesHandler workspacesHandler,
                                 final WebBackendConnectionsHandler webBackendConnectionsHandler,
                                 final WebBackendGeographiesHandler webBackendGeographiesHandler) {
      final Map<String, String> mdc = MDC.getCopyOfContextMap();

      // set static values for factory
      ConfigurationApiFactory.setValues(
          configRepository,
          secretsRepositoryReader,
          secretsRepositoryWriter,
          jobPersistence,
          synchronousSchedulerClient,
          new StatePersistence(configsDatabase),
          mdc,
          configsDatabase,
          jobsDatabase,
          trackingClient,
          workerEnvironment,
          logConfigs,
          airbyteVersion,
          workspaceRoot,
          httpClient,
          eventRunner,
          configsFlyway,
          jobsFlyway);

      AttemptApiFactory.setValues(attemptHandler, mdc);

      ConnectionApiFactory.setValues(
          connectionsHandler,
          operationsHandler,
          schedulerHandler,
          mdc);

      DbMigrationApiFactory.setValues(dbMigrationHandler, mdc);

      DestinationApiFactory.setValues(destinationApiHandler, schedulerHandler, mdc);

      DestinationDefinitionApiFactory.setValues(destinationDefinitionsHandler);

      DestinationDefinitionSpecificationApiFactory.setValues(schedulerHandler);

      HealthApiFactory.setValues(healthCheckHandler);

      DestinationOauthApiFactory.setValues(oAuthHandler);

      SourceOauthApiFactory.setValues(oAuthHandler);

      JobsApiFactory.setValues(jobHistoryHandler, schedulerHandler);

      LogsApiFactory.setValues(logsHandler);

      NotificationsApiFactory.setValues(workspacesHandler);

      OperationApiFactory.setValues(operationsHandler);

      OpenapiApiFactory.setValues(openApiConfigHandler);

      SchedulerApiFactory.setValues(schedulerHandler);

      SourceApiFactory.setValues(schedulerHandler, sourceHandler);

      SourceDefinitionApiFactory.setValues(sourceDefinitionsHandler);

      StateApiFactory.setValues(stateHandler);

      WebBackendApiFactory.setValues(webBackendConnectionsHandler, webBackendGeographiesHandler);

<<<<<<< HEAD
      WorkspaceApiFactory.setValues(workspacesHandler);

=======
>>>>>>> b05a5b2a
      // server configurations
      final Set<Class<?>> componentClasses = Set.of(
          ConfigurationApi.class,
          AttemptApiController.class,
          ConnectionApiController.class,
          DbMigrationApiController.class,
          DestinationApiController.class,
          DestinationDefinitionApiController.class,
          DestinationDefinitionSpecificationApiController.class,
          DestinationOauthApiController.class,
          HealthApiController.class,
          JobsApiController.class,
          LogsApiController.class,
          NotificationsApiController.class,
          OpenapiApiController.class,
          OperationApiController.class,
          SchedulerApiController.class,
          SourceApiController.class,
          SourceDefinitionApiController.class,
<<<<<<< HEAD
          SourceOauthApiFactory.class,
          WebBackendApiController.class,
          WorkspaceApiController.class);
=======
          SourceOauthApiController.class,
          StateApiController.class,
          WebBackendApiController.class);
>>>>>>> b05a5b2a

      final Set<Object> components = Set.of(
          new CorsFilter(),
          new ConfigurationApiBinder(),
          new AttemptApiBinder(),
          new ConnectionApiBinder(),
          new DbMigrationBinder(),
          new DestinationApiBinder(),
          new DestinationDefinitionApiBinder(),
          new DestinationDefinitionSpecificationApiBinder(),
          new DestinationOauthApiBinder(),
          new HealthApiBinder(),
          new JobsApiBinder(),
          new LogsApiBinder(),
          new NotificationApiBinder(),
          new OpenapiApiBinder(),
          new OperationApiBinder(),
          new SchedulerApiBinder(),
          new SourceApiBinder(),
          new SourceDefinitionApiBinder(),
          new SourceOauthApiBinder(),
<<<<<<< HEAD
          new WebBackendApiBinder(),
          new WorkspaceApiBinder());
=======
          new StateApiBinder(),
          new WebBackendApiBinder());
>>>>>>> b05a5b2a

      // construct server
      return new ServerApp(airbyteVersion, componentClasses, components);
    }

  }

}<|MERGE_RESOLUTION|>--- conflicted
+++ resolved
@@ -31,14 +31,10 @@
 import io.airbyte.server.apis.SchedulerApiController;
 import io.airbyte.server.apis.SourceApiController;
 import io.airbyte.server.apis.SourceDefinitionApiController;
-<<<<<<< HEAD
-import io.airbyte.server.apis.WebBackendApiController;
-import io.airbyte.server.apis.WorkspaceApiController;
-=======
 import io.airbyte.server.apis.SourceOauthApiController;
 import io.airbyte.server.apis.StateApiController;
 import io.airbyte.server.apis.WebBackendApiController;
->>>>>>> b05a5b2a
+import io.airbyte.server.apis.WorkspaceApiController;
 import io.airbyte.server.apis.binders.AttemptApiBinder;
 import io.airbyte.server.apis.binders.ConnectionApiBinder;
 import io.airbyte.server.apis.binders.DbMigrationBinder;
@@ -56,13 +52,9 @@
 import io.airbyte.server.apis.binders.SourceApiBinder;
 import io.airbyte.server.apis.binders.SourceDefinitionApiBinder;
 import io.airbyte.server.apis.binders.SourceOauthApiBinder;
-<<<<<<< HEAD
+import io.airbyte.server.apis.binders.StateApiBinder;
 import io.airbyte.server.apis.binders.WebBackendApiBinder;
 import io.airbyte.server.apis.binders.WorkspaceApiBinder;
-=======
-import io.airbyte.server.apis.binders.StateApiBinder;
-import io.airbyte.server.apis.binders.WebBackendApiBinder;
->>>>>>> b05a5b2a
 import io.airbyte.server.apis.factories.AttemptApiFactory;
 import io.airbyte.server.apis.factories.ConnectionApiFactory;
 import io.airbyte.server.apis.factories.DbMigrationApiFactory;
@@ -82,10 +74,7 @@
 import io.airbyte.server.apis.factories.SourceOauthApiFactory;
 import io.airbyte.server.apis.factories.StateApiFactory;
 import io.airbyte.server.apis.factories.WebBackendApiFactory;
-<<<<<<< HEAD
 import io.airbyte.server.apis.factories.WorkspaceApiFactory;
-=======
->>>>>>> b05a5b2a
 import io.airbyte.server.handlers.AttemptHandler;
 import io.airbyte.server.handlers.ConnectionsHandler;
 import io.airbyte.server.handlers.DbMigrationHandler;
@@ -252,11 +241,8 @@
 
       WebBackendApiFactory.setValues(webBackendConnectionsHandler, webBackendGeographiesHandler);
 
-<<<<<<< HEAD
       WorkspaceApiFactory.setValues(workspacesHandler);
 
-=======
->>>>>>> b05a5b2a
       // server configurations
       final Set<Class<?>> componentClasses = Set.of(
           ConfigurationApi.class,
@@ -276,15 +262,10 @@
           SchedulerApiController.class,
           SourceApiController.class,
           SourceDefinitionApiController.class,
-<<<<<<< HEAD
-          SourceOauthApiFactory.class,
+          SourceOauthApiController.class,
+          StateApiController.class,
           WebBackendApiController.class,
           WorkspaceApiController.class);
-=======
-          SourceOauthApiController.class,
-          StateApiController.class,
-          WebBackendApiController.class);
->>>>>>> b05a5b2a
 
       final Set<Object> components = Set.of(
           new CorsFilter(),
@@ -306,13 +287,9 @@
           new SourceApiBinder(),
           new SourceDefinitionApiBinder(),
           new SourceOauthApiBinder(),
-<<<<<<< HEAD
+          new StateApiBinder(),
           new WebBackendApiBinder(),
           new WorkspaceApiBinder());
-=======
-          new StateApiBinder(),
-          new WebBackendApiBinder());
->>>>>>> b05a5b2a
 
       // construct server
       return new ServerApp(airbyteVersion, componentClasses, components);
