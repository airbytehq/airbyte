--- conflicted
+++ resolved
@@ -152,14 +152,6 @@
           JobsApiController.class,
           LogsApiController.class,
           NotificationsApiController.class,
-<<<<<<< HEAD
-          SchedulerApiController.class,
-=======
-          OpenapiApiController.class,
-          OperationApiController.class,
-          SourceApiController.class,
-          SourceDefinitionApiController.class,
->>>>>>> f8012804
           SourceDefinitionSpecificationApiController.class,
           SourceOauthApiController.class,
           StateApiController.class,
