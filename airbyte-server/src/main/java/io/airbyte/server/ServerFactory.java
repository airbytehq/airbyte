--- conflicted
+++ resolved
@@ -15,26 +15,14 @@
 import io.airbyte.persistence.job.JobPersistence;
 import io.airbyte.server.apis.LogsApiController;
 import io.airbyte.server.apis.NotificationsApiController;
-<<<<<<< HEAD
 import io.airbyte.server.apis.SourceOauthApiController;
-=======
->>>>>>> 1f257ed5
 import io.airbyte.server.apis.StateApiController;
 import io.airbyte.server.apis.WebBackendApiController;
 import io.airbyte.server.apis.binders.LogsApiBinder;
 import io.airbyte.server.apis.binders.NotificationApiBinder;
-<<<<<<< HEAD
-import io.airbyte.server.apis.binders.SourceOauthApiBinder;
-=======
-import io.airbyte.server.apis.binders.SourceDefinitionSpecificationApiBinder;
->>>>>>> 1f257ed5
 import io.airbyte.server.apis.binders.WebBackendApiBinder;
 import io.airbyte.server.apis.factories.LogsApiFactory;
 import io.airbyte.server.apis.factories.NotificationsApiFactory;
-<<<<<<< HEAD
-import io.airbyte.server.apis.factories.SourceOauthApiFactory;
-=======
->>>>>>> 1f257ed5
 import io.airbyte.server.apis.factories.WebBackendApiFactory;
 import io.airbyte.server.handlers.AttemptHandler;
 import io.airbyte.server.handlers.ConnectionsHandler;
@@ -139,24 +127,12 @@
       final Set<Class<?>> componentClasses = Set.of(
           LogsApiController.class,
           NotificationsApiController.class,
-<<<<<<< HEAD
-          SourceOauthApiController.class,
-=======
->>>>>>> 1f257ed5
-          StateApiController.class,
           WebBackendApiController.class);
 
       final Set<Object> components = Set.of(
           new LogsApiBinder(),
           new NotificationApiBinder(),
-<<<<<<< HEAD
-          new SourceOauthApiBinder(),
-          new WebBackendApiBinder(),
-          new WorkspaceApiBinder());
-=======
-          new SourceDefinitionSpecificationApiBinder(),
           new WebBackendApiBinder());
->>>>>>> 1f257ed5
 
       // construct server
       return new ServerApp(airbyteVersion, componentClasses, components);
