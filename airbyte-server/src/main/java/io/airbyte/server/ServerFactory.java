/*
 * Copyright (c) 2022 Airbyte, Inc., all rights reserved.
 */

package io.airbyte.server;

import io.airbyte.analytics.TrackingClient;
import io.airbyte.commons.version.AirbyteVersion;
import io.airbyte.config.Configs.WorkerEnvironment;
import io.airbyte.config.helpers.LogConfigs;
import io.airbyte.config.persistence.ConfigRepository;
import io.airbyte.config.persistence.SecretsRepositoryReader;
import io.airbyte.config.persistence.SecretsRepositoryWriter;
import io.airbyte.db.Database;
import io.airbyte.persistence.job.JobPersistence;
import io.airbyte.server.apis.DestinationDefinitionSpecificationApiController;
import io.airbyte.server.apis.JobsApiController;
import io.airbyte.server.apis.LogsApiController;
import io.airbyte.server.apis.NotificationsApiController;
import io.airbyte.server.apis.OpenapiApiController;
import io.airbyte.server.apis.OperationApiController;
import io.airbyte.server.apis.SourceApiController;
import io.airbyte.server.apis.SourceDefinitionApiController;
import io.airbyte.server.apis.SourceDefinitionSpecificationApiController;
import io.airbyte.server.apis.SourceOauthApiController;
import io.airbyte.server.apis.StateApiController;
import io.airbyte.server.apis.WebBackendApiController;
import io.airbyte.server.apis.WorkspaceApiController;
import io.airbyte.server.apis.binders.JobsApiBinder;
import io.airbyte.server.apis.binders.LogsApiBinder;
import io.airbyte.server.apis.binders.NotificationApiBinder;
<<<<<<< HEAD
import io.airbyte.server.apis.binders.SourceDefinitionApiBinder;
=======
import io.airbyte.server.apis.binders.SchedulerApiBinder;
>>>>>>> 06c0af81
import io.airbyte.server.apis.binders.SourceDefinitionSpecificationApiBinder;
import io.airbyte.server.apis.binders.SourceOauthApiBinder;
import io.airbyte.server.apis.binders.WebBackendApiBinder;
import io.airbyte.server.apis.binders.WorkspaceApiBinder;
import io.airbyte.server.apis.factories.JobsApiFactory;
import io.airbyte.server.apis.factories.LogsApiFactory;
import io.airbyte.server.apis.factories.NotificationsApiFactory;
<<<<<<< HEAD
import io.airbyte.server.apis.factories.SourceDefinitionApiFactory;
=======
import io.airbyte.server.apis.factories.SchedulerApiFactory;
>>>>>>> 06c0af81
import io.airbyte.server.apis.factories.SourceDefinitionSpecificationApiFactory;
import io.airbyte.server.apis.factories.SourceOauthApiFactory;
import io.airbyte.server.apis.factories.WebBackendApiFactory;
import io.airbyte.server.apis.factories.WorkspaceApiFactory;
import io.airbyte.server.handlers.AttemptHandler;
import io.airbyte.server.handlers.ConnectionsHandler;
import io.airbyte.server.handlers.DestinationDefinitionsHandler;
import io.airbyte.server.handlers.DestinationHandler;
import io.airbyte.server.handlers.HealthCheckHandler;
import io.airbyte.server.handlers.JobHistoryHandler;
import io.airbyte.server.handlers.LogsHandler;
import io.airbyte.server.handlers.OAuthHandler;
import io.airbyte.server.handlers.OperationsHandler;
import io.airbyte.server.handlers.SchedulerHandler;
import io.airbyte.server.handlers.SourceDefinitionsHandler;
import io.airbyte.server.handlers.SourceHandler;
import io.airbyte.server.handlers.WebBackendCheckUpdatesHandler;
import io.airbyte.server.handlers.WebBackendConnectionsHandler;
import io.airbyte.server.handlers.WebBackendGeographiesHandler;
import io.airbyte.server.handlers.WorkspacesHandler;
import io.airbyte.server.scheduler.EventRunner;
import io.airbyte.server.scheduler.SynchronousSchedulerClient;
import java.net.http.HttpClient;
import java.nio.file.Path;
import java.util.Set;
import org.flywaydb.core.Flyway;

public interface ServerFactory {

  ServerRunnable create(final SynchronousSchedulerClient synchronousSchedulerClient,
                        final ConfigRepository configRepository,
                        final SecretsRepositoryReader secretsRepositoryReader,
                        final SecretsRepositoryWriter secretsRepositoryWriter,
                        final JobPersistence jobPersistence,
                        final Database configsDatabase,
                        final Database jobsDatabase,
                        final TrackingClient trackingClient,
                        final WorkerEnvironment workerEnvironment,
                        final LogConfigs logConfigs,
                        final AirbyteVersion airbyteVersion,
                        final Path workspaceRoot,
                        final HttpClient httpClient,
                        final EventRunner eventRunner,
                        final Flyway configsFlyway,
                        final Flyway jobsFlyway,
                        final AttemptHandler attemptHandler,
                        final ConnectionsHandler connectionsHandler,
                        final DestinationDefinitionsHandler destinationDefinitionsHandler,
                        final DestinationHandler destinationApiHandler,
                        final HealthCheckHandler healthCheckHandler,
                        final JobHistoryHandler jobHistoryHandler,
                        final LogsHandler logsHandler,
                        final OAuthHandler oAuthHandler,
                        final OperationsHandler operationsHandler,
                        final SchedulerHandler schedulerHandler,
                        final SourceHandler sourceHandler,
                        final SourceDefinitionsHandler sourceDefinitionsHandler,
                        final WorkspacesHandler workspacesHandler,
                        final WebBackendConnectionsHandler webBackendConnectionsHandler,
                        final WebBackendGeographiesHandler webBackendGeographiesHandler,
                        final WebBackendCheckUpdatesHandler webBackendCheckUpdatesHandler);

  class Api implements ServerFactory {

    @Override
    public ServerRunnable create(final SynchronousSchedulerClient synchronousSchedulerClient,
                                 final ConfigRepository configRepository,
                                 final SecretsRepositoryReader secretsRepositoryReader,
                                 final SecretsRepositoryWriter secretsRepositoryWriter,
                                 final JobPersistence jobPersistence,
                                 final Database configsDatabase,
                                 final Database jobsDatabase,
                                 final TrackingClient trackingClient,
                                 final WorkerEnvironment workerEnvironment,
                                 final LogConfigs logConfigs,
                                 final AirbyteVersion airbyteVersion,
                                 final Path workspaceRoot,
                                 final HttpClient httpClient,
                                 final EventRunner eventRunner,
                                 final Flyway configsFlyway,
                                 final Flyway jobsFlyway,
                                 final AttemptHandler attemptHandler,
                                 final ConnectionsHandler connectionsHandler,
                                 final DestinationDefinitionsHandler destinationDefinitionsHandler,
                                 final DestinationHandler destinationApiHandler,
                                 final HealthCheckHandler healthCheckHandler,
                                 final JobHistoryHandler jobHistoryHandler,
                                 final LogsHandler logsHandler,
                                 final OAuthHandler oAuthHandler,
                                 final OperationsHandler operationsHandler,
                                 final SchedulerHandler schedulerHandler,
                                 final SourceHandler sourceHandler,
                                 final SourceDefinitionsHandler sourceDefinitionsHandler,
                                 final WorkspacesHandler workspacesHandler,
                                 final WebBackendConnectionsHandler webBackendConnectionsHandler,
                                 final WebBackendGeographiesHandler webBackendGeographiesHandler,
                                 final WebBackendCheckUpdatesHandler webBackendCheckUpdatesHandler) {
<<<<<<< HEAD
      DestinationDefinitionSpecificationApiFactory.setValues(schedulerHandler);
=======
      final Map<String, String> mdc = MDC.getCopyOfContextMap();
>>>>>>> 06c0af81

      SourceOauthApiFactory.setValues(oAuthHandler);

      JobsApiFactory.setValues(jobHistoryHandler, schedulerHandler);

      LogsApiFactory.setValues(logsHandler);

      NotificationsApiFactory.setValues(workspacesHandler);

<<<<<<< HEAD
      SourceDefinitionApiFactory.setValues(sourceDefinitionsHandler);
=======
      SchedulerApiFactory.setValues(schedulerHandler);
>>>>>>> 06c0af81

      SourceDefinitionSpecificationApiFactory.setValues(schedulerHandler);

      WebBackendApiFactory.setValues(webBackendConnectionsHandler, webBackendGeographiesHandler, webBackendCheckUpdatesHandler);

      WorkspaceApiFactory.setValues(workspacesHandler);

      // server configuration
      final Set<Class<?>> componentClasses = Set.of(
          JobsApiController.class,
          LogsApiController.class,
          NotificationsApiController.class,
          OpenapiApiController.class,
          OperationApiController.class,
<<<<<<< HEAD
          SourceApiController.class,
          SourceDefinitionApiController.class,
=======
          SchedulerApiController.class,
>>>>>>> 06c0af81
          SourceDefinitionSpecificationApiController.class,
          SourceOauthApiController.class,
          StateApiController.class,
          WebBackendApiController.class,
          WorkspaceApiController.class);

      final Set<Object> components = Set.of(
          new JobsApiBinder(),
          new LogsApiBinder(),
          new NotificationApiBinder(),
<<<<<<< HEAD
          new SourceDefinitionApiBinder(),
=======
          new SchedulerApiBinder(),
>>>>>>> 06c0af81
          new SourceDefinitionSpecificationApiBinder(),
          new SourceOauthApiBinder(),
          new WebBackendApiBinder(),
          new WorkspaceApiBinder());

      // construct server
      return new ServerApp(airbyteVersion, componentClasses, components);
    }

  }

}<|MERGE_RESOLUTION|>--- conflicted
+++ resolved
@@ -13,7 +13,6 @@
 import io.airbyte.config.persistence.SecretsRepositoryWriter;
 import io.airbyte.db.Database;
 import io.airbyte.persistence.job.JobPersistence;
-import io.airbyte.server.apis.DestinationDefinitionSpecificationApiController;
 import io.airbyte.server.apis.JobsApiController;
 import io.airbyte.server.apis.LogsApiController;
 import io.airbyte.server.apis.NotificationsApiController;
@@ -29,11 +28,6 @@
 import io.airbyte.server.apis.binders.JobsApiBinder;
 import io.airbyte.server.apis.binders.LogsApiBinder;
 import io.airbyte.server.apis.binders.NotificationApiBinder;
-<<<<<<< HEAD
-import io.airbyte.server.apis.binders.SourceDefinitionApiBinder;
-=======
-import io.airbyte.server.apis.binders.SchedulerApiBinder;
->>>>>>> 06c0af81
 import io.airbyte.server.apis.binders.SourceDefinitionSpecificationApiBinder;
 import io.airbyte.server.apis.binders.SourceOauthApiBinder;
 import io.airbyte.server.apis.binders.WebBackendApiBinder;
@@ -41,11 +35,6 @@
 import io.airbyte.server.apis.factories.JobsApiFactory;
 import io.airbyte.server.apis.factories.LogsApiFactory;
 import io.airbyte.server.apis.factories.NotificationsApiFactory;
-<<<<<<< HEAD
-import io.airbyte.server.apis.factories.SourceDefinitionApiFactory;
-=======
-import io.airbyte.server.apis.factories.SchedulerApiFactory;
->>>>>>> 06c0af81
 import io.airbyte.server.apis.factories.SourceDefinitionSpecificationApiFactory;
 import io.airbyte.server.apis.factories.SourceOauthApiFactory;
 import io.airbyte.server.apis.factories.WebBackendApiFactory;
@@ -143,11 +132,6 @@
                                  final WebBackendConnectionsHandler webBackendConnectionsHandler,
                                  final WebBackendGeographiesHandler webBackendGeographiesHandler,
                                  final WebBackendCheckUpdatesHandler webBackendCheckUpdatesHandler) {
-<<<<<<< HEAD
-      DestinationDefinitionSpecificationApiFactory.setValues(schedulerHandler);
-=======
-      final Map<String, String> mdc = MDC.getCopyOfContextMap();
->>>>>>> 06c0af81
 
       SourceOauthApiFactory.setValues(oAuthHandler);
 
@@ -156,12 +140,6 @@
       LogsApiFactory.setValues(logsHandler);
 
       NotificationsApiFactory.setValues(workspacesHandler);
-
-<<<<<<< HEAD
-      SourceDefinitionApiFactory.setValues(sourceDefinitionsHandler);
-=======
-      SchedulerApiFactory.setValues(schedulerHandler);
->>>>>>> 06c0af81
 
       SourceDefinitionSpecificationApiFactory.setValues(schedulerHandler);
 
@@ -176,12 +154,8 @@
           NotificationsApiController.class,
           OpenapiApiController.class,
           OperationApiController.class,
-<<<<<<< HEAD
           SourceApiController.class,
           SourceDefinitionApiController.class,
-=======
-          SchedulerApiController.class,
->>>>>>> 06c0af81
           SourceDefinitionSpecificationApiController.class,
           SourceOauthApiController.class,
           StateApiController.class,
@@ -192,11 +166,6 @@
           new JobsApiBinder(),
           new LogsApiBinder(),
           new NotificationApiBinder(),
-<<<<<<< HEAD
-          new SourceDefinitionApiBinder(),
-=======
-          new SchedulerApiBinder(),
->>>>>>> 06c0af81
           new SourceDefinitionSpecificationApiBinder(),
           new SourceOauthApiBinder(),
           new WebBackendApiBinder(),
