--- conflicted
+++ resolved
@@ -13,10 +13,7 @@
 import io.airbyte.config.persistence.SecretsRepositoryWriter;
 import io.airbyte.db.Database;
 import io.airbyte.persistence.job.JobPersistence;
-<<<<<<< HEAD
-=======
 import io.airbyte.server.apis.DestinationDefinitionApiController;
->>>>>>> fa87e261
 import io.airbyte.server.apis.DestinationDefinitionSpecificationApiController;
 import io.airbyte.server.apis.DestinationOauthApiController;
 import io.airbyte.server.apis.JobsApiController;
@@ -32,19 +29,11 @@
 import io.airbyte.server.apis.StateApiController;
 import io.airbyte.server.apis.WebBackendApiController;
 import io.airbyte.server.apis.WorkspaceApiController;
-<<<<<<< HEAD
-=======
-import io.airbyte.server.apis.binders.DestinationDefinitionApiBinder;
->>>>>>> fa87e261
 import io.airbyte.server.apis.binders.DestinationDefinitionSpecificationApiBinder;
 import io.airbyte.server.apis.binders.DestinationOauthApiBinder;
 import io.airbyte.server.apis.binders.JobsApiBinder;
 import io.airbyte.server.apis.binders.LogsApiBinder;
 import io.airbyte.server.apis.binders.NotificationApiBinder;
-<<<<<<< HEAD
-import io.airbyte.server.apis.binders.OperationApiBinder;
-=======
->>>>>>> fa87e261
 import io.airbyte.server.apis.binders.SchedulerApiBinder;
 import io.airbyte.server.apis.binders.SourceApiBinder;
 import io.airbyte.server.apis.binders.SourceDefinitionApiBinder;
@@ -53,16 +42,11 @@
 import io.airbyte.server.apis.binders.StateApiBinder;
 import io.airbyte.server.apis.binders.WebBackendApiBinder;
 import io.airbyte.server.apis.binders.WorkspaceApiBinder;
-import io.airbyte.server.apis.factories.DestinationDefinitionApiFactory;
 import io.airbyte.server.apis.factories.DestinationDefinitionSpecificationApiFactory;
 import io.airbyte.server.apis.factories.DestinationOauthApiFactory;
 import io.airbyte.server.apis.factories.JobsApiFactory;
 import io.airbyte.server.apis.factories.LogsApiFactory;
 import io.airbyte.server.apis.factories.NotificationsApiFactory;
-<<<<<<< HEAD
-import io.airbyte.server.apis.factories.OperationApiFactory;
-=======
->>>>>>> fa87e261
 import io.airbyte.server.apis.factories.SchedulerApiFactory;
 import io.airbyte.server.apis.factories.SourceApiFactory;
 import io.airbyte.server.apis.factories.SourceDefinitionApiFactory;
@@ -171,8 +155,6 @@
                                  final WebBackendCheckUpdatesHandler webBackendCheckUpdatesHandler) {
       final Map<String, String> mdc = MDC.getCopyOfContextMap();
 
-      DestinationDefinitionApiFactory.setValues(destinationDefinitionsHandler);
-
       DestinationDefinitionSpecificationApiFactory.setValues(schedulerHandler);
 
       DestinationOauthApiFactory.setValues(oAuthHandler);
@@ -185,11 +167,6 @@
 
       NotificationsApiFactory.setValues(workspacesHandler);
 
-<<<<<<< HEAD
-      OperationApiFactory.setValues(operationsHandler);
-
-=======
->>>>>>> fa87e261
       SchedulerApiFactory.setValues(schedulerHandler);
 
       SourceApiFactory.setValues(schedulerHandler, sourceHandler);
@@ -206,10 +183,6 @@
 
       // server configuration
       final Set<Class<?>> componentClasses = Set.of(
-<<<<<<< HEAD
-=======
-          DestinationDefinitionApiController.class,
->>>>>>> fa87e261
           DestinationDefinitionSpecificationApiController.class,
           DestinationOauthApiController.class,
           JobsApiController.class,
@@ -227,19 +200,11 @@
           WorkspaceApiController.class);
 
       final Set<Object> components = Set.of(
-<<<<<<< HEAD
-=======
-          new DestinationDefinitionApiBinder(),
->>>>>>> fa87e261
           new DestinationDefinitionSpecificationApiBinder(),
           new DestinationOauthApiBinder(),
           new JobsApiBinder(),
           new LogsApiBinder(),
           new NotificationApiBinder(),
-<<<<<<< HEAD
-          new OperationApiBinder(),
-=======
->>>>>>> fa87e261
           new SchedulerApiBinder(),
           new SourceApiBinder(),
           new SourceDefinitionApiBinder(),
