--- conflicted
+++ resolved
@@ -13,11 +13,8 @@
 import io.airbyte.config.persistence.SecretsRepositoryWriter;
 import io.airbyte.db.Database;
 import io.airbyte.persistence.job.JobPersistence;
-<<<<<<< HEAD
 import io.airbyte.server.apis.DestinationApiController;
 import io.airbyte.server.apis.DestinationDefinitionApiController;
-=======
->>>>>>> cb5d151b
 import io.airbyte.server.apis.DestinationDefinitionSpecificationApiController;
 import io.airbyte.server.apis.DestinationOauthApiController;
 import io.airbyte.server.apis.JobsApiController;
@@ -33,19 +30,10 @@
 import io.airbyte.server.apis.StateApiController;
 import io.airbyte.server.apis.WebBackendApiController;
 import io.airbyte.server.apis.WorkspaceApiController;
-<<<<<<< HEAD
-import io.airbyte.server.apis.binders.DestinationApiBinder;
-import io.airbyte.server.apis.binders.DestinationDefinitionApiBinder;
-=======
->>>>>>> cb5d151b
 import io.airbyte.server.apis.binders.DestinationDefinitionSpecificationApiBinder;
 import io.airbyte.server.apis.binders.JobsApiBinder;
 import io.airbyte.server.apis.binders.LogsApiBinder;
 import io.airbyte.server.apis.binders.NotificationApiBinder;
-<<<<<<< HEAD
-import io.airbyte.server.apis.binders.OperationApiBinder;
-=======
->>>>>>> cb5d151b
 import io.airbyte.server.apis.binders.SchedulerApiBinder;
 import io.airbyte.server.apis.binders.SourceApiBinder;
 import io.airbyte.server.apis.binders.SourceDefinitionApiBinder;
@@ -54,19 +42,10 @@
 import io.airbyte.server.apis.binders.StateApiBinder;
 import io.airbyte.server.apis.binders.WebBackendApiBinder;
 import io.airbyte.server.apis.binders.WorkspaceApiBinder;
-<<<<<<< HEAD
-import io.airbyte.server.apis.factories.DestinationApiFactory;
-import io.airbyte.server.apis.factories.DestinationDefinitionApiFactory;
-=======
->>>>>>> cb5d151b
 import io.airbyte.server.apis.factories.DestinationDefinitionSpecificationApiFactory;
 import io.airbyte.server.apis.factories.JobsApiFactory;
 import io.airbyte.server.apis.factories.LogsApiFactory;
 import io.airbyte.server.apis.factories.NotificationsApiFactory;
-<<<<<<< HEAD
-import io.airbyte.server.apis.factories.OperationApiFactory;
-=======
->>>>>>> cb5d151b
 import io.airbyte.server.apis.factories.SchedulerApiFactory;
 import io.airbyte.server.apis.factories.SourceApiFactory;
 import io.airbyte.server.apis.factories.SourceDefinitionApiFactory;
@@ -175,13 +154,6 @@
                                  final WebBackendCheckUpdatesHandler webBackendCheckUpdatesHandler) {
       final Map<String, String> mdc = MDC.getCopyOfContextMap();
 
-<<<<<<< HEAD
-      DestinationApiFactory.setValues(destinationApiHandler, schedulerHandler, mdc);
-
-      DestinationDefinitionApiFactory.setValues(destinationDefinitionsHandler);
-
-=======
->>>>>>> cb5d151b
       DestinationDefinitionSpecificationApiFactory.setValues(schedulerHandler);
 
       SourceOauthApiFactory.setValues(oAuthHandler);
@@ -192,11 +164,6 @@
 
       NotificationsApiFactory.setValues(workspacesHandler);
 
-<<<<<<< HEAD
-      OperationApiFactory.setValues(operationsHandler);
-
-=======
->>>>>>> cb5d151b
       SchedulerApiFactory.setValues(schedulerHandler);
 
       SourceApiFactory.setValues(schedulerHandler, sourceHandler);
@@ -213,13 +180,7 @@
 
       // server configuration
       final Set<Class<?>> componentClasses = Set.of(
-<<<<<<< HEAD
-          DestinationApiController.class,
-          DestinationDefinitionApiController.class,
-=======
->>>>>>> cb5d151b
           DestinationDefinitionSpecificationApiController.class,
-          DestinationOauthApiController.class,
           JobsApiController.class,
           LogsApiController.class,
           NotificationsApiController.class,
@@ -235,19 +196,10 @@
           WorkspaceApiController.class);
 
       final Set<Object> components = Set.of(
-<<<<<<< HEAD
-          new DestinationApiBinder(),
-          new DestinationDefinitionApiBinder(),
-=======
->>>>>>> cb5d151b
           new DestinationDefinitionSpecificationApiBinder(),
           new JobsApiBinder(),
           new LogsApiBinder(),
           new NotificationApiBinder(),
-<<<<<<< HEAD
-          new OperationApiBinder(),
-=======
->>>>>>> cb5d151b
           new SchedulerApiBinder(),
           new SourceApiBinder(),
           new SourceDefinitionApiBinder(),
