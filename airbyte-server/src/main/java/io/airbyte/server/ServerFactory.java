--- conflicted
+++ resolved
@@ -13,18 +13,6 @@
 import io.airbyte.config.persistence.SecretsRepositoryWriter;
 import io.airbyte.db.Database;
 import io.airbyte.persistence.job.JobPersistence;
-import io.airbyte.server.apis.LogsApiController;
-import io.airbyte.server.apis.NotificationsApiController;
-import io.airbyte.server.apis.WebBackendApiController;
-<<<<<<< HEAD
-import io.airbyte.server.apis.binders.LogsApiBinder;
-import io.airbyte.server.apis.binders.NotificationApiBinder;
-import io.airbyte.server.apis.factories.LogsApiFactory;
-import io.airbyte.server.apis.factories.NotificationsApiFactory;
-=======
-import io.airbyte.server.apis.binders.WebBackendApiBinder;
-import io.airbyte.server.apis.factories.WebBackendApiFactory;
->>>>>>> a8c11d23
 import io.airbyte.server.handlers.AttemptHandler;
 import io.airbyte.server.handlers.ConnectionsHandler;
 import io.airbyte.server.handlers.DestinationDefinitionsHandler;
@@ -45,7 +33,7 @@
 import io.airbyte.server.scheduler.SynchronousSchedulerClient;
 import java.net.http.HttpClient;
 import java.nio.file.Path;
-import java.util.Set;
+import java.util.HashSet;
 import org.flywaydb.core.Flyway;
 
 public interface ServerFactory {
@@ -119,30 +107,8 @@
                                  final WebBackendGeographiesHandler webBackendGeographiesHandler,
                                  final WebBackendCheckUpdatesHandler webBackendCheckUpdatesHandler) {
 
-<<<<<<< HEAD
-      LogsApiFactory.setValues(logsHandler);
-
-      NotificationsApiFactory.setValues(workspacesHandler);
-
-      final Set<Class<?>> componentClasses = Set.of(
-          LogsApiController.class,
-          NotificationsApiController.class);
-
-      final Set<Object> components = Set.of(
-          new LogsApiBinder(),
-          new NotificationApiBinder());
-=======
-      WebBackendApiFactory.setValues(webBackendConnectionsHandler, webBackendGeographiesHandler, webBackendCheckUpdatesHandler);
-
-      final Set<Class<?>> componentClasses = Set.of(
-          WebBackendApiController.class);
-
-      final Set<Object> components = Set.of(
-          new WebBackendApiBinder());
->>>>>>> a8c11d23
-
       // construct server
-      return new ServerApp(airbyteVersion, componentClasses, components);
+      return new ServerApp(airbyteVersion, new HashSet<>(), new HashSet<>());
     }
 
   }
