--- conflicted
+++ resolved
@@ -13,10 +13,7 @@
 import io.airbyte.config.persistence.SecretsRepositoryWriter;
 import io.airbyte.db.Database;
 import io.airbyte.persistence.job.JobPersistence;
-<<<<<<< HEAD
-=======
 import io.airbyte.server.apis.DestinationApiController;
->>>>>>> 01d5ebce
 import io.airbyte.server.apis.DestinationDefinitionApiController;
 import io.airbyte.server.apis.DestinationDefinitionSpecificationApiController;
 import io.airbyte.server.apis.DestinationOauthApiController;
@@ -33,20 +30,12 @@
 import io.airbyte.server.apis.StateApiController;
 import io.airbyte.server.apis.WebBackendApiController;
 import io.airbyte.server.apis.WorkspaceApiController;
-<<<<<<< HEAD
-=======
-import io.airbyte.server.apis.binders.DestinationApiBinder;
->>>>>>> 01d5ebce
 import io.airbyte.server.apis.binders.DestinationDefinitionApiBinder;
 import io.airbyte.server.apis.binders.DestinationDefinitionSpecificationApiBinder;
 import io.airbyte.server.apis.binders.DestinationOauthApiBinder;
 import io.airbyte.server.apis.binders.JobsApiBinder;
 import io.airbyte.server.apis.binders.LogsApiBinder;
 import io.airbyte.server.apis.binders.NotificationApiBinder;
-<<<<<<< HEAD
-import io.airbyte.server.apis.binders.OperationApiBinder;
-=======
->>>>>>> 01d5ebce
 import io.airbyte.server.apis.binders.SchedulerApiBinder;
 import io.airbyte.server.apis.binders.SourceApiBinder;
 import io.airbyte.server.apis.binders.SourceDefinitionApiBinder;
@@ -55,20 +44,12 @@
 import io.airbyte.server.apis.binders.StateApiBinder;
 import io.airbyte.server.apis.binders.WebBackendApiBinder;
 import io.airbyte.server.apis.binders.WorkspaceApiBinder;
-<<<<<<< HEAD
-=======
-import io.airbyte.server.apis.factories.DestinationApiFactory;
->>>>>>> 01d5ebce
 import io.airbyte.server.apis.factories.DestinationDefinitionApiFactory;
 import io.airbyte.server.apis.factories.DestinationDefinitionSpecificationApiFactory;
 import io.airbyte.server.apis.factories.DestinationOauthApiFactory;
 import io.airbyte.server.apis.factories.JobsApiFactory;
 import io.airbyte.server.apis.factories.LogsApiFactory;
 import io.airbyte.server.apis.factories.NotificationsApiFactory;
-<<<<<<< HEAD
-import io.airbyte.server.apis.factories.OperationApiFactory;
-=======
->>>>>>> 01d5ebce
 import io.airbyte.server.apis.factories.SchedulerApiFactory;
 import io.airbyte.server.apis.factories.SourceApiFactory;
 import io.airbyte.server.apis.factories.SourceDefinitionApiFactory;
@@ -177,11 +158,6 @@
                                  final WebBackendCheckUpdatesHandler webBackendCheckUpdatesHandler) {
       final Map<String, String> mdc = MDC.getCopyOfContextMap();
 
-<<<<<<< HEAD
-=======
-      DestinationApiFactory.setValues(destinationApiHandler, schedulerHandler, mdc);
-
->>>>>>> 01d5ebce
       DestinationDefinitionApiFactory.setValues(destinationDefinitionsHandler);
 
       DestinationDefinitionSpecificationApiFactory.setValues(schedulerHandler);
@@ -196,11 +172,6 @@
 
       NotificationsApiFactory.setValues(workspacesHandler);
 
-<<<<<<< HEAD
-      OperationApiFactory.setValues(operationsHandler);
-
-=======
->>>>>>> 01d5ebce
       SchedulerApiFactory.setValues(schedulerHandler);
 
       SourceApiFactory.setValues(schedulerHandler, sourceHandler);
@@ -217,10 +188,6 @@
 
       // server configuration
       final Set<Class<?>> componentClasses = Set.of(
-<<<<<<< HEAD
-=======
-          DestinationApiController.class,
->>>>>>> 01d5ebce
           DestinationDefinitionApiController.class,
           DestinationDefinitionSpecificationApiController.class,
           DestinationOauthApiController.class,
@@ -239,20 +206,12 @@
           WorkspaceApiController.class);
 
       final Set<Object> components = Set.of(
-<<<<<<< HEAD
-=======
-          new DestinationApiBinder(),
->>>>>>> 01d5ebce
           new DestinationDefinitionApiBinder(),
           new DestinationDefinitionSpecificationApiBinder(),
           new DestinationOauthApiBinder(),
           new JobsApiBinder(),
           new LogsApiBinder(),
           new NotificationApiBinder(),
-<<<<<<< HEAD
-          new OperationApiBinder(),
-=======
->>>>>>> 01d5ebce
           new SchedulerApiBinder(),
           new SourceApiBinder(),
           new SourceDefinitionApiBinder(),
