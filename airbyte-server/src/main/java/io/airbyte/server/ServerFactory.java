/*
 * Copyright (c) 2022 Airbyte, Inc., all rights reserved.
 */

package io.airbyte.server;

import io.airbyte.analytics.TrackingClient;
import io.airbyte.commons.version.AirbyteVersion;
import io.airbyte.config.Configs.WorkerEnvironment;
import io.airbyte.config.helpers.LogConfigs;
import io.airbyte.config.persistence.ConfigRepository;
import io.airbyte.config.persistence.SecretsRepositoryReader;
import io.airbyte.config.persistence.SecretsRepositoryWriter;
import io.airbyte.db.Database;
import io.airbyte.persistence.job.JobPersistence;
import io.airbyte.server.apis.LogsApiController;
import io.airbyte.server.apis.NotificationsApiController;
import io.airbyte.server.apis.WebBackendApiController;
<<<<<<< HEAD
import io.airbyte.server.apis.WorkspaceApiController;
import io.airbyte.server.apis.binders.JobsApiBinder;
import io.airbyte.server.apis.binders.NotificationApiBinder;
import io.airbyte.server.apis.binders.SourceDefinitionSpecificationApiBinder;
import io.airbyte.server.apis.binders.WebBackendApiBinder;
import io.airbyte.server.apis.binders.WorkspaceApiBinder;
import io.airbyte.server.apis.factories.JobsApiFactory;
import io.airbyte.server.apis.factories.NotificationsApiFactory;
import io.airbyte.server.apis.factories.SourceDefinitionSpecificationApiFactory;
=======
import io.airbyte.server.apis.binders.LogsApiBinder;
import io.airbyte.server.apis.binders.WebBackendApiBinder;
import io.airbyte.server.apis.factories.LogsApiFactory;
>>>>>>> ae2e0340
import io.airbyte.server.apis.factories.WebBackendApiFactory;
import io.airbyte.server.handlers.AttemptHandler;
import io.airbyte.server.handlers.ConnectionsHandler;
import io.airbyte.server.handlers.DestinationDefinitionsHandler;
import io.airbyte.server.handlers.DestinationHandler;
import io.airbyte.server.handlers.HealthCheckHandler;
import io.airbyte.server.handlers.JobHistoryHandler;
import io.airbyte.server.handlers.LogsHandler;
import io.airbyte.server.handlers.OAuthHandler;
import io.airbyte.server.handlers.OperationsHandler;
import io.airbyte.server.handlers.SchedulerHandler;
import io.airbyte.server.handlers.SourceDefinitionsHandler;
import io.airbyte.server.handlers.SourceHandler;
import io.airbyte.server.handlers.WebBackendCheckUpdatesHandler;
import io.airbyte.server.handlers.WebBackendConnectionsHandler;
import io.airbyte.server.handlers.WebBackendGeographiesHandler;
import io.airbyte.server.handlers.WorkspacesHandler;
import io.airbyte.server.scheduler.EventRunner;
import io.airbyte.server.scheduler.SynchronousSchedulerClient;
import java.net.http.HttpClient;
import java.nio.file.Path;
import java.util.Set;
import org.flywaydb.core.Flyway;

public interface ServerFactory {

  ServerRunnable create(final SynchronousSchedulerClient synchronousSchedulerClient,
                        final ConfigRepository configRepository,
                        final SecretsRepositoryReader secretsRepositoryReader,
                        final SecretsRepositoryWriter secretsRepositoryWriter,
                        final JobPersistence jobPersistence,
                        final Database configsDatabase,
                        final Database jobsDatabase,
                        final TrackingClient trackingClient,
                        final WorkerEnvironment workerEnvironment,
                        final LogConfigs logConfigs,
                        final AirbyteVersion airbyteVersion,
                        final Path workspaceRoot,
                        final HttpClient httpClient,
                        final EventRunner eventRunner,
                        final Flyway configsFlyway,
                        final Flyway jobsFlyway,
                        final AttemptHandler attemptHandler,
                        final ConnectionsHandler connectionsHandler,
                        final DestinationDefinitionsHandler destinationDefinitionsHandler,
                        final DestinationHandler destinationApiHandler,
                        final HealthCheckHandler healthCheckHandler,
                        final JobHistoryHandler jobHistoryHandler,
                        final LogsHandler logsHandler,
                        final OAuthHandler oAuthHandler,
                        final OperationsHandler operationsHandler,
                        final SchedulerHandler schedulerHandler,
                        final SourceHandler sourceHandler,
                        final SourceDefinitionsHandler sourceDefinitionsHandler,
                        final WorkspacesHandler workspacesHandler,
                        final WebBackendConnectionsHandler webBackendConnectionsHandler,
                        final WebBackendGeographiesHandler webBackendGeographiesHandler,
                        final WebBackendCheckUpdatesHandler webBackendCheckUpdatesHandler);

  class Api implements ServerFactory {

    @Override
    public ServerRunnable create(final SynchronousSchedulerClient synchronousSchedulerClient,
                                 final ConfigRepository configRepository,
                                 final SecretsRepositoryReader secretsRepositoryReader,
                                 final SecretsRepositoryWriter secretsRepositoryWriter,
                                 final JobPersistence jobPersistence,
                                 final Database configsDatabase,
                                 final Database jobsDatabase,
                                 final TrackingClient trackingClient,
                                 final WorkerEnvironment workerEnvironment,
                                 final LogConfigs logConfigs,
                                 final AirbyteVersion airbyteVersion,
                                 final Path workspaceRoot,
                                 final HttpClient httpClient,
                                 final EventRunner eventRunner,
                                 final Flyway configsFlyway,
                                 final Flyway jobsFlyway,
                                 final AttemptHandler attemptHandler,
                                 final ConnectionsHandler connectionsHandler,
                                 final DestinationDefinitionsHandler destinationDefinitionsHandler,
                                 final DestinationHandler destinationApiHandler,
                                 final HealthCheckHandler healthCheckHandler,
                                 final JobHistoryHandler jobHistoryHandler,
                                 final LogsHandler logsHandler,
                                 final OAuthHandler oAuthHandler,
                                 final OperationsHandler operationsHandler,
                                 final SchedulerHandler schedulerHandler,
                                 final SourceHandler sourceHandler,
                                 final SourceDefinitionsHandler sourceDefinitionsHandler,
                                 final WorkspacesHandler workspacesHandler,
                                 final WebBackendConnectionsHandler webBackendConnectionsHandler,
                                 final WebBackendGeographiesHandler webBackendGeographiesHandler,
                                 final WebBackendCheckUpdatesHandler webBackendCheckUpdatesHandler) {

<<<<<<< HEAD
      NotificationsApiFactory.setValues(workspacesHandler);

      SourceDefinitionSpecificationApiFactory.setValues(schedulerHandler);
=======
      LogsApiFactory.setValues(logsHandler);
>>>>>>> ae2e0340

      WebBackendApiFactory.setValues(webBackendConnectionsHandler, webBackendGeographiesHandler, webBackendCheckUpdatesHandler);

      final Set<Class<?>> componentClasses = Set.of(
<<<<<<< HEAD
          JobsApiController.class,
=======
          LogsApiController.class,
>>>>>>> ae2e0340
          NotificationsApiController.class,
          WebBackendApiController.class);

      final Set<Object> components = Set.of(
<<<<<<< HEAD
          new JobsApiBinder(),
          new NotificationApiBinder(),
          new SourceDefinitionSpecificationApiBinder(),
          new WebBackendApiBinder(),
          new WorkspaceApiBinder());
=======
          new LogsApiBinder(),
          new WebBackendApiBinder());
>>>>>>> ae2e0340

      // construct server
      return new ServerApp(airbyteVersion, componentClasses, components);
    }

  }

}<|MERGE_RESOLUTION|>--- conflicted
+++ resolved
@@ -16,21 +16,7 @@
 import io.airbyte.server.apis.LogsApiController;
 import io.airbyte.server.apis.NotificationsApiController;
 import io.airbyte.server.apis.WebBackendApiController;
-<<<<<<< HEAD
-import io.airbyte.server.apis.WorkspaceApiController;
-import io.airbyte.server.apis.binders.JobsApiBinder;
-import io.airbyte.server.apis.binders.NotificationApiBinder;
-import io.airbyte.server.apis.binders.SourceDefinitionSpecificationApiBinder;
 import io.airbyte.server.apis.binders.WebBackendApiBinder;
-import io.airbyte.server.apis.binders.WorkspaceApiBinder;
-import io.airbyte.server.apis.factories.JobsApiFactory;
-import io.airbyte.server.apis.factories.NotificationsApiFactory;
-import io.airbyte.server.apis.factories.SourceDefinitionSpecificationApiFactory;
-=======
-import io.airbyte.server.apis.binders.LogsApiBinder;
-import io.airbyte.server.apis.binders.WebBackendApiBinder;
-import io.airbyte.server.apis.factories.LogsApiFactory;
->>>>>>> ae2e0340
 import io.airbyte.server.apis.factories.WebBackendApiFactory;
 import io.airbyte.server.handlers.AttemptHandler;
 import io.airbyte.server.handlers.ConnectionsHandler;
@@ -126,36 +112,13 @@
                                  final WebBackendGeographiesHandler webBackendGeographiesHandler,
                                  final WebBackendCheckUpdatesHandler webBackendCheckUpdatesHandler) {
 
-<<<<<<< HEAD
-      NotificationsApiFactory.setValues(workspacesHandler);
-
-      SourceDefinitionSpecificationApiFactory.setValues(schedulerHandler);
-=======
-      LogsApiFactory.setValues(logsHandler);
->>>>>>> ae2e0340
-
       WebBackendApiFactory.setValues(webBackendConnectionsHandler, webBackendGeographiesHandler, webBackendCheckUpdatesHandler);
 
       final Set<Class<?>> componentClasses = Set.of(
-<<<<<<< HEAD
-          JobsApiController.class,
-=======
-          LogsApiController.class,
->>>>>>> ae2e0340
-          NotificationsApiController.class,
           WebBackendApiController.class);
 
       final Set<Object> components = Set.of(
-<<<<<<< HEAD
-          new JobsApiBinder(),
-          new NotificationApiBinder(),
-          new SourceDefinitionSpecificationApiBinder(),
-          new WebBackendApiBinder(),
-          new WorkspaceApiBinder());
-=======
-          new LogsApiBinder(),
           new WebBackendApiBinder());
->>>>>>> ae2e0340
 
       // construct server
       return new ServerApp(airbyteVersion, componentClasses, components);
