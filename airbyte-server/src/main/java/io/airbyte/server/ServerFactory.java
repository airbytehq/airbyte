/*
 * Copyright (c) 2022 Airbyte, Inc., all rights reserved.
 */

package io.airbyte.server;

import io.airbyte.analytics.TrackingClient;
import io.airbyte.commons.version.AirbyteVersion;
import io.airbyte.config.Configs.WorkerEnvironment;
import io.airbyte.config.helpers.LogConfigs;
import io.airbyte.config.persistence.ConfigRepository;
import io.airbyte.config.persistence.SecretsRepositoryReader;
import io.airbyte.config.persistence.SecretsRepositoryWriter;
import io.airbyte.db.Database;
import io.airbyte.persistence.job.JobPersistence;
<<<<<<< HEAD
import io.airbyte.server.apis.DbMigrationApiController;
=======
import io.airbyte.server.apis.ConnectionApiController;
>>>>>>> 04a2cac8
import io.airbyte.server.apis.DestinationApiController;
import io.airbyte.server.apis.DestinationDefinitionApiController;
import io.airbyte.server.apis.DestinationDefinitionSpecificationApiController;
import io.airbyte.server.apis.DestinationOauthApiController;
import io.airbyte.server.apis.JobsApiController;
import io.airbyte.server.apis.LogsApiController;
import io.airbyte.server.apis.NotificationsApiController;
import io.airbyte.server.apis.OpenapiApiController;
import io.airbyte.server.apis.OperationApiController;
import io.airbyte.server.apis.SchedulerApiController;
import io.airbyte.server.apis.SourceApiController;
import io.airbyte.server.apis.SourceDefinitionApiController;
import io.airbyte.server.apis.SourceDefinitionSpecificationApiController;
import io.airbyte.server.apis.SourceOauthApiController;
import io.airbyte.server.apis.StateApiController;
import io.airbyte.server.apis.WebBackendApiController;
import io.airbyte.server.apis.WorkspaceApiController;
<<<<<<< HEAD
import io.airbyte.server.apis.binders.DbMigrationBinder;
=======
import io.airbyte.server.apis.binders.ConnectionApiBinder;
>>>>>>> 04a2cac8
import io.airbyte.server.apis.binders.DestinationApiBinder;
import io.airbyte.server.apis.binders.DestinationDefinitionApiBinder;
import io.airbyte.server.apis.binders.DestinationDefinitionSpecificationApiBinder;
import io.airbyte.server.apis.binders.DestinationOauthApiBinder;
import io.airbyte.server.apis.binders.JobsApiBinder;
import io.airbyte.server.apis.binders.LogsApiBinder;
import io.airbyte.server.apis.binders.NotificationApiBinder;
import io.airbyte.server.apis.binders.OperationApiBinder;
import io.airbyte.server.apis.binders.SchedulerApiBinder;
import io.airbyte.server.apis.binders.SourceApiBinder;
import io.airbyte.server.apis.binders.SourceDefinitionApiBinder;
import io.airbyte.server.apis.binders.SourceDefinitionSpecificationApiBinder;
import io.airbyte.server.apis.binders.SourceOauthApiBinder;
import io.airbyte.server.apis.binders.StateApiBinder;
import io.airbyte.server.apis.binders.WebBackendApiBinder;
import io.airbyte.server.apis.binders.WorkspaceApiBinder;
<<<<<<< HEAD
import io.airbyte.server.apis.factories.DbMigrationApiFactory;
=======
import io.airbyte.server.apis.factories.ConnectionApiFactory;
>>>>>>> 04a2cac8
import io.airbyte.server.apis.factories.DestinationApiFactory;
import io.airbyte.server.apis.factories.DestinationDefinitionApiFactory;
import io.airbyte.server.apis.factories.DestinationDefinitionSpecificationApiFactory;
import io.airbyte.server.apis.factories.DestinationOauthApiFactory;
import io.airbyte.server.apis.factories.JobsApiFactory;
import io.airbyte.server.apis.factories.LogsApiFactory;
import io.airbyte.server.apis.factories.NotificationsApiFactory;
import io.airbyte.server.apis.factories.OperationApiFactory;
import io.airbyte.server.apis.factories.SchedulerApiFactory;
import io.airbyte.server.apis.factories.SourceApiFactory;
import io.airbyte.server.apis.factories.SourceDefinitionApiFactory;
import io.airbyte.server.apis.factories.SourceDefinitionSpecificationApiFactory;
import io.airbyte.server.apis.factories.SourceOauthApiFactory;
import io.airbyte.server.apis.factories.StateApiFactory;
import io.airbyte.server.apis.factories.WebBackendApiFactory;
import io.airbyte.server.apis.factories.WorkspaceApiFactory;
import io.airbyte.server.handlers.AttemptHandler;
import io.airbyte.server.handlers.ConnectionsHandler;
import io.airbyte.server.handlers.DestinationDefinitionsHandler;
import io.airbyte.server.handlers.DestinationHandler;
import io.airbyte.server.handlers.HealthCheckHandler;
import io.airbyte.server.handlers.JobHistoryHandler;
import io.airbyte.server.handlers.LogsHandler;
import io.airbyte.server.handlers.OAuthHandler;
import io.airbyte.server.handlers.OperationsHandler;
import io.airbyte.server.handlers.SchedulerHandler;
import io.airbyte.server.handlers.SourceDefinitionsHandler;
import io.airbyte.server.handlers.SourceHandler;
import io.airbyte.server.handlers.StateHandler;
import io.airbyte.server.handlers.WebBackendCheckUpdatesHandler;
import io.airbyte.server.handlers.WebBackendConnectionsHandler;
import io.airbyte.server.handlers.WebBackendGeographiesHandler;
import io.airbyte.server.handlers.WorkspacesHandler;
import io.airbyte.server.scheduler.EventRunner;
import io.airbyte.server.scheduler.SynchronousSchedulerClient;
import java.net.http.HttpClient;
import java.nio.file.Path;
import java.util.Map;
import java.util.Set;
import org.flywaydb.core.Flyway;
import org.slf4j.MDC;

public interface ServerFactory {

  ServerRunnable create(final SynchronousSchedulerClient synchronousSchedulerClient,
                        final ConfigRepository configRepository,
                        final SecretsRepositoryReader secretsRepositoryReader,
                        final SecretsRepositoryWriter secretsRepositoryWriter,
                        final JobPersistence jobPersistence,
                        final Database configsDatabase,
                        final Database jobsDatabase,
                        final TrackingClient trackingClient,
                        final WorkerEnvironment workerEnvironment,
                        final LogConfigs logConfigs,
                        final AirbyteVersion airbyteVersion,
                        final Path workspaceRoot,
                        final HttpClient httpClient,
                        final EventRunner eventRunner,
                        final Flyway configsFlyway,
                        final Flyway jobsFlyway,
                        final AttemptHandler attemptHandler,
                        final ConnectionsHandler connectionsHandler,
                        final DestinationDefinitionsHandler destinationDefinitionsHandler,
                        final DestinationHandler destinationApiHandler,
                        final HealthCheckHandler healthCheckHandler,
                        final JobHistoryHandler jobHistoryHandler,
                        final LogsHandler logsHandler,
                        final OAuthHandler oAuthHandler,
                        final OperationsHandler operationsHandler,
                        final SchedulerHandler schedulerHandler,
                        final SourceHandler sourceHandler,
                        final SourceDefinitionsHandler sourceDefinitionsHandler,
                        final StateHandler stateHandler,
                        final WorkspacesHandler workspacesHandler,
                        final WebBackendConnectionsHandler webBackendConnectionsHandler,
                        final WebBackendGeographiesHandler webBackendGeographiesHandler,
                        final WebBackendCheckUpdatesHandler webBackendCheckUpdatesHandler);

  class Api implements ServerFactory {

    @Override
    public ServerRunnable create(final SynchronousSchedulerClient synchronousSchedulerClient,
                                 final ConfigRepository configRepository,
                                 final SecretsRepositoryReader secretsRepositoryReader,
                                 final SecretsRepositoryWriter secretsRepositoryWriter,
                                 final JobPersistence jobPersistence,
                                 final Database configsDatabase,
                                 final Database jobsDatabase,
                                 final TrackingClient trackingClient,
                                 final WorkerEnvironment workerEnvironment,
                                 final LogConfigs logConfigs,
                                 final AirbyteVersion airbyteVersion,
                                 final Path workspaceRoot,
                                 final HttpClient httpClient,
                                 final EventRunner eventRunner,
                                 final Flyway configsFlyway,
                                 final Flyway jobsFlyway,
                                 final AttemptHandler attemptHandler,
                                 final ConnectionsHandler connectionsHandler,
                                 final DestinationDefinitionsHandler destinationDefinitionsHandler,
                                 final DestinationHandler destinationApiHandler,
                                 final HealthCheckHandler healthCheckHandler,
                                 final JobHistoryHandler jobHistoryHandler,
                                 final LogsHandler logsHandler,
                                 final OAuthHandler oAuthHandler,
                                 final OperationsHandler operationsHandler,
                                 final SchedulerHandler schedulerHandler,
                                 final SourceHandler sourceHandler,
                                 final SourceDefinitionsHandler sourceDefinitionsHandler,
                                 final StateHandler stateHandler,
                                 final WorkspacesHandler workspacesHandler,
                                 final WebBackendConnectionsHandler webBackendConnectionsHandler,
                                 final WebBackendGeographiesHandler webBackendGeographiesHandler,
                                 final WebBackendCheckUpdatesHandler webBackendCheckUpdatesHandler) {
      final Map<String, String> mdc = MDC.getCopyOfContextMap();

<<<<<<< HEAD
      DbMigrationApiFactory.setValues(dbMigrationHandler, mdc);
=======
      ConnectionApiFactory.setValues(
          connectionsHandler,
          operationsHandler,
          schedulerHandler,
          mdc);
>>>>>>> 04a2cac8

      DestinationApiFactory.setValues(destinationApiHandler, schedulerHandler, mdc);

      DestinationDefinitionApiFactory.setValues(destinationDefinitionsHandler);

      DestinationDefinitionSpecificationApiFactory.setValues(schedulerHandler);

      DestinationOauthApiFactory.setValues(oAuthHandler);

      SourceOauthApiFactory.setValues(oAuthHandler);

      JobsApiFactory.setValues(jobHistoryHandler, schedulerHandler);

      LogsApiFactory.setValues(logsHandler);

      NotificationsApiFactory.setValues(workspacesHandler);

      OperationApiFactory.setValues(operationsHandler);

      SchedulerApiFactory.setValues(schedulerHandler);

      SourceApiFactory.setValues(schedulerHandler, sourceHandler);

      SourceDefinitionApiFactory.setValues(sourceDefinitionsHandler);

      SourceDefinitionSpecificationApiFactory.setValues(schedulerHandler);

      StateApiFactory.setValues(stateHandler);

      WebBackendApiFactory.setValues(webBackendConnectionsHandler, webBackendGeographiesHandler, webBackendCheckUpdatesHandler);

      WorkspaceApiFactory.setValues(workspacesHandler);

      // server configurations
      final Set<Class<?>> componentClasses = Set.of(
<<<<<<< HEAD
          DbMigrationApiController.class,
=======
          ConnectionApiController.class,
>>>>>>> 04a2cac8
          DestinationApiController.class,
          DestinationDefinitionApiController.class,
          DestinationDefinitionSpecificationApiController.class,
          DestinationOauthApiController.class,
          JobsApiController.class,
          LogsApiController.class,
          NotificationsApiController.class,
          OpenapiApiController.class,
          OperationApiController.class,
          SchedulerApiController.class,
          SourceApiController.class,
          SourceDefinitionApiController.class,
          SourceDefinitionSpecificationApiController.class,
          SourceOauthApiController.class,
          StateApiController.class,
          WebBackendApiController.class,
          WorkspaceApiController.class);

      final Set<Object> components = Set.of(
<<<<<<< HEAD
          new DbMigrationBinder(),
=======
          new CorsFilter(),
          new ConnectionApiBinder(),
>>>>>>> 04a2cac8
          new DestinationApiBinder(),
          new DestinationDefinitionApiBinder(),
          new DestinationDefinitionSpecificationApiBinder(),
          new DestinationOauthApiBinder(),
          new JobsApiBinder(),
          new LogsApiBinder(),
          new NotificationApiBinder(),
          new OperationApiBinder(),
          new SchedulerApiBinder(),
          new SourceApiBinder(),
          new SourceDefinitionApiBinder(),
          new SourceDefinitionSpecificationApiBinder(),
          new SourceOauthApiBinder(),
          new StateApiBinder(),
          new WebBackendApiBinder(),
          new WorkspaceApiBinder());

      // construct server
      return new ServerApp(airbyteVersion, componentClasses, components);
    }

  }

}<|MERGE_RESOLUTION|>--- conflicted
+++ resolved
@@ -13,11 +13,6 @@
 import io.airbyte.config.persistence.SecretsRepositoryWriter;
 import io.airbyte.db.Database;
 import io.airbyte.persistence.job.JobPersistence;
-<<<<<<< HEAD
-import io.airbyte.server.apis.DbMigrationApiController;
-=======
-import io.airbyte.server.apis.ConnectionApiController;
->>>>>>> 04a2cac8
 import io.airbyte.server.apis.DestinationApiController;
 import io.airbyte.server.apis.DestinationDefinitionApiController;
 import io.airbyte.server.apis.DestinationDefinitionSpecificationApiController;
@@ -35,11 +30,6 @@
 import io.airbyte.server.apis.StateApiController;
 import io.airbyte.server.apis.WebBackendApiController;
 import io.airbyte.server.apis.WorkspaceApiController;
-<<<<<<< HEAD
-import io.airbyte.server.apis.binders.DbMigrationBinder;
-=======
-import io.airbyte.server.apis.binders.ConnectionApiBinder;
->>>>>>> 04a2cac8
 import io.airbyte.server.apis.binders.DestinationApiBinder;
 import io.airbyte.server.apis.binders.DestinationDefinitionApiBinder;
 import io.airbyte.server.apis.binders.DestinationDefinitionSpecificationApiBinder;
@@ -56,11 +46,6 @@
 import io.airbyte.server.apis.binders.StateApiBinder;
 import io.airbyte.server.apis.binders.WebBackendApiBinder;
 import io.airbyte.server.apis.binders.WorkspaceApiBinder;
-<<<<<<< HEAD
-import io.airbyte.server.apis.factories.DbMigrationApiFactory;
-=======
-import io.airbyte.server.apis.factories.ConnectionApiFactory;
->>>>>>> 04a2cac8
 import io.airbyte.server.apis.factories.DestinationApiFactory;
 import io.airbyte.server.apis.factories.DestinationDefinitionApiFactory;
 import io.airbyte.server.apis.factories.DestinationDefinitionSpecificationApiFactory;
@@ -177,16 +162,6 @@
                                  final WebBackendCheckUpdatesHandler webBackendCheckUpdatesHandler) {
       final Map<String, String> mdc = MDC.getCopyOfContextMap();
 
-<<<<<<< HEAD
-      DbMigrationApiFactory.setValues(dbMigrationHandler, mdc);
-=======
-      ConnectionApiFactory.setValues(
-          connectionsHandler,
-          operationsHandler,
-          schedulerHandler,
-          mdc);
->>>>>>> 04a2cac8
-
       DestinationApiFactory.setValues(destinationApiHandler, schedulerHandler, mdc);
 
       DestinationDefinitionApiFactory.setValues(destinationDefinitionsHandler);
@@ -219,13 +194,8 @@
 
       WorkspaceApiFactory.setValues(workspacesHandler);
 
-      // server configurations
+      // server configuration
       final Set<Class<?>> componentClasses = Set.of(
-<<<<<<< HEAD
-          DbMigrationApiController.class,
-=======
-          ConnectionApiController.class,
->>>>>>> 04a2cac8
           DestinationApiController.class,
           DestinationDefinitionApiController.class,
           DestinationDefinitionSpecificationApiController.class,
@@ -245,12 +215,6 @@
           WorkspaceApiController.class);
 
       final Set<Object> components = Set.of(
-<<<<<<< HEAD
-          new DbMigrationBinder(),
-=======
-          new CorsFilter(),
-          new ConnectionApiBinder(),
->>>>>>> 04a2cac8
           new DestinationApiBinder(),
           new DestinationDefinitionApiBinder(),
           new DestinationDefinitionSpecificationApiBinder(),
