--- conflicted
+++ resolved
@@ -31,12 +31,9 @@
 import io.airbyte.server.apis.SchedulerApiController;
 import io.airbyte.server.apis.SourceApiController;
 import io.airbyte.server.apis.SourceDefinitionApiController;
-<<<<<<< HEAD
-import io.airbyte.server.apis.WebBackendApiController;
-=======
 import io.airbyte.server.apis.SourceOauthApiController;
 import io.airbyte.server.apis.StateApiController;
->>>>>>> a16ecd60
+import io.airbyte.server.apis.WebBackendApiController;
 import io.airbyte.server.apis.binders.AttemptApiBinder;
 import io.airbyte.server.apis.binders.ConnectionApiBinder;
 import io.airbyte.server.apis.binders.DbMigrationBinder;
@@ -54,11 +51,8 @@
 import io.airbyte.server.apis.binders.SourceApiBinder;
 import io.airbyte.server.apis.binders.SourceDefinitionApiBinder;
 import io.airbyte.server.apis.binders.SourceOauthApiBinder;
-<<<<<<< HEAD
+import io.airbyte.server.apis.binders.StateApiBinder;
 import io.airbyte.server.apis.binders.WebBackendApiBinder;
-=======
-import io.airbyte.server.apis.binders.StateApiBinder;
->>>>>>> a16ecd60
 import io.airbyte.server.apis.factories.AttemptApiFactory;
 import io.airbyte.server.apis.factories.ConnectionApiFactory;
 import io.airbyte.server.apis.factories.DbMigrationApiFactory;
@@ -77,10 +71,7 @@
 import io.airbyte.server.apis.factories.SourceDefinitionApiFactory;
 import io.airbyte.server.apis.factories.SourceOauthApiFactory;
 import io.airbyte.server.apis.factories.StateApiFactory;
-<<<<<<< HEAD
 import io.airbyte.server.apis.factories.WebBackendApiFactory;
-=======
->>>>>>> a16ecd60
 import io.airbyte.server.handlers.AttemptHandler;
 import io.airbyte.server.handlers.ConnectionsHandler;
 import io.airbyte.server.handlers.DbMigrationHandler;
@@ -96,11 +87,8 @@
 import io.airbyte.server.handlers.SourceDefinitionsHandler;
 import io.airbyte.server.handlers.SourceHandler;
 import io.airbyte.server.handlers.StateHandler;
-<<<<<<< HEAD
 import io.airbyte.server.handlers.WebBackendConnectionsHandler;
 import io.airbyte.server.handlers.WebBackendGeographiesHandler;
-=======
->>>>>>> a16ecd60
 import io.airbyte.server.handlers.WorkspacesHandler;
 import io.airbyte.server.scheduler.EventRunner;
 import io.airbyte.server.scheduler.SynchronousSchedulerClient;
@@ -144,13 +132,9 @@
                         final SourceHandler sourceHandler,
                         final SourceDefinitionsHandler sourceDefinitionsHandler,
                         final StateHandler stateHandler,
-<<<<<<< HEAD
                         final WorkspacesHandler workspacesHandler,
                         final WebBackendConnectionsHandler webBackendConnectionsHandler,
                         final WebBackendGeographiesHandler webBackendGeographiesHandler);
-=======
-                        final WorkspacesHandler workspacesHandler);
->>>>>>> a16ecd60
 
   class Api implements ServerFactory {
 
@@ -186,13 +170,9 @@
                                  final SourceHandler sourceHandler,
                                  final SourceDefinitionsHandler sourceDefinitionsHandler,
                                  final StateHandler stateHandler,
-<<<<<<< HEAD
                                  final WorkspacesHandler workspacesHandler,
                                  final WebBackendConnectionsHandler webBackendConnectionsHandler,
                                  final WebBackendGeographiesHandler webBackendGeographiesHandler) {
-=======
-                                 final WorkspacesHandler workspacesHandler) {
->>>>>>> a16ecd60
       final Map<String, String> mdc = MDC.getCopyOfContextMap();
 
       // set static values for factory
@@ -256,11 +236,8 @@
 
       StateApiFactory.setValues(stateHandler);
 
-<<<<<<< HEAD
       WebBackendApiFactory.setValues(webBackendConnectionsHandler, webBackendGeographiesHandler);
 
-=======
->>>>>>> a16ecd60
       // server configurations
       final Set<Class<?>> componentClasses = Set.of(
           ConfigurationApi.class,
@@ -280,13 +257,9 @@
           SchedulerApiController.class,
           SourceApiController.class,
           SourceDefinitionApiController.class,
-<<<<<<< HEAD
-          SourceOauthApiFactory.class,
+          SourceOauthApiController.class,
+          StateApiController.class,
           WebBackendApiController.class);
-=======
-          SourceOauthApiController.class,
-          StateApiController.class);
->>>>>>> a16ecd60
 
       final Set<Object> components = Set.of(
           new CorsFilter(),
@@ -308,11 +281,8 @@
           new SourceApiBinder(),
           new SourceDefinitionApiBinder(),
           new SourceOauthApiBinder(),
-<<<<<<< HEAD
+          new StateApiBinder(),
           new WebBackendApiBinder());
-=======
-          new StateApiBinder());
->>>>>>> a16ecd60
 
       // construct server
       return new ServerApp(airbyteVersion, componentClasses, components);
