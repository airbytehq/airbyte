/*
 * Copyright (c) 2022 Airbyte, Inc., all rights reserved.
 */

package io.airbyte.server;

import io.airbyte.analytics.TrackingClient;
import io.airbyte.commons.version.AirbyteVersion;
import io.airbyte.config.Configs.WorkerEnvironment;
import io.airbyte.config.helpers.LogConfigs;
import io.airbyte.config.persistence.ConfigRepository;
import io.airbyte.config.persistence.SecretsRepositoryReader;
import io.airbyte.config.persistence.SecretsRepositoryWriter;
import io.airbyte.config.persistence.StatePersistence;
import io.airbyte.db.Database;
import io.airbyte.persistence.job.JobPersistence;
import io.airbyte.server.apis.AttemptApiController;
import io.airbyte.server.apis.ConfigurationApi;
import io.airbyte.server.apis.ConnectionApiController;
<<<<<<< HEAD
import io.airbyte.server.apis.DbMigrationApiController;
import io.airbyte.server.apis.binders.AttemptApiBinder;
import io.airbyte.server.apis.binders.ConnectionApiBinder;
import io.airbyte.server.apis.binders.DbMigrationBinder;
import io.airbyte.server.apis.factories.AttemptApiFactory;
import io.airbyte.server.apis.factories.ConnectionApiFactory;
import io.airbyte.server.apis.factories.DbMigrationApiFactory;
import io.airbyte.server.handlers.AttemptHandler;
import io.airbyte.server.handlers.ConnectionsHandler;
import io.airbyte.server.handlers.DbMigrationHandler;
=======
import io.airbyte.server.apis.DestinationApiController;
import io.airbyte.server.apis.binders.AttemptApiBinder;
import io.airbyte.server.apis.binders.ConnectionApiBinder;
import io.airbyte.server.apis.binders.DestinationApiBinder;
import io.airbyte.server.apis.factories.AttemptApiFactory;
import io.airbyte.server.apis.factories.ConnectionApiFactory;
import io.airbyte.server.apis.factories.DestinationApiFactory;
import io.airbyte.server.handlers.AttemptHandler;
import io.airbyte.server.handlers.ConnectionsHandler;
import io.airbyte.server.handlers.DestinationHandler;
>>>>>>> d693b2c0
import io.airbyte.server.handlers.OperationsHandler;
import io.airbyte.server.handlers.SchedulerHandler;
import io.airbyte.server.scheduler.EventRunner;
import io.airbyte.server.scheduler.SynchronousSchedulerClient;
import java.net.http.HttpClient;
import java.nio.file.Path;
import java.util.Map;
import java.util.Set;
import org.flywaydb.core.Flyway;
import org.slf4j.MDC;

public interface ServerFactory {

  ServerRunnable create(final SynchronousSchedulerClient synchronousSchedulerClient,
                        final ConfigRepository configRepository,
                        final SecretsRepositoryReader secretsRepositoryReader,
                        final SecretsRepositoryWriter secretsRepositoryWriter,
                        final JobPersistence jobPersistence,
                        final Database configsDatabase,
                        final Database jobsDatabase,
                        final TrackingClient trackingClient,
                        final WorkerEnvironment workerEnvironment,
                        final LogConfigs logConfigs,
                        final AirbyteVersion airbyteVersion,
                        final Path workspaceRoot,
                        final HttpClient httpClient,
                        final EventRunner eventRunner,
                        final Flyway configsFlyway,
                        final Flyway jobsFlyway,
                        final AttemptHandler attemptHandler,
                        final ConnectionsHandler connectionsHandler,
<<<<<<< HEAD
                        final DbMigrationHandler dbMigrationHandler,
=======
                        final DestinationHandler destinationApiHandler,
>>>>>>> d693b2c0
                        final OperationsHandler operationsHandler,
                        final SchedulerHandler schedulerHandler);

  class Api implements ServerFactory {

    @Override
    public ServerRunnable create(final SynchronousSchedulerClient synchronousSchedulerClient,
                                 final ConfigRepository configRepository,
                                 final SecretsRepositoryReader secretsRepositoryReader,
                                 final SecretsRepositoryWriter secretsRepositoryWriter,
                                 final JobPersistence jobPersistence,
                                 final Database configsDatabase,
                                 final Database jobsDatabase,
                                 final TrackingClient trackingClient,
                                 final WorkerEnvironment workerEnvironment,
                                 final LogConfigs logConfigs,
                                 final AirbyteVersion airbyteVersion,
                                 final Path workspaceRoot,
                                 final HttpClient httpClient,
                                 final EventRunner eventRunner,
                                 final Flyway configsFlyway,
                                 final Flyway jobsFlyway,
                                 final AttemptHandler attemptHandler,
                                 final ConnectionsHandler connectionsHandler,
<<<<<<< HEAD
                                 final DbMigrationHandler dbMigrationHandler,
=======
                                 final DestinationHandler destinationApiHandler,
>>>>>>> d693b2c0
                                 final OperationsHandler operationsHandler,
                                 final SchedulerHandler schedulerHandler) {
      final Map<String, String> mdc = MDC.getCopyOfContextMap();

      // set static values for factory
      ConfigurationApiFactory.setValues(
          configRepository,
          secretsRepositoryReader,
          secretsRepositoryWriter,
          jobPersistence,
          synchronousSchedulerClient,
          new StatePersistence(configsDatabase),
          mdc,
          configsDatabase,
          jobsDatabase,
          trackingClient,
          workerEnvironment,
          logConfigs,
          airbyteVersion,
          workspaceRoot,
          httpClient,
          eventRunner,
          configsFlyway,
          jobsFlyway);

      AttemptApiFactory.setValues(attemptHandler, mdc);

      ConnectionApiFactory.setValues(
          connectionsHandler,
          operationsHandler,
          schedulerHandler,
          mdc);

<<<<<<< HEAD
      DbMigrationApiFactory.setValues(dbMigrationHandler, mdc);

      // server configurations
      final Set<Class<?>> componentClasses = Set.of(ConfigurationApi.class, AttemptApiController.class, ConnectionApiController.class,
          DbMigrationApiController.class);
      final Set<Object> components = Set.of(new CorsFilter(), new ConfigurationApiBinder(), new AttemptApiBinder(), new ConnectionApiBinder(),
          new DbMigrationBinder());
=======
      DestinationApiFactory.setValues(destinationApiHandler, schedulerHandler, mdc);

      // server configurations
      final Set<Class<?>> componentClasses = Set.of(ConfigurationApi.class, AttemptApiController.class, ConnectionApiController.class,
          DestinationApiController.class);
      final Set<Object> components = Set.of(new CorsFilter(), new ConfigurationApiBinder(), new AttemptApiBinder(), new ConnectionApiBinder(),
          new DestinationApiBinder());
>>>>>>> d693b2c0

      // construct server
      return new ServerApp(airbyteVersion, componentClasses, components);
    }

  }

}<|MERGE_RESOLUTION|>--- conflicted
+++ resolved
@@ -17,29 +17,19 @@
 import io.airbyte.server.apis.AttemptApiController;
 import io.airbyte.server.apis.ConfigurationApi;
 import io.airbyte.server.apis.ConnectionApiController;
-<<<<<<< HEAD
 import io.airbyte.server.apis.DbMigrationApiController;
+import io.airbyte.server.apis.DestinationApiController;
 import io.airbyte.server.apis.binders.AttemptApiBinder;
 import io.airbyte.server.apis.binders.ConnectionApiBinder;
 import io.airbyte.server.apis.binders.DbMigrationBinder;
+import io.airbyte.server.apis.binders.DestinationApiBinder;
 import io.airbyte.server.apis.factories.AttemptApiFactory;
 import io.airbyte.server.apis.factories.ConnectionApiFactory;
 import io.airbyte.server.apis.factories.DbMigrationApiFactory;
 import io.airbyte.server.handlers.AttemptHandler;
 import io.airbyte.server.handlers.ConnectionsHandler;
 import io.airbyte.server.handlers.DbMigrationHandler;
-=======
-import io.airbyte.server.apis.DestinationApiController;
-import io.airbyte.server.apis.binders.AttemptApiBinder;
-import io.airbyte.server.apis.binders.ConnectionApiBinder;
-import io.airbyte.server.apis.binders.DestinationApiBinder;
-import io.airbyte.server.apis.factories.AttemptApiFactory;
-import io.airbyte.server.apis.factories.ConnectionApiFactory;
-import io.airbyte.server.apis.factories.DestinationApiFactory;
-import io.airbyte.server.handlers.AttemptHandler;
-import io.airbyte.server.handlers.ConnectionsHandler;
 import io.airbyte.server.handlers.DestinationHandler;
->>>>>>> d693b2c0
 import io.airbyte.server.handlers.OperationsHandler;
 import io.airbyte.server.handlers.SchedulerHandler;
 import io.airbyte.server.scheduler.EventRunner;
@@ -71,11 +61,8 @@
                         final Flyway jobsFlyway,
                         final AttemptHandler attemptHandler,
                         final ConnectionsHandler connectionsHandler,
-<<<<<<< HEAD
                         final DbMigrationHandler dbMigrationHandler,
-=======
                         final DestinationHandler destinationApiHandler,
->>>>>>> d693b2c0
                         final OperationsHandler operationsHandler,
                         final SchedulerHandler schedulerHandler);
 
@@ -100,11 +87,8 @@
                                  final Flyway jobsFlyway,
                                  final AttemptHandler attemptHandler,
                                  final ConnectionsHandler connectionsHandler,
-<<<<<<< HEAD
                                  final DbMigrationHandler dbMigrationHandler,
-=======
                                  final DestinationHandler destinationApiHandler,
->>>>>>> d693b2c0
                                  final OperationsHandler operationsHandler,
                                  final SchedulerHandler schedulerHandler) {
       final Map<String, String> mdc = MDC.getCopyOfContextMap();
@@ -138,28 +122,18 @@
           schedulerHandler,
           mdc);
 
-<<<<<<< HEAD
       DbMigrationApiFactory.setValues(dbMigrationHandler, mdc);
 
       // server configurations
       final Set<Class<?>> componentClasses = Set.of(ConfigurationApi.class, AttemptApiController.class, ConnectionApiController.class,
-          DbMigrationApiController.class);
+          DbMigrationApiController.class, DestinationApiController.class);
       final Set<Object> components = Set.of(new CorsFilter(), new ConfigurationApiBinder(), new AttemptApiBinder(), new ConnectionApiBinder(),
-          new DbMigrationBinder());
-=======
-      DestinationApiFactory.setValues(destinationApiHandler, schedulerHandler, mdc);
-
-      // server configurations
-      final Set<Class<?>> componentClasses = Set.of(ConfigurationApi.class, AttemptApiController.class, ConnectionApiController.class,
-          DestinationApiController.class);
-      final Set<Object> components = Set.of(new CorsFilter(), new ConfigurationApiBinder(), new AttemptApiBinder(), new ConnectionApiBinder(),
-          new DestinationApiBinder());
->>>>>>> d693b2c0
+          new DbMigrationBinder(), new DestinationApiBinder());
 
       // construct server
       return new ServerApp(airbyteVersion, componentClasses, components);
     }
-
+ 
   }
 
 }