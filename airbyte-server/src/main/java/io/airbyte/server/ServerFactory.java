--- conflicted
+++ resolved
@@ -29,14 +29,10 @@
 import io.airbyte.server.apis.OpenapiApiController;
 import io.airbyte.server.apis.OperationApiController;
 import io.airbyte.server.apis.SchedulerApiController;
-<<<<<<< HEAD
-import io.airbyte.server.apis.SourceOauthApiController;
-=======
 import io.airbyte.server.apis.SourceApiController;
 import io.airbyte.server.apis.SourceDefinitionApiController;
 import io.airbyte.server.apis.SourceOauthApiController;
 import io.airbyte.server.apis.StateApiController;
->>>>>>> 92c0f6f7
 import io.airbyte.server.apis.binders.AttemptApiBinder;
 import io.airbyte.server.apis.binders.ConnectionApiBinder;
 import io.airbyte.server.apis.binders.DbMigrationBinder;
@@ -51,11 +47,8 @@
 import io.airbyte.server.apis.binders.OpenapiApiBinder;
 import io.airbyte.server.apis.binders.OperationApiBinder;
 import io.airbyte.server.apis.binders.SchedulerApiBinder;
-<<<<<<< HEAD
-=======
 import io.airbyte.server.apis.binders.SourceApiBinder;
 import io.airbyte.server.apis.binders.SourceDefinitionApiBinder;
->>>>>>> 92c0f6f7
 import io.airbyte.server.apis.binders.SourceOauthApiBinder;
 import io.airbyte.server.apis.binders.StateApiBinder;
 import io.airbyte.server.apis.factories.AttemptApiFactory;
@@ -72,11 +65,8 @@
 import io.airbyte.server.apis.factories.OpenapiApiFactory;
 import io.airbyte.server.apis.factories.OperationApiFactory;
 import io.airbyte.server.apis.factories.SchedulerApiFactory;
-<<<<<<< HEAD
-=======
 import io.airbyte.server.apis.factories.SourceApiFactory;
 import io.airbyte.server.apis.factories.SourceDefinitionApiFactory;
->>>>>>> 92c0f6f7
 import io.airbyte.server.apis.factories.SourceOauthApiFactory;
 import io.airbyte.server.apis.factories.StateApiFactory;
 import io.airbyte.server.handlers.AttemptHandler;
@@ -91,12 +81,9 @@
 import io.airbyte.server.handlers.OpenApiConfigHandler;
 import io.airbyte.server.handlers.OperationsHandler;
 import io.airbyte.server.handlers.SchedulerHandler;
-<<<<<<< HEAD
-=======
 import io.airbyte.server.handlers.SourceDefinitionsHandler;
 import io.airbyte.server.handlers.SourceHandler;
 import io.airbyte.server.handlers.StateHandler;
->>>>>>> 92c0f6f7
 import io.airbyte.server.handlers.WorkspacesHandler;
 import io.airbyte.server.scheduler.EventRunner;
 import io.airbyte.server.scheduler.SynchronousSchedulerClient;
@@ -137,12 +124,9 @@
                         final OpenApiConfigHandler openApiConfigHandler,
                         final OperationsHandler operationsHandler,
                         final SchedulerHandler schedulerHandler,
-<<<<<<< HEAD
-=======
                         final SourceHandler sourceHandler,
                         final SourceDefinitionsHandler sourceDefinitionsHandler,
                         final StateHandler stateHandler,
->>>>>>> 92c0f6f7
                         final WorkspacesHandler workspacesHandler);
 
   class Api implements ServerFactory {
@@ -176,12 +160,9 @@
                                  final OpenApiConfigHandler openApiConfigHandler,
                                  final OperationsHandler operationsHandler,
                                  final SchedulerHandler schedulerHandler,
-<<<<<<< HEAD
-=======
                                  final SourceHandler sourceHandler,
                                  final SourceDefinitionsHandler sourceDefinitionsHandler,
                                  final StateHandler stateHandler,
->>>>>>> 92c0f6f7
                                  final WorkspacesHandler workspacesHandler) {
       final Map<String, String> mdc = MDC.getCopyOfContextMap();
 
@@ -240,15 +221,12 @@
 
       SchedulerApiFactory.setValues(schedulerHandler);
 
-<<<<<<< HEAD
-=======
       SourceApiFactory.setValues(schedulerHandler, sourceHandler);
 
       SourceDefinitionApiFactory.setValues(sourceDefinitionsHandler);
 
       StateApiFactory.setValues(stateHandler);
 
->>>>>>> 92c0f6f7
       // server configurations
       final Set<Class<?>> componentClasses = Set.of(
           ConfigurationApi.class,
@@ -266,14 +244,10 @@
           OpenapiApiController.class,
           OperationApiController.class,
           SchedulerApiController.class,
-<<<<<<< HEAD
-          SourceOauthApiController.class);
-=======
           SourceApiController.class,
           SourceDefinitionApiController.class,
           SourceOauthApiController.class,
           StateApiController.class);
->>>>>>> 92c0f6f7
 
       final Set<Object> components = Set.of(
           new CorsFilter(),
@@ -292,14 +266,10 @@
           new OpenapiApiBinder(),
           new OperationApiBinder(),
           new SchedulerApiBinder(),
-<<<<<<< HEAD
-          new SourceOauthApiBinder());
-=======
           new SourceApiBinder(),
           new SourceDefinitionApiBinder(),
           new SourceOauthApiBinder(),
           new StateApiBinder());
->>>>>>> 92c0f6f7
 
       // construct server
       return new ServerApp(airbyteVersion, componentClasses, components);
