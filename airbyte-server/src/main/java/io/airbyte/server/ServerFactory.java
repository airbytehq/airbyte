--- conflicted
+++ resolved
@@ -34,13 +34,10 @@
 import io.airbyte.server.apis.binders.DestinationDefinitionSpecificationApiBinder;
 import io.airbyte.server.apis.binders.DestinationOauthApiBinder;
 import io.airbyte.server.apis.binders.HealthApiBinder;
-<<<<<<< HEAD
-import io.airbyte.server.apis.binders.SourceOauthApiBinder;
-=======
 import io.airbyte.server.apis.binders.JobsApiBinder;
 import io.airbyte.server.apis.binders.LogsApiBinder;
 import io.airbyte.server.apis.binders.NotificationApiBinder;
->>>>>>> c41a1f96
+import io.airbyte.server.apis.binders.SourceOauthApiBinder;
 import io.airbyte.server.apis.factories.AttemptApiFactory;
 import io.airbyte.server.apis.factories.ConnectionApiFactory;
 import io.airbyte.server.apis.factories.DbMigrationApiFactory;
@@ -49,25 +46,19 @@
 import io.airbyte.server.apis.factories.DestinationDefinitionSpecificationApiFactory;
 import io.airbyte.server.apis.factories.DestinationOauthApiFactory;
 import io.airbyte.server.apis.factories.HealthApiFactory;
-<<<<<<< HEAD
-import io.airbyte.server.apis.factories.SourceOauthApiFactory;
-=======
 import io.airbyte.server.apis.factories.JobsApiFactory;
 import io.airbyte.server.apis.factories.LogsApiFactory;
 import io.airbyte.server.apis.factories.NotificationsApiFactory;
->>>>>>> c41a1f96
+import io.airbyte.server.apis.factories.SourceOauthApiFactory;
 import io.airbyte.server.handlers.AttemptHandler;
 import io.airbyte.server.handlers.ConnectionsHandler;
 import io.airbyte.server.handlers.DbMigrationHandler;
 import io.airbyte.server.handlers.DestinationDefinitionsHandler;
 import io.airbyte.server.handlers.DestinationHandler;
 import io.airbyte.server.handlers.HealthCheckHandler;
-<<<<<<< HEAD
-import io.airbyte.server.handlers.OAuthHandler;
-=======
 import io.airbyte.server.handlers.JobHistoryHandler;
 import io.airbyte.server.handlers.LogsHandler;
->>>>>>> c41a1f96
+import io.airbyte.server.handlers.OAuthHandler;
 import io.airbyte.server.handlers.OperationsHandler;
 import io.airbyte.server.handlers.SchedulerHandler;
 import io.airbyte.server.handlers.WorkspacesHandler;
@@ -104,12 +95,9 @@
                         final DestinationDefinitionsHandler destinationDefinitionsHandler,
                         final DestinationHandler destinationApiHandler,
                         final HealthCheckHandler healthCheckHandler,
-<<<<<<< HEAD
-                        OAuthHandler oAuthHandler,
-=======
                         final JobHistoryHandler jobHistoryHandler,
                         final LogsHandler logsHandler,
->>>>>>> c41a1f96
+                        final OAuthHandler oAuthHandler,
                         final OperationsHandler operationsHandler,
                         final SchedulerHandler schedulerHandler,
                         final WorkspacesHandler workspacesHandler);
@@ -139,12 +127,9 @@
                                  final DestinationDefinitionsHandler destinationDefinitionsHandler,
                                  final DestinationHandler destinationApiHandler,
                                  final HealthCheckHandler healthCheckHandler,
-<<<<<<< HEAD
-                                 final OAuthHandler oAuthHandler,
-=======
                                  final JobHistoryHandler jobHistoryHandler,
                                  final LogsHandler logsHandler,
->>>>>>> c41a1f96
+                                 final OAuthHandler oAuthHandler,
                                  final OperationsHandler operationsHandler,
                                  final SchedulerHandler schedulerHandler,
                                  final WorkspacesHandler workspacesHandler) {
@@ -189,17 +174,15 @@
 
       HealthApiFactory.setValues(healthCheckHandler);
 
-<<<<<<< HEAD
       DestinationOauthApiFactory.setValues(oAuthHandler);
 
       SourceOauthApiFactory.setValues(oAuthHandler);
-=======
+
       JobsApiFactory.setValues(jobHistoryHandler, schedulerHandler);
 
       LogsApiFactory.setValues(logsHandler);
 
       NotificationsApiFactory.setValues(workspacesHandler);
->>>>>>> c41a1f96
 
       // server configurations
       final Set<Class<?>> componentClasses = Set.of(
@@ -210,16 +193,12 @@
           DestinationApiController.class,
           DestinationDefinitionApiController.class,
           DestinationDefinitionSpecificationApiController.class,
-<<<<<<< HEAD
           DestinationOauthApiController.class,
           HealthApiController.class,
-          SourceOauthApiFactory.class);
-=======
-          HealthApiController.class,
+          SourceOauthApiFactory.class,
           JobsApiController.class,
           LogsApiController.class,
           NotificationsApiController.class);
->>>>>>> c41a1f96
 
       final Set<Object> components = Set.of(
           new CorsFilter(),
@@ -230,16 +209,12 @@
           new DestinationApiBinder(),
           new DestinationDefinitionApiBinder(),
           new DestinationDefinitionSpecificationApiBinder(),
-<<<<<<< HEAD
           new DestinationOauthApiBinder(),
           new HealthApiBinder(),
-          new SourceOauthApiBinder());
-=======
-          new HealthApiBinder(),
+          new SourceOauthApiBinder(),
           new JobsApiBinder(),
           new LogsApiBinder(),
           new NotificationApiBinder());
->>>>>>> c41a1f96
 
       // construct server
       return new ServerApp(airbyteVersion, componentClasses, components);
