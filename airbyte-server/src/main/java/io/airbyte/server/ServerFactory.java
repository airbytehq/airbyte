--- conflicted
+++ resolved
@@ -30,11 +30,6 @@
 import io.airbyte.server.apis.StateApiController;
 import io.airbyte.server.apis.WebBackendApiController;
 import io.airbyte.server.apis.WorkspaceApiController;
-<<<<<<< HEAD
-import io.airbyte.server.apis.binders.DbMigrationBinder;
-=======
-import io.airbyte.server.apis.binders.DestinationApiBinder;
->>>>>>> abbf357f
 import io.airbyte.server.apis.binders.DestinationDefinitionApiBinder;
 import io.airbyte.server.apis.binders.DestinationDefinitionSpecificationApiBinder;
 import io.airbyte.server.apis.binders.DestinationOauthApiBinder;
@@ -50,11 +45,6 @@
 import io.airbyte.server.apis.binders.StateApiBinder;
 import io.airbyte.server.apis.binders.WebBackendApiBinder;
 import io.airbyte.server.apis.binders.WorkspaceApiBinder;
-<<<<<<< HEAD
-import io.airbyte.server.apis.factories.DbMigrationApiFactory;
-=======
-import io.airbyte.server.apis.factories.DestinationApiFactory;
->>>>>>> abbf357f
 import io.airbyte.server.apis.factories.DestinationDefinitionApiFactory;
 import io.airbyte.server.apis.factories.DestinationDefinitionSpecificationApiFactory;
 import io.airbyte.server.apis.factories.DestinationOauthApiFactory;
@@ -170,12 +160,6 @@
                                  final WebBackendCheckUpdatesHandler webBackendCheckUpdatesHandler) {
       final Map<String, String> mdc = MDC.getCopyOfContextMap();
 
-<<<<<<< HEAD
-      DbMigrationApiFactory.setValues(dbMigrationHandler, mdc);
-=======
-      DestinationApiFactory.setValues(destinationApiHandler, schedulerHandler, mdc);
->>>>>>> abbf357f
-
       DestinationDefinitionApiFactory.setValues(destinationDefinitionsHandler);
 
       DestinationDefinitionSpecificationApiFactory.setValues(schedulerHandler);
@@ -208,7 +192,6 @@
 
       // server configuration
       final Set<Class<?>> componentClasses = Set.of(
-          DestinationApiController.class,
           DestinationDefinitionApiController.class,
           DestinationDefinitionSpecificationApiController.class,
           DestinationOauthApiController.class,
@@ -227,11 +210,6 @@
           WorkspaceApiController.class);
 
       final Set<Object> components = Set.of(
-<<<<<<< HEAD
-          new DbMigrationBinder(),
-=======
-          new DestinationApiBinder(),
->>>>>>> abbf357f
           new DestinationDefinitionApiBinder(),
           new DestinationDefinitionSpecificationApiBinder(),
           new DestinationOauthApiBinder(),
