--- conflicted
+++ resolved
@@ -15,33 +15,14 @@
 import io.airbyte.persistence.job.JobPersistence;
 import io.airbyte.server.apis.LogsApiController;
 import io.airbyte.server.apis.NotificationsApiController;
-<<<<<<< HEAD
-import io.airbyte.server.apis.SourceOauthApiController;
 import io.airbyte.server.apis.StateApiController;
 import io.airbyte.server.apis.WebBackendApiController;
-import io.airbyte.server.apis.WorkspaceApiController;
 import io.airbyte.server.apis.binders.LogsApiBinder;
 import io.airbyte.server.apis.binders.NotificationApiBinder;
-import io.airbyte.server.apis.binders.SourceOauthApiBinder;
 import io.airbyte.server.apis.binders.WebBackendApiBinder;
-import io.airbyte.server.apis.binders.WorkspaceApiBinder;
 import io.airbyte.server.apis.factories.LogsApiFactory;
 import io.airbyte.server.apis.factories.NotificationsApiFactory;
-import io.airbyte.server.apis.factories.SourceOauthApiFactory;
-=======
-import io.airbyte.server.apis.SourceDefinitionSpecificationApiController;
-import io.airbyte.server.apis.StateApiController;
-import io.airbyte.server.apis.WebBackendApiController;
-import io.airbyte.server.apis.binders.JobsApiBinder;
-import io.airbyte.server.apis.binders.LogsApiBinder;
-import io.airbyte.server.apis.binders.NotificationApiBinder;
 import io.airbyte.server.apis.binders.SourceDefinitionSpecificationApiBinder;
-import io.airbyte.server.apis.binders.WebBackendApiBinder;
-import io.airbyte.server.apis.factories.JobsApiFactory;
-import io.airbyte.server.apis.factories.LogsApiFactory;
-import io.airbyte.server.apis.factories.NotificationsApiFactory;
-import io.airbyte.server.apis.factories.SourceDefinitionSpecificationApiFactory;
->>>>>>> e9484a50
 import io.airbyte.server.apis.factories.WebBackendApiFactory;
 import io.airbyte.server.handlers.AttemptHandler;
 import io.airbyte.server.handlers.ConnectionsHandler;
@@ -136,12 +117,6 @@
                                  final WebBackendConnectionsHandler webBackendConnectionsHandler,
                                  final WebBackendGeographiesHandler webBackendGeographiesHandler,
                                  final WebBackendCheckUpdatesHandler webBackendCheckUpdatesHandler) {
-<<<<<<< HEAD
-
-      SourceOauthApiFactory.setValues(oAuthHandler);
-=======
-      JobsApiFactory.setValues(jobHistoryHandler, schedulerHandler);
->>>>>>> e9484a50
 
       LogsApiFactory.setValues(logsHandler);
 
@@ -152,25 +127,14 @@
       final Set<Class<?>> componentClasses = Set.of(
           LogsApiController.class,
           NotificationsApiController.class,
-<<<<<<< HEAD
-          SourceOauthApiController.class,
-=======
-          SourceDefinitionSpecificationApiController.class,
->>>>>>> e9484a50
           StateApiController.class,
           WebBackendApiController.class);
 
       final Set<Object> components = Set.of(
           new LogsApiBinder(),
           new NotificationApiBinder(),
-<<<<<<< HEAD
-          new SourceOauthApiBinder(),
-          new WebBackendApiBinder(),
-          new WorkspaceApiBinder());
-=======
           new SourceDefinitionSpecificationApiBinder(),
           new WebBackendApiBinder());
->>>>>>> e9484a50
 
       // construct server
       return new ServerApp(airbyteVersion, componentClasses, components);
