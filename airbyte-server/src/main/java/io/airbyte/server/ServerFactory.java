/*
 * Copyright (c) 2022 Airbyte, Inc., all rights reserved.
 */

package io.airbyte.server;

import io.airbyte.analytics.TrackingClient;
import io.airbyte.commons.version.AirbyteVersion;
import io.airbyte.config.Configs.WorkerEnvironment;
import io.airbyte.config.helpers.LogConfigs;
import io.airbyte.config.persistence.ConfigRepository;
import io.airbyte.config.persistence.SecretsRepositoryReader;
import io.airbyte.config.persistence.SecretsRepositoryWriter;
import io.airbyte.db.Database;
import io.airbyte.persistence.job.JobPersistence;
import io.airbyte.server.apis.DestinationApiController;
import io.airbyte.server.apis.DestinationDefinitionApiController;
import io.airbyte.server.apis.DestinationDefinitionSpecificationApiController;
import io.airbyte.server.apis.DestinationOauthApiController;
import io.airbyte.server.apis.JobsApiController;
import io.airbyte.server.apis.LogsApiController;
import io.airbyte.server.apis.NotificationsApiController;
import io.airbyte.server.apis.OpenapiApiController;
import io.airbyte.server.apis.OperationApiController;
import io.airbyte.server.apis.SchedulerApiController;
import io.airbyte.server.apis.SourceApiController;
import io.airbyte.server.apis.SourceDefinitionApiController;
import io.airbyte.server.apis.SourceDefinitionSpecificationApiController;
import io.airbyte.server.apis.SourceOauthApiController;
import io.airbyte.server.apis.StateApiController;
import io.airbyte.server.apis.WebBackendApiController;
import io.airbyte.server.apis.WorkspaceApiController;
<<<<<<< HEAD
import io.airbyte.server.apis.binders.DestinationApiBinder;
=======
import io.airbyte.server.apis.binders.DbMigrationBinder;
>>>>>>> 9f0da431
import io.airbyte.server.apis.binders.DestinationDefinitionApiBinder;
import io.airbyte.server.apis.binders.DestinationDefinitionSpecificationApiBinder;
import io.airbyte.server.apis.binders.DestinationOauthApiBinder;
import io.airbyte.server.apis.binders.JobsApiBinder;
import io.airbyte.server.apis.binders.LogsApiBinder;
import io.airbyte.server.apis.binders.NotificationApiBinder;
import io.airbyte.server.apis.binders.OperationApiBinder;
import io.airbyte.server.apis.binders.SchedulerApiBinder;
import io.airbyte.server.apis.binders.SourceApiBinder;
import io.airbyte.server.apis.binders.SourceDefinitionApiBinder;
import io.airbyte.server.apis.binders.SourceDefinitionSpecificationApiBinder;
import io.airbyte.server.apis.binders.SourceOauthApiBinder;
import io.airbyte.server.apis.binders.StateApiBinder;
import io.airbyte.server.apis.binders.WebBackendApiBinder;
import io.airbyte.server.apis.binders.WorkspaceApiBinder;
<<<<<<< HEAD
import io.airbyte.server.apis.factories.DestinationApiFactory;
=======
import io.airbyte.server.apis.factories.DbMigrationApiFactory;
>>>>>>> 9f0da431
import io.airbyte.server.apis.factories.DestinationDefinitionApiFactory;
import io.airbyte.server.apis.factories.DestinationDefinitionSpecificationApiFactory;
import io.airbyte.server.apis.factories.DestinationOauthApiFactory;
import io.airbyte.server.apis.factories.JobsApiFactory;
import io.airbyte.server.apis.factories.LogsApiFactory;
import io.airbyte.server.apis.factories.NotificationsApiFactory;
import io.airbyte.server.apis.factories.OperationApiFactory;
import io.airbyte.server.apis.factories.SchedulerApiFactory;
import io.airbyte.server.apis.factories.SourceApiFactory;
import io.airbyte.server.apis.factories.SourceDefinitionApiFactory;
import io.airbyte.server.apis.factories.SourceDefinitionSpecificationApiFactory;
import io.airbyte.server.apis.factories.SourceOauthApiFactory;
import io.airbyte.server.apis.factories.StateApiFactory;
import io.airbyte.server.apis.factories.WebBackendApiFactory;
import io.airbyte.server.apis.factories.WorkspaceApiFactory;
import io.airbyte.server.handlers.AttemptHandler;
import io.airbyte.server.handlers.ConnectionsHandler;
import io.airbyte.server.handlers.DestinationDefinitionsHandler;
import io.airbyte.server.handlers.DestinationHandler;
import io.airbyte.server.handlers.HealthCheckHandler;
import io.airbyte.server.handlers.JobHistoryHandler;
import io.airbyte.server.handlers.LogsHandler;
import io.airbyte.server.handlers.OAuthHandler;
import io.airbyte.server.handlers.OperationsHandler;
import io.airbyte.server.handlers.SchedulerHandler;
import io.airbyte.server.handlers.SourceDefinitionsHandler;
import io.airbyte.server.handlers.SourceHandler;
import io.airbyte.server.handlers.StateHandler;
import io.airbyte.server.handlers.WebBackendCheckUpdatesHandler;
import io.airbyte.server.handlers.WebBackendConnectionsHandler;
import io.airbyte.server.handlers.WebBackendGeographiesHandler;
import io.airbyte.server.handlers.WorkspacesHandler;
import io.airbyte.server.scheduler.EventRunner;
import io.airbyte.server.scheduler.SynchronousSchedulerClient;
import java.net.http.HttpClient;
import java.nio.file.Path;
import java.util.Map;
import java.util.Set;
import org.flywaydb.core.Flyway;
import org.slf4j.MDC;

public interface ServerFactory {

  ServerRunnable create(final SynchronousSchedulerClient synchronousSchedulerClient,
                        final ConfigRepository configRepository,
                        final SecretsRepositoryReader secretsRepositoryReader,
                        final SecretsRepositoryWriter secretsRepositoryWriter,
                        final JobPersistence jobPersistence,
                        final Database configsDatabase,
                        final Database jobsDatabase,
                        final TrackingClient trackingClient,
                        final WorkerEnvironment workerEnvironment,
                        final LogConfigs logConfigs,
                        final AirbyteVersion airbyteVersion,
                        final Path workspaceRoot,
                        final HttpClient httpClient,
                        final EventRunner eventRunner,
                        final Flyway configsFlyway,
                        final Flyway jobsFlyway,
                        final AttemptHandler attemptHandler,
                        final ConnectionsHandler connectionsHandler,
                        final DestinationDefinitionsHandler destinationDefinitionsHandler,
                        final DestinationHandler destinationApiHandler,
                        final HealthCheckHandler healthCheckHandler,
                        final JobHistoryHandler jobHistoryHandler,
                        final LogsHandler logsHandler,
                        final OAuthHandler oAuthHandler,
                        final OperationsHandler operationsHandler,
                        final SchedulerHandler schedulerHandler,
                        final SourceHandler sourceHandler,
                        final SourceDefinitionsHandler sourceDefinitionsHandler,
                        final StateHandler stateHandler,
                        final WorkspacesHandler workspacesHandler,
                        final WebBackendConnectionsHandler webBackendConnectionsHandler,
                        final WebBackendGeographiesHandler webBackendGeographiesHandler,
                        final WebBackendCheckUpdatesHandler webBackendCheckUpdatesHandler);

  class Api implements ServerFactory {

    @Override
    public ServerRunnable create(final SynchronousSchedulerClient synchronousSchedulerClient,
                                 final ConfigRepository configRepository,
                                 final SecretsRepositoryReader secretsRepositoryReader,
                                 final SecretsRepositoryWriter secretsRepositoryWriter,
                                 final JobPersistence jobPersistence,
                                 final Database configsDatabase,
                                 final Database jobsDatabase,
                                 final TrackingClient trackingClient,
                                 final WorkerEnvironment workerEnvironment,
                                 final LogConfigs logConfigs,
                                 final AirbyteVersion airbyteVersion,
                                 final Path workspaceRoot,
                                 final HttpClient httpClient,
                                 final EventRunner eventRunner,
                                 final Flyway configsFlyway,
                                 final Flyway jobsFlyway,
                                 final AttemptHandler attemptHandler,
                                 final ConnectionsHandler connectionsHandler,
                                 final DestinationDefinitionsHandler destinationDefinitionsHandler,
                                 final DestinationHandler destinationApiHandler,
                                 final HealthCheckHandler healthCheckHandler,
                                 final JobHistoryHandler jobHistoryHandler,
                                 final LogsHandler logsHandler,
                                 final OAuthHandler oAuthHandler,
                                 final OperationsHandler operationsHandler,
                                 final SchedulerHandler schedulerHandler,
                                 final SourceHandler sourceHandler,
                                 final SourceDefinitionsHandler sourceDefinitionsHandler,
                                 final StateHandler stateHandler,
                                 final WorkspacesHandler workspacesHandler,
                                 final WebBackendConnectionsHandler webBackendConnectionsHandler,
                                 final WebBackendGeographiesHandler webBackendGeographiesHandler,
                                 final WebBackendCheckUpdatesHandler webBackendCheckUpdatesHandler) {
      final Map<String, String> mdc = MDC.getCopyOfContextMap();

<<<<<<< HEAD
      DestinationApiFactory.setValues(destinationApiHandler, schedulerHandler, mdc);
=======
      DbMigrationApiFactory.setValues(dbMigrationHandler, mdc);
>>>>>>> 9f0da431

      DestinationDefinitionApiFactory.setValues(destinationDefinitionsHandler);

      DestinationDefinitionSpecificationApiFactory.setValues(schedulerHandler);

      DestinationOauthApiFactory.setValues(oAuthHandler);

      SourceOauthApiFactory.setValues(oAuthHandler);

      JobsApiFactory.setValues(jobHistoryHandler, schedulerHandler);

      LogsApiFactory.setValues(logsHandler);

      NotificationsApiFactory.setValues(workspacesHandler);

      OperationApiFactory.setValues(operationsHandler);

      SchedulerApiFactory.setValues(schedulerHandler);

      SourceApiFactory.setValues(schedulerHandler, sourceHandler);

      SourceDefinitionApiFactory.setValues(sourceDefinitionsHandler);

      SourceDefinitionSpecificationApiFactory.setValues(schedulerHandler);

      StateApiFactory.setValues(stateHandler);

      WebBackendApiFactory.setValues(webBackendConnectionsHandler, webBackendGeographiesHandler, webBackendCheckUpdatesHandler);

      WorkspaceApiFactory.setValues(workspacesHandler);

      // server configuration
      final Set<Class<?>> componentClasses = Set.of(
          DestinationApiController.class,
          DestinationDefinitionApiController.class,
          DestinationDefinitionSpecificationApiController.class,
          DestinationOauthApiController.class,
          JobsApiController.class,
          LogsApiController.class,
          NotificationsApiController.class,
          OpenapiApiController.class,
          OperationApiController.class,
          SchedulerApiController.class,
          SourceApiController.class,
          SourceDefinitionApiController.class,
          SourceDefinitionSpecificationApiController.class,
          SourceOauthApiController.class,
          StateApiController.class,
          WebBackendApiController.class,
          WorkspaceApiController.class);

      final Set<Object> components = Set.of(
<<<<<<< HEAD
          new DestinationApiBinder(),
=======
          new DbMigrationBinder(),
>>>>>>> 9f0da431
          new DestinationDefinitionApiBinder(),
          new DestinationDefinitionSpecificationApiBinder(),
          new DestinationOauthApiBinder(),
          new JobsApiBinder(),
          new LogsApiBinder(),
          new NotificationApiBinder(),
          new OperationApiBinder(),
          new SchedulerApiBinder(),
          new SourceApiBinder(),
          new SourceDefinitionApiBinder(),
          new SourceDefinitionSpecificationApiBinder(),
          new SourceOauthApiBinder(),
          new StateApiBinder(),
          new WebBackendApiBinder(),
          new WorkspaceApiBinder());

      // construct server
      return new ServerApp(airbyteVersion, componentClasses, components);
    }

  }

}<|MERGE_RESOLUTION|>--- conflicted
+++ resolved
@@ -30,11 +30,6 @@
 import io.airbyte.server.apis.StateApiController;
 import io.airbyte.server.apis.WebBackendApiController;
 import io.airbyte.server.apis.WorkspaceApiController;
-<<<<<<< HEAD
-import io.airbyte.server.apis.binders.DestinationApiBinder;
-=======
-import io.airbyte.server.apis.binders.DbMigrationBinder;
->>>>>>> 9f0da431
 import io.airbyte.server.apis.binders.DestinationDefinitionApiBinder;
 import io.airbyte.server.apis.binders.DestinationDefinitionSpecificationApiBinder;
 import io.airbyte.server.apis.binders.DestinationOauthApiBinder;
@@ -50,11 +45,6 @@
 import io.airbyte.server.apis.binders.StateApiBinder;
 import io.airbyte.server.apis.binders.WebBackendApiBinder;
 import io.airbyte.server.apis.binders.WorkspaceApiBinder;
-<<<<<<< HEAD
-import io.airbyte.server.apis.factories.DestinationApiFactory;
-=======
-import io.airbyte.server.apis.factories.DbMigrationApiFactory;
->>>>>>> 9f0da431
 import io.airbyte.server.apis.factories.DestinationDefinitionApiFactory;
 import io.airbyte.server.apis.factories.DestinationDefinitionSpecificationApiFactory;
 import io.airbyte.server.apis.factories.DestinationOauthApiFactory;
@@ -170,12 +160,6 @@
                                  final WebBackendCheckUpdatesHandler webBackendCheckUpdatesHandler) {
       final Map<String, String> mdc = MDC.getCopyOfContextMap();
 
-<<<<<<< HEAD
-      DestinationApiFactory.setValues(destinationApiHandler, schedulerHandler, mdc);
-=======
-      DbMigrationApiFactory.setValues(dbMigrationHandler, mdc);
->>>>>>> 9f0da431
-
       DestinationDefinitionApiFactory.setValues(destinationDefinitionsHandler);
 
       DestinationDefinitionSpecificationApiFactory.setValues(schedulerHandler);
@@ -208,8 +192,6 @@
 
       // server configuration
       final Set<Class<?>> componentClasses = Set.of(
-          DestinationApiController.class,
-          DestinationDefinitionApiController.class,
           DestinationDefinitionSpecificationApiController.class,
           DestinationOauthApiController.class,
           JobsApiController.class,
@@ -227,12 +209,6 @@
           WorkspaceApiController.class);
 
       final Set<Object> components = Set.of(
-<<<<<<< HEAD
-          new DestinationApiBinder(),
-=======
-          new DbMigrationBinder(),
->>>>>>> 9f0da431
-          new DestinationDefinitionApiBinder(),
           new DestinationDefinitionSpecificationApiBinder(),
           new DestinationOauthApiBinder(),
           new JobsApiBinder(),
