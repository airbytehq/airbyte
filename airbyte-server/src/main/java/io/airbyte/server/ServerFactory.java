/*
 * Copyright (c) 2022 Airbyte, Inc., all rights reserved.
 */

package io.airbyte.server;

import io.airbyte.analytics.TrackingClient;
import io.airbyte.commons.version.AirbyteVersion;
import io.airbyte.config.Configs.WorkerEnvironment;
import io.airbyte.config.helpers.LogConfigs;
import io.airbyte.config.persistence.ConfigRepository;
import io.airbyte.config.persistence.SecretsRepositoryReader;
import io.airbyte.config.persistence.SecretsRepositoryWriter;
import io.airbyte.db.Database;
import io.airbyte.persistence.job.JobPersistence;
import io.airbyte.server.apis.JobsApiController;
import io.airbyte.server.apis.LogsApiController;
import io.airbyte.server.apis.NotificationsApiController;
import io.airbyte.server.apis.SourceDefinitionSpecificationApiController;
import io.airbyte.server.apis.SourceOauthApiController;
import io.airbyte.server.apis.StateApiController;
import io.airbyte.server.apis.WebBackendApiController;
import io.airbyte.server.apis.WorkspaceApiController;
import io.airbyte.server.apis.binders.JobsApiBinder;
import io.airbyte.server.apis.binders.LogsApiBinder;
import io.airbyte.server.apis.binders.NotificationApiBinder;
<<<<<<< HEAD
import io.airbyte.server.apis.binders.SchedulerApiBinder;
=======
import io.airbyte.server.apis.binders.SourceDefinitionSpecificationApiBinder;
>>>>>>> 9fe23193
import io.airbyte.server.apis.binders.SourceOauthApiBinder;
import io.airbyte.server.apis.binders.WebBackendApiBinder;
import io.airbyte.server.apis.binders.WorkspaceApiBinder;
import io.airbyte.server.apis.factories.JobsApiFactory;
import io.airbyte.server.apis.factories.LogsApiFactory;
import io.airbyte.server.apis.factories.NotificationsApiFactory;
<<<<<<< HEAD
import io.airbyte.server.apis.factories.SchedulerApiFactory;
=======
import io.airbyte.server.apis.factories.SourceDefinitionSpecificationApiFactory;
>>>>>>> 9fe23193
import io.airbyte.server.apis.factories.SourceOauthApiFactory;
import io.airbyte.server.apis.factories.WebBackendApiFactory;
import io.airbyte.server.apis.factories.WorkspaceApiFactory;
import io.airbyte.server.handlers.AttemptHandler;
import io.airbyte.server.handlers.ConnectionsHandler;
import io.airbyte.server.handlers.DestinationDefinitionsHandler;
import io.airbyte.server.handlers.DestinationHandler;
import io.airbyte.server.handlers.HealthCheckHandler;
import io.airbyte.server.handlers.JobHistoryHandler;
import io.airbyte.server.handlers.LogsHandler;
import io.airbyte.server.handlers.OAuthHandler;
import io.airbyte.server.handlers.OperationsHandler;
import io.airbyte.server.handlers.SchedulerHandler;
import io.airbyte.server.handlers.SourceDefinitionsHandler;
import io.airbyte.server.handlers.SourceHandler;
import io.airbyte.server.handlers.WebBackendCheckUpdatesHandler;
import io.airbyte.server.handlers.WebBackendConnectionsHandler;
import io.airbyte.server.handlers.WebBackendGeographiesHandler;
import io.airbyte.server.handlers.WorkspacesHandler;
import io.airbyte.server.scheduler.EventRunner;
import io.airbyte.server.scheduler.SynchronousSchedulerClient;
import java.net.http.HttpClient;
import java.nio.file.Path;
import java.util.Set;
import org.flywaydb.core.Flyway;

public interface ServerFactory {

  ServerRunnable create(final SynchronousSchedulerClient synchronousSchedulerClient,
                        final ConfigRepository configRepository,
                        final SecretsRepositoryReader secretsRepositoryReader,
                        final SecretsRepositoryWriter secretsRepositoryWriter,
                        final JobPersistence jobPersistence,
                        final Database configsDatabase,
                        final Database jobsDatabase,
                        final TrackingClient trackingClient,
                        final WorkerEnvironment workerEnvironment,
                        final LogConfigs logConfigs,
                        final AirbyteVersion airbyteVersion,
                        final Path workspaceRoot,
                        final HttpClient httpClient,
                        final EventRunner eventRunner,
                        final Flyway configsFlyway,
                        final Flyway jobsFlyway,
                        final AttemptHandler attemptHandler,
                        final ConnectionsHandler connectionsHandler,
                        final DestinationDefinitionsHandler destinationDefinitionsHandler,
                        final DestinationHandler destinationApiHandler,
                        final HealthCheckHandler healthCheckHandler,
                        final JobHistoryHandler jobHistoryHandler,
                        final LogsHandler logsHandler,
                        final OAuthHandler oAuthHandler,
                        final OperationsHandler operationsHandler,
                        final SchedulerHandler schedulerHandler,
                        final SourceHandler sourceHandler,
                        final SourceDefinitionsHandler sourceDefinitionsHandler,
                        final WorkspacesHandler workspacesHandler,
                        final WebBackendConnectionsHandler webBackendConnectionsHandler,
                        final WebBackendGeographiesHandler webBackendGeographiesHandler,
                        final WebBackendCheckUpdatesHandler webBackendCheckUpdatesHandler);

  class Api implements ServerFactory {

    @Override
    public ServerRunnable create(final SynchronousSchedulerClient synchronousSchedulerClient,
                                 final ConfigRepository configRepository,
                                 final SecretsRepositoryReader secretsRepositoryReader,
                                 final SecretsRepositoryWriter secretsRepositoryWriter,
                                 final JobPersistence jobPersistence,
                                 final Database configsDatabase,
                                 final Database jobsDatabase,
                                 final TrackingClient trackingClient,
                                 final WorkerEnvironment workerEnvironment,
                                 final LogConfigs logConfigs,
                                 final AirbyteVersion airbyteVersion,
                                 final Path workspaceRoot,
                                 final HttpClient httpClient,
                                 final EventRunner eventRunner,
                                 final Flyway configsFlyway,
                                 final Flyway jobsFlyway,
                                 final AttemptHandler attemptHandler,
                                 final ConnectionsHandler connectionsHandler,
                                 final DestinationDefinitionsHandler destinationDefinitionsHandler,
                                 final DestinationHandler destinationApiHandler,
                                 final HealthCheckHandler healthCheckHandler,
                                 final JobHistoryHandler jobHistoryHandler,
                                 final LogsHandler logsHandler,
                                 final OAuthHandler oAuthHandler,
                                 final OperationsHandler operationsHandler,
                                 final SchedulerHandler schedulerHandler,
                                 final SourceHandler sourceHandler,
                                 final SourceDefinitionsHandler sourceDefinitionsHandler,
                                 final WorkspacesHandler workspacesHandler,
                                 final WebBackendConnectionsHandler webBackendConnectionsHandler,
                                 final WebBackendGeographiesHandler webBackendGeographiesHandler,
                                 final WebBackendCheckUpdatesHandler webBackendCheckUpdatesHandler) {

      SourceOauthApiFactory.setValues(oAuthHandler);

      JobsApiFactory.setValues(jobHistoryHandler, schedulerHandler);

      LogsApiFactory.setValues(logsHandler);

      NotificationsApiFactory.setValues(workspacesHandler);

<<<<<<< HEAD
      SchedulerApiFactory.setValues(schedulerHandler);
=======
      SourceDefinitionSpecificationApiFactory.setValues(schedulerHandler);
>>>>>>> 9fe23193

      WebBackendApiFactory.setValues(webBackendConnectionsHandler, webBackendGeographiesHandler, webBackendCheckUpdatesHandler);

      WorkspaceApiFactory.setValues(workspacesHandler);

      // server configuration
      final Set<Class<?>> componentClasses = Set.of(
          JobsApiController.class,
          LogsApiController.class,
          NotificationsApiController.class,
<<<<<<< HEAD
          OpenapiApiController.class,
          OperationApiController.class,
          SchedulerApiController.class,
=======
          SourceDefinitionSpecificationApiController.class,
>>>>>>> 9fe23193
          SourceOauthApiController.class,
          StateApiController.class,
          WebBackendApiController.class,
          WorkspaceApiController.class);

      final Set<Object> components = Set.of(
          new JobsApiBinder(),
          new LogsApiBinder(),
          new NotificationApiBinder(),
<<<<<<< HEAD
          new SchedulerApiBinder(),
=======
          new SourceDefinitionSpecificationApiBinder(),
>>>>>>> 9fe23193
          new SourceOauthApiBinder(),
          new WebBackendApiBinder(),
          new WorkspaceApiBinder());

      // construct server
      return new ServerApp(airbyteVersion, componentClasses, components);
    }

  }

}<|MERGE_RESOLUTION|>--- conflicted
+++ resolved
@@ -24,22 +24,12 @@
 import io.airbyte.server.apis.binders.JobsApiBinder;
 import io.airbyte.server.apis.binders.LogsApiBinder;
 import io.airbyte.server.apis.binders.NotificationApiBinder;
-<<<<<<< HEAD
-import io.airbyte.server.apis.binders.SchedulerApiBinder;
-=======
-import io.airbyte.server.apis.binders.SourceDefinitionSpecificationApiBinder;
->>>>>>> 9fe23193
 import io.airbyte.server.apis.binders.SourceOauthApiBinder;
 import io.airbyte.server.apis.binders.WebBackendApiBinder;
 import io.airbyte.server.apis.binders.WorkspaceApiBinder;
 import io.airbyte.server.apis.factories.JobsApiFactory;
 import io.airbyte.server.apis.factories.LogsApiFactory;
 import io.airbyte.server.apis.factories.NotificationsApiFactory;
-<<<<<<< HEAD
-import io.airbyte.server.apis.factories.SchedulerApiFactory;
-=======
-import io.airbyte.server.apis.factories.SourceDefinitionSpecificationApiFactory;
->>>>>>> 9fe23193
 import io.airbyte.server.apis.factories.SourceOauthApiFactory;
 import io.airbyte.server.apis.factories.WebBackendApiFactory;
 import io.airbyte.server.apis.factories.WorkspaceApiFactory;
@@ -145,11 +135,6 @@
 
       NotificationsApiFactory.setValues(workspacesHandler);
 
-<<<<<<< HEAD
-      SchedulerApiFactory.setValues(schedulerHandler);
-=======
-      SourceDefinitionSpecificationApiFactory.setValues(schedulerHandler);
->>>>>>> 9fe23193
 
       WebBackendApiFactory.setValues(webBackendConnectionsHandler, webBackendGeographiesHandler, webBackendCheckUpdatesHandler);
 
@@ -160,13 +145,6 @@
           JobsApiController.class,
           LogsApiController.class,
           NotificationsApiController.class,
-<<<<<<< HEAD
-          OpenapiApiController.class,
-          OperationApiController.class,
-          SchedulerApiController.class,
-=======
-          SourceDefinitionSpecificationApiController.class,
->>>>>>> 9fe23193
           SourceOauthApiController.class,
           StateApiController.class,
           WebBackendApiController.class,
@@ -176,11 +154,6 @@
           new JobsApiBinder(),
           new LogsApiBinder(),
           new NotificationApiBinder(),
-<<<<<<< HEAD
-          new SchedulerApiBinder(),
-=======
-          new SourceDefinitionSpecificationApiBinder(),
->>>>>>> 9fe23193
           new SourceOauthApiBinder(),
           new WebBackendApiBinder(),
           new WorkspaceApiBinder());
