--- conflicted
+++ resolved
@@ -90,13 +90,8 @@
       AttemptApiFactory.setValues(jobPersistence, MDC.getCopyOfContextMap());
 
       // server configurations
-<<<<<<< HEAD
-      final Set<Class<?>> componentClasses = Set.of(ConfigurationApi.class, AttemptApiImpl.class, ConnectionApiImpl.class);
+      final Set<Class<?>> componentClasses = Set.of(ConfigurationApi.class, AttemptApiController.class, ConnectionApiImpl.class);
       final Set<Object> components = Set.of(new CorsFilter(), new ConfigurationApiBinder(), new AttemptApiBinder(), new ConnectionApiBinder());
-=======
-      final Set<Class<?>> componentClasses = Set.of(ConfigurationApi.class, AttemptApiController.class);
-      final Set<Object> components = Set.of(new CorsFilter(), new ConfigurationApiBinder(), new AttemptApiBinder());
->>>>>>> c74db48e
 
       // construct server
       return new ServerApp(airbyteVersion, componentClasses, components);
