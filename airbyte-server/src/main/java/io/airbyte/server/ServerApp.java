--- conflicted
+++ resolved
@@ -282,60 +282,8 @@
         configs.getLogConfigs(),
         eventRunner);
 
-<<<<<<< HEAD
-    final StatePersistence statePersistence = new StatePersistence(configsDatabase);
-
-    final StateHandler stateHandler = new StateHandler(statePersistence);
-
-    final JsonSchemaValidator schemaValidator = new JsonSchemaValidator();
-
-    final SourceHandler sourceHandler = new SourceHandler(
-        configRepository,
-        secretsRepositoryReader,
-        secretsRepositoryWriter,
-        schemaValidator,
-        connectionsHandler);
-
-    final DestinationHandler destinationHandler = new DestinationHandler(
-        configRepository,
-        secretsRepositoryReader,
-        secretsRepositoryWriter,
-        schemaValidator,
-        connectionsHandler);
-
-    final SourceDefinitionsHandler sourceDefinitionsHandler = new SourceDefinitionsHandler(configRepository, syncSchedulerClient, sourceHandler);
-
-    final DestinationDefinitionsHandler destinationDefinitionsHandler = new DestinationDefinitionsHandler(
-        configRepository,
-        syncSchedulerClient,
-        destinationHandler);
-
-    final JobHistoryHandler jobHistoryHandler = new JobHistoryHandler(
-        jobPersistence,
-        configs.getWorkerEnvironment(),
-        configs.getLogConfigs(),
-        connectionsHandler,
-        sourceHandler,
-        sourceDefinitionsHandler,
-        destinationHandler,
-        destinationDefinitionsHandler,
-        configs.getAirbyteVersion());
-
-    final WebBackendConnectionsHandler webBackendConnectionsHandler = new WebBackendConnectionsHandler(
-        connectionsHandler,
-        stateHandler,
-        sourceHandler,
-        destinationHandler,
-        jobHistoryHandler,
-        schedulerHandler,
-        operationsHandler,
-        eventRunner,
-        configRepository);
-
     final DbMigrationHandler dbMigrationHandler = new DbMigrationHandler(configsDatabase, configsFlyway, jobsDatabase, jobsFlyway);
 
-=======
->>>>>>> c5aee8f5
     LOGGER.info("Starting server...");
 
     return apiFactory.create(
