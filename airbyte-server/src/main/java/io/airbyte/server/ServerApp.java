/*
 * Copyright (c) 2021 Airbyte, Inc., all rights reserved.
 */

package io.airbyte.server;

import com.google.common.annotations.VisibleForTesting;
import io.airbyte.analytics.Deployment;
import io.airbyte.analytics.TrackingClient;
import io.airbyte.analytics.TrackingClientSingleton;
import io.airbyte.commons.resources.MoreResources;
import io.airbyte.commons.version.AirbyteVersion;
import io.airbyte.config.Configs;
import io.airbyte.config.EnvConfigs;
import io.airbyte.config.StandardWorkspace;
import io.airbyte.config.helpers.LogClientSingleton;
import io.airbyte.config.init.YamlSeedConfigPersistence;
import io.airbyte.config.persistence.ConfigPersistence;
import io.airbyte.config.persistence.ConfigRepository;
import io.airbyte.config.persistence.DatabaseConfigPersistence2;
import io.airbyte.config.persistence.split_secrets.SecretPersistence;
import io.airbyte.config.persistence.split_secrets.SecretsHydrator;
import io.airbyte.db.Database;
import io.airbyte.db.instance.DatabaseMigrator;
import io.airbyte.db.instance.configs.ConfigsDatabaseInstance2;
import io.airbyte.db.instance.configs.ConfigsDatabaseMigrator;
import io.airbyte.db.instance.jobs.JobsDatabaseInstance;
import io.airbyte.db.instance.jobs.JobsDatabaseMigrator;
import io.airbyte.scheduler.client.DefaultSchedulerJobClient;
import io.airbyte.scheduler.client.DefaultSynchronousSchedulerClient;
import io.airbyte.scheduler.client.SchedulerJobClient;
import io.airbyte.scheduler.persistence.DefaultJobCreator;
import io.airbyte.scheduler.persistence.DefaultJobPersistence;
import io.airbyte.scheduler.persistence.JobPersistence;
import io.airbyte.scheduler.persistence.job_factory.OAuthConfigSupplier;
import io.airbyte.scheduler.persistence.job_tracker.JobTracker;
import io.airbyte.server.errors.InvalidInputExceptionMapper;
import io.airbyte.server.errors.InvalidJsonExceptionMapper;
import io.airbyte.server.errors.InvalidJsonInputExceptionMapper;
import io.airbyte.server.errors.KnownExceptionMapper;
import io.airbyte.server.errors.NotFoundExceptionMapper;
import io.airbyte.server.errors.UncaughtExceptionMapper;
import io.airbyte.validation.json.JsonValidationException;
import io.airbyte.workers.temporal.TemporalClient;
import io.airbyte.workers.temporal.TemporalUtils;
import io.temporal.serviceclient.WorkflowServiceStubs;
import java.io.IOException;
import java.net.http.HttpClient;
import java.util.Map;
import java.util.Optional;
import java.util.Set;
import java.util.UUID;
import org.eclipse.jetty.server.Server;
import org.eclipse.jetty.servlet.ServletContextHandler;
import org.eclipse.jetty.servlet.ServletHolder;
import org.glassfish.jersey.jackson.internal.jackson.jaxrs.json.JacksonJaxbJsonProvider;
import org.glassfish.jersey.server.ResourceConfig;
import org.glassfish.jersey.servlet.ServletContainer;
import org.slf4j.Logger;
import org.slf4j.LoggerFactory;
import org.slf4j.MDC;

public class ServerApp implements ServerRunnable {

  private static final Logger LOGGER = LoggerFactory.getLogger(ServerApp.class);
  private static final int PORT = 8001;
  private static final AirbyteVersion VERSION_BREAK = new AirbyteVersion("0.32.0-alpha");

  private final AirbyteVersion airbyteVersion;
  private final Set<Class<?>> customComponentClasses;
  private final Set<Object> customComponents;

  public ServerApp(final AirbyteVersion airbyteVersion,
                   final Set<Class<?>> customComponentClasses,
                   final Set<Object> customComponents) {
    this.airbyteVersion = airbyteVersion;
    this.customComponentClasses = customComponentClasses;
    this.customComponents = customComponents;
  }

  @Override
  public void start() throws Exception {
    final Server server = new Server(PORT);

    final ServletContextHandler handler = new ServletContextHandler();

    final Map<String, String> mdc = MDC.getCopyOfContextMap();

    final ResourceConfig rc =
        new ResourceConfig()
            .register(new RequestLogger(mdc))
            .register(InvalidInputExceptionMapper.class)
            .register(InvalidJsonExceptionMapper.class)
            .register(InvalidJsonInputExceptionMapper.class)
            .register(KnownExceptionMapper.class)
            .register(UncaughtExceptionMapper.class)
            .register(NotFoundExceptionMapper.class)
            // needed so that the custom json exception mappers don't get overridden
            // https://stackoverflow.com/questions/35669774/jersey-custom-exception-mapper-for-invalid-json-string
            .register(JacksonJaxbJsonProvider.class);

    // inject custom server functionality
    customComponentClasses.forEach(rc::register);
    customComponents.forEach(rc::register);

    final ServletHolder configServlet = new ServletHolder(new ServletContainer(rc));

    handler.addServlet(configServlet, "/api/*");

    server.setHandler(handler);

    server.start();
    final String banner = MoreResources.readResource("banner/banner.txt");
    LOGGER.info(banner + String.format("Version: %s\n", airbyteVersion.serialize()));
    server.join();
  }

  private static void createDeploymentIfNoneExists(final JobPersistence jobPersistence) throws IOException {
    final Optional<UUID> deploymentOptional = jobPersistence.getDeployment();
    if (deploymentOptional.isPresent()) {
      LOGGER.info("running deployment: {}", deploymentOptional.get());
    } else {
      final UUID deploymentId = UUID.randomUUID();
      jobPersistence.setDeployment(deploymentId);
      LOGGER.info("created deployment: {}", deploymentId);
    }
  }

  private static void createWorkspaceIfNoneExists(final ConfigRepository configRepository) throws JsonValidationException, IOException {
    if (!configRepository.listStandardWorkspaces(true).isEmpty()) {
      LOGGER.info("workspace already exists for the deployment.");
      return;
    }

    final UUID workspaceId = UUID.randomUUID();
    final StandardWorkspace workspace = new StandardWorkspace()
        .withWorkspaceId(workspaceId)
        .withCustomerId(UUID.randomUUID())
        .withName(workspaceId.toString())
        .withSlug(workspaceId.toString())
        .withInitialSetupComplete(false)
        .withDisplaySetupWizard(true)
        .withTombstone(false);
    configRepository.writeStandardWorkspace(workspace);
    TrackingClientSingleton.get().identify(workspaceId);
  }

  public static ServerRunnable getServer(final ServerFactory apiFactory, final ConfigPersistence seed) throws Exception {
    final Configs configs = new EnvConfigs();

    LogClientSingleton.getInstance().setWorkspaceMdc(configs.getWorkerEnvironment(), configs.getLogConfigs(),
        LogClientSingleton.getInstance().getServerLogsRoot(configs.getWorkspaceRoot()));

    LOGGER.info("Creating Staged Resource folder...");
    ConfigDumpImporter.initStagedResourceFolder();

    LOGGER.info("Creating config repository...");
<<<<<<< HEAD
    final Database configDatabase = new ConfigsDatabaseInstance2(
=======
    // all these should be converted to get initialise calls
    // insert the migration version check here
    final Database configDatabase = new ConfigsDatabaseInstance(
>>>>>>> a3a4a0ce
        configs.getConfigDatabaseUser(),
        configs.getConfigDatabasePassword(),
        configs.getConfigDatabaseUrl())
            .getAndInitialize();
    final DatabaseConfigPersistence2 configPersistence = new DatabaseConfigPersistence2(configDatabase).migrateFileConfigs(configs);

    final SecretsHydrator secretsHydrator = SecretPersistence.getSecretsHydrator(configs);
    final Optional<SecretPersistence> secretPersistence = SecretPersistence.getLongLived(configs);
    final Optional<SecretPersistence> ephemeralSecretPersistence = SecretPersistence.getEphemeral(configs);

    final ConfigRepository configRepository =
        new ConfigRepository(configPersistence.withValidation(), secretsHydrator, secretPersistence, ephemeralSecretPersistence);

    LOGGER.info("Creating Scheduler persistence...");
    final Database jobDatabase = new JobsDatabaseInstance(
        configs.getDatabaseUser(),
        configs.getDatabasePassword(),
        configs.getDatabaseUrl())
            .getAndInitialize();
    final JobPersistence jobPersistence = new DefaultJobPersistence(jobDatabase);

    // this should be moved to the controller
    createDeploymentIfNoneExists(jobPersistence);

    // must happen after deployment id is set
    TrackingClientSingleton.initialize(
        configs.getTrackingStrategy(),
        new Deployment(configs.getDeploymentMode(), jobPersistence.getDeployment().orElseThrow(), configs.getWorkerEnvironment()),
        configs.getAirbyteRole(),
        configs.getAirbyteVersion(),
        configRepository);
    final TrackingClient trackingClient = TrackingClientSingleton.get();
    // must happen after the tracking client is initialized.
    // if no workspace exists, we create one so the user starts out with a place to add configuration.
    createWorkspaceIfNoneExists(configRepository);

    final JobTracker jobTracker = new JobTracker(configRepository, jobPersistence, trackingClient);
    final WorkflowServiceStubs temporalService = TemporalUtils.createTemporalService(configs.getTemporalHost());
    final TemporalClient temporalClient = TemporalClient.production(configs.getTemporalHost(), configs.getWorkspaceRoot());
    final OAuthConfigSupplier oAuthConfigSupplier = new OAuthConfigSupplier(configRepository, trackingClient);
    final SchedulerJobClient schedulerJobClient =
        new DefaultSchedulerJobClient(jobPersistence, new DefaultJobCreator(jobPersistence, configRepository));
    final DefaultSynchronousSchedulerClient syncSchedulerClient =
        new DefaultSynchronousSchedulerClient(temporalClient, jobTracker, oAuthConfigSupplier);
    final HttpClient httpClient = HttpClient.newBuilder().version(HttpClient.Version.HTTP_1_1).build();

    // version in the database when the server main method is called. may be empty if this is the first
    // time the server is started.
    final AirbyteVersion airbyteVersion = configs.getAirbyteVersion();
    final Optional<AirbyteVersion> initialAirbyteDatabaseVersion = jobPersistence.getVersion().map(AirbyteVersion::new);
    if (!isLegalUpgrade(initialAirbyteDatabaseVersion.orElse(null), airbyteVersion)) {
      final String attentionBanner = MoreResources.readResource("banner/attention-banner.txt");
      LOGGER.error(attentionBanner);
      final String message = String.format(
          "Cannot upgrade from version %s to version %s directly. First you must upgrade to version %s. After that upgrade is complete, you may upgrade to version %s",
          initialAirbyteDatabaseVersion.get().serialize(),
          airbyteVersion.serialize(),
          VERSION_BREAK.serialize(),
          airbyteVersion.serialize());

      LOGGER.error(message);
      throw new RuntimeException(message);
    }

    LOGGER.info("Starting server...");

    runFlywayMigration(configs, configDatabase, jobDatabase);
    LOGGER.info("Ran Flyway migrations...");

    jobPersistence.setVersion(airbyteVersion.serialize());

    configPersistence.loadData(seed);
    LOGGER.info("Loaded seed data...");

    return apiFactory.create(
        schedulerJobClient,
        syncSchedulerClient,
        temporalService,
        configRepository,
        jobPersistence,
        seed,
        configDatabase,
        jobDatabase,
        trackingClient,
        configs.getWorkerEnvironment(),
        configs.getLogConfigs(),
        configs.getWebappUrl(),
        configs.getAirbyteVersion(),
        configs.getWorkspaceRoot(),
        httpClient);
  }

  @VisibleForTesting
  static boolean isLegalUpgrade(final AirbyteVersion airbyteDatabaseVersion, final AirbyteVersion airbyteVersion) {
    // means there was no previous version so upgrade even needs to happen. always legal.
    if (airbyteDatabaseVersion == null) {
      return true;
    }

    return !isUpgradingThroughVersionBreak(airbyteDatabaseVersion, airbyteVersion);
  }

  /**
   * Check to see if given the current version of the app and the version we are trying to upgrade if
   * it passes through a version break (i.e. a major version bump).
   *
   * @param airbyteDatabaseVersion - current version of the app
   * @param airbyteVersion - version we are trying to upgrade to
   * @return true if upgrading through a major version, otherwise false.
   */
  private static boolean isUpgradingThroughVersionBreak(final AirbyteVersion airbyteDatabaseVersion, final AirbyteVersion airbyteVersion) {
    return airbyteDatabaseVersion.lessThan(VERSION_BREAK) && airbyteVersion.greaterThan(VERSION_BREAK);
  }

  public static void main(final String[] args) throws Exception {
    getServer(new ServerFactory.Api(), YamlSeedConfigPersistence.getDefault()).start();
  }

  private static void runFlywayMigration(final Configs configs, final Database configDatabase, final Database jobDatabase) {
    final DatabaseMigrator configDbMigrator = new ConfigsDatabaseMigrator(configDatabase, ServerApp.class.getSimpleName());
    final DatabaseMigrator jobDbMigrator = new JobsDatabaseMigrator(jobDatabase, ServerApp.class.getSimpleName());

    configDbMigrator.createBaseline();
    jobDbMigrator.createBaseline();

    if (configs.runDatabaseMigrationOnStartup()) {
      LOGGER.info("Migrating configs database");
      configDbMigrator.migrate();
      LOGGER.info("Migrating jobs database");
      jobDbMigrator.migrate();
    } else {
      LOGGER.info("Auto database migration is skipped");
    }
  }

}<|MERGE_RESOLUTION|>--- conflicted
+++ resolved
@@ -155,13 +155,9 @@
     ConfigDumpImporter.initStagedResourceFolder();
 
     LOGGER.info("Creating config repository...");
-<<<<<<< HEAD
-    final Database configDatabase = new ConfigsDatabaseInstance2(
-=======
     // all these should be converted to get initialise calls
     // insert the migration version check here
-    final Database configDatabase = new ConfigsDatabaseInstance(
->>>>>>> a3a4a0ce
+    final Database configDatabase = new ConfigsDatabaseInstance2(
         configs.getConfigDatabaseUser(),
         configs.getConfigDatabasePassword(),
         configs.getConfigDatabaseUrl())
