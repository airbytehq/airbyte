--- conflicted
+++ resolved
@@ -58,10 +58,7 @@
 import io.airbyte.server.handlers.DestinationHandler;
 import io.airbyte.server.handlers.HealthCheckHandler;
 import io.airbyte.server.handlers.JobHistoryHandler;
-<<<<<<< HEAD
 import io.airbyte.server.handlers.LogsHandler;
-=======
->>>>>>> 417481e0
 import io.airbyte.server.handlers.OperationsHandler;
 import io.airbyte.server.handlers.SchedulerHandler;
 import io.airbyte.server.handlers.SourceDefinitionsHandler;
@@ -322,11 +319,8 @@
         destinationDefinitionsHandler,
         configs.getAirbyteVersion());
 
-<<<<<<< HEAD
     final LogsHandler logsHandler = new LogsHandler(configs);
 
-=======
->>>>>>> 417481e0
     LOGGER.info("Starting server...");
 
     return apiFactory.create(
@@ -353,10 +347,7 @@
         destinationHandler,
         healthCheckHandler,
         jobHistoryHandler,
-<<<<<<< HEAD
         logsHandler,
-=======
->>>>>>> 417481e0
         operationsHandler,
         schedulerHandler);
   }
