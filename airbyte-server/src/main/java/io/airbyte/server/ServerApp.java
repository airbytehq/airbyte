/*
 * Copyright (c) 2022 Airbyte, Inc., all rights reserved.
 */

package io.airbyte.server;

import io.airbyte.analytics.Deployment;
import io.airbyte.analytics.TrackingClient;
import io.airbyte.analytics.TrackingClientSingleton;
import io.airbyte.commons.lang.CloseableShutdownHook;
import io.airbyte.commons.resources.MoreResources;
import io.airbyte.commons.temporal.ConnectionManagerUtils;
import io.airbyte.commons.temporal.StreamResetRecordsHelper;
import io.airbyte.commons.temporal.TemporalClient;
import io.airbyte.commons.temporal.TemporalUtils;
import io.airbyte.commons.temporal.TemporalWorkflowUtils;
import io.airbyte.commons.version.AirbyteVersion;
import io.airbyte.config.Configs;
import io.airbyte.config.EnvConfigs;
import io.airbyte.config.helpers.LogClientSingleton;
import io.airbyte.config.persistence.ConfigRepository;
import io.airbyte.config.persistence.SecretsRepositoryReader;
import io.airbyte.config.persistence.SecretsRepositoryWriter;
import io.airbyte.config.persistence.StatePersistence;
import io.airbyte.config.persistence.StreamResetPersistence;
import io.airbyte.config.persistence.split_secrets.SecretPersistence;
import io.airbyte.config.persistence.split_secrets.SecretsHydrator;
import io.airbyte.db.Database;
import io.airbyte.db.check.DatabaseCheckException;
import io.airbyte.db.factory.DSLContextFactory;
import io.airbyte.db.factory.DataSourceFactory;
import io.airbyte.db.factory.DatabaseCheckFactory;
import io.airbyte.db.factory.FlywayFactory;
import io.airbyte.db.instance.configs.ConfigsDatabaseMigrator;
import io.airbyte.db.instance.jobs.JobsDatabaseMigrator;
import io.airbyte.persistence.job.DefaultJobPersistence;
import io.airbyte.persistence.job.JobPersistence;
import io.airbyte.persistence.job.WebUrlHelper;
import io.airbyte.persistence.job.WorkspaceHelper;
import io.airbyte.persistence.job.errorreporter.JobErrorReporter;
import io.airbyte.persistence.job.errorreporter.JobErrorReportingClient;
import io.airbyte.persistence.job.errorreporter.JobErrorReportingClientFactory;
import io.airbyte.persistence.job.factory.OAuthConfigSupplier;
import io.airbyte.persistence.job.tracker.JobTracker;
import io.airbyte.server.errors.InvalidInputExceptionMapper;
import io.airbyte.server.errors.InvalidJsonExceptionMapper;
import io.airbyte.server.errors.InvalidJsonInputExceptionMapper;
import io.airbyte.server.errors.KnownExceptionMapper;
import io.airbyte.server.errors.NotFoundExceptionMapper;
import io.airbyte.server.errors.UncaughtExceptionMapper;
import io.airbyte.server.handlers.AttemptHandler;
import io.airbyte.server.handlers.ConnectionsHandler;
import io.airbyte.server.handlers.DbMigrationHandler;
import io.airbyte.server.handlers.DestinationDefinitionsHandler;
import io.airbyte.server.handlers.DestinationHandler;
import io.airbyte.server.handlers.HealthCheckHandler;
import io.airbyte.server.handlers.JobHistoryHandler;
import io.airbyte.server.handlers.LogsHandler;
import io.airbyte.server.handlers.OAuthHandler;
import io.airbyte.server.handlers.OpenApiConfigHandler;
import io.airbyte.server.handlers.OperationsHandler;
import io.airbyte.server.handlers.SchedulerHandler;
import io.airbyte.server.handlers.SourceDefinitionsHandler;
import io.airbyte.server.handlers.SourceHandler;
import io.airbyte.server.handlers.StateHandler;
import io.airbyte.server.handlers.WorkspacesHandler;
import io.airbyte.server.scheduler.DefaultSynchronousSchedulerClient;
import io.airbyte.server.scheduler.EventRunner;
import io.airbyte.server.scheduler.TemporalEventRunner;
import io.airbyte.validation.json.JsonSchemaValidator;
import io.airbyte.workers.normalization.NormalizationRunnerFactory;
import io.temporal.serviceclient.WorkflowServiceStubs;
import java.net.http.HttpClient;
import java.util.Map;
import java.util.Optional;
import java.util.Set;
import javax.sql.DataSource;
import org.eclipse.jetty.server.Server;
import org.eclipse.jetty.servlet.ServletContextHandler;
import org.eclipse.jetty.servlet.ServletHolder;
import org.flywaydb.core.Flyway;
import org.glassfish.jersey.jackson.internal.jackson.jaxrs.json.JacksonJaxbJsonProvider;
import org.glassfish.jersey.server.ResourceConfig;
import org.glassfish.jersey.servlet.ServletContainer;
import org.jooq.DSLContext;
import org.jooq.SQLDialect;
import org.slf4j.Logger;
import org.slf4j.LoggerFactory;
import org.slf4j.MDC;

@SuppressWarnings("PMD.AvoidCatchingThrowable")
public class ServerApp implements ServerRunnable {

  private static final Logger LOGGER = LoggerFactory.getLogger(ServerApp.class);
  private static final int PORT = 8001;
  private static final String DRIVER_CLASS_NAME = "org.postgresql.Driver";

  private final AirbyteVersion airbyteVersion;
  private final Set<Class<?>> customComponentClasses;
  private final Set<Object> customComponents;

  public ServerApp(final AirbyteVersion airbyteVersion,
                   final Set<Class<?>> customComponentClasses,
                   final Set<Object> customComponents) {
    this.airbyteVersion = airbyteVersion;
    this.customComponentClasses = customComponentClasses;
    this.customComponents = customComponents;
  }

  @Override
  @SuppressWarnings("PMD.InvalidLogMessageFormat")
  public void start() throws Exception {
    final Server server = new Server(PORT);

    final ServletContextHandler handler = new ServletContextHandler();

    final Map<String, String> mdc = MDC.getCopyOfContextMap();

    final ResourceConfig rc =
        new ResourceConfig()
            .register(new RequestLogger(mdc))
            .register(InvalidInputExceptionMapper.class)
            .register(InvalidJsonExceptionMapper.class)
            .register(InvalidJsonInputExceptionMapper.class)
            .register(KnownExceptionMapper.class)
            .register(UncaughtExceptionMapper.class)
            .register(NotFoundExceptionMapper.class)
            // needed so that the custom json exception mappers don't get overridden
            // https://stackoverflow.com/questions/35669774/jersey-custom-exception-mapper-for-invalid-json-string
            .register(JacksonJaxbJsonProvider.class);

    // inject custom server functionality
    customComponentClasses.forEach(rc::register);
    customComponents.forEach(rc::register);

    final ServletHolder configServlet = new ServletHolder(new ServletContainer(rc));

    handler.addServlet(configServlet, "/api/*");

    server.setHandler(handler);

    server.start();
    final String banner = MoreResources.readResource("banner/banner.txt");
    LOGGER.info(banner + String.format("Version: %s\n", airbyteVersion.serialize()));
    server.join();

    Runtime.getRuntime().addShutdownHook(new Thread(() -> {
      try {
        server.stop();
      } catch (final Exception ex) {
        // silently fail at this stage because server is terminating.
        LOGGER.warn("exception: " + ex);
      }
    }));
  }

  private static void assertDatabasesReady(final Configs configs,
                                           final DSLContext configsDslContext,
                                           final Flyway configsFlyway,
                                           final DSLContext jobsDslContext,
                                           final Flyway jobsFlyway)
      throws DatabaseCheckException {
    LOGGER.info("Checking configs database flyway migration version..");
    DatabaseCheckFactory
        .createConfigsDatabaseMigrationCheck(configsDslContext, configsFlyway, configs.getConfigsDatabaseMinimumFlywayMigrationVersion(),
            configs.getConfigsDatabaseInitializationTimeoutMs())
        .check();

    LOGGER.info("Checking jobs database flyway migration version..");
    DatabaseCheckFactory.createJobsDatabaseMigrationCheck(jobsDslContext, jobsFlyway, configs.getJobsDatabaseMinimumFlywayMigrationVersion(),
        configs.getJobsDatabaseInitializationTimeoutMs()).check();
  }

  public static ServerRunnable getServer(final ServerFactory apiFactory,
                                         final Configs configs,
                                         final DSLContext configsDslContext,
                                         final Flyway configsFlyway,
                                         final DSLContext jobsDslContext,
                                         final Flyway jobsFlyway)
      throws Exception {
    LogClientSingleton.getInstance().setWorkspaceMdc(
        configs.getWorkerEnvironment(),
        configs.getLogConfigs(),
        LogClientSingleton.getInstance().getServerLogsRoot(configs.getWorkspaceRoot()));

    LOGGER.info("Checking databases..");
    assertDatabasesReady(configs, configsDslContext, configsFlyway, jobsDslContext, jobsFlyway);

    LOGGER.info("Creating config repository...");
    final Database configsDatabase = new Database(configsDslContext);
    final SecretsHydrator secretsHydrator = SecretPersistence.getSecretsHydrator(configsDslContext, configs);
    final Optional<SecretPersistence> secretPersistence = SecretPersistence.getLongLived(configsDslContext, configs);
    final Optional<SecretPersistence> ephemeralSecretPersistence = SecretPersistence.getEphemeral(configsDslContext, configs);
    final ConfigRepository configRepository = new ConfigRepository(configsDatabase);
    final SecretsRepositoryReader secretsRepositoryReader = new SecretsRepositoryReader(configRepository, secretsHydrator);
    final SecretsRepositoryWriter secretsRepositoryWriter =
        new SecretsRepositoryWriter(configRepository, secretPersistence, ephemeralSecretPersistence);

    LOGGER.info("Creating jobs persistence...");
    final Database jobsDatabase = new Database(jobsDslContext);
    final JobPersistence jobPersistence = new DefaultJobPersistence(jobsDatabase);

    TrackingClientSingleton.initialize(
        configs.getTrackingStrategy(),
        new Deployment(configs.getDeploymentMode(), jobPersistence.getDeployment().orElseThrow(), configs.getWorkerEnvironment()),
        configs.getAirbyteRole(),
        configs.getAirbyteVersion(),
        configRepository);

    final TrackingClient trackingClient = TrackingClientSingleton.get();
    final JobTracker jobTracker = new JobTracker(configRepository, jobPersistence, trackingClient);

    final WebUrlHelper webUrlHelper = new WebUrlHelper(configs.getWebappUrl());
    final JobErrorReportingClient jobErrorReportingClient = JobErrorReportingClientFactory.getClient(configs.getJobErrorReportingStrategy(), configs);
    final JobErrorReporter jobErrorReporter =
        new JobErrorReporter(
            configRepository,
            configs.getDeploymentMode(),
            configs.getAirbyteVersionOrWarning(),
            NormalizationRunnerFactory.BASE_NORMALIZATION_IMAGE_NAME,
            NormalizationRunnerFactory.NORMALIZATION_VERSION,
            webUrlHelper,
            jobErrorReportingClient);

    final TemporalUtils temporalUtils = new TemporalUtils(
        configs.getTemporalCloudClientCert(),
        configs.getTemporalCloudClientKey(),
        configs.temporalCloudEnabled(),
        configs.getTemporalCloudHost(),
        configs.getTemporalCloudNamespace(),
        configs.getTemporalHost(),
        configs.getTemporalRetentionInDays());

    final StreamResetPersistence streamResetPersistence = new StreamResetPersistence(configsDatabase);
    final WorkflowServiceStubs temporalService = temporalUtils.createTemporalService();
    final ConnectionManagerUtils connectionManagerUtils = new ConnectionManagerUtils();
    final StreamResetRecordsHelper streamResetRecordsHelper = new StreamResetRecordsHelper(jobPersistence, streamResetPersistence);

    final TemporalClient temporalClient = new TemporalClient(
        configs.getWorkspaceRoot(),
        TemporalWorkflowUtils.createWorkflowClient(temporalService, temporalUtils.getNamespace()),
        temporalService,
        streamResetPersistence,
        connectionManagerUtils,
        streamResetRecordsHelper);

    final OAuthConfigSupplier oAuthConfigSupplier = new OAuthConfigSupplier(configRepository, trackingClient);
    final DefaultSynchronousSchedulerClient syncSchedulerClient =
        new DefaultSynchronousSchedulerClient(temporalClient, jobTracker, jobErrorReporter, oAuthConfigSupplier);
    final HttpClient httpClient = HttpClient.newBuilder().version(HttpClient.Version.HTTP_1_1).build();
    final EventRunner eventRunner = new TemporalEventRunner(temporalClient);

    final WorkspaceHelper workspaceHelper = new WorkspaceHelper(configRepository, jobPersistence);

    final JsonSchemaValidator schemaValidator = new JsonSchemaValidator();

    final AttemptHandler attemptHandler = new AttemptHandler(jobPersistence);

    final ConnectionsHandler connectionsHandler = new ConnectionsHandler(
        configRepository,
        workspaceHelper,
        trackingClient,
        eventRunner);

    final DestinationHandler destinationHandler = new DestinationHandler(
        configRepository,
        secretsRepositoryReader,
        secretsRepositoryWriter,
        schemaValidator,
        connectionsHandler);

    final OperationsHandler operationsHandler = new OperationsHandler(configRepository);

    final SchedulerHandler schedulerHandler = new SchedulerHandler(
        configRepository,
        secretsRepositoryReader,
        secretsRepositoryWriter,
        syncSchedulerClient,
        jobPersistence,
        configs.getWorkerEnvironment(),
        configs.getLogConfigs(),
        eventRunner,
        connectionsHandler);

    final DbMigrationHandler dbMigrationHandler = new DbMigrationHandler(configsDatabase, configsFlyway, jobsDatabase, jobsFlyway);

    final DestinationDefinitionsHandler destinationDefinitionsHandler = new DestinationDefinitionsHandler(configRepository, syncSchedulerClient,
        destinationHandler);

    final HealthCheckHandler healthCheckHandler = new HealthCheckHandler(configRepository);

    final OAuthHandler oAuthHandler = new OAuthHandler(configRepository, httpClient, trackingClient);

    final SourceHandler sourceHandler = new SourceHandler(
        configRepository,
        secretsRepositoryReader,
        secretsRepositoryWriter,
        schemaValidator,
        connectionsHandler);

    final SourceDefinitionsHandler sourceDefinitionsHandler = new SourceDefinitionsHandler(configRepository, syncSchedulerClient, sourceHandler);

    final JobHistoryHandler jobHistoryHandler = new JobHistoryHandler(
        jobPersistence,
        configs.getWorkerEnvironment(),
        configs.getLogConfigs(),
        connectionsHandler,
        sourceHandler,
        sourceDefinitionsHandler,
        destinationHandler,
        destinationDefinitionsHandler,
        configs.getAirbyteVersion());

    final LogsHandler logsHandler = new LogsHandler(configs);

    final WorkspacesHandler workspacesHandler = new WorkspacesHandler(
        configRepository,
        secretsRepositoryWriter,
        connectionsHandler,
        destinationHandler,
        sourceHandler);

    final OpenApiConfigHandler openApiConfigHandler = new OpenApiConfigHandler();

    final StatePersistence statePersistence = new StatePersistence(configsDatabase);

    final StateHandler stateHandler = new StateHandler(statePersistence);

    LOGGER.info("Starting server...");

    return apiFactory.create(
        syncSchedulerClient,
        configRepository,
        secretsRepositoryReader,
        secretsRepositoryWriter,
        jobPersistence,
        configsDatabase,
        jobsDatabase,
        trackingClient,
        configs.getWorkerEnvironment(),
        configs.getLogConfigs(),
        configs.getAirbyteVersion(),
        configs.getWorkspaceRoot(),
        httpClient,
        eventRunner,
        configsFlyway,
        jobsFlyway,
        attemptHandler,
        connectionsHandler,
        dbMigrationHandler,
        destinationDefinitionsHandler,
        destinationHandler,
        healthCheckHandler,
        jobHistoryHandler,
        logsHandler,
        oAuthHandler,
        openApiConfigHandler,
        operationsHandler,
        schedulerHandler,
<<<<<<< HEAD
=======
        sourceHandler,
        sourceDefinitionsHandler,
        stateHandler,
>>>>>>> 92c0f6f7
        workspacesHandler);
  }

  public static void main(final String[] args) {
    try {
      final Configs configs = new EnvConfigs();

      // Manual configuration that will be replaced by Dependency Injection in the future
      final DataSource configsDataSource =
          DataSourceFactory.create(configs.getConfigDatabaseUser(), configs.getConfigDatabasePassword(), DRIVER_CLASS_NAME,
              configs.getConfigDatabaseUrl());
      final DataSource jobsDataSource =
          DataSourceFactory.create(configs.getDatabaseUser(), configs.getDatabasePassword(), DRIVER_CLASS_NAME, configs.getDatabaseUrl());

      try (final DSLContext configsDslContext = DSLContextFactory.create(configsDataSource, SQLDialect.POSTGRES);
          final DSLContext jobsDslContext = DSLContextFactory.create(jobsDataSource, SQLDialect.POSTGRES)) {

        // Ensure that the database resources are closed on application shutdown
        CloseableShutdownHook.registerRuntimeShutdownHook(configsDataSource, jobsDataSource, configsDslContext, jobsDslContext);

        final Flyway configsFlyway = FlywayFactory.create(configsDataSource, DbMigrationHandler.class.getSimpleName(),
            ConfigsDatabaseMigrator.DB_IDENTIFIER, ConfigsDatabaseMigrator.MIGRATION_FILE_LOCATION);
        final Flyway jobsFlyway = FlywayFactory.create(jobsDataSource, DbMigrationHandler.class.getSimpleName(), JobsDatabaseMigrator.DB_IDENTIFIER,
            JobsDatabaseMigrator.MIGRATION_FILE_LOCATION);

        getServer(new ServerFactory.Api(), configs, configsDslContext, configsFlyway, jobsDslContext, jobsFlyway).start();
      }
    } catch (final Throwable e) {
      LOGGER.error("Server failed", e);
      System.exit(1); // so the app doesn't hang on background threads
    }
  }

}<|MERGE_RESOLUTION|>--- conflicted
+++ resolved
@@ -357,12 +357,9 @@
         openApiConfigHandler,
         operationsHandler,
         schedulerHandler,
-<<<<<<< HEAD
-=======
         sourceHandler,
         sourceDefinitionsHandler,
         stateHandler,
->>>>>>> 92c0f6f7
         workspacesHandler);
   }
 
