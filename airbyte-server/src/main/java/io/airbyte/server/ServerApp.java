--- conflicted
+++ resolved
@@ -63,10 +63,7 @@
 import io.airbyte.server.handlers.SchedulerHandler;
 import io.airbyte.server.handlers.SourceDefinitionsHandler;
 import io.airbyte.server.handlers.SourceHandler;
-<<<<<<< HEAD
 import io.airbyte.server.handlers.WorkspacesHandler;
-=======
->>>>>>> 3b748575
 import io.airbyte.server.scheduler.DefaultSynchronousSchedulerClient;
 import io.airbyte.server.scheduler.EventRunner;
 import io.airbyte.server.scheduler.TemporalEventRunner;
@@ -325,7 +322,6 @@
 
     final LogsHandler logsHandler = new LogsHandler(configs);
 
-<<<<<<< HEAD
     final WorkspacesHandler workspacesHandler = new WorkspacesHandler(
         configRepository,
         secretsRepositoryWriter,
@@ -333,8 +329,6 @@
         destinationHandler,
         sourceHandler);
 
-=======
->>>>>>> 3b748575
     LOGGER.info("Starting server...");
 
     return apiFactory.create(
