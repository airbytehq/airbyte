/*
 * Copyright (c) 2022 Airbyte, Inc., all rights reserved.
 */

package io.airbyte.server;

import com.google.common.annotations.VisibleForTesting;
import io.airbyte.analytics.Deployment;
import io.airbyte.analytics.TrackingClient;
import io.airbyte.analytics.TrackingClientSingleton;
import io.airbyte.commons.lang.CloseableShutdownHook;
import io.airbyte.commons.resources.MoreResources;
import io.airbyte.commons.temporal.ConnectionManagerUtils;
import io.airbyte.commons.temporal.StreamResetRecordsHelper;
import io.airbyte.commons.temporal.TemporalClient;
import io.airbyte.commons.temporal.TemporalUtils;
import io.airbyte.commons.temporal.TemporalWorkflowUtils;
import io.airbyte.commons.version.AirbyteVersion;
import io.airbyte.config.Configs;
import io.airbyte.config.EnvConfigs;
import io.airbyte.config.StandardSync;
import io.airbyte.config.StandardSync.Status;
import io.airbyte.config.helpers.LogClientSingleton;
import io.airbyte.config.persistence.ConfigNotFoundException;
import io.airbyte.config.persistence.ConfigRepository;
import io.airbyte.config.persistence.SecretsRepositoryReader;
import io.airbyte.config.persistence.SecretsRepositoryWriter;
import io.airbyte.config.persistence.StreamResetPersistence;
import io.airbyte.config.persistence.split_secrets.SecretPersistence;
import io.airbyte.config.persistence.split_secrets.SecretsHydrator;
import io.airbyte.db.Database;
import io.airbyte.db.check.DatabaseCheckException;
import io.airbyte.db.factory.DSLContextFactory;
import io.airbyte.db.factory.DataSourceFactory;
import io.airbyte.db.factory.DatabaseCheckFactory;
import io.airbyte.db.factory.FlywayFactory;
import io.airbyte.db.instance.configs.ConfigsDatabaseMigrator;
import io.airbyte.db.instance.jobs.JobsDatabaseMigrator;
import io.airbyte.persistence.job.DefaultJobPersistence;
import io.airbyte.persistence.job.JobPersistence;
import io.airbyte.persistence.job.WebUrlHelper;
import io.airbyte.persistence.job.WorkspaceHelper;
import io.airbyte.persistence.job.errorreporter.JobErrorReporter;
import io.airbyte.persistence.job.errorreporter.JobErrorReportingClient;
import io.airbyte.persistence.job.errorreporter.JobErrorReportingClientFactory;
import io.airbyte.persistence.job.factory.OAuthConfigSupplier;
import io.airbyte.persistence.job.tracker.JobTracker;
import io.airbyte.server.errors.InvalidInputExceptionMapper;
import io.airbyte.server.errors.InvalidJsonExceptionMapper;
import io.airbyte.server.errors.InvalidJsonInputExceptionMapper;
import io.airbyte.server.errors.KnownExceptionMapper;
import io.airbyte.server.errors.NotFoundExceptionMapper;
import io.airbyte.server.errors.UncaughtExceptionMapper;
import io.airbyte.server.handlers.AttemptHandler;
import io.airbyte.server.handlers.ConnectionsHandler;
import io.airbyte.server.handlers.DbMigrationHandler;
import io.airbyte.server.handlers.DestinationDefinitionsHandler;
import io.airbyte.server.handlers.DestinationHandler;
import io.airbyte.server.handlers.HealthCheckHandler;
import io.airbyte.server.handlers.JobHistoryHandler;
import io.airbyte.server.handlers.LogsHandler;
<<<<<<< HEAD
import io.airbyte.server.handlers.OAuthHandler;
=======
>>>>>>> 0937b4cd
import io.airbyte.server.handlers.OperationsHandler;
import io.airbyte.server.handlers.SchedulerHandler;
import io.airbyte.server.handlers.SourceDefinitionsHandler;
import io.airbyte.server.handlers.SourceHandler;
import io.airbyte.server.handlers.WorkspacesHandler;
import io.airbyte.server.scheduler.DefaultSynchronousSchedulerClient;
import io.airbyte.server.scheduler.EventRunner;
import io.airbyte.server.scheduler.TemporalEventRunner;
import io.airbyte.validation.json.JsonSchemaValidator;
import io.airbyte.validation.json.JsonValidationException;
import io.airbyte.workers.normalization.NormalizationRunnerFactory;
import io.temporal.serviceclient.WorkflowServiceStubs;
import java.io.IOException;
import java.net.http.HttpClient;
import java.util.Map;
import java.util.Optional;
import java.util.Set;
import java.util.UUID;
import java.util.stream.Collectors;
import javax.sql.DataSource;
import org.eclipse.jetty.server.Server;
import org.eclipse.jetty.servlet.ServletContextHandler;
import org.eclipse.jetty.servlet.ServletHolder;
import org.flywaydb.core.Flyway;
import org.glassfish.jersey.jackson.internal.jackson.jaxrs.json.JacksonJaxbJsonProvider;
import org.glassfish.jersey.server.ResourceConfig;
import org.glassfish.jersey.servlet.ServletContainer;
import org.jooq.DSLContext;
import org.jooq.SQLDialect;
import org.slf4j.Logger;
import org.slf4j.LoggerFactory;
import org.slf4j.MDC;

@SuppressWarnings("PMD.AvoidCatchingThrowable")
public class ServerApp implements ServerRunnable {

  private static final Logger LOGGER = LoggerFactory.getLogger(ServerApp.class);
  private static final int PORT = 8001;
  private static final String DRIVER_CLASS_NAME = "org.postgresql.Driver";

  private final AirbyteVersion airbyteVersion;
  private final Set<Class<?>> customComponentClasses;
  private final Set<Object> customComponents;

  public ServerApp(final AirbyteVersion airbyteVersion,
                   final Set<Class<?>> customComponentClasses,
                   final Set<Object> customComponents) {
    this.airbyteVersion = airbyteVersion;
    this.customComponentClasses = customComponentClasses;
    this.customComponents = customComponents;
  }

  @Override
  @SuppressWarnings("PMD.InvalidLogMessageFormat")
  public void start() throws Exception {
    final Server server = new Server(PORT);

    final ServletContextHandler handler = new ServletContextHandler();

    final Map<String, String> mdc = MDC.getCopyOfContextMap();

    final ResourceConfig rc =
        new ResourceConfig()
            .register(new RequestLogger(mdc))
            .register(InvalidInputExceptionMapper.class)
            .register(InvalidJsonExceptionMapper.class)
            .register(InvalidJsonInputExceptionMapper.class)
            .register(KnownExceptionMapper.class)
            .register(UncaughtExceptionMapper.class)
            .register(NotFoundExceptionMapper.class)
            // needed so that the custom json exception mappers don't get overridden
            // https://stackoverflow.com/questions/35669774/jersey-custom-exception-mapper-for-invalid-json-string
            .register(JacksonJaxbJsonProvider.class);

    // inject custom server functionality
    customComponentClasses.forEach(rc::register);
    customComponents.forEach(rc::register);

    final ServletHolder configServlet = new ServletHolder(new ServletContainer(rc));

    handler.addServlet(configServlet, "/api/*");

    server.setHandler(handler);

    server.start();
    final String banner = MoreResources.readResource("banner/banner.txt");
    LOGGER.info(banner + String.format("Version: %s\n", airbyteVersion.serialize()));
    server.join();

    Runtime.getRuntime().addShutdownHook(new Thread(() -> {
      try {
        server.stop();
      } catch (final Exception ex) {
        // silently fail at this stage because server is terminating.
        LOGGER.warn("exception: " + ex);
      }
    }));
  }

  private static void assertDatabasesReady(final Configs configs,
                                           final DSLContext configsDslContext,
                                           final Flyway configsFlyway,
                                           final DSLContext jobsDslContext,
                                           final Flyway jobsFlyway)
      throws DatabaseCheckException {
    LOGGER.info("Checking configs database flyway migration version..");
    DatabaseCheckFactory
        .createConfigsDatabaseMigrationCheck(configsDslContext, configsFlyway, configs.getConfigsDatabaseMinimumFlywayMigrationVersion(),
            configs.getConfigsDatabaseInitializationTimeoutMs())
        .check();

    LOGGER.info("Checking jobs database flyway migration version..");
    DatabaseCheckFactory.createJobsDatabaseMigrationCheck(jobsDslContext, jobsFlyway, configs.getJobsDatabaseMinimumFlywayMigrationVersion(),
        configs.getJobsDatabaseInitializationTimeoutMs()).check();
  }

  public static ServerRunnable getServer(final ServerFactory apiFactory,
                                         final Configs configs,
                                         final DSLContext configsDslContext,
                                         final Flyway configsFlyway,
                                         final DSLContext jobsDslContext,
                                         final Flyway jobsFlyway)
      throws Exception {
    LogClientSingleton.getInstance().setWorkspaceMdc(
        configs.getWorkerEnvironment(),
        configs.getLogConfigs(),
        LogClientSingleton.getInstance().getServerLogsRoot(configs.getWorkspaceRoot()));

    LOGGER.info("Checking databases..");
    assertDatabasesReady(configs, configsDslContext, configsFlyway, jobsDslContext, jobsFlyway);

    LOGGER.info("Creating config repository...");
    final Database configsDatabase = new Database(configsDslContext);
    final SecretsHydrator secretsHydrator = SecretPersistence.getSecretsHydrator(configsDslContext, configs);
    final Optional<SecretPersistence> secretPersistence = SecretPersistence.getLongLived(configsDslContext, configs);
    final Optional<SecretPersistence> ephemeralSecretPersistence = SecretPersistence.getEphemeral(configsDslContext, configs);
    final ConfigRepository configRepository = new ConfigRepository(configsDatabase);
    final SecretsRepositoryReader secretsRepositoryReader = new SecretsRepositoryReader(configRepository, secretsHydrator);
    final SecretsRepositoryWriter secretsRepositoryWriter =
        new SecretsRepositoryWriter(configRepository, secretPersistence, ephemeralSecretPersistence);

    LOGGER.info("Creating jobs persistence...");
    final Database jobsDatabase = new Database(jobsDslContext);
    final JobPersistence jobPersistence = new DefaultJobPersistence(jobsDatabase);

    TrackingClientSingleton.initialize(
        configs.getTrackingStrategy(),
        new Deployment(configs.getDeploymentMode(), jobPersistence.getDeployment().orElseThrow(), configs.getWorkerEnvironment()),
        configs.getAirbyteRole(),
        configs.getAirbyteVersion(),
        configRepository);

    final TrackingClient trackingClient = TrackingClientSingleton.get();
    final JobTracker jobTracker = new JobTracker(configRepository, jobPersistence, trackingClient);

    final WebUrlHelper webUrlHelper = new WebUrlHelper(configs.getWebappUrl());
    final JobErrorReportingClient jobErrorReportingClient = JobErrorReportingClientFactory.getClient(configs.getJobErrorReportingStrategy(), configs);
    final JobErrorReporter jobErrorReporter =
        new JobErrorReporter(
            configRepository,
            configs.getDeploymentMode(),
            configs.getAirbyteVersionOrWarning(),
            NormalizationRunnerFactory.BASE_NORMALIZATION_IMAGE_NAME,
            NormalizationRunnerFactory.NORMALIZATION_VERSION,
            webUrlHelper,
            jobErrorReportingClient);

    final TemporalUtils temporalUtils = new TemporalUtils(
        configs.getTemporalCloudClientCert(),
        configs.getTemporalCloudClientKey(),
        configs.temporalCloudEnabled(),
        configs.getTemporalCloudHost(),
        configs.getTemporalCloudNamespace(),
        configs.getTemporalHost(),
        configs.getTemporalRetentionInDays());

    final StreamResetPersistence streamResetPersistence = new StreamResetPersistence(configsDatabase);
    final WorkflowServiceStubs temporalService = temporalUtils.createTemporalService();
    final ConnectionManagerUtils connectionManagerUtils = new ConnectionManagerUtils();
    final StreamResetRecordsHelper streamResetRecordsHelper = new StreamResetRecordsHelper(jobPersistence, streamResetPersistence);

    final TemporalClient temporalClient = new TemporalClient(
        configs.getWorkspaceRoot(),
        TemporalWorkflowUtils.createWorkflowClient(temporalService, temporalUtils.getNamespace()),
        temporalService,
        streamResetPersistence,
        connectionManagerUtils,
        streamResetRecordsHelper);

    final OAuthConfigSupplier oAuthConfigSupplier = new OAuthConfigSupplier(configRepository, trackingClient);
    final DefaultSynchronousSchedulerClient syncSchedulerClient =
        new DefaultSynchronousSchedulerClient(temporalClient, jobTracker, jobErrorReporter, oAuthConfigSupplier);
    final HttpClient httpClient = HttpClient.newBuilder().version(HttpClient.Version.HTTP_1_1).build();
    final EventRunner eventRunner = new TemporalEventRunner(temporalClient);

    // It is important that the migration to the temporal scheduler is performed before the server
    // accepts any requests.
    // This is why this migration is performed here instead of in the bootloader - so that the server
    // blocks on this.
    // TODO (https://github.com/airbytehq/airbyte/issues/12823): remove this method after the next
    // "major" version bump as it will no longer be needed.
    migrateExistingConnectionsToTemporalScheduler(configRepository, jobPersistence, eventRunner);

    final WorkspaceHelper workspaceHelper = new WorkspaceHelper(configRepository, jobPersistence);

    final JsonSchemaValidator schemaValidator = new JsonSchemaValidator();

    final AttemptHandler attemptHandler = new AttemptHandler(jobPersistence);

    final ConnectionsHandler connectionsHandler = new ConnectionsHandler(
        configRepository,
        workspaceHelper,
        trackingClient,
        eventRunner);

    final DestinationHandler destinationHandler = new DestinationHandler(
        configRepository,
        secretsRepositoryReader,
        secretsRepositoryWriter,
        schemaValidator,
        connectionsHandler);

    final OperationsHandler operationsHandler = new OperationsHandler(configRepository);

    final SchedulerHandler schedulerHandler = new SchedulerHandler(
        configRepository,
        secretsRepositoryReader,
        secretsRepositoryWriter,
        syncSchedulerClient,
        jobPersistence,
        configs.getWorkerEnvironment(),
        configs.getLogConfigs(),
        eventRunner);

    final DbMigrationHandler dbMigrationHandler = new DbMigrationHandler(configsDatabase, configsFlyway, jobsDatabase, jobsFlyway);

    final DestinationDefinitionsHandler destinationDefinitionsHandler = new DestinationDefinitionsHandler(configRepository, syncSchedulerClient,
        destinationHandler);

    final HealthCheckHandler healthCheckHandler = new HealthCheckHandler(configRepository);

<<<<<<< HEAD
    final OAuthHandler oAuthHandler = new OAuthHandler(configRepository, httpClient, trackingClient);

=======
>>>>>>> 0937b4cd
    final SourceHandler sourceHandler = new SourceHandler(
        configRepository,
        secretsRepositoryReader,
        secretsRepositoryWriter,
        schemaValidator,
        connectionsHandler);

    final SourceDefinitionsHandler sourceDefinitionsHandler = new SourceDefinitionsHandler(configRepository, syncSchedulerClient, sourceHandler);

    final JobHistoryHandler jobHistoryHandler = new JobHistoryHandler(
        jobPersistence,
        configs.getWorkerEnvironment(),
        configs.getLogConfigs(),
        connectionsHandler,
        sourceHandler,
        sourceDefinitionsHandler,
        destinationHandler,
        destinationDefinitionsHandler,
        configs.getAirbyteVersion());

    final LogsHandler logsHandler = new LogsHandler(configs);

    final WorkspacesHandler workspacesHandler = new WorkspacesHandler(
        configRepository,
        secretsRepositoryWriter,
        connectionsHandler,
        destinationHandler,
        sourceHandler);

    LOGGER.info("Starting server...");

    return apiFactory.create(
        syncSchedulerClient,
        configRepository,
        secretsRepositoryReader,
        secretsRepositoryWriter,
        jobPersistence,
        configsDatabase,
        jobsDatabase,
        trackingClient,
        configs.getWorkerEnvironment(),
        configs.getLogConfigs(),
        configs.getAirbyteVersion(),
        configs.getWorkspaceRoot(),
        httpClient,
        eventRunner,
        configsFlyway,
        jobsFlyway,
        attemptHandler,
        connectionsHandler,
        dbMigrationHandler,
        destinationDefinitionsHandler,
        destinationHandler,
        healthCheckHandler,
        jobHistoryHandler,
        logsHandler,
<<<<<<< HEAD
        oAuthHandler,
=======
>>>>>>> 0937b4cd
        operationsHandler,
        schedulerHandler,
        workspacesHandler);
  }

  @VisibleForTesting
  static void migrateExistingConnectionsToTemporalScheduler(final ConfigRepository configRepository,
                                                            final JobPersistence jobPersistence,
                                                            final EventRunner eventRunner)
      throws JsonValidationException, ConfigNotFoundException, IOException {
    // Skip the migration if it was already performed, to save on resources/startup time
    if (jobPersistence.isSchedulerMigrated()) {
      LOGGER.info("Migration to temporal scheduler has already been performed");
      return;
    }

    LOGGER.info("Start migration to the new scheduler...");
    final Set<UUID> connectionIds =
        configRepository.listStandardSyncs().stream()
            .filter(standardSync -> standardSync.getStatus() == Status.ACTIVE || standardSync.getStatus() == Status.INACTIVE)
            .map(StandardSync::getConnectionId)
            .collect(Collectors.toSet());
    eventRunner.migrateSyncIfNeeded(connectionIds);
    jobPersistence.setSchedulerMigrationDone();
    LOGGER.info("Done migrating to the new scheduler...");
  }

  public static void main(final String[] args) {
    try {
      final Configs configs = new EnvConfigs();

      // Manual configuration that will be replaced by Dependency Injection in the future
      final DataSource configsDataSource =
          DataSourceFactory.create(configs.getConfigDatabaseUser(), configs.getConfigDatabasePassword(), DRIVER_CLASS_NAME,
              configs.getConfigDatabaseUrl());
      final DataSource jobsDataSource =
          DataSourceFactory.create(configs.getDatabaseUser(), configs.getDatabasePassword(), DRIVER_CLASS_NAME, configs.getDatabaseUrl());

      try (final DSLContext configsDslContext = DSLContextFactory.create(configsDataSource, SQLDialect.POSTGRES);
          final DSLContext jobsDslContext = DSLContextFactory.create(jobsDataSource, SQLDialect.POSTGRES)) {

        // Ensure that the database resources are closed on application shutdown
        CloseableShutdownHook.registerRuntimeShutdownHook(configsDataSource, jobsDataSource, configsDslContext, jobsDslContext);

        final Flyway configsFlyway = FlywayFactory.create(configsDataSource, DbMigrationHandler.class.getSimpleName(),
            ConfigsDatabaseMigrator.DB_IDENTIFIER, ConfigsDatabaseMigrator.MIGRATION_FILE_LOCATION);
        final Flyway jobsFlyway = FlywayFactory.create(jobsDataSource, DbMigrationHandler.class.getSimpleName(), JobsDatabaseMigrator.DB_IDENTIFIER,
            JobsDatabaseMigrator.MIGRATION_FILE_LOCATION);

        getServer(new ServerFactory.Api(), configs, configsDslContext, configsFlyway, jobsDslContext, jobsFlyway).start();
      }
    } catch (final Throwable e) {
      LOGGER.error("Server failed", e);
      System.exit(1); // so the app doesn't hang on background threads
    }
  }

}<|MERGE_RESOLUTION|>--- conflicted
+++ resolved
@@ -59,10 +59,7 @@
 import io.airbyte.server.handlers.HealthCheckHandler;
 import io.airbyte.server.handlers.JobHistoryHandler;
 import io.airbyte.server.handlers.LogsHandler;
-<<<<<<< HEAD
 import io.airbyte.server.handlers.OAuthHandler;
-=======
->>>>>>> 0937b4cd
 import io.airbyte.server.handlers.OperationsHandler;
 import io.airbyte.server.handlers.SchedulerHandler;
 import io.airbyte.server.handlers.SourceDefinitionsHandler;
@@ -304,11 +301,8 @@
 
     final HealthCheckHandler healthCheckHandler = new HealthCheckHandler(configRepository);
 
-<<<<<<< HEAD
     final OAuthHandler oAuthHandler = new OAuthHandler(configRepository, httpClient, trackingClient);
 
-=======
->>>>>>> 0937b4cd
     final SourceHandler sourceHandler = new SourceHandler(
         configRepository,
         secretsRepositoryReader,
@@ -365,10 +359,7 @@
         healthCheckHandler,
         jobHistoryHandler,
         logsHandler,
-<<<<<<< HEAD
         oAuthHandler,
-=======
->>>>>>> 0937b4cd
         operationsHandler,
         schedulerHandler,
         workspacesHandler);
