--- conflicted
+++ resolved
@@ -41,7 +41,6 @@
 import io.airbyte.server.errors.KnownExceptionMapper;
 import io.airbyte.server.errors.NotFoundExceptionMapper;
 import io.airbyte.server.errors.UncaughtExceptionMapper;
-import io.airbyte.server.handlers.TemporalWorkflowHandler;
 import io.airbyte.validation.json.JsonValidationException;
 import io.airbyte.workers.temporal.TemporalClient;
 import io.airbyte.workers.temporal.TemporalUtils;
@@ -52,7 +51,6 @@
 import java.util.Optional;
 import java.util.Set;
 import java.util.UUID;
-import java.util.concurrent.Executors;
 import org.eclipse.jetty.server.Server;
 import org.eclipse.jetty.servlet.ServletContextHandler;
 import org.eclipse.jetty.servlet.ServletHolder;
@@ -70,9 +68,8 @@
   private static final AirbyteVersion VERSION_BREAK = new AirbyteVersion("0.32.0-alpha");
 
   /**
-   * We can't support automatic migration for kube before this version because we had a bug in kube
-   * which would cause airbyte db to erase state upon termination, as a result the automatic migration
-   * wouldn't run
+   * We can't support automatic migration for kube before this version because we had a bug in kube which would cause airbyte db to erase state upon
+   * termination, as a result the automatic migration wouldn't run
    */
   private static final AirbyteVersion KUBE_SUPPORT_FOR_AUTOMATIC_MIGRATION = new AirbyteVersion("0.26.5-alpha");
   private final AirbyteVersion airbyteVersion;
@@ -168,7 +165,7 @@
         configs.getConfigDatabaseUser(),
         configs.getConfigDatabasePassword(),
         configs.getConfigDatabaseUrl())
-            .getAndInitialize();
+        .getAndInitialize();
     final DatabaseConfigPersistence configPersistence = new DatabaseConfigPersistence(configDatabase).migrateFileConfigs(configs);
 
     final SecretsHydrator secretsHydrator = SecretPersistence.getSecretsHydrator(configs);
@@ -183,7 +180,7 @@
         configs.getDatabaseUser(),
         configs.getDatabasePassword(),
         configs.getDatabaseUrl())
-            .getAndInitialize();
+        .getAndInitialize();
     final JobPersistence jobPersistence = new DefaultJobPersistence(jobDatabase);
 
     createDeploymentIfNoneExists(jobPersistence);
@@ -243,31 +240,6 @@
     configPersistence.loadData(seed);
     LOGGER.info("Loaded seed data...");
 
-<<<<<<< HEAD
-    // todo (lmossman) - this will only exist temporarily to ensure all definitions contain specs. It
-    // will be removed after the faux major version bump
-    ConnectorDefinitionSpecBackfiller.migrateAllDefinitionsToContainSpec(
-        configRepository,
-        configPersistence,
-        seed,
-        cachingSchedulerClient,
-        trackingClient,
-        configs);
-    LOGGER.info("Migrated all definitions to contain specs...");
-
-    final TemporalWorkflowHandler temporalWorkflowHandler = new TemporalWorkflowHandler(
-        Executors.newCachedThreadPool(),
-        jobPersistence,
-        configRepository,
-        trackingClient,
-        temporalClient,
-        configs.getWorkspaceRoot(),
-        configs.getAirbyteVersionOrWarning(),
-        configs.getWorkerEnvironment(),
-        configs.getLogConfigs());
-
-=======
->>>>>>> 7d053204
     return apiFactory.create(
         schedulerJobClient,
         syncSchedulerClient,
@@ -298,11 +270,11 @@
   }
 
   /**
-   * Check to see if given the current version of the app and the version we are trying to upgrade if
-   * it passes through a version break (i.e. a major version bump).
+   * Check to see if given the current version of the app and the version we are trying to upgrade if it passes through a version break (i.e. a major
+   * version bump).
    *
    * @param airbyteDatabaseVersion - current version of the app
-   * @param airbyteVersion - version we are trying to upgrade to
+   * @param airbyteVersion         - version we are trying to upgrade to
    * @return true if upgrading through a major version, otherwise false.
    */
   private static boolean isUpgradingThroughVersionBreak(final AirbyteVersion airbyteDatabaseVersion, final AirbyteVersion airbyteVersion) {
@@ -340,8 +312,7 @@
   }
 
   /**
-   * Ideally when automatic migration runs, we should make sure that we acquire a lock on database and
-   * no other operation is allowed
+   * Ideally when automatic migration runs, we should make sure that we acquire a lock on database and no other operation is allowed
    */
   private static void runAutomaticMigration(final ConfigRepository configRepository,
                                             final JobPersistence jobPersistence,
