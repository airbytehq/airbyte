--- conflicted
+++ resolved
@@ -359,10 +359,7 @@
         schedulerHandler,
         sourceHandler,
         sourceDefinitionsHandler,
-<<<<<<< HEAD
         stateHandler,
-=======
->>>>>>> 29676e1c
         workspacesHandler);
   }
 
