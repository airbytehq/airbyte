/*
 * MIT License
 *
 * Copyright (c) 2020 Airbyte
 *
 * Permission is hereby granted, free of charge, to any person obtaining a copy
 * of this software and associated documentation files (the "Software"), to deal
 * in the Software without restriction, including without limitation the rights
 * to use, copy, modify, merge, publish, distribute, sublicense, and/or sell
 * copies of the Software, and to permit persons to whom the Software is
 * furnished to do so, subject to the following conditions:
 *
 * The above copyright notice and this permission notice shall be included in all
 * copies or substantial portions of the Software.
 *
 * THE SOFTWARE IS PROVIDED "AS IS", WITHOUT WARRANTY OF ANY KIND, EXPRESS OR
 * IMPLIED, INCLUDING BUT NOT LIMITED TO THE WARRANTIES OF MERCHANTABILITY,
 * FITNESS FOR A PARTICULAR PURPOSE AND NONINFRINGEMENT. IN NO EVENT SHALL THE
 * AUTHORS OR COPYRIGHT HOLDERS BE LIABLE FOR ANY CLAIM, DAMAGES OR OTHER
 * LIABILITY, WHETHER IN AN ACTION OF CONTRACT, TORT OR OTHERWISE, ARISING FROM,
 * OUT OF OR IN CONNECTION WITH THE SOFTWARE OR THE USE OR OTHER DEALINGS IN THE
 * SOFTWARE.
 */

package io.airbyte.server;

import io.airbyte.analytics.Deployment;
import io.airbyte.analytics.TrackingClientSingleton;
import io.airbyte.commons.resources.MoreResources;
import io.airbyte.commons.version.AirbyteVersion;
import io.airbyte.config.Configs;
import io.airbyte.config.Configs.WorkerEnvironment;
import io.airbyte.config.EnvConfigs;
import io.airbyte.config.StandardWorkspace;
import io.airbyte.config.helpers.LogClientSingleton;
import io.airbyte.config.persistence.ConfigPersistence;
import io.airbyte.config.persistence.ConfigRepository;
import io.airbyte.config.persistence.ConfigSeedProvider;
import io.airbyte.config.persistence.DatabaseConfigPersistence;
import io.airbyte.config.persistence.YamlSeedConfigPersistence;
import io.airbyte.db.Database;
import io.airbyte.db.instance.DatabaseMigrator;
import io.airbyte.db.instance.configs.ConfigsDatabaseInstance;
import io.airbyte.db.instance.configs.ConfigsDatabaseMigrator;
import io.airbyte.db.instance.jobs.JobsDatabaseInstance;
import io.airbyte.db.instance.jobs.JobsDatabaseMigrator;
import io.airbyte.scheduler.client.DefaultSchedulerJobClient;
import io.airbyte.scheduler.client.DefaultSynchronousSchedulerClient;
import io.airbyte.scheduler.client.SchedulerJobClient;
import io.airbyte.scheduler.client.SpecCachingSynchronousSchedulerClient;
import io.airbyte.scheduler.persistence.DefaultJobCreator;
import io.airbyte.scheduler.persistence.DefaultJobPersistence;
import io.airbyte.scheduler.persistence.JobPersistence;
import io.airbyte.scheduler.persistence.job_factory.OAuthConfigSupplier;
import io.airbyte.scheduler.persistence.job_tracker.JobTracker;
import io.airbyte.server.errors.InvalidInputExceptionMapper;
import io.airbyte.server.errors.InvalidJsonExceptionMapper;
import io.airbyte.server.errors.InvalidJsonInputExceptionMapper;
import io.airbyte.server.errors.KnownExceptionMapper;
import io.airbyte.server.errors.NotFoundExceptionMapper;
import io.airbyte.server.errors.UncaughtExceptionMapper;
import io.airbyte.server.version_mismatch.VersionMismatchServer;
import io.airbyte.validation.json.JsonValidationException;
import io.airbyte.workers.temporal.TemporalClient;
import io.airbyte.workers.temporal.TemporalUtils;
import io.temporal.serviceclient.WorkflowServiceStubs;
import java.io.IOException;
import java.util.Map;
import java.util.Optional;
import java.util.Set;
import java.util.UUID;
import org.eclipse.jetty.server.Server;
import org.eclipse.jetty.servlet.ServletContextHandler;
import org.eclipse.jetty.servlet.ServletHolder;
import org.glassfish.jersey.jackson.internal.jackson.jaxrs.json.JacksonJaxbJsonProvider;
import org.glassfish.jersey.server.ResourceConfig;
import org.glassfish.jersey.servlet.ServletContainer;
import org.slf4j.Logger;
import org.slf4j.LoggerFactory;
import org.slf4j.MDC;

public class ServerApp implements ServerRunnable {

  private static final Logger LOGGER = LoggerFactory.getLogger(ServerApp.class);
  private static final int PORT = 8001;
  /**
   * We can't support automatic migration for kube before this version because we had a bug in kube
   * which would cause airbyte db to erase state upon termination, as a result the automatic migration
   * wouldn't run
   */
  private static final AirbyteVersion KUBE_SUPPORT_FOR_AUTOMATIC_MIGRATION = new AirbyteVersion("0.26.5-alpha");
  private final String airbyteVersion;
  private final Set<Class<?>> customComponentClasses;
  private final Set<Object> customComponents;

  public ServerApp(final String airbyteVersion,
                   final Set<Class<?>> customComponentClasses,
                   final Set<Object> customComponents) {
    this.airbyteVersion = airbyteVersion;
    this.customComponentClasses = customComponentClasses;
    this.customComponents = customComponents;
  }

  @Override
  public void start() throws Exception {
    final Server server = new Server(PORT);

    final ServletContextHandler handler = new ServletContextHandler();

    final Map<String, String> mdc = MDC.getCopyOfContextMap();

    final ResourceConfig rc =
        new ResourceConfig()
            .register(new RequestLogger(mdc))
            .register(InvalidInputExceptionMapper.class)
            .register(InvalidJsonExceptionMapper.class)
            .register(InvalidJsonInputExceptionMapper.class)
            .register(KnownExceptionMapper.class)
            .register(UncaughtExceptionMapper.class)
            .register(NotFoundExceptionMapper.class)
            // needed so that the custom json exception mappers don't get overridden
            // https://stackoverflow.com/questions/35669774/jersey-custom-exception-mapper-for-invalid-json-string
            .register(JacksonJaxbJsonProvider.class);

    // inject custom server functionality
    customComponentClasses.forEach(rc::register);
    customComponents.forEach(rc::register);

    ServletHolder configServlet = new ServletHolder(new ServletContainer(rc));

    handler.addServlet(configServlet, "/api/*");

    server.setHandler(handler);

    server.start();
    final String banner = MoreResources.readResource("banner/banner.txt");
    LOGGER.info(banner + String.format("Version: %s\n", airbyteVersion));
    server.join();
  }

  private static void createDeploymentIfNoneExists(final JobPersistence jobPersistence) throws IOException {
    final Optional<UUID> deploymentOptional = jobPersistence.getDeployment();
    if (deploymentOptional.isPresent()) {
      LOGGER.info("running deployment: {}", deploymentOptional.get());
    } else {
      final UUID deploymentId = UUID.randomUUID();
      jobPersistence.setDeployment(deploymentId);
      LOGGER.info("created deployment: {}", deploymentId);
    }
  }

  private static void createWorkspaceIfNoneExists(final ConfigRepository configRepository) throws JsonValidationException, IOException {
    if (!configRepository.listStandardWorkspaces(true).isEmpty()) {
      LOGGER.info("workspace already exists for the deployment.");
      return;
    }

    final UUID workspaceId = UUID.randomUUID();
    final StandardWorkspace workspace = new StandardWorkspace()
        .withWorkspaceId(workspaceId)
        .withCustomerId(UUID.randomUUID())
        .withName(workspaceId.toString())
        .withSlug(workspaceId.toString())
        .withInitialSetupComplete(false)
        .withDisplaySetupWizard(true)
        .withTombstone(false);
    configRepository.writeStandardWorkspace(workspace);
    TrackingClientSingleton.get().identify(workspaceId);
  }

  public static ServerRunnable getServer(ServerFactory apiFactory) throws Exception {
    final Configs configs = new EnvConfigs();

    LogClientSingleton.setWorkspaceMdc(LogClientSingleton.getServerLogsRoot(configs));

    LOGGER.info("Creating config repository...");
    final Database configDatabase = new ConfigsDatabaseInstance(
        configs.getConfigDatabaseUser(),
        configs.getConfigDatabasePassword(),
        configs.getConfigDatabaseUrl())
            .getAndInitialize();
    final ConfigPersistence configPersistence = new DatabaseConfigPersistence(configDatabase)
        .loadData(ConfigSeedProvider.get(configs))
        .withValidation();
    final ConfigRepository configRepository = new ConfigRepository(configPersistence);

    LOGGER.info("Creating Scheduler persistence...");
    final Database jobDatabase = new JobsDatabaseInstance(
        configs.getDatabaseUser(),
        configs.getDatabasePassword(),
        configs.getDatabaseUrl())
            .getAndInitialize();
    final JobPersistence jobPersistence = new DefaultJobPersistence(jobDatabase);

    createDeploymentIfNoneExists(jobPersistence);

    // must happen after deployment id is set
    TrackingClientSingleton.initialize(
        configs.getTrackingStrategy(),
        new Deployment(configs.getDeploymentMode(), jobPersistence.getDeployment().orElseThrow(), configs.getWorkerEnvironment()),
        configs.getAirbyteRole(),
        configs.getAirbyteVersion(),
        configRepository);

    // must happen after the tracking client is initialized.
    // if no workspace exists, we create one so the user starts out with a place to add configuration.
    createWorkspaceIfNoneExists(configRepository);

    final String airbyteVersion = configs.getAirbyteVersion();
    if (jobPersistence.getVersion().isEmpty()) {
      LOGGER.info(String.format("Setting Database version to %s...", airbyteVersion));
      jobPersistence.setVersion(airbyteVersion);
    }

    Optional<String> airbyteDatabaseVersion = jobPersistence.getVersion();
    if (airbyteDatabaseVersion.isPresent() && isDatabaseVersionBehindAppVersion(airbyteVersion, airbyteDatabaseVersion.get())) {
      boolean isKubernetes = configs.getWorkerEnvironment() == WorkerEnvironment.KUBERNETES;
      boolean versionSupportsAutoMigrate =
          new AirbyteVersion(airbyteDatabaseVersion.get()).patchVersionCompareTo(KUBE_SUPPORT_FOR_AUTOMATIC_MIGRATION) >= 0;
      if (!isKubernetes || versionSupportsAutoMigrate) {
        runAutomaticMigration(configRepository, jobPersistence, airbyteVersion, airbyteDatabaseVersion.get());
        // After migration, upgrade the DB version
        airbyteDatabaseVersion = jobPersistence.getVersion();
      } else {
        LOGGER.info("Can not run automatic migration for Airbyte on KUBERNETES before version " + KUBE_SUPPORT_FOR_AUTOMATIC_MIGRATION.getVersion());
      }
    }

    runFlywayMigration(configs, configDatabase, jobDatabase);

    if (airbyteDatabaseVersion.isPresent() && AirbyteVersion.isCompatible(airbyteVersion, airbyteDatabaseVersion.get())) {
      LOGGER.info("Starting server...");

      final JobTracker jobTracker = new JobTracker(configRepository, jobPersistence);
      final WorkflowServiceStubs temporalService = TemporalUtils.createTemporalService(configs.getTemporalHost());
      final TemporalClient temporalClient = TemporalClient.production(configs.getTemporalHost(), configs.getWorkspaceRoot());
<<<<<<< HEAD
      final OAuthConfigSupplier oAuthConfigSupplier = new OAuthConfigSupplier(configRepository, false);
      final SchedulerJobClient schedulerJobClient =
          new DefaultSchedulerJobClient(jobPersistence, new DefaultJobCreator(jobPersistence, oAuthConfigSupplier));
      final DefaultSynchronousSchedulerClient syncSchedulerClient = new DefaultSynchronousSchedulerClient(temporalClient, jobTracker);
=======
      final OAuthConfigSupplier oAuthConfigSupplier = new OAuthConfigSupplier(configRepository);
      final SchedulerJobClient schedulerJobClient = new DefaultSchedulerJobClient(jobPersistence, new DefaultJobCreator(jobPersistence));
      final DefaultSynchronousSchedulerClient syncSchedulerClient =
          new DefaultSynchronousSchedulerClient(temporalClient, jobTracker, oAuthConfigSupplier);
>>>>>>> 340f79d3
      final SpecCachingSynchronousSchedulerClient cachingSchedulerClient = new SpecCachingSynchronousSchedulerClient(syncSchedulerClient);

      return apiFactory.create(
          schedulerJobClient,
          cachingSchedulerClient,
          temporalService,
          configRepository,
          jobPersistence,
          configDatabase,
          jobDatabase,
          configs);
    } else {
      LOGGER.info("Start serving version mismatch errors. Automatic migration either failed or didn't run");
      return new VersionMismatchServer(airbyteVersion, airbyteDatabaseVersion.orElseThrow(), PORT);
    }
  }

  public static void main(String[] args) throws Exception {
    getServer(new ServerFactory.Api()).start();
  }

  /**
   * Ideally when automatic migration runs, we should make sure that we acquire a lock on database and
   * no other operation is allowed
   */
  private static void runAutomaticMigration(ConfigRepository configRepository,
                                            JobPersistence jobPersistence,
                                            String airbyteVersion,
                                            String airbyteDatabaseVersion) {
    LOGGER.info("Running Automatic Migration from version : " + airbyteDatabaseVersion + " to version : " + airbyteVersion);
    try (final RunMigration runMigration = new RunMigration(
        jobPersistence,
        configRepository,
        airbyteVersion,
        YamlSeedConfigPersistence.get())) {
      runMigration.run();
    } catch (Exception e) {
      LOGGER.error("Automatic Migration failed ", e);
    }
  }

  public static boolean isDatabaseVersionBehindAppVersion(String airbyteVersion, String airbyteDatabaseVersion) {
    boolean bothVersionsCompatible = AirbyteVersion.isCompatible(airbyteVersion, airbyteDatabaseVersion);
    if (bothVersionsCompatible) {
      return false;
    }

    AirbyteVersion serverVersion = new AirbyteVersion(airbyteVersion);
    AirbyteVersion databaseVersion = new AirbyteVersion(airbyteDatabaseVersion);

    if (databaseVersion.getMajorVersion().compareTo(serverVersion.getMajorVersion()) < 0) {
      return true;
    }

    return databaseVersion.getMinorVersion().compareTo(serverVersion.getMinorVersion()) < 0;
  }

  private static void runFlywayMigration(Configs configs, Database configDatabase, Database jobDatabase) {
    DatabaseMigrator configDbMigrator = new ConfigsDatabaseMigrator(configDatabase, ServerApp.class.getSimpleName());
    DatabaseMigrator jobDbMigrator = new JobsDatabaseMigrator(jobDatabase, ServerApp.class.getSimpleName());

    configDbMigrator.createBaseline();
    jobDbMigrator.createBaseline();

    if (configs.runDatabaseMigrationOnStartup()) {
      LOGGER.info("Migrating configs database");
      configDbMigrator.migrate();
      LOGGER.info("Migrating jobs database");
      jobDbMigrator.migrate();
    } else {
      LOGGER.info("Auto database migration is skipped");
    }
  }

}<|MERGE_RESOLUTION|>--- conflicted
+++ resolved
@@ -234,17 +234,10 @@
       final JobTracker jobTracker = new JobTracker(configRepository, jobPersistence);
       final WorkflowServiceStubs temporalService = TemporalUtils.createTemporalService(configs.getTemporalHost());
       final TemporalClient temporalClient = TemporalClient.production(configs.getTemporalHost(), configs.getWorkspaceRoot());
-<<<<<<< HEAD
       final OAuthConfigSupplier oAuthConfigSupplier = new OAuthConfigSupplier(configRepository, false);
-      final SchedulerJobClient schedulerJobClient =
-          new DefaultSchedulerJobClient(jobPersistence, new DefaultJobCreator(jobPersistence, oAuthConfigSupplier));
-      final DefaultSynchronousSchedulerClient syncSchedulerClient = new DefaultSynchronousSchedulerClient(temporalClient, jobTracker);
-=======
-      final OAuthConfigSupplier oAuthConfigSupplier = new OAuthConfigSupplier(configRepository);
       final SchedulerJobClient schedulerJobClient = new DefaultSchedulerJobClient(jobPersistence, new DefaultJobCreator(jobPersistence));
       final DefaultSynchronousSchedulerClient syncSchedulerClient =
           new DefaultSynchronousSchedulerClient(temporalClient, jobTracker, oAuthConfigSupplier);
->>>>>>> 340f79d3
       final SpecCachingSynchronousSchedulerClient cachingSchedulerClient = new SpecCachingSynchronousSchedulerClient(syncSchedulerClient);
 
       return apiFactory.create(
