/*
 * MIT License
 *
 * Copyright (c) 2020 Airbyte
 *
 * Permission is hereby granted, free of charge, to any person obtaining a copy
 * of this software and associated documentation files (the "Software"), to deal
 * in the Software without restriction, including without limitation the rights
 * to use, copy, modify, merge, publish, distribute, sublicense, and/or sell
 * copies of the Software, and to permit persons to whom the Software is
 * furnished to do so, subject to the following conditions:
 *
 * The above copyright notice and this permission notice shall be included in all
 * copies or substantial portions of the Software.
 *
 * THE SOFTWARE IS PROVIDED "AS IS", WITHOUT WARRANTY OF ANY KIND, EXPRESS OR
 * IMPLIED, INCLUDING BUT NOT LIMITED TO THE WARRANTIES OF MERCHANTABILITY,
 * FITNESS FOR A PARTICULAR PURPOSE AND NONINFRINGEMENT. IN NO EVENT SHALL THE
 * AUTHORS OR COPYRIGHT HOLDERS BE LIABLE FOR ANY CLAIM, DAMAGES OR OTHER
 * LIABILITY, WHETHER IN AN ACTION OF CONTRACT, TORT OR OTHERWISE, ARISING FROM,
 * OUT OF OR IN CONNECTION WITH THE SOFTWARE OR THE USE OR OTHER DEALINGS IN THE
 * SOFTWARE.
 */

package io.airbyte.server.apis;

import io.airbyte.api.model.CheckConnectionRead;
import io.airbyte.api.model.ConnectionCreate;
import io.airbyte.api.model.ConnectionIdRequestBody;
import io.airbyte.api.model.ConnectionRead;
import io.airbyte.api.model.ConnectionReadList;
import io.airbyte.api.model.ConnectionUpdate;
import io.airbyte.api.model.DestinationCoreConfig;
import io.airbyte.api.model.DestinationCreate;
import io.airbyte.api.model.DestinationDefinitionCreate;
import io.airbyte.api.model.DestinationDefinitionIdRequestBody;
import io.airbyte.api.model.DestinationDefinitionRead;
import io.airbyte.api.model.DestinationDefinitionReadList;
import io.airbyte.api.model.DestinationDefinitionSpecificationRead;
import io.airbyte.api.model.DestinationDefinitionUpdate;
import io.airbyte.api.model.DestinationIdRequestBody;
import io.airbyte.api.model.DestinationRead;
import io.airbyte.api.model.DestinationReadList;
import io.airbyte.api.model.DestinationRecreate;
import io.airbyte.api.model.DestinationUpdate;
import io.airbyte.api.model.HealthCheckRead;
import io.airbyte.api.model.ImportRead;
import io.airbyte.api.model.JobIdRequestBody;
import io.airbyte.api.model.JobInfoRead;
import io.airbyte.api.model.JobListRequestBody;
import io.airbyte.api.model.JobReadList;
import io.airbyte.api.model.LogsRequestBody;
import io.airbyte.api.model.SlugRequestBody;
import io.airbyte.api.model.SourceCoreConfig;
import io.airbyte.api.model.SourceCreate;
import io.airbyte.api.model.SourceDefinitionCreate;
import io.airbyte.api.model.SourceDefinitionIdRequestBody;
import io.airbyte.api.model.SourceDefinitionRead;
import io.airbyte.api.model.SourceDefinitionReadList;
import io.airbyte.api.model.SourceDefinitionSpecificationRead;
import io.airbyte.api.model.SourceDefinitionUpdate;
import io.airbyte.api.model.SourceDiscoverSchemaRead;
import io.airbyte.api.model.SourceIdRequestBody;
import io.airbyte.api.model.SourceRead;
import io.airbyte.api.model.SourceReadList;
import io.airbyte.api.model.SourceRecreate;
import io.airbyte.api.model.SourceUpdate;
import io.airbyte.api.model.WbConnectionRead;
import io.airbyte.api.model.WbConnectionReadList;
import io.airbyte.api.model.WebBackendConnectionRequestBody;
import io.airbyte.api.model.WebBackendConnectionUpdate;
import io.airbyte.api.model.WorkspaceCreate;
import io.airbyte.api.model.WorkspaceIdRequestBody;
import io.airbyte.api.model.WorkspaceRead;
import io.airbyte.api.model.WorkspaceUpdate;
import io.airbyte.commons.io.FileTtlManager;
import io.airbyte.config.Configs;
import io.airbyte.config.persistence.ConfigNotFoundException;
import io.airbyte.config.persistence.ConfigRepository;
import io.airbyte.scheduler.client.CachingSynchronousSchedulerClient;
import io.airbyte.scheduler.client.SchedulerJobClient;
import io.airbyte.scheduler.persistence.JobNotifier;
import io.airbyte.scheduler.persistence.JobPersistence;
import io.airbyte.server.converters.SpecFetcher;
import io.airbyte.server.errors.KnownException;
import io.airbyte.server.handlers.ArchiveHandler;
import io.airbyte.server.handlers.ConnectionsHandler;
import io.airbyte.server.handlers.DestinationDefinitionsHandler;
import io.airbyte.server.handlers.DestinationHandler;
import io.airbyte.server.handlers.HealthCheckHandler;
import io.airbyte.server.handlers.JobHistoryHandler;
import io.airbyte.server.handlers.LogsHandler;
import io.airbyte.server.handlers.OpenApiConfigHandler;
import io.airbyte.server.handlers.SchedulerHandler;
import io.airbyte.server.handlers.SourceDefinitionsHandler;
import io.airbyte.server.handlers.SourceHandler;
import io.airbyte.server.handlers.WebBackendConnectionsHandler;
import io.airbyte.server.handlers.WebBackendDestinationHandler;
import io.airbyte.server.handlers.WebBackendSourceHandler;
import io.airbyte.server.handlers.WorkspacesHandler;
import io.airbyte.server.validators.DockerImageValidator;
import io.airbyte.validation.json.JsonSchemaValidator;
import io.airbyte.validation.json.JsonValidationException;
import io.temporal.serviceclient.WorkflowServiceStubs;
import java.io.File;
import java.io.IOException;
import javax.validation.Valid;
import org.eclipse.jetty.http.HttpStatus;

@javax.ws.rs.Path("/v1")
public class ConfigurationApi implements io.airbyte.api.V1Api {

  private final WorkspacesHandler workspacesHandler;
  private final SourceDefinitionsHandler sourceDefinitionsHandler;
  private final SourceHandler sourceHandler;
  private final DestinationDefinitionsHandler destinationDefinitionsHandler;
  private final DestinationHandler destinationHandler;
  private final ConnectionsHandler connectionsHandler;
  private final SchedulerHandler schedulerHandler;
  private final JobHistoryHandler jobHistoryHandler;
  private final WebBackendConnectionsHandler webBackendConnectionsHandler;
  private final WebBackendSourceHandler webBackendSourceHandler;
  private final WebBackendDestinationHandler webBackendDestinationHandler;
  private final HealthCheckHandler healthCheckHandler;
  private final ArchiveHandler archiveHandler;
  private final LogsHandler logsHandler;
  private final OpenApiConfigHandler openApiConfigHandler;
  private final Configs configs;
  private final WorkflowServiceStubs temporalService;

  public ConfigurationApi(final ConfigRepository configRepository,
                          final JobPersistence jobPersistence,
                          final SchedulerJobClient schedulerJobClient,
                          final CachingSynchronousSchedulerClient synchronousSchedulerClient,
                          final Configs configs,
                          final FileTtlManager archiveTtlManager,
                          final WorkflowServiceStubs temporalService) {
    this.temporalService = temporalService;
    final SpecFetcher specFetcher = new SpecFetcher(synchronousSchedulerClient);
    final JsonSchemaValidator schemaValidator = new JsonSchemaValidator();
<<<<<<< HEAD
    final JobNotifier jobNotifier = new JobNotifier(configs.getWebappUrl(), configRepository);
=======
>>>>>>> 239253f7
    schedulerHandler = new SchedulerHandler(
        configRepository,
        schedulerJobClient,
        synchronousSchedulerClient,
        jobPersistence,
        configs.getWorkspaceRoot(),
<<<<<<< HEAD
        jobNotifier);
=======
        temporalService);
>>>>>>> 239253f7
    final DockerImageValidator dockerImageValidator = new DockerImageValidator(synchronousSchedulerClient);
    sourceDefinitionsHandler = new SourceDefinitionsHandler(configRepository, dockerImageValidator, synchronousSchedulerClient);
    connectionsHandler = new ConnectionsHandler(configRepository);
    destinationDefinitionsHandler = new DestinationDefinitionsHandler(configRepository, dockerImageValidator, synchronousSchedulerClient);
    destinationHandler = new DestinationHandler(configRepository, schemaValidator, specFetcher, connectionsHandler);
    sourceHandler = new SourceHandler(configRepository, schemaValidator, specFetcher, connectionsHandler);
    workspacesHandler = new WorkspacesHandler(configRepository, connectionsHandler, destinationHandler, sourceHandler);
    jobHistoryHandler = new JobHistoryHandler(jobPersistence);
    webBackendConnectionsHandler = new WebBackendConnectionsHandler(
        connectionsHandler,
        sourceHandler,
        destinationHandler,
        jobHistoryHandler,
        schedulerHandler);
    webBackendSourceHandler = new WebBackendSourceHandler(sourceHandler, schedulerHandler);
    webBackendDestinationHandler = new WebBackendDestinationHandler(destinationHandler, schedulerHandler);
    healthCheckHandler = new HealthCheckHandler(configRepository);
    archiveHandler = new ArchiveHandler(configs.getAirbyteVersion(), configRepository, jobPersistence, archiveTtlManager);
    logsHandler = new LogsHandler();
    openApiConfigHandler = new OpenApiConfigHandler();
    this.configs = configs;
  }

  // WORKSPACE

  @Override
  public WorkspaceRead createWorkspace(@Valid WorkspaceCreate workspaceCreate) {
    return execute(() -> workspacesHandler.createWorkspace(workspaceCreate));
  }

  @Override
  public void deleteWorkspace(@Valid WorkspaceIdRequestBody workspaceIdRequestBody) {
    execute(() -> {
      workspacesHandler.deleteWorkspace(workspaceIdRequestBody);
      return null;
    });
  }

  @Override
  public WorkspaceRead getWorkspace(@Valid WorkspaceIdRequestBody workspaceIdRequestBody) {
    return execute(() -> workspacesHandler.getWorkspace(workspaceIdRequestBody));
  }

  @Override
  public WorkspaceRead getWorkspaceBySlug(@Valid SlugRequestBody slugRequestBody) {
    return execute(() -> workspacesHandler.getWorkspaceBySlug(slugRequestBody));
  }

  @Override
  public WorkspaceRead updateWorkspace(@Valid WorkspaceUpdate workspaceUpdate) {
    return execute(() -> workspacesHandler.updateWorkspace(workspaceUpdate));
  }

  // SOURCE

  @Override
  public SourceDefinitionReadList listSourceDefinitions() {
    return execute(sourceDefinitionsHandler::listSourceDefinitions);
  }

  @Override
  public SourceDefinitionReadList listLatestSourceDefinitions() {
    return execute(sourceDefinitionsHandler::listLatestSourceDefinitions);
  }

  @Override
  public SourceDefinitionRead getSourceDefinition(@Valid SourceDefinitionIdRequestBody sourceDefinitionIdRequestBody) {
    return execute(() -> sourceDefinitionsHandler.getSourceDefinition(sourceDefinitionIdRequestBody));
  }

  @Override
  public SourceDefinitionRead createSourceDefinition(@Valid SourceDefinitionCreate sourceDefinitionCreate) {
    return execute(() -> sourceDefinitionsHandler.createSourceDefinition(sourceDefinitionCreate));
  }

  @Override
  public SourceDefinitionRead updateSourceDefinition(@Valid SourceDefinitionUpdate sourceDefinitionUpdate) {
    return execute(() -> sourceDefinitionsHandler.updateSourceDefinition(sourceDefinitionUpdate));
  }

  // SOURCE SPECIFICATION

  @Override
  public SourceDefinitionSpecificationRead getSourceDefinitionSpecification(@Valid SourceDefinitionIdRequestBody sourceDefinitionIdRequestBody) {
    return execute(() -> schedulerHandler.getSourceDefinitionSpecification(sourceDefinitionIdRequestBody));
  }
  // SOURCE IMPLEMENTATION

  @Override
  public SourceRead createSource(@Valid SourceCreate sourceCreate) {
    return execute(() -> sourceHandler.createSource(sourceCreate));
  }

  @Override
  public SourceRead updateSource(@Valid SourceUpdate sourceUpdate) {
    return execute(() -> sourceHandler.updateSource(sourceUpdate));
  }

  @Override
  public SourceReadList listSourcesForWorkspace(@Valid WorkspaceIdRequestBody workspaceIdRequestBody) {
    return execute(() -> sourceHandler.listSourcesForWorkspace(workspaceIdRequestBody));
  }

  @Override
  public SourceRead getSource(@Valid SourceIdRequestBody sourceIdRequestBody) {
    return execute(() -> sourceHandler.getSource(sourceIdRequestBody));
  }

  @Override
  public void deleteSource(@Valid SourceIdRequestBody sourceIdRequestBody) {
    execute(() -> {
      sourceHandler.deleteSource(sourceIdRequestBody);
      return null;
    });
  }

  @Override
  public CheckConnectionRead checkConnectionToSource(@Valid SourceIdRequestBody sourceIdRequestBody) {
    return execute(() -> schedulerHandler.checkSourceConnectionFromSourceId(sourceIdRequestBody));
  }

  @Override
  public CheckConnectionRead checkConnectionToSourceForUpdate(@Valid SourceUpdate sourceUpdate) {
    return execute(() -> schedulerHandler.checkSourceConnectionFromSourceIdForUpdate(sourceUpdate));
  }

  @Override
  public SourceDiscoverSchemaRead discoverSchemaForSource(@Valid SourceIdRequestBody sourceIdRequestBody) {
    return execute(() -> schedulerHandler.discoverSchemaForSourceFromSourceId(sourceIdRequestBody));
  }

  // DESTINATION

  @Override
  public DestinationDefinitionReadList listDestinationDefinitions() {
    return execute(destinationDefinitionsHandler::listDestinationDefinitions);
  }

  @Override
  public DestinationDefinitionReadList listLatestDestinationDefinitions() {
    return execute(destinationDefinitionsHandler::listLatestDestinationDefinitions);
  }

  @Override
  public DestinationDefinitionRead getDestinationDefinition(@Valid DestinationDefinitionIdRequestBody destinationDefinitionIdRequestBody) {
    return execute(() -> destinationDefinitionsHandler.getDestinationDefinition(destinationDefinitionIdRequestBody));
  }

  @Override
  public DestinationDefinitionRead createDestinationDefinition(@Valid DestinationDefinitionCreate destinationDefinitionCreate) {
    return execute(() -> destinationDefinitionsHandler.createDestinationDefinition(destinationDefinitionCreate));
  }

  @Override
  public DestinationDefinitionRead updateDestinationDefinition(@Valid DestinationDefinitionUpdate destinationDefinitionUpdate) {
    return execute(() -> destinationDefinitionsHandler.updateDestinationDefinition(destinationDefinitionUpdate));
  }

  // DESTINATION SPECIFICATION

  @Override
  public DestinationDefinitionSpecificationRead getDestinationDefinitionSpecification(@Valid DestinationDefinitionIdRequestBody destinationDefinitionIdRequestBody) {
    return execute(() -> schedulerHandler.getDestinationSpecification(destinationDefinitionIdRequestBody));
  }

  // DESTINATION IMPLEMENTATION

  @Override
  public DestinationRead createDestination(@Valid DestinationCreate destinationCreate) {
    return execute(() -> destinationHandler.createDestination(destinationCreate));
  }

  @Override
  public void deleteDestination(@Valid DestinationIdRequestBody destinationIdRequestBody) {
    execute(() -> {
      destinationHandler.deleteDestination(destinationIdRequestBody);
      return null;
    });
  }

  @Override
  public DestinationRead updateDestination(@Valid DestinationUpdate destinationUpdate) {
    return execute(() -> destinationHandler.updateDestination(destinationUpdate));
  }

  @Override
  public DestinationReadList listDestinationsForWorkspace(@Valid WorkspaceIdRequestBody workspaceIdRequestBody) {
    return execute(() -> destinationHandler.listDestinationsForWorkspace(workspaceIdRequestBody));
  }

  @Override
  public DestinationRead getDestination(@Valid DestinationIdRequestBody destinationIdRequestBody) {
    return execute(() -> destinationHandler.getDestination(destinationIdRequestBody));
  }

  @Override
  public CheckConnectionRead checkConnectionToDestination(@Valid DestinationIdRequestBody destinationIdRequestBody) {
    return execute(() -> schedulerHandler.checkDestinationConnectionFromDestinationId(destinationIdRequestBody));
  }

  @Override
  public CheckConnectionRead checkConnectionToDestinationForUpdate(@Valid DestinationUpdate destinationUpdate) {
    return execute(() -> schedulerHandler.checkDestinationConnectionFromDestinationIdForUpdate(destinationUpdate));
  }

  // CONNECTION

  @Override
  public ConnectionRead createConnection(@Valid ConnectionCreate connectionCreate) {
    return execute(() -> connectionsHandler.createConnection(connectionCreate));
  }

  @Override
  public ConnectionRead updateConnection(@Valid ConnectionUpdate connectionUpdate) {
    return execute(() -> connectionsHandler.updateConnection(connectionUpdate));
  }

  @Override
  public ConnectionReadList listConnectionsForWorkspace(@Valid WorkspaceIdRequestBody workspaceIdRequestBody) {
    return execute(() -> connectionsHandler.listConnectionsForWorkspace(workspaceIdRequestBody));
  }

  @Override
  public ConnectionRead getConnection(@Valid ConnectionIdRequestBody connectionIdRequestBody) {
    return execute(() -> connectionsHandler.getConnection(connectionIdRequestBody));
  }

  @Override
  public void deleteConnection(@Valid ConnectionIdRequestBody connectionIdRequestBody) {
    execute(() -> {
      connectionsHandler.deleteConnection(connectionIdRequestBody);
      return null;
    });

  }

  @Override
  public JobInfoRead syncConnection(@Valid ConnectionIdRequestBody connectionIdRequestBody) {
    return execute(() -> schedulerHandler.syncConnection(connectionIdRequestBody));
  }

  @Override
  public JobInfoRead resetConnection(@Valid ConnectionIdRequestBody connectionIdRequestBody) {
    return execute(() -> schedulerHandler.resetConnection(connectionIdRequestBody));
  }

  // SCHEDULER
  @Override
  public CheckConnectionRead executeSourceCheckConnection(@Valid SourceCoreConfig sourceConfig) {
    return execute(() -> schedulerHandler.checkSourceConnectionFromSourceCreate(sourceConfig));
  }

  @Override
  public CheckConnectionRead executeDestinationCheckConnection(@Valid DestinationCoreConfig destinationConfig) {
    return execute(() -> schedulerHandler.checkDestinationConnectionFromDestinationCreate(destinationConfig));
  }

  @Override
  public SourceDiscoverSchemaRead executeSourceDiscoverSchema(@Valid SourceCoreConfig sourceCreate) {
    return execute(() -> schedulerHandler.discoverSchemaForSourceFromSourceCreate(sourceCreate));
  }

  @Override
  public JobInfoRead cancelJob(@Valid JobIdRequestBody jobIdRequestBody) {
    return execute(() -> schedulerHandler.cancelJob(jobIdRequestBody));
  }

  // JOB HISTORY

  @Override
  public JobReadList listJobsFor(@Valid JobListRequestBody jobListRequestBody) {
    return execute(() -> jobHistoryHandler.listJobsFor(jobListRequestBody));
  }

  @Override
  public JobInfoRead getJobInfo(@Valid JobIdRequestBody jobIdRequestBody) {
    return execute(() -> jobHistoryHandler.getJobInfo(jobIdRequestBody));
  }

  @Override
  public File getLogs(@Valid LogsRequestBody logsRequestBody) {
    return execute(() -> logsHandler.getLogs(configs, logsRequestBody));
  }

  @Override
  public File getOpenApiSpec() {
    return execute(openApiConfigHandler::getFile);
  }

  // HEALTH
  @Override
  public HealthCheckRead getHealthCheck() {
    return healthCheckHandler.health();
  }

  // WEB BACKEND

  @Override
  public WbConnectionReadList webBackendListConnectionsForWorkspace(@Valid WorkspaceIdRequestBody workspaceIdRequestBody) {
    return execute(() -> webBackendConnectionsHandler.webBackendListConnectionsForWorkspace(workspaceIdRequestBody));
  }

  @Override
  public DestinationRead webBackendRecreateDestination(@Valid DestinationRecreate destinationRecreate) {
    return execute(
        () -> webBackendDestinationHandler.webBackendRecreateDestinationAndCheck(destinationRecreate));
  }

  @Override
  public SourceRead webBackendRecreateSource(@Valid SourceRecreate sourceRecreate) {
    return execute(() -> webBackendSourceHandler.webBackendRecreateSourceAndCheck(sourceRecreate));
  }

  @Override
  public WbConnectionRead webBackendGetConnection(@Valid WebBackendConnectionRequestBody webBackendConnectionRequestBody) {
    return execute(() -> webBackendConnectionsHandler.webBackendGetConnection(webBackendConnectionRequestBody));
  }

  @Override
  public ConnectionRead webBackendUpdateConnection(@Valid WebBackendConnectionUpdate webBackendConnectionUpdate) {
    return execute(() -> webBackendConnectionsHandler.webBackendUpdateConnection(webBackendConnectionUpdate));
  }

  // ARCHIVES

  @Override
  public File exportArchive() {
    return execute(archiveHandler::exportData);
  }

  @Override
  public ImportRead importArchive(@Valid File archiveFile) {
    return execute(() -> archiveHandler.importData(archiveFile));
  }

  private <T> T execute(HandlerCall<T> call) {
    try {
      return call.call();
    } catch (ConfigNotFoundException e) {
      throw new KnownException(
          HttpStatus.UNPROCESSABLE_ENTITY_422,
          String.format("Could not find configuration for %s: %s.", e.getType().toString(), e.getConfigId()), e);
    } catch (JsonValidationException e) {
      throw new KnownException(
          HttpStatus.UNPROCESSABLE_ENTITY_422,
          String.format("The provided configuration does not fulfill the specification. Errors: %s", e.getMessage()), e);
    } catch (IOException e) {
      throw new RuntimeException(e);
    }
  }

  private interface HandlerCall<T> {

    T call() throws ConfigNotFoundException, IOException, JsonValidationException;

  }

}<|MERGE_RESOLUTION|>--- conflicted
+++ resolved
@@ -138,21 +138,15 @@
     this.temporalService = temporalService;
     final SpecFetcher specFetcher = new SpecFetcher(synchronousSchedulerClient);
     final JsonSchemaValidator schemaValidator = new JsonSchemaValidator();
-<<<<<<< HEAD
     final JobNotifier jobNotifier = new JobNotifier(configs.getWebappUrl(), configRepository);
-=======
->>>>>>> 239253f7
     schedulerHandler = new SchedulerHandler(
         configRepository,
         schedulerJobClient,
         synchronousSchedulerClient,
         jobPersistence,
         configs.getWorkspaceRoot(),
-<<<<<<< HEAD
-        jobNotifier);
-=======
+        jobNotifier,
         temporalService);
->>>>>>> 239253f7
     final DockerImageValidator dockerImageValidator = new DockerImageValidator(synchronousSchedulerClient);
     sourceDefinitionsHandler = new SourceDefinitionsHandler(configRepository, dockerImageValidator, synchronousSchedulerClient);
     connectionsHandler = new ConnectionsHandler(configRepository);
