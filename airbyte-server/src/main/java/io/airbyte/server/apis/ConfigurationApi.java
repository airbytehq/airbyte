--- conflicted
+++ resolved
@@ -133,15 +133,10 @@
                           final FileTtlManager archiveTtlManager) {
     final SpecFetcher specFetcher = new SpecFetcher(synchronousSchedulerClient);
     final JsonSchemaValidator schemaValidator = new JsonSchemaValidator();
-<<<<<<< HEAD
-    schedulerHandler = new SchedulerHandler(configRepository, schedulerJobClient, jobPersistence, configs.getWorkspaceRoot());
-    final DockerImageValidator dockerImageValidator = new DockerImageValidator(schedulerJobClient);
-    sourceDefinitionsHandler = new SourceDefinitionsHandler(configRepository, dockerImageValidator, schedulerJobClient);
-=======
-    schedulerHandler = new SchedulerHandler(configRepository, schedulerJobClient, synchronousSchedulerClient);
+    schedulerHandler =
+        new SchedulerHandler(configRepository, schedulerJobClient, synchronousSchedulerClient, jobPersistence, configs.getWorkspaceRoot());
     final DockerImageValidator dockerImageValidator = new DockerImageValidator(synchronousSchedulerClient);
     sourceDefinitionsHandler = new SourceDefinitionsHandler(configRepository, dockerImageValidator, synchronousSchedulerClient);
->>>>>>> f25e68d4
     connectionsHandler = new ConnectionsHandler(configRepository);
     destinationDefinitionsHandler = new DestinationDefinitionsHandler(configRepository, dockerImageValidator, synchronousSchedulerClient);
     destinationHandler = new DestinationHandler(configRepository, schemaValidator, specFetcher, connectionsHandler);
