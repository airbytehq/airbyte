--- conflicted
+++ resolved
@@ -200,14 +200,10 @@
         jobPersistence,
         workerEnvironment,
         logConfigs,
-<<<<<<< HEAD
         eventRunner,
         statePersistence);
 
-=======
-        eventRunner);
     stateHandler = new StateHandler(statePersistence);
->>>>>>> 4fa2bf3c
     connectionsHandler = new ConnectionsHandler(
         configRepository,
         workspaceHelper,
