/*
 * Copyright (c) 2022 Airbyte, Inc., all rights reserved.
 */

package io.airbyte.server.apis;

import io.airbyte.analytics.TrackingClient;
import io.airbyte.api.model.generated.AttemptNormalizationStatusReadList;
import io.airbyte.api.model.generated.CheckConnectionRead;
import io.airbyte.api.model.generated.CheckOperationRead;
import io.airbyte.api.model.generated.CompleteDestinationOAuthRequest;
import io.airbyte.api.model.generated.CompleteSourceOauthRequest;
import io.airbyte.api.model.generated.ConnectionCreate;
import io.airbyte.api.model.generated.ConnectionIdRequestBody;
import io.airbyte.api.model.generated.ConnectionRead;
import io.airbyte.api.model.generated.ConnectionReadList;
import io.airbyte.api.model.generated.ConnectionSearch;
import io.airbyte.api.model.generated.ConnectionState;
import io.airbyte.api.model.generated.ConnectionStateCreateOrUpdate;
import io.airbyte.api.model.generated.ConnectionStateType;
import io.airbyte.api.model.generated.ConnectionUpdate;
import io.airbyte.api.model.generated.CustomDestinationDefinitionCreate;
import io.airbyte.api.model.generated.CustomDestinationDefinitionUpdate;
import io.airbyte.api.model.generated.CustomSourceDefinitionCreate;
import io.airbyte.api.model.generated.CustomSourceDefinitionUpdate;
import io.airbyte.api.model.generated.DbMigrationExecutionRead;
import io.airbyte.api.model.generated.DbMigrationReadList;
import io.airbyte.api.model.generated.DbMigrationRequestBody;
import io.airbyte.api.model.generated.DestinationCloneRequestBody;
import io.airbyte.api.model.generated.DestinationCoreConfig;
import io.airbyte.api.model.generated.DestinationCreate;
import io.airbyte.api.model.generated.DestinationDefinitionCreate;
import io.airbyte.api.model.generated.DestinationDefinitionIdRequestBody;
import io.airbyte.api.model.generated.DestinationDefinitionIdWithWorkspaceId;
import io.airbyte.api.model.generated.DestinationDefinitionRead;
import io.airbyte.api.model.generated.DestinationDefinitionReadList;
import io.airbyte.api.model.generated.DestinationDefinitionSpecificationRead;
import io.airbyte.api.model.generated.DestinationDefinitionUpdate;
import io.airbyte.api.model.generated.DestinationIdRequestBody;
import io.airbyte.api.model.generated.DestinationOauthConsentRequest;
import io.airbyte.api.model.generated.DestinationRead;
import io.airbyte.api.model.generated.DestinationReadList;
import io.airbyte.api.model.generated.DestinationSearch;
import io.airbyte.api.model.generated.DestinationUpdate;
import io.airbyte.api.model.generated.HealthCheckRead;
import io.airbyte.api.model.generated.InternalOperationResult;
import io.airbyte.api.model.generated.JobDebugInfoRead;
import io.airbyte.api.model.generated.JobIdRequestBody;
import io.airbyte.api.model.generated.JobInfoLightRead;
import io.airbyte.api.model.generated.JobInfoRead;
import io.airbyte.api.model.generated.JobListRequestBody;
import io.airbyte.api.model.generated.JobReadList;
import io.airbyte.api.model.generated.LogsRequestBody;
import io.airbyte.api.model.generated.Notification;
import io.airbyte.api.model.generated.NotificationRead;
import io.airbyte.api.model.generated.OAuthConsentRead;
import io.airbyte.api.model.generated.OperationCreate;
import io.airbyte.api.model.generated.OperationIdRequestBody;
import io.airbyte.api.model.generated.OperationRead;
import io.airbyte.api.model.generated.OperationReadList;
import io.airbyte.api.model.generated.OperationUpdate;
import io.airbyte.api.model.generated.OperatorConfiguration;
import io.airbyte.api.model.generated.PrivateDestinationDefinitionRead;
import io.airbyte.api.model.generated.PrivateDestinationDefinitionReadList;
import io.airbyte.api.model.generated.PrivateSourceDefinitionRead;
import io.airbyte.api.model.generated.PrivateSourceDefinitionReadList;
import io.airbyte.api.model.generated.SaveStatsRequestBody;
import io.airbyte.api.model.generated.SetInstancewideDestinationOauthParamsRequestBody;
import io.airbyte.api.model.generated.SetInstancewideSourceOauthParamsRequestBody;
import io.airbyte.api.model.generated.SetWorkflowInAttemptRequestBody;
import io.airbyte.api.model.generated.SlugRequestBody;
import io.airbyte.api.model.generated.SourceCloneRequestBody;
import io.airbyte.api.model.generated.SourceCoreConfig;
import io.airbyte.api.model.generated.SourceCreate;
import io.airbyte.api.model.generated.SourceDefinitionCreate;
import io.airbyte.api.model.generated.SourceDefinitionIdRequestBody;
import io.airbyte.api.model.generated.SourceDefinitionIdWithWorkspaceId;
import io.airbyte.api.model.generated.SourceDefinitionRead;
import io.airbyte.api.model.generated.SourceDefinitionReadList;
import io.airbyte.api.model.generated.SourceDefinitionSpecificationRead;
import io.airbyte.api.model.generated.SourceDefinitionUpdate;
import io.airbyte.api.model.generated.SourceDiscoverSchemaRead;
import io.airbyte.api.model.generated.SourceDiscoverSchemaRequestBody;
import io.airbyte.api.model.generated.SourceIdRequestBody;
import io.airbyte.api.model.generated.SourceOauthConsentRequest;
import io.airbyte.api.model.generated.SourceRead;
import io.airbyte.api.model.generated.SourceReadList;
import io.airbyte.api.model.generated.SourceSearch;
import io.airbyte.api.model.generated.SourceUpdate;
import io.airbyte.api.model.generated.WebBackendConnectionCreate;
import io.airbyte.api.model.generated.WebBackendConnectionRead;
import io.airbyte.api.model.generated.WebBackendConnectionReadList;
import io.airbyte.api.model.generated.WebBackendConnectionRequestBody;
import io.airbyte.api.model.generated.WebBackendConnectionUpdate;
import io.airbyte.api.model.generated.WebBackendGeographiesListResult;
import io.airbyte.api.model.generated.WebBackendWorkspaceState;
import io.airbyte.api.model.generated.WebBackendWorkspaceStateResult;
import io.airbyte.api.model.generated.WorkspaceCreate;
import io.airbyte.api.model.generated.WorkspaceGiveFeedback;
import io.airbyte.api.model.generated.WorkspaceIdRequestBody;
import io.airbyte.api.model.generated.WorkspaceRead;
import io.airbyte.api.model.generated.WorkspaceReadList;
import io.airbyte.api.model.generated.WorkspaceUpdate;
import io.airbyte.api.model.generated.WorkspaceUpdateName;
import io.airbyte.commons.version.AirbyteVersion;
import io.airbyte.config.Configs.WorkerEnvironment;
import io.airbyte.config.helpers.LogConfigs;
import io.airbyte.config.persistence.ConfigNotFoundException;
import io.airbyte.config.persistence.ConfigRepository;
import io.airbyte.config.persistence.SecretsRepositoryReader;
import io.airbyte.config.persistence.SecretsRepositoryWriter;
import io.airbyte.persistence.job.JobPersistence;
import io.airbyte.persistence.job.WorkspaceHelper;
import io.airbyte.server.errors.BadObjectSchemaKnownException;
import io.airbyte.server.errors.IdNotFoundKnownException;
import io.airbyte.server.handlers.ConnectionsHandler;
import io.airbyte.server.handlers.DestinationDefinitionsHandler;
import io.airbyte.server.handlers.DestinationHandler;
import io.airbyte.server.handlers.JobHistoryHandler;
import io.airbyte.server.handlers.SchedulerHandler;
import io.airbyte.server.handlers.SourceDefinitionsHandler;
import io.airbyte.server.handlers.SourceHandler;
import io.airbyte.server.scheduler.EventRunner;
import io.airbyte.server.scheduler.SynchronousSchedulerClient;
import io.airbyte.validation.json.JsonSchemaValidator;
import io.airbyte.validation.json.JsonValidationException;
import io.airbyte.workers.helper.ConnectionHelper;
import java.io.File;
import java.io.IOException;
import java.util.Map;
import lombok.extern.slf4j.Slf4j;
import org.apache.commons.lang3.NotImplementedException;

@javax.ws.rs.Path("/v1")
@Slf4j
public class ConfigurationApi implements io.airbyte.api.generated.V1Api {

  private final SourceDefinitionsHandler sourceDefinitionsHandler;
  private final SourceHandler sourceHandler;
  private final DestinationDefinitionsHandler destinationDefinitionsHandler;
  private final DestinationHandler destinationHandler;
  private final ConnectionsHandler connectionsHandler;
  private final SchedulerHandler schedulerHandler;
  private final JobHistoryHandler jobHistoryHandler;

  public ConfigurationApi(final ConfigRepository configRepository,
                          final JobPersistence jobPersistence,
                          final SecretsRepositoryReader secretsRepositoryReader,
                          final SecretsRepositoryWriter secretsRepositoryWriter,
                          final SynchronousSchedulerClient synchronousSchedulerClient,
                          final TrackingClient trackingClient,
                          final WorkerEnvironment workerEnvironment,
                          final LogConfigs logConfigs,
                          final AirbyteVersion airbyteVersion,
                          final EventRunner eventRunner) {

    final JsonSchemaValidator schemaValidator = new JsonSchemaValidator();

    final WorkspaceHelper workspaceHelper = new WorkspaceHelper(configRepository, jobPersistence);

    final ConnectionHelper connectionHelper = new ConnectionHelper(configRepository, workspaceHelper);

    connectionsHandler = new ConnectionsHandler(
        configRepository,
        workspaceHelper,
        trackingClient,
        eventRunner,
        connectionHelper);

    schedulerHandler = new SchedulerHandler(
        configRepository,
        secretsRepositoryReader,
        secretsRepositoryWriter,
        synchronousSchedulerClient,
        jobPersistence,
        workerEnvironment,
        logConfigs,
        eventRunner,
        connectionsHandler);

    sourceHandler = new SourceHandler(
        configRepository,
        secretsRepositoryReader,
        secretsRepositoryWriter,
        schemaValidator,
        connectionsHandler);
    sourceDefinitionsHandler = new SourceDefinitionsHandler(configRepository, synchronousSchedulerClient, sourceHandler);
    destinationHandler = new DestinationHandler(
        configRepository,
        secretsRepositoryReader,
        secretsRepositoryWriter,
        schemaValidator,
        connectionsHandler);
    destinationDefinitionsHandler = new DestinationDefinitionsHandler(configRepository, synchronousSchedulerClient, destinationHandler);
    jobHistoryHandler = new JobHistoryHandler(jobPersistence, workerEnvironment, logConfigs, connectionsHandler, sourceHandler,
        sourceDefinitionsHandler, destinationHandler, destinationDefinitionsHandler, airbyteVersion);
  }

  // WORKSPACE

  /**
   * This implementation has been moved to {@link WorkspaceApiController}. Since the path of
   * {@link WorkspaceApiController} is more granular, it will override this implementation
   */
  @Override
  public WorkspaceReadList listWorkspaces() {
    throw new NotImplementedException();
  }

  /**
   * This implementation has been moved to {@link WorkspaceApiController}. Since the path of
   * {@link WorkspaceApiController} is more granular, it will override this implementation
   */
  @Override
  public WorkspaceRead createWorkspace(final WorkspaceCreate workspaceCreate) {
    throw new NotImplementedException();
  }

  /**
   * This implementation has been moved to {@link WorkspaceApiController}. Since the path of
   * {@link WorkspaceApiController} is more granular, it will override this implementation
   */
  @Override
  public void deleteWorkspace(final WorkspaceIdRequestBody workspaceIdRequestBody) {
    throw new NotImplementedException();
  }

  /**
   * This implementation has been moved to {@link WorkspaceApiController}. Since the path of
   * {@link WorkspaceApiController} is more granular, it will override this implementation
   */
  @Override
  public WorkspaceRead getWorkspace(final WorkspaceIdRequestBody workspaceIdRequestBody) {
    throw new NotImplementedException();
  }

  @Override
  public WorkspaceRead getWorkspaceBySlug(final SlugRequestBody slugRequestBody) {
    throw new NotImplementedException();
  }

  /**
   * This implementation has been moved to {@link WorkspaceApiController}. Since the path of
   * {@link WorkspaceApiController} is more granular, it will override this implementation
   */
  @Override
  public WorkspaceRead getWorkspaceByConnectionId(final ConnectionIdRequestBody connectionIdRequestBody) {
    throw new NotImplementedException();
  }

  @Override
  public WorkspaceRead updateWorkspace(final WorkspaceUpdate workspaceUpdate) {
    throw new NotImplementedException();
  }

  @Override
  public WorkspaceRead updateWorkspaceName(final WorkspaceUpdateName workspaceUpdateName) {
    throw new NotImplementedException();
  }

  @Override
  public void updateWorkspaceFeedback(final WorkspaceGiveFeedback workspaceGiveFeedback) {
    throw new NotImplementedException();
  }

  /**
   * This implementation has been moved to {@link AttemptApiController}. Since the path of
   * {@link AttemptApiController} is more granular, it will override this implementation
   */
  @Override
  public NotificationRead tryNotificationConfig(final Notification notification) {
    throw new NotImplementedException();
  }

  // SOURCE

  /**
   * This implementation has been moved to {@link SourceDefinitionApiController}. Since the path of
   * {@link SourceDefinitionApiController} is more granular, it will override this implementation
   */
  @Override
  public SourceDefinitionReadList listSourceDefinitions() {
    throw new NotImplementedException();
  }

  /**
   * This implementation has been moved to {@link SourceDefinitionApiController}. Since the path of
   * {@link SourceDefinitionApiController} is more granular, it will override this implementation
   */
  @Override
  public SourceDefinitionReadList listSourceDefinitionsForWorkspace(final WorkspaceIdRequestBody workspaceIdRequestBody) {
    throw new NotImplementedException();
  }

  /**
   * This implementation has been moved to {@link SourceDefinitionApiController}. Since the path of
   * {@link SourceDefinitionApiController} is more granular, it will override this implementation
   */
  @Override
  public SourceDefinitionReadList listLatestSourceDefinitions() {
    throw new NotImplementedException();
  }

  /**
   * This implementation has been moved to {@link SourceDefinitionApiController}. Since the path of
   * {@link SourceDefinitionApiController} is more granular, it will override this implementation
   */
  @Override
  public PrivateSourceDefinitionReadList listPrivateSourceDefinitions(final WorkspaceIdRequestBody workspaceIdRequestBody) {
    throw new NotImplementedException();
  }

  /**
   * This implementation has been moved to {@link SourceDefinitionApiController}. Since the path of
   * {@link SourceDefinitionApiController} is more granular, it will override this implementation
   */
  @Override
  public SourceDefinitionRead getSourceDefinition(final SourceDefinitionIdRequestBody sourceDefinitionIdRequestBody) {
    throw new NotImplementedException();
  }

  /**
   * This implementation has been moved to {@link SourceDefinitionApiController}. Since the path of
   * {@link SourceDefinitionApiController} is more granular, it will override this implementation
   */
  @Override
  public SourceDefinitionRead getSourceDefinitionForWorkspace(final SourceDefinitionIdWithWorkspaceId sourceDefinitionIdWithWorkspaceId) {
    throw new NotImplementedException();
  }

  // TODO: Deprecate this route in favor of createCustomSourceDefinition
  // since all connector definitions created through the API are custom
  /**
   * This implementation has been moved to {@link SourceDefinitionApiController}. Since the path of
   * {@link SourceDefinitionApiController} is more granular, it will override this implementation
   */
  @Override
  public SourceDefinitionRead createSourceDefinition(final SourceDefinitionCreate sourceDefinitionCreate) {
    throw new NotImplementedException();
  }

  /**
   * This implementation has been moved to {@link SourceDefinitionApiController}. Since the path of
   * {@link SourceDefinitionApiController} is more granular, it will override this implementation
   */
  @Override
  public SourceDefinitionRead createCustomSourceDefinition(final CustomSourceDefinitionCreate customSourceDefinitionCreate) {
    throw new NotImplementedException();
  }

  /**
   * This implementation has been moved to {@link SourceDefinitionApiController}. Since the path of
   * {@link SourceDefinitionApiController} is more granular, it will override this implementation
   */
  @Override
  public SourceDefinitionRead updateSourceDefinition(final SourceDefinitionUpdate sourceDefinitionUpdate) {
    throw new NotImplementedException();
  }

  /**
   * This implementation has been moved to {@link SourceDefinitionApiController}. Since the path of
   * {@link SourceDefinitionApiController} is more granular, it will override this implementation
   */
  @Override
  public SourceDefinitionRead updateCustomSourceDefinition(final CustomSourceDefinitionUpdate customSourceDefinitionUpdate) {
    throw new NotImplementedException();
  }

  /**
   * This implementation has been moved to {@link SourceDefinitionApiController}. Since the path of
   * {@link SourceDefinitionApiController} is more granular, it will override this implementation
   */
  @Override
  public void deleteSourceDefinition(final SourceDefinitionIdRequestBody sourceDefinitionIdRequestBody) {
    throw new NotImplementedException();
  }

  /**
   * This implementation has been moved to {@link SourceDefinitionApiController}. Since the path of
   * {@link SourceDefinitionApiController} is more granular, it will override this implementation
   */
  @Override
  public void deleteCustomSourceDefinition(final SourceDefinitionIdWithWorkspaceId sourceDefinitionIdWithWorkspaceId) {
    throw new NotImplementedException();
  }

  /**
   * This implementation has been moved to {@link SourceDefinitionApiController}. Since the path of
   * {@link SourceDefinitionApiController} is more granular, it will override this implementation
   */
  @Override
  public PrivateSourceDefinitionRead grantSourceDefinitionToWorkspace(final SourceDefinitionIdWithWorkspaceId sourceDefinitionIdWithWorkspaceId) {
    throw new NotImplementedException();
  }

  /**
   * This implementation has been moved to {@link SourceDefinitionApiController}. Since the path of
   * {@link SourceDefinitionApiController} is more granular, it will override this implementation
   */
  @Override
  public void revokeSourceDefinitionFromWorkspace(final SourceDefinitionIdWithWorkspaceId sourceDefinitionIdWithWorkspaceId) {
    throw new NotImplementedException();
  }

  @Override
  public InternalOperationResult saveStats(final SaveStatsRequestBody saveStatsRequestBody) {
<<<<<<< HEAD
    throw new UnsupportedOperationException();
=======
    throw new NotImplementedException();
>>>>>>> 07618a02
  }

  // SOURCE SPECIFICATION

  @Override
  public SourceDefinitionSpecificationRead getSourceDefinitionSpecification(final SourceDefinitionIdWithWorkspaceId sourceDefinitionIdWithWorkspaceId) {
    return execute(() -> schedulerHandler.getSourceDefinitionSpecification(sourceDefinitionIdWithWorkspaceId));
  }

  // OAUTH

  /**
   * This implementation has been moved to {@link SourceOauthApiController}. Since the path of
   * {@link SourceOauthApiController} is more granular, it will override this implementation
   */
  @Override
  public OAuthConsentRead getSourceOAuthConsent(final SourceOauthConsentRequest sourceOauthConsentRequest) {
    throw new NotImplementedException();
  }

  /**
   * This implementation has been moved to {@link SourceOauthApiController}. Since the path of
   * {@link SourceOauthApiController} is more granular, it will override this implementation
   */
  @Override
  public Map<String, Object> completeSourceOAuth(final CompleteSourceOauthRequest completeSourceOauthRequest) {
    throw new NotImplementedException();
  }

  /**
   * This implementation has been moved to {@link DestinationOauthApiController}. Since the path of
   * {@link DestinationOauthApiController} is more granular, it will override this implementation
   */
  @Override
  public OAuthConsentRead getDestinationOAuthConsent(final DestinationOauthConsentRequest destinationOauthConsentRequest) {
    throw new NotImplementedException();
  }

  /**
   * This implementation has been moved to {@link DestinationOauthApiController}. Since the path of
   * {@link DestinationOauthApiController} is more granular, it will override this implementation
   */
  @Override
  public Map<String, Object> completeDestinationOAuth(final CompleteDestinationOAuthRequest requestBody) {
    throw new NotImplementedException();
  }

  /**
   * This implementation has been moved to {@link DestinationOauthApiController}. Since the path of
   * {@link DestinationOauthApiController} is more granular, it will override this implementation
   */
  @Override
  public void setInstancewideDestinationOauthParams(final SetInstancewideDestinationOauthParamsRequestBody requestBody) {
    throw new NotImplementedException();
  }

  /**
   * This implementation has been moved to {@link SourceOauthApiController}. Since the path of
   * {@link SourceOauthApiController} is more granular, it will override this implementation
   */
  @Override
  public void setInstancewideSourceOauthParams(final SetInstancewideSourceOauthParamsRequestBody requestBody) {
    throw new NotImplementedException();
  }

  /**
   * This implementation has been moved to {@link AttemptApiController}. Since the path of
   * {@link AttemptApiController} is more granular, it will override this implementation
   */
  @Override
  public InternalOperationResult setWorkflowInAttempt(final SetWorkflowInAttemptRequestBody setWorkflowInAttemptRequestBody) {
    throw new NotImplementedException();
  }

  // SOURCE IMPLEMENTATION

  /**
   * This implementation has been moved to {@link SourceApiController}. Since the path of
   * {@link SourceApiController} is more granular, it will override this implementation
   */
  @Override
  public SourceRead createSource(final SourceCreate sourceCreate) {
    throw new NotImplementedException();
  }

  /**
   * This implementation has been moved to {@link SourceApiController}. Since the path of
   * {@link SourceApiController} is more granular, it will override this implementation
   */
  @Override
  public SourceRead updateSource(final SourceUpdate sourceUpdate) {
    throw new NotImplementedException();
  }

  /**
   * This implementation has been moved to {@link SourceApiController}. Since the path of
   * {@link SourceApiController} is more granular, it will override this implementation
   */
  @Override
  public SourceReadList listSourcesForWorkspace(final WorkspaceIdRequestBody workspaceIdRequestBody) {
    throw new NotImplementedException();
  }

  /**
   * This implementation has been moved to {@link SourceApiController}. Since the path of
   * {@link SourceApiController} is more granular, it will override this implementation
   */
  @Override
  public SourceReadList searchSources(final SourceSearch sourceSearch) {
    throw new NotImplementedException();
  }

  /**
   * This implementation has been moved to {@link SourceApiController}. Since the path of
   * {@link SourceApiController} is more granular, it will override this implementation
   */
  @Override
  public SourceRead getSource(final SourceIdRequestBody sourceIdRequestBody) {
    throw new NotImplementedException();
  }

  /**
   * This implementation has been moved to {@link SourceApiController}. Since the path of
   * {@link SourceApiController} is more granular, it will override this implementation
   */
  @Override
  public void deleteSource(final SourceIdRequestBody sourceIdRequestBody) {
    throw new NotImplementedException();
  }

  /**
   * This implementation has been moved to {@link SourceApiController}. Since the path of
   * {@link SourceApiController} is more granular, it will override this implementation
   */
  @Override
  public SourceRead cloneSource(final SourceCloneRequestBody sourceCloneRequestBody) {
    throw new NotImplementedException();
  }

  /**
   * This implementation has been moved to {@link SourceApiController}. Since the path of
   * {@link SourceApiController} is more granular, it will override this implementation
   */
  @Override
  public CheckConnectionRead checkConnectionToSource(final SourceIdRequestBody sourceIdRequestBody) {
    throw new NotImplementedException();
  }

  /**
   * This implementation has been moved to {@link SourceApiController}. Since the path of
   * {@link SourceApiController} is more granular, it will override this implementation
   */
  @Override
  public CheckConnectionRead checkConnectionToSourceForUpdate(final SourceUpdate sourceUpdate) {
    throw new NotImplementedException();
  }

  /**
   * This implementation has been moved to {@link SourceApiController}. Since the path of
   * {@link SourceApiController} is more granular, it will override this implementation
   */
  @Override
  public SourceDiscoverSchemaRead discoverSchemaForSource(final SourceDiscoverSchemaRequestBody discoverSchemaRequestBody) {
    throw new NotImplementedException();
  }

  // DB MIGRATION

  /**
   * This implementation has been moved to {@link DbMigrationApiController}. Since the path of
   * {@link DbMigrationApiController} is more granular, it will override this implementation
   */
  @Override
  public DbMigrationReadList listMigrations(final DbMigrationRequestBody request) {
    throw new NotImplementedException();
  }

  /**
   * This implementation has been moved to {@link DbMigrationApiController}. Since the path of
   * {@link DbMigrationApiController} is more granular, it will override this implementation
   */
  @Override
  public DbMigrationExecutionRead executeMigrations(final DbMigrationRequestBody request) {
    throw new NotImplementedException();
  }

  // DESTINATION

  /**
   * This implementation has been moved to {@link DestinationDefinitionApiController}. Since the path
   * of {@link DestinationDefinitionApiController} is more granular, it will override this
   * implementation
   */
  @Override
  public DestinationDefinitionReadList listDestinationDefinitions() {
    throw new NotImplementedException();
  }

  /**
   * This implementation has been moved to {@link DestinationDefinitionApiController}. Since the path
   * of {@link DestinationDefinitionApiController} is more granular, it will override this
   * implementation
   */
  @Override
  public DestinationDefinitionReadList listDestinationDefinitionsForWorkspace(final WorkspaceIdRequestBody workspaceIdRequestBody) {
    throw new NotImplementedException();
  }

  /**
   * This implementation has been moved to {@link DestinationDefinitionApiController}. Since the path
   * of {@link DestinationDefinitionApiController} is more granular, it will override this
   * implementation
   */
  @Override
  public DestinationDefinitionReadList listLatestDestinationDefinitions() {
    throw new NotImplementedException();
  }

  /**
   * This implementation has been moved to {@link DestinationDefinitionApiController}. Since the path
   * of {@link DestinationDefinitionApiController} is more granular, it will override this
   * implementation
   */
  @Override
  public PrivateDestinationDefinitionReadList listPrivateDestinationDefinitions(final WorkspaceIdRequestBody workspaceIdRequestBody) {
    throw new NotImplementedException();
  }

  /**
   * This implementation has been moved to {@link DestinationDefinitionApiController}. Since the path
   * of {@link DestinationDefinitionApiController} is more granular, it will override this
   * implementation
   */
  @Override
  public DestinationDefinitionRead getDestinationDefinition(final DestinationDefinitionIdRequestBody destinationDefinitionIdRequestBody) {
    throw new NotImplementedException();
  }

  /**
   * This implementation has been moved to {@link DestinationDefinitionApiController}. Since the path
   * of {@link DestinationDefinitionApiController} is more granular, it will override this
   * implementation
   */
  @Override
  public DestinationDefinitionRead getDestinationDefinitionForWorkspace(
                                                                        final DestinationDefinitionIdWithWorkspaceId destinationDefinitionIdWithWorkspaceId) {
    throw new NotImplementedException();
  }

  /**
   * This implementation has been moved to {@link DestinationDefinitionApiController}. Since the path
   * of {@link DestinationDefinitionApiController} is more granular, it will override this
   * implementation
   */
  // TODO: Deprecate this route in favor of createCustomDestinationDefinition
  // since all connector definitions created through the API are custom
  @Override
  public DestinationDefinitionRead createDestinationDefinition(final DestinationDefinitionCreate destinationDefinitionCreate) {
    throw new NotImplementedException();
  }

  /**
   * This implementation has been moved to {@link DestinationDefinitionApiController}. Since the path
   * of {@link DestinationDefinitionApiController} is more granular, it will override this
   * implementation
   */
  @Override
  public DestinationDefinitionRead createCustomDestinationDefinition(final CustomDestinationDefinitionCreate customDestinationDefinitionCreate) {
    throw new NotImplementedException();
  }

  /**
   * This implementation has been moved to {@link DestinationDefinitionApiController}. Since the path
   * of {@link DestinationDefinitionApiController} is more granular, it will override this
   * implementation
   */
  @Override
  public DestinationDefinitionRead updateDestinationDefinition(final DestinationDefinitionUpdate destinationDefinitionUpdate) {
    throw new NotImplementedException();
  }

  /**
   * This implementation has been moved to {@link DestinationDefinitionApiController}. Since the path
   * of {@link DestinationDefinitionApiController} is more granular, it will override this
   * implementation
   */
  @Override
  public DestinationDefinitionRead updateCustomDestinationDefinition(final CustomDestinationDefinitionUpdate customDestinationDefinitionUpdate) {
    throw new NotImplementedException();
  }

  /**
   * This implementation has been moved to {@link DestinationDefinitionApiController}. Since the path
   * of {@link DestinationDefinitionApiController} is more granular, it will override this
   * implementation
   */
  @Override
  public void deleteDestinationDefinition(final DestinationDefinitionIdRequestBody destinationDefinitionIdRequestBody) {
    throw new NotImplementedException();
  }

  /**
   * This implementation has been moved to {@link DestinationDefinitionApiController}. Since the path
   * of {@link DestinationDefinitionApiController} is more granular, it will override this
   * implementation
   */
  @Override
  public void deleteCustomDestinationDefinition(final DestinationDefinitionIdWithWorkspaceId destinationDefinitionIdWithWorkspaceId) {
    throw new NotImplementedException();
  }

  /**
   * This implementation has been moved to {@link DestinationDefinitionApiController}. Since the path
   * of {@link DestinationDefinitionApiController} is more granular, it will override this
   * implementation
   */
  @Override
  public PrivateDestinationDefinitionRead grantDestinationDefinitionToWorkspace(
                                                                                final DestinationDefinitionIdWithWorkspaceId destinationDefinitionIdWithWorkspaceId) {
    throw new NotImplementedException();
  }

  /**
   * This implementation has been moved to {@link DestinationDefinitionApiController}. Since the path
   * of {@link DestinationDefinitionApiController} is more granular, it will override this
   * implementation
   */
  @Override
  public void revokeDestinationDefinitionFromWorkspace(final DestinationDefinitionIdWithWorkspaceId destinationDefinitionIdWithWorkspaceId) {
    throw new NotImplementedException();
  }

  // DESTINATION SPECIFICATION
  /**
   * This implementation has been moved to {@link DestinationDefinitionSpecificationApiController}.
   * Since the path of {@link DestinationDefinitionSpecificationApiController} is more granular, it
   * will override this implementation
   */
  @Override
  public DestinationDefinitionSpecificationRead getDestinationDefinitionSpecification(
                                                                                      final DestinationDefinitionIdWithWorkspaceId destinationDefinitionIdWithWorkspaceId) {
    throw new NotImplementedException();
  }

  // DESTINATION IMPLEMENTATION

  /**
   * This implementation has been moved to {@link DestinationApiController}. Since the path of
   * {@link DestinationApiController} is more granular, it will override this implementation
   */
  @Override
  public DestinationRead createDestination(final DestinationCreate destinationCreate) {
    throw new NotImplementedException();
  }

  /**
   * This implementation has been moved to {@link DestinationApiController}. Since the path of
   * {@link DestinationApiController} is more granular, it will override this implementation
   */
  @Override
  public void deleteDestination(final DestinationIdRequestBody destinationIdRequestBody) {
    throw new NotImplementedException();
  }

  /**
   * This implementation has been moved to {@link DestinationApiController}. Since the path of
   * {@link DestinationApiController} is more granular, it will override this implementation
   */
  @Override
  public DestinationRead updateDestination(final DestinationUpdate destinationUpdate) {
    throw new NotImplementedException();
  }

  /**
   * This implementation has been moved to {@link DestinationApiController}. Since the path of
   * {@link DestinationApiController} is more granular, it will override this implementation
   */
  @Override
  public DestinationReadList listDestinationsForWorkspace(final WorkspaceIdRequestBody workspaceIdRequestBody) {
    throw new NotImplementedException();
  }

  /**
   * This implementation has been moved to {@link DestinationApiController}. Since the path of
   * {@link DestinationApiController} is more granular, it will override this implementation
   */
  @Override
  public DestinationReadList searchDestinations(final DestinationSearch destinationSearch) {
    throw new NotImplementedException();
  }

  /**
   * This implementation has been moved to {@link DestinationApiController}. Since the path of
   * {@link DestinationApiController} is more granular, it will override this implementation
   */
  @Override
  public DestinationRead getDestination(final DestinationIdRequestBody destinationIdRequestBody) {
    throw new NotImplementedException();
  }

  /**
   * This implementation has been moved to {@link DestinationApiController}. Since the path of
   * {@link DestinationApiController} is more granular, it will override this implementation
   */
  @Override
  public DestinationRead cloneDestination(final DestinationCloneRequestBody destinationCloneRequestBody) {
    throw new NotImplementedException();
  }

  /**
   * This implementation has been moved to {@link DestinationApiController}. Since the path of
   * {@link DestinationApiController} is more granular, it will override this implementation
   */
  @Override
  public CheckConnectionRead checkConnectionToDestination(final DestinationIdRequestBody destinationIdRequestBody) {
    throw new NotImplementedException();
  }

  /**
   * This implementation has been moved to {@link DestinationApiController}. Since the path of
   * {@link DestinationApiController} is more granular, it will override this implementation
   */
  @Override
  public CheckConnectionRead checkConnectionToDestinationForUpdate(final DestinationUpdate destinationUpdate) {
    throw new NotImplementedException();
  }

  // CONNECTION

  /**
   * This implementation has been moved to {@link ConnectionApiController}. Since the path of
   * {@link ConnectionApiController} is more granular, it will override this implementation
   */
  @Override
  public ConnectionRead createConnection(final ConnectionCreate connectionCreate) {
    throw new NotImplementedException();
  }

  /**
   * This implementation has been moved to {@link ConnectionApiController}. Since the path of
   * {@link ConnectionApiController} is more granular, it will override this implementation
   */
  @Override
  public ConnectionRead updateConnection(final ConnectionUpdate connectionUpdate) {
    throw new NotImplementedException();
  }

  /**
   * This implementation has been moved to {@link ConnectionApiController}. Since the path of
   * {@link ConnectionApiController} is more granular, it will override this implementation
   */
  @Override
  public ConnectionReadList listConnectionsForWorkspace(final WorkspaceIdRequestBody workspaceIdRequestBody) {
    throw new NotImplementedException();
  }

  /**
   * This implementation has been moved to {@link ConnectionApiController}. Since the path of
   * {@link ConnectionApiController} is more granular, it will override this implementation
   */
  @Override
  public ConnectionReadList listAllConnectionsForWorkspace(final WorkspaceIdRequestBody workspaceIdRequestBody) {
    throw new NotImplementedException();
  }

  /**
   * This implementation has been moved to {@link ConnectionApiController}. Since the path of
   * {@link ConnectionApiController} is more granular, it will override this implementation
   */
  @Override
  public ConnectionReadList searchConnections(final ConnectionSearch connectionSearch) {
    throw new NotImplementedException();
  }

  /**
   * This implementation has been moved to {@link ConnectionApiController}. Since the path of
   * {@link ConnectionApiController} is more granular, it will override this implementation
   */
  @Override
  public ConnectionRead getConnection(final ConnectionIdRequestBody connectionIdRequestBody) {
    throw new NotImplementedException();
  }

  /**
   * This implementation has been moved to {@link ConnectionApiController}. Since the path of
   * {@link ConnectionApiController} is more granular, it will override this implementation
   */
  @Override
  public void deleteConnection(final ConnectionIdRequestBody connectionIdRequestBody) {
    throw new NotImplementedException();
  }

  /**
   * This implementation has been moved to {@link ConnectionApiController}. Since the path of
   * {@link ConnectionApiController} is more granular, it will override this implementation
   */
  @Override
  public JobInfoRead syncConnection(final ConnectionIdRequestBody connectionIdRequestBody) {
    throw new NotImplementedException();
  }

  /**
   * This implementation has been moved to {@link ConnectionApiController}. Since the path of
   * {@link ConnectionApiController} is more granular, it will override this implementation
   */
  @Override
  public JobInfoRead resetConnection(final ConnectionIdRequestBody connectionIdRequestBody) {
    throw new NotImplementedException();
  }

  // Operations

  /**
   * This implementation has been moved to {@link OperationApiController}. Since the path of
   * {@link OperationApiController} is more granular, it will override this implementation
   */
  @Override
  public CheckOperationRead checkOperation(final OperatorConfiguration operatorConfiguration) {
    throw new NotImplementedException();
  }

  /**
   * This implementation has been moved to {@link OperationApiController}. Since the path of
   * {@link OperationApiController} is more granular, it will override this implementation
   */
  @Override
  public OperationRead createOperation(final OperationCreate operationCreate) {
    throw new NotImplementedException();
  }

  /**
   * This implementation has been moved to {@link StateApiController}. Since the path of
   * {@link StateApiController} is more granular, it will override this implementation
   */
  @Override
  public ConnectionState createOrUpdateState(final ConnectionStateCreateOrUpdate connectionStateCreateOrUpdate) {
    throw new NotImplementedException();
  }

  /**
   * This implementation has been moved to {@link OperationApiController}. Since the path of
   * {@link OperationApiController} is more granular, it will override this implementation
   */
  @Override
  public void deleteOperation(final OperationIdRequestBody operationIdRequestBody) {
    throw new NotImplementedException();
  }

  /**
   * This implementation has been moved to {@link OperationApiController}. Since the path of
   * {@link OperationApiController} is more granular, it will override this implementation
   */
  @Override
  public OperationReadList listOperationsForConnection(final ConnectionIdRequestBody connectionIdRequestBody) {
    throw new NotImplementedException();
  }

  /**
   * This implementation has been moved to {@link OperationApiController}. Since the path of
   * {@link OperationApiController} is more granular, it will override this implementation
   */
  @Override
  public OperationRead getOperation(final OperationIdRequestBody operationIdRequestBody) {
    throw new NotImplementedException();
  }

  /**
   * This implementation has been moved to {@link OperationApiController}. Since the path of
   * {@link OperationApiController} is more granular, it will override this implementation
   */
  @Override
  public OperationRead updateOperation(final OperationUpdate operationUpdate) {
    throw new NotImplementedException();
  }

  /**
   * This implementation has been moved to {@link StateApiController}. Since the path of
   * {@link StateApiController} is more granular, it will override this implementation
   */
  @Override
  public ConnectionState getState(final ConnectionIdRequestBody connectionIdRequestBody) {
    throw new NotImplementedException();
  }

  // SCHEDULER
  /**
   * This implementation has been moved to {@link SchedulerApiController}. Since the path of
   * {@link SchedulerApiController} is more granular, it will override this implementation
   */
  @Override
  public CheckConnectionRead executeSourceCheckConnection(final SourceCoreConfig sourceConfig) {
    throw new NotImplementedException();
  }

  /**
   * This implementation has been moved to {@link SchedulerApiController}. Since the path of
   * {@link SchedulerApiController} is more granular, it will override this implementation
   */
  @Override
  public CheckConnectionRead executeDestinationCheckConnection(final DestinationCoreConfig destinationConfig) {
    throw new NotImplementedException();
  }

  /**
   * This implementation has been moved to {@link SchedulerApiController}. Since the path of
   * {@link SchedulerApiController} is more granular, it will override this implementation
   */
  @Override
  public SourceDiscoverSchemaRead executeSourceDiscoverSchema(final SourceCoreConfig sourceCreate) {
    throw new NotImplementedException();
  }

  /**
   * This implementation has been moved to {@link JobsApiController}. Since the path of
   * {@link JobsApiController} is more granular, it will override this implementation
   */
  @Override
  public JobInfoRead cancelJob(final JobIdRequestBody jobIdRequestBody) {
    throw new NotImplementedException();
  }

  // JOB HISTORY

  /**
   * This implementation has been moved to {@link JobsApiController}. Since the path of
   * {@link JobsApiController} is more granular, it will override this implementation
   */
  @Override
  public JobReadList listJobsFor(final JobListRequestBody jobListRequestBody) {
    throw new NotImplementedException();
  }

  /**
   * This implementation has been moved to {@link JobsApiController}. Since the path of
   * {@link JobsApiController} is more granular, it will override this implementation
   */
  @Override
  public JobInfoRead getJobInfo(final JobIdRequestBody jobIdRequestBody) {
    throw new NotImplementedException();
  }

  /**
   * This implementation has been moved to {@link JobsApiController}. Since the path of
   * {@link JobsApiController} is more granular, it will override this implementation
   */
  @Override
  public JobInfoLightRead getJobInfoLight(final JobIdRequestBody jobIdRequestBody) {
    throw new NotImplementedException();
  }

  /**
   * This implementation has been moved to {@link JobsApiController}. Since the path of
   * {@link JobsApiController} is more granular, it will override this implementation
   */
  @Override
  public JobDebugInfoRead getJobDebugInfo(final JobIdRequestBody jobIdRequestBody) {
    throw new NotImplementedException();
  }

  /**
   * This implementation has been moved to {@link JobsApiController}. Since the path of
   * {@link JobsApiController} is more granular, it will override this implementation
   */
  @Override
  public AttemptNormalizationStatusReadList getAttemptNormalizationStatusesForJob(final JobIdRequestBody jobIdRequestBody) {
    return execute(() -> jobHistoryHandler.getAttemptNormalizationStatuses(jobIdRequestBody));
  }

  /**
   * This implementation has been moved to {@link LogsApiController}. Since the path of
   * {@link LogsApiController} is more granular, it will override this implementation
   */
  @Override
  public File getLogs(final LogsRequestBody logsRequestBody) {
    throw new NotImplementedException();
  }

  /**
   * This implementation has been moved to {@link HealthApiController}. Since the path of
   * {@link HealthApiController} is more granular, it will override this implementation
   */
  @Override
  public File getOpenApiSpec() {
    throw new NotImplementedException();
  }

  // HEALTH
  /**
   * This implementation has been moved to {@link HealthApiController}. Since the path of
   * {@link HealthApiController} is more granular, it will override this implementation
   */
  @Override
  public HealthCheckRead getHealthCheck() {
    throw new NotImplementedException();
  }

  // WEB BACKEND

  /**
   * This implementation has been moved to {@link HealthApiController}. Since the path of
   * {@link HealthApiController} is more granular, it will override this implementation
   */
  @Override
  public WebBackendConnectionReadList webBackendListConnectionsForWorkspace(final WorkspaceIdRequestBody workspaceIdRequestBody) {
    throw new NotImplementedException();
  }

  /**
   * This implementation has been moved to {@link HealthApiController}. Since the path of
   * {@link HealthApiController} is more granular, it will override this implementation
   */
  @Override
  public WebBackendGeographiesListResult webBackendListGeographies() {
    throw new NotImplementedException();
  }

  /**
   * This implementation has been moved to {@link HealthApiController}. Since the path of
   * {@link HealthApiController} is more granular, it will override this implementation
   */
  @Override
  public WebBackendConnectionRead webBackendGetConnection(final WebBackendConnectionRequestBody webBackendConnectionRequestBody) {
    throw new NotImplementedException();
  }

  /**
   * This implementation has been moved to {@link HealthApiController}. Since the path of
   * {@link HealthApiController} is more granular, it will override this implementation
   */
  @Override
  public WebBackendConnectionRead webBackendCreateConnection(final WebBackendConnectionCreate webBackendConnectionCreate) {
    throw new NotImplementedException();
  }

  /**
   * This implementation has been moved to {@link HealthApiController}. Since the path of
   * {@link HealthApiController} is more granular, it will override this implementation
   */
  @Override
  public WebBackendConnectionRead webBackendUpdateConnection(final WebBackendConnectionUpdate webBackendConnectionUpdate) {
    throw new NotImplementedException();
  }

  /**
   * This implementation has been moved to {@link HealthApiController}. Since the path of
   * {@link HealthApiController} is more granular, it will override this implementation
   */
  @Override
  public ConnectionStateType getStateType(final ConnectionIdRequestBody connectionIdRequestBody) {
    throw new NotImplementedException();
  }

  /**
   * This implementation has been moved to {@link HealthApiController}. Since the path of
   * {@link HealthApiController} is more granular, it will override this implementation
   */
  @Override
  public WebBackendWorkspaceStateResult webBackendGetWorkspaceState(final WebBackendWorkspaceState webBackendWorkspaceState) {
    throw new NotImplementedException();
  }

  // TODO: Move to common when all the api are moved
  static <T> T execute(final HandlerCall<T> call) {
    try {
      return call.call();
    } catch (final ConfigNotFoundException e) {
      throw new IdNotFoundKnownException(String.format("Could not find configuration for %s: %s.", e.getType(), e.getConfigId()),
          e.getConfigId(), e);
    } catch (final JsonValidationException e) {
      throw new BadObjectSchemaKnownException(
          String.format("The provided configuration does not fulfill the specification. Errors: %s", e.getMessage()), e);
    } catch (final IOException e) {
      throw new RuntimeException(e);
    }
  }

  interface HandlerCall<T> {

    T call() throws ConfigNotFoundException, IOException, JsonValidationException;

  }

}<|MERGE_RESOLUTION|>--- conflicted
+++ resolved
@@ -404,11 +404,7 @@
 
   @Override
   public InternalOperationResult saveStats(final SaveStatsRequestBody saveStatsRequestBody) {
-<<<<<<< HEAD
-    throw new UnsupportedOperationException();
-=======
-    throw new NotImplementedException();
->>>>>>> 07618a02
+    throw new NotImplementedException();
   }
 
   // SOURCE SPECIFICATION
