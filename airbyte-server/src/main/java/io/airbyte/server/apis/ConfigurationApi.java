/*
 * MIT License
 *
 * Copyright (c) 2020 Airbyte
 *
 * Permission is hereby granted, free of charge, to any person obtaining a copy
 * of this software and associated documentation files (the "Software"), to deal
 * in the Software without restriction, including without limitation the rights
 * to use, copy, modify, merge, publish, distribute, sublicense, and/or sell
 * copies of the Software, and to permit persons to whom the Software is
 * furnished to do so, subject to the following conditions:
 *
 * The above copyright notice and this permission notice shall be included in all
 * copies or substantial portions of the Software.
 *
 * THE SOFTWARE IS PROVIDED "AS IS", WITHOUT WARRANTY OF ANY KIND, EXPRESS OR
 * IMPLIED, INCLUDING BUT NOT LIMITED TO THE WARRANTIES OF MERCHANTABILITY,
 * FITNESS FOR A PARTICULAR PURPOSE AND NONINFRINGEMENT. IN NO EVENT SHALL THE
 * AUTHORS OR COPYRIGHT HOLDERS BE LIABLE FOR ANY CLAIM, DAMAGES OR OTHER
 * LIABILITY, WHETHER IN AN ACTION OF CONTRACT, TORT OR OTHERWISE, ARISING FROM,
 * OUT OF OR IN CONNECTION WITH THE SOFTWARE OR THE USE OR OTHER DEALINGS IN THE
 * SOFTWARE.
 */

package io.airbyte.server.apis;

import io.airbyte.api.model.CheckConnectionRead;
import io.airbyte.api.model.ConnectionCreate;
import io.airbyte.api.model.ConnectionIdRequestBody;
import io.airbyte.api.model.ConnectionRead;
import io.airbyte.api.model.ConnectionReadList;
import io.airbyte.api.model.ConnectionUpdate;
import io.airbyte.api.model.DestinationCoreConfig;
import io.airbyte.api.model.DestinationCreate;
import io.airbyte.api.model.DestinationDefinitionCreate;
import io.airbyte.api.model.DestinationDefinitionIdRequestBody;
import io.airbyte.api.model.DestinationDefinitionRead;
import io.airbyte.api.model.DestinationDefinitionReadList;
import io.airbyte.api.model.DestinationDefinitionSpecificationRead;
import io.airbyte.api.model.DestinationDefinitionUpdate;
import io.airbyte.api.model.DestinationIdRequestBody;
import io.airbyte.api.model.DestinationRead;
import io.airbyte.api.model.DestinationReadList;
import io.airbyte.api.model.DestinationRecreate;
import io.airbyte.api.model.DestinationUpdate;
import io.airbyte.api.model.HealthCheckRead;
import io.airbyte.api.model.ImportRead;
import io.airbyte.api.model.JobIdRequestBody;
import io.airbyte.api.model.JobInfoRead;
import io.airbyte.api.model.JobListRequestBody;
import io.airbyte.api.model.JobReadList;
import io.airbyte.api.model.LogsRequestBody;
import io.airbyte.api.model.SlugRequestBody;
import io.airbyte.api.model.SourceCoreConfig;
import io.airbyte.api.model.SourceCreate;
import io.airbyte.api.model.SourceDefinitionCreate;
import io.airbyte.api.model.SourceDefinitionIdRequestBody;
import io.airbyte.api.model.SourceDefinitionRead;
import io.airbyte.api.model.SourceDefinitionReadList;
import io.airbyte.api.model.SourceDefinitionSpecificationRead;
import io.airbyte.api.model.SourceDefinitionUpdate;
import io.airbyte.api.model.SourceDiscoverSchemaRead;
import io.airbyte.api.model.SourceIdRequestBody;
import io.airbyte.api.model.SourceRead;
import io.airbyte.api.model.SourceReadList;
import io.airbyte.api.model.SourceRecreate;
import io.airbyte.api.model.SourceUpdate;
import io.airbyte.api.model.WbConnectionRead;
import io.airbyte.api.model.WbConnectionReadList;
import io.airbyte.api.model.WebBackendConnectionRequestBody;
import io.airbyte.api.model.WebBackendConnectionUpdate;
import io.airbyte.api.model.WorkspaceIdRequestBody;
import io.airbyte.api.model.WorkspaceRead;
import io.airbyte.api.model.WorkspaceUpdate;
import io.airbyte.commons.io.FileTtlManager;
import io.airbyte.config.Configs;
import io.airbyte.config.persistence.ConfigNotFoundException;
import io.airbyte.config.persistence.ConfigRepository;
import io.airbyte.scheduler.client.CachingSchedulerJobClient;
import io.airbyte.scheduler.persistence.JobPersistence;
import io.airbyte.server.errors.KnownException;
import io.airbyte.server.handlers.ArchiveHandler;
import io.airbyte.server.handlers.ConnectionsHandler;
import io.airbyte.server.handlers.DestinationDefinitionsHandler;
import io.airbyte.server.handlers.DestinationHandler;
import io.airbyte.server.handlers.HealthCheckHandler;
import io.airbyte.server.handlers.JobHistoryHandler;
import io.airbyte.server.handlers.LogsHandler;
import io.airbyte.server.handlers.SchedulerHandler;
import io.airbyte.server.handlers.SourceDefinitionsHandler;
import io.airbyte.server.handlers.SourceHandler;
import io.airbyte.server.handlers.WebBackendConnectionsHandler;
import io.airbyte.server.handlers.WebBackendDestinationHandler;
import io.airbyte.server.handlers.WebBackendSourceHandler;
import io.airbyte.server.handlers.WorkspacesHandler;
import io.airbyte.server.validators.DockerImageValidator;
import io.airbyte.validation.json.JsonSchemaValidator;
import io.airbyte.validation.json.JsonValidationException;
import java.io.File;
import java.io.IOException;
import javax.validation.Valid;
import org.eclipse.jetty.http.HttpStatus;

@javax.ws.rs.Path("/v1")
public class ConfigurationApi implements io.airbyte.api.V1Api {

  private final WorkspacesHandler workspacesHandler;
  private final SourceDefinitionsHandler sourceDefinitionsHandler;
  private final SourceHandler sourceHandler;
  private final DestinationDefinitionsHandler destinationDefinitionsHandler;
  private final DestinationHandler destinationHandler;
  private final ConnectionsHandler connectionsHandler;
  private final SchedulerHandler schedulerHandler;
  private final JobHistoryHandler jobHistoryHandler;
  private final WebBackendConnectionsHandler webBackendConnectionsHandler;
  private final WebBackendSourceHandler webBackendSourceHandler;
  private final WebBackendDestinationHandler webBackendDestinationHandler;
  private final HealthCheckHandler healthCheckHandler;
  private final ArchiveHandler archiveHandler;
  private final LogsHandler logsHandler;
  private final Configs configs;

  public ConfigurationApi(final String airbyteVersion,
                          final ConfigRepository configRepository,
                          final JobPersistence jobPersistence,
                          final CachingSchedulerJobClient schedulerJobClient,
                          final Configs configs,
                          final FileTtlManager archiveTtlManager) {
    final JsonSchemaValidator schemaValidator = new JsonSchemaValidator();
    schedulerHandler = new SchedulerHandler(configRepository, schedulerJobClient);
    workspacesHandler = new WorkspacesHandler(configRepository);
    final DockerImageValidator dockerImageValidator = new DockerImageValidator(schedulerHandler);
    sourceDefinitionsHandler = new SourceDefinitionsHandler(configRepository, dockerImageValidator, schedulerJobClient);
    connectionsHandler = new ConnectionsHandler(configRepository);
    destinationDefinitionsHandler = new DestinationDefinitionsHandler(configRepository, dockerImageValidator, schedulerJobClient);
    destinationHandler = new DestinationHandler(configRepository, schemaValidator, schedulerHandler, connectionsHandler);
    sourceHandler = new SourceHandler(configRepository, schemaValidator, schedulerHandler, connectionsHandler);
    jobHistoryHandler = new JobHistoryHandler(jobPersistence);
    webBackendConnectionsHandler =
        new WebBackendConnectionsHandler(connectionsHandler, sourceHandler, destinationHandler, jobHistoryHandler, schedulerHandler);
    webBackendSourceHandler = new WebBackendSourceHandler(sourceHandler, schedulerHandler);
    webBackendDestinationHandler = new WebBackendDestinationHandler(destinationHandler, schedulerHandler);
    healthCheckHandler = new HealthCheckHandler(configRepository);
<<<<<<< HEAD
    archiveHandler = new ArchiveHandler(airbyteVersion, configRepository, jobPersistence, archiveTtlManager);
=======
    logsHandler = new LogsHandler();
    this.configs = configs;
    archiveHandler = new ArchiveHandler(airbyteVersion, configRepository, database, archiveTtlManager);
>>>>>>> 6cd4529e
  }

  // WORKSPACE

  @Override
  public WorkspaceRead getWorkspace(@Valid WorkspaceIdRequestBody workspaceIdRequestBody) {
    return execute(() -> workspacesHandler.getWorkspace(workspaceIdRequestBody));
  }

  @Override
  public WorkspaceRead getWorkspaceBySlug(@Valid SlugRequestBody slugRequestBody) {
    return execute(() -> workspacesHandler.getWorkspaceBySlug(slugRequestBody));
  }

  @Override
  public WorkspaceRead updateWorkspace(@Valid WorkspaceUpdate workspaceUpdate) {
    return execute(() -> workspacesHandler.updateWorkspace(workspaceUpdate));
  }

  // SOURCE

  @Override
  public SourceDefinitionReadList listSourceDefinitions() {
    return execute(sourceDefinitionsHandler::listSourceDefinitions);
  }

  @Override
  public SourceDefinitionRead getSourceDefinition(@Valid SourceDefinitionIdRequestBody sourceDefinitionIdRequestBody) {
    return execute(() -> sourceDefinitionsHandler.getSourceDefinition(sourceDefinitionIdRequestBody));
  }

  @Override
  public SourceDefinitionRead createSourceDefinition(@Valid SourceDefinitionCreate sourceDefinitionCreate) {
    return execute(() -> sourceDefinitionsHandler.createSourceDefinition(sourceDefinitionCreate));
  }

  @Override
  public SourceDefinitionRead updateSourceDefinition(@Valid SourceDefinitionUpdate sourceDefinitionUpdate) {
    return execute(() -> sourceDefinitionsHandler.updateSourceDefinition(sourceDefinitionUpdate));
  }

  // SOURCE SPECIFICATION

  @Override
  public SourceDefinitionSpecificationRead getSourceDefinitionSpecification(@Valid SourceDefinitionIdRequestBody sourceDefinitionIdRequestBody) {
    return execute(() -> schedulerHandler.getSourceDefinitionSpecification(sourceDefinitionIdRequestBody));
  }
  // SOURCE IMPLEMENTATION

  @Override
  public SourceRead createSource(@Valid SourceCreate sourceCreate) {
    return execute(() -> sourceHandler.createSource(sourceCreate));
  }

  @Override
  public SourceRead updateSource(@Valid SourceUpdate sourceUpdate) {
    return execute(() -> sourceHandler.updateSource(sourceUpdate));
  }

  @Override
  public SourceReadList listSourcesForWorkspace(@Valid WorkspaceIdRequestBody workspaceIdRequestBody) {
    return execute(() -> sourceHandler.listSourcesForWorkspace(workspaceIdRequestBody));
  }

  @Override
  public SourceRead getSource(@Valid SourceIdRequestBody sourceIdRequestBody) {
    return execute(() -> sourceHandler.getSource(sourceIdRequestBody));
  }

  @Override
  public void deleteSource(@Valid SourceIdRequestBody sourceIdRequestBody) {
    execute(() -> {
      sourceHandler.deleteSource(sourceIdRequestBody);
      return null;
    });
  }

  @Override
  public CheckConnectionRead checkConnectionToSource(@Valid SourceIdRequestBody sourceIdRequestBody) {
    return execute(() -> schedulerHandler.checkSourceConnectionFromSourceId(sourceIdRequestBody));
  }

  @Override
  public SourceDiscoverSchemaRead discoverSchemaForSource(@Valid SourceIdRequestBody sourceIdRequestBody) {
    return execute(() -> schedulerHandler.discoverSchemaForSourceFromSourceId(sourceIdRequestBody));
  }

  // DESTINATION

  @Override
  public DestinationDefinitionReadList listDestinationDefinitions() {
    return execute(destinationDefinitionsHandler::listDestinationDefinitions);
  }

  @Override
  public DestinationDefinitionRead getDestinationDefinition(@Valid DestinationDefinitionIdRequestBody destinationDefinitionIdRequestBody) {
    return execute(() -> destinationDefinitionsHandler.getDestinationDefinition(destinationDefinitionIdRequestBody));
  }

  @Override
  public DestinationDefinitionRead createDestinationDefinition(@Valid DestinationDefinitionCreate destinationDefinitionCreate) {
    return execute(() -> destinationDefinitionsHandler.createDestinationDefinition(destinationDefinitionCreate));
  }

  @Override
  public DestinationDefinitionRead updateDestinationDefinition(@Valid DestinationDefinitionUpdate destinationDefinitionUpdate) {
    return execute(() -> destinationDefinitionsHandler.updateDestinationDefinition(destinationDefinitionUpdate));
  }

  // DESTINATION SPECIFICATION

  @Override
  public DestinationDefinitionSpecificationRead getDestinationDefinitionSpecification(@Valid DestinationDefinitionIdRequestBody destinationDefinitionIdRequestBody) {
    return execute(() -> schedulerHandler.getDestinationSpecification(destinationDefinitionIdRequestBody));
  }

  // DESTINATION IMPLEMENTATION

  @Override
  public DestinationRead createDestination(@Valid DestinationCreate destinationCreate) {
    return execute(() -> destinationHandler.createDestination(destinationCreate));
  }

  @Override
  public void deleteDestination(@Valid DestinationIdRequestBody destinationIdRequestBody) {
    execute(() -> {
      destinationHandler.deleteDestination(destinationIdRequestBody);
      return null;
    });
  }

  @Override
  public DestinationRead updateDestination(@Valid DestinationUpdate destinationUpdate) {
    return execute(() -> destinationHandler.updateDestination(destinationUpdate));
  }

  @Override
  public DestinationReadList listDestinationsForWorkspace(@Valid WorkspaceIdRequestBody workspaceIdRequestBody) {
    return execute(() -> destinationHandler.listDestinationsForWorkspace(workspaceIdRequestBody));
  }

  @Override
  public DestinationRead getDestination(@Valid DestinationIdRequestBody destinationIdRequestBody) {
    return execute(() -> destinationHandler.getDestination(destinationIdRequestBody));
  }

  @Override
  public CheckConnectionRead checkConnectionToDestination(@Valid DestinationIdRequestBody destinationIdRequestBody) {
    return execute(() -> schedulerHandler.checkDestinationConnectionFromDestinationId(destinationIdRequestBody));
  }

  // CONNECTION

  @Override
  public ConnectionRead createConnection(@Valid ConnectionCreate connectionCreate) {
    return execute(() -> connectionsHandler.createConnection(connectionCreate));
  }

  @Override
  public ConnectionRead updateConnection(@Valid ConnectionUpdate connectionUpdate) {
    return execute(() -> connectionsHandler.updateConnection(connectionUpdate));
  }

  @Override
  public ConnectionReadList listConnectionsForWorkspace(@Valid WorkspaceIdRequestBody workspaceIdRequestBody) {
    return execute(() -> connectionsHandler.listConnectionsForWorkspace(workspaceIdRequestBody));
  }

  @Override
  public ConnectionRead getConnection(@Valid ConnectionIdRequestBody connectionIdRequestBody) {
    return execute(() -> connectionsHandler.getConnection(connectionIdRequestBody));
  }

  @Override
  public void deleteConnection(@Valid ConnectionIdRequestBody connectionIdRequestBody) {
    execute(() -> {
      connectionsHandler.deleteConnection(connectionIdRequestBody);
      return null;
    });

  }

  @Override
  public JobInfoRead syncConnection(@Valid ConnectionIdRequestBody connectionIdRequestBody) {
    return execute(() -> schedulerHandler.syncConnection(connectionIdRequestBody));
  }

  @Override
  public JobInfoRead resetConnection(@Valid ConnectionIdRequestBody connectionIdRequestBody) {
    return execute(() -> schedulerHandler.resetConnection(connectionIdRequestBody));
  }

  // SCHEDULER
  @Override
  public CheckConnectionRead executeSourceCheckConnection(@Valid SourceCoreConfig sourceCreate) {
    return execute(() -> schedulerHandler.checkSourceConnectionFromSourceCreate(sourceCreate));
  }

  @Override
  public CheckConnectionRead executeDestinationCheckConnection(@Valid DestinationCoreConfig destinationCreate) {
    return execute(() -> schedulerHandler.checkDestinationConnectionFromDestinationCreate(destinationCreate));
  }

  @Override
  public SourceDiscoverSchemaRead executeSourceDiscoverSchema(@Valid SourceCoreConfig sourceCreate) {
    return execute(() -> schedulerHandler.discoverSchemaForSourceFromSourceCreate(sourceCreate));
  }

  // JOB HISTORY

  @Override
  public JobReadList listJobsFor(@Valid JobListRequestBody jobListRequestBody) {
    return execute(() -> jobHistoryHandler.listJobsFor(jobListRequestBody));
  }

  @Override
  public JobInfoRead getJobInfo(@Valid JobIdRequestBody jobIdRequestBody) {
    return execute(() -> jobHistoryHandler.getJobInfo(jobIdRequestBody));
  }

  @Override
  public File getLogs(@Valid LogsRequestBody logsRequestBody) {
    return execute(() -> logsHandler.getLogs(configs, logsRequestBody));
  }

  // HEALTH
  @Override
  public HealthCheckRead getHealthCheck() {
    return healthCheckHandler.health();
  }

  // WEB BACKEND

  @Override
  public WbConnectionReadList webBackendListConnectionsForWorkspace(@Valid WorkspaceIdRequestBody workspaceIdRequestBody) {
    return execute(() -> webBackendConnectionsHandler.webBackendListConnectionsForWorkspace(workspaceIdRequestBody));
  }

  @Override
  public DestinationRead webBackendRecreateDestination(@Valid DestinationRecreate destinationRecreate) {
    return execute(
        () -> webBackendDestinationHandler.webBackendRecreateDestinationAndCheck(destinationRecreate));
  }

  @Override
  public SourceRead webBackendRecreateSource(@Valid SourceRecreate sourceRecreate) {
    return execute(() -> webBackendSourceHandler.webBackendRecreateSourceAndCheck(sourceRecreate));
  }

  @Override
  public WbConnectionRead webBackendGetConnection(@Valid WebBackendConnectionRequestBody webBackendConnectionRequestBody) {
    return execute(() -> webBackendConnectionsHandler.webBackendGetConnection(webBackendConnectionRequestBody));
  }

  @Override
  public ConnectionRead webBackendUpdateConnection(@Valid WebBackendConnectionUpdate webBackendConnectionUpdate) {
    return execute(() -> webBackendConnectionsHandler.webBackendUpdateConnection(webBackendConnectionUpdate));
  }

  // ARCHIVES

  @Override
  public File exportArchive() {
    return execute(archiveHandler::exportData);
  }

  @Override
  public ImportRead importArchive(@Valid File archiveFile) {
    return execute(() -> archiveHandler.importData(archiveFile));
  }

  private <T> T execute(HandlerCall<T> call) {
    try {
      return call.call();
    } catch (ConfigNotFoundException e) {
      throw new KnownException(
          HttpStatus.UNPROCESSABLE_ENTITY_422,
          String.format("Could not find configuration for %s: %s.", e.getType().toString(), e.getConfigId()), e);
    } catch (JsonValidationException e) {
      throw new KnownException(
          HttpStatus.UNPROCESSABLE_ENTITY_422,
          String.format("The provided configuration does not fulfill the specification. Errors: %s", e.getMessage()), e);
    } catch (IOException e) {
      throw new RuntimeException(e);
    }
  }

  private interface HandlerCall<T> {

    T call() throws ConfigNotFoundException, IOException, JsonValidationException;

  }

}<|MERGE_RESOLUTION|>--- conflicted
+++ resolved
@@ -141,13 +141,9 @@
     webBackendSourceHandler = new WebBackendSourceHandler(sourceHandler, schedulerHandler);
     webBackendDestinationHandler = new WebBackendDestinationHandler(destinationHandler, schedulerHandler);
     healthCheckHandler = new HealthCheckHandler(configRepository);
-<<<<<<< HEAD
     archiveHandler = new ArchiveHandler(airbyteVersion, configRepository, jobPersistence, archiveTtlManager);
-=======
     logsHandler = new LogsHandler();
     this.configs = configs;
-    archiveHandler = new ArchiveHandler(airbyteVersion, configRepository, database, archiveTtlManager);
->>>>>>> 6cd4529e
   }
 
   // WORKSPACE
