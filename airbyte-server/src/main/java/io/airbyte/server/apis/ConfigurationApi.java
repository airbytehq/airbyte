--- conflicted
+++ resolved
@@ -72,11 +72,8 @@
 import io.airbyte.api.model.WorkspaceIdRequestBody;
 import io.airbyte.api.model.WorkspaceRead;
 import io.airbyte.api.model.WorkspaceUpdate;
-<<<<<<< HEAD
 import io.airbyte.config.Configs;
-=======
 import io.airbyte.commons.io.FileTtlManager;
->>>>>>> 9302150c
 import io.airbyte.config.persistence.ConfigNotFoundException;
 import io.airbyte.config.persistence.ConfigRepository;
 import io.airbyte.db.Database;
@@ -129,11 +126,8 @@
                           final ConfigRepository configRepository,
                           final JobPersistence jobPersistence,
                           final CachingSchedulerJobClient schedulerJobClient,
-<<<<<<< HEAD
-                          final Configs configs) {
-=======
+                          final Configs configs,
                           final FileTtlManager archiveTtlManager) {
->>>>>>> 9302150c
     final JsonSchemaValidator schemaValidator = new JsonSchemaValidator();
     schedulerHandler = new SchedulerHandler(configRepository, schedulerJobClient);
     workspacesHandler = new WorkspacesHandler(configRepository);
@@ -149,13 +143,9 @@
     webBackendSourceHandler = new WebBackendSourceHandler(sourceHandler, schedulerHandler);
     webBackendDestinationHandler = new WebBackendDestinationHandler(destinationHandler, schedulerHandler);
     healthCheckHandler = new HealthCheckHandler(configRepository);
-<<<<<<< HEAD
-    archiveHandler = new ArchiveHandler(airbyteVersion, configRepository, database);
     logsHandler = new LogsHandler();
     this.configs = configs;
-=======
     archiveHandler = new ArchiveHandler(airbyteVersion, configRepository, database, archiveTtlManager);
->>>>>>> 9302150c
   }
 
   // WORKSPACE
