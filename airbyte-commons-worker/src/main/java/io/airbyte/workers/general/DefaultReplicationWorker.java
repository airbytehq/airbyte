--- conflicted
+++ resolved
@@ -100,11 +100,8 @@
   private final AtomicBoolean hasFailed;
   private final RecordSchemaValidator recordSchemaValidator;
   private final WorkerMetricReporter metricReporter;
-<<<<<<< HEAD
   private final UpdateConnectorConfigHelper updateConnectorConfigHelper;
-=======
   private final boolean fieldSelectionEnabled;
->>>>>>> f7fc223b
 
   public DefaultReplicationWorker(final String jobId,
                                   final int attempt,
@@ -114,11 +111,8 @@
                                   final MessageTracker messageTracker,
                                   final RecordSchemaValidator recordSchemaValidator,
                                   final WorkerMetricReporter metricReporter,
-<<<<<<< HEAD
                                   final UpdateConnectorConfigHelper updateConnectorConfigHelper) {
-=======
                                   final boolean fieldSelectionEnabled) {
->>>>>>> f7fc223b
     this.jobId = jobId;
     this.attempt = attempt;
     this.source = source;
@@ -128,11 +122,8 @@
     this.executors = Executors.newFixedThreadPool(2);
     this.recordSchemaValidator = recordSchemaValidator;
     this.metricReporter = metricReporter;
-<<<<<<< HEAD
     this.updateConnectorConfigHelper = updateConnectorConfigHelper;
-=======
     this.fieldSelectionEnabled = fieldSelectionEnabled;
->>>>>>> f7fc223b
 
     this.cancelled = new AtomicBoolean(false);
     this.hasFailed = new AtomicBoolean(false);
@@ -219,12 +210,6 @@
           });
 
       final CompletableFuture<?> readSrcAndWriteDstThread = CompletableFuture.runAsync(
-<<<<<<< HEAD
-          readFromSrcAndWriteToDstRunnable(source, destination, cancelled, mapper, messageTracker, updateConnectorConfigHelper, mdc,
-              recordSchemaValidator,
-              metricReporter,
-              timeTracker, Long.valueOf(jobId)),
-=======
           readFromSrcAndWriteToDstRunnable(
               source,
               destination,
@@ -236,8 +221,8 @@
               recordSchemaValidator,
               metricReporter,
               timeTracker,
+              Long.valueOf(jobId)
               fieldSelectionEnabled),
->>>>>>> f7fc223b
           executors)
           .whenComplete((msg, ex) -> {
             if (ex != null) {
@@ -334,11 +319,8 @@
                                                            final RecordSchemaValidator recordSchemaValidator,
                                                            final WorkerMetricReporter metricReporter,
                                                            final ThreadedTimeTracker timeHolder,
-<<<<<<< HEAD
-                                                           final Long jobId) {
-=======
+                                                           final Long jobId,
                                                            final boolean fieldSelectionEnabled) {
->>>>>>> f7fc223b
     return () -> {
       MDC.setContextMap(mdc);
       LOGGER.info("Replication thread started.");
