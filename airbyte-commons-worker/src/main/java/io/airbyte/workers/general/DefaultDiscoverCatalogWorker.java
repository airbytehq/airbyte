--- conflicted
+++ resolved
@@ -88,16 +88,14 @@
           .map(AirbyteMessage::getCatalog)
           .findFirst();
 
-<<<<<<< HEAD
-      final Optional<FailureReason> failureReason = WorkerUtils.getJobFailureReasonFromMessages(OutputType.DISCOVER_CATALOG_ID, messagesByType);
-      failureReason.ifPresent(jobOutput::setFailureReason);
-=======
       final Optional<AirbyteControlConnectorConfigMessage> optionalConfigMsg = WorkerUtils.getMostRecentConfigControlMessage(messagesByType);
       optionalConfigMsg.ifPresent(
           configMessage -> connectorConfigUpdater.updateSource(
               UUID.fromString(discoverSchemaInput.getSourceId()),
               configMessage.getConfig()));
->>>>>>> f3a70be4
+
+      final Optional<FailureReason> failureReason = WorkerUtils.getJobFailureReasonFromMessages(OutputType.DISCOVER_CATALOG_ID, messagesByType);
+      failureReason.ifPresent(jobOutput::setFailureReason);
 
       final int exitCode = process.exitValue();
       LOGGER.info(String.format("Discover job subprocess finished with exit code %s", exitCode));
