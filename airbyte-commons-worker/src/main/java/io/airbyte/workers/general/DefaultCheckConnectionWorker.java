--- conflicted
+++ resolved
@@ -80,13 +80,6 @@
           .map(AirbyteMessage::getConnectionStatus)
           .findFirst();
 
-<<<<<<< HEAD
-      final Optional<FailureReason> failureReason = WorkerUtils.getJobFailureReasonFromMessages(OutputType.CHECK_CONNECTION, messagesByType);
-      failureReason.ifPresent(jobOutput::setFailureReason);
-      final int exitCode = process.exitValue();
-      LOGGER.info("Check connection job subprocess finished with exit code {}", exitCode);
-      if (connectionStatus.isPresent()) {
-=======
       if (input.getActorId() != null && input.getActorType() != null) {
         final Optional<AirbyteControlConnectorConfigMessage> optionalConfigMsg = WorkerUtils.getMostRecentConfigControlMessage(messagesByType);
         optionalConfigMsg.ifPresent(
@@ -102,8 +95,11 @@
             });
       }
 
-      if (status.isPresent() && exitCode == 0) {
->>>>>>> f3a70be4
+      final Optional<FailureReason> failureReason = WorkerUtils.getJobFailureReasonFromMessages(OutputType.CHECK_CONNECTION, messagesByType);
+      failureReason.ifPresent(jobOutput::setFailureReason);
+      final int exitCode = process.exitValue();
+      LOGGER.info("Check connection job subprocess finished with exit code {}", exitCode);
+      if (connectionStatus.isPresent()) {
         final StandardCheckConnectionOutput output = new StandardCheckConnectionOutput()
             .withStatus(Enums.convertTo(connectionStatus.get().getStatus(), Status.class))
             .withMessage(connectionStatus.get().getMessage());
