/*
 * Copyright (c) 2022 Airbyte, Inc., all rights reserved.
 */

package io.airbyte.workers.process;

import com.google.common.annotations.VisibleForTesting;
import io.airbyte.commons.lang.Exceptions;
import io.airbyte.commons.map.MoreMaps;
import io.airbyte.config.ResourceRequirements;
import io.airbyte.workers.WorkerConfigs;
import io.airbyte.workers.exception.WorkerException;
import io.fabric8.kubernetes.client.KubernetesClient;
import java.net.InetAddress;
import java.nio.file.Path;
import java.util.HashMap;
import java.util.Map;
import org.slf4j.Logger;
import org.slf4j.LoggerFactory;

public class KubeProcessFactory implements ProcessFactory {

  @VisibleForTesting
  public static final int KUBE_NAME_LEN_LIMIT = 63;

  private static final Logger LOGGER = LoggerFactory.getLogger(KubeProcessFactory.class);

  private static final String JOB_LABEL_KEY = "job_id";
  private static final String ATTEMPT_LABEL_KEY = "attempt_id";
  private static final String WORKER_POD_LABEL_KEY = "airbyte";
  private static final String WORKER_POD_LABEL_VALUE = "worker-pod";

  private final WorkerConfigs workerConfigs;
  private final String namespace;
  private final KubernetesClient fabricClient;
  private final String kubeHeartbeatUrl;
  private final String processRunnerHost;
  private final boolean isOrchestrator;

  /**
   * Sets up a process factory with the default processRunnerHost.
   */
  public KubeProcessFactory(final WorkerConfigs workerConfigs,
                            final String namespace,
                            final KubernetesClient fabricClient,
                            final String kubeHeartbeatUrl,
                            final boolean isOrchestrator) {
    this(
        workerConfigs,
        namespace,
        fabricClient,
        kubeHeartbeatUrl,
        Exceptions.toRuntime(() -> InetAddress.getLocalHost().getHostAddress()),
        isOrchestrator);
  }

  /**
   * @param namespace kubernetes namespace where spawned pods will live
   * @param fabricClient fabric8 kubernetes client
   * @param kubeHeartbeatUrl a url where if the response is not 200 the spawned process will fail
   *        itself
   * @param processRunnerHost is the local host or ip of the machine running the process factory.
   *        injectable for testing.
   * @param isOrchestrator determines if this should run as airbyte-admin
   */
  @VisibleForTesting
  public KubeProcessFactory(final WorkerConfigs workerConfigs,
                            final String namespace,
                            final KubernetesClient fabricClient,
                            final String kubeHeartbeatUrl,
                            final String processRunnerHost,
                            final boolean isOrchestrator) {
    this.workerConfigs = workerConfigs;
    this.namespace = namespace;
    this.fabricClient = fabricClient;
    this.kubeHeartbeatUrl = kubeHeartbeatUrl;
    this.processRunnerHost = processRunnerHost;
    this.isOrchestrator = isOrchestrator;
  }

  @Override
  public Process create(
                        final String jobType,
                        final String jobId,
                        final int attempt,
                        final Path jobRoot,
                        final String imageName,
                        final boolean isCustomConnector,
                        final boolean usesStdin,
                        final Map<String, String> files,
                        final String entrypoint,
                        final ResourceRequirements resourceRequirements,
                        final Map<String, String> customLabels,
                        final Map<String, String> jobMetadata,
                        final Map<Integer, Integer> internalToExternalPorts,
                        final String... args)
      throws WorkerException {
    try {
      // used to differentiate source and destination processes with the same id and attempt
      final String podName = ProcessFactory.createProcessName(imageName, jobType, jobId, attempt, KUBE_NAME_LEN_LIMIT);
      LOGGER.info("Attempting to start pod = {} for {} with resources {}", podName, imageName, resourceRequirements);

      final int stdoutLocalPort = KubePortManagerSingleton.getInstance().take();
      LOGGER.info("{} stdoutLocalPort = {}", podName, stdoutLocalPort);

      final int stderrLocalPort = KubePortManagerSingleton.getInstance().take();
      LOGGER.info("{} stderrLocalPort = {}", podName, stderrLocalPort);

      final var allLabels = getLabels(jobId, attempt, customLabels);

<<<<<<< HEAD
      final String registry = this.workerConfigs.getJobImageRegistry();
      final String image = null == registry || imageName.startsWith(registry) ? imageName : registry + "/" + imageName;
=======
      // If using isolated pool, check workerConfigs has isolated pool set. If not set, fall back to use
      // regular node pool.
      final var nodeSelectors =
          isCustomConnector ? workerConfigs.getWorkerIsolatedKubeNodeSelectors().orElse(workerConfigs.getworkerKubeNodeSelectors())
              : workerConfigs.getworkerKubeNodeSelectors();
>>>>>>> 16e890ae

      return new KubePodProcess(
          isOrchestrator,
          processRunnerHost,
          fabricClient,
          podName,
          namespace,
          image,
          workerConfigs.getJobImagePullPolicy(),
          workerConfigs.getSidecarImagePullPolicy(),
          stdoutLocalPort,
          stderrLocalPort,
          kubeHeartbeatUrl,
          usesStdin,
          files,
          entrypoint,
          resourceRequirements,
          workerConfigs.getJobImagePullSecrets(),
          workerConfigs.getWorkerKubeTolerations(),
          nodeSelectors,
          allLabels,
          workerConfigs.getWorkerKubeAnnotations(),
          workerConfigs.getJobSocatImage(),
          workerConfigs.getJobBusyboxImage(),
          workerConfigs.getJobCurlImage(),
          MoreMaps.merge(jobMetadata, workerConfigs.getEnvMap()),
          internalToExternalPorts,
          args).toProcess();
    } catch (final Exception e) {
      throw new WorkerException(e.getMessage(), e);
    }
  }

  public static Map<String, String> getLabels(final String jobId, final int attemptId, final Map<String, String> customLabels) {
    final var allLabels = new HashMap<>(customLabels);

    final var generalKubeLabels = Map.of(
        JOB_LABEL_KEY, jobId,
        ATTEMPT_LABEL_KEY, String.valueOf(attemptId),
        WORKER_POD_LABEL_KEY, WORKER_POD_LABEL_VALUE);

    allLabels.putAll(generalKubeLabels);

    return allLabels;
  }

}<|MERGE_RESOLUTION|>--- conflicted
+++ resolved
@@ -108,16 +108,13 @@
 
       final var allLabels = getLabels(jobId, attempt, customLabels);
 
-<<<<<<< HEAD
       final String registry = this.workerConfigs.getJobImageRegistry();
       final String image = null == registry || imageName.startsWith(registry) ? imageName : registry + "/" + imageName;
-=======
       // If using isolated pool, check workerConfigs has isolated pool set. If not set, fall back to use
       // regular node pool.
       final var nodeSelectors =
           isCustomConnector ? workerConfigs.getWorkerIsolatedKubeNodeSelectors().orElse(workerConfigs.getworkerKubeNodeSelectors())
               : workerConfigs.getworkerKubeNodeSelectors();
->>>>>>> 16e890ae
 
       return new KubePodProcess(
           isOrchestrator,
