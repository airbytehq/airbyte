--- conflicted
+++ resolved
@@ -223,7 +223,6 @@
 
   private Map<String, String> getWorkerMetadata() {
     final Configs configs = new EnvConfigs();
-<<<<<<< HEAD
     // We've managed to exceed the maximum number of parameters for Map.of(), so use a builder + convert
     // back to hashmap
     return Maps.newHashMap(
@@ -239,20 +238,8 @@
             .put(EnvVariableFeatureFlags.STRICT_COMPARISON_NORMALIZATION_TAG, featureFlags.strictComparisonNormalizationTag())
             .put(EnvConfigs.SOCAT_KUBE_CPU_LIMIT, configs.getSocatSidecarKubeCpuLimit())
             .put(EnvConfigs.SOCAT_KUBE_CPU_REQUEST, configs.getSocatSidecarKubeCpuRequest())
+            .put(EnvConfigs.LAUNCHDARKLY_KEY, configs.getLaunchDarklyKey())
             .build());
-=======
-    return Map.of(
-        WorkerEnvConstants.WORKER_CONNECTOR_IMAGE, imageName,
-        WorkerEnvConstants.WORKER_JOB_ID, jobId,
-        WorkerEnvConstants.WORKER_JOB_ATTEMPT, String.valueOf(attempt),
-        EnvVariableFeatureFlags.USE_STREAM_CAPABLE_STATE, String.valueOf(featureFlags.useStreamCapableState()),
-        EnvVariableFeatureFlags.AUTO_DETECT_SCHEMA, String.valueOf(featureFlags.autoDetectSchema()),
-        EnvVariableFeatureFlags.APPLY_FIELD_SELECTION, String.valueOf(featureFlags.applyFieldSelection()),
-        EnvVariableFeatureFlags.FIELD_SELECTION_WORKSPACES, featureFlags.fieldSelectionWorkspaces(),
-        EnvConfigs.SOCAT_KUBE_CPU_LIMIT, configs.getSocatSidecarKubeCpuLimit(),
-        EnvConfigs.SOCAT_KUBE_CPU_REQUEST, configs.getSocatSidecarKubeCpuRequest(),
-        EnvConfigs.LAUNCHDARKLY_KEY, configs.getLaunchDarklyKey());
->>>>>>> e441d5cf
   }
 
 }