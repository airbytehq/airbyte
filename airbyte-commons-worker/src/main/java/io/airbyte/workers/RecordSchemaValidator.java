--- conflicted
+++ resolved
@@ -29,15 +29,11 @@
  */
 public class RecordSchemaValidator {
 
-<<<<<<< HEAD
   private static final Logger log = LoggerFactory.getLogger(MethodHandles.lookup().lookupClass());
 
   private final FeatureFlagClient featureFlagClient;
   private final UUID workspaceId;
-=======
   private static final JsonSchemaValidator validator = new JsonSchemaValidator();
-
->>>>>>> 47deb482
   private final Map<AirbyteStreamNameNamespacePair, JsonNode> streams;
 
   public RecordSchemaValidator(final FeatureFlagClient featureFlagClient,
@@ -72,7 +68,6 @@
     final JsonNode messageData = message.getData();
     final JsonNode matchingSchema = streams.get(messageStream);
 
-<<<<<<< HEAD
     if (workspaceId != null) {
       if (featureFlagClient.enabled(PerfBackgroundJsonValidation.INSTANCE, new Workspace(workspaceId))) {
         log.info("feature flag enabled for workspace {}", workspaceId);
@@ -83,14 +78,6 @@
       log.info("workspace id is null");
     }
 
-    final JsonSchemaValidator validator = new JsonSchemaValidator();
-
-    // We must choose a JSON validator version for validating the schema
-    // Rather than allowing connectors to use any version, we enforce validation using V7
-    ((ObjectNode) matchingSchema).put("$schema", "http://json-schema.org/draft-07/schema#");
-
-=======
->>>>>>> 47deb482
     try {
       validator.ensureInitializedSchema(messageStream.toString(), messageData);
     } catch (final JsonValidationException e) {
