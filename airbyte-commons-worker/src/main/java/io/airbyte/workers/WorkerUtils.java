--- conflicted
+++ resolved
@@ -115,13 +115,20 @@
         .withState(sync.getState());
   }
 
-<<<<<<< HEAD
   private static ConnectorCommand getConnectorCommandFromOutputType(final OutputType outputType) {
     return switch (outputType) {
       case SPEC -> ConnectorCommand.SPEC;
       case CHECK_CONNECTION -> ConnectorCommand.CHECK;
       case DISCOVER_CATALOG_ID -> ConnectorCommand.DISCOVER;
     };
+  }
+
+  public static Optional<AirbyteControlConnectorConfigMessage> getMostRecentConfigControlMessage(final Map<Type, List<AirbyteMessage>> messagesByType) {
+    return messagesByType.getOrDefault(Type.CONTROL, new ArrayList<>()).stream()
+        .map(AirbyteMessage::getControl)
+        .filter(control -> control.getType() == AirbyteControlMessage.Type.CONNECTOR_CONFIG)
+        .map(AirbyteControlMessage::getConnectorConfig)
+        .reduce((first, second) -> second);
   }
 
   private static Optional<AirbyteTraceMessage> getTraceMessageFromMessagesByType(final Map<Type, List<AirbyteMessage>> messagesByType) {
@@ -142,25 +149,6 @@
       return messagesByType;
     }
   }
-=======
-  public static Optional<AirbyteControlConnectorConfigMessage> getMostRecentConfigControlMessage(final Map<Type, List<AirbyteMessage>> messagesByType) {
-    return messagesByType.getOrDefault(Type.CONTROL, new ArrayList<>()).stream()
-        .map(AirbyteMessage::getControl)
-        .filter(control -> control.getType() == AirbyteControlMessage.Type.CONNECTOR_CONFIG)
-        .map(AirbyteControlMessage::getConnectorConfig)
-        .reduce((first, second) -> second);
-  }
-
-  public static ConnectorJobOutput getJobFailureOutputOrThrow(final OutputType outputType,
-                                                              final Map<Type, List<AirbyteMessage>> messagesByType,
-                                                              final String defaultErrorMessage)
-      throws WorkerException {
-    final Optional<AirbyteTraceMessage> traceMessage =
-        messagesByType.getOrDefault(Type.TRACE, new ArrayList<>()).stream()
-            .map(AirbyteMessage::getTrace)
-            .filter(trace -> trace.getType() == AirbyteTraceMessage.Type.ERROR)
-            .findFirst();
->>>>>>> f3a70be4
 
   public static Optional<FailureReason> getJobFailureReasonFromMessages(final OutputType outputType,
                                                                         final Map<Type, List<AirbyteMessage>> messagesByType) {
