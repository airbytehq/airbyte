/*
 * Copyright (c) 2022 Airbyte, Inc., all rights reserved.
 */

package io.airbyte.workers.process;

import static io.airbyte.workers.process.Metadata.CHECK_JOB;
import static io.airbyte.workers.process.Metadata.DISCOVER_JOB;
import static io.airbyte.workers.process.Metadata.JOB_TYPE_KEY;
import static io.airbyte.workers.process.Metadata.READ_STEP;
import static io.airbyte.workers.process.Metadata.SPEC_JOB;
import static io.airbyte.workers.process.Metadata.SYNC_JOB;
import static io.airbyte.workers.process.Metadata.SYNC_STEP_KEY;
import static io.airbyte.workers.process.Metadata.WRITE_STEP;

import com.google.common.collect.ImmutableMap;
import com.google.common.collect.Lists;
import com.google.common.collect.Maps;
import io.airbyte.commons.features.EnvVariableFeatureFlags;
import io.airbyte.commons.features.FeatureFlags;
import io.airbyte.config.Configs;
import io.airbyte.config.EnvConfigs;
import io.airbyte.config.WorkerEnvConstants;
import io.airbyte.workers.WorkerConfigs;
import io.airbyte.workers.exception.WorkerException;
import java.nio.file.Path;
import java.util.Collections;
import java.util.Map;
import org.junit.jupiter.api.BeforeEach;
import org.junit.jupiter.api.Test;
import org.junit.jupiter.api.extension.ExtendWith;
import org.mockito.Mock;
import org.mockito.Mockito;
import org.mockito.junit.jupiter.MockitoExtension;

@ExtendWith(MockitoExtension.class)
class AirbyteIntegrationLauncherTest {

  private static final String CONFIG = "config";
  private static final String CATALOG = "catalog";
  private static final String CONFIG_ARG = "--config";
  private static final String JOB_ID = "0";
  private static final int JOB_ATTEMPT = 0;
  private static final Path JOB_ROOT = Path.of("abc");
  public static final String FAKE_IMAGE = "fake_image";
  private static final Map<String, String> CONFIG_FILES = ImmutableMap.of(
      CONFIG, "{}");
  private static final Map<String, String> CONFIG_CATALOG_FILES = ImmutableMap.of(
      CONFIG, "{}",
      CATALOG, "{}");
  private static final Map<String, String> CONFIG_CATALOG_STATE_FILES = ImmutableMap.of(
      CONFIG, "{}",
      CATALOG, "{}",
      "state", "{}");

  private static final FeatureFlags FEATURE_FLAGS = new EnvVariableFeatureFlags();
  private static final Configs CONFIGS = new EnvConfigs();

<<<<<<< HEAD
  private static final Map<String, String> JOB_METADATA = Maps.newHashMap(
      ImmutableMap.<String, String>builder()
          .put(WorkerEnvConstants.WORKER_CONNECTOR_IMAGE, FAKE_IMAGE)
          .put(WorkerEnvConstants.WORKER_JOB_ID, JOB_ID)
          .put(WorkerEnvConstants.WORKER_JOB_ATTEMPT, String.valueOf(JOB_ATTEMPT))
          .put(EnvVariableFeatureFlags.USE_STREAM_CAPABLE_STATE, String.valueOf(FEATURE_FLAGS.useStreamCapableState()))
          .put(EnvVariableFeatureFlags.AUTO_DETECT_SCHEMA, String.valueOf(FEATURE_FLAGS.autoDetectSchema()))
          .put(EnvVariableFeatureFlags.APPLY_FIELD_SELECTION, String.valueOf(FEATURE_FLAGS.applyFieldSelection()))
          .put(EnvVariableFeatureFlags.FIELD_SELECTION_WORKSPACES, FEATURE_FLAGS.fieldSelectionWorkspaces())
          .put(EnvVariableFeatureFlags.STRICT_COMPARISON_NORMALIZATION_WORKSPACES, FEATURE_FLAGS.strictComparisonNormalizationWorkspaces())
          .put(EnvVariableFeatureFlags.STRICT_COMPARISON_NORMALIZATION_TAG, FEATURE_FLAGS.strictComparisonNormalizationTag())
          .put(EnvConfigs.SOCAT_KUBE_CPU_REQUEST, CONFIGS.getSocatSidecarKubeCpuRequest())
          .put(EnvConfigs.SOCAT_KUBE_CPU_LIMIT, CONFIGS.getSocatSidecarKubeCpuLimit())
          .put(EnvConfigs.LAUNCHDARKLY_KEY, CONFIGS.getLaunchDarklyKey())
          .build());
=======
  private static final Map<String, String> JOB_METADATA =
      Maps.newHashMap(
          ImmutableMap.<String, String>builder()
              .put(WorkerEnvConstants.WORKER_CONNECTOR_IMAGE, FAKE_IMAGE)
              .put(WorkerEnvConstants.WORKER_JOB_ID, JOB_ID)
              .put(WorkerEnvConstants.WORKER_JOB_ATTEMPT, String.valueOf(JOB_ATTEMPT))
              .put(EnvVariableFeatureFlags.USE_STREAM_CAPABLE_STATE, String.valueOf(FEATURE_FLAGS.useStreamCapableState()))
              .put(EnvVariableFeatureFlags.AUTO_DETECT_SCHEMA, String.valueOf(FEATURE_FLAGS.autoDetectSchema()))
              .put(EnvVariableFeatureFlags.APPLY_FIELD_SELECTION, String.valueOf(FEATURE_FLAGS.applyFieldSelection()))
              .put(EnvVariableFeatureFlags.FIELD_SELECTION_WORKSPACES, FEATURE_FLAGS.fieldSelectionWorkspaces())
              .put(EnvConfigs.SOCAT_KUBE_CPU_LIMIT, CONFIGS.getSocatSidecarKubeCpuLimit())
              .put(EnvConfigs.SOCAT_KUBE_CPU_REQUEST, CONFIGS.getSocatSidecarKubeCpuRequest())
              .put(EnvConfigs.LAUNCHDARKLY_KEY, CONFIGS.getLaunchDarklyKey())
              .put(EnvConfigs.FEATURE_FLAG_CLIENT, CONFIGS.getFeatureFlagClient())
              .build());
>>>>>>> b89196b2

  private WorkerConfigs workerConfigs;
  @Mock
  private ProcessFactory processFactory;
  private AirbyteIntegrationLauncher launcher;

  @BeforeEach
  void setUp() {
    workerConfigs = new WorkerConfigs(new EnvConfigs());
    launcher = new AirbyteIntegrationLauncher(JOB_ID, JOB_ATTEMPT, FAKE_IMAGE, processFactory, workerConfigs.getResourceRequirements(), null, false,
        FEATURE_FLAGS);
  }

  @Test
  void spec() throws WorkerException {
    launcher.spec(JOB_ROOT);

    Mockito.verify(processFactory).create(SPEC_JOB, JOB_ID, JOB_ATTEMPT, JOB_ROOT, FAKE_IMAGE, false, false, Collections.emptyMap(), null,
        workerConfigs.getResourceRequirements(), null, Map.of(JOB_TYPE_KEY, SPEC_JOB), JOB_METADATA,
        Map.of(),
        "spec");
  }

  @Test
  void check() throws WorkerException {
    launcher.check(JOB_ROOT, CONFIG, "{}");

    Mockito.verify(processFactory).create(CHECK_JOB, JOB_ID, JOB_ATTEMPT, JOB_ROOT, FAKE_IMAGE, false, false, CONFIG_FILES, null,
        workerConfigs.getResourceRequirements(),
        null,
        Map.of(JOB_TYPE_KEY, CHECK_JOB),
        JOB_METADATA,
        Map.of(),
        "check",
        CONFIG_ARG, CONFIG);
  }

  @Test
  void discover() throws WorkerException {
    launcher.discover(JOB_ROOT, CONFIG, "{}");

    Mockito.verify(processFactory).create(DISCOVER_JOB, JOB_ID, JOB_ATTEMPT, JOB_ROOT, FAKE_IMAGE, false, false, CONFIG_FILES, null,
        workerConfigs.getResourceRequirements(),
        null,
        Map.of(JOB_TYPE_KEY, DISCOVER_JOB),
        JOB_METADATA,
        Map.of(),
        "discover",
        CONFIG_ARG, CONFIG);
  }

  @Test
  void read() throws WorkerException {
    launcher.read(JOB_ROOT, CONFIG, "{}", CATALOG, "{}", "state", "{}");

    Mockito.verify(processFactory).create(READ_STEP, JOB_ID, JOB_ATTEMPT, JOB_ROOT, FAKE_IMAGE, false, false, CONFIG_CATALOG_STATE_FILES, null,
        workerConfigs.getResourceRequirements(),
        null,
        Map.of(JOB_TYPE_KEY, SYNC_JOB, SYNC_STEP_KEY, READ_STEP),
        JOB_METADATA,
        Map.of(),
        Lists.newArrayList(
            "read",
            CONFIG_ARG, CONFIG,
            "--catalog", CATALOG,
            "--state", "state").toArray(new String[0]));
  }

  @Test
  void write() throws WorkerException {
    launcher.write(JOB_ROOT, CONFIG, "{}", CATALOG, "{}");

    Mockito.verify(processFactory).create(WRITE_STEP, JOB_ID, JOB_ATTEMPT, JOB_ROOT, FAKE_IMAGE, false, true, CONFIG_CATALOG_FILES, null,
        workerConfigs.getResourceRequirements(),
        null,
        Map.of(JOB_TYPE_KEY, SYNC_JOB, SYNC_STEP_KEY, WRITE_STEP),
        JOB_METADATA,
        Map.of(),
        "write",
        CONFIG_ARG, CONFIG,
        "--catalog", CATALOG);
  }

}<|MERGE_RESOLUTION|>--- conflicted
+++ resolved
@@ -56,26 +56,8 @@
   private static final FeatureFlags FEATURE_FLAGS = new EnvVariableFeatureFlags();
   private static final Configs CONFIGS = new EnvConfigs();
 
-<<<<<<< HEAD
   private static final Map<String, String> JOB_METADATA = Maps.newHashMap(
       ImmutableMap.<String, String>builder()
-          .put(WorkerEnvConstants.WORKER_CONNECTOR_IMAGE, FAKE_IMAGE)
-          .put(WorkerEnvConstants.WORKER_JOB_ID, JOB_ID)
-          .put(WorkerEnvConstants.WORKER_JOB_ATTEMPT, String.valueOf(JOB_ATTEMPT))
-          .put(EnvVariableFeatureFlags.USE_STREAM_CAPABLE_STATE, String.valueOf(FEATURE_FLAGS.useStreamCapableState()))
-          .put(EnvVariableFeatureFlags.AUTO_DETECT_SCHEMA, String.valueOf(FEATURE_FLAGS.autoDetectSchema()))
-          .put(EnvVariableFeatureFlags.APPLY_FIELD_SELECTION, String.valueOf(FEATURE_FLAGS.applyFieldSelection()))
-          .put(EnvVariableFeatureFlags.FIELD_SELECTION_WORKSPACES, FEATURE_FLAGS.fieldSelectionWorkspaces())
-          .put(EnvVariableFeatureFlags.STRICT_COMPARISON_NORMALIZATION_WORKSPACES, FEATURE_FLAGS.strictComparisonNormalizationWorkspaces())
-          .put(EnvVariableFeatureFlags.STRICT_COMPARISON_NORMALIZATION_TAG, FEATURE_FLAGS.strictComparisonNormalizationTag())
-          .put(EnvConfigs.SOCAT_KUBE_CPU_REQUEST, CONFIGS.getSocatSidecarKubeCpuRequest())
-          .put(EnvConfigs.SOCAT_KUBE_CPU_LIMIT, CONFIGS.getSocatSidecarKubeCpuLimit())
-          .put(EnvConfigs.LAUNCHDARKLY_KEY, CONFIGS.getLaunchDarklyKey())
-          .build());
-=======
-  private static final Map<String, String> JOB_METADATA =
-      Maps.newHashMap(
-          ImmutableMap.<String, String>builder()
               .put(WorkerEnvConstants.WORKER_CONNECTOR_IMAGE, FAKE_IMAGE)
               .put(WorkerEnvConstants.WORKER_JOB_ID, JOB_ID)
               .put(WorkerEnvConstants.WORKER_JOB_ATTEMPT, String.valueOf(JOB_ATTEMPT))
@@ -88,7 +70,6 @@
               .put(EnvConfigs.LAUNCHDARKLY_KEY, CONFIGS.getLaunchDarklyKey())
               .put(EnvConfigs.FEATURE_FLAG_CLIENT, CONFIGS.getFeatureFlagClient())
               .build());
->>>>>>> b89196b2
 
   private WorkerConfigs workerConfigs;
   @Mock
