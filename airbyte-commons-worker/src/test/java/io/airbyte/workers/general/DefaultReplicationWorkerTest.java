--- conflicted
+++ resolved
@@ -162,12 +162,9 @@
         destination,
         messageTracker,
         recordSchemaValidator,
-<<<<<<< HEAD
         workerMetricReporter,
         updateConnectorConfigHelper);
-=======
         workerMetricReporter, false);
->>>>>>> f7fc223b
 
     worker.run(syncInput, jobRoot);
 
@@ -195,12 +192,9 @@
         destination,
         messageTracker,
         recordSchemaValidator,
-<<<<<<< HEAD
-        workerMetricReporter,
-        updateConnectorConfigHelper);
-=======
-        workerMetricReporter, false);
->>>>>>> f7fc223b
+        workerMetricReporter,
+        updateConnectorConfigHelper, 
+        false);
 
     worker.run(syncInput, jobRoot);
 
@@ -230,12 +224,8 @@
         destination,
         messageTracker,
         recordSchemaValidator,
-<<<<<<< HEAD
-        workerMetricReporter,
-        updateConnectorConfigHelper);
-=======
-        workerMetricReporter, false);
->>>>>>> f7fc223b
+        workerMetricReporter,
+        updateConnectorConfigHelper, false);
     final ReplicationOutput output = worker.run(syncInput, jobRoot);
     assertEquals(ReplicationStatus.FAILED, output.getReplicationAttemptSummary().getStatus());
     assertTrue(output.getFailures().stream().anyMatch(f -> f.getFailureOrigin().equals(FailureOrigin.SOURCE)));
@@ -255,12 +245,8 @@
         destination,
         messageTracker,
         recordSchemaValidator,
-<<<<<<< HEAD
-        workerMetricReporter,
-        updateConnectorConfigHelper);
-=======
-        workerMetricReporter, false);
->>>>>>> f7fc223b
+        workerMetricReporter,
+        updateConnectorConfigHelper, false);
 
     final ReplicationOutput output = worker.run(syncInput, jobRoot);
     assertEquals(ReplicationStatus.FAILED, output.getReplicationAttemptSummary().getStatus());
@@ -379,12 +365,8 @@
         destination,
         messageTracker,
         recordSchemaValidator,
-<<<<<<< HEAD
-        workerMetricReporter,
-        updateConnectorConfigHelper);
-=======
-        workerMetricReporter, false);
->>>>>>> f7fc223b
+        workerMetricReporter,
+        updateConnectorConfigHelper, false);
 
     final ReplicationOutput output = worker.run(syncInput, jobRoot);
     assertEquals(ReplicationStatus.FAILED, output.getReplicationAttemptSummary().getStatus());
@@ -405,12 +387,8 @@
         destination,
         messageTracker,
         recordSchemaValidator,
-<<<<<<< HEAD
-        workerMetricReporter,
-        updateConnectorConfigHelper);
-=======
-        workerMetricReporter, false);
->>>>>>> f7fc223b
+        workerMetricReporter,
+        updateConnectorConfigHelper, false);
 
     final ReplicationOutput output = worker.run(syncInput, jobRoot);
     assertTrue(output.getFailures().stream()
@@ -432,12 +410,8 @@
         destination,
         messageTracker,
         recordSchemaValidator,
-<<<<<<< HEAD
-        workerMetricReporter,
-        updateConnectorConfigHelper);
-=======
-        workerMetricReporter, false);
->>>>>>> f7fc223b
+        workerMetricReporter,
+        updateConnectorConfigHelper, false);
 
     final ReplicationOutput output = worker.run(syncInput, jobRoot);
     assertEquals(ReplicationStatus.FAILED, output.getReplicationAttemptSummary().getStatus());
@@ -463,12 +437,8 @@
         destination,
         messageTracker,
         recordSchemaValidator,
-<<<<<<< HEAD
-        workerMetricReporter,
-        updateConnectorConfigHelper);
-=======
-        workerMetricReporter, false);
->>>>>>> f7fc223b
+        workerMetricReporter,
+        updateConnectorConfigHelper, false);
 
     worker.run(syncInput, jobRoot);
 
@@ -554,12 +524,8 @@
         destination,
         messageTracker,
         recordSchemaValidator,
-<<<<<<< HEAD
-        workerMetricReporter,
-        updateConnectorConfigHelper);
-=======
-        workerMetricReporter, false);
->>>>>>> f7fc223b
+        workerMetricReporter,
+        updateConnectorConfigHelper, false);
 
     final ReplicationOutput output = worker.run(syncInput, jobRoot);
     assertEquals(ReplicationStatus.FAILED, output.getReplicationAttemptSummary().getStatus());
@@ -580,12 +546,8 @@
         destination,
         messageTracker,
         recordSchemaValidator,
-<<<<<<< HEAD
-        workerMetricReporter,
-        updateConnectorConfigHelper);
-=======
-        workerMetricReporter, false);
->>>>>>> f7fc223b
+        workerMetricReporter,
+        updateConnectorConfigHelper, false);
 
     final ReplicationOutput output = worker.run(syncInput, jobRoot);
     assertEquals(ReplicationStatus.FAILED, output.getReplicationAttemptSummary().getStatus());
@@ -607,12 +569,8 @@
         destination,
         messageTracker,
         recordSchemaValidator,
-<<<<<<< HEAD
-        workerMetricReporter,
-        updateConnectorConfigHelper);
-=======
-        workerMetricReporter, false);
->>>>>>> f7fc223b
+        workerMetricReporter,
+        updateConnectorConfigHelper, false);
 
     final ReplicationOutput output = worker.run(syncInput, jobRoot);
     assertEquals(ReplicationStatus.FAILED, output.getReplicationAttemptSummary().getStatus());
@@ -635,12 +593,8 @@
         destination,
         messageTracker,
         recordSchemaValidator,
-<<<<<<< HEAD
-        workerMetricReporter,
-        updateConnectorConfigHelper);
-=======
-        workerMetricReporter, false);
->>>>>>> f7fc223b
+        workerMetricReporter,
+        updateConnectorConfigHelper, false);
 
     worker.run(syncInput, jobRoot);
 
@@ -681,12 +635,8 @@
         destination,
         messageTracker,
         recordSchemaValidator,
-<<<<<<< HEAD
-        workerMetricReporter,
-        updateConnectorConfigHelper);
-=======
-        workerMetricReporter, false);
->>>>>>> f7fc223b
+        workerMetricReporter,
+        updateConnectorConfigHelper, false);
 
     final Thread workerThread = new Thread(() -> {
       try {
@@ -734,12 +684,8 @@
         destination,
         messageTracker,
         recordSchemaValidator,
-<<<<<<< HEAD
-        workerMetricReporter,
-        updateConnectorConfigHelper);
-=======
-        workerMetricReporter, false);
->>>>>>> f7fc223b
+        workerMetricReporter,
+        updateConnectorConfigHelper, false);
 
     final ReplicationOutput actual = worker.run(syncInput, jobRoot);
     final ReplicationOutput replicationOutput = new ReplicationOutput()
@@ -806,12 +752,8 @@
         destination,
         messageTracker,
         recordSchemaValidator,
-<<<<<<< HEAD
-        workerMetricReporter,
-        updateConnectorConfigHelper);
-=======
-        workerMetricReporter, false);
->>>>>>> f7fc223b
+        workerMetricReporter,
+        updateConnectorConfigHelper, false);
 
     final ReplicationOutput actual = worker.run(syncInput, jobRoot);
     assertNotNull(actual);
@@ -830,12 +772,8 @@
         destination,
         messageTracker,
         recordSchemaValidator,
-<<<<<<< HEAD
-        workerMetricReporter,
-        updateConnectorConfigHelper);
-=======
-        workerMetricReporter, false);
->>>>>>> f7fc223b
+        workerMetricReporter,
+        updateConnectorConfigHelper, false);
 
     final ReplicationOutput actual = worker.run(syncInput, jobRoot);
 
@@ -869,12 +807,8 @@
         destination,
         messageTracker,
         recordSchemaValidator,
-<<<<<<< HEAD
-        workerMetricReporter,
-        updateConnectorConfigHelper);
-=======
-        workerMetricReporter, false);
->>>>>>> f7fc223b
+        workerMetricReporter,
+        updateConnectorConfigHelper, false);
 
     final ReplicationOutput actual = worker.run(syncInput, jobRoot);
     final SyncStats expectedTotalStats = new SyncStats()
@@ -920,12 +854,8 @@
         destination,
         messageTracker,
         recordSchemaValidator,
-<<<<<<< HEAD
-        workerMetricReporter,
-        updateConnectorConfigHelper);
-=======
-        workerMetricReporter, false);
->>>>>>> f7fc223b
+        workerMetricReporter,
+        updateConnectorConfigHelper, false);
 
     final ReplicationOutput actual = worker.run(syncInputWithoutState, jobRoot);
 
@@ -945,12 +875,8 @@
         destination,
         messageTracker,
         recordSchemaValidator,
-<<<<<<< HEAD
-        workerMetricReporter,
-        updateConnectorConfigHelper);
-=======
-        workerMetricReporter, false);
->>>>>>> f7fc223b
+        workerMetricReporter,
+        updateConnectorConfigHelper, false);
     assertThrows(WorkerException.class, () -> worker.run(syncInput, jobRoot));
   }
 
