#
# Copyright (c) 2022 Airbyte, Inc., all rights reserved.
#


from setuptools import find_packages, setup

MAIN_REQUIREMENTS = [
    "requests",
    "PyYAML~=6.0",
    "GitPython~=3.1.29",
    "pandas~=1.5.3",
    "pandas-gbq~=0.19.0",
    "pydantic~=1.10.4",
    "fsspec~=2023.1.0",
    "gcsfs~=2023.1.0"
]

TEST_REQUIREMENTS = [
    "pytest~=6.2.5",
    "pytest-mock~=3.10.0",
]


setup(
<<<<<<< HEAD
    version="0.1.4",
=======
    version="0.1.9",
>>>>>>> 01b05657
    name="ci_connector_ops",
    description="Packaged maintained by the connector operations team to perform CI for connectors",
    author="Airbyte",
    author_email="contact@airbyte.io",
    packages=find_packages(),
    install_requires=MAIN_REQUIREMENTS,
    extras_require={
        "tests": TEST_REQUIREMENTS,
    },
    python_requires=">=3.9",
    package_data={"ci_connector_ops.qa_engine": ["connector_adoption.sql"]},
    entry_points={
        "console_scripts": [
            "check-test-strictness-level = ci_connector_ops.sat_config_checks:check_test_strictness_level",
            "write-review-requirements-file = ci_connector_ops.sat_config_checks:write_review_requirements_file",
            "print-mandatory-reviewers = ci_connector_ops.sat_config_checks:print_mandatory_reviewers",
            "allowed-hosts-checks = ci_connector_ops.allowed_hosts_checks:check_allowed_hosts",
            "run-qa-engine = ci_connector_ops.qa_engine.main:main",
            "run-qa-checks = ci_connector_ops.qa_checks:run_qa_checks"
        ],
    },
)<|MERGE_RESOLUTION|>--- conflicted
+++ resolved
@@ -23,11 +23,7 @@
 
 
 setup(
-<<<<<<< HEAD
-    version="0.1.4",
-=======
-    version="0.1.9",
->>>>>>> 01b05657
+    version="0.1.10",
     name="ci_connector_ops",
     description="Packaged maintained by the connector operations team to perform CI for connectors",
     author="Airbyte",
