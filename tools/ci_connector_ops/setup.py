--- conflicted
+++ resolved
@@ -43,11 +43,7 @@
 ]
 
 PIPELINES_REQUIREMENTS = [
-<<<<<<< HEAD
     "dagger-io==0.4.1",  # TODO unpin once this issue is resolved https://github.com/moby/buildkit/issues/3751 and last dagger version using the latest buildkit
-=======
-    "dagger-io==0.4.2",
->>>>>>> 855682d8
     "asyncer",
 ]
 
