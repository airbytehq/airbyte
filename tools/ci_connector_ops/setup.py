--- conflicted
+++ resolved
@@ -17,11 +17,7 @@
 
 
 setup(
-<<<<<<< HEAD
     version="0.1.3",
-=======
-    version="0.1.2",
->>>>>>> b786a180
     name="ci_connector_ops",
     description="Packaged maintained by the connector operations team to perform CI for connectors",
     author="Airbyte",
@@ -34,11 +30,8 @@
             "check-test-strictness-level = ci_connector_ops.sat_config_checks:check_test_strictness_level",
             "write-review-requirements-file = ci_connector_ops.sat_config_checks:write_review_requirements_file",
             "print-mandatory-reviewers = ci_connector_ops.sat_config_checks:print_mandatory_reviewers",
-<<<<<<< HEAD
             "run-qa-engine = ci_connector_ops.qa_engine.main:main"
-=======
             "run-qa-checks = ci_connector_ops.qa_checks:run_qa_checks"
->>>>>>> b786a180
         ],
     },
 )