--- conflicted
+++ resolved
@@ -36,11 +36,8 @@
     for col in TRUTHY_COLUMNS_TO_BE_ELIGIBLE
   ])
 
-<<<<<<< HEAD
+
 def get_qa_report(enriched_catalog: pd.DataFrame, oss_catalog_length: int) -> pd.DataFrame:
-=======
-def get_qa_report(enriched_catalog: pd.DataFrame) -> pd.DataFrame:
->>>>>>> fa1b8778
     """Perform validation steps on top of the enriched catalog.
     Adds the following columns:
       - documentation_is_available:
@@ -79,13 +76,8 @@
     qa_report= qa_report[[field.name for field in ConnectorQAReport.__fields__.values()]]
     # Validate the report structure with pydantic QAReport model.
     QAReport(connectors_qa_report=qa_report.to_dict(orient="records"))
-<<<<<<< HEAD
     if len(qa_report) != oss_catalog_length:
       raise QAReportGenerationError("The QA report does not contain all the connectors defined in the OSS catalog.")
-=======
-    if len(qa_report) != len(OSS_CATALOG):
-        raise QAReportGenerationError("The QA report does not contain all the connectors defined in the OSS catalog.")
->>>>>>> fa1b8778
     return qa_report
 
 def get_connectors_eligible_for_cloud(qa_report: pd.DataFrame) -> Iterable[ConnectorQAReport]:
