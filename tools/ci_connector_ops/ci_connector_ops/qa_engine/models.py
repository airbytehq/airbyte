#
# Copyright (c) 2023 Airbyte, Inc., all rights reserved.
#


from datetime import datetime
from enum import Enum
from typing import List

from pydantic import BaseModel, Field

class ConnectorTypeEnum(str, Enum):
    source = "source"
    destination = "destination"

class ReleaseStageEnum(str, Enum):
    unknown = "unknown"
    alpha = "alpha"
    beta = "beta"
    generally_available = "generally_available"

PUBLIC_FIELD = Field(..., is_public=True)
PRIVATE_FIELD = Field(..., is_public=False)

class ConnectorQAReport(BaseModel):
<<<<<<< HEAD
    connector_type: ConnectorTypeEnum
    connector_name: str
    connector_technical_name: str
    connector_definition_id: str
    connector_version: str
    release_stage: ReleaseStageEnum
    is_on_cloud: bool
    is_appropriate_for_cloud_use: bool
    latest_build_is_successful: bool
    documentation_is_available: bool

=======
    connector_type: ConnectorTypeEnum = PUBLIC_FIELD
    connector_name: str = PUBLIC_FIELD
    connector_technical_name: str = PUBLIC_FIELD
    connector_definition_id: str = PUBLIC_FIELD
    connector_version: str = PUBLIC_FIELD
    release_stage: ReleaseStageEnum = PUBLIC_FIELD
    is_on_cloud: bool = PUBLIC_FIELD
    is_appropriate_for_cloud_use: bool = PUBLIC_FIELD
    latest_build_is_successful: bool = PUBLIC_FIELD
    documentation_is_available: bool = PUBLIC_FIELD
    number_of_connections: int = PRIVATE_FIELD
    number_of_users: int = PRIVATE_FIELD
    sync_success_rate: float = PRIVATE_FIELD
    total_syncs_count: int = PRIVATE_FIELD
    failed_syncs_count: int = PRIVATE_FIELD
    succeeded_syncs_count: int = PRIVATE_FIELD
    is_eligible_for_promotion_to_cloud: bool = PUBLIC_FIELD
    report_generation_datetime: datetime = PUBLIC_FIELD
>>>>>>> 6b0a53b0

class QAReport(BaseModel):
    connectors_qa_report: List[ConnectorQAReport]<|MERGE_RESOLUTION|>--- conflicted
+++ resolved
@@ -23,19 +23,6 @@
 PRIVATE_FIELD = Field(..., is_public=False)
 
 class ConnectorQAReport(BaseModel):
-<<<<<<< HEAD
-    connector_type: ConnectorTypeEnum
-    connector_name: str
-    connector_technical_name: str
-    connector_definition_id: str
-    connector_version: str
-    release_stage: ReleaseStageEnum
-    is_on_cloud: bool
-    is_appropriate_for_cloud_use: bool
-    latest_build_is_successful: bool
-    documentation_is_available: bool
-
-=======
     connector_type: ConnectorTypeEnum = PUBLIC_FIELD
     connector_name: str = PUBLIC_FIELD
     connector_technical_name: str = PUBLIC_FIELD
@@ -54,7 +41,6 @@
     succeeded_syncs_count: int = PRIVATE_FIELD
     is_eligible_for_promotion_to_cloud: bool = PUBLIC_FIELD
     report_generation_datetime: datetime = PUBLIC_FIELD
->>>>>>> 6b0a53b0
 
 class QAReport(BaseModel):
     connectors_qa_report: List[ConnectorQAReport]