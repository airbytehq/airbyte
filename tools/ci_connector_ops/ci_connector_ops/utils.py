--- conflicted
+++ resolved
@@ -52,14 +52,9 @@
 def get_connector_name_from_path(path):
     return path.split("/")[2]
 
-<<<<<<< HEAD
-
-def get_changed_acceptance_test_config(diff_regex: Optional[str] = None) -> Set[str]:
-    """Retrieve a list of connector names for which the acceptance_test_config file was changed in the current branch (compared to master).
-=======
+
 def get_changed_acceptance_test_config(diff_regex: Optional[str]=None) -> Set[str]:
     """Retrieve the set of connectors for which the acceptance_test_config file was changed in the current branch (compared to master).
->>>>>>> 3843eca1
 
     Args:
         diff_regex (str): Find the edited files that contain the following regex in their change.
@@ -198,12 +193,8 @@
 
 
 def get_changed_connectors() -> Set[Connector]:
-<<<<<<< HEAD
-    """Retrieve a list of Connectors that were changed in the current branch (compared to master)."""
-=======
     """Retrieve a set of Connectors that were changed in the current branch (compared to master).
     """
->>>>>>> 3843eca1
     changed_source_connector_files = {
         file_path
         for file_path in AIRBYTE_REPO.git.diff("--name-only", DIFFED_BRANCH).split("\n")
