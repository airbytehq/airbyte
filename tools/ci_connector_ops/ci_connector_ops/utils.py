#
# Copyright (c) 2023 Airbyte, Inc., all rights reserved.
#

import logging
import os
from dataclasses import dataclass
from enum import Enum
from functools import cached_property
from glob import glob
from pathlib import Path
from typing import List, Optional, Set, Tuple

import git
import requests
import yaml
from ci_credentials import SecretsManager
from rich.console import Console

console = Console()

DIFFED_BRANCH = os.environ.get("DIFFED_BRANCH", "origin/master")
OSS_CATALOG_URL = "https://connectors.airbyte.com/files/registries/v0/oss_registry.json"
CONNECTOR_PATH_PREFIX = "airbyte-integrations/connectors"
SOURCE_CONNECTOR_PATH_PREFIX = CONNECTOR_PATH_PREFIX + "/source-"
DESTINATION_CONNECTOR_PATH_PREFIX = CONNECTOR_PATH_PREFIX + "/destination-"
ACCEPTANCE_TEST_CONFIG_FILE_NAME = "acceptance-test-config.yml"
AIRBYTE_DOCKER_REPO = "airbyte"


def download_catalog(catalog_url):
    response = requests.get(catalog_url)
    return response.json()


OSS_CATALOG = download_catalog(OSS_CATALOG_URL)
METADATA_FILE_NAME = "metadata.yaml"


class ConnectorInvalidNameError(Exception):
    pass


class ConnectorVersionNotFound(Exception):
    pass


def get_connector_name_from_path(path):
    return path.split("/")[2]


def get_changed_acceptance_test_config(diff_regex: Optional[str] = None) -> Set[str]:
    """Retrieve the set of connectors for which the acceptance_test_config file was changed in the current branch (compared to master).

    Args:
        diff_regex (str): Find the edited files that contain the following regex in their change.

    Returns:
        Set[Connector]: Set of connectors that were changed
    """
    airbyte_repo = git.Repo(search_parent_directories=True)

    if diff_regex is None:
        diff_command_args = ("--name-only", DIFFED_BRANCH)
    else:
        diff_command_args = ("--name-only", f"-G{diff_regex}", DIFFED_BRANCH)

    changed_acceptance_test_config_paths = {
        file_path
        for file_path in airbyte_repo.git.diff(*diff_command_args).split("\n")
        if file_path.startswith(SOURCE_CONNECTOR_PATH_PREFIX) and file_path.endswith(ACCEPTANCE_TEST_CONFIG_FILE_NAME)
    }
    return {Connector(get_connector_name_from_path(changed_file)) for changed_file in changed_acceptance_test_config_paths}


class ConnectorLanguage(str, Enum):
    PYTHON = "python"
    JAVA = "java"
    LOW_CODE = "low-code"


class ConnectorLanguageError(Exception):
    pass


@dataclass(frozen=True)
class Connector:
    """Utility class to gather metadata about a connector."""

    technical_name: str

    def _get_type_and_name_from_technical_name(self) -> Tuple[str, str]:
        if "-" not in self.technical_name:
            raise ConnectorInvalidNameError(f"Connector type and name could not be inferred from {self.technical_name}")
        _type = self.technical_name.split("-")[0]
        name = self.technical_name[len(_type) + 1 :]
        return _type, name

    @property
    def name(self):
        return self._get_type_and_name_from_technical_name()[1]

    @property
    def connector_type(self) -> str:
        return self._get_type_and_name_from_technical_name()[0]

    @property
    def documentation_file_path(self) -> Path:
        return Path(f"./docs/integrations/{self.connector_type}s/{self.name}.md")

    @property
    def icon_path(self) -> Path:
        if self.metadata and self.metadata.get("icon"):
            return Path(f"./airbyte-config-oss/init-oss/src/main/resources/icons/{self.metadata['icon']}")
        return Path(f"./airbyte-config-oss/init-oss/src/main/resources/icons/{self.name}.svg")

    @property
    def code_directory(self) -> Path:
        return Path(f"./airbyte-integrations/connectors/{self.technical_name}")

    @property
    def metadata(self) -> Optional[dict]:
        file_path = self.code_directory / METADATA_FILE_NAME
        if not file_path.is_file():
            return None
        return yaml.safe_load((self.code_directory / METADATA_FILE_NAME).read_text())["data"]

    @property
    def language(self) -> ConnectorLanguage:
        if Path(self.code_directory / self.technical_name.replace("-", "_") / "manifest.yaml").is_file():
            return ConnectorLanguage.LOW_CODE
        if Path(self.code_directory / "setup.py").is_file():
            return ConnectorLanguage.PYTHON
        try:
            with open(self.code_directory / "Dockerfile") as dockerfile:
                if "FROM airbyte/integration-base-java" in dockerfile.read():
                    return ConnectorLanguage.JAVA
        except FileNotFoundError:
            pass
        return None
        # raise ConnectorLanguageError(f"We could not infer {self.technical_name} connector language")

    @property
    def version(self) -> str:
        if self.metadata is None:
            return self.version_in_dockerfile_label
        return self.metadata["dockerImageTag"]

    @property
    def version_in_dockerfile_label(self) -> str:
        with open(self.code_directory / "Dockerfile") as f:
            for line in f:
                if "io.airbyte.version" in line:
                    return line.split("=")[1].strip()
        raise ConnectorVersionNotFound(
            """
            Could not find the connector version from its Dockerfile.
            The io.airbyte.version tag is missing.
            """
        )

<<<<<<< HEAD
    @cached_property
    def definition(self) -> Optional[dict]:
        """Find a connector definition from the catalog.
        Returns:
            Optional[Dict]: The definition if the connector was found in the catalog. Returns None otherwise.
        """
        try:
            definition_type = self.technical_name.split("-")[0]
            assert definition_type in ["source", "destination"]
        except AssertionError:
            return None
        plural_key = f"{definition_type}s"
        definitions = OSS_CATALOG[plural_key]
        for definition in definitions:
            if definition["dockerRepository"].replace(f"{AIRBYTE_DOCKER_REPO}/", "") == self.technical_name:
                return definition

=======
>>>>>>> d2018514
    @property
    def release_stage(self) -> Optional[str]:
        return self.metadata.get("releaseStage") if self.metadata else None

    @property
    def allowed_hosts(self) -> Optional[List[str]]:
        return self.metadata.get("allowedHosts") if self.metadata else None

    @property
    def suggested_streams(self) -> Optional[List[str]]:
        return self.metadata.get("suggestedStreams") if self.metadata else None

    @property
    def acceptance_test_config_path(self) -> Path:
        return self.code_directory / ACCEPTANCE_TEST_CONFIG_FILE_NAME

    @property
    def acceptance_test_config(self) -> Optional[dict]:
        try:
            with open(self.acceptance_test_config_path) as acceptance_test_config_file:
                return yaml.safe_load(acceptance_test_config_file)
        except FileNotFoundError:
            logging.warning(f"No {ACCEPTANCE_TEST_CONFIG_FILE_NAME} file found for {self.technical_name}")
            return None

    @property
    def supports_normalization(self) -> bool:
        return self.metadata and self.metadata.get("normalizationConfig") is not None

    @property
    def normalization_repository(self) -> Optional[str]:
        if self.supports_normalization:
            return f"{self.metadata['normalizationConfig']['normalizationRepository']}"

    @property
    def normalization_tag(self) -> Optional[str]:
        if self.supports_normalization:
            return f"{self.metadata['normalizationConfig']['normalizationTag']}"

    def get_secret_manager(self, gsm_credentials: str):
        return SecretsManager(connector_name=self.technical_name, gsm_credentials=gsm_credentials)

    def __repr__(self) -> str:
        return self.technical_name


def get_changed_connectors() -> Set[Connector]:
    """Retrieve a set of Connectors that were changed in the current branch (compared to master)."""
    airbyte_repo = git.Repo(search_parent_directories=True)
    changed_source_connector_files = {
        file_path
        for file_path in airbyte_repo.git.diff("--name-only", DIFFED_BRANCH).split("\n")
        if file_path.startswith(SOURCE_CONNECTOR_PATH_PREFIX)
    }
    return {Connector(get_connector_name_from_path(changed_file)) for changed_file in changed_source_connector_files}


def get_all_released_connectors() -> Set:
    return {
        Connector(Path(metadata_file).parent.name)
        for metadata_file in glob("airbyte-integrations/connectors/**/metadata.yaml", recursive=True)
        if "-scaffold-" not in metadata_file
    }<|MERGE_RESOLUTION|>--- conflicted
+++ resolved
@@ -159,26 +159,6 @@
             """
         )
 
-<<<<<<< HEAD
-    @cached_property
-    def definition(self) -> Optional[dict]:
-        """Find a connector definition from the catalog.
-        Returns:
-            Optional[Dict]: The definition if the connector was found in the catalog. Returns None otherwise.
-        """
-        try:
-            definition_type = self.technical_name.split("-")[0]
-            assert definition_type in ["source", "destination"]
-        except AssertionError:
-            return None
-        plural_key = f"{definition_type}s"
-        definitions = OSS_CATALOG[plural_key]
-        for definition in definitions:
-            if definition["dockerRepository"].replace(f"{AIRBYTE_DOCKER_REPO}/", "") == self.technical_name:
-                return definition
-
-=======
->>>>>>> d2018514
     @property
     def release_stage(self) -> Optional[str]:
         return self.metadata.get("releaseStage") if self.metadata else None
