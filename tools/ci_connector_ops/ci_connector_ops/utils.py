#
# Copyright (c) 2023 Airbyte, Inc., all rights reserved.
#

import functools
import logging
import os
import re
from dataclasses import dataclass
from enum import Enum
from glob import glob
from pathlib import Path
<<<<<<< HEAD
from typing import List, Optional, Set, Tuple
=======
from typing import List, Optional, Set, Tuple, Union
>>>>>>> 0fc11c51

import git
import requests
import yaml
from ci_credentials import SecretsManager
from rich.console import Console

console = Console()

DIFFED_BRANCH = os.environ.get("DIFFED_BRANCH", "origin/master")
OSS_CATALOG_URL = "https://connectors.airbyte.com/files/registries/v0/oss_registry.json"
CONNECTOR_PATH_PREFIX = "airbyte-integrations/connectors"
SOURCE_CONNECTOR_PATH_PREFIX = CONNECTOR_PATH_PREFIX + "/source-"
DESTINATION_CONNECTOR_PATH_PREFIX = CONNECTOR_PATH_PREFIX + "/destination-"
THIRD_PARTY_CONNECTOR_PATH_PREFIX = CONNECTOR_PATH_PREFIX + "/third_party/"
SCAFFOLD_CONNECTOR_GLOB = "-scaffold-"


ACCEPTANCE_TEST_CONFIG_FILE_NAME = "acceptance-test-config.yml"
AIRBYTE_DOCKER_REPO = "airbyte"
AIRBYTE_REPO_DIRECTORY_NAME = "airbyte"
GRADLE_PROJECT_RE_PATTERN = r"project\((['\"])(.+?)\1\)"
TEST_GRADLE_DEPENDENCIES = ["testImplementation", "integrationTestJavaImplementation", "performanceTestJavaImplementation"]


def download_catalog(catalog_url):
    response = requests.get(catalog_url)
    return response.json()


OSS_CATALOG = download_catalog(OSS_CATALOG_URL)
METADATA_FILE_NAME = "metadata.yaml"
ICON_FILE_NAME = "icon.svg"


class ConnectorInvalidNameError(Exception):
    pass


class ConnectorVersionNotFound(Exception):
    pass


def get_connector_name_from_path(path):
    return path.split("/")[2]


def get_changed_acceptance_test_config(diff_regex: Optional[str] = None) -> Set[str]:
    """Retrieve the set of connectors for which the acceptance_test_config file was changed in the current branch (compared to master).

    Args:
        diff_regex (str): Find the edited files that contain the following regex in their change.

    Returns:
        Set[Connector]: Set of connectors that were changed
    """
    airbyte_repo = git.Repo(search_parent_directories=True)

    if diff_regex is None:
        diff_command_args = ("--name-only", DIFFED_BRANCH)
    else:
        diff_command_args = ("--name-only", f"-G{diff_regex}", DIFFED_BRANCH)

    changed_acceptance_test_config_paths = {
        file_path
        for file_path in airbyte_repo.git.diff(*diff_command_args).split("\n")
        if file_path.startswith(SOURCE_CONNECTOR_PATH_PREFIX) and file_path.endswith(ACCEPTANCE_TEST_CONFIG_FILE_NAME)
    }
    return {Connector(get_connector_name_from_path(changed_file)) for changed_file in changed_acceptance_test_config_paths}


def get_gradle_dependencies_block(build_file: Path) -> str:
    """Get the dependencies block of a Gradle file.

    Args:
        build_file (Path): Path to the build.gradle file of the project.

    Returns:
        str: The dependencies block of the Gradle file.
    """
    contents = build_file.read_text().split("\n")
    dependency_block = []
    in_dependencies_block = False
    for line in contents:
        if line.strip().startswith("dependencies"):
            in_dependencies_block = True
            continue
        if in_dependencies_block:
            if line.startswith("}"):
                in_dependencies_block = False
                break
            else:
                dependency_block.append(line)
    dependencies_block = "\n".join(dependency_block)
    return dependencies_block


def parse_gradle_dependencies(build_file: Path) -> Tuple[List[Path], List[Path]]:
    """Parse the dependencies block of a Gradle file and return the list of project dependencies and test dependencies.

    Args:
        build_file (Path): _description_

    Returns:
        Tuple[List[Tuple[str, Path]], List[Tuple[str, Path]]]: _description_
    """

    dependencies_block = get_gradle_dependencies_block(build_file)

    project_dependencies: List[Tuple[str, Path]] = []
    test_dependencies: List[Tuple[str, Path]] = []

    # Find all matches for test dependencies and regular dependencies
    matches = re.findall(
        r"(testImplementation|integrationTestJavaImplementation|performanceTestJavaImplementation|implementation).*?project\(['\"](.*?)['\"]\)",
        dependencies_block,
    )
    if matches:
        # Iterate through each match
        for match in matches:
            dependency_type, project_path = match
            path_parts = project_path.split(":")
            path = Path(*path_parts)

            if dependency_type in TEST_GRADLE_DEPENDENCIES:
                test_dependencies.append(path)
            else:
                project_dependencies.append(path)
    return project_dependencies, test_dependencies


def get_all_gradle_dependencies(
    build_file: Path, with_test_dependencies: bool = True, found_dependencies: Optional[List[Path]] = None
) -> List[Path]:
    """Recursively retrieve all transitive dependencies of a Gradle project.

    Args:
        build_file (Path): Path to the build.gradle file of the project.
        found_dependencies (List[Path]): List of dependencies that have already been found. Defaults to None.

    Returns:
        List[Path]: All dependencies of the project.
    """
    if found_dependencies is None:
        found_dependencies = []
    project_dependencies, test_dependencies = parse_gradle_dependencies(build_file)
    all_dependencies = project_dependencies + test_dependencies if with_test_dependencies else project_dependencies
    for dependency_path in all_dependencies:
        if dependency_path not in found_dependencies and Path(dependency_path / "build.gradle").exists():
            found_dependencies.append(dependency_path)
            get_all_gradle_dependencies(dependency_path / "build.gradle", with_test_dependencies, found_dependencies)

    return found_dependencies


class ConnectorLanguage(str, Enum):
    PYTHON = "python"
    JAVA = "java"
    LOW_CODE = "low-code"


class ConnectorLanguageError(Exception):
    pass


@dataclass(frozen=True)
class Connector:
    """Utility class to gather metadata about a connector."""

    technical_name: str

    def _get_type_and_name_from_technical_name(self) -> Tuple[str, str]:
        if "-" not in self.technical_name:
            raise ConnectorInvalidNameError(f"Connector type and name could not be inferred from {self.technical_name}")
        _type = self.technical_name.split("-")[0]
        name = self.technical_name[len(_type) + 1 :]
        return _type, name

    @property
    def name(self):
        return self._get_type_and_name_from_technical_name()[1]

    @property
    def connector_type(self) -> str:
        return self._get_type_and_name_from_technical_name()[0]

    @property
    def documentation_file_path(self) -> Path:
        return Path(f"./docs/integrations/{self.connector_type}s/{self.name}.md")

    @property
    def icon_path(self) -> Path:
        file_path = self.code_directory / ICON_FILE_NAME
        return file_path

    @property
    def code_directory(self) -> Path:
        return Path(f"./airbyte-integrations/connectors/{self.technical_name}")

    @property
<<<<<<< HEAD
    def metadata(self) -> Optional[dict]:
        file_path = self.code_directory / METADATA_FILE_NAME
=======
    def metadata_file_path(self) -> Path:
        return self.code_directory / METADATA_FILE_NAME

    @property
    def metadata(self) -> Optional[dict]:
        file_path = self.metadata_file_path
>>>>>>> 0fc11c51
        if not file_path.is_file():
            return None
        return yaml.safe_load((self.code_directory / METADATA_FILE_NAME).read_text())["data"]

    @property
    def language(self) -> ConnectorLanguage:
        if Path(self.code_directory / self.technical_name.replace("-", "_") / "manifest.yaml").is_file():
            return ConnectorLanguage.LOW_CODE
        if Path(self.code_directory / "setup.py").is_file():
            return ConnectorLanguage.PYTHON
        try:
            with open(self.code_directory / "Dockerfile") as dockerfile:
                if "FROM airbyte/integration-base-java" in dockerfile.read():
                    return ConnectorLanguage.JAVA
        except FileNotFoundError:
            pass
        return None
        # raise ConnectorLanguageError(f"We could not infer {self.technical_name} connector language")

    @property
    def version(self) -> str:
        if self.metadata is None:
            return self.version_in_dockerfile_label
        return self.metadata["dockerImageTag"]

    @property
    def version_in_dockerfile_label(self) -> str:
        with open(self.code_directory / "Dockerfile") as f:
            for line in f:
                if "io.airbyte.version" in line:
                    return line.split("=")[1].strip()
        raise ConnectorVersionNotFound(
            """
            Could not find the connector version from its Dockerfile.
            The io.airbyte.version tag is missing.
            """
        )

    @property
    def release_stage(self) -> Optional[str]:
        return self.metadata.get("releaseStage") if self.metadata else None

    @property
    def allowed_hosts(self) -> Optional[List[str]]:
        return self.metadata.get("allowedHosts") if self.metadata else None

    @property
    def suggested_streams(self) -> Optional[List[str]]:
        return self.metadata.get("suggestedStreams") if self.metadata else None

    @property
    def acceptance_test_config_path(self) -> Path:
        return self.code_directory / ACCEPTANCE_TEST_CONFIG_FILE_NAME

    @property
    def acceptance_test_config(self) -> Optional[dict]:
        try:
            with open(self.acceptance_test_config_path) as acceptance_test_config_file:
                return yaml.safe_load(acceptance_test_config_file)
        except FileNotFoundError:
            logging.warning(f"No {ACCEPTANCE_TEST_CONFIG_FILE_NAME} file found for {self.technical_name}")
            return None

    @property
    def supports_normalization(self) -> bool:
        return self.metadata and self.metadata.get("normalizationConfig") is not None

    @property
    def normalization_repository(self) -> Optional[str]:
        if self.supports_normalization:
            return f"{self.metadata['normalizationConfig']['normalizationRepository']}"

    @property
    def normalization_tag(self) -> Optional[str]:
        if self.supports_normalization:
            return f"{self.metadata['normalizationConfig']['normalizationTag']}"

    def get_secret_manager(self, gsm_credentials: str):
        return SecretsManager(connector_name=self.technical_name, gsm_credentials=gsm_credentials)

    def __repr__(self) -> str:
        return self.technical_name

    @functools.lru_cache(maxsize=2)
    def get_local_dependencies_paths(self, with_test_dependencies: bool = True) -> Set[Path]:
        dependencies_paths = [self.code_directory]
        if self.language == ConnectorLanguage.JAVA:
            dependencies_paths += get_all_gradle_dependencies(
                self.code_directory / "build.gradle", with_test_dependencies=with_test_dependencies
            )
        return set(dependencies_paths)
<<<<<<< HEAD

=======
>>>>>>> 0fc11c51


def get_changed_connectors(
    modified_files: Optional[Set[Union[str, Path]]] = None, source: bool = True, destination: bool = True, third_party: bool = True
) -> Set[Connector]:
    """Retrieve a set of Connectors that were changed in the current branch (compared to master)."""
    if modified_files is None:
        airbyte_repo = git.Repo(search_parent_directories=True)
        modified_files = airbyte_repo.git.diff("--name-only", DIFFED_BRANCH).split("\n")

    prefix_to_check = []
    if source:
        prefix_to_check.append(SOURCE_CONNECTOR_PATH_PREFIX)
    if destination:
        prefix_to_check.append(DESTINATION_CONNECTOR_PATH_PREFIX)
    if third_party:
        prefix_to_check.append(THIRD_PARTY_CONNECTOR_PATH_PREFIX)

    changed_source_connector_files = {
        file_path
        for file_path in modified_files
        if any(file_path.startswith(prefix) for prefix in prefix_to_check) and SCAFFOLD_CONNECTOR_GLOB not in file_path
    }
    return {Connector(get_connector_name_from_path(changed_file)) for changed_file in changed_source_connector_files}


def get_all_released_connectors() -> Set:
    return {
        Connector(Path(metadata_file).parent.name)
        for metadata_file in glob("airbyte-integrations/connectors/**/metadata.yaml", recursive=True)
<<<<<<< HEAD
        if "-scaffold-" not in metadata_file
=======
        if SCAFFOLD_CONNECTOR_GLOB not in metadata_file
>>>>>>> 0fc11c51
    }<|MERGE_RESOLUTION|>--- conflicted
+++ resolved
@@ -10,11 +10,7 @@
 from enum import Enum
 from glob import glob
 from pathlib import Path
-<<<<<<< HEAD
-from typing import List, Optional, Set, Tuple
-=======
 from typing import List, Optional, Set, Tuple, Union
->>>>>>> 0fc11c51
 
 import git
 import requests
@@ -215,17 +211,12 @@
         return Path(f"./airbyte-integrations/connectors/{self.technical_name}")
 
     @property
-<<<<<<< HEAD
-    def metadata(self) -> Optional[dict]:
-        file_path = self.code_directory / METADATA_FILE_NAME
-=======
     def metadata_file_path(self) -> Path:
         return self.code_directory / METADATA_FILE_NAME
 
     @property
     def metadata(self) -> Optional[dict]:
         file_path = self.metadata_file_path
->>>>>>> 0fc11c51
         if not file_path.is_file():
             return None
         return yaml.safe_load((self.code_directory / METADATA_FILE_NAME).read_text())["data"]
@@ -317,10 +308,6 @@
                 self.code_directory / "build.gradle", with_test_dependencies=with_test_dependencies
             )
         return set(dependencies_paths)
-<<<<<<< HEAD
-
-=======
->>>>>>> 0fc11c51
 
 
 def get_changed_connectors(
@@ -351,9 +338,5 @@
     return {
         Connector(Path(metadata_file).parent.name)
         for metadata_file in glob("airbyte-integrations/connectors/**/metadata.yaml", recursive=True)
-<<<<<<< HEAD
-        if "-scaffold-" not in metadata_file
-=======
         if SCAFFOLD_CONNECTOR_GLOB not in metadata_file
->>>>>>> 0fc11c51
     }