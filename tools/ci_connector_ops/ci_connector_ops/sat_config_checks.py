--- conflicted
+++ resolved
@@ -15,13 +15,8 @@
 GA_CONNECTOR_REVIEWERS = {"gl-python"}
 REVIEW_REQUIREMENTS_FILE_PATH = ".github/connector_org_review_requirements.yaml"
 
-<<<<<<< HEAD
-def find_connectors_with_bad_strictness_level() -> List[str]:
-    """Check if changed connectors have the expected CAT test strictness level according to their release stage.
-=======
 def find_connectors_with_bad_strictness_level() -> List[utils.Connector]:
-    """Check if changed connectors have the expected SAT test strictness level according to their release stage.
->>>>>>> c9c38550
+    """Check if changed connectors have the expected acceptance test strictness level according to their release stage.
     1. Identify changed connectors
     2. Retrieve their release stage from the catalog
     3. Parse their acceptance test config file
