--- conflicted
+++ resolved
@@ -1,65 +1,4 @@
 #
 # Copyright (c) 2023 Airbyte, Inc., all rights reserved.
 #
-<<<<<<< HEAD
-"""The actions package is made to declare reusable pipeline components."""
-
-from __future__ import annotations
-
-from typing import TYPE_CHECKING, List, Tuple, Union
-
-import asyncer
-from ci_connector_ops.pipelines.bases import Step, StepStatus
-
-if TYPE_CHECKING:
-    from ci_connector_ops.pipelines.bases import StepResult
-
-
-async def run_steps(
-    steps_and_run_args: List[Union[Step, Tuple[Step, Tuple]] | List[Union[Step, Tuple[Step, Tuple]]]], results: List[StepResult] = []
-) -> List[StepResult]:
-    """Run multiple steps sequentially, or in parallel if steps are wrapped into a sublist.
-
-    Args:
-        steps_and_run_args (List[Union[Step, Tuple[Step, Tuple]] | List[Union[Step, Tuple[Step, Tuple]]]]): List of steps to run, if steps are wrapped in a sublist they will be executed in parallel. run function arguments can be passed as a tuple along the Step instance.
-        results (List[StepResult], optional): List of step results, used for recursion.
-
-    Returns:
-        List[StepResult]: List of step results.
-    """
-    # If there are no steps to run, return the results
-    if not steps_and_run_args:
-        return results
-
-    # If any of the previous steps failed, skip the remaining steps
-    if any(result.status is StepStatus.FAILURE for result in results):
-        skipped_results = []
-        for step_and_run_args in steps_and_run_args:
-            if isinstance(step_and_run_args, Tuple):
-                skipped_results.append(step_and_run_args[0].skip())
-            else:
-                skipped_results.append(step_and_run_args.skip())
-        return results + skipped_results
-
-    # Pop the next step to run
-    steps_to_run, remaining_steps = steps_and_run_args[0], steps_and_run_args[1:]
-
-    # wrap the step in a list if it is not already (allows for parallel steps)
-    if not isinstance(steps_to_run, list):
-        steps_to_run = [steps_to_run]
-
-    async with asyncer.create_task_group() as task_group:
-        tasks = []
-        for step in steps_to_run:
-            if isinstance(step, Step):
-                tasks.append(task_group.soonify(step.run)())
-            elif isinstance(step, Tuple) and isinstance(step[0], Step) and isinstance(step[1], Tuple):
-                step, run_args = step
-                tasks.append(task_group.soonify(step.run)(*run_args))
-
-    new_results = [task.value for task in tasks]
-
-    return await run_steps(remaining_steps, results + new_results)
-=======
-"""The actions package is made to declare reusable pipeline components."""
->>>>>>> 0fc11c51
+"""The actions package is made to declare reusable pipeline components."""