--- conflicted
+++ resolved
@@ -15,10 +15,6 @@
 
 if TYPE_CHECKING:
     from ci_connector_ops.pipelines.contexts import ConnectorContext
-<<<<<<< HEAD
-
-
-=======
     from dagger import Container
 
 
@@ -34,7 +30,6 @@
             print(f"::add-mask::{secret_to_mask}")
 
 
->>>>>>> 0fc11c51
 async def download(context: ConnectorContext, gcp_gsm_env_variable_name: str = "GCP_GSM_CREDENTIALS") -> Directory:
     """Use the ci-credentials tool to download the secrets stored for a specific connector to a Directory.
 
