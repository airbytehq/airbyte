#
# Copyright (c) 2023 Airbyte, Inc., all rights reserved.
#

"""This modules groups functions made to create reusable environments packaged in dagger containers."""

from __future__ import annotations

import uuid
from typing import TYPE_CHECKING, List, Optional, Tuple

from ci_connector_ops.pipelines.utils import get_file_contents, get_version_from_dockerfile, should_enable_sentry, slugify
from dagger import CacheSharingMode, CacheVolume, Container, Directory, File, Platform, Secret

if TYPE_CHECKING:
    from ci_connector_ops.pipelines.contexts import ConnectorContext, PipelineContext


PYPROJECT_TOML_FILE_PATH = "pyproject.toml"

CONNECTOR_TESTING_REQUIREMENTS = [
    "pip==21.3.1",
    "mccabe==0.6.1",
    "flake8==4.0.1",
    "pyproject-flake8==0.0.1a2",
    "black==22.3.0",
    "isort==5.6.4",
    "pytest==6.2.5",
    "coverage[toml]==6.3.1",
    "pytest-custom_exit_code",
]

DEFAULT_PYTHON_EXCLUDE = ["**/.venv", "**/__pycache__"]
CI_CREDENTIALS_SOURCE_PATH = "tools/ci_credentials"
CI_CONNECTOR_OPS_SOURCE_PATH = "tools/ci_connector_ops"


def with_python_base(context: PipelineContext, python_image_name: str = "python:3.9-slim") -> Container:
    """Build a Python container with a cache volume for pip cache.

    Args:
        context (PipelineContext): The current test context, providing a dagger client and a repository directory.
        python_image_name (str, optional): The python image to use to build the python base environment. Defaults to "python:3.9-slim".

    Raises:
        ValueError: Raised if the python_image_name is not a python image.

    Returns:
        Container: The python base environment container.
    """
    if not python_image_name.startswith("python:3"):
        raise ValueError("You have to use a python image to build the python base environment")
    pip_cache: CacheVolume = context.dagger_client.cache_volume("pip_cache")

    base_container = (
        context.dagger_client.container()
        .from_(python_image_name)
        .with_mounted_cache("/root/.cache/pip", pip_cache)
        .with_mounted_directory("/tools", context.get_repo_dir("tools", include=["ci_credentials", "ci_common_utils"]))
        .with_exec(["pip", "install", "--upgrade", "pip"])
    )

    return base_container


def with_testing_dependencies(context: PipelineContext) -> Container:
    """Build a testing environment by installing testing dependencies on top of a python base environment.

    Args:
        context (PipelineContext): The current test context, providing a dagger client and a repository directory.

    Returns:
        Container: The testing environment container.
    """
    python_environment: Container = with_python_base(context)
    pyproject_toml_file = context.get_repo_dir(".", include=[PYPROJECT_TOML_FILE_PATH]).file(PYPROJECT_TOML_FILE_PATH)
    return python_environment.with_exec(["pip", "install"] + CONNECTOR_TESTING_REQUIREMENTS).with_file(
        f"/{PYPROJECT_TOML_FILE_PATH}", pyproject_toml_file
    )


def with_python_package(
    context: PipelineContext,
    python_environment: Container,
    package_source_code_path: str,
    exclude: Optional[List] = None,
) -> Container:
    """Load a python package source code to a python environment container.

    Args:
        context (PipelineContext): The current test context, providing the repository directory from which the python sources will be pulled.
        python_environment (Container): An existing python environment in which the package will be installed.
        package_source_code_path (str): The local path to the package source code.
        additional_dependency_groups (Optional[List]): extra_requires dependency of setup.py to install. Defaults to None.
        exclude (Optional[List]): A list of file or directory to exclude from the python package source code.

    Returns:
        Container: A python environment container with the python package source code.
    """
    if exclude:
        exclude = DEFAULT_PYTHON_EXCLUDE + exclude
    else:
        exclude = DEFAULT_PYTHON_EXCLUDE
    package_source_code_directory: Directory = context.get_repo_dir(package_source_code_path, exclude=exclude)
    container = python_environment.with_mounted_directory("/" + package_source_code_path, package_source_code_directory).with_workdir(
        "/" + package_source_code_path
    )
    return container


async def with_installed_python_package(
    context: PipelineContext,
    python_environment: Container,
    package_source_code_path: str,
    additional_dependency_groups: Optional[List] = None,
    exclude: Optional[List] = None,
) -> Container:
    """Install a python package in a python environment container.

    Args:
        context (PipelineContext): The current test context, providing the repository directory from which the python sources will be pulled.
        python_environment (Container): An existing python environment in which the package will be installed.
        package_source_code_path (str): The local path to the package source code.
        additional_dependency_groups (Optional[List]): extra_requires dependency of setup.py to install. Defaults to None.
        exclude (Optional[List]): A list of file or directory to exclude from the python package source code.

    Returns:
        Container: A python environment container with the python package installed.
    """
    install_local_requirements_cmd = ["python", "-m", "pip", "install", "-r", "requirements.txt"]
    install_connector_package_cmd = ["python", "-m", "pip", "install", "."]

    container = with_python_package(context, python_environment, package_source_code_path, exclude=exclude)
    if requirements_txt := await get_file_contents(container, "requirements.txt"):
        for line in requirements_txt.split("\n"):
            if line.startswith("-e ."):
                local_dependency_path = package_source_code_path + "/" + line[3:]
                container = container.with_mounted_directory(
                    "/" + local_dependency_path, context.get_repo_dir(local_dependency_path, exclude=DEFAULT_PYTHON_EXCLUDE)
                )
        container = container.with_exec(install_local_requirements_cmd)

    container = container.with_exec(install_connector_package_cmd)

    if additional_dependency_groups:
        container = container.with_exec(
            install_connector_package_cmd[:-1] + [install_connector_package_cmd[-1] + f"[{','.join(additional_dependency_groups)}]"]
        )

    return container


def with_python_connector_installed(context: ConnectorContext) -> Container:
    """Load an airbyte connector source code in a testing environment.

    Args:
        context (ConnectorContext): The current test context, providing the repository directory from which the connector sources will be pulled.
    Returns:
        Container: A python environment container (with the connector source code).
    """
    connector_source_path = str(context.connector.code_directory)
    testing_environment: Container = with_testing_dependencies(context)
    return with_python_package(context, testing_environment, connector_source_path, exclude=["secrets"])


async def with_installed_airbyte_connector(context: ConnectorContext) -> Container:
    """Install an airbyte connector python package in a testing environment.

    Args:
        context (ConnectorContext): The current test context, providing the repository directory from which the connector sources will be pulled.
    Returns:
        Container: A python environment container (with the connector installed).
    """
    connector_source_path = str(context.connector.code_directory)
    testing_environment: Container = with_testing_dependencies(context)
    return await with_installed_python_package(
        context, testing_environment, connector_source_path, additional_dependency_groups=["dev", "tests", "main"], exclude=["secrets"]
    )


async def with_ci_credentials(context: PipelineContext, gsm_secret: Secret) -> Container:
    """Install the ci_credentials package in a python environment.

    Args:
        context (PipelineContext): The current test context, providing the repository directory from which the ci_credentials sources will be pulled.
        gsm_secret (Secret): The secret holding GCP_GSM_CREDENTIALS env variable value.

    Returns:
        Container: A python environment with the ci_credentials package installed.
    """
    python_base_environment: Container = with_python_base(context)
    ci_credentials = await with_installed_python_package(context, python_base_environment, CI_CREDENTIALS_SOURCE_PATH)

    return ci_credentials.with_env_variable("VERSION", "dev").with_secret_variable("GCP_GSM_CREDENTIALS", gsm_secret).with_workdir("/")


def with_alpine_packages(base_container: Container, packages_to_install: List[str]) -> Container:
    """Installs packages using apk-get.
    Args:
        context (Container): A alpine based container.

    Returns:
        Container: A container with the packages installed.

    """
    package_install_command = ["apk", "add"]
    return base_container.with_exec(package_install_command + packages_to_install)


def with_debian_packages(base_container: Container, packages_to_install: List[str]) -> Container:
    """Installs packages using apt-get.
    Args:
        context (Container): A alpine based container.

    Returns:
        Container: A container with the packages installed.

    """
    update_packages_command = ["apt-get", "update"]
    package_install_command = ["apt-get", "install", "-y"]
    return base_container.with_exec(update_packages_command).with_exec(package_install_command + packages_to_install)


def with_pip_packages(base_container: Container, packages_to_install: List[str]) -> Container:
    """Installs packages using pip
    Args:
        context (Container): A container with python installed

    Returns:
        Container: A container with the pip packages installed.

    """
    package_install_command = ["python", "-m", "pip", "install"]
    return base_container.with_exec(package_install_command + packages_to_install)


async def with_ci_connector_ops(context: PipelineContext) -> Container:
    """Installs the ci_connector_ops package in a Container running Python > 3.10 with git..

    Args:
        context (PipelineContext): The current test context, providing the repository directory from which the ci_connector_sources sources will be pulled.

    Returns:
        Container: A python environment container with ci_connector_ops installed.
    """
    python_base_environment: Container = with_python_base(context, "python:3-alpine")
    python_with_git = with_alpine_packages(python_base_environment, ["gcc", "libffi-dev", "musl-dev", "git"])
    return await with_installed_python_package(context, python_with_git, CI_CONNECTOR_OPS_SOURCE_PATH, exclude=["pipelines"])


def with_dockerd_service(
    context: ConnectorContext, shared_volume: Optional(Tuple[str, CacheVolume]) = None, docker_service_name: Optional[str] = None
) -> Container:
    """Create a container running dockerd, exposing its 2375 port, can be used as the docker host for docker-in-docker use cases.

    Args:
        context (ConnectorContext): The current connector context.
        shared_volume (Optional, optional): A tuple in the form of (mounted path, cache volume) that will be mounted to the dockerd container. Defaults to None.
        docker_service_name (Optional[str], optional): The name of the docker service, appended to volume name, useful context isolation. Defaults to None.

    Returns:
        Container: The container running dockerd as a service.
    """
    docker_lib_volume_name = f"{slugify(context.connector.technical_name)}-docker-lib"
    if docker_service_name:
        docker_lib_volume_name = f"{docker_lib_volume_name}-{slugify(docker_service_name)}"
    dind = (
        context.dagger_client.container()
        .from_("docker:23.0.1-dind")
        .with_mounted_cache(
            "/var/lib/docker",
            context.dagger_client.cache_volume(docker_lib_volume_name),
            sharing=CacheSharingMode.SHARED,
        )
    )
    if shared_volume is not None:
        dind = dind.with_mounted_cache(*shared_volume)
    return dind.with_exposed_port(2375).with_exec(
        ["dockerd", "--log-level=error", "--host=tcp://0.0.0.0:2375", "--tls=false"], insecure_root_capabilities=True
    )


def with_bound_docker_host(
    context: ConnectorContext,
    container: Container,
    shared_volume: Optional(Tuple[str, CacheVolume]) = None,
    docker_service_name: Optional[str] = None,
) -> Container:
    """Bind a container to a docker host. It will use the dockerd service as a docker host.

    Args:
        context (ConnectorContext): The current connector context.
        container (Container): The container to bind to the docker host.
        shared_volume (Optional, optional): A tuple in the form of (mounted path, cache volume) that will be both mounted to the container and the dockerd container. Defaults to None.
        docker_service_name (Optional[str], optional): The name of the docker service, useful context isolation. Defaults to None.

    Returns:
        Container: The container bound to the docker host.
    """
    dockerd = with_dockerd_service(context, shared_volume, docker_service_name)
    docker_hostname = f"dockerhost-{slugify(context.connector.technical_name)}"
    if docker_service_name:
        docker_hostname = f"{docker_hostname}-{slugify(docker_service_name)}"
    bound = container.with_env_variable("DOCKER_HOST", f"tcp://{docker_hostname}:2375").with_service_binding(docker_hostname, dockerd)
    if shared_volume:
        bound = bound.with_mounted_cache(*shared_volume)
    return bound


def with_docker_cli(
    context: ConnectorContext, shared_volume: Optional(Tuple[str, CacheVolume]) = None, docker_service_name: Optional[str] = None
) -> Container:
    """Create a container with the docker CLI installed and bound to a persistent docker host.

    Args:
        context (ConnectorContext): The current connector context.
        shared_volume (Optional, optional): A tuple in the form of (mounted path, cache volume) that will be both mounted to the container and the dockerd container. Defaults to None.
        docker_service_name (Optional[str], optional): The name of the docker service, useful context isolation. Defaults to None.

    Returns:
        Container: A docker cli container bound to a docker host.
    """
    docker_cli = context.dagger_client.container().from_("docker:23.0.1-cli")
    return with_bound_docker_host(context, docker_cli, shared_volume, docker_service_name)


async def with_connector_acceptance_test(context: ConnectorContext, connector_under_test_image_tar: File) -> Container:
    """Create a container to run connector acceptance tests, bound to a persistent docker host.

    Args:
        context (ConnectorContext): The current connector context.
        connector_under_test_image_tar (File): The file containing the tar archive the image of the connector under test.
    Returns:
        Container: A container with connector acceptance tests installed.
    """
    connector_under_test_image_name = context.connector.acceptance_test_config["connector_image"]
    await load_image_to_docker_host(context, connector_under_test_image_tar, connector_under_test_image_name, docker_service_name="cat")

    if context.connector_acceptance_test_image.endswith(":dev"):
        cat_container = context.connector_acceptance_test_source_dir.docker_build()
    else:
        cat_container = context.dagger_client.container().from_(context.connector_acceptance_test_image)
    shared_tmp_volume = ("/tmp", context.dagger_client.cache_volume("share-tmp-cat"))

    return (
        with_bound_docker_host(context, cat_container, shared_tmp_volume, docker_service_name="cat")
        .with_entrypoint([])
        .with_exec(["pip", "install", "pytest-custom_exit_code"])
        .with_mounted_directory("/test_input", context.get_connector_dir(exclude=["secrets", ".venv"]))
        .with_directory("/test_input/secrets", context.secrets_dir)
        .with_workdir("/test_input")
        .with_entrypoint(["python", "-m", "pytest", "-p", "connector_acceptance_test.plugin", "--suppress-tests-failed-exit-code"])
        .with_exec(["--acceptance-test-config", "/test_input"])
    )


def with_gradle(
    context: ConnectorContext,
    sources_to_include: List[str] = None,
    bind_to_docker_host: bool = True,
    docker_service_name: Optional[str] = "gradle",
) -> Container:
    """Create a container with Gradle installed and bound to a persistent docker host.

    Args:
        context (ConnectorContext): The current connector context.
        sources_to_include (List[str], optional): List of additional source path to mount to the container. Defaults to None.
        bind_to_docker_host (bool): Whether to bind the gradle container to a docker host.
        docker_service_name (Optional[str], optional): The name of the docker service, useful context isolation. Defaults to "gradle".

    Returns:
        Container: A container with Gradle installed and Java sources from the repository.
    """
    airbyte_gradle_cache: CacheVolume = context.dagger_client.cache_volume(f"{context.connector.technical_name}_airbyte_gradle_cache")
    root_gradle_cache: CacheVolume = context.dagger_client.cache_volume(f"{context.connector.technical_name}_root_gradle_cache")

    include = [
        ".root",
        ".env",
        "build.gradle",
        "deps.toml",
        "gradle.properties",
        "gradle",
        "gradlew",
        "LICENSE_SHORT",
        "publish-repositories.gradle",
        "settings.gradle",
        "build.gradle",
        "tools/gradle",
        "spotbugs-exclude-filter-file.xml",
        "buildSrc",
        "tools/bin/build_image.sh",
        "tools/lib/lib.sh",
    ]

    if sources_to_include:
        include += sources_to_include

    shared_tmp_volume = ("/tmp", context.dagger_client.cache_volume("share-tmp-gradle"))

    openjdk_with_docker = (
        context.dagger_client.container()
        # Use openjdk image because it's based on Debian. Alpine with Gradle and Python causes filesystem crash.
        .from_("openjdk:17.0.1-jdk-slim")
        .with_exec(["apt-get", "update"])
        .with_exec(["apt-get", "install", "-y", "curl", "jq"])
        .with_env_variable("VERSION", "23.0.1")
        .with_exec(["sh", "-c", "curl -fsSL https://get.docker.com | sh"])
        .with_exec(["mkdir", "/root/.gradle"])
        .with_mounted_cache("/root/.gradle", root_gradle_cache, sharing=CacheSharingMode.LOCKED)
        .with_exec(["mkdir", "/airbyte"])
        .with_mounted_directory("/airbyte", context.get_repo_dir(".", include=include))
        .with_mounted_cache("/airbyte/.gradle", airbyte_gradle_cache, sharing=CacheSharingMode.LOCKED)
        .with_workdir("/airbyte")
    )
    if bind_to_docker_host:
        return with_bound_docker_host(context, openjdk_with_docker, shared_tmp_volume, docker_service_name=docker_service_name)
    else:
        return openjdk_with_docker


async def load_image_to_docker_host(context: ConnectorContext, tar_file: File, image_tag: str, docker_service_name: Optional[str] = None):
    """Load a docker image tar archive to the docker host.

    Args:
        context (ConnectorContext): The current connector context.
        tar_file (File): The file object holding the docker image tar archive.
        image_tag (str): The tag to create on the image if it has no tag.
        docker_service_name (str): Name of the docker service, useful for context isolation.
    """
    # Hacky way to make sure the image is always loaded
    tar_name = f"{str(uuid.uuid4())}.tar"
    docker_cli = with_docker_cli(context, docker_service_name=docker_service_name).with_mounted_file(tar_name, tar_file)
    image_load_output = await docker_cli.with_exec(["docker", "load", "--input", tar_name]).stdout()
    # Not tagged images only have a sha256 id the load output shares.
    if "sha256:" in image_load_output:
        image_id = image_load_output.replace("\n", "").replace("Loaded image ID: sha256:", "")
        await docker_cli.with_exec(["docker", "tag", image_id, image_tag]).exit_code()


def with_poetry(context: PipelineContext) -> Container:
    """Install poetry in a python environment.

    Args:
        context (PipelineContext): The current test context, providing the repository directory from which the ci_credentials sources will be pulled.
    Returns:
        Container: A python environment with poetry installed.
    """
    python_base_environment: Container = with_python_base(context, "python:3.9")
    python_with_git = with_debian_packages(python_base_environment, ["git"])
    python_with_poetry = with_pip_packages(python_with_git, ["poetry"])

    poetry_cache: CacheVolume = context.dagger_client.cache_volume("poetry_cache")
    poetry_with_cache = python_with_poetry.with_mounted_cache("/root/.cache/pypoetry", poetry_cache, sharing=CacheSharingMode.SHARED)

    return poetry_with_cache


def with_poetry_module(context: PipelineContext, parent_dir: Directory, module_path: str) -> Container:
    """Sets up a Poetry module.

    Args:
        context (PipelineContext): The current test context, providing the repository directory from which the ci_credentials sources will be pulled.
    Returns:
        Container: A python environment with dependencies installed using poetry.
    """
    poetry_install_dependencies_cmd = ["poetry", "install"]

    python_with_poetry = with_poetry(context)
    return (
        python_with_poetry.with_mounted_directory("/src", parent_dir)
        .with_workdir(f"/src/{module_path}")
        .with_exec(poetry_install_dependencies_cmd)
    )


<<<<<<< HEAD
def with_integration_base(context: PipelineContext, build_platform: Platform, jdk_version: str = "17.0.4") -> Container:
    """Create an integration base container.

    Reproduce with Dagger the Dockerfile defined here: airbyte-integrations/bases/base/Dockerfile
    """
    base_sh = context.get_repo_dir("airbyte-integrations/bases/base", include=["base.sh"]).file("base.sh")

=======
def with_integration_base(context: PipelineContext, build_platform: Platform) -> Container:
>>>>>>> 66604329
    return (
        context.dagger_client.container(platform=build_platform)
        .from_("amazonlinux:2022.0.20220831.1")
        .with_workdir("/airbyte")
        .with_file("base.sh", context.get_repo_dir("airbyte-integrations/bases/base", include=["base.sh"]).file("base.sh"))
        .with_env_variable("AIRBYTE_ENTRYPOINT", "/airbyte/base.sh")
        .with_label("io.airbyte.version", "0.1.0")
        .with_label("io.airbyte.name", "airbyte/integration-base")
    )


def with_integration_base_java(context: PipelineContext, build_platform: Platform, jdk_version: str = "17.0.4") -> Container:

    integration_base = with_integration_base(context, build_platform)
    return (
        context.dagger_client.container(platform=build_platform)
        .from_(f"amazoncorretto:{jdk_version}")
        .with_directory("/airbyte", integration_base.directory("/airbyte"))
        .with_exec(["yum", "install", "-y", "tar", "openssl"])
        .with_exec(["yum", "clean", "all"])
        .with_workdir("/airbyte")
        .with_file("dd-java-agent.jar", context.dagger_client.http("https://dtdg.co/latest-java-tracer"))
        .with_file("javabase.sh", context.get_repo_dir("airbyte-integrations/bases/base-java", include=["javabase.sh"]).file("javabase.sh"))
        .with_env_variable("AIRBYTE_SPEC_CMD", "/airbyte/javabase.sh --spec")
        .with_env_variable("AIRBYTE_CHECK_CMD", "/airbyte/javabase.sh --check")
        .with_env_variable("AIRBYTE_DISCOVER_CMD", "/airbyte/javabase.sh --discover")
        .with_env_variable("AIRBYTE_READ_CMD", "/airbyte/javabase.sh --read")
        .with_env_variable("AIRBYTE_WRITE_CMD", "/airbyte/javabase.sh --write")
        .with_env_variable("AIRBYTE_ENTRYPOINT", "/airbyte/base.sh")
        .with_label("io.airbyte.version", "0.1.2")
        .with_label("io.airbyte.name", "airbyte/integration-base-java")
    )


<<<<<<< HEAD
async def with_airbyte_java_connector(context: ConnectorContext, connector_java_tar_file: File, build_platform: Platform):
    dockerfile = context.get_connector_dir(include=["Dockerfile"]).file("Dockerfile")
=======
BASE_DESTINATION_SPECIFIC_NORMALIZATION_DOCKERFILE_MAPPING = {
    "destination-clickhouse": "clickhouse.Dockerfile",
    "destination-duckdb": "duckdb.Dockerfile",
    "destination-mssql": "mssql.Dockerfile",
    "destination-mysql": "mysql.Dockerfile",
    "destination-oracle": "oracle.Dockerfile",
    "destination-tidb": "tidb.Dockerfile",
    "destination-bigquery": "Dockerfile",
    "destination-redshift": "redshift.Dockerfile",
    "destination-snowflake": "snowflake.Dockerfile",
}

BASE_DESTINATION_SPECIFIC_NORMALIZATION_ADAPTER_MAPPING = {
    "destination-clickhouse": "dbt-clickhouse>=1.4.0",
    "destination-duckdb": "duckdb.Dockerfile",
    "destination-mssql": "dbt-sqlserver==1.0.0",
    "destination-mysql": "dbt-mysql==1.0.0",
    "destination-oracle": "dbt-oracle==0.4.3",
    "destination-tidb": "dbt-tidb==1.0.1",
    "destination-bigquery": "dbt-bigquery==1.0.0",
}

DESTINATION_SPECIFIC_NORMALIZATION_DOCKERFILE_MAPPING = {
    **BASE_DESTINATION_SPECIFIC_NORMALIZATION_DOCKERFILE_MAPPING,
    **{f"{k}-strict-encrypt": v for k, v in BASE_DESTINATION_SPECIFIC_NORMALIZATION_DOCKERFILE_MAPPING.items()},
}

DESTINATION_SPECIFIC_NORMALIZATION_ADAPTER_MAPPING = {
    **BASE_DESTINATION_SPECIFIC_NORMALIZATION_ADAPTER_MAPPING,
    **{f"{k}-strict-encrypt": v for k, v in BASE_DESTINATION_SPECIFIC_NORMALIZATION_ADAPTER_MAPPING.items()},
}


def with_normalization(context: ConnectorContext) -> Container:
    normalization_directory = context.get_repo_dir("airbyte-integrations/bases/base-normalization")
    sshtunneling_file = context.get_repo_dir(
        "airbyte-connector-test-harnesses/acceptance-test-harness/src/main/resources", include="sshtunneling.sh"
    ).file("sshtunneling.sh")
    normalization_directory_with_build = normalization_directory.with_new_directory("build")
    normalization_directory_with_sshtunneling = normalization_directory_with_build.with_file("build/sshtunneling.sh", sshtunneling_file)
    normalization_dockerfile_name = DESTINATION_SPECIFIC_NORMALIZATION_DOCKERFILE_MAPPING.get(
        context.connector.technical_name, "Dockerfile"
    )
    return normalization_directory_with_sshtunneling.docker_build(normalization_dockerfile_name)


def with_integration_base_java_and_normalization(context: PipelineContext, build_platform: Platform) -> Container:
    yum_packages_to_install = [
        "python3",
        "python3-devel",
        "jq",
        "sshpass",
        "git",
    ]

    dbt_adapter_package = DESTINATION_SPECIFIC_NORMALIZATION_ADAPTER_MAPPING.get(context.connector.technical_name, "dbt-bigquery==1.0.0")

    pip_cache: CacheVolume = context.dagger_client.cache_volume("pip_cache")

    return (
        with_integration_base_java(context, build_platform)
        .with_exec(["yum", "install", "-y"] + yum_packages_to_install)
        .with_exec(["alternatives", "--install", "/usr/bin/python", "python", "/usr/bin/python3", "60"])
        .with_mounted_cache("/root/.cache/pip", pip_cache)
        .with_exec(["python", "-m", "ensurepip", "--upgrade"])
        .with_exec(["pip3", "install", dbt_adapter_package])
        .with_directory("airbyte_normalization", with_normalization(context).directory("/airbyte"))
        .with_workdir("airbyte_normalization")
        .with_exec(["sh", "-c", "mv * .."])
        .with_workdir("/airbyte")
        .with_exec(["rm", "-rf", "airbyte_normalization"])
        .with_workdir("/airbyte/base_python_structs")
        .with_exec(["pip3", "install", "."])
        .with_workdir("/airbyte/normalization_code")
        .with_exec(["pip3", "install", "."])
        .with_workdir("/airbyte/normalization_code/dbt-template/")
        .with_exec(["dbt", "deps"])
        .with_workdir("/airbyte")
    )


async def with_airbyte_java_connector(context: ConnectorContext, connector_java_tar_file: File, build_platform: Platform):
    dockerfile = context.get_connector_dir(include=["Dockerfile"]).file("Dockerfile")
    # TODO find a way to infer this without the Dockerfile. From metadata.yaml?
    enable_sentry = await should_enable_sentry(dockerfile)
    connector_version = await get_version_from_dockerfile(dockerfile)

>>>>>>> 66604329
    application = context.connector.technical_name

    build_stage = (
        with_integration_base_java(context, build_platform)
        .with_workdir("/airbyte")
        .with_env_variable("APPLICATION", context.connector.technical_name)
        .with_file(f"{application}.tar", connector_java_tar_file)
        .with_exec(["tar", "xf", f"{application}.tar", "--strip-components=1"])
        .with_exec(["rm", "-rf", f"{application}.tar"])
<<<<<<< HEAD
        .with_label("io.airbyte.version", context.metadata["dockerImageTag"])
        .with_label("io.airbyte.name", f"airbyte/{application}")
        .with_env_variable("ENABLE_SENTRY", str(enable_sentry).lower())
        .with_entrypoint("/airbyte/base.sh")
=======
>>>>>>> 66604329
    )

    if context.connector.supports_normalization:
        base = with_integration_base_java_and_normalization(context, build_platform)
    else:
        base = with_integration_base_java(context, build_platform)

<<<<<<< HEAD
def with_normalization(context, normalization_dockerfile_name: str) -> Container:
    normalization_directory = context.get_repo_dir("airbyte-integrations/bases/base-normalization")
    sshtunneling_file = context.get_repo_dir(
        "airbyte-connector-test-harnesses/acceptance-test-harness/src/main/resources", include="sshtunneling.sh"
    ).file("sshtunneling.sh")
    normalization_directory_with_build = normalization_directory.with_new_directory("build")
    normalization_directory_with_sshtunneling = normalization_directory_with_build.with_file("build/sshtunneling.sh", sshtunneling_file)
    return normalization_directory_with_sshtunneling.docker_build(normalization_dockerfile_name)


def with_airbyte_python_connector(context: ConnectorContext, build_platform: Platform):
    pip_cache: CacheVolume = context.dagger_client.cache_volume("pip_cache")

    return (
        context.dagger_client.container(platform=build_platform)
        .from_("python:3.9-slim")
        .with_exec(["apt-get", "update"])
        .with_exec(["apt-get", "install", "bash"])
        .with_exec(["rm", "-rf", "/var/lib/apt/lists/*"])
        .with_directory(
            "/airbyte/integration_code",
            context.get_connector_dir(include=["main.py", "setup.py", context.connector.technical_name.replace("-", "_")]),
        )
        .with_workdir("/airbyte/integration_code")
        .with_mounted_cache("/root/.cache/pip", pip_cache)
        .with_exec(["pip", "install", "."])
        .with_env_variable("AIRBYTE_ENTRYPOINT", "python /airbyte/integration_code/main.py")
        .with_entrypoint(["python", "/airbyte/integration_code/main.py"])
        .with_label("io.airbyte.version", context.metadata["dockerImageTag"])
        .with_label("io.airbyte.name", context.metadata["dockerRepository"])
=======
    return (
        base.with_workdir("/airbyte")
        .with_env_variable("APPLICATION", application)
        .with_env_variable("ENABLE_SENTRY", str(enable_sentry).lower())
        .with_directory("builts_artifacts", build_stage.directory("/airbyte"))
        .with_exec(["sh", "-c", "mv builts_artifacts/* ."])
        .with_exec(["rm", "-rf", "builts_artifacts"])
        # TODO get version from metadata
        .with_label("io.airbyte.version", connector_version)
        .with_label("io.airbyte.name", f"airbyte/{application}")
        .with_entrypoint(["/airbyte/base.sh"])
>>>>>>> 66604329
    )<|MERGE_RESOLUTION|>--- conflicted
+++ resolved
@@ -474,17 +474,7 @@
     )
 
 
-<<<<<<< HEAD
-def with_integration_base(context: PipelineContext, build_platform: Platform, jdk_version: str = "17.0.4") -> Container:
-    """Create an integration base container.
-
-    Reproduce with Dagger the Dockerfile defined here: airbyte-integrations/bases/base/Dockerfile
-    """
-    base_sh = context.get_repo_dir("airbyte-integrations/bases/base", include=["base.sh"]).file("base.sh")
-
-=======
 def with_integration_base(context: PipelineContext, build_platform: Platform) -> Container:
->>>>>>> 66604329
     return (
         context.dagger_client.container(platform=build_platform)
         .from_("amazonlinux:2022.0.20220831.1")
@@ -519,10 +509,6 @@
     )
 
 
-<<<<<<< HEAD
-async def with_airbyte_java_connector(context: ConnectorContext, connector_java_tar_file: File, build_platform: Platform):
-    dockerfile = context.get_connector_dir(include=["Dockerfile"]).file("Dockerfile")
-=======
 BASE_DESTINATION_SPECIFIC_NORMALIZATION_DOCKERFILE_MAPPING = {
     "destination-clickhouse": "clickhouse.Dockerfile",
     "destination-duckdb": "duckdb.Dockerfile",
@@ -610,7 +596,6 @@
     enable_sentry = await should_enable_sentry(dockerfile)
     connector_version = await get_version_from_dockerfile(dockerfile)
 
->>>>>>> 66604329
     application = context.connector.technical_name
 
     build_stage = (
@@ -620,13 +605,10 @@
         .with_file(f"{application}.tar", connector_java_tar_file)
         .with_exec(["tar", "xf", f"{application}.tar", "--strip-components=1"])
         .with_exec(["rm", "-rf", f"{application}.tar"])
-<<<<<<< HEAD
         .with_label("io.airbyte.version", context.metadata["dockerImageTag"])
         .with_label("io.airbyte.name", f"airbyte/{application}")
         .with_env_variable("ENABLE_SENTRY", str(enable_sentry).lower())
         .with_entrypoint("/airbyte/base.sh")
-=======
->>>>>>> 66604329
     )
 
     if context.connector.supports_normalization:
@@ -634,15 +616,18 @@
     else:
         base = with_integration_base_java(context, build_platform)
 
-<<<<<<< HEAD
-def with_normalization(context, normalization_dockerfile_name: str) -> Container:
-    normalization_directory = context.get_repo_dir("airbyte-integrations/bases/base-normalization")
-    sshtunneling_file = context.get_repo_dir(
-        "airbyte-connector-test-harnesses/acceptance-test-harness/src/main/resources", include="sshtunneling.sh"
-    ).file("sshtunneling.sh")
-    normalization_directory_with_build = normalization_directory.with_new_directory("build")
-    normalization_directory_with_sshtunneling = normalization_directory_with_build.with_file("build/sshtunneling.sh", sshtunneling_file)
-    return normalization_directory_with_sshtunneling.docker_build(normalization_dockerfile_name)
+    return (
+        base.with_workdir("/airbyte")
+        .with_env_variable("APPLICATION", application)
+        .with_env_variable("ENABLE_SENTRY", str(enable_sentry).lower())
+        .with_directory("builts_artifacts", build_stage.directory("/airbyte"))
+        .with_exec(["sh", "-c", "mv builts_artifacts/* ."])
+        .with_exec(["rm", "-rf", "builts_artifacts"])
+        # TODO get version from metadata
+        .with_label("io.airbyte.version", connector_version)
+        .with_label("io.airbyte.name", f"airbyte/{application}")
+        .with_entrypoint(["/airbyte/base.sh"])
+    )
 
 
 def with_airbyte_python_connector(context: ConnectorContext, build_platform: Platform):
@@ -665,17 +650,4 @@
         .with_entrypoint(["python", "/airbyte/integration_code/main.py"])
         .with_label("io.airbyte.version", context.metadata["dockerImageTag"])
         .with_label("io.airbyte.name", context.metadata["dockerRepository"])
-=======
-    return (
-        base.with_workdir("/airbyte")
-        .with_env_variable("APPLICATION", application)
-        .with_env_variable("ENABLE_SENTRY", str(enable_sentry).lower())
-        .with_directory("builts_artifacts", build_stage.directory("/airbyte"))
-        .with_exec(["sh", "-c", "mv builts_artifacts/* ."])
-        .with_exec(["rm", "-rf", "builts_artifacts"])
-        # TODO get version from metadata
-        .with_label("io.airbyte.version", connector_version)
-        .with_label("io.airbyte.name", f"airbyte/{application}")
-        .with_entrypoint(["/airbyte/base.sh"])
->>>>>>> 66604329
     )