--- conflicted
+++ resolved
@@ -6,11 +6,7 @@
 
 from __future__ import annotations
 
-<<<<<<< HEAD
 import importlib.util
-import os
-=======
->>>>>>> ec4cf8d3
 import uuid
 from typing import TYPE_CHECKING, List, Optional, Tuple
 
@@ -403,11 +399,6 @@
         .with_exec(["sh", "-c", "curl -fsSL https://get.docker.com | sh"])
         .with_env_variable("GRADLE_HOME", "/root/.gradle")
         .with_exec(["mkdir", "/airbyte"])
-<<<<<<< HEAD
-        .with_mounted_directory("/airbyte", context.get_repo_dir(".", include=include, exclude=["tools/ci_connector_ops/*"]))
-        .with_mounted_cache("/airbyte/.gradle", airbyte_gradle_cache, sharing=CacheSharingMode.LOCKED)
-=======
->>>>>>> ec4cf8d3
         .with_workdir("/airbyte")
         .with_mounted_directory("/airbyte", context.get_repo_dir(".", include=include))
         .with_exec(["mkdir", "-p", consts.GRADLE_READ_ONLY_DEPENDENCY_CACHE_PATH])
