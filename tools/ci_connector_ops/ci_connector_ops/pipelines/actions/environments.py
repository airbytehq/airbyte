#
# Copyright (c) 2023 Airbyte, Inc., all rights reserved.
#

"""This modules groups functions made to create reusable environments packaged in dagger containers."""

from __future__ import annotations

import uuid
from typing import TYPE_CHECKING, List, Optional, Tuple

<<<<<<< HEAD
from ci_connector_ops.pipelines.utils import get_file_contents, get_version_from_dockerfile, slugify
=======
from ci_connector_ops.pipelines.utils import get_file_contents, should_enable_sentry, slugify
>>>>>>> 5b7b1924
from dagger import CacheSharingMode, CacheVolume, Container, Directory, File, Platform, Secret

if TYPE_CHECKING:
    from ci_connector_ops.pipelines.contexts import ConnectorContext, PipelineContext


PYPROJECT_TOML_FILE_PATH = "pyproject.toml"

CONNECTOR_TESTING_REQUIREMENTS = [
    "pip==21.3.1",
    "mccabe==0.6.1",
    "flake8==4.0.1",
    "pyproject-flake8==0.0.1a2",
    "black==22.3.0",
    "isort==5.6.4",
    "pytest==6.2.5",
    "coverage[toml]==6.3.1",
    "pytest-custom_exit_code",
]

DEFAULT_PYTHON_EXCLUDE = ["**/.venv", "**/__pycache__"]
CI_CREDENTIALS_SOURCE_PATH = "tools/ci_credentials"
CI_CONNECTOR_OPS_SOURCE_PATH = "tools/ci_connector_ops"


def with_python_base(context: PipelineContext, python_image_name: str = "python:3.9-slim") -> Container:
    """Build a Python container with a cache volume for pip cache.

    Args:
        context (PipelineContext): The current test context, providing a dagger client and a repository directory.
        python_image_name (str, optional): The python image to use to build the python base environment. Defaults to "python:3.9-slim".

    Raises:
        ValueError: Raised if the python_image_name is not a python image.

    Returns:
        Container: The python base environment container.
    """
    if not python_image_name.startswith("python:3"):
        raise ValueError("You have to use a python image to build the python base environment")
    pip_cache: CacheVolume = context.dagger_client.cache_volume("pip_cache")

    base_container = (
        context.dagger_client.container()
        .from_(python_image_name)
        .with_mounted_cache("/root/.cache/pip", pip_cache)
        .with_mounted_directory("/tools", context.get_repo_dir("tools", include=["ci_credentials", "ci_common_utils"]))
        .with_exec(["pip", "install", "--upgrade", "pip"])
    )

    return base_container


def with_testing_dependencies(context: PipelineContext) -> Container:
    """Build a testing environment by installing testing dependencies on top of a python base environment.

    Args:
        context (PipelineContext): The current test context, providing a dagger client and a repository directory.

    Returns:
        Container: The testing environment container.
    """
    python_environment: Container = with_python_base(context)
    pyproject_toml_file = context.get_repo_dir(".", include=[PYPROJECT_TOML_FILE_PATH]).file(PYPROJECT_TOML_FILE_PATH)
    return python_environment.with_exec(["pip", "install"] + CONNECTOR_TESTING_REQUIREMENTS).with_file(
        f"/{PYPROJECT_TOML_FILE_PATH}", pyproject_toml_file
    )


def with_python_package(
    context: PipelineContext,
    python_environment: Container,
    package_source_code_path: str,
    exclude: Optional[List] = None,
) -> Container:
    """Load a python package source code to a python environment container.

    Args:
        context (PipelineContext): The current test context, providing the repository directory from which the python sources will be pulled.
        python_environment (Container): An existing python environment in which the package will be installed.
        package_source_code_path (str): The local path to the package source code.
        additional_dependency_groups (Optional[List]): extra_requires dependency of setup.py to install. Defaults to None.
        exclude (Optional[List]): A list of file or directory to exclude from the python package source code.

    Returns:
        Container: A python environment container with the python package source code.
    """
    if exclude:
        exclude = DEFAULT_PYTHON_EXCLUDE + exclude
    else:
        exclude = DEFAULT_PYTHON_EXCLUDE
    package_source_code_directory: Directory = context.get_repo_dir(package_source_code_path, exclude=exclude)
    container = python_environment.with_mounted_directory("/" + package_source_code_path, package_source_code_directory).with_workdir(
        "/" + package_source_code_path
    )
    return container


async def with_installed_python_package(
    context: PipelineContext,
    python_environment: Container,
    package_source_code_path: str,
    additional_dependency_groups: Optional[List] = None,
    exclude: Optional[List] = None,
) -> Container:
    """Install a python package in a python environment container.

    Args:
        context (PipelineContext): The current test context, providing the repository directory from which the python sources will be pulled.
        python_environment (Container): An existing python environment in which the package will be installed.
        package_source_code_path (str): The local path to the package source code.
        additional_dependency_groups (Optional[List]): extra_requires dependency of setup.py to install. Defaults to None.
        exclude (Optional[List]): A list of file or directory to exclude from the python package source code.

    Returns:
        Container: A python environment container with the python package installed.
    """
    install_local_requirements_cmd = ["python", "-m", "pip", "install", "-r", "requirements.txt"]
    install_connector_package_cmd = ["python", "-m", "pip", "install", "."]

    container = with_python_package(context, python_environment, package_source_code_path, exclude=exclude)
    if requirements_txt := await get_file_contents(container, "requirements.txt"):
        for line in requirements_txt.split("\n"):
            if line.startswith("-e ."):
                local_dependency_path = package_source_code_path + "/" + line[3:]
                container = container.with_mounted_directory(
                    "/" + local_dependency_path, context.get_repo_dir(local_dependency_path, exclude=DEFAULT_PYTHON_EXCLUDE)
                )
        container = container.with_exec(install_local_requirements_cmd)

    container = container.with_exec(install_connector_package_cmd)

    if additional_dependency_groups:
        container = container.with_exec(
            install_connector_package_cmd[:-1] + [install_connector_package_cmd[-1] + f"[{','.join(additional_dependency_groups)}]"]
        )

    return container


def with_python_connector_installed(context: ConnectorContext) -> Container:
    """Load an airbyte connector source code in a testing environment.

    Args:
        context (ConnectorContext): The current test context, providing the repository directory from which the connector sources will be pulled.
    Returns:
        Container: A python environment container (with the connector source code).
    """
    connector_source_path = str(context.connector.code_directory)
    testing_environment: Container = with_testing_dependencies(context)
    return with_python_package(context, testing_environment, connector_source_path, exclude=["secrets"])


async def with_installed_airbyte_connector(context: ConnectorContext) -> Container:
    """Install an airbyte connector python package in a testing environment.

    Args:
        context (ConnectorContext): The current test context, providing the repository directory from which the connector sources will be pulled.
    Returns:
        Container: A python environment container (with the connector installed).
    """
    connector_source_path = str(context.connector.code_directory)
    testing_environment: Container = with_testing_dependencies(context)
    return await with_installed_python_package(
        context, testing_environment, connector_source_path, additional_dependency_groups=["dev", "tests", "main"], exclude=["secrets"]
    )


async def with_ci_credentials(context: PipelineContext, gsm_secret: Secret) -> Container:
    """Install the ci_credentials package in a python environment.

    Args:
        context (PipelineContext): The current test context, providing the repository directory from which the ci_credentials sources will be pulled.
        gsm_secret (Secret): The secret holding GCP_GSM_CREDENTIALS env variable value.

    Returns:
        Container: A python environment with the ci_credentials package installed.
    """
    python_base_environment: Container = with_python_base(context)
    ci_credentials = await with_installed_python_package(context, python_base_environment, CI_CREDENTIALS_SOURCE_PATH)

    return ci_credentials.with_env_variable("VERSION", "dev").with_secret_variable("GCP_GSM_CREDENTIALS", gsm_secret).with_workdir("/")


def with_alpine_packages(base_container: Container, packages_to_install: List[str]) -> Container:
    """Installs packages using apk-get.
    Args:
        context (Container): A alpine based container.

    Returns:
        Container: A container with the packages installed.

    """
    package_install_command = ["apk", "add"]
    return base_container.with_exec(package_install_command + packages_to_install)


def with_debian_packages(base_container: Container, packages_to_install: List[str]) -> Container:
    """Installs packages using apt-get.
    Args:
        context (Container): A alpine based container.

    Returns:
        Container: A container with the packages installed.

    """
    update_packages_command = ["apt-get", "update"]
    package_install_command = ["apt-get", "install", "-y"]
    return base_container.with_exec(update_packages_command).with_exec(package_install_command + packages_to_install)


def with_pip_packages(base_container: Container, packages_to_install: List[str]) -> Container:
    """Installs packages using pip
    Args:
        context (Container): A container with python installed

    Returns:
        Container: A container with the pip packages installed.

    """
    package_install_command = ["python", "-m", "pip", "install"]
    return base_container.with_exec(package_install_command + packages_to_install)


async def with_ci_connector_ops(context: PipelineContext) -> Container:
    """Installs the ci_connector_ops package in a Container running Python > 3.10 with git..

    Args:
        context (PipelineContext): The current test context, providing the repository directory from which the ci_connector_sources sources will be pulled.

    Returns:
        Container: A python environment container with ci_connector_ops installed.
    """
    python_base_environment: Container = with_python_base(context, "python:3-alpine")
    python_with_git = with_alpine_packages(python_base_environment, ["gcc", "libffi-dev", "musl-dev", "git"])
    return await with_installed_python_package(context, python_with_git, CI_CONNECTOR_OPS_SOURCE_PATH, exclude=["pipelines"])


def with_dockerd_service(
    context: ConnectorContext, shared_volume: Optional(Tuple[str, CacheVolume]) = None, docker_service_name: Optional[str] = None
) -> Container:
    """Create a container running dockerd, exposing its 2375 port, can be used as the docker host for docker-in-docker use cases.

    Args:
        context (ConnectorContext): The current connector context.
        shared_volume (Optional, optional): A tuple in the form of (mounted path, cache volume) that will be mounted to the dockerd container. Defaults to None.
        docker_service_name (Optional[str], optional): The name of the docker service, appended to volume name, useful context isolation. Defaults to None.

    Returns:
        Container: The container running dockerd as a service.
    """
    docker_lib_volume_name = f"{slugify(context.connector.technical_name)}-docker-lib"
    if docker_service_name:
        docker_lib_volume_name = f"{docker_lib_volume_name}-{slugify(docker_service_name)}"
    dind = (
        context.dagger_client.container()
        .from_("docker:23.0.1-dind")
        .with_mounted_cache(
            "/var/lib/docker",
            context.dagger_client.cache_volume(docker_lib_volume_name),
            sharing=CacheSharingMode.SHARED,
        )
    )
    if shared_volume is not None:
        dind = dind.with_mounted_cache(*shared_volume)
    return dind.with_exposed_port(2375).with_exec(
        ["dockerd", "--log-level=error", "--host=tcp://0.0.0.0:2375", "--tls=false"], insecure_root_capabilities=True
    )


def with_bound_docker_host(
    context: ConnectorContext,
    container: Container,
    shared_volume: Optional(Tuple[str, CacheVolume]) = None,
    docker_service_name: Optional[str] = None,
) -> Container:
    """Bind a container to a docker host. It will use the dockerd service as a docker host.

    Args:
        context (ConnectorContext): The current connector context.
        container (Container): The container to bind to the docker host.
        shared_volume (Optional, optional): A tuple in the form of (mounted path, cache volume) that will be both mounted to the container and the dockerd container. Defaults to None.
        docker_service_name (Optional[str], optional): The name of the docker service, useful context isolation. Defaults to None.

    Returns:
        Container: The container bound to the docker host.
    """
    dockerd = with_dockerd_service(context, shared_volume, docker_service_name)
    docker_hostname = f"dockerhost-{slugify(context.connector.technical_name)}"
    if docker_service_name:
        docker_hostname = f"{docker_hostname}-{slugify(docker_service_name)}"
    bound = container.with_env_variable("DOCKER_HOST", f"tcp://{docker_hostname}:2375").with_service_binding(docker_hostname, dockerd)
    if shared_volume:
        bound = bound.with_mounted_cache(*shared_volume)
    return bound


def with_docker_cli(
    context: ConnectorContext, shared_volume: Optional(Tuple[str, CacheVolume]) = None, docker_service_name: Optional[str] = None
) -> Container:
    """Create a container with the docker CLI installed and bound to a persistent docker host.

    Args:
        context (ConnectorContext): The current connector context.
        shared_volume (Optional, optional): A tuple in the form of (mounted path, cache volume) that will be both mounted to the container and the dockerd container. Defaults to None.
        docker_service_name (Optional[str], optional): The name of the docker service, useful context isolation. Defaults to None.

    Returns:
        Container: A docker cli container bound to a docker host.
    """
    docker_cli = context.dagger_client.container().from_("docker:23.0.1-cli")
    return with_bound_docker_host(context, docker_cli, shared_volume, docker_service_name)


async def with_connector_acceptance_test(context: ConnectorContext, connector_under_test_image_tar: File) -> Container:
    """Create a container to run connector acceptance tests, bound to a persistent docker host.

    Args:
        context (ConnectorContext): The current connector context.
        connector_under_test_image_tar (File): The file containing the tar archive the image of the connector under test.
    Returns:
        Container: A container with connector acceptance tests installed.
    """
    connector_under_test_image_name = context.connector.acceptance_test_config["connector_image"]
    await load_image_to_docker_host(context, connector_under_test_image_tar, connector_under_test_image_name, docker_service_name="cat")

    if context.connector_acceptance_test_image.endswith(":dev"):
        cat_container = context.connector_acceptance_test_source_dir.docker_build()
    else:
        cat_container = context.dagger_client.container().from_(context.connector_acceptance_test_image)
    shared_tmp_volume = ("/tmp", context.dagger_client.cache_volume("share-tmp-cat"))

    return (
        with_bound_docker_host(context, cat_container, shared_tmp_volume, docker_service_name="cat")
        .with_entrypoint([])
        .with_exec(["pip", "install", "pytest-custom_exit_code"])
        .with_mounted_directory("/test_input", context.get_connector_dir(exclude=["secrets", ".venv"]))
        .with_directory("/test_input/secrets", context.secrets_dir)
        .with_workdir("/test_input")
        .with_entrypoint(["python", "-m", "pytest", "-p", "connector_acceptance_test.plugin", "--suppress-tests-failed-exit-code"])
        .with_exec(["--acceptance-test-config", "/test_input"])
    )


def with_gradle(
    context: ConnectorContext,
    sources_to_include: List[str] = None,
    bind_to_docker_host: bool = True,
    docker_service_name: Optional[str] = "gradle",
) -> Container:
    """Create a container with Gradle installed and bound to a persistent docker host.

    Args:
        context (ConnectorContext): The current connector context.
        sources_to_include (List[str], optional): List of additional source path to mount to the container. Defaults to None.
        bind_to_docker_host (bool): Whether to bind the gradle container to a docker host.
        docker_service_name (Optional[str], optional): The name of the docker service, useful context isolation. Defaults to "gradle".

    Returns:
        Container: A container with Gradle installed and Java sources from the repository.
    """
    airbyte_gradle_cache: CacheVolume = context.dagger_client.cache_volume(f"{context.connector.technical_name}_airbyte_gradle_cache")
    root_gradle_cache: CacheVolume = context.dagger_client.cache_volume(f"{context.connector.technical_name}_root_gradle_cache")

    include = [
        ".root",
        ".env",
        "build.gradle",
        "deps.toml",
        "gradle.properties",
        "gradle",
        "gradlew",
        "LICENSE_SHORT",
        "publish-repositories.gradle",
        "settings.gradle",
        "build.gradle",
        "tools/gradle",
        "spotbugs-exclude-filter-file.xml",
        "buildSrc",
        "tools/bin/build_image.sh",
        "tools/lib/lib.sh",
    ]

    if sources_to_include:
        include += sources_to_include

    shared_tmp_volume = ("/tmp", context.dagger_client.cache_volume("share-tmp-gradle"))

    openjdk_with_docker = (
        context.dagger_client.container()
        # Use openjdk image because it's based on Debian. Alpine with Gradle and Python causes filesystem crash.
        .from_("openjdk:17.0.1-jdk-slim")
        .with_exec(["apt-get", "update"])
        .with_exec(["apt-get", "install", "-y", "curl", "jq"])
        .with_env_variable("VERSION", "23.0.1")
        .with_exec(["sh", "-c", "curl -fsSL https://get.docker.com | sh"])
        .with_exec(["mkdir", "/root/.gradle"])
        .with_mounted_cache("/root/.gradle", root_gradle_cache, sharing=CacheSharingMode.LOCKED)
        .with_exec(["mkdir", "/airbyte"])
        .with_mounted_directory("/airbyte", context.get_repo_dir(".", include=include))
        .with_mounted_cache("/airbyte/.gradle", airbyte_gradle_cache, sharing=CacheSharingMode.LOCKED)
        .with_workdir("/airbyte")
    )
    if bind_to_docker_host:
        return with_bound_docker_host(context, openjdk_with_docker, shared_tmp_volume, docker_service_name=docker_service_name)
    else:
        return openjdk_with_docker


async def load_image_to_docker_host(context: ConnectorContext, tar_file: File, image_tag: str, docker_service_name: Optional[str] = None):
    """Load a docker image tar archive to the docker host.

    Args:
        context (ConnectorContext): The current connector context.
        tar_file (File): The file object holding the docker image tar archive.
        image_tag (str): The tag to create on the image if it has no tag.
        docker_service_name (str): Name of the docker service, useful for context isolation.
    """
    # Hacky way to make sure the image is always loaded
    tar_name = f"{str(uuid.uuid4())}.tar"
    docker_cli = with_docker_cli(context, docker_service_name=docker_service_name).with_mounted_file(tar_name, tar_file)
    image_load_output = await docker_cli.with_exec(["docker", "load", "--input", tar_name]).stdout()
    # Not tagged images only have a sha256 id the load output shares.
    if "sha256:" in image_load_output:
        image_id = image_load_output.replace("\n", "").replace("Loaded image ID: sha256:", "")
        await docker_cli.with_exec(["docker", "tag", image_id, image_tag]).exit_code()


def with_poetry(context: PipelineContext) -> Container:
    """Install poetry in a python environment.

    Args:
        context (PipelineContext): The current test context, providing the repository directory from which the ci_credentials sources will be pulled.
    Returns:
        Container: A python environment with poetry installed.
    """
    python_base_environment: Container = with_python_base(context, "python:3.9")
    python_with_git = with_debian_packages(python_base_environment, ["git"])
    python_with_poetry = with_pip_packages(python_with_git, ["poetry"])

    poetry_cache: CacheVolume = context.dagger_client.cache_volume("poetry_cache")
    poetry_with_cache = python_with_poetry.with_mounted_cache("/root/.cache/pypoetry", poetry_cache, sharing=CacheSharingMode.SHARED)

    return poetry_with_cache


def with_poetry_module(context: PipelineContext, parent_dir: Directory, module_path: str) -> Container:
    """Sets up a Poetry module.

    Args:
        context (PipelineContext): The current test context, providing the repository directory from which the ci_credentials sources will be pulled.
    Returns:
        Container: A python environment with dependencies installed using poetry.
    """
    poetry_install_dependencies_cmd = ["poetry", "install"]

    python_with_poetry = with_poetry(context)
    return (
        python_with_poetry.with_mounted_directory("/src", parent_dir)
        .with_workdir(f"/src/{module_path}")
        .with_exec(poetry_install_dependencies_cmd)
    )


def with_integration_base(context: PipelineContext, build_platform: Platform) -> Container:
    return (
        context.dagger_client.container(platform=build_platform)
        .from_("amazonlinux:2022.0.20220831.1")
        .with_workdir("/airbyte")
        .with_file("base.sh", context.get_repo_dir("airbyte-integrations/bases/base", include=["base.sh"]).file("base.sh"))
        .with_env_variable("AIRBYTE_ENTRYPOINT", "/airbyte/base.sh")
        .with_label("io.airbyte.version", "0.1.0")
        .with_label("io.airbyte.name", "airbyte/integration-base")
    )


def with_integration_base_java(context: PipelineContext, build_platform: Platform, jdk_version: str = "17.0.4") -> Container:

    integration_base = with_integration_base(context, build_platform)
    return (
        context.dagger_client.container(platform=build_platform)
        .from_(f"amazoncorretto:{jdk_version}")
        .with_directory("/airbyte", integration_base.directory("/airbyte"))
        .with_exec(["yum", "install", "-y", "tar", "openssl"])
        .with_exec(["yum", "clean", "all"])
        .with_workdir("/airbyte")
        .with_file("dd-java-agent.jar", context.dagger_client.http("https://dtdg.co/latest-java-tracer"))
        .with_file("javabase.sh", context.get_repo_dir("airbyte-integrations/bases/base-java", include=["javabase.sh"]).file("javabase.sh"))
        .with_env_variable("AIRBYTE_SPEC_CMD", "/airbyte/javabase.sh --spec")
        .with_env_variable("AIRBYTE_CHECK_CMD", "/airbyte/javabase.sh --check")
        .with_env_variable("AIRBYTE_DISCOVER_CMD", "/airbyte/javabase.sh --discover")
        .with_env_variable("AIRBYTE_READ_CMD", "/airbyte/javabase.sh --read")
        .with_env_variable("AIRBYTE_WRITE_CMD", "/airbyte/javabase.sh --write")
        .with_env_variable("AIRBYTE_ENTRYPOINT", "/airbyte/base.sh")
        .with_label("io.airbyte.version", "0.1.2")
        .with_label("io.airbyte.name", "airbyte/integration-base-java")
    )


BASE_DESTINATION_SPECIFIC_NORMALIZATION_DOCKERFILE_MAPPING = {
    "destination-clickhouse": "clickhouse.Dockerfile",
    "destination-duckdb": "duckdb.Dockerfile",
    "destination-mssql": "mssql.Dockerfile",
    "destination-mysql": "mysql.Dockerfile",
    "destination-oracle": "oracle.Dockerfile",
    "destination-tidb": "tidb.Dockerfile",
    "destination-bigquery": "Dockerfile",
    "destination-redshift": "redshift.Dockerfile",
    "destination-snowflake": "snowflake.Dockerfile",
}

BASE_DESTINATION_SPECIFIC_NORMALIZATION_ADAPTER_MAPPING = {
    "destination-clickhouse": "dbt-clickhouse>=1.4.0",
    "destination-duckdb": "duckdb.Dockerfile",
    "destination-mssql": "dbt-sqlserver==1.0.0",
    "destination-mysql": "dbt-mysql==1.0.0",
    "destination-oracle": "dbt-oracle==0.4.3",
    "destination-tidb": "dbt-tidb==1.0.1",
    "destination-bigquery": "dbt-bigquery==1.0.0",
}

DESTINATION_SPECIFIC_NORMALIZATION_DOCKERFILE_MAPPING = {
    **BASE_DESTINATION_SPECIFIC_NORMALIZATION_DOCKERFILE_MAPPING,
    **{f"{k}-strict-encrypt": v for k, v in BASE_DESTINATION_SPECIFIC_NORMALIZATION_DOCKERFILE_MAPPING.items()},
}

DESTINATION_SPECIFIC_NORMALIZATION_ADAPTER_MAPPING = {
    **BASE_DESTINATION_SPECIFIC_NORMALIZATION_ADAPTER_MAPPING,
    **{f"{k}-strict-encrypt": v for k, v in BASE_DESTINATION_SPECIFIC_NORMALIZATION_ADAPTER_MAPPING.items()},
}


def with_normalization(context: ConnectorContext) -> Container:
    normalization_directory = context.get_repo_dir("airbyte-integrations/bases/base-normalization")
    sshtunneling_file = context.get_repo_dir(
        "airbyte-connector-test-harnesses/acceptance-test-harness/src/main/resources", include="sshtunneling.sh"
    ).file("sshtunneling.sh")
    normalization_directory_with_build = normalization_directory.with_new_directory("build")
    normalization_directory_with_sshtunneling = normalization_directory_with_build.with_file("build/sshtunneling.sh", sshtunneling_file)
    normalization_dockerfile_name = DESTINATION_SPECIFIC_NORMALIZATION_DOCKERFILE_MAPPING.get(
        context.connector.technical_name, "Dockerfile"
    )
    return normalization_directory_with_sshtunneling.docker_build(normalization_dockerfile_name)


def with_integration_base_java_and_normalization(context: PipelineContext, build_platform: Platform) -> Container:
    yum_packages_to_install = [
        "python3",
        "python3-devel",
        "jq",
        "sshpass",
        "git",
    ]

    dbt_adapter_package = DESTINATION_SPECIFIC_NORMALIZATION_ADAPTER_MAPPING.get(context.connector.technical_name, "dbt-bigquery==1.0.0")

    pip_cache: CacheVolume = context.dagger_client.cache_volume("pip_cache")

    return (
        with_integration_base_java(context, build_platform)
        .with_exec(["yum", "install", "-y"] + yum_packages_to_install)
        .with_exec(["alternatives", "--install", "/usr/bin/python", "python", "/usr/bin/python3", "60"])
        .with_mounted_cache("/root/.cache/pip", pip_cache)
        .with_exec(["python", "-m", "ensurepip", "--upgrade"])
        .with_exec(["pip3", "install", dbt_adapter_package])
        .with_directory("airbyte_normalization", with_normalization(context).directory("/airbyte"))
        .with_workdir("airbyte_normalization")
        .with_exec(["sh", "-c", "mv * .."])
        .with_workdir("/airbyte")
        .with_exec(["rm", "-rf", "airbyte_normalization"])
        .with_workdir("/airbyte/base_python_structs")
        .with_exec(["pip3", "install", "."])
        .with_workdir("/airbyte/normalization_code")
        .with_exec(["pip3", "install", "."])
        .with_workdir("/airbyte/normalization_code/dbt-template/")
        .with_exec(["dbt", "deps"])
        .with_workdir("/airbyte")
    )


async def with_airbyte_java_connector(context: ConnectorContext, connector_java_tar_file: File, build_platform: Platform):
    dockerfile = context.get_connector_dir(include=["Dockerfile"]).file("Dockerfile")
<<<<<<< HEAD
    connector_version = await get_version_from_dockerfile(dockerfile)
=======
    # TODO find a way to infer this without the Dockerfile. From metadata.yaml?
    enable_sentry = await should_enable_sentry(dockerfile)
>>>>>>> 5b7b1924

    application = context.connector.technical_name

    build_stage = (
        with_integration_base_java(context, build_platform)
        .with_workdir("/airbyte")
        .with_env_variable("APPLICATION", context.connector.technical_name)
        .with_file(f"{application}.tar", connector_java_tar_file)
        .with_exec(["tar", "xf", f"{application}.tar", "--strip-components=1"])
        .with_exec(["rm", "-rf", f"{application}.tar"])
    )

    if context.connector.supports_normalization:
        base = with_integration_base_java_and_normalization(context, build_platform)
    else:
        base = with_integration_base_java(context, build_platform)

    return (
        base.with_workdir("/airbyte")
        .with_env_variable("APPLICATION", application)
        .with_directory("builts_artifacts", build_stage.directory("/airbyte"))
        .with_exec(["sh", "-c", "mv builts_artifacts/* ."])
        .with_exec(["rm", "-rf", "builts_artifacts"])
        .with_label("io.airbyte.version", context.metadata["dockerImageTag"])
        .with_label("io.airbyte.name", context.metadata["dockerRepository"])
        .with_entrypoint(["/airbyte/base.sh"])
    )


def with_airbyte_python_connector(context: ConnectorContext, build_platform: Platform):
    pip_cache: CacheVolume = context.dagger_client.cache_volume("pip_cache")
    base = context.dagger_client.container(platform=build_platform).from_("python:3.9.11-alpine3.15")
    snake_case_name = context.connector.technical_name.replace("-", "_")
    entrypoint = ["python", "/airbyte/integration_code/main.py"]
    builder = (
        base.with_workdir("/airbyte/integration_code")
        .with_exec(["apk", "--no-cache", "upgrade"])
        .with_mounted_cache("/root/.cache/pip", pip_cache)
        .with_exec(["pip", "install", "--upgrade", "pip"])
        .with_exec(["apk", "--no-cache", "add", "tzdata", "build-base"])
        .with_file("setup.py", context.get_connector_dir(include="setup.py").file("setup.py"))
        .with_exec(["pip", "install", "--prefix=/install", "."])
    )
    return (
        base.with_workdir("/airbyte/integration_code")
        .with_directory("/usr/local", builder.directory("/install"))
        .with_file("/usr/localtime", builder.file("/usr/share/zoneinfo/Etc/UTC"))
        .with_new_file("/etc/timezone", "Etc/UTC")
        .with_exec(["apk", "--no-cache", "add", "bash"])
        .with_file("main.py", context.get_connector_dir(include="main.py").file("main.py"))
        .with_directory(snake_case_name, context.get_connector_dir(include=snake_case_name).directory(snake_case_name))
        .with_env_variable("AIRBYTE_ENTRYPOINT", " ".join(entrypoint))
        .with_entrypoint(entrypoint)
        .with_label("io.airbyte.version", context.metadata["dockerImageTag"])
        .with_label("io.airbyte.name", context.metadata["dockerRepository"])
    )<|MERGE_RESOLUTION|>--- conflicted
+++ resolved
@@ -9,11 +9,7 @@
 import uuid
 from typing import TYPE_CHECKING, List, Optional, Tuple
 
-<<<<<<< HEAD
-from ci_connector_ops.pipelines.utils import get_file_contents, get_version_from_dockerfile, slugify
-=======
-from ci_connector_ops.pipelines.utils import get_file_contents, should_enable_sentry, slugify
->>>>>>> 5b7b1924
+from ci_connector_ops.pipelines.utils import get_file_contents, slugify
 from dagger import CacheSharingMode, CacheVolume, Container, Directory, File, Platform, Secret
 
 if TYPE_CHECKING:
@@ -596,13 +592,6 @@
 
 async def with_airbyte_java_connector(context: ConnectorContext, connector_java_tar_file: File, build_platform: Platform):
     dockerfile = context.get_connector_dir(include=["Dockerfile"]).file("Dockerfile")
-<<<<<<< HEAD
-    connector_version = await get_version_from_dockerfile(dockerfile)
-=======
-    # TODO find a way to infer this without the Dockerfile. From metadata.yaml?
-    enable_sentry = await should_enable_sentry(dockerfile)
->>>>>>> 5b7b1924
-
     application = context.connector.technical_name
 
     build_stage = (
