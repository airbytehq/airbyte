#
# Copyright (c) 2023 Airbyte, Inc., all rights reserved.
#
"""This module groups functions to interact with remote storage services like S3 or GCS."""

import uuid
from pathlib import Path
from typing import List, Optional, Tuple

import asyncer
from ci_connector_ops.pipelines.utils import with_exit_code, with_stderr, with_stdout
from dagger import Client, File, Secret

GOOGLE_CLOUD_SDK_TAG = "425.0.0-slim"


async def upload_to_s3(dagger_client: Client, file_to_upload_path: Path, key: str, bucket: str) -> int:
    """Upload a local file to S3 using the AWS CLI docker image and running aws s3 cp command.

    Args:
        dagger_client (Client): The dagger client.
        file_to_upload_path (Path): The local path to the file to upload.
        key (str): The key that will be written on the S3 bucket.
        bucket (str): The S3 bucket name.

    Returns:
        int: Exit code of the upload process.
    """
    s3_uri = f"s3://{bucket}/{key}"
    file_to_upload: File = dagger_client.host().directory(".", include=[str(file_to_upload_path)]).file(str(file_to_upload_path))
    aws_access_key_id: Secret = dagger_client.host().env_variable("AWS_ACCESS_KEY_ID").secret()
    aws_secret_access_key: Secret = dagger_client.host().env_variable("AWS_SECRET_ACCESS_KEY").secret()
    aws_region: Secret = dagger_client.host().env_variable("AWS_DEFAULT_REGION").secret()
    return await with_exit_code(
        dagger_client.container()
        .from_("amazon/aws-cli:latest")
        .with_file(str(file_to_upload_path), file_to_upload)
        .with_secret_variable("AWS_ACCESS_KEY_ID", aws_access_key_id)
        .with_secret_variable("AWS_SECRET_ACCESS_KEY", aws_secret_access_key)
        .with_secret_variable("AWS_DEFAULT_REGION", aws_region)
        .with_exec(["s3", "cp", str(file_to_upload_path), s3_uri])
    )


async def upload_to_gcs(
    dagger_client: Client,
    file_to_upload: File,
    key: str,
    bucket: str,
    gcs_credentials: Secret,
    flags: Optional[List] = None,
    cache_upload: bool = False,
) -> Tuple[int, str, str]:
    """Upload a local file to GCS using the AWS CLI docker image and running aws s3 cp command.
    Args:
        dagger_client (Client): The dagger client.
<<<<<<< HEAD
        file_to_upload_path (File): The dagger File to upload.
=======
        file_to_upload (File): The dagger File to upload.
>>>>>>> 0fc11c51
        key (str): The key that will be written on the S3 bucket.
        bucket (str): The S3 bucket name.
        gcs_credentials (Secret): The dagger secret holding the credentials to get and upload the targeted GCS bucket.
        flags (List[str]): Flags to be passed to the 'gcloud storage cp' command.
        cache_upload (bool): If false, the gcloud commands will be executed on each call.
    Returns:
        Tuple[int, str, str]: Exit code, stdout, stderr
    """
    flags = [] if flags is None else flags
    gcs_uri = f"gs://{bucket}/{key}"
    dagger_client = dagger_client.pipeline(f"Upload file to {gcs_uri}")
    cp_command = ["gcloud", "storage", "cp"] + flags + ["to_upload", gcs_uri]

    gcloud_container = (
        dagger_client.container()
        .from_(f"google/cloud-sdk:{GOOGLE_CLOUD_SDK_TAG}")
        .with_workdir("/upload")
        .with_new_file("credentials.json", await gcs_credentials.plaintext())
        .with_env_variable("GOOGLE_APPLICATION_CREDENTIALS", "/upload/credentials.json")
        .with_file("to_upload", file_to_upload)
    )
    if not cache_upload:
        gcloud_container = gcloud_container.with_env_variable("CACHEBUSTER", str(uuid.uuid4()))
    else:
        gcloud_container = gcloud_container.without_env_variable("CACHEBUSTER")

    gcloud_auth_container = gcloud_container.with_exec(["gcloud", "auth", "login", "--cred-file=credentials.json"])
    if (await with_exit_code(gcloud_auth_container)) == 1:
        gcloud_auth_container = gcloud_container.with_exec(["gcloud", "auth", "activate-service-account", "--key-file", "credentials.json"])

    gcloud_cp_container = gcloud_auth_container.with_exec(cp_command)

    async with asyncer.create_task_group() as task_group:
        soon_exit_code = task_group.soonify(with_exit_code)(gcloud_cp_container)
        soon_stderr = task_group.soonify(with_stderr)(gcloud_cp_container)
        soon_stdout = task_group.soonify(with_stdout)(gcloud_cp_container)
    return soon_exit_code.value, soon_stdout.value, soon_stderr.value<|MERGE_RESOLUTION|>--- conflicted
+++ resolved
@@ -54,11 +54,7 @@
     """Upload a local file to GCS using the AWS CLI docker image and running aws s3 cp command.
     Args:
         dagger_client (Client): The dagger client.
-<<<<<<< HEAD
-        file_to_upload_path (File): The dagger File to upload.
-=======
         file_to_upload (File): The dagger File to upload.
->>>>>>> 0fc11c51
         key (str): The key that will be written on the S3 bucket.
         bucket (str): The S3 bucket name.
         gcs_credentials (Secret): The dagger secret holding the credentials to get and upload the targeted GCS bucket.
