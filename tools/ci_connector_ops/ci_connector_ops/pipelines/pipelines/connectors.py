--- conflicted
+++ resolved
@@ -4,14 +4,6 @@
 """This module groups the functions to run full pipelines for connector testing."""
 
 import sys
-<<<<<<< HEAD
-from typing import Callable, List, Optional
-
-import anyio
-import dagger
-from ci_connector_ops.pipelines.contexts import ConnectorContext
-from dagger import Config
-=======
 from typing import Callable, List, Optional, TYPE_CHECKING
 
 import anyio
@@ -21,14 +13,11 @@
 from ci_connector_ops.pipelines.actions import environments
 from ci_connector_ops.pipelines.bases import Report, StepResult, StepStatus
 from ci_connector_ops.pipelines.contexts import ConnectorContext, ContextState
->>>>>>> 0fc11c51
 
 GITHUB_GLOBAL_CONTEXT = "[POC please ignore] Connectors CI"
 GITHUB_GLOBAL_DESCRIPTION = "Running connectors tests"
 
 
-<<<<<<< HEAD
-=======
 def context_state_to_step_result(state: ContextState) -> StepResult:
     if state == ContextState.SUCCESSFUL:
         return StepResult(step=None, status=StepStatus.SUCCESS)
@@ -70,7 +59,6 @@
     return await report.save()
 
 
->>>>>>> 0fc11c51
 async def run_connectors_pipelines(
     contexts: List[ConnectorContext],
     connector_pipeline: Callable,
@@ -80,14 +68,6 @@
     *args,
 ) -> List[ConnectorContext]:
     """Run a connector pipeline for all the connector contexts."""
-<<<<<<< HEAD
-    semaphore = anyio.Semaphore(concurrency)
-    async with dagger.Connection(Config(log_output=sys.stderr, execute_timeout=execute_timeout)) as dagger_client:
-        async with anyio.create_task_group() as tg:
-            for context in contexts:
-                context.dagger_client = dagger_client.pipeline(pipeline_name)
-                tg.start_soon(connector_pipeline, context, semaphore, *args)
-=======
 
     semaphore = anyio.Semaphore(concurrency)
     async with dagger.Connection(Config(log_output=sys.stderr, execute_timeout=execute_timeout)) as dagger_client:
@@ -100,5 +80,4 @@
 
         await run_report_complete_pipeline(dagger_client, contexts)
 
->>>>>>> 0fc11c51
     return contexts