#
# Copyright (c) 2023 Airbyte, Inc., all rights reserved.
#
import uuid
from pathlib import Path
from typing import Optional, Set, List

import asyncer
import dagger
<<<<<<< HEAD
from ci_connector_ops.pipelines.actions.environments import with_poetry_module
from ci_connector_ops.pipelines.bases import Report, Step, StepStatus
=======

from ci_connector_ops.pipelines.actions.environments import with_poetry_module, with_python_base, with_pip_packages
from ci_connector_ops.pipelines.bases import Step, StepStatus, TestReport, StepResult
>>>>>>> 44fa2844
from ci_connector_ops.pipelines.contexts import PipelineContext
from ci_connector_ops.pipelines.utils import DAGGER_CONFIG, METADATA_FILE_NAME, execute_concurrently

METADATA_DIR = "airbyte-ci/connectors/metadata_service"
METADATA_LIB_MODULE_PATH = "lib"
METADATA_ORCHESTRATOR_MODULE_PATH = "orchestrator"

# HELPERS


async def run_steps(steps: List[Step | List[Step]], results: List[StepResult] = []) -> List[StepResult]:
    # If there are no steps to run, return the results
    if not steps:
        return results

    # If any of the previous steps failed, skip the remaining steps
    if any(result.status == StepStatus.FAILURE for result in results):
        skipped_results = [step.skip() for step in steps]
        return results + skipped_results

    # Pop the next step to run
    steps_to_run, remaining_steps = steps[0], steps[1:]

    # wrap the step in a list if it is not already (allows for parallel steps)
    if not isinstance(steps_to_run, list):
        steps_to_run = [steps_to_run]

    async with asyncer.create_task_group() as task_group:
        tasks = [task_group.soonify(step_to_run.run)() for step_to_run in steps_to_run]

    new_results = [task.value for task in tasks]
    return await run_steps(remaining_steps, results + new_results)


def get_metadata_file_from_path(context: PipelineContext, metadata_path: Path) -> dagger.File:
    if metadata_path.is_file() and metadata_path.name != METADATA_FILE_NAME:
        breakpoint()
        raise ValueError(f"The metadata file name is not {METADATA_FILE_NAME}, it is {metadata_path.name} .")
    if metadata_path.is_dir():
        metadata_path = metadata_path / METADATA_FILE_NAME
    if not metadata_path.exists():
        raise FileNotFoundError(f"{str(metadata_path)} does not exist.")
    return context.get_repo_dir(str(metadata_path.parent), include=[METADATA_FILE_NAME]).file(METADATA_FILE_NAME)


# STEPS


class PoetryRun(Step):
    def __init__(self, context: PipelineContext, title: str, parent_dir_path: str, module_path: str):
        self.title = title
        super().__init__(context)
        self.parent_dir = self.context.get_repo_dir(parent_dir_path)
        self.module_path = module_path
        self.poetry_run_container = with_poetry_module(self.context, self.parent_dir, self.module_path).with_entrypoint(["poetry", "run"])

    async def _run(self, poetry_run_args: list) -> StepStatus:
        poetry_run_exec = self.poetry_run_container.with_exec(poetry_run_args)
        return await self.get_step_result(poetry_run_exec)


class MetadataValidation(PoetryRun):
    def __init__(self, context: PipelineContext, metadata_path: Path):
        title = f"Validate {metadata_path}"
        super().__init__(context, title, METADATA_DIR, METADATA_LIB_MODULE_PATH)
        self.poetry_run_container = self.poetry_run_container.with_mounted_file(
            METADATA_FILE_NAME, get_metadata_file_from_path(context, metadata_path)
        )

    async def _run(self) -> StepStatus:
        return await super()._run(["metadata_service", "validate", METADATA_FILE_NAME])


class MetadataUpload(PoetryRun):
    GCS_CREDENTIALS_CONTAINER_PATH = "gcs_credentials.json"

    def __init__(self, context: PipelineContext, metadata_path: Path, gcs_bucket_name: str, gcs_credentials: str):
        title = f"Upload {metadata_path}"
        self.gcs_bucket_name = gcs_bucket_name
        super().__init__(context, title, METADATA_DIR, METADATA_LIB_MODULE_PATH)
        self.poetry_run_container = (
            self.poetry_run_container.with_file(METADATA_FILE_NAME, get_metadata_file_from_path(context, metadata_path)).with_new_file(
                self.GCS_CREDENTIALS_CONTAINER_PATH, gcs_credentials
            )
            # The cache buster ensures we always run the upload command (in case of remote bucket change)
            .with_env_variable("CACHEBUSTER", str(uuid.uuid4()))
        )

    async def _run(self) -> StepStatus:
        return await super()._run(
            [
                "metadata_service",
                "upload",
                METADATA_FILE_NAME,
                self.gcs_bucket_name,
                "--service-account-file-path",
                self.GCS_CREDENTIALS_CONTAINER_PATH,
            ]
        )


class DeployOrchestrator(Step):
    title = "Deploy Metadata Orchestrator to Dagster Cloud"
    deploy_dagster_command = [
        "dagster-cloud",
        "serverless",
        "deploy-python-executable",
        "--location-name",
        "metadata_service_orchestrator",
        "--location-file",
        "dagster_cloud.yaml",
        "--organization",
        "airbyte-connectors",
        "--deployment",
        "prod",
        "--python-version",
        "3.9",
    ]

    async def _run(self) -> StepStatus:
        parent_dir = self.context.get_repo_dir(METADATA_DIR)
        python_base = with_python_base(self.context)
        python_with_dependencies = with_pip_packages(python_base, ["dagster-cloud==1.2.6", "poetry2setup==1.1.0"])
        dagster_cloud_api_token_secret: dagger.Secret = (
            self.context.dagger_client.host().env_variable("DAGSTER_CLOUD_METADATA_API_TOKEN").secret()
        )

        container_to_run = (
            python_with_dependencies.with_mounted_directory("/src", parent_dir)
            .with_secret_variable("DAGSTER_CLOUD_API_TOKEN", dagster_cloud_api_token_secret)
            .with_workdir(f"/src/{METADATA_ORCHESTRATOR_MODULE_PATH}")
            .with_exec(["/bin/sh", "-c", "poetry2setup >> setup.py"])
            .with_exec(self.deploy_dagster_command)
        )
        return await self.get_step_result(container_to_run)


class TestOrchestrator(PoetryRun):
    def __init__(self, context: PipelineContext):
        super().__init__(
            context=context,
            title="Test Metadata Orchestrator",
            parent_dir_path=METADATA_DIR,
            module_path=METADATA_ORCHESTRATOR_MODULE_PATH,
        )

    async def _run(self) -> StepStatus:
        return await super()._run(["pytest"])


# PIPELINES


async def run_metadata_validation_pipeline(
    is_local: bool,
    git_branch: str,
    git_revision: str,
    gha_workflow_run_url: Optional[str],
    pipeline_start_timestamp: Optional[int],
    ci_context: Optional[str],
    metadata_to_validate: Set[Path],
) -> bool:
    metadata_pipeline_context = PipelineContext(
        pipeline_name="Metadata Service Validation Pipeline",
        is_local=is_local,
        git_branch=git_branch,
        git_revision=git_revision,
        gha_workflow_run_url=gha_workflow_run_url,
        pipeline_start_timestamp=pipeline_start_timestamp,
        ci_context=ci_context,
    )

    async with dagger.Connection(DAGGER_CONFIG) as dagger_client:
        metadata_pipeline_context.dagger_client = dagger_client.pipeline(metadata_pipeline_context.pipeline_name)
        async with metadata_pipeline_context:
            validation_steps = [MetadataValidation(metadata_pipeline_context, metadata_path).run for metadata_path in metadata_to_validate]

            results = await execute_concurrently(validation_steps, concurrency=10)
            metadata_pipeline_context.report = Report(
                pipeline_context=metadata_pipeline_context, steps_results=results, name="METADATA VALIDATION RESULTS"
            )

        return metadata_pipeline_context.report.success


async def run_metadata_lib_test_pipeline(
    is_local: bool,
    git_branch: str,
    git_revision: str,
    gha_workflow_run_url: Optional[str],
    pipeline_start_timestamp: Optional[int],
    ci_context: Optional[str],
) -> bool:
    metadata_pipeline_context = PipelineContext(
        pipeline_name="Metadata Service Lib Unit Test Pipeline",
        is_local=is_local,
        git_branch=git_branch,
        git_revision=git_revision,
        gha_workflow_run_url=gha_workflow_run_url,
        pipeline_start_timestamp=pipeline_start_timestamp,
        ci_context=ci_context,
    )

    async with dagger.Connection(DAGGER_CONFIG) as dagger_client:
        metadata_pipeline_context.dagger_client = dagger_client.pipeline(metadata_pipeline_context.pipeline_name)
        async with metadata_pipeline_context:
            test_lib_step = PoetryRun(
                context=metadata_pipeline_context,
                title="Test Metadata Service Lib",
                parent_dir_path=METADATA_DIR,
                module_path=METADATA_LIB_MODULE_PATH,
            )
            result = await test_lib_step.run(["pytest"])
            metadata_pipeline_context.report = Report(
                pipeline_context=metadata_pipeline_context, steps_results=[result], name="METADATA LIB TEST RESULTS"
            )

    return metadata_pipeline_context.report.success


async def run_metadata_orchestrator_test_pipeline(
    is_local: bool,
    git_branch: str,
    git_revision: str,
    gha_workflow_run_url: Optional[str],
    pipeline_start_timestamp: Optional[int],
    ci_context: Optional[str],
) -> bool:
    metadata_pipeline_context = PipelineContext(
        pipeline_name="Metadata Service Orchestrator Unit Test Pipeline",
        is_local=is_local,
        git_branch=git_branch,
        git_revision=git_revision,
        gha_workflow_run_url=gha_workflow_run_url,
        pipeline_start_timestamp=pipeline_start_timestamp,
        ci_context=ci_context,
    )

    async with dagger.Connection(DAGGER_CONFIG) as dagger_client:
        metadata_pipeline_context.dagger_client = dagger_client.pipeline(metadata_pipeline_context.pipeline_name)
        async with metadata_pipeline_context:
<<<<<<< HEAD
            test_orch_step = PoetryRun(
                context=metadata_pipeline_context,
                title="Test Metadata Service Orchestrator",
                parent_dir_path=METADATA_DIR,
                module_path=METADATA_ORCHESTRATOR_MODULE_PATH,
            )
            result = await test_orch_step.run(["pytest"])
            metadata_pipeline_context.report = Report(
                pipeline_context=metadata_pipeline_context, steps_results=[result], name="METADATA ORCHESTRATOR TEST RESULTS"
            )
=======
            test_orch_step = TestOrchestrator(context=metadata_pipeline_context)
            result = await test_orch_step.run()
            metadata_pipeline_context.test_report = TestReport(pipeline_context=metadata_pipeline_context, steps_results=[result])
>>>>>>> 44fa2844

    return metadata_pipeline_context.report.success


async def run_metadata_upload_pipeline(
    is_local: bool,
    git_branch: str,
    git_revision: str,
    gha_workflow_run_url: Optional[str],
    pipeline_start_timestamp: Optional[int],
    ci_context: Optional[str],
    metadata_to_upload: Set[Path],
    gcs_bucket_name: str,
    gcs_credentials: str,
) -> bool:
    pipeline_context = PipelineContext(
        pipeline_name="Metadata Upload Pipeline",
        is_local=is_local,
        git_branch=git_branch,
        git_revision=git_revision,
        gha_workflow_run_url=gha_workflow_run_url,
        pipeline_start_timestamp=pipeline_start_timestamp,
        ci_context=ci_context,
    )

    async with dagger.Connection(DAGGER_CONFIG) as dagger_client:
        pipeline_context.dagger_client = dagger_client.pipeline(pipeline_context.pipeline_name)

        async with pipeline_context:
            results = await execute_concurrently(
                [
                    MetadataUpload(pipeline_context, metadata_path, gcs_bucket_name, gcs_credentials).run
                    for metadata_path in metadata_to_upload
                ]
            )
            pipeline_context.report = Report(pipeline_context, results, name="METADATA UPLOAD RESULTS")

<<<<<<< HEAD
        return pipeline_context.report.success
=======
        return pipeline_context.test_report.success


async def run_metadata_orchestrator_deploy_pipeline(
    is_local: bool,
    git_branch: str,
    git_revision: str,
    gha_workflow_run_url: Optional[str],
    pipeline_start_timestamp: Optional[int],
    ci_context: Optional[str],
) -> bool:
    metadata_pipeline_context = PipelineContext(
        pipeline_name="Metadata Service Orchestrator Unit Test Pipeline",
        is_local=is_local,
        git_branch=git_branch,
        git_revision=git_revision,
        gha_workflow_run_url=gha_workflow_run_url,
        pipeline_start_timestamp=pipeline_start_timestamp,
        ci_context=ci_context,
    )

    async with dagger.Connection(DAGGER_CONFIG) as dagger_client:
        metadata_pipeline_context.dagger_client = dagger_client.pipeline(metadata_pipeline_context.pipeline_name)

        async with metadata_pipeline_context:
            steps = [TestOrchestrator(context=metadata_pipeline_context), DeployOrchestrator(context=metadata_pipeline_context)]
            steps_results = await run_steps(steps)
            metadata_pipeline_context.test_report = TestReport(pipeline_context=metadata_pipeline_context, steps_results=steps_results)
    return metadata_pipeline_context.test_report.success
>>>>>>> 44fa2844
<|MERGE_RESOLUTION|>--- conflicted
+++ resolved
@@ -3,18 +3,12 @@
 #
 import uuid
 from pathlib import Path
-from typing import Optional, Set, List
+from typing import List, Optional, Set
 
 import asyncer
 import dagger
-<<<<<<< HEAD
-from ci_connector_ops.pipelines.actions.environments import with_poetry_module
-from ci_connector_ops.pipelines.bases import Report, Step, StepStatus
-=======
-
-from ci_connector_ops.pipelines.actions.environments import with_poetry_module, with_python_base, with_pip_packages
-from ci_connector_ops.pipelines.bases import Step, StepStatus, TestReport, StepResult
->>>>>>> 44fa2844
+from ci_connector_ops.pipelines.actions.environments import with_pip_packages, with_poetry_module, with_python_base
+from ci_connector_ops.pipelines.bases import Report, Step, StepResult, StepStatus
 from ci_connector_ops.pipelines.contexts import PipelineContext
 from ci_connector_ops.pipelines.utils import DAGGER_CONFIG, METADATA_FILE_NAME, execute_concurrently
 
@@ -256,22 +250,9 @@
     async with dagger.Connection(DAGGER_CONFIG) as dagger_client:
         metadata_pipeline_context.dagger_client = dagger_client.pipeline(metadata_pipeline_context.pipeline_name)
         async with metadata_pipeline_context:
-<<<<<<< HEAD
-            test_orch_step = PoetryRun(
-                context=metadata_pipeline_context,
-                title="Test Metadata Service Orchestrator",
-                parent_dir_path=METADATA_DIR,
-                module_path=METADATA_ORCHESTRATOR_MODULE_PATH,
-            )
-            result = await test_orch_step.run(["pytest"])
-            metadata_pipeline_context.report = Report(
-                pipeline_context=metadata_pipeline_context, steps_results=[result], name="METADATA ORCHESTRATOR TEST RESULTS"
-            )
-=======
             test_orch_step = TestOrchestrator(context=metadata_pipeline_context)
             result = await test_orch_step.run()
-            metadata_pipeline_context.test_report = TestReport(pipeline_context=metadata_pipeline_context, steps_results=[result])
->>>>>>> 44fa2844
+            metadata_pipeline_context.test_report = Report(pipeline_context=metadata_pipeline_context, steps_results=[result])
 
     return metadata_pipeline_context.report.success
 
@@ -309,10 +290,7 @@
             )
             pipeline_context.report = Report(pipeline_context, results, name="METADATA UPLOAD RESULTS")
 
-<<<<<<< HEAD
         return pipeline_context.report.success
-=======
-        return pipeline_context.test_report.success
 
 
 async def run_metadata_orchestrator_deploy_pipeline(
@@ -339,6 +317,7 @@
         async with metadata_pipeline_context:
             steps = [TestOrchestrator(context=metadata_pipeline_context), DeployOrchestrator(context=metadata_pipeline_context)]
             steps_results = await run_steps(steps)
-            metadata_pipeline_context.test_report = TestReport(pipeline_context=metadata_pipeline_context, steps_results=steps_results)
-    return metadata_pipeline_context.test_report.success
->>>>>>> 44fa2844
+            metadata_pipeline_context.report = Report(
+                pipeline_context=metadata_pipeline_context, steps_results=steps_results, name="METADATA ORCHESTRATOR DEPLOY RESULTS"
+            )
+    return metadata_pipeline_context.report.success