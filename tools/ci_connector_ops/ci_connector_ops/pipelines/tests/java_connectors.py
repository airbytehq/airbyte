--- conflicted
+++ resolved
@@ -14,172 +14,8 @@
 from ci_connector_ops.pipelines.builds.normalization import BuildOrPullNormalization
 from ci_connector_ops.pipelines.contexts import ConnectorContext
 from ci_connector_ops.pipelines.tests.common import AcceptanceTests
-<<<<<<< HEAD
 from ci_connector_ops.pipelines.utils import export_container_to_tarball
 from dagger import File, QueryError
-=======
-from ci_connector_ops.pipelines.utils import slugify
-from ci_connector_ops.utils import Connector
-from dagger import CacheVolume, Container, Directory, File, QueryError
-
-
-class BuildOrPullNormalization(Step):
-    """A step to build or pull the normalization image for a connector according to the image name."""
-
-    DESTINATION_SPECIFIC_NORMALIZATION_DOCKERFILE_MAPPING = {
-        Connector("destination-clickhouse"): "clickhouse.Dockerfile",
-        Connector("destination-duckdb"): "duckdb.Dockerfile",
-        Connector("destination-mssql"): "mssql.Dockerfile",
-        Connector("destination-mysql"): "mysql.Dockerfile",
-        Connector("destination-oracle"): "oracle.Dockerfile",
-        Connector("destination-redshift"): "redshift.Dockerfile",
-        Connector("destination-snowflake"): "snowflake.Dockerfile",
-        Connector("destination-tidb"): "tidb.Dockerfile",
-    }
-
-    def __init__(self, context: ConnectorTestContext, normalization_image: str) -> None:
-        """Initialize the step to build or pull the normalization image.
-
-        Args:
-            context (ConnectorTestContext): The current connector test context.
-            normalization_image (str): The normalization image to build (if :dev) or pull.
-        """
-        super().__init__(context)
-        self.use_dev_normalization = normalization_image.endswith(":dev")
-        self.normalization_image = normalization_image
-        self.normalization_dockerfile = self.DESTINATION_SPECIFIC_NORMALIZATION_DOCKERFILE_MAPPING.get(context.connector, "Dockerfile")
-        self.title = f"Build {self.normalization_image}" if self.use_dev_normalization else f"Pull {self.normalization_image}"
-
-    async def _run(self) -> Tuple[StepResult, File]:
-        normalization_local_tar_path = f"{slugify(self.normalization_image)}.tar"
-        if self.use_dev_normalization:
-            build_normalization_container = environments.with_normalization(self.context, self.normalization_dockerfile)
-        else:
-            build_normalization_container = self.context.dagger_client.container().from_(self.normalization_image)
-
-        try:
-            export_success = await build_normalization_container.export(f"{self.host_image_export_dir_path}/{normalization_local_tar_path}")
-            if export_success:
-                exported_file = (
-                    self.context.dagger_client.host()
-                    .directory(self.host_image_export_dir_path, include=[normalization_local_tar_path])
-                    .file(normalization_local_tar_path)
-                )
-                return StepResult(self, StepStatus.SUCCESS), exported_file
-            else:
-                return StepResult(self, StepStatus.FAILURE, stderr="The normalization container could not be exported"), None
-        except QueryError as e:
-            return StepResult(self, StepStatus.FAILURE, stderr=str(e)), None
-
-
-class GradleTask(Step, ABC):
-    """
-    A step to run a Gradle task.
-
-    Attributes:
-        task_name (str): The Gradle task name to run.
-        title (str): The step title.
-    """
-
-    DEFAULT_TASKS_TO_EXCLUDE = ["airbyteDocker"]
-    BIND_TO_DOCKER_HOST = True
-    gradle_task_name: ClassVar
-
-    # TODO more robust way to find all projects on which the task depends?
-    JAVA_BUILD_INCLUDE = [
-        "airbyte-api",
-        "airbyte-commons-cli",
-        "airbyte-commons-protocol",
-        "airbyte-commons",
-        "airbyte-config",
-        "airbyte-connector-test-harnesses",
-        "airbyte-db",
-        "airbyte-integrations/bases",
-        "airbyte-json-validation",
-        "airbyte-protocol",
-        "airbyte-test-utils",
-        "airbyte-config-oss",
-    ]
-
-    SOURCE_BUILD_INCLUDE = [
-        "airbyte-integrations/connectors/source-jdbc",
-        "airbyte-integrations/connectors/source-relational-db",
-    ]
-
-    DESTINATION_BUILD_INCLUDE = [
-        "airbyte-integrations/bases/bases-destination-jdbc",
-        "airbyte-integrations/connectors/destination-gcs",
-        "airbyte-integrations/connectors/destination-azure-blob-storage",
-    ]
-
-    # These are the lines we remove from the connector gradle file to ignore specific tasks / plugins.
-    LINES_TO_REMOVE_FROM_GRADLE_FILE = [
-        # Do not build normalization with Gradle - we build normalization with Dagger in the BuildOrPullNormalization step.
-        "project(':airbyte-integrations:bases:base-normalization').airbyteDocker.output",
-    ]
-
-    @property
-    def docker_service_name(self) -> str:
-        return slugify(f"gradle-{self.title}")
-
-    @property
-    def connector_java_build_cache(self) -> CacheVolume:
-        return self.context.dagger_client.cache_volume("connector_java_build_cache")
-
-    @property
-    def build_include(self) -> List[str]:
-        """Retrieve the list of source code directory required to run a Java connector Gradle task.
-
-        The list is different according to the connector type.
-
-        Returns:
-            List[str]: List of directories or files to be mounted to the container to run a Java connector Gradle task.
-        """
-        if self.context.connector.connector_type == "source":
-            return self.JAVA_BUILD_INCLUDE + self.SOURCE_BUILD_INCLUDE
-        elif self.context.connector.connector_type == "destination":
-            return self.JAVA_BUILD_INCLUDE + self.DESTINATION_BUILD_INCLUDE
-        else:
-            raise ValueError(f"{self.context.connector.connector_type} is not supported")
-
-    async def _get_patched_connector_dir(self) -> Directory:
-        """Patch the build.gradle file of the connector under test by removing the lines declared in LINES_TO_REMOVE_FROM_GRADLE_FILE.
-
-        Returns:
-            Directory: The patched connector directory
-        """
-
-        gradle_file_content = await self.context.get_connector_dir(include=["build.gradle"]).file("build.gradle").contents()
-        patched_file_content = ""
-        for line in gradle_file_content.split("\n"):
-            if not any(line_to_remove in line for line_to_remove in self.LINES_TO_REMOVE_FROM_GRADLE_FILE):
-                patched_file_content += line + "\n"
-        return self.context.get_connector_dir().with_new_file("build.gradle", patched_file_content)
-
-    def _get_gradle_command(self, extra_options: Tuple[str] = ("--no-daemon", "--scan")) -> List:
-        command = (
-            ["./gradlew"]
-            + list(extra_options)
-            + [f":airbyte-integrations:connectors:{self.context.connector.technical_name}:{self.gradle_task_name}"]
-        )
-        for task in self.DEFAULT_TASKS_TO_EXCLUDE:
-            command += ["-x", task]
-        return command
-
-    async def _run(self) -> StepResult:
-        connector_under_test = (
-            environments.with_gradle(
-                self.context, self.build_include, docker_service_name=self.docker_service_name, bind_to_docker_host=self.BIND_TO_DOCKER_HOST
-            )
-            .with_mounted_directory(str(self.context.connector.code_directory), await self._get_patched_connector_dir())
-            # Disable the Ryuk container because it needs privileged docker access that does not work:
-            .with_env_variable("TESTCONTAINERS_RYUK_DISABLED", "true")
-            .with_directory(f"{self.context.connector.code_directory}/secrets", self.context.secrets_dir)
-            .with_exec(self._get_gradle_command())
-        )
-
-        return await self.get_step_result(connector_under_test)
->>>>>>> eecb0804
 
 
 class UnitTests(GradleTask):
