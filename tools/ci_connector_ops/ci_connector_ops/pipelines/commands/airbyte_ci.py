#
# Copyright (c) 2023 Airbyte, Inc., all rights reserved.
#

"""This module is the CLI entrypoint to the airbyte-ci commands."""

import click
<<<<<<< HEAD
from ci_connector_ops.pipelines import github
from ci_connector_ops.pipelines.contexts import CIContext
=======
from ci_connector_ops.pipelines.bases import CIContext
>>>>>>> f2c5f1df
from ci_connector_ops.pipelines.utils import (
    get_current_epoch_time,
    get_current_git_branch,
    get_current_git_revision,
    get_modified_files_in_branch,
    get_modified_files_in_commit,
)

from .groups.connectors import connectors
from .groups.metadata import metadata


@click.group(help="Airbyte CI top-level command group.")
@click.option("--is-local/--is-ci", default=True)
@click.option("--git-branch", default=get_current_git_branch, envvar="CI_GIT_BRANCH")
@click.option("--git-revision", default=get_current_git_revision, envvar="CI_GIT_REVISION")
@click.option(
    "--diffed-branch",
    help="Branch to which the git diff will happen to detect new or modified connectors",
    default="origin/master",
    type=str,
)
@click.option("--gha-workflow-run-id", help="[CI Only] The run id of the GitHub action workflow", default=None, type=str)
@click.option("--ci-context", default=CIContext.MANUAL, envvar="CI_CONTEXT", type=click.Choice(CIContext))
@click.option("--pipeline-start-timestamp", default=get_current_epoch_time, envvar="CI_PIPELINE_START_TIMESTAMP", type=int)
@click.option("--pull-request-number", envvar="PULL_REQUEST_NUMBER", type=int)
@click.option("--ci-github-access-token", envvar="CI_GITHUB_ACCESS_TOKEN", type=str)
@click.pass_context
def airbyte_ci(
    ctx: click.Context,
    is_local: bool,
    git_branch: str,
    git_revision: str,
    diffed_branch: str,
    gha_workflow_run_id: str,
    ci_context: str,
    pipeline_start_timestamp: int,
    pull_request_number: int,
    ci_github_access_token: str,
):  # noqa D103
    ctx.ensure_object(dict)
    ctx.obj["is_local"] = is_local
    ctx.obj["is_ci"] = not is_local
    ctx.obj["git_branch"] = git_branch
    ctx.obj["git_revision"] = git_revision
    ctx.obj["gha_workflow_run_id"] = gha_workflow_run_id
    ctx.obj["gha_workflow_run_url"] = (
        f"https://github.com/airbytehq/airbyte/actions/runs/{gha_workflow_run_id}" if gha_workflow_run_id else None
    )
    ctx.obj["ci_context"] = ci_context
    ctx.obj["pipeline_start_timestamp"] = pipeline_start_timestamp
    ctx.obj["modified_files_in_branch"] = get_modified_files_in_branch(git_branch, git_revision, diffed_branch, is_local)
    ctx.obj["modified_files_in_commit"] = get_modified_files_in_commit(git_branch, git_revision, is_local)
    ctx.obj["modified_files"] = ctx.obj["modified_files_in_commit"] if git_branch == "master" else ctx.obj["modified_files_in_branch"]

    if pull_request_number and ci_github_access_token:
        ctx.obj["pull_request"] = github.get_pull_request(pull_request_number, ci_github_access_token)
    else:
        ctx.obj["pull_request"] = None
    if not is_local:
        click.echo("Running airbyte-ci in CI mode.")
        click.echo(f"CI Context: {ci_context}")
        click.echo(f"Git Branch: {git_branch}")
        click.echo(f"Git Revision: {git_revision}")
        click.echo(f"GitHub Workflow Run ID: {gha_workflow_run_id}")
        click.echo(f"GitHub Workflow Run URL: {ctx.obj['gha_workflow_run_url']}")
        click.echo(f"Pull Request Number: {pull_request_number}")
        click.echo(f"Pipeline Start Timestamp: {pipeline_start_timestamp}")


airbyte_ci.add_command(connectors)
airbyte_ci.add_command(metadata)

if __name__ == "__main__":
    airbyte_ci()<|MERGE_RESOLUTION|>--- conflicted
+++ resolved
@@ -5,12 +5,8 @@
 """This module is the CLI entrypoint to the airbyte-ci commands."""
 
 import click
-<<<<<<< HEAD
 from ci_connector_ops.pipelines import github
-from ci_connector_ops.pipelines.contexts import CIContext
-=======
 from ci_connector_ops.pipelines.bases import CIContext
->>>>>>> f2c5f1df
 from ci_connector_ops.pipelines.utils import (
     get_current_epoch_time,
     get_current_git_branch,
