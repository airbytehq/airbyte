--- conflicted
+++ resolved
@@ -200,15 +200,10 @@
 
 
 @dataclass(frozen=True)
-<<<<<<< HEAD
-class ConnectorTestReport:
+class TestReport:
     """A dataclass to build test reports to share pipelines executions results with the user."""
 
-    connector_test_context: ConnectorTestContext
-=======
-class TestReport:
     pipeline_context: PipelineContext
->>>>>>> 2b09f4fa
     steps_results: List[StepResult]
     created_at: datetime = field(default_factory=datetime.utcnow)
 
@@ -229,14 +224,15 @@
         return len(self.failed_steps) == 0 and len(self.steps_results) > 0
 
     @property
-<<<<<<< HEAD
-    def should_be_saved(self) -> bool:  # noqa D102
-        return self.connector_test_context.is_ci
-=======
     def run_duration(self) -> int:
         return (self.created_at - self.pipeline_context.created_at).total_seconds()
 
     def to_json(self) -> str:
+        """Create a JSON representation of the report.
+
+        Returns:
+            str: The JSON representation of the report.
+        """
         return json.dumps(
             {
                 "pipeline_name": self.pipeline_context.pipeline_name,
@@ -257,6 +253,7 @@
         )
 
     def print(self):
+        """Print the test report to the console in a nice way."""
         pipeline_name = self.pipeline_context.pipeline_name
         main_panel_title = Text(f"{pipeline_name.upper()} - TEST RESULTS")
         main_panel_title.stylize(Style(color="blue", bold=True))
@@ -272,7 +269,6 @@
             result = Text(step_result.status.value)
             result.stylize(step_result.status.get_rich_style())
             step_results_table.add_row(step, result, f"{round((self.created_at - step_result.created_at).total_seconds())}s")
->>>>>>> 2b09f4fa
 
         to_render = [step_results_table]
         if self.failed_steps:
@@ -293,16 +289,11 @@
 @dataclass(frozen=True)
 class ConnectorTestReport(TestReport):
     @property
-<<<<<<< HEAD
-    def run_duration(self) -> int:  # noqa D102
-        return (self.created_at - self.connector_test_context.created_at).total_seconds()
-=======
     def should_be_saved(self) -> bool:
         return self.pipeline_context.is_ci
->>>>>>> 2b09f4fa
 
     def to_json(self) -> str:
-        """Create a JSON representation of the report.
+        """Create a JSON representation of the connector test report.
 
         Returns:
             str: The JSON representation of the report.
@@ -328,12 +319,8 @@
         )
 
     def print(self):
-<<<<<<< HEAD
         """Print the test report to the console in a nice way."""
-        connector_name = self.connector_test_context.connector.technical_name
-=======
         connector_name = self.pipeline_context.connector.technical_name
->>>>>>> 2b09f4fa
         main_panel_title = Text(f"{connector_name.upper()} - TEST RESULTS")
         main_panel_title.stylize(Style(color="blue", bold=True))
         duration_subtitle = Text(f"⏲️  Total pipeline duration for {connector_name}: {round(self.run_duration)} seconds")
