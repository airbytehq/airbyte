#
# Copyright (c) 2023 Airbyte, Inc., all rights reserved.
#

"""This module declare base / abstract models to be reused in a pipeline lifecycle."""

from __future__ import annotations

import json
from abc import ABC, abstractmethod
from dataclasses import dataclass, field
from datetime import datetime
from enum import Enum
from typing import TYPE_CHECKING, Any, ClassVar, List, Optional

import anyio
import asyncer
<<<<<<< HEAD
from ci_connector_ops.pipelines.consts import PYPROJECT_TOML_FILE_PATH
from ci_connector_ops.pipelines.utils import check_path_in_workdir, with_exit_code, with_stderr, with_stdout
=======
from anyio import Path
from ci_connector_ops.pipelines.consts import PYPROJECT_TOML_FILE_PATH, LOCAL_REPORTS_PATH_ROOT
from ci_connector_ops.pipelines.actions import remote_storage
from ci_connector_ops.pipelines.utils import check_path_in_workdir, slugify, with_exit_code, with_stderr, with_stdout

>>>>>>> 0fc11c51
from ci_connector_ops.utils import console
from dagger import Container, QueryError
from rich.console import Group
from rich.panel import Panel
from rich.style import Style
from rich.table import Table
from rich.text import Text
from tabulate import tabulate

if TYPE_CHECKING:
    from ci_connector_ops.pipelines.contexts import ConnectorContext, PipelineContext


class CIContext(str, Enum):
    """An enum for Ci context values which can be ["manual", "pull_request", "nightly_builds"]."""

    MANUAL = "manual"
    PULL_REQUEST = "pull_request"
    NIGHTLY_BUILDS = "nightly_builds"
    MASTER = "master"
<<<<<<< HEAD
=======

    def __str__(self) -> str:
        return self.value
>>>>>>> 0fc11c51


class StepStatus(Enum):
    """An Enum to characterize the success, failure or skipping of a Step."""

    SUCCESS = "Successful"
    FAILURE = "Failed"
    SKIPPED = "Skipped"

    def from_exit_code(exit_code: int) -> StepStatus:
        """Map an exit code to a step status.

        Args:
            exit_code (int): A process exit code.

        Raises:
            ValueError: Raised if the exit code is not mapped to a step status.

        Returns:
            StepStatus: The step status inferred from the exit code.
        """
        if exit_code == 0:
            return StepStatus.SUCCESS
        # pytest returns a 5 exit code when no test is found.
        elif exit_code == 5:
            return StepStatus.SKIPPED
        else:
            return StepStatus.FAILURE

    def get_rich_style(self) -> Style:
        """Match color used in the console output to the step status."""
        if self is StepStatus.SUCCESS:
            return Style(color="green")
        if self is StepStatus.FAILURE:
            return Style(color="red", bold=True)
        if self is StepStatus.SKIPPED:
            return Style(color="yellow")

    def get_emoji(self) -> str:
        """Match emoji used in the console output to the step status."""
        if self is StepStatus.SUCCESS:
            return "✅"
        if self is StepStatus.FAILURE:
            return "❌"
        if self is StepStatus.SKIPPED:
            return "🟡"

    def __str__(self) -> str:  # noqa D105
        return self.value


class Step(ABC):
    """An abstract class to declare and run pipeline step."""

    title: ClassVar[str]
    started_at: ClassVar[datetime]
<<<<<<< HEAD
=======
    max_retries: ClassVar[int] = 0
>>>>>>> 0fc11c51

    def __init__(self, context: ConnectorContext) -> None:  # noqa D107
        self.context = context
        self.retry_count = 0

    async def run(self, *args, **kwargs) -> StepResult:
        """Public method to run the step. It output a step result.

        If an unexpected dagger error happens it outputs a failed step result with the exception payload.

        Returns:
            StepResult: The step result following the step run.
        """
        self.started_at = datetime.utcnow()
        try:
            result = await self._run(*args, **kwargs)
            if result.status is StepStatus.FAILURE and self.retry_count <= self.max_retries and self.max_retries > 0:
                self.retry_count += 1
                await anyio.sleep(10)
                self.context.logger.warn(
                    f"Retry #{self.retry_count} for {self.title} step on connector {self.context.connector.technical_name}"
                )
                return await self.run(*args, **kwargs)
            return result
        except QueryError as e:
            return StepResult(self, StepStatus.FAILURE, stderr=str(e))

    @abstractmethod
    async def _run(self, *args, **kwargs) -> StepResult:
        """Implement the execution of the step and return a step result.

        Returns:
            StepResult: The result of the step run.
        """
        ...

    def skip(self, reason: str = None) -> StepResult:
        """Declare a step as skipped.

        Args:
            reason (str, optional): Reason why the step was skipped.

        Returns:
            StepResult: A skipped step result.
        """
        return StepResult(self, StepStatus.SKIPPED, stdout=reason)

    async def get_step_result(self, container: Container) -> StepResult:
        """Concurrent retrieval of exit code, stdout and stdout of a container.

        Create a StepResult object from these objects.

        Args:
            container (Container): The container from which we want to infer a step result/

        Returns:
            StepResult: Failure or success with stdout and stderr.
        """
        async with asyncer.create_task_group() as task_group:
            soon_exit_code = task_group.soonify(with_exit_code)(container)
            soon_stderr = task_group.soonify(with_stderr)(container)
            soon_stdout = task_group.soonify(with_stdout)(container)
        return StepResult(
            self,
            StepStatus.from_exit_code(soon_exit_code.value),
            stderr=soon_stderr.value,
            stdout=soon_stdout.value,
            output_artifact=container,
        )


class PytestStep(Step, ABC):
    """An abstract class to run pytest tests and evaluate success or failure according to pytest logs."""

<<<<<<< HEAD
=======
    async def write_log_file(self, logs) -> str:
        """Return the path to the pytest log file."""
        log_directory = Path(f"{self.context.connector.code_directory}/airbyte_ci_logs")
        await log_directory.mkdir(exist_ok=True)
        await Path(f"{log_directory}/{slugify(self.title).replace('-', '_')}.log").write_text(logs)
        self.context.logger.info(f"Pytest logs written to {log_directory}/{slugify(self.title)}.log")

>>>>>>> 0fc11c51
    # TODO this is not very robust if pytest crashes and does not outputs its expected last log line.
    def pytest_logs_to_step_result(self, logs: str) -> StepResult:
        """Parse pytest log and infer failure, success or skipping.

        Args:
            logs (str): The pytest logs.

        Returns:
            StepResult: The inferred step result according to the log.
        """
        last_log_line = logs.split("\n")[-2]
        if "failed" in last_log_line or "errors" in last_log_line:
            return StepResult(self, StepStatus.FAILURE, stderr=logs)
        elif "no tests ran" in last_log_line:
            return StepResult(self, StepStatus.SKIPPED, stdout=logs)
        else:
            return StepResult(self, StepStatus.SUCCESS, stdout=logs)

    async def _run_tests_in_directory(self, connector_under_test: Container, test_directory: str) -> StepResult:
        """Run the pytest tests in the test_directory that was passed.

        A StepStatus.SKIPPED is returned if no tests were discovered.

        Args:
            connector_under_test (Container): The connector under test container.
            test_directory (str): The directory in which the python test modules are declared

        Returns:
            Tuple[StepStatus, Optional[str], Optional[str]]: Tuple of StepStatus, stderr and stdout.
        """
        test_config = "pytest.ini" if await check_path_in_workdir(connector_under_test, "pytest.ini") else "/" + PYPROJECT_TOML_FILE_PATH
        if await check_path_in_workdir(connector_under_test, test_directory):
<<<<<<< HEAD
=======

>>>>>>> 0fc11c51
            tester = connector_under_test.with_exec(
                [
                    "python",
                    "-m",
                    "pytest",
                    "--suppress-tests-failed-exit-code",
                    "--suppress-no-test-exit-code",
                    "-s",
                    test_directory,
                    "-c",
                    test_config,
                ]
            )
<<<<<<< HEAD
            return self.pytest_logs_to_step_result(await tester.stdout())
=======
            logs = await tester.stdout()
            if self.context.is_local:
                await self.write_log_file(logs)
            return self.pytest_logs_to_step_result(logs)
>>>>>>> 0fc11c51

        else:
            return StepResult(self, StepStatus.SKIPPED)


@dataclass(frozen=True)
class StepResult:
    """A dataclass to capture the result of a step."""

    step: Step
    status: StepStatus
    created_at: datetime = field(default_factory=datetime.utcnow)
    stderr: Optional[str] = None
    stdout: Optional[str] = None
    output_artifact: Any = None

    def __repr__(self) -> str:  # noqa D105
        return f"{self.step.title}: {self.status.value}"


@dataclass(frozen=True)
class Report:
    """A dataclass to build reports to share pipelines executions results with the user."""

    pipeline_context: PipelineContext
    steps_results: List[StepResult]
    created_at: datetime = field(default_factory=datetime.utcnow)
    name: str = "REPORT"
<<<<<<< HEAD
=======
    _file_path_key: str = "report.json"

    @property
    def file_path_key(self) -> str:
        return self._file_path_key

    @file_path_key.setter
    def file_path_key(self, v: str) -> None:
        self._file_path_key = v
>>>>>>> 0fc11c51

    @property
    def failed_steps(self) -> List[StepResult]:  # noqa D102
        return [step_result for step_result in self.steps_results if step_result.status is StepStatus.FAILURE]

    @property
    def successful_steps(self) -> List[StepResult]:  # noqa D102
        return [step_result for step_result in self.steps_results if step_result.status is StepStatus.SUCCESS]

    @property
    def skipped_steps(self) -> List[StepResult]:  # noqa D102
        return [step_result for step_result in self.steps_results if step_result.status is StepStatus.SKIPPED]

    @property
    def success(self) -> bool:  # noqa D102
        return len(self.failed_steps) == 0

    @property
    def run_duration(self) -> int:  # noqa D102
        return (self.created_at - self.pipeline_context.created_at).total_seconds()

    @property
    def remote_storage_enabled(self) -> bool:  # noqa D102
        return self.pipeline_context.is_ci

    async def save(self) -> None:
        """Save the report as a JSON file."""
        local_report_path = anyio.Path(LOCAL_REPORTS_PATH_ROOT + self.file_path_key)
        await local_report_path.parents[0].mkdir(parents=True, exist_ok=True)
        await local_report_path.write_text(self.to_json())

        if self.remote_storage_enabled:
            local_report_dagger_file = (
                self.pipeline_context.dagger_client.host().directory(".", include=[str(local_report_path)]).file(str(local_report_path))
            )
            report_upload_exit_code, _stdout, _stderr = await remote_storage.upload_to_gcs(
                dagger_client=self.pipeline_context.dagger_client,
                file_to_upload=local_report_dagger_file,
                key=self.file_path_key,
                bucket=self.pipeline_context.ci_report_bucket,
                gcs_credentials=self.pipeline_context.ci_gcs_credentials_secret,
            )
            if report_upload_exit_code != 0:
                self.pipeline_context.logger.error(f"Uploading the report to GCS Bucket: {self.pipeline_context.ci_report_bucket} failed.")

    def to_json(self) -> str:
        """Create a JSON representation of the report.

        Returns:
            str: The JSON representation of the report.
        """
        return json.dumps(
            {
                "pipeline_name": self.pipeline_context.pipeline_name,
                "run_timestamp": self.created_at.isoformat(),
                "run_duration": self.run_duration,
                "success": self.success,
                "failed_steps": [s.step.__class__.__name__ for s in self.failed_steps],
                "successful_steps": [s.step.__class__.__name__ for s in self.successful_steps],
                "skipped_steps": [s.step.__class__.__name__ for s in self.skipped_steps],
                "gha_workflow_run_url": self.pipeline_context.gha_workflow_run_url,
                "pipeline_start_timestamp": self.pipeline_context.pipeline_start_timestamp,
                "pipeline_end_timestamp": round(self.created_at.timestamp()),
                "pipeline_duration": round(self.created_at.timestamp()) - self.pipeline_context.pipeline_start_timestamp,
                "git_branch": self.pipeline_context.git_branch,
                "git_revision": self.pipeline_context.git_revision,
                "ci_context": self.pipeline_context.ci_context,
                "pull_request_url": self.pipeline_context.pull_request.html_url if self.pipeline_context.pull_request else None,
            }
        )

    def print(self):
        """Print the test report to the console in a nice way."""
        pipeline_name = self.pipeline_context.pipeline_name
        main_panel_title = Text(f"{pipeline_name.upper()} - {self.name}")
        main_panel_title.stylize(Style(color="blue", bold=True))
        duration_subtitle = Text(f"⏲️  Total pipeline duration for {pipeline_name}: {round(self.run_duration)} seconds")
        step_results_table = Table(title="Steps results")
        step_results_table.add_column("Step")
        step_results_table.add_column("Result")
        step_results_table.add_column("Finished after")

        for step_result in self.steps_results:
            step = Text(step_result.step.title)
            step.stylize(step_result.status.get_rich_style())
            result = Text(step_result.status.value)
            result.stylize(step_result.status.get_rich_style())

            if step_result.status is StepStatus.SKIPPED:
                step_results_table.add_row(step, result, "N/A")
            else:
                run_time_seconds = round((step_result.created_at - step_result.step.started_at).total_seconds())
                step_results_table.add_row(step, result, f"{run_time_seconds}s")

        to_render = [step_results_table]
        if self.failed_steps:
            sub_panels = []
            for failed_step in self.failed_steps:
                errors = Text(failed_step.stderr)
                panel_title = Text(f"{pipeline_name} {failed_step.step.title.lower()} failures")
                panel_title.stylize(Style(color="red", bold=True))
                sub_panel = Panel(errors, title=panel_title)
                sub_panels.append(sub_panel)
            failures_group = Group(*sub_panels)
            to_render.append(failures_group)

        main_panel = Panel(Group(*to_render), title=main_panel_title, subtitle=duration_subtitle)
        console.print(main_panel)


@dataclass(frozen=True)
class ConnectorReport(Report):
    """A dataclass to build connector test reports to share pipelines executions results with the user."""

    @property
<<<<<<< HEAD
    def should_be_saved(self) -> bool:  # noqa D102
        return self.pipeline_context.is_ci
=======
    def file_path_key(self) -> str:  # noqa D102
        connector_name = self.pipeline_context.connector.technical_name
        connector_version = self.pipeline_context.connector.version

        suffix = f"{connector_name}/{connector_version}/output.json"
        file_path_key = f"{self.pipeline_context.report_output_prefix}/{suffix}"
        return file_path_key

    @property
    def should_be_commented_on_pr(self) -> bool:  # noqa D102
        return self.pipeline_context.is_ci and self.pipeline_context.pull_request and self.pipeline_context.PRODUCTION
>>>>>>> 0fc11c51

    @property
    def should_be_commented_on_pr(self) -> bool:  # noqa D102
        return self.pipeline_context.is_ci and self.pipeline_context.pull_request and self.pipeline_context.PRODUCTION

    def to_json(self) -> str:
        """Create a JSON representation of the connector test report.

        Returns:
            str: The JSON representation of the report.
        """
        return json.dumps(
            {
                "connector_technical_name": self.pipeline_context.connector.technical_name,
                "connector_version": self.pipeline_context.connector.version,
                "run_timestamp": self.created_at.isoformat(),
                "run_duration": self.run_duration,
                "success": self.success,
                "failed_steps": [s.step.__class__.__name__ for s in self.failed_steps],
                "successful_steps": [s.step.__class__.__name__ for s in self.successful_steps],
                "skipped_steps": [s.step.__class__.__name__ for s in self.skipped_steps],
                "gha_workflow_run_url": self.pipeline_context.gha_workflow_run_url,
                "pipeline_start_timestamp": self.pipeline_context.pipeline_start_timestamp,
                "pipeline_end_timestamp": round(self.created_at.timestamp()),
                "pipeline_duration": round(self.created_at.timestamp()) - self.pipeline_context.pipeline_start_timestamp,
                "git_branch": self.pipeline_context.git_branch,
                "git_revision": self.pipeline_context.git_revision,
                "ci_context": self.pipeline_context.ci_context,
                "cdk_version": self.pipeline_context.cdk_version,
            }
        )

    def post_comment_on_pr(self) -> None:
        icon_url = f"https://raw.githubusercontent.com/airbytehq/airbyte/{self.pipeline_context.git_revision}/{self.pipeline_context.connector.code_directory}/icon.svg"
        global_status_emoji = "✅" if self.success else "❌"
        commit_url = f"{self.pipeline_context.pull_request.html_url}/commits/{self.pipeline_context.git_revision}"
        markdown_comment = f'## <img src="{icon_url}" width="40" height="40"> {self.pipeline_context.connector.technical_name} test report (commit [`{self.pipeline_context.git_revision[:10]}`]({commit_url})) - {global_status_emoji}\n\n'
        markdown_comment += f"⏲️  Total pipeline duration: {round(self.run_duration)} seconds\n\n"
        report_data = [
            [step_result.step.title, step_result.status.get_emoji()]
            for step_result in self.steps_results
            if step_result.status is not StepStatus.SKIPPED
        ]
        markdown_comment += tabulate(report_data, headers=["Step", "Result"], tablefmt="pipe") + "\n\n"
        markdown_comment += f"🔗 [View the logs here]({self.pipeline_context.gha_workflow_run_url})\n\n"
        markdown_comment += "*Please note that tests are only run on PR ready for review. Please set your PR to draft mode to not flood the CI engine and upstream service on following commits.*\n"
        markdown_comment += "**You can run the same pipeline locally on this branch with the [airbyte-ci](https://github.com/airbytehq/airbyte/blob/master/tools/ci_connector_ops/ci_connector_ops/pipelines/README.md) tool with the following command**\n"
        markdown_comment += f"```bash\nairbyte-ci connectors --name={self.pipeline_context.connector.technical_name} test\n```\n\n"
        self.pipeline_context.pull_request.create_issue_comment(markdown_comment)

    def print(self):
        """Print the test report to the console in a nice way."""
        connector_name = self.pipeline_context.connector.technical_name
        main_panel_title = Text(f"{connector_name.upper()} - {self.name}")
        main_panel_title.stylize(Style(color="blue", bold=True))
        duration_subtitle = Text(f"⏲️  Total pipeline duration for {connector_name}: {round(self.run_duration)} seconds")
        step_results_table = Table(title="Steps results")
        step_results_table.add_column("Step")
        step_results_table.add_column("Result")
        step_results_table.add_column("Finished after")

        for step_result in self.steps_results:
            step = Text(step_result.step.title)
            step.stylize(step_result.status.get_rich_style())
            result = Text(step_result.status.value)
            result.stylize(step_result.status.get_rich_style())
            step_results_table.add_row(step, result, f"{round((self.created_at - step_result.created_at).total_seconds())}s")

        to_render = [step_results_table]
        if self.failed_steps:
            sub_panels = []
            for failed_step in self.failed_steps:
                errors = Text(failed_step.stderr)
                panel_title = Text(f"{connector_name} {failed_step.step.title.lower()} failures")
                panel_title.stylize(Style(color="red", bold=True))
                sub_panel = Panel(errors, title=panel_title)
                sub_panels.append(sub_panel)
            failures_group = Group(*sub_panels)
            to_render.append(failures_group)

        main_panel = Panel(Group(*to_render), title=main_panel_title, subtitle=duration_subtitle)
        console.print(main_panel)<|MERGE_RESOLUTION|>--- conflicted
+++ resolved
@@ -15,16 +15,11 @@
 
 import anyio
 import asyncer
-<<<<<<< HEAD
-from ci_connector_ops.pipelines.consts import PYPROJECT_TOML_FILE_PATH
-from ci_connector_ops.pipelines.utils import check_path_in_workdir, with_exit_code, with_stderr, with_stdout
-=======
 from anyio import Path
 from ci_connector_ops.pipelines.consts import PYPROJECT_TOML_FILE_PATH, LOCAL_REPORTS_PATH_ROOT
 from ci_connector_ops.pipelines.actions import remote_storage
 from ci_connector_ops.pipelines.utils import check_path_in_workdir, slugify, with_exit_code, with_stderr, with_stdout
 
->>>>>>> 0fc11c51
 from ci_connector_ops.utils import console
 from dagger import Container, QueryError
 from rich.console import Group
@@ -45,12 +40,9 @@
     PULL_REQUEST = "pull_request"
     NIGHTLY_BUILDS = "nightly_builds"
     MASTER = "master"
-<<<<<<< HEAD
-=======
 
     def __str__(self) -> str:
         return self.value
->>>>>>> 0fc11c51
 
 
 class StepStatus(Enum):
@@ -107,10 +99,7 @@
 
     title: ClassVar[str]
     started_at: ClassVar[datetime]
-<<<<<<< HEAD
-=======
     max_retries: ClassVar[int] = 0
->>>>>>> 0fc11c51
 
     def __init__(self, context: ConnectorContext) -> None:  # noqa D107
         self.context = context
@@ -185,8 +174,6 @@
 class PytestStep(Step, ABC):
     """An abstract class to run pytest tests and evaluate success or failure according to pytest logs."""
 
-<<<<<<< HEAD
-=======
     async def write_log_file(self, logs) -> str:
         """Return the path to the pytest log file."""
         log_directory = Path(f"{self.context.connector.code_directory}/airbyte_ci_logs")
@@ -194,7 +181,6 @@
         await Path(f"{log_directory}/{slugify(self.title).replace('-', '_')}.log").write_text(logs)
         self.context.logger.info(f"Pytest logs written to {log_directory}/{slugify(self.title)}.log")
 
->>>>>>> 0fc11c51
     # TODO this is not very robust if pytest crashes and does not outputs its expected last log line.
     def pytest_logs_to_step_result(self, logs: str) -> StepResult:
         """Parse pytest log and infer failure, success or skipping.
@@ -227,10 +213,7 @@
         """
         test_config = "pytest.ini" if await check_path_in_workdir(connector_under_test, "pytest.ini") else "/" + PYPROJECT_TOML_FILE_PATH
         if await check_path_in_workdir(connector_under_test, test_directory):
-<<<<<<< HEAD
-=======
-
->>>>>>> 0fc11c51
+
             tester = connector_under_test.with_exec(
                 [
                     "python",
@@ -244,14 +227,10 @@
                     test_config,
                 ]
             )
-<<<<<<< HEAD
-            return self.pytest_logs_to_step_result(await tester.stdout())
-=======
             logs = await tester.stdout()
             if self.context.is_local:
                 await self.write_log_file(logs)
             return self.pytest_logs_to_step_result(logs)
->>>>>>> 0fc11c51
 
         else:
             return StepResult(self, StepStatus.SKIPPED)
@@ -280,8 +259,6 @@
     steps_results: List[StepResult]
     created_at: datetime = field(default_factory=datetime.utcnow)
     name: str = "REPORT"
-<<<<<<< HEAD
-=======
     _file_path_key: str = "report.json"
 
     @property
@@ -291,7 +268,6 @@
     @file_path_key.setter
     def file_path_key(self, v: str) -> None:
         self._file_path_key = v
->>>>>>> 0fc11c51
 
     @property
     def failed_steps(self) -> List[StepResult]:  # noqa D102
@@ -407,10 +383,6 @@
     """A dataclass to build connector test reports to share pipelines executions results with the user."""
 
     @property
-<<<<<<< HEAD
-    def should_be_saved(self) -> bool:  # noqa D102
-        return self.pipeline_context.is_ci
-=======
     def file_path_key(self) -> str:  # noqa D102
         connector_name = self.pipeline_context.connector.technical_name
         connector_version = self.pipeline_context.connector.version
@@ -422,7 +394,6 @@
     @property
     def should_be_commented_on_pr(self) -> bool:  # noqa D102
         return self.pipeline_context.is_ci and self.pipeline_context.pull_request and self.pipeline_context.PRODUCTION
->>>>>>> 0fc11c51
 
     @property
     def should_be_commented_on_pr(self) -> bool:  # noqa D102
