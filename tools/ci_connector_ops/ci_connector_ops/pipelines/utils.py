--- conflicted
+++ resolved
@@ -7,10 +7,7 @@
 import datetime
 import re
 import sys
-<<<<<<< HEAD
-=======
 import unicodedata
->>>>>>> ebc907cd
 from pathlib import Path
 from typing import Any, Callable, List, Optional, Set
 
@@ -19,11 +16,7 @@
 import click
 import git
 from ci_connector_ops.utils import DESTINATION_CONNECTOR_PATH_PREFIX, SOURCE_CONNECTOR_PATH_PREFIX, Connector, get_connector_name_from_path
-<<<<<<< HEAD
-from dagger import Config, Connection, Container, DaggerError, QueryError
-=======
 from dagger import Config, Connection, Container, DaggerError, File, QueryError
->>>>>>> ebc907cd
 
 DAGGER_CONFIG = Config(log_output=sys.stderr)
 AIRBYTE_REPO_URL = "https://github.com/airbytehq/airbyte.git"
@@ -129,14 +122,10 @@
     return round(datetime.datetime.utcnow().timestamp())
 
 
-<<<<<<< HEAD
 async def get_modified_files_in_branch_remote(
     current_git_branch: str, current_git_revision: str, diffed_branch: str = "origin/master"
 ) -> Set[str]:
-=======
-async def get_modified_files_remote(current_git_branch: str, current_git_revision: str, diffed_branch: str = "origin/master") -> Set[str]:
     """Use git diff to spot the modified files on the remote branch."""
->>>>>>> ebc907cd
     async with Connection(DAGGER_CONFIG) as dagger_client:
         modified_files = await (
             dagger_client.container()
@@ -164,23 +153,15 @@
     return set(modified_files.split("\n"))
 
 
-<<<<<<< HEAD
 def get_modified_files_in_branch_local(current_git_revision: str, diffed_branch: str = "master") -> Set[str]:
-=======
-def get_modified_files_local(current_git_revision: str, diffed_branch: str = "master") -> Set[str]:
     """Use git diff to spot the modified files on the local branch."""
->>>>>>> ebc907cd
     airbyte_repo = git.Repo()
     modified_files = airbyte_repo.git.diff("--diff-filter=MA", "--name-only", f"{diffed_branch}...{current_git_revision}").split("\n")
     return set(modified_files)
 
 
-<<<<<<< HEAD
 def get_modified_files_in_branch(current_git_branch: str, current_git_revision: str, diffed_branch: str, is_local: bool = True) -> Set[str]:
-=======
-def get_modified_files(current_git_branch: str, current_git_revision: str, diffed_branch: str, is_local: bool = True) -> Set[str]:
     """Retrieve the list of modified files on the branch."""
->>>>>>> ebc907cd
     if is_local:
         return get_modified_files_in_branch_local(current_git_revision, diffed_branch)
     else:
@@ -235,7 +216,6 @@
     return set(modified_connectors)
 
 
-<<<<<<< HEAD
 def get_modified_files_per_connector(modified_files: Set[str], filename: Optional[str] = None) -> dict[Connector, List[Path]]:
     modified_files_per_connectors = {}
     for file_path in modified_files:
@@ -246,7 +226,8 @@
             modified_files_per_connectors.setdefault(connector, [])
             modified_files_per_connectors[connector].append(Path(file_path))
     return modified_files_per_connectors
-=======
+
+
 def slugify(value: Any, allow_unicode: bool = False):
     """
     Taken from https://github.com/django/django/blob/master/django/utils/text.py.
@@ -298,7 +279,6 @@
         if "ENV ENABLE_SENTRY true" in line:
             return True
     return False
->>>>>>> ebc907cd
 
 
 class DaggerPipelineCommand(click.Command):
