--- conflicted
+++ resolved
@@ -7,26 +7,16 @@
 import datetime
 import re
 import sys
-<<<<<<< HEAD
 import unicodedata
 from pathlib import Path
-from typing import Any, Optional, Set
-=======
+from typing import Any, Callable, List, Optional, Set
+
+import anyio
+import asyncer
 import click
-from pathlib import Path
-from typing import Optional, Set, Any, List, Callable
->>>>>>> f9a62e87
-
-import asyncer
-import anyio
 import git
 from ci_connector_ops.utils import DESTINATION_CONNECTOR_PATH_PREFIX, SOURCE_CONNECTOR_PATH_PREFIX, Connector, get_connector_name_from_path
-<<<<<<< HEAD
-from dagger import Config, Connection, Container, File, QueryError
-=======
-from dagger import Config, Connection, Container, QueryError, DaggerError
-
->>>>>>> f9a62e87
+from dagger import Config, Connection, Container, DaggerError, File, QueryError
 
 DAGGER_CONFIG = Config(log_output=sys.stderr)
 AIRBYTE_REPO_URL = "https://github.com/airbytehq/airbyte.git"
@@ -185,7 +175,6 @@
     return set(modified_connectors)
 
 
-<<<<<<< HEAD
 def slugify(value: Any, allow_unicode: bool = False):
     """
     Taken from https://github.com/django/django/blob/master/django/utils/text.py.
@@ -237,7 +226,8 @@
         if "ENV ENABLE_SENTRY true" in line:
             return True
     return False
-=======
+
+
 class DaggerPipelineCommand(click.Command):
     def invoke(self, ctx: click.Context) -> Any:
         """Wrap parent invoke in a try catch suited to handle pipeline failures.
@@ -265,5 +255,4 @@
         async with asyncer.create_task_group() as task_group:
             tasks = [task_group.soonify(step)() for step in steps]
 
-        return [task.value for task in tasks]
->>>>>>> f9a62e87
+        return [task.value for task in tasks]