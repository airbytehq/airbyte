#
# Copyright (c) 2023 Airbyte, Inc., all rights reserved.
#

"""Module grouping functions interacting with the GitHub API."""

from __future__ import annotations

import os
from typing import TYPE_CHECKING, Optional

from ci_connector_ops.utils import console

if TYPE_CHECKING:
    from logging import Logger

from github import Github

AIRBYTE_GITHUB_REPO = "airbytehq/airbyte"


def safe_log(logger: Optional[Logger], message: str, level: str = "info") -> None:
    if logger:
        log_method = getattr(logger, level.lower())
        log_method(message)
    else:
        console.print(message)


def update_commit_status_check(
    sha: str, state: str, target_url: str, description: str, context: str, should_send=True, logger: Logger = None
):
<<<<<<< HEAD
    """Call the GitHub API to create commit status check.

    Args:
        sha (str): Hash of the commit for which you want to create a status check.
        state (str): The check state (success, failure, pendint)
        target_url (str): The URL to attach to the commit check for details.
        description (str): Description of the check that is run.
        context (str): Name of the Check context e.g: source-pokeapi tests
        should_send (bool, optional): Whether the commit check should actually be sent to GitHub API. Defaults to True.
        logger (Logger, optional): A logger to log info about updates. Defaults to None.
    """
=======
    safe_log(logger, f"Attempting to create {state} status for commit {sha} on Github in {context} context.")

>>>>>>> 2b09f4fa
    if not should_send:
        return

    try:
        github_client = Github(os.environ["CI_GITHUB_ACCESS_TOKEN"])
        airbyte_repo = github_client.get_repo(AIRBYTE_GITHUB_REPO)
    except Exception as e:
        if logger:
            logger.error("No commit status check sent, the connection to Github API failed", exc_info=True)
        else:
            console.print(e)
        return

    airbyte_repo.get_commit(sha=sha).create_status(
        state=state,
        target_url=target_url,
        description=description,
        context=context,
    )
    safe_log(logger, f"Created {state} status for commit {sha} on Github in {context} context.")<|MERGE_RESOLUTION|>--- conflicted
+++ resolved
@@ -20,6 +20,7 @@
 
 
 def safe_log(logger: Optional[Logger], message: str, level: str = "info") -> None:
+    """Log a message to a logger if one is available, otherwise print to the console."""
     if logger:
         log_method = getattr(logger, level.lower())
         log_method(message)
@@ -30,7 +31,6 @@
 def update_commit_status_check(
     sha: str, state: str, target_url: str, description: str, context: str, should_send=True, logger: Logger = None
 ):
-<<<<<<< HEAD
     """Call the GitHub API to create commit status check.
 
     Args:
@@ -42,10 +42,8 @@
         should_send (bool, optional): Whether the commit check should actually be sent to GitHub API. Defaults to True.
         logger (Logger, optional): A logger to log info about updates. Defaults to None.
     """
-=======
     safe_log(logger, f"Attempting to create {state} status for commit {sha} on Github in {context} context.")
 
->>>>>>> 2b09f4fa
     if not should_send:
         return
 
