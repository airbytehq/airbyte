--- conflicted
+++ resolved
@@ -14,43 +14,33 @@
 
 from anyio import Path
 from asyncer import asyncify
-from dagger import Client, Directory
-
 from ci_connector_ops.pipelines.actions import remote_storage, secrets
 from ci_connector_ops.pipelines.bases import ConnectorTestReport, TestReport
 from ci_connector_ops.pipelines.github import update_commit_status_check
 from ci_connector_ops.pipelines.utils import AIRBYTE_REPO_URL
 from ci_connector_ops.utils import Connector
-
-
-<<<<<<< HEAD
-class ContextState(Enum):
-    """Enum to characterize the current context state, values are used for external representation on GitHub commit checks."""
-
-    INITIALIZED = {"github_state": "pending", "description": "Tests are being initialized..."}
-    RUNNING = {"github_state": "pending", "description": "Tests are running..."}
-    ERROR = {"github_state": "error", "description": "Something went wrong while running the tests."}
-    SUCCESSFUL = {"github_state": "success", "description": "All tests ran successfully."}
-    FAILURE = {"github_state": "failure", "description": "Test failed."}
-=======
-# create an enum for ci context values which can be ["manual", "pull_request", "nightly_builds"]
-# and use it in the context class
+from dagger import Client, Directory
+
+
 class CIContext(str, Enum):
+    """An enum for Ci context values which can be ["manual", "pull_request", "nightly_builds"]"""
+
     MANUAL = "manual"
     PULL_REQUEST = "pull_request"
     NIGHTLY_BUILDS = "nightly_builds"
->>>>>>> 2b09f4fa
 
 
 class ContextState(Enum):
+    """Enum to characterize the current context state, values are used for external representation on GitHub commit checks."""
+
     INITIALIZED = {"github_state": "pending", "description": "Pipelines are being initialized..."}
     RUNNING = {"github_state": "pending", "description": "Pipelines are running..."}
     ERROR = {"github_state": "error", "description": "Something went wrong while running the Pipelines."}
     SUCCESSFUL = {"github_state": "success", "description": "All Pipelines ran successfully."}
     FAILURE = {"github_state": "failure", "description": "Pipeline failed."}
 
-<<<<<<< HEAD
-    DEFAULT_CONNECTOR_ACCEPTANCE_TEST_IMAGE = "airbyte/connector-acceptance-test:latest"
+
+class PipelineContext:
     DEFAULT_EXCLUDED_FILES = (
         [".git"]
         + glob("**/build", recursive=True)
@@ -64,43 +54,18 @@
         + glob("**/.mypy_cache", recursive=True)
         + glob("**/.DS_Store", recursive=True)
     )
-=======
->>>>>>> 2b09f4fa
-
-class PipelineContext:
+
     def __init__(
         self,
         pipeline_name: str,
         is_local: bool,
         git_branch: str,
         git_revision: str,
-<<<<<<< HEAD
-        use_remote_secrets: bool = True,
-        connector_acceptance_test_image: Optional[str] = DEFAULT_CONNECTOR_ACCEPTANCE_TEST_IMAGE,
-=======
->>>>>>> 2b09f4fa
         gha_workflow_run_url: Optional[str] = None,
         pipeline_start_timestamp: Optional[int] = None,
         ci_context: Optional[str] = None,
     ):
-<<<<<<< HEAD
-        """Initialize a connector test context.
-
-        Args:
-            connector (Connector): The connector under test.
-            is_local (bool): Whether the context is for a local run or a CI run.
-            git_branch (str): The current git branch name.
-            git_revision (str): The current git revision, commit hash.
-            use_remote_secrets (bool, optional): Whether to download secrets for GSM or use the local secrets. Defaults to True.
-            connector_acceptance_test_image (Optional[str], optional): The image to use to run connector acceptance tests. Defaults to DEFAULT_CONNECTOR_ACCEPTANCE_TEST_IMAGE.
-            gha_workflow_run_url (Optional[str], optional): URL to the github action workflow run. Only valid for CI run. Defaults to None.
-            pipeline_start_timestamp (Optional[int], optional): Timestamp at which the pipeline started. Defaults to None.
-            ci_context (Optional[str], optional): Pull requests, workflow dispatch or nightly build. Defaults to None.
-        """
-        self.connector = connector
-=======
         self.pipeline_name = pipeline_name
->>>>>>> 2b09f4fa
         self.is_local = is_local
         self.git_branch = git_branch
         self.git_revision = git_revision
@@ -113,26 +78,7 @@
         self.logger = logging.getLogger(self.pipeline_name)
         self.dagger_client = None
         self._test_report = None
-
-<<<<<<< HEAD
-    @property
-    def secrets_dir(self) -> Directory:  # noqa D102
-        return self._secrets_dir
-
-    @secrets_dir.setter
-    def secrets_dir(self, secrets_dir: Directory):  # noqa D102
-        self._secrets_dir = secrets_dir
-
-    @property
-    def updated_secrets_dir(self) -> Directory:  # noqa D102
-        return self._updated_secrets_dir
-
-    @updated_secrets_dir.setter
-    def updated_secrets_dir(self, updated_secrets_dir: Directory):  # noqa D102
-        self._updated_secrets_dir = updated_secrets_dir
-=======
         update_commit_status_check(**self.github_commit_status)
->>>>>>> 2b09f4fa
 
     @property
     def dagger_client(self) -> Client:  # noqa D102
@@ -147,48 +93,21 @@
         return self.is_local is False
 
     @property
-<<<<<<< HEAD
     def is_pr(self):  # noqa D102
-        return self.ci_context == "pull_request"
-=======
-    def is_pr(self):
         return self.ci_context == CIContext.PULL_REQUEST
->>>>>>> 2b09f4fa
 
     @property
     def repo(self):  # noqa D102
         return self.dagger_client.git(AIRBYTE_REPO_URL, keep_git_dir=True)
 
     @property
-<<<<<<< HEAD
-    def connector_acceptance_test_source_dir(self) -> Directory:  # noqa D102
-        return self.get_repo_dir("airbyte-integrations/bases/connector-acceptance-test")
-
-    @property
-    def should_save_updated_secrets(self):  # noqa D102
-        return self.use_remote_secrets and self.updated_secrets_dir is not None
-
-    @property
-    def main_pipeline_name(self):  # noqa D102
-        return f"CI test for {self.connector.technical_name}"
-
-    @property
-    def test_report(self) -> ConnectorTestReport:  # noqa D102
-=======
-    def test_report(self) -> TestReport:
->>>>>>> 2b09f4fa
+    def test_report(self) -> TestReport:  # noqa D102
         return self._test_report
 
     @test_report.setter
     def test_report(self, test_report: TestReport):
         self._test_report = test_report
         self.state = ContextState.SUCCESSFUL if test_report.success else ContextState.FAILURE
-
-    def get_repo_dir(self, subdir=".", exclude=None, include=None) -> Directory:
-        if self.is_local:
-            return self.dagger_client.host().directory(subdir, exclude=exclude, include=include)
-        else:
-            return self.repo.branch(self.git_branch).tree().directory(subdir)
 
     @property
     def github_commit_status(self) -> dict:
@@ -203,7 +122,6 @@
             "logger": self.logger,
         }
 
-<<<<<<< HEAD
     def get_repo_dir(self, subdir: str = ".", exclude: Optional[List[str]] = None, include: Optional[List[str]] = None) -> Directory:
         """Get a directory from the current repository.
 
@@ -235,32 +153,7 @@
         else:
             return self.repo.branch(self.git_branch).tree().directory(subdir)
 
-    def get_connector_dir(self, exclude: Optional[List[str]] = None, include: Optional[List[str]] = None) -> Directory:
-        """Get the connector under test source code directory.
-
-        Args:
-            exclude ([List[str], optional): List of files or directories to exclude from the directory. Defaults to None.
-            include ([List[str], optional): List of files or directories to include in the directory. Defaults to None.
-
-        Returns:
-            Directory: The connector under test source code directory.
-        """
-        return self.get_repo_dir(str(self.connector.code_directory), exclude=exclude, include=include)
-
     async def __aenter__(self):
-        """Perform setup operation for the ConnectorTestContext.
-
-        Updates the current commit status on Github.
-
-        Raises:
-            Exception: An error is raised when the context was not initialized with a Dagger client
-
-        Returns:
-            ConnectorTestContext: A running instance of the ConnectorTestContext.
-        """
-=======
-    async def __aenter__(self):
->>>>>>> 2b09f4fa
         if self.dagger_client is None:
             raise Exception("A Pipeline can't be entered with an undefined dagger_client")
         self.state = ContextState.RUNNING
@@ -303,6 +196,19 @@
         pipeline_start_timestamp: Optional[int] = None,
         ci_context: Optional[str] = None,
     ):
+        """Initialize a connector test context.
+
+        Args:
+            connector (Connector): The connector under test.
+            is_local (bool): Whether the context is for a local run or a CI run.
+            git_branch (str): The current git branch name.
+            git_revision (str): The current git revision, commit hash.
+            use_remote_secrets (bool, optional): Whether to download secrets for GSM or use the local secrets. Defaults to True.
+            connector_acceptance_test_image (Optional[str], optional): The image to use to run connector acceptance tests. Defaults to DEFAULT_CONNECTOR_ACCEPTANCE_TEST_IMAGE.
+            gha_workflow_run_url (Optional[str], optional): URL to the github action workflow run. Only valid for CI run. Defaults to None.
+            pipeline_start_timestamp (Optional[int], optional): Timestamp at which the pipeline started. Defaults to None.
+            ci_context (Optional[str], optional): Pull requests, workflow dispatch or nightly build. Defaults to None.
+        """
         pipeline_name = f"CI test for {connector.technical_name}"
 
         self.connector = connector
@@ -323,19 +229,19 @@
         )
 
     @property
-    def secrets_dir(self) -> Directory:
+    def secrets_dir(self) -> Directory:  # noqa D102
         return self._secrets_dir
 
     @secrets_dir.setter
-    def secrets_dir(self, secrets_dir: Directory):
+    def secrets_dir(self, secrets_dir: Directory):  # noqa D102
         self._secrets_dir = secrets_dir
 
     @property
-    def updated_secrets_dir(self) -> Directory:
+    def updated_secrets_dir(self) -> Directory:  # noqa D102
         return self._updated_secrets_dir
 
     @updated_secrets_dir.setter
-    def updated_secrets_dir(self, updated_secrets_dir: Directory):
+    def updated_secrets_dir(self, updated_secrets_dir: Directory):  # noqa D102
         self._updated_secrets_dir = updated_secrets_dir
 
     @property
@@ -347,6 +253,15 @@
         return self.use_remote_secrets and self.updated_secrets_dir is not None
 
     def get_connector_dir(self, exclude=None, include=None) -> Directory:
+        """Get the connector under test source code directory.
+
+        Args:
+            exclude ([List[str], optional): List of files or directories to exclude from the directory. Defaults to None.
+            include ([List[str], optional): List of files or directories to include in the directory. Defaults to None.
+
+        Returns:
+            Directory: The connector under test source code directory.
+        """
         return self.get_repo_dir(str(self.connector.code_directory), exclude=exclude, include=include)
 
     async def __aexit__(
