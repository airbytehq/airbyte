--- conflicted
+++ resolved
@@ -5,11 +5,8 @@
 import os
 from datetime import datetime
 from enum import Enum
-<<<<<<< HEAD
 from glob import glob
-=======
 from types import TracebackType
->>>>>>> 7b1930ae
 from typing import Optional
 
 from anyio import Path
