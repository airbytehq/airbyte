--- conflicted
+++ resolved
@@ -12,11 +12,7 @@
 REPO=$(git ls-remote --get-url | xargs basename -s .git)
 echo $REPO
 if [ "$REPO" == "airbyte" ]; then
-<<<<<<< HEAD
-  PREV_VERSION=$(grep -w VERSION run-ab-platform.sh | cut -d"=" -f2)
-=======
   PREV_VERSION=$(grep -w 'VERSION=[0-9]\+\(\.[0-9]\+\)\+' run-ab-platform.sh | cut -d"=" -f2)
->>>>>>> 0fc11c51
   echo "Bumping version for Airbyte"
 else
   PREV_VERSION=$(grep -w VERSION .env | cut -d"=" -f2)
@@ -42,17 +38,6 @@
   echo "Bumped version for Airbyte Platform"
 fi
 
-<<<<<<< HEAD
-if [ "$REPO" == "airbyte" ]; then
-  NEW_VERSION=$(grep -w VERSION run-ab-platform.sh | cut -d"=" -f2)
-  echo "Bumping version for Airbyte"
-else
-  NEW_VERSION=$(grep -w VERSION .env | cut -d"=" -f2)
-  echo "Bumping version for Airbyte Platform"
-fi
-
-=======
->>>>>>> 0fc11c51
 export VERSION=$NEW_VERSION # for safety, since lib.sh exports a VERSION that is now outdated
 
 set +o xtrace
