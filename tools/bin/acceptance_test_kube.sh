--- conflicted
+++ resolved
@@ -8,12 +8,6 @@
 
 echo "Starting app..."
 
-<<<<<<< HEAD
-cat kube/overlays/dev/.env | grep S3_MINIO_ENDPOINT
-=======
-echo "Updating dev manifests with S3 logging configuration..."
-
->>>>>>> bb189cf8
 echo "Applying dev manifests to kubernetes..."
 kubectl apply -k kube/overlays/dev
 
