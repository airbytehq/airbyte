FROM python:3.7.11-alpine3.14 as base
FROM base as builder
<<<<<<< HEAD
=======


RUN apk --no-cache upgrade \
    && pip install --upgrade pip  \
    && apk add  g++ make

# the new version (>= 2.1.0) of package markupsafe removed the funcion `soft_unicode`. And it broke other dependences
# https://github.com/pallets/markupsafe/blob/main/CHANGES.rst
# thus this version is pinned
# RUN  pip install --prefix=/install markupsafe==2.0.1
RUN  pip install --prefix=/install black==22.1.0 datamodel_code_generator==0.11.19

FROM base
COPY --from=builder /install /usr/local

ENTRYPOINT ["datamodel-codegen"]
>>>>>>> 61b0e9e1


RUN apk --no-cache upgrade \
    && pip install --upgrade pip  \
    && apk add  g++ make

# the new version (>= 2.1.0) of package markupsafe removed the funcion `soft_unicode`. And it broke other dependences
# https://github.com/pallets/markupsafe/blob/main/CHANGES.rst
# thus this version is pinned
RUN  pip install --prefix=/install markupsafe==2.0.1
RUN  pip install --prefix=/install black==22.1.0 datamodel_code_generator==0.11.19<|MERGE_RESOLUTION|>--- conflicted
+++ resolved
@@ -1,7 +1,5 @@
 FROM python:3.7.11-alpine3.14 as base
 FROM base as builder
-<<<<<<< HEAD
-=======
 
 
 RUN apk --no-cache upgrade \
@@ -18,15 +16,6 @@
 COPY --from=builder /install /usr/local
 
 ENTRYPOINT ["datamodel-codegen"]
->>>>>>> 61b0e9e1
 
-
-RUN apk --no-cache upgrade \
-    && pip install --upgrade pip  \
-    && apk add  g++ make
-
-# the new version (>= 2.1.0) of package markupsafe removed the funcion `soft_unicode`. And it broke other dependences
-# https://github.com/pallets/markupsafe/blob/main/CHANGES.rst
-# thus this version is pinned
-RUN  pip install --prefix=/install markupsafe==2.0.1
-RUN  pip install --prefix=/install black==22.1.0 datamodel_code_generator==0.11.19+LABEL io.airbyte.version=dev
+LABEL io.airbyte.name=airbyte/code-generator