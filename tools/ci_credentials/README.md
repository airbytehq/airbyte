--- conflicted
+++ resolved
@@ -29,11 +29,7 @@
 * Click on "ADD KEY -> Create new key" and select JSON. This will download a file on your computer
 
 ### Setup ci_credentials
-<<<<<<< HEAD
-* In your .zshrc, add: export GCP_GSM_CREDENTIALS=`$(cat <path to JSON file>)`
-=======
 * In your .zshrc, add: `export GCP_GSM_CREDENTIALS=cat $(<path to JSON file>)`
->>>>>>> 8f65d61b
 * Follow README.md under `tools/ci_credentials`
 
 After making a change, you have to reinstall it to run the bash command: `pip install --quiet -e ./tools/ci_*`
@@ -41,7 +37,6 @@
 ## Run it
 
 The `VERSION=dev` will make it so it knows to use your local current working directory and not the Github Action one.
-
 
 ### Help
 ```bash
@@ -60,10 +55,6 @@
 ci_credentials all write-to-storage
 ```
 
-<<<<<<< HEAD
-=======
-
->>>>>>> 8f65d61b
 ### Update secrets
 To upload to GSM newly updated configurations from `airbyte-integrations/connectors/source-bings-ads/secrets/updated_configurations`:
 
