# CI Credentials
CLI tooling to read and manage GSM secrets:
- `write-to-storage` download a connector's secrets locally in the connector's `secret` folder
- `update-secrets` uploads new connector secret version that were locally updated.


## Development

Set up the world the same way Google Actions does it in `test-command.yml`.

```
source venv/bin/activate
pip install --quiet tox==3.24.4
tox -r -c ./tools/tox_ci.ini
pip install --quiet -e ./tools/ci_*
```

Download a Service account json key that has access to Google Secrets Manager.

### Create Service Account
* Go to https://console.cloud.google.com/iam-admin/serviceaccounts/create?project=dataline-integration-testing
* In step #1 `Service account details`, set a name and a relevant description
* In step #2 `Grant this service account access to project`, select role `Owner` (there is a role that is more scope but I based this decision on others `<user>-testing` service account)

### Create Service Account Token
* Go to https://console.cloud.google.com/iam-admin/serviceaccounts?project=dataline-integration-testing
* Find your service account and click on it
* Go in the tab "KEYS"
* Click on "ADD KEY -> Create new key" and select JSON. This will download a file on your computer

### Setup ci_credentials
<<<<<<< HEAD
* In your .zshrc, add: export GCP_GSM_CREDENTIALS=`$(cat <path to JSON file>)`
=======
* In your .zshrc, add: `export GCP_GSM_CREDENTIALS=cat $(<path to JSON file>)`
>>>>>>> 1bfb83ac
* Follow README.md under `tools/ci_credentials`

After making a change, you have to reinstall it to run the bash command: `pip install --quiet -e ./tools/ci_*`

## Run it

The `VERSION=dev` will make it so it knows to use your local current working directory and not the Github Action one.


### Help
```bash
ci_credentials --help
```

### Write credentials for a specific connector to local storage
To download GSM secrets to `airbyte-integrations/connectors/source-bings-ads/secrets`:
```bash
ci_credentials source-bing-ads write-to-storage
```

### Write credentials for all connectors to local storage
To download GSM secrets to for all available connectors into their respective `secrets` directories:
```bash
ci_credentials all write-to-storage
```

<<<<<<< HEAD
=======

>>>>>>> 1bfb83ac
### Update secrets
To upload to GSM newly updated configurations from `airbyte-integrations/connectors/source-bings-ads/secrets/updated_configurations`:

```bash
ci_credentials source-bing-ads update-secrets
```
<|MERGE_RESOLUTION|>--- conflicted
+++ resolved
@@ -29,11 +29,7 @@
 * Click on "ADD KEY -> Create new key" and select JSON. This will download a file on your computer
 
 ### Setup ci_credentials
-<<<<<<< HEAD
-* In your .zshrc, add: export GCP_GSM_CREDENTIALS=`$(cat <path to JSON file>)`
-=======
 * In your .zshrc, add: `export GCP_GSM_CREDENTIALS=cat $(<path to JSON file>)`
->>>>>>> 1bfb83ac
 * Follow README.md under `tools/ci_credentials`
 
 After making a change, you have to reinstall it to run the bash command: `pip install --quiet -e ./tools/ci_*`
@@ -60,10 +56,7 @@
 ci_credentials all write-to-storage
 ```
 
-<<<<<<< HEAD
-=======
 
->>>>>>> 1bfb83ac
 ### Update secrets
 To upload to GSM newly updated configurations from `airbyte-integrations/connectors/source-bings-ads/secrets/updated_configurations`:
 
