/*
 * MIT License
 *
 * Copyright (c) 2020 Dataline
 *
 * Permission is hereby granted, free of charge, to any person obtaining a copy
 * of this software and associated documentation files (the "Software"), to deal
 * in the Software without restriction, including without limitation the rights
 * to use, copy, modify, merge, publish, distribute, sublicense, and/or sell
 * copies of the Software, and to permit persons to whom the Software is
 * furnished to do so, subject to the following conditions:
 *
 * The above copyright notice and this permission notice shall be included in all
 * copies or substantial portions of the Software.
 *
 * THE SOFTWARE IS PROVIDED "AS IS", WITHOUT WARRANTY OF ANY KIND, EXPRESS OR
 * IMPLIED, INCLUDING BUT NOT LIMITED TO THE WARRANTIES OF MERCHANTABILITY,
 * FITNESS FOR A PARTICULAR PURPOSE AND NONINFRINGEMENT. IN NO EVENT SHALL THE
 * AUTHORS OR COPYRIGHT HOLDERS BE LIABLE FOR ANY CLAIM, DAMAGES OR OTHER
 * LIABILITY, WHETHER IN AN ACTION OF CONTRACT, TORT OR OTHERWISE, ARISING FROM,
 * OUT OF OR IN CONNECTION WITH THE SOFTWARE OR THE USE OR OTHER DEALINGS IN THE
 * SOFTWARE.
 */

package io.dataline.scheduler;

import io.dataline.config.JobCheckConnectionConfig;
import io.dataline.config.JobDiscoverSchemaConfig;
import io.dataline.config.JobSyncConfig;
import io.dataline.config.StandardCheckConnectionInput;
import io.dataline.config.StandardDiscoverSchemaInput;
import io.dataline.config.StandardSyncInput;
import io.dataline.workers.DefaultSyncWorker;
import io.dataline.workers.process.ProcessBuilderFactory;
import io.dataline.workers.singer.SingerCheckConnectionWorker;
import io.dataline.workers.singer.SingerDiscoverSchemaWorker;
import io.dataline.workers.singer.SingerTapFactory;
import io.dataline.workers.singer.SingerTargetFactory;
<<<<<<< HEAD
=======
import java.io.IOException;
import java.nio.file.Path;
>>>>>>> 29ea7d74
import org.apache.commons.dbcp2.BasicDataSource;
import org.slf4j.Logger;
import org.slf4j.LoggerFactory;

import java.io.IOException;

/**
 * This class is a runnable that give a job id and db connection figures out how to run the
 * appropriate worker for a given job.
 */
public class WorkerRunner implements Runnable {
<<<<<<< HEAD
  private static final Logger LOGGER = LoggerFactory.getLogger(WorkerRunner.class);
=======
>>>>>>> 29ea7d74

  private final long jobId;
  private final BasicDataSource connectionPool;
  private final SchedulerPersistence persistence;
  private final Path workspaceRoot;
  private final ProcessBuilderFactory pbf;

  public WorkerRunner(
      long jobId,
      BasicDataSource connectionPool,
      SchedulerPersistence persistence,
      Path workspaceRoot,
      ProcessBuilderFactory pbf) {
    this.jobId = jobId;
    this.connectionPool = connectionPool;
    this.persistence = persistence;
    this.workspaceRoot = workspaceRoot;
    this.pbf = pbf;
  }

  @Override
  public void run() {
    final Job job;
    try {
      job = persistence.getJob(jobId);
    } catch (IOException e) {
      throw new RuntimeException(e);
    }

<<<<<<< HEAD
    LOGGER.info("job: " + job.getId() + " " + job.getScope() + " " + job.getConfig().getConfigType());
=======
    final Path jobRoot = workspaceRoot.resolve(String.valueOf(jobId));
>>>>>>> 29ea7d74

    switch (job.getConfig().getConfigType()) {
      case CHECK_CONNECTION_SOURCE:
      case CHECK_CONNECTION_DESTINATION:
        LOGGER.info("check connection ");
        final StandardCheckConnectionInput checkConnectionInput =
            getCheckConnectionInput(job.getConfig().getCheckConnection());
        LOGGER.info("check connection input " + checkConnectionInput);
        new WorkerRun<>(
                jobId,
                jobRoot,
                checkConnectionInput,
                new SingerCheckConnectionWorker(
                    job.getConfig().getCheckConnection().getDockerImage(), pbf),
                connectionPool)
            .run();
        break;
      case DISCOVER_SCHEMA:
        final StandardDiscoverSchemaInput discoverSchemaInput =
            getDiscoverSchemaInput(job.getConfig().getDiscoverSchema());
        new WorkerRun<>(
                jobId,
                jobRoot,
                discoverSchemaInput,
                new SingerDiscoverSchemaWorker(
                    job.getConfig().getDiscoverSchema().getDockerImage(), pbf),
                connectionPool)
            .run();
        break;
      case SYNC:
        final StandardSyncInput syncInput = getSyncInput(job.getConfig().getSync());
        new WorkerRun<>(
                jobId,
                jobRoot,
                syncInput,
                // todo (cgardens) - still locked into only using SingerTaps and Targets. Next step
                //   here is to create DefaultTap and DefaultTarget which will be able to
                //   interoperate with SingerTap and SingerTarget now that they are split and
                //   mediated in DefaultSyncWorker.
                new DefaultSyncWorker(
                    new SingerTapFactory(job.getConfig().getSync().getSourceDockerImage(), pbf),
                    new SingerTargetFactory(
                        job.getConfig().getSync().getDestinationDockerImage(), pbf)),
                connectionPool)
            .run();
        break;
<<<<<<< HEAD
=======
      default:
        throw new RuntimeException("Unexpected config type: " + job.getConfig().getConfigType());
>>>>>>> 29ea7d74
    }
  }

  private static StandardCheckConnectionInput getCheckConnectionInput(
      JobCheckConnectionConfig config) {
    final StandardCheckConnectionInput checkConnectionInput = new StandardCheckConnectionInput();
    checkConnectionInput.setConnectionConfiguration(config.getConnectionConfiguration());

    return checkConnectionInput;
  }

  private static StandardDiscoverSchemaInput getDiscoverSchemaInput(
      JobDiscoverSchemaConfig config) {
    final StandardDiscoverSchemaInput discoverSchemaInput = new StandardDiscoverSchemaInput();
    discoverSchemaInput.setConnectionConfiguration(config.getConnectionConfiguration());

    return discoverSchemaInput;
  }

  private static StandardSyncInput getSyncInput(JobSyncConfig config) {
    final StandardSyncInput syncInput = new StandardSyncInput();
    syncInput.setSourceConnectionImplementation(config.getSourceConnectionImplementation());
    syncInput.setDestinationConnectionImplementation(
        config.getDestinationConnectionImplementation());
    syncInput.setStandardSync(config.getStandardSync());

    return syncInput;
  }
}<|MERGE_RESOLUTION|>--- conflicted
+++ resolved
@@ -36,26 +36,18 @@
 import io.dataline.workers.singer.SingerDiscoverSchemaWorker;
 import io.dataline.workers.singer.SingerTapFactory;
 import io.dataline.workers.singer.SingerTargetFactory;
-<<<<<<< HEAD
-=======
 import java.io.IOException;
 import java.nio.file.Path;
->>>>>>> 29ea7d74
 import org.apache.commons.dbcp2.BasicDataSource;
 import org.slf4j.Logger;
 import org.slf4j.LoggerFactory;
-
-import java.io.IOException;
 
 /**
  * This class is a runnable that give a job id and db connection figures out how to run the
  * appropriate worker for a given job.
  */
 public class WorkerRunner implements Runnable {
-<<<<<<< HEAD
   private static final Logger LOGGER = LoggerFactory.getLogger(WorkerRunner.class);
-=======
->>>>>>> 29ea7d74
 
   private final long jobId;
   private final BasicDataSource connectionPool;
@@ -85,11 +77,8 @@
       throw new RuntimeException(e);
     }
 
-<<<<<<< HEAD
     LOGGER.info("job: " + job.getId() + " " + job.getScope() + " " + job.getConfig().getConfigType());
-=======
     final Path jobRoot = workspaceRoot.resolve(String.valueOf(jobId));
->>>>>>> 29ea7d74
 
     switch (job.getConfig().getConfigType()) {
       case CHECK_CONNECTION_SOURCE:
@@ -136,11 +125,8 @@
                 connectionPool)
             .run();
         break;
-<<<<<<< HEAD
-=======
       default:
         throw new RuntimeException("Unexpected config type: " + job.getConfig().getConfigType());
->>>>>>> 29ea7d74
     }
   }
 
