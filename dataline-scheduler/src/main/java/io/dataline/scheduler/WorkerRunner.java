/*
 * MIT License
 *
 * Copyright (c) 2020 Dataline
 *
 * Permission is hereby granted, free of charge, to any person obtaining a copy
 * of this software and associated documentation files (the "Software"), to deal
 * in the Software without restriction, including without limitation the rights
 * to use, copy, modify, merge, publish, distribute, sublicense, and/or sell
 * copies of the Software, and to permit persons to whom the Software is
 * furnished to do so, subject to the following conditions:
 *
 * The above copyright notice and this permission notice shall be included in all
 * copies or substantial portions of the Software.
 *
 * THE SOFTWARE IS PROVIDED "AS IS", WITHOUT WARRANTY OF ANY KIND, EXPRESS OR
 * IMPLIED, INCLUDING BUT NOT LIMITED TO THE WARRANTIES OF MERCHANTABILITY,
 * FITNESS FOR A PARTICULAR PURPOSE AND NONINFRINGEMENT. IN NO EVENT SHALL THE
 * AUTHORS OR COPYRIGHT HOLDERS BE LIABLE FOR ANY CLAIM, DAMAGES OR OTHER
 * LIABILITY, WHETHER IN AN ACTION OF CONTRACT, TORT OR OTHERWISE, ARISING FROM,
 * OUT OF OR IN CONNECTION WITH THE SOFTWARE OR THE USE OR OTHER DEALINGS IN THE
 * SOFTWARE.
 */

package io.dataline.scheduler;

import com.google.common.annotations.VisibleForTesting;
import io.dataline.commons.concurrency.VoidCallable;
import io.dataline.config.JobCheckConnectionConfig;
import io.dataline.config.JobDiscoverSchemaConfig;
import io.dataline.config.JobSyncConfig;
import io.dataline.config.StandardCheckConnectionInput;
import io.dataline.config.StandardDiscoverSchemaInput;
import io.dataline.config.StandardSyncInput;
import io.dataline.scheduler.persistence.SchedulerPersistence;
import io.dataline.workers.DefaultSyncWorker;
import io.dataline.workers.process.ProcessBuilderFactory;
import io.dataline.workers.singer.SingerCheckConnectionWorker;
import io.dataline.workers.singer.SingerDiscoverSchemaWorker;
import io.dataline.workers.singer.SingerTapFactory;
import io.dataline.workers.singer.SingerTargetFactory;
import java.io.IOException;
import java.nio.file.Path;
import org.apache.commons.dbcp2.BasicDataSource;
import org.slf4j.Logger;
import org.slf4j.LoggerFactory;

/**
 * This class is a runnable that given a job id and db connection figures out how to run the
 * appropriate worker for a given job.
 */
public class WorkerRunner implements VoidCallable {

  private static final Logger LOGGER = LoggerFactory.getLogger(WorkerRunner.class);

  private final long jobId;
  private final BasicDataSource connectionPool;
  private final SchedulerPersistence persistence;
  private final Path workspaceRoot;
  private final ProcessBuilderFactory pbf;
  private final WorkerRun.Factory workerRunFactory;

  public WorkerRunner(final long jobId,
                      final BasicDataSource connectionPool,
                      final SchedulerPersistence persistence,
                      final Path workspaceRoot,
                      final ProcessBuilderFactory pbf) {
    this(jobId, connectionPool, persistence, workspaceRoot, pbf, WorkerRun::new);
  }

  @VisibleForTesting
  WorkerRunner(final long jobId,
               final BasicDataSource connectionPool,
               final SchedulerPersistence persistence,
               final Path workspaceRoot,
               final ProcessBuilderFactory pbf,
               final WorkerRun.Factory workerRunFactory) {
    this.jobId = jobId;
    this.connectionPool = connectionPool;
    this.persistence = persistence;
    this.workspaceRoot = workspaceRoot;
    this.pbf = pbf;
    this.workerRunFactory = workerRunFactory;
  }

  @Override
  public void voidCall() throws IOException {
    final Job job = persistence.getJob(jobId);

    LOGGER.info("job: {} {} {}", job.getId(), job.getScope(), job.getConfig().getConfigType());
    final Path jobRoot = workspaceRoot.resolve(String.valueOf(jobId));

    switch (job.getConfig().getConfigType()) {
      case CHECK_CONNECTION_SOURCE:
      case CHECK_CONNECTION_DESTINATION:
        final StandardCheckConnectionInput checkConnectionInput = createCheckConnectionInput(job.getConfig().getCheckConnection());
        workerRunFactory.create(
            jobId,
            jobRoot,
            checkConnectionInput,
            new SingerCheckConnectionWorker(new SingerDiscoverSchemaWorker(job.getConfig().getDiscoverSchema().getDockerImage(), pbf)),
            connectionPool)
            .run();
        break;
      case DISCOVER_SCHEMA:
        final StandardDiscoverSchemaInput discoverSchemaInput = createDiscoverSchemaInput(job.getConfig().getDiscoverSchema());
        workerRunFactory.create(
            jobId,
            jobRoot,
            discoverSchemaInput,
            new SingerDiscoverSchemaWorker(job.getConfig().getDiscoverSchema().getDockerImage(), pbf),
            connectionPool)
            .run();
        break;
      case SYNC:
        final StandardSyncInput syncInput = createSyncInput(job.getConfig().getSync());
        final SingerDiscoverSchemaWorker discoverSchemaWorker =
            new SingerDiscoverSchemaWorker(job.getConfig().getSync().getSourceDockerImage(), pbf);
        workerRunFactory.create(
            jobId,
            jobRoot,
            syncInput,
            // todo (cgardens) - still locked into only using SingerTaps and Targets. Next step
            // here is to create DefaultTap and DefaultTarget which will be able to
            // interoperate with SingerTap and SingerTarget now that they are split and
            // mediated in DefaultSyncWorker.
            new DefaultSyncWorker(
                new SingerTapFactory(job.getConfig().getSync().getSourceDockerImage(), pbf, discoverSchemaWorker),
                new SingerTargetFactory(job.getConfig().getSync().getDestinationDockerImage(), pbf)),
            connectionPool)
            .run();
        break;
      default:
        throw new RuntimeException("Unexpected config type: " + job.getConfig().getConfigType());
    }
  }

<<<<<<< HEAD
  private static StandardCheckConnectionInput createCheckConnectionInput(JobCheckConnectionConfig config) {
    return new StandardCheckConnectionInput().withConnectionConfiguration(config.getConnectionConfiguration());
  }

  private static StandardDiscoverSchemaInput createDiscoverSchemaInput(JobDiscoverSchemaConfig config) {
    return new StandardDiscoverSchemaInput()
        .withConnectionConfiguration(config.getConnectionConfiguration());
  }

  private static StandardSyncInput createSyncInput(JobSyncConfig config) {
    return new StandardSyncInput()
        .withSourceConnectionImplementation(config.getSourceConnectionImplementation())
        .withDestinationConnectionImplementation(config.getDestinationConnectionImplementation())
        .withStandardSync(config.getStandardSync());
=======
  private static StandardCheckConnectionInput getCheckConnectionInput(JobCheckConnectionConfig config) {
    final StandardCheckConnectionInput checkConnectionInput = new StandardCheckConnectionInput()
        .withConnectionConfiguration(config.getConnectionConfiguration());

    return checkConnectionInput;
  }

  private static StandardDiscoverSchemaInput getDiscoverSchemaInput(JobDiscoverSchemaConfig config) {
    final StandardDiscoverSchemaInput discoverSchemaInput = new StandardDiscoverSchemaInput()
        .withConnectionConfiguration(config.getConnectionConfiguration());

    return discoverSchemaInput;
  }

  private static StandardSyncInput getSyncInput(JobSyncConfig config) {
    final StandardSyncInput syncInput = new StandardSyncInput()
        .withSourceConnectionImplementation(config.getSourceConnectionImplementation())
        .withDestinationConnectionImplementation(config.getDestinationConnectionImplementation())
        .withStandardSync(config.getStandardSync());

    return syncInput;
>>>>>>> 4980805a
  }

}<|MERGE_RESOLUTION|>--- conflicted
+++ resolved
@@ -24,8 +24,6 @@
 
 package io.dataline.scheduler;
 
-import com.google.common.annotations.VisibleForTesting;
-import io.dataline.commons.concurrency.VoidCallable;
 import io.dataline.config.JobCheckConnectionConfig;
 import io.dataline.config.JobDiscoverSchemaConfig;
 import io.dataline.config.JobSyncConfig;
@@ -46,10 +44,10 @@
 import org.slf4j.LoggerFactory;
 
 /**
- * This class is a runnable that given a job id and db connection figures out how to run the
+ * This class is a runnable that give a job id and db connection figures out how to run the
  * appropriate worker for a given job.
  */
-public class WorkerRunner implements VoidCallable {
+public class WorkerRunner implements Runnable {
 
   private static final Logger LOGGER = LoggerFactory.getLogger(WorkerRunner.class);
 
@@ -58,34 +56,27 @@
   private final SchedulerPersistence persistence;
   private final Path workspaceRoot;
   private final ProcessBuilderFactory pbf;
-  private final WorkerRun.Factory workerRunFactory;
 
-  public WorkerRunner(final long jobId,
-                      final BasicDataSource connectionPool,
-                      final SchedulerPersistence persistence,
-                      final Path workspaceRoot,
-                      final ProcessBuilderFactory pbf) {
-    this(jobId, connectionPool, persistence, workspaceRoot, pbf, WorkerRun::new);
-  }
-
-  @VisibleForTesting
-  WorkerRunner(final long jobId,
-               final BasicDataSource connectionPool,
-               final SchedulerPersistence persistence,
-               final Path workspaceRoot,
-               final ProcessBuilderFactory pbf,
-               final WorkerRun.Factory workerRunFactory) {
+  public WorkerRunner(long jobId,
+                      BasicDataSource connectionPool,
+                      SchedulerPersistence persistence,
+                      Path workspaceRoot,
+                      ProcessBuilderFactory pbf) {
     this.jobId = jobId;
     this.connectionPool = connectionPool;
     this.persistence = persistence;
     this.workspaceRoot = workspaceRoot;
     this.pbf = pbf;
-    this.workerRunFactory = workerRunFactory;
   }
 
   @Override
-  public void voidCall() throws IOException {
-    final Job job = persistence.getJob(jobId);
+  public void run() {
+    final Job job;
+    try {
+      job = persistence.getJob(jobId);
+    } catch (IOException e) {
+      throw new RuntimeException(e);
+    }
 
     LOGGER.info("job: {} {} {}", job.getId(), job.getScope(), job.getConfig().getConfigType());
     final Path jobRoot = workspaceRoot.resolve(String.valueOf(jobId));
@@ -93,30 +84,31 @@
     switch (job.getConfig().getConfigType()) {
       case CHECK_CONNECTION_SOURCE:
       case CHECK_CONNECTION_DESTINATION:
-        final StandardCheckConnectionInput checkConnectionInput = createCheckConnectionInput(job.getConfig().getCheckConnection());
-        workerRunFactory.create(
+        final StandardCheckConnectionInput checkConnectionInput =
+            getCheckConnectionInput(job.getConfig().getCheckConnection());
+        new WorkerRun<>(
             jobId,
             jobRoot,
             checkConnectionInput,
             new SingerCheckConnectionWorker(new SingerDiscoverSchemaWorker(job.getConfig().getDiscoverSchema().getDockerImage(), pbf)),
             connectionPool)
-            .run();
+                .run();
         break;
       case DISCOVER_SCHEMA:
-        final StandardDiscoverSchemaInput discoverSchemaInput = createDiscoverSchemaInput(job.getConfig().getDiscoverSchema());
-        workerRunFactory.create(
+        final StandardDiscoverSchemaInput discoverSchemaInput = getDiscoverSchemaInput(job.getConfig().getDiscoverSchema());
+        new WorkerRun<>(
             jobId,
             jobRoot,
             discoverSchemaInput,
             new SingerDiscoverSchemaWorker(job.getConfig().getDiscoverSchema().getDockerImage(), pbf),
             connectionPool)
-            .run();
+                .run();
         break;
       case SYNC:
-        final StandardSyncInput syncInput = createSyncInput(job.getConfig().getSync());
+        final StandardSyncInput syncInput = getSyncInput(job.getConfig().getSync());
         final SingerDiscoverSchemaWorker discoverSchemaWorker =
             new SingerDiscoverSchemaWorker(job.getConfig().getSync().getSourceDockerImage(), pbf);
-        workerRunFactory.create(
+        new WorkerRun<>(
             jobId,
             jobRoot,
             syncInput,
@@ -128,29 +120,13 @@
                 new SingerTapFactory(job.getConfig().getSync().getSourceDockerImage(), pbf, discoverSchemaWorker),
                 new SingerTargetFactory(job.getConfig().getSync().getDestinationDockerImage(), pbf)),
             connectionPool)
-            .run();
+                .run();
         break;
       default:
         throw new RuntimeException("Unexpected config type: " + job.getConfig().getConfigType());
     }
   }
 
-<<<<<<< HEAD
-  private static StandardCheckConnectionInput createCheckConnectionInput(JobCheckConnectionConfig config) {
-    return new StandardCheckConnectionInput().withConnectionConfiguration(config.getConnectionConfiguration());
-  }
-
-  private static StandardDiscoverSchemaInput createDiscoverSchemaInput(JobDiscoverSchemaConfig config) {
-    return new StandardDiscoverSchemaInput()
-        .withConnectionConfiguration(config.getConnectionConfiguration());
-  }
-
-  private static StandardSyncInput createSyncInput(JobSyncConfig config) {
-    return new StandardSyncInput()
-        .withSourceConnectionImplementation(config.getSourceConnectionImplementation())
-        .withDestinationConnectionImplementation(config.getDestinationConnectionImplementation())
-        .withStandardSync(config.getStandardSync());
-=======
   private static StandardCheckConnectionInput getCheckConnectionInput(JobCheckConnectionConfig config) {
     final StandardCheckConnectionInput checkConnectionInput = new StandardCheckConnectionInput()
         .withConnectionConfiguration(config.getConnectionConfiguration());
@@ -172,7 +148,6 @@
         .withStandardSync(config.getStandardSync());
 
     return syncInput;
->>>>>>> 4980805a
   }
 
 }