--- conflicted
+++ resolved
@@ -51,8 +51,6 @@
  */
 public class WorkerRunner implements VoidCallable {
 
-  private static final Logger LOGGER = LoggerFactory.getLogger(JobSubmitter.class);
-
   private static final Logger LOGGER = LoggerFactory.getLogger(WorkerRunner.class);
 
   private final long jobId;
@@ -70,13 +68,12 @@
     this(jobId, connectionPool, persistence, workspaceRoot, pbf, WorkerRun::new);
   }
 
-  @VisibleForTesting
-  WorkerRunner(final long jobId,
-               final BasicDataSource connectionPool,
-               final SchedulerPersistence persistence,
-               final Path workspaceRoot,
-               final ProcessBuilderFactory pbf,
-               final WorkerRun.Factory workerRunFactory) {
+  @VisibleForTesting WorkerRunner(final long jobId,
+                                  final BasicDataSource connectionPool,
+                                  final SchedulerPersistence persistence,
+                                  final Path workspaceRoot,
+                                  final ProcessBuilderFactory pbf,
+                                  final WorkerRun.Factory workerRunFactory) {
     this.jobId = jobId;
     this.connectionPool = connectionPool;
     this.persistence = persistence;
@@ -86,20 +83,10 @@
   }
 
   @Override
-<<<<<<< HEAD
   public void voidCall() throws IOException {
     final Job job = persistence.getJob(jobId);
-=======
-  public void run() {
-    final Job job;
-    try {
-      job = persistence.getJob(jobId);
-    } catch (IOException e) {
-      throw new RuntimeException(e);
-    }
 
     LOGGER.info("job: {} {} {}", job.getId(), job.getScope(), job.getConfig().getConfigType());
->>>>>>> 735d15e2
     final Path jobRoot = workspaceRoot.resolve(String.valueOf(jobId));
 
     switch (job.getConfig().getConfigType()) {
@@ -145,47 +132,20 @@
     }
   }
 
-<<<<<<< HEAD
   private static StandardCheckConnectionInput createCheckConnectionInput(JobCheckConnectionConfig config) {
-    final StandardCheckConnectionInput checkConnectionInput = new StandardCheckConnectionInput();
-    checkConnectionInput.setConnectionConfiguration(config.getConnectionConfiguration());
-=======
-  private static StandardCheckConnectionInput getCheckConnectionInput(JobCheckConnectionConfig config) {
-    final StandardCheckConnectionInput checkConnectionInput = new StandardCheckConnectionInput()
-        .withConnectionConfiguration(config.getConnectionConfiguration());
->>>>>>> 735d15e2
-
-    return checkConnectionInput;
+    return new StandardCheckConnectionInput().withConnectionConfiguration(config.getConnectionConfiguration());
   }
 
-<<<<<<< HEAD
   private static StandardDiscoverSchemaInput createDiscoverSchemaInput(JobDiscoverSchemaConfig config) {
-    final StandardDiscoverSchemaInput discoverSchemaInput = new StandardDiscoverSchemaInput();
-    discoverSchemaInput.setConnectionConfiguration(config.getConnectionConfiguration());
-=======
-  private static StandardDiscoverSchemaInput getDiscoverSchemaInput(JobDiscoverSchemaConfig config) {
-    final StandardDiscoverSchemaInput discoverSchemaInput = new StandardDiscoverSchemaInput()
+    return new StandardDiscoverSchemaInput()
         .withConnectionConfiguration(config.getConnectionConfiguration());
->>>>>>> 735d15e2
-
-    return discoverSchemaInput;
   }
 
-<<<<<<< HEAD
   private static StandardSyncInput createSyncInput(JobSyncConfig config) {
-    final StandardSyncInput syncInput = new StandardSyncInput();
-    syncInput.setSourceConnectionImplementation(config.getSourceConnectionImplementation());
-    syncInput.setDestinationConnectionImplementation(config.getDestinationConnectionImplementation());
-    syncInput.setStandardSync(config.getStandardSync());
-=======
-  private static StandardSyncInput getSyncInput(JobSyncConfig config) {
-    final StandardSyncInput syncInput = new StandardSyncInput()
+    return new StandardSyncInput()
         .withSourceConnectionImplementation(config.getSourceConnectionImplementation())
         .withDestinationConnectionImplementation(config.getDestinationConnectionImplementation())
         .withStandardSync(config.getStandardSync());
->>>>>>> 735d15e2
-
-    return syncInput;
   }
 
 }