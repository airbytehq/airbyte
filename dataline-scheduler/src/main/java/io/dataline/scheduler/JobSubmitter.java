--- conflicted
+++ resolved
@@ -253,24 +253,9 @@
   private static UUID CONNECTION_ID = UUID.randomUUID();
 
   private static Set<ConnectionRead> getAllActiveConnections() {
-<<<<<<< HEAD
-    ConnectionSchedule testConnectionSchedule = new ConnectionSchedule();
-    testConnectionSchedule.setUnits(1l);
-    testConnectionSchedule.setTimeUnit(ConnectionSchedule.TimeUnitEnum.MINUTES);
-
-    ConnectionRead testConnection = new ConnectionRead();
-    testConnection.setName("echo-connection");
-    testConnection.setConnectionId(CONNECTION_ID);
-    testConnection.setSourceImplementationId(UUID.randomUUID());
-    testConnection.setDestinationImplementationId(UUID.randomUUID());
-    testConnection.setSchedule(testConnectionSchedule);
-    testConnection.setStatus(ConnectionStatus.ACTIVE);
-
-    return Sets.newHashSet(testConnection);
-=======
     //    TODO: re-enable test schedule
     //    ConnectionSchedule testConnectionSchedule = new ConnectionSchedule();
-    //    testConnectionSchedule.setUnits(1);
+    //    testConnectionSchedule.setUnits(1l);
     //    testConnectionSchedule.setTimeUnit(ConnectionSchedule.TimeUnitEnum.MINUTES);
     //    ConnectionRead testConnection = new ConnectionRead();
     //    testConnection.setName("echo-connection");
@@ -283,6 +268,5 @@
     //    return Sets.newHashSet(testConnection);
 
     return new HashSet<>();
->>>>>>> 511c28ed
   }
 }