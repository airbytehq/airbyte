--- conflicted
+++ resolved
@@ -33,13 +33,12 @@
 
 
 ## Change log:
-<<<<<<< HEAD
 #### 2023.03.28
 1. Add Fullstory snippet to webapp
-=======
+
 #### 2023.03.27
 1. Link to documentation(Sidebar)
->>>>>>> 9b385e12
+
 #### 2023.03.24
 1. Optimization when plan runs out(connection/config page/add modal)
 #### 2023.03.23
