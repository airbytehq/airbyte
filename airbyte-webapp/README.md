
# airbyte-webapp

This module contains the Airbyte Webapp. It is a React app written in TypeScript. It runs in a Docker container. A very lightweight nginx server runs in that Docker container and serves the webapp.

This project was bootstrapped with [Create React App](https://github.com/facebook/create-react-app).

## Available Scripts

In the project directory, you can run:

### `npm start`

Runs the app in the development mode.<br />
Open [http://localhost:3000](http://localhost:3000) to view it in the browser.

### `npm test`

Launches the test runner in the interactive watch mode.<br />

### `npm run build`

Builds the app for production to the `build` folder.<br />

### VERSION=yourtag ./gradlew :airbyte-webapp:assemble

Builds the app and Docker image and tags the image with `yourtag`.
Note: needs to be run from the root directory of the Airbyte project.

## Entrypoints
* `airbyte-webapp/src/App.tsx` is the entrypoint into the OSS version of the webapp.
* `airbyte-webapp/src/packages/cloud/App.tsx` is the entrypoint into the Cloud version of the webapp.


## Change log:
#### 2023.03.02
<<<<<<< HEAD
1. Error UI
=======
1. Fix the problem that the Tab component on the Source/Destination page is not selected.
2. Cancel left and right sliding fixed style
>>>>>>> 538cdf2e
#### 2023.03.01
1. Supplementary modal styles and adjust some background colors.
#### 2023.02.28
1. Change source/destination/connection ui
#### 2023.02.21
1. Change sidebar settings style as same as other buttons(files:sidebar.tsx)
2. User management page, small screen automatic adaptation problem (files.CustomSelect.tsx)
#### 2023.01.31
1. change wording in Alpha connectors (file: link.ts&en.json&WarningMessage.tsx)
#### 2023.01.13
1. Hide sync log (file: components/JobItem/JobItem.tsx)
2. Change link in connection config (file:links.ts(syncModeLink))
#### 2022.12.29
1. Add copy function for ource/destination page
#### 2022.12.28
1. Show source & destination pages (file: views/layout/sideBar)
#### 2022.12.27
1. Add an edit icon to the connections page (file: EntityTable/ConnectionTable.tsx&EntityTable/components/ConnectionSettingsCell.tsx&Switch/Switch.tsx)
2. Displays notification Settings (file: SettingsPage/SettingsPage.tsx&SettingsPage/pages/NotificationPage/NotificationPage.tsx)
#### 2022.12.14
1. Add sign out button in sidebar (file: en.json&SideBar.tsx)
#### 2022.12.13
1. Airbtyte replaced by Daspire (file: en.json)
2. Hide error log (file: ConnectorCard.tsx)
#### 2022.12.12
1. Add privacy & terms jump link for webapp registration page(file：links.ts&SignupForm.tsx)<|MERGE_RESOLUTION|>--- conflicted
+++ resolved
@@ -34,12 +34,9 @@
 
 ## Change log:
 #### 2023.03.02
-<<<<<<< HEAD
 1. Error UI
-=======
-1. Fix the problem that the Tab component on the Source/Destination page is not selected.
-2. Cancel left and right sliding fixed style
->>>>>>> 538cdf2e
+2. Fix the problem that the Tab component on the Source/Destination page is not selected.
+3. Cancel left and right sliding fixed style
 #### 2023.03.01
 1. Supplementary modal styles and adjust some background colors.
 #### 2023.02.28
