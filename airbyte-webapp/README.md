--- conflicted
+++ resolved
@@ -22,29 +22,5 @@
 
 ### Entrypoints
 
-<<<<<<< HEAD
-Launches the test runner in the interactive watch mode.<br />
-
-### `npm run build`
-
-Builds the app for production to the `build` folder.<br />
-
-### VERSION=yourtag ./gradlew :airbyte-webapp:assemble
-
-Builds the app and Docker image and tags the image with `yourtag`.
-Note: needs to be run from the root directory of the Airbyte project.
-
-### Using a custom version of the CDK declarative manifest schema for the connector builder UI
-
-When working on the connector builder UI and doing changes to the CDK and the webapp at the same time, you can start the dev server with `CDK_MANIFEST_PATH` or `CDK_VERSION` environment variables set to have the correct Typescript types built. If `CDK_VERSION` is set, it's loading the specified version of the CDK from pypi instead of the default one, if `CDK_MANIFEST_PATH` is set, it's copying the schema file locally.
-
-For example:
-```
-CDK_MANIFEST_PATH=../../airbyte/airbyte-cdk/python/airbyte_cdk/sources/declarative/declarative_componenpnt_schema.yaml npm start
-```
-
-## Entrypoints
-=======
->>>>>>> f3c94fbd
 * `airbyte-webapp/src/App.tsx` is the entrypoint into the OSS version of the webapp.
 * `airbyte-webapp/src/packages/cloud/App.tsx` is the entrypoint into the Cloud version of the webapp.