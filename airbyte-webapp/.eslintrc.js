module.exports = {
  extends: [
    "react-app",
    "plugin:@typescript-eslint/recommended",
    "plugin:jest/recommended",
    "prettier",
    "plugin:prettier/recommended",
    "plugin:css-modules/recommended",
    "plugin:jsx-a11y/recommended",
  ],
  plugins: ["react", "@typescript-eslint", "prettier", "unused-imports", "css-modules", "jsx-a11y"],
  parserOptions: {
    ecmaVersion: 2020,
    sourceType: "module",
    ecmaFeatures: {
      jsx: true,
    },
  },
  rules: {
    "jsx-a11y/label-has-associated-control": "error",
    curly: "warn",
    "css-modules/no-undef-class": "off",
    "css-modules/no-unused-class": ["error", { camelCase: true }],
    "dot-location": "warn",
    "dot-notation": "warn",
    eqeqeq: "error",
    "prettier/prettier": "warn",
    "unused-imports/no-unused-imports": "warn",
    "no-else-return": "warn",
    "no-lonely-if": "warn",
    "no-inner-declarations": "off",
    "no-unused-vars": "off",
    "no-useless-computed-key": "warn",
    "no-useless-return": "warn",
    "no-var": "warn",
    "object-shorthand": ["warn", "always"],
    "prefer-arrow-callback": "warn",
    "prefer-const": "warn",
    "prefer-destructuring": ["warn", { AssignmentExpression: { array: true } }],
    "prefer-object-spread": "warn",
    "prefer-template": "warn",
    "spaced-comment": ["warn", "always", { markers: ["/"] }],
    yoda: "warn",
    "import/order": [
      "warn",
      {
        "newlines-between": "always",
        groups: ["type", "builtin", "external", "internal", ["parent", "sibling"], "index"],
        pathGroupsExcludedImportTypes: ["builtin"],
        pathGroups: [
          {
            pattern: "components{/**,}",
            group: "internal",
          },
          {
            pattern: "+(config|core|hooks|locales|packages|pages|services|types|utils|views){/**,}",
            group: "internal",
            position: "after",
          },
        ],
        alphabetize: {
          order: "asc" /* sort in ascending order. Options: ['ignore', 'asc', 'desc'] */,
          caseInsensitive: true /* ignore case. Options: [true, false] */,
        },
      },
    ],
    "@typescript-eslint/array-type": ["warn", { default: "array-simple" }],
    "@typescript-eslint/ban-ts-comment": [
      "warn",
      {
        "ts-expect-error": "allow-with-description",
      },
    ],
    "@typescript-eslint/ban-types": "warn",
    "@typescript-eslint/consistent-indexed-object-style": ["warn", "record"],
    "@typescript-eslint/consistent-type-definitions": ["warn", "interface"],
    "@typescript-eslint/no-unused-vars": "warn",
    "react/function-component-definition": [
      "warn",
      {
        namedComponents: "arrow-function",
        unnamedComponents: "arrow-function",
      },
    ],
    "jest/consistent-test-it": ["warn", { fn: "it", withinDescribe: "it" }],
    "react/jsx-boolean-value": "warn",
    "react/jsx-curly-brace-presence": "warn",
    "react/jsx-fragments": "warn",
    "react/jsx-no-useless-fragment": ["warn", { allowExpressions: true }],
    "react/self-closing-comp": "warn",
<<<<<<< HEAD
    "react/style-prop-object": ["warn", { allow: ["FormattedNumber"] }],
=======
    "no-restricted-imports": [
      "error",
      {
        paths: [
          {
            name: "lodash",
            message: 'Please use `import [function] from "lodash/[function]";` instead.',
          },
        ],
        patterns: ["!lodash/*"],
      },
    ],
>>>>>>> 1e160b28
  },
  parser: "@typescript-eslint/parser",
  overrides: [
    {
      files: ["scripts/**/*"],
      rules: {
        "@typescript-eslint/no-var-requires": "off",
      },
    },
    {
      // Only applies to files in src. Rules should be in here that are requiring type information
      // and thus require the below parserOptions.
      files: ["src/**/*"],
      parserOptions: {
        tsconfigRootDir: __dirname,
        project: "./tsconfig.json",
      },
      rules: {
        "@typescript-eslint/await-thenable": "warn",
        "@typescript-eslint/no-unnecessary-type-assertion": "warn",
      },
    },
  ],
};<|MERGE_RESOLUTION|>--- conflicted
+++ resolved
@@ -88,9 +88,7 @@
     "react/jsx-fragments": "warn",
     "react/jsx-no-useless-fragment": ["warn", { allowExpressions: true }],
     "react/self-closing-comp": "warn",
-<<<<<<< HEAD
     "react/style-prop-object": ["warn", { allow: ["FormattedNumber"] }],
-=======
     "no-restricted-imports": [
       "error",
       {
@@ -103,7 +101,6 @@
         patterns: ["!lodash/*"],
       },
     ],
->>>>>>> 1e160b28
   },
   parser: "@typescript-eslint/parser",
   overrides: [
