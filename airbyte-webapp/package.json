--- conflicted
+++ resolved
@@ -1,10 +1,6 @@
 {
   "name": "airbyte-webapp",
-<<<<<<< HEAD
-  "version": "0.35.45-alpha",
-=======
   "version": "0.35.46-alpha",
->>>>>>> 55b92a55
   "private": true,
   "engines": {
     "node": ">=16.0.0"
