--- conflicted
+++ resolved
@@ -107,12 +107,8 @@
     "storybook-addon-mock": "^2.4.1",
     "tar": "^6.1.11",
     "tmpl": "^1.0.5",
-<<<<<<< HEAD
     "ts-node": "^10.8.1",
-    "typescript": "^4.6.3"
-=======
     "typescript": "^4.7.3"
->>>>>>> b763bdf4
   },
   "husky": {
     "hooks": {
