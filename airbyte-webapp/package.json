{
  "name": "airbyte-webapp",
  "version": "0.35.32-alpha",
  "private": true,
  "engines": {
    "node": ">=16.0.0"
  },
  "scripts": {
    "start": "react-scripts start",
    "build": "react-scripts build",
    "test": "react-scripts test",
    "format": "prettier --write 'src/**/*.{ts,tsx}'",
    "storybook": "start-storybook -p 9009 -s public --quiet",
    "lint": "eslint --ext js,ts,tsx src",
    "license-check": "node ./scripts/license-check.js"
  },
  "dependencies": {
    "@fortawesome/fontawesome-svg-core": "^1.2.36",
    "@fortawesome/free-brands-svg-icons": "^5.15.4",
    "@fortawesome/free-regular-svg-icons": "^5.15.4",
    "@fortawesome/free-solid-svg-icons": "^5.15.4",
    "@fortawesome/react-fontawesome": "^0.1.17",
    "@fullstory/browser": "^1.4.10",
    "@rest-hooks/legacy": "^2.0.5",
    "@sentry/react": "^6.17.3",
    "@sentry/tracing": "^6.17.3",
    "dayjs": "^1.10.7",
    "firebase": "^9.6.5",
    "flat": "^5.0.2",
    "formik": "^2.2.9",
    "lodash": "^4.17.21",
    "query-string": "^6.13.1",
    "react": "^17.0.2",
    "react-dom": "^17.0.2",
    "react-dropzone": "^11.5.3",
    "react-helmet": "6.1.0",
    "react-intl": "^5.24.4",
    "react-lazylog": "^4.5.3",
    "react-markdown": "^7.0.1",
    "react-pose": "^4.0.10",
    "react-query": "^3.34.12",
    "react-router-dom": "^6.2.1",
    "react-select": "^4.3.1",
    "react-table": "^7.7.0",
    "react-use": "^15.3.8",
    "react-use-intercom": "^1.5.0",
    "react-widgets": "^4.6.1",
<<<<<<< HEAD
    "recharts": "^2.1.8",
=======
    "recharts": "^2.1.3",
    "rehype-urls": "^1.1.1",
>>>>>>> 2282a4ae
    "remark-gfm": "^3.0.0",
    "rest-hooks": "^5.0.20",
    "sanitize-html": "^2.6.1",
    "styled-components": "^5.3.3",
    "typesafe-actions": "^5.1.0",
    "yup": "^0.32.11"
  },
  "devDependencies": {
    "@rest-hooks/test": "^6.2.0",
    "@storybook/addon-essentials": "^6.4.17",
    "@storybook/builder-webpack5": "^6.4.17",
    "@storybook/manager-webpack5": "^6.4.17",
    "@storybook/preset-create-react-app": "^4.0.0",
    "@storybook/react": "^6.4.17",
    "@storybook/theming": "^6.4.17",
    "@testing-library/jest-dom": "5.16.1",
    "@testing-library/react": "12.1.2",
    "@testing-library/react-hooks": "^7.0.2",
    "@testing-library/user-event": "^13.5.0",
    "@types/flat": "^5.0.2",
    "@types/jest": "^27.4.0",
    "@types/json-schema": "^7.0.6",
    "@types/lodash": "^4.14.178",
    "@types/node": "^17.0.13",
    "@types/query-string": "^6.3.0",
    "@types/react": "^17.0.38",
    "@types/react-dom": "^17.0.11",
    "@types/react-helmet": "^6.1.5",
    "@types/react-lazylog": "^4.5.1",
    "@types/react-select": "^4.0.16",
    "@types/react-table": "^7.7.9",
    "@types/react-widgets": "^4.4.7",
    "@types/sanitize-html": "^2.6.2",
    "@types/styled-components": "^5.1.21",
    "@typescript-eslint/eslint-plugin": "^5.10.1",
    "@typescript-eslint/parser": "^5.10.1",
    "eslint-config-prettier": "^8.3.0",
    "eslint-config-react-app": "^7.0.0",
    "eslint-plugin-jest": "^26.0.0",
    "eslint-plugin-prettier": "^4.0.0",
    "husky": "^4.2.3",
    "license-checker": "^25.0.1",
    "lint-staged": "^12.3.2",
    "prettier": "2.2.1",
    "react-scripts": "^5.0.0",
    "react-select-event": "^5.3.0",
    "storybook-addon-styled-component-theme": "^2.0.0",
    "tar": "^6.1.11",
    "tmpl": "^1.0.5",
    "typescript": "^4.5.0"
  },
  "husky": {
    "hooks": {
      "pre-commit": "lint-staged"
    }
  },
  "lint-staged": {
    "src/**/*.{js,jsx,ts,tsx,json,css,scss,md}": [
      "prettier --write"
    ]
  },
  "browserslist": {
    "production": [
      ">0.2%",
      "not dead",
      "not op_mini all"
    ],
    "development": [
      "last 1 chrome version",
      "last 1 firefox version",
      "last 1 safari version"
    ]
  }
}<|MERGE_RESOLUTION|>--- conflicted
+++ resolved
@@ -45,12 +45,8 @@
     "react-use": "^15.3.8",
     "react-use-intercom": "^1.5.0",
     "react-widgets": "^4.6.1",
-<<<<<<< HEAD
     "recharts": "^2.1.8",
-=======
-    "recharts": "^2.1.3",
     "rehype-urls": "^1.1.1",
->>>>>>> 2282a4ae
     "remark-gfm": "^3.0.0",
     "rest-hooks": "^5.0.20",
     "sanitize-html": "^2.6.1",
