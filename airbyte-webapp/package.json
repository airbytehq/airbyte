{
  "name": "airbyte-webapp",
  "version": "0.29.15-alpha",
  "private": true,
  "scripts": {
    "start": "react-scripts start",
    "build": "react-scripts build",
    "test": "react-scripts test",
    "format": "prettier --write 'src/**/*.{ts,tsx}'",
    "storybook": "start-storybook -p 9009 -s public --quiet",
    "lint": "eslint --ext js,ts,tsx src"
  },
  "dependencies": {
    "@asayerio/tracker": "^5.6.8",
    "@fortawesome/fontawesome-svg-core": "^1.2.27",
    "@fortawesome/free-brands-svg-icons": "^5.15.2",
    "@fortawesome/free-regular-svg-icons": "^5.14.0",
    "@fortawesome/free-solid-svg-icons": "^5.12.1",
    "@fortawesome/react-fontawesome": "^0.1.8",
    "@fullstory/browser": "^1.4.9",
    "@papercups-io/chat-widget": "^1.1.5",
    "@papercups-io/storytime": "^1.0.6",
    "@rest-hooks/legacy": "^2.0.5",
<<<<<<< HEAD
    "@sentry/react": "^6.11.0",
    "@sentry/tracing": "^6.11.0",
    "@storybook/preset-create-react-app": "^3.2.0",
    "@storybook/react": "^6.3.2",
=======
>>>>>>> fe38f692
    "dayjs": "^1.8.35",
    "firebase": "^9.0.1",
    "flat": "^5.0.2",
    "formik": "2.1.5",
    "lodash.get": "^4.4.2",
    "lodash.isequal": "^4.5.0",
    "lodash.merge": "^4.6.2",
    "query-string": "^6.13.1",
    "react": "17.0.1",
    "react-dom": "17.0.1",
    "react-dropzone": "^11.2.4",
    "react-helmet": "6.1.0",
    "react-intl": "^3.12.0",
    "react-lazylog": "^4.5.3",
    "react-pose": "^4.0.10",
    "react-query": "^3.19.1",
    "react-router-dom": "^5.1.2",
    "react-select": "^4.3.1",
    "react-table": "^7.5.0",
    "react-use": "^15.3.8",
    "react-widgets": "^4.6.1",
    "rest-hooks": "^5.0.20",
    "sanitize-html": "^2.3.3",
    "styled-components": "^5.1.1",
    "typesafe-actions": "^5.1.0",
    "yup": "^0.32.9"
  },
  "devDependencies": {
    "@rest-hooks/test": "^6.2.0",
    "@storybook/addon-essentials": "^6.3.6",
    "@storybook/preset-create-react-app": "^3.2.0",
    "@storybook/react": "^6.3.2",
    "@testing-library/jest-dom": "^5.11.4",
    "@testing-library/react": "^11.1.0",
    "@testing-library/react-hooks": "^7.0.1",
    "@testing-library/user-event": "^12.1.10",
    "@types/flat": "^5.0.1",
    "@types/jest": "^24.0.0",
    "@types/json-schema": "^7.0.6",
    "@types/lodash.get": "^4.4.6",
    "@types/lodash.isequal": "^4.5.5",
    "@types/lodash.merge": "^4.6.6",
    "@types/node": "^12.0.0",
    "@types/query-string": "^6.3.0",
    "@types/react": "17.0.2",
    "@types/react-dom": "17.0.1",
    "@types/react-helmet": "6.1.0",
    "@types/react-lazylog": "^4.5.0",
    "@types/react-router-dom": "^5.1.3",
    "@types/react-select": "^4.0.16",
    "@types/react-table": "^7.0.12",
    "@types/react-widgets": "4.4.4",
    "@types/sanitize-html": "^1.27.0",
    "@types/styled-components": "5.1.2",
    "@typescript-eslint/eslint-plugin": "^4.15.1",
    "@typescript-eslint/parser": "^4.15.1",
    "eslint-config-prettier": "^7.2.0",
    "eslint-plugin-jest": "^24.1.5",
    "eslint-plugin-prettier": "^3.3.1",
    "husky": "^4.2.3",
    "lint-staged": "^10.0.8",
    "prettier": "^2.2.1",
    "react-scripts": "4.0.2",
    "storybook-addon-styled-component-theme": "^2.0.0",
    "typescript": "4.2.4"
  },
  "husky": {
    "hooks": {
      "pre-commit": "lint-staged"
    }
  },
  "lint-staged": {
    "src/**/*.{js,jsx,ts,tsx,json,css,scss,md}": [
      "prettier --write"
    ]
  },
  "browserslist": {
    "production": [
      ">0.2%",
      "not dead",
      "not op_mini all"
    ],
    "development": [
      "last 1 chrome version",
      "last 1 firefox version",
      "last 1 safari version"
    ]
  }
}<|MERGE_RESOLUTION|>--- conflicted
+++ resolved
@@ -21,13 +21,10 @@
     "@papercups-io/chat-widget": "^1.1.5",
     "@papercups-io/storytime": "^1.0.6",
     "@rest-hooks/legacy": "^2.0.5",
-<<<<<<< HEAD
     "@sentry/react": "^6.11.0",
     "@sentry/tracing": "^6.11.0",
     "@storybook/preset-create-react-app": "^3.2.0",
     "@storybook/react": "^6.3.2",
-=======
->>>>>>> fe38f692
     "dayjs": "^1.8.35",
     "firebase": "^9.0.1",
     "flat": "^5.0.2",
