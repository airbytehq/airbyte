--- conflicted
+++ resolved
@@ -1,7 +1,2 @@
-<<<<<<< HEAD
-export { patchReactVirtualized } from "./patch-react-virtualized";
 export { docMiddleware } from "./doc-middleware";
-export { buildInfo } from "./build-info";
-=======
-export { docMiddleware } from "./doc-middleware";
->>>>>>> e39b90f7
+export { buildInfo } from "./build-info";