--- conflicted
+++ resolved
@@ -113,17 +113,6 @@
     into "build/docker/bin/nginx"
 }
 
-<<<<<<< HEAD
-task stylelint(type: NpmTask) {
-    dependsOn pnpmInstall
-    args = ['run', 'stylelint']
-    inputs.files commonConfigs
-    inputs.file '.stylelintrc'
-    inputs.dir 'src'
-}
-
-=======
->>>>>>> cede30a8
 // Those tasks should be run as part of the "check" task
 check.dependsOn validateLinks, licenseCheck, test
 
