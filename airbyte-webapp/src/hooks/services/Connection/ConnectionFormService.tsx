--- conflicted
+++ resolved
@@ -16,7 +16,7 @@
   useInitialValues,
 } from "views/Connection/ConnectionForm/formConfig";
 
-import { useFormChangeTrackerService, useUniqueFormId } from "../FormChangeTracker";
+import { useFormChangeTrackerService } from "../FormChangeTracker";
 import { ValuesProps } from "../useConnectionHook";
 
 export type ConnectionOrPartialConnection =
@@ -38,17 +38,10 @@
   formDirty: boolean;
 }
 
-<<<<<<< HEAD
 export function isSubmitCancel(submitResult: SubmitResult): submitResult is { submitCancel: boolean } {
   return submitResult.hasOwnProperty("submitCancel");
 }
 
-const useConnectionForm = ({ connection, mode, formId, onSubmit, onAfterSubmit, onCancel }: ConnectionServiceProps) => {
-  const [submitError, setSubmitError] = useState<Error | null>(null);
-  const workspaceId = useCurrentWorkspaceId();
-  const { clearFormChange } = useFormChangeTrackerService();
-  formId = useUniqueFormId(formId);
-=======
 const useConnectionForm = ({
   connection,
   mode,
@@ -62,7 +55,6 @@
   const workspaceId = useCurrentWorkspaceId();
   const { clearFormChange } = useFormChangeTrackerService();
   const { formatMessage } = useIntl();
->>>>>>> 5ac6baa1
 
   const destDefinition = useGetDestinationDefinitionSpecification(connection.destination.destinationDefinitionId);
   const initialValues = useInitialValues(connection, destDefinition, mode !== "create");
