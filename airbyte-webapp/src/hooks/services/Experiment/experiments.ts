/**
 * When adding a new feature flag in LaunchDarkly to consume in code you'll need to make
 * sure to update the typing here.
 */

export interface Experiments {
  "onboarding.hideOnboarding": boolean;
  "connector.inviteUsersHint.visible": boolean;
  "connector.inviteUsersHint.linkToUsersPage": boolean;
  "connector.orderOverwrite": Record<string, number>;
  "connector.frequentlyUsedDestinationIds": string[];
  "connector.startWithDestinationId": string;
  "authPage.rightSideUrl": string | undefined;
  "authPage.hideSelfHostedCTA": boolean;
  "authPage.signup.hideName": boolean;
  "authPage.signup.hideCompanyName": boolean;
  "authPage.oauth.google": boolean;
  "authPage.oauth.github": boolean;
  "authPage.oauth.google.signUpPage": boolean;
  "authPage.oauth.github.signUpPage": boolean;
  "onboarding.speedyConnection": boolean;
<<<<<<< HEAD
  "authPage.signup.sourceSelector": boolean;
=======
  "authPage.oauth.position": "top" | "bottom";
>>>>>>> 3aacda45
}<|MERGE_RESOLUTION|>--- conflicted
+++ resolved
@@ -19,9 +19,6 @@
   "authPage.oauth.google.signUpPage": boolean;
   "authPage.oauth.github.signUpPage": boolean;
   "onboarding.speedyConnection": boolean;
-<<<<<<< HEAD
   "authPage.signup.sourceSelector": boolean;
-=======
   "authPage.oauth.position": "top" | "bottom";
->>>>>>> 3aacda45
 }