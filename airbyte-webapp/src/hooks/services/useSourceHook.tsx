<<<<<<< HEAD
import { useMutation, useQueryClient } from "react-query";
=======
import { QueryObserverSuccessResult, useMutation, useQuery, useQueryClient } from "react-query";
>>>>>>> 09d1c06c
import { useCallback, useEffect, useState } from "react";

import { Connection, ConnectionConfiguration } from "core/domain/connection";
import { useAnalyticsService } from "hooks/services/Analytics/useAnalyticsService";
import { Source } from "core/domain/connector";
import { useConfig } from "config";
import { useDefaultRequestMiddlewares } from "services/useDefaultRequestMiddlewares";
import { useInitService } from "services/useInitService";
import { SourceService } from "core/domain/connector/SourceService";
import { isDefined } from "utils/common";
import { SyncSchema } from "core/domain/catalog";
import { JobInfo } from "core/domain/job";

import { SCOPE_WORKSPACE } from "../../services/Scope";
<<<<<<< HEAD
import { useSuspenseQuery } from "../../services/connector/useSuspenseQuery";
=======
import { useCurrentWorkspace } from "./useWorkspace";
import { connectionsKeys, ListConnection } from "./useConnectionHook";
>>>>>>> 09d1c06c

export const sourcesKeys = {
  all: [SCOPE_WORKSPACE, "sources"] as const,
  lists: () => [...sourcesKeys.all, "list"] as const,
  list: (filters: string) => [...sourcesKeys.lists(), { filters }] as const,
  detail: (sourceId: string) => [...sourcesKeys.all, "details", sourceId] as const,
};

type ValuesProps = {
  name: string;
  serviceType?: string;
  connectionConfiguration?: ConnectionConfiguration;
  frequency?: string;
};

type ConnectorProps = { name: string; sourceDefinitionId: string };

function useSourceService(): SourceService {
  const config = useConfig();
  const middlewares = useDefaultRequestMiddlewares();

  return useInitService(
    () => new SourceService(config.apiUrl, middlewares),
    // eslint-disable-next-line react-hooks/exhaustive-deps
    [config]
  );
}

type SourceList = { sources: Source[] };

const useSourceList = (): SourceList => {
  const workspace = useCurrentWorkspace();
  const service = useSourceService();

<<<<<<< HEAD
  return useSuspenseQuery(sourcesKeys.lists(), () =>
    service.list(workspace.workspaceId)
  );
=======
  return (
    useQuery(sourcesKeys.lists(), () => service.list(workspace.workspaceId)) as QueryObserverSuccessResult<SourceList>
  ).data;
>>>>>>> 09d1c06c
};

const useGetSource = <T extends string | undefined | null>(
  sourceId: T
): T extends string ? Source : Source | undefined => {
  const service = useSourceService();

<<<<<<< HEAD
  return useSuspenseQuery(
    sourcesKeys.detail(sourceId ?? ""),
    () => service.get(sourceId ?? ""),
    {
      enabled: isDefined(sourceId),
    }
  );
=======
  return (
    useQuery(sourcesKeys.detail(sourceId ?? ""), () => service.get(sourceId ?? ""), {
      enabled: isDefined(sourceId),
    }) as QueryObserverSuccessResult<Source>
  ).data;
>>>>>>> 09d1c06c
};

const useCreateSource = () => {
  const service = useSourceService();
  const queryClient = useQueryClient();
  const workspace = useCurrentWorkspace();

  const analyticsService = useAnalyticsService();

  return useMutation(
    async (createSourcePayload: { values: ValuesProps; sourceConnector?: ConnectorProps }) => {
      const { values, sourceConnector } = createSourcePayload;
      analyticsService.track("New Source - Action", {
        action: "Test a connector",
        connector_source: sourceConnector?.name,
        connector_source_id: sourceConnector?.sourceDefinitionId,
      });

      try {
        // Try to crete source
        const result = await service.create({
          name: values.name,
          sourceDefinitionId: sourceConnector?.sourceDefinitionId,
          workspaceId: workspace.workspaceId,
          connectionConfiguration: values.connectionConfiguration,
        });

        analyticsService.track("New Source - Action", {
          action: "Tested connector - success",
          connector_source: sourceConnector?.name,
          connector_source_id: sourceConnector?.sourceDefinitionId,
        });

        return result;
      } catch (e) {
        analyticsService.track("New Source - Action", {
          action: "Tested connector - failure",
          connector_source: sourceConnector?.name,
          connector_source_id: sourceConnector?.sourceDefinitionId,
        });
        throw e;
      }
    },
    {
      onSuccess: (data) => {
        queryClient.setQueryData(sourcesKeys.lists(), (lst: SourceList | undefined) => ({
          sources: [data, ...(lst?.sources ?? [])],
        }));
      },
    }
  );
};

const useDeleteSource = () => {
  const service = useSourceService();
  const queryClient = useQueryClient();
  const analyticsService = useAnalyticsService();

  return useMutation(
    (payload: { source: Source; connectionsWithSource: Connection[] }) => service.delete(payload.source.sourceId),
    {
      onSuccess: (_data, ctx) => {
        analyticsService.track("Source - Action", {
          action: "Delete source",
          connector_source: ctx.source.sourceName,
          connector_source_id: ctx.source.sourceDefinitionId,
        });

        queryClient.removeQueries(sourcesKeys.detail(ctx.source.sourceId));
        queryClient.setQueryData(
          sourcesKeys.lists(),
          (lst: SourceList | undefined) =>
            ({
              sources: lst?.sources.filter((conn) => conn.sourceId !== ctx.source.sourceId) ?? [],
            } as SourceList)
        );

        // To delete connections with current source from local store
        const connectionIds = ctx.connectionsWithSource.map((item) => item.connectionId);

        queryClient.setQueryData(connectionsKeys.lists(), (ls: ListConnection | undefined) => ({
          connections: ls?.connections.filter((c) => connectionIds.includes(c.connectionId)) ?? [],
        }));
      },
    }
  );
};

const useUpdateSource = () => {
  const service = useSourceService();
  const queryClient = useQueryClient();

  return useMutation(
    (updateSourcePayload: { values: ValuesProps; sourceId: string }) => {
      return service.update({
        name: updateSourcePayload.values.name,
        sourceId: updateSourcePayload.sourceId,
        connectionConfiguration: updateSourcePayload.values.connectionConfiguration,
      });
    },
    {
      onSuccess: (data) => {
        queryClient.setQueryData(sourcesKeys.detail(data.sourceId), data);
      },
    }
  );
};

const useDiscoverSchema = (
  sourceId?: string
): {
  isLoading: boolean;
  schema: SyncSchema;
  schemaErrorStatus: { status: number; response: JobInfo } | null;
  onDiscoverSchema: () => Promise<void>;
} => {
  const service = useSourceService();
  const [schema, setSchema] = useState<SyncSchema>({ streams: [] });
  const [isLoading, setIsLoading] = useState(false);
  const [schemaErrorStatus, setSchemaErrorStatus] = useState<{
    status: number;
    response: JobInfo;
  } | null>(null);

  const onDiscoverSchema = useCallback(async () => {
    setIsLoading(true);
    setSchemaErrorStatus(null);
    try {
      const data = await service.discoverSchema(sourceId || "");
      setSchema(data.catalog);
    } catch (e) {
      setSchemaErrorStatus(e);
    } finally {
      setIsLoading(false);
    }
    // eslint-disable-next-line react-hooks/exhaustive-deps
  }, [sourceId]);

  useEffect(() => {
    (async () => {
      if (sourceId) {
        await onDiscoverSchema();
      }
    })();
  }, [onDiscoverSchema, sourceId]);

  return { schemaErrorStatus, isLoading, schema, onDiscoverSchema };
};

export { useSourceList, useGetSource, useCreateSource, useDeleteSource, useUpdateSource, useDiscoverSchema };<|MERGE_RESOLUTION|>--- conflicted
+++ resolved
@@ -1,8 +1,4 @@
-<<<<<<< HEAD
 import { useMutation, useQueryClient } from "react-query";
-=======
-import { QueryObserverSuccessResult, useMutation, useQuery, useQueryClient } from "react-query";
->>>>>>> 09d1c06c
 import { useCallback, useEffect, useState } from "react";
 
 import { Connection, ConnectionConfiguration } from "core/domain/connection";
@@ -17,12 +13,7 @@
 import { JobInfo } from "core/domain/job";
 
 import { SCOPE_WORKSPACE } from "../../services/Scope";
-<<<<<<< HEAD
 import { useSuspenseQuery } from "../../services/connector/useSuspenseQuery";
-=======
-import { useCurrentWorkspace } from "./useWorkspace";
-import { connectionsKeys, ListConnection } from "./useConnectionHook";
->>>>>>> 09d1c06c
 
 export const sourcesKeys = {
   all: [SCOPE_WORKSPACE, "sources"] as const,
@@ -57,15 +48,7 @@
   const workspace = useCurrentWorkspace();
   const service = useSourceService();
 
-<<<<<<< HEAD
-  return useSuspenseQuery(sourcesKeys.lists(), () =>
-    service.list(workspace.workspaceId)
-  );
-=======
-  return (
-    useQuery(sourcesKeys.lists(), () => service.list(workspace.workspaceId)) as QueryObserverSuccessResult<SourceList>
-  ).data;
->>>>>>> 09d1c06c
+  return useSuspenseQuery(sourcesKeys.lists(), () => service.list(workspace.workspaceId));
 };
 
 const useGetSource = <T extends string | undefined | null>(
@@ -73,21 +56,9 @@
 ): T extends string ? Source : Source | undefined => {
   const service = useSourceService();
 
-<<<<<<< HEAD
-  return useSuspenseQuery(
-    sourcesKeys.detail(sourceId ?? ""),
-    () => service.get(sourceId ?? ""),
-    {
-      enabled: isDefined(sourceId),
-    }
-  );
-=======
-  return (
-    useQuery(sourcesKeys.detail(sourceId ?? ""), () => service.get(sourceId ?? ""), {
-      enabled: isDefined(sourceId),
-    }) as QueryObserverSuccessResult<Source>
-  ).data;
->>>>>>> 09d1c06c
+  return useSuspenseQuery(sourcesKeys.detail(sourceId ?? ""), () => service.get(sourceId ?? ""), {
+    enabled: isDefined(sourceId),
+  });
 };
 
 const useCreateSource = () => {
