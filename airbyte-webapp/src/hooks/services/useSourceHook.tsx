import { useFetcher, useResource } from "rest-hooks";
import { useQueryClient } from "react-query";

import SourceResource from "core/resources/Source";
<<<<<<< HEAD
import { Connection } from "core/domain/connection";
import SchedulerResource, { Scheduler } from "core/resources/Scheduler";
=======
import ConnectionResource, { Connection } from "core/resources/Connection";
>>>>>>> 8b388c6b
import { ConnectionConfiguration } from "core/domain/connection";

import useRouter from "hooks/useRouter";
import { useAnalyticsService } from "hooks/services/Analytics/useAnalyticsService";
import { Source } from "core/domain/connector";
import { RoutePaths } from "pages/routePaths";
import { connectionsKeys, ListConnection } from "./useConnectionHook";
import { useCurrentWorkspace } from "./useWorkspace";

type ValuesProps = {
  name: string;
  serviceType?: string;
  connectionConfiguration?: ConnectionConfiguration;
  frequency?: string;
};

type ConnectorProps = { name: string; sourceDefinitionId: string };

type SourceService = {
  createSource: (createSourcePayload: {
    values: ValuesProps;
    sourceConnector?: ConnectorProps;
  }) => Promise<Source>;
  updateSource: (updateSourcePayload: {
    values: ValuesProps;
    sourceId: string;
  }) => Promise<Source>;
  deleteSource: (deleteSourcePayload: {
    source: Source;
    connectionsWithSource: Connection[];
  }) => Promise<void>;
};

const useSource = (): SourceService => {
  const { push } = useRouter();
  const workspace = useCurrentWorkspace();
  const createSourcesImplementation = useFetcher(SourceResource.createShape());
  const analyticsService = useAnalyticsService();

  const updatesource = useFetcher(SourceResource.partialUpdateShape());

  const sourceDelete = useFetcher(SourceResource.deleteShape());

  const queryClient = useQueryClient();

  const createSource: SourceService["createSource"] = async ({
    values,
    sourceConnector,
  }) => {
    analyticsService.track("New Source - Action", {
      action: "Test a connector",
      connector_source: sourceConnector?.name,
      connector_source_id: sourceConnector?.sourceDefinitionId,
    });

    try {
      // analyticsService.track("New Source - Action", {
      //   action: "Test a connector",
      //   connector_source: sourceConnector?.name,
      //   connector_source_definition_id: sourceConnector?.sourceDefinitionId,
      // });

      // Try to crete source
      const result = await createSourcesImplementation(
        {},
        {
          name: values.name,
          sourceDefinitionId: sourceConnector?.sourceDefinitionId,
          workspaceId: workspace.workspaceId,
          connectionConfiguration: values.connectionConfiguration,
        },
        [
          [
            SourceResource.listShape(),
            { workspaceId: workspace.workspaceId },
            (newsourceId: string, sourceIds: { sources: string[] }) => ({
              sources: [...(sourceIds?.sources || []), newsourceId],
            }),
          ],
        ]
      );
      analyticsService.track("New Source - Action", {
        action: "Tested connector - success",
        connector_source: sourceConnector?.name,
        connector_source_id: sourceConnector?.sourceDefinitionId,
      });

      return result;
    } catch (e) {
      analyticsService.track("New Source - Action", {
        action: "Tested connector - failure",
        connector_source: sourceConnector?.name,
        connector_source_id: sourceConnector?.sourceDefinitionId,
      });
      throw e;
    }
  };

  const updateSource: SourceService["updateSource"] = async ({
    values,
    sourceId,
  }) =>
    await updatesource(
      {
        sourceId: sourceId,
      },
      {
        name: values.name,
        sourceId,
        connectionConfiguration: values.connectionConfiguration,
      }
    );

  const deleteSource: SourceService["deleteSource"] = async ({
    source,
    connectionsWithSource,
  }) => {
    await sourceDelete({
      sourceId: source.sourceId,
    });

    analyticsService.track("Source - Action", {
      action: "Delete source",
      connector_source: source.sourceName,
      connector_source_id: source.sourceDefinitionId,
    });

    // To delete connections with current source from local store
    const connectionIds = connectionsWithSource.map(
      (item) => item.connectionId
    );

    queryClient.setQueryData(
      connectionsKeys.lists(),
      (ls: ListConnection | undefined) => ({
        connections:
          ls?.connections.filter((c) =>
            connectionIds.includes(c.connectionId)
          ) ?? [],
      })
    );

    push(RoutePaths.Source);
  };

  return {
    createSource,
    updateSource,
    deleteSource,
  };
};

const useSourceList = (): { sources: Source[] } => {
  const workspace = useCurrentWorkspace();
  return useResource(SourceResource.listShape(), {
    workspaceId: workspace.workspaceId,
  });
};

export { useSourceList };
export default useSource;<|MERGE_RESOLUTION|>--- conflicted
+++ resolved
@@ -2,12 +2,7 @@
 import { useQueryClient } from "react-query";
 
 import SourceResource from "core/resources/Source";
-<<<<<<< HEAD
 import { Connection } from "core/domain/connection";
-import SchedulerResource, { Scheduler } from "core/resources/Scheduler";
-=======
-import ConnectionResource, { Connection } from "core/resources/Connection";
->>>>>>> 8b388c6b
 import { ConnectionConfiguration } from "core/domain/connection";
 
 import useRouter from "hooks/useRouter";
