import { useFetcher } from "rest-hooks";
import { useMutation } from "react-query";

<<<<<<< HEAD
import NotificationsResource, {
  Notifications,
} from "core/resources/Notifications";
=======
import WorkspaceResource from "core/resources/Workspace";
>>>>>>> 8b388c6b

import { useAnalyticsService } from "hooks/services/Analytics";
import { useCurrentWorkspace } from "services/workspaces/WorkspacesService";
import { Destination, Source } from "core/domain/connector";
import { Workspace } from "core/domain/workspace/Workspace";
<<<<<<< HEAD
import { useUpdateWorkspace } from "services/workspaces/WorkspacesService";
=======
import { NotificationStatus } from "core/domain/notification/types";
import { useConfig } from "config";
import { useDefaultRequestMiddlewares } from "services/useDefaultRequestMiddlewares";
import { useInitService } from "services/useInitService";
import { NotificationService } from "core/domain/notification/NotificationService";
>>>>>>> 8b388c6b

export type WebhookPayload = {
  webhook: string;
  sendOnSuccess: boolean;
  sendOnFailure: boolean;
};

function useGetNotificationService(): NotificationService {
  const { apiUrl } = useConfig();

  const requestAuthMiddleware = useDefaultRequestMiddlewares();

  return useInitService(
    () => new NotificationService(apiUrl, requestAuthMiddleware),
    [apiUrl, requestAuthMiddleware]
  );
}

const useWorkspace = (): {
  updatePreferences: (data: {
    email?: string;
    anonymousDataCollection: boolean;
    news: boolean;
    securityUpdates: boolean;
  }) => Promise<Workspace>;
  updateWebhook: (data: WebhookPayload) => Promise<Workspace>;
  testWebhook: (data: WebhookPayload) => Promise<NotificationStatus>;
  setInitialSetupConfig: (data: {
    email: string;
    anonymousDataCollection: boolean;
    news: boolean;
    securityUpdates: boolean;
  }) => Promise<Workspace>;
  finishOnboarding: (skipStep?: string) => Promise<void>;
  sendFeedback: ({
    feedback,
    source,
    destination,
  }: {
    feedback: string;
    source: Source;
    destination: Destination;
  }) => Promise<void>;
} => {
<<<<<<< HEAD
  const { mutateAsync: updateWorkspace } = useUpdateWorkspace();
  const tryWebhookUrl = useFetcher(NotificationsResource.tryShape());
=======
  const notificationService = useGetNotificationService();
  const updateWorkspace = useFetcher(WorkspaceResource.updateShape());

>>>>>>> 8b388c6b
  const workspace = useCurrentWorkspace();

  const analyticsService = useAnalyticsService();

  const finishOnboarding = async (skipStep?: string) => {
    if (skipStep) {
      analyticsService.track("Skip Onboarding", {
        step: skipStep,
      });
    }

    await updateWorkspace({
      workspaceId: workspace.workspaceId,
      initialSetupComplete: workspace.initialSetupComplete,
      anonymousDataCollection: workspace.anonymousDataCollection,
      news: workspace.news,
      securityUpdates: workspace.securityUpdates,
      displaySetupWizard: false,
    });
  };

  const sendFeedback = async ({
    feedback,
    source,
    destination,
  }: {
    feedback: string;
    source: Source;
    destination: Destination;
  }) => {
    analyticsService.track("Onboarding Feedback", {
      feedback,
      connector_source_definition: source?.sourceName,
      connector_source_definition_id: source?.sourceDefinitionId,
      connector_destination_definition: destination?.destinationName,
      connector_destination_definition_id: destination?.destinationDefinitionId,
    });
  };

  const setInitialSetupConfig = async (data: {
    email: string;
    anonymousDataCollection: boolean;
    news: boolean;
    securityUpdates: boolean;
  }) => {
    const result = await updateWorkspace({
      workspaceId: workspace.workspaceId,
      initialSetupComplete: true,
      displaySetupWizard: true,
      ...data,
    });

    analyticsService.track("Specified Preferences", {
      email: data.email,
      anonymized: data.anonymousDataCollection,
      subscribed_newsletter: data.news,
      subscribed_security: data.securityUpdates,
    });

    return result;
  };

  const updatePreferences = async (data: {
    email?: string;
    anonymousDataCollection: boolean;
    news: boolean;
    securityUpdates: boolean;
  }) =>
    await updateWorkspace({
      workspaceId: workspace.workspaceId,
      initialSetupComplete: workspace.initialSetupComplete,
      displaySetupWizard: workspace.displaySetupWizard,
      notifications: workspace.notifications,
      ...data,
    });

  const updateWebhook = async (data: WebhookPayload) =>
    await updateWorkspace({
      workspaceId: workspace.workspaceId,
      initialSetupComplete: workspace.initialSetupComplete,
      displaySetupWizard: workspace.displaySetupWizard,
      anonymousDataCollection: workspace.anonymousDataCollection,
      news: workspace.news,
      securityUpdates: workspace.securityUpdates,
      notifications: [
        {
          notificationType: "slack",
          sendOnSuccess: data.sendOnSuccess,
          sendOnFailure: data.sendOnFailure,
          slackConfiguration: {
            webhook: data.webhook,
          },
        },
      ],
    });

  const tryWebhookUrl = useMutation((data: WebhookPayload) =>
    notificationService.try({
      notificationType: "slack",
      sendOnSuccess: data.sendOnSuccess,
      sendOnFailure: data.sendOnFailure,
      slackConfiguration: {
        webhook: data.webhook,
      },
    })
  );

  return {
    finishOnboarding,
    setInitialSetupConfig,
    updatePreferences,
    updateWebhook,
    testWebhook: tryWebhookUrl.mutateAsync,
    sendFeedback,
  };
};

export { useCurrentWorkspace, useWorkspace };
export default useWorkspace;<|MERGE_RESOLUTION|>--- conflicted
+++ resolved
@@ -1,27 +1,17 @@
-import { useFetcher } from "rest-hooks";
 import { useMutation } from "react-query";
 
-<<<<<<< HEAD
-import NotificationsResource, {
-  Notifications,
-} from "core/resources/Notifications";
-=======
-import WorkspaceResource from "core/resources/Workspace";
->>>>>>> 8b388c6b
-
 import { useAnalyticsService } from "hooks/services/Analytics";
-import { useCurrentWorkspace } from "services/workspaces/WorkspacesService";
+import {
+  useCurrentWorkspace,
+  useUpdateWorkspace,
+} from "services/workspaces/WorkspacesService";
 import { Destination, Source } from "core/domain/connector";
 import { Workspace } from "core/domain/workspace/Workspace";
-<<<<<<< HEAD
-import { useUpdateWorkspace } from "services/workspaces/WorkspacesService";
-=======
 import { NotificationStatus } from "core/domain/notification/types";
 import { useConfig } from "config";
 import { useDefaultRequestMiddlewares } from "services/useDefaultRequestMiddlewares";
 import { useInitService } from "services/useInitService";
 import { NotificationService } from "core/domain/notification/NotificationService";
->>>>>>> 8b388c6b
 
 export type WebhookPayload = {
   webhook: string;
@@ -66,14 +56,8 @@
     destination: Destination;
   }) => Promise<void>;
 } => {
-<<<<<<< HEAD
+  const notificationService = useGetNotificationService();
   const { mutateAsync: updateWorkspace } = useUpdateWorkspace();
-  const tryWebhookUrl = useFetcher(NotificationsResource.tryShape());
-=======
-  const notificationService = useGetNotificationService();
-  const updateWorkspace = useFetcher(WorkspaceResource.updateShape());
-
->>>>>>> 8b388c6b
   const workspace = useCurrentWorkspace();
 
   const analyticsService = useAnalyticsService();
