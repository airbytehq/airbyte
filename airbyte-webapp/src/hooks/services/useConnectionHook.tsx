--- conflicted
+++ resolved
@@ -33,10 +33,6 @@
 export const connectionsKeys = {
   all: [SCOPE_WORKSPACE, "connections"] as const,
   lists: (sourceOrDestinationIds: string[] = []) => [...connectionsKeys.all, "list", ...sourceOrDestinationIds],
-<<<<<<< HEAD
-  list: (filters: string) => [...connectionsKeys.lists(), { filters }] as const,
-=======
->>>>>>> 434d8a13
   detail: (connectionId: string) => [...connectionsKeys.all, "details", connectionId] as const,
   getState: (connectionId: string) => [...connectionsKeys.all, "getState", connectionId] as const,
 };
