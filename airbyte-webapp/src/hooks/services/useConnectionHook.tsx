--- conflicted
+++ resolved
@@ -1,8 +1,4 @@
-<<<<<<< HEAD
 import { useMutation, useQueryClient } from "react-query";
-=======
-import { QueryObserverSuccessResult, useMutation, useQuery, useQueryClient } from "react-query";
->>>>>>> 09d1c06c
 
 import FrequencyConfig from "config/FrequencyConfig.json";
 import { useConfig } from "config";
@@ -22,11 +18,7 @@
 import { ConnectionService } from "core/domain/connection/ConnectionService";
 
 import { SCOPE_WORKSPACE } from "../../services/Scope";
-<<<<<<< HEAD
 import { useSuspenseQuery } from "../../services/connector/useSuspenseQuery";
-=======
-import { useCurrentWorkspace } from "./useWorkspace";
->>>>>>> 09d1c06c
 
 export const connectionsKeys = {
   all: [SCOPE_WORKSPACE, "connections"] as const,
@@ -135,21 +127,7 @@
 const useGetConnection = (connectionId: string, options?: { refetchInterval: number }): Connection => {
   const service = useWebConnectionService();
 
-<<<<<<< HEAD
-  return useSuspenseQuery(
-    connectionsKeys.detail(connectionId),
-    () => service.getConnection(connectionId),
-    options
-  );
-=======
-  return (
-    useQuery(
-      connectionsKeys.detail(connectionId),
-      () => service.getConnection(connectionId),
-      options
-    ) as QueryObserverSuccessResult<Connection>
-  ).data;
->>>>>>> 09d1c06c
+  return useSuspenseQuery(connectionsKeys.detail(connectionId), () => service.getConnection(connectionId), options);
 };
 
 const useCreateConnection = () => {
@@ -233,17 +211,7 @@
   const workspace = useCurrentWorkspace();
   const service = useWebConnectionService();
 
-<<<<<<< HEAD
-  return useSuspenseQuery(connectionsKeys.lists(), () =>
-    service.list(workspace.workspaceId)
-  );
-=======
-  return (
-    useQuery(connectionsKeys.lists(), () => service.list(workspace.workspaceId)) as QueryObserverSuccessResult<{
-      connections: Connection[];
-    }>
-  ).data;
->>>>>>> 09d1c06c
+  return useSuspenseQuery(connectionsKeys.lists(), () => service.list(workspace.workspaceId));
 };
 
 export { useConnectionList, useGetConnection, useUpdateConnection, useCreateConnection, useDeleteConnection };