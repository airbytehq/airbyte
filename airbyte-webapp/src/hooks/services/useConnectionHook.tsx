--- conflicted
+++ resolved
@@ -57,15 +57,11 @@
   sourceCatalogId: string | undefined;
 }
 
-<<<<<<< HEAD
 export interface ListConnection {
   connections: WebBackendConnectionRead[];
 }
 
 export const useWebConnectionService = () => {
-=======
-function useWebConnectionService() {
->>>>>>> c6fd4919
   const config = useConfig();
   const middlewares = useDefaultRequestMiddlewares();
   return useInitService(
