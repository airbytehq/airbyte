import { useFetcher, useResource } from "rest-hooks";

import DestinationResource from "core/resources/Destination";
import ConnectionResource, { Connection } from "core/resources/Connection";
import { RoutePaths } from "pages/routes";
import useRouter from "../useRouter";
import { ConnectionConfiguration } from "core/domain/connection";
import useWorkspace from "./useWorkspace";
import { useAnalyticsService } from "hooks/services/Analytics/useAnalyticsService";
import { Destination } from "core/domain/connector";

type ValuesProps = {
  name: string;
  serviceType?: string;
  connectionConfiguration?: ConnectionConfiguration;
};

type ConnectorProps = { name: string; destinationDefinitionId: string };

type DestinationServiceApi = {
  updateDestination: ({
    values,
    destinationId,
  }: {
    values: ValuesProps;
    destinationId: string;
  }) => Promise<Destination>;
  createDestination: ({
    values,
    destinationConnector,
  }: {
    values: ValuesProps;
    destinationConnector?: ConnectorProps;
  }) => Promise<Destination>;
  deleteDestination: ({
    destination,
    connectionsWithDestination,
  }: {
    destination: Destination;
    connectionsWithDestination: Connection[];
  }) => Promise<void>;
};

const useDestination = (): DestinationServiceApi => {
  const { push } = useRouter();
  const { workspace } = useWorkspace();
  const analyticsService = useAnalyticsService();
  const createDestinationsImplementation = useFetcher(
    DestinationResource.createShape()
  );

  const updatedestination = useFetcher(
    DestinationResource.partialUpdateShape()
  );

  const destinationDelete = useFetcher(DestinationResource.deleteShape());

  const updateConnectionsStore = useFetcher(
    ConnectionResource.updateStoreAfterDeleteShape()
  );

  const createDestination = async ({
    values,
    destinationConnector,
  }: {
    values: ValuesProps;
    destinationConnector?: ConnectorProps;
  }) => {
    analyticsService.track("New Destination - Action", {
      action: "Test a connector",
      connector_destination: destinationConnector?.name,
      connector_destination_definition_id:
        destinationConnector?.destinationDefinitionId,
    });

    try {
      // Try to crete destination
      const result = await createDestinationsImplementation(
        {},
        {
          name: values.name,
          destinationDefinitionId:
            destinationConnector?.destinationDefinitionId,
          workspaceId: workspace.workspaceId,
          connectionConfiguration: values.connectionConfiguration,
        },
        [
          [
            DestinationResource.listShape(),
            { workspaceId: workspace.workspaceId },
            (
              newdestinationId: string,
              destinationIds: { destinations: string[] }
            ) => ({
              destinations: [
                ...(destinationIds?.destinations || []),
                newdestinationId,
              ],
            }),
          ],
        ]
      );

      analyticsService.track("New Destination - Action", {
        action: "Tested connector - success",
        connector_destination: destinationConnector?.name,
        connector_destination_definition_id:
          destinationConnector?.destinationDefinitionId,
      });

      return result;
    } catch (e) {
      analyticsService.track("New Destination - Action", {
        action: "Tested connector - failure",
        connector_destination: destinationConnector?.name,
        connector_destination_definition_id:
          destinationConnector?.destinationDefinitionId,
      });
      throw e;
    }
  };

  const updateDestination: DestinationServiceApi["updateDestination"] = async ({
    values,
    destinationId,
  }) =>
    await updatedestination(
      {
        destinationId,
      },
      {
        name: values.name,
        destinationId,
        connectionConfiguration: values.connectionConfiguration,
      }
    );

<<<<<<< HEAD
  const recreateDestination = async ({
    values,
    destinationId,
  }: {
    values: ValuesProps;
    destinationId: string;
  }) => {
    return await recreatedestination(
      {
        destinationId,
      },
      {
        name: values.name,
        destinationId,
        connectionConfiguration: values.connectionConfiguration,
        workspaceId: workspace.workspaceId,
        destinationDefinitionId: values.serviceType,
      },
      // Method used only in onboarding.
      // Replace all destination List to new item in UpdateParams (to change id)
      [
        [
          DestinationResource.listShape(),
          { workspaceId: workspace.workspaceId },
          (newdestinationId: string) => ({
            destinations: [newdestinationId],
          }),
        ],
      ]
    );
  };
=======
  const checkDestinationConnection = useCallback(
    async ({
      destinationId,
      values,
    }: {
      destinationId: string;
      values?: ValuesProps;
    }) => {
      if (values) {
        return await destinationCheckConnectionShape({
          connectionConfiguration: values.connectionConfiguration,
          name: values.name,
          destinationId: destinationId,
        });
      }
      return await destinationCheckConnectionShape({
        destinationId: destinationId,
      });
    },
    [destinationCheckConnectionShape]
  );
>>>>>>> 4bf5c96f

  const deleteDestination = async ({
    destination,
    connectionsWithDestination,
  }: {
    destination: Destination;
    connectionsWithDestination: Connection[];
  }) => {
    await destinationDelete({
      destinationId: destination.destinationId,
    });

    // To delete connections with current source from local store
    connectionsWithDestination.map((item) =>
      updateConnectionsStore({ connectionId: item.connectionId }, undefined)
    );

    push(RoutePaths.Destination);
  };

  return {
    createDestination,
    updateDestination,
    deleteDestination,
  };
};

const useDestinationList = (): { destinations: Destination[] } => {
  const { workspace } = useWorkspace();
  return useResource(DestinationResource.listShape(), {
    workspaceId: workspace.workspaceId,
  });
};

export { useDestinationList };
export default useDestination;<|MERGE_RESOLUTION|>--- conflicted
+++ resolved
@@ -59,12 +59,9 @@
     ConnectionResource.updateStoreAfterDeleteShape()
   );
 
-  const createDestination = async ({
+  const createDestination: DestinationServiceApi["createDestination"] = async ({
     values,
     destinationConnector,
-  }: {
-    values: ValuesProps;
-    destinationConnector?: ConnectorProps;
   }) => {
     analyticsService.track("New Destination - Action", {
       action: "Test a connector",
@@ -135,68 +132,9 @@
       }
     );
 
-<<<<<<< HEAD
-  const recreateDestination = async ({
-    values,
-    destinationId,
-  }: {
-    values: ValuesProps;
-    destinationId: string;
-  }) => {
-    return await recreatedestination(
-      {
-        destinationId,
-      },
-      {
-        name: values.name,
-        destinationId,
-        connectionConfiguration: values.connectionConfiguration,
-        workspaceId: workspace.workspaceId,
-        destinationDefinitionId: values.serviceType,
-      },
-      // Method used only in onboarding.
-      // Replace all destination List to new item in UpdateParams (to change id)
-      [
-        [
-          DestinationResource.listShape(),
-          { workspaceId: workspace.workspaceId },
-          (newdestinationId: string) => ({
-            destinations: [newdestinationId],
-          }),
-        ],
-      ]
-    );
-  };
-=======
-  const checkDestinationConnection = useCallback(
-    async ({
-      destinationId,
-      values,
-    }: {
-      destinationId: string;
-      values?: ValuesProps;
-    }) => {
-      if (values) {
-        return await destinationCheckConnectionShape({
-          connectionConfiguration: values.connectionConfiguration,
-          name: values.name,
-          destinationId: destinationId,
-        });
-      }
-      return await destinationCheckConnectionShape({
-        destinationId: destinationId,
-      });
-    },
-    [destinationCheckConnectionShape]
-  );
->>>>>>> 4bf5c96f
-
-  const deleteDestination = async ({
+  const deleteDestination: DestinationServiceApi["deleteDestination"] = async ({
     destination,
     connectionsWithDestination,
-  }: {
-    destination: Destination;
-    connectionsWithDestination: Connection[];
   }) => {
     await destinationDelete({
       destinationId: destination.destinationId,
