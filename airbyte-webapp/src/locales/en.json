{
  "webapp.cannotReachServer": "Cannot reach server. The server may still be starting up.",
  "notifications.error.health": "Cannot reach server",
  "notifications.error.somethingWentWrong": "Something went wrong",
  "notifications.error.noMessage": "No error message",

  "sidebar.homepage": "Homepage",
  "sidebar.sources": "Sources",
  "sidebar.destinations": "Destinations",
  "sidebar.admin": "Admin",
  "sidebar.help": "Help",
  "sidebar.docs": "Docs",
  "sidebar.slack": "Slack",
  "sidebar.connections": "Connections",
  "sidebar.settings": "Settings",
  "sidebar.update": "Update",
  "sidebar.resources": "Resources",
  "sidebar.documentation": "Documentation",
  "sidebar.joinSlack": "Join our Slack",
  "sidebar.status": "Airbyte Status",
  "sidebar.chat": "Chat with us",
  "sidebar.support": "Support",
  "sidebar.supportTicket": "Submit a Ticket",
  "sidebar.recipes": "Tutorials - Use cases",
  "sidebar.demo": "Explore our demo",

  "form.continue": "Continue",
  "form.error": "Error: {message}",
  "form.yourEmail": "Your email",
  "form.email.placeholder": "you@company.com",
  "form.email.error": "Enter a valid email",
  "form.empty.error": "Required",
  "form.selectConnector": "Type to search for a connector",
  "form.searchName": "search by name...",
  "form.noResult": "No result",
  "form.noConnectorFound": "No matching connector found",
  "form.sourceName.placeholder": "Your source name",
  "form.destinationName.placeholder": "Your destination name",
  "form.connectionName": "Connection name*",
  "form.connectionName.placeholder": "Name",
  "form.sourceName": "Source name",
  "form.destinationName": "Destination name",
  "form.sourceName.message": "Pick a name to help you identify this source in Airbyte",
  "form.destinationName.message": "Pick a name to help you identify this destination in Airbyte",
  "form.connectionName.message": "Pick a name to help you identify this connection",
  "form.sourceType": "Source type",
  "form.destinationType": "Destination type",
  "form.connectionType": "Connector type",
  "form.dataType": "Data type",
  "form.cleanedName": "Cleaned name",
  "form.syncSettings": "Sync settings",
  "form.primaryKey": "Primary key",
  "form.cursorField": "Cursor field",
  "form.dataSync": "Activate the streams you want to sync",
  "form.dataSync.readonly": "Activated streams",
  "form.cancel": "Cancel",
  "form.canceling": "Canceling",
  "form.submit": "Submit",
  "form.delete": "Delete",
  "form.change": "Change",
  "form.add": "Add",
  "form.saveChanges": "Save changes",
  "form.saveChangesAndTest": "Save changes and test",
  "form.sourceRetest": "Retest source",
  "form.destinationRetest": "Retest destination",
  "form.discardChanges": "Discard changes",
  "form.discardChangesConfirmation": "There are unsaved changes. Are you sure you want to discard your changes?",
  "form.every.minutes": "Every {value, plural, one {minute} other {# minutes}}",
  "form.every.hours": "Every {value, plural, one {hour} other {# hours}}",
  "form.testingConnection": "Testing connection...",
  "form.successTests": "All connection tests passed!",
  "form.failedTests": "The connection tests failed.",
  "form.failedFetchingConnector": "Fetching connector failed.",
  "form.filter_dbs": "Filter DBs",
  "form.serviceAccount": "Service Account",
  "form.validate_records": "Validate Records",
  "form.credentials_json": "Credentials JSON",
  "form.disable_collection": "Disable Collection",
  "form.replication_method": "Replication Method",
  "form.validationError": "Could not connect with provided credentials",
  "form.someError": "Sorry. Something went wrong... ",
  "form.changesSaved": "Your changes were saved!",
  "form.savedChange": "Change saved!",
  "form.imageCannotFound": "The docker image cannot be found. Please ensure that the input tag points to a valid Airbyte docker image",
  "form.loadingConfiguration": "Loading required configuration parameters for {connector}",
  "form.tooLong": "Taking too long? See <lnk>here</lnk> for support",
  "form.pattern.error": "Note: The value must match the pattern {pattern}",
  "form.schemaFailed": "Failed to fetch schema. Please try again",
  "form.tryAgain": "Try again",
  "form.noNeed": "No need!",
  "form.reset": "Reset",
  "form.resetData": "Reset your data",
  "form.resetDataText": "Resetting your data will delete all the data for this connection in your destination and start syncs from scratch. Are you sure you want to do this?",
  "form.dockerError": "Could not find docker image",
  "form.edit": "Edit",
  "form.done": "Done",
  "form.prefix": "Destination Stream Prefix (Optional)",
  "form.prefix.message": "Add a prefix to stream names (ex. “airbyte_” causes “projects” => “airbyte_projects”)",
  "form.prefix.placeholder": "prefix",
  "form.nameSearch": "Search stream name",
  "form.fields": "Fields",
  "form.namespace": "Namespace",
  "form.streamName": "Stream name",
  "form.sourceAndDestination": "Source | Destination",
  "form.noNamespace": "No namespace",
  "form.sourceConnector": "Source connector",
  "form.destinationConnector": "Destination connector",
  "form.addItems": "Add",
  "form.items": "{count, plural, =0 {No items} one {# item} other {# items}}",
  "form.pkSelected": "{count, plural, =0 { } one {{items}} other {# keys selected}}",
  "form.url.error": "field must be a valid URL",
  "form.setupGuide": "Setup Guide",
  "form.wait": "Please wait a little bit more…",
  "form.advancedMode.label": "Advanced mode",
  "form.advancedMode.switchLabel": "Enable advanced mode",
  "form.advancedMode.tooltip": "When Advanced Mode is enabled, certain views will display additional technical information.",
  "form.optional": "Optional",

  "connectionForm.validation.error": "The form is invalid. Please make sure that all fields are correct.",
  "connectionForm.normalization.title": "Normalization",
  "connectionForm.operations.notSupported": "Normalization and Transformation operations are not supported for this connection.",
  "connectionForm.transformation.title": "Transformation",
  "connectionForm.namespaceDefinition.title": "Destination Namespace*",
  "connectionForm.namespaceDefinition.subtitle": "Define the location where the data will be stored in the destination",
  "connectionForm.namespaceFormat.title": "Namespace Custom Format",
  "connectionForm.namespaceFormat.subtitle": "A format string to use as namespace in the destination. Special variables: $'{SOURCE_NAMESPACE'}",
  "connectionForm.namespaceFormat.placeholder": "My namespace",
  "connectionForm.sourceFormat": "Mirror source structure",
  "connectionForm.destinationFormat": "Destination default",
  "connectionForm.customFormat": "Custom format",
  "connectionForm.syncType.source": "Source",
  "connectionForm.syncType.destination": "Dest",
  "connectionForm.primaryKey.searchPlaceholder": "search key fields by name",
  "connectionForm.cursor.searchPlaceholder": "search cursor fields by name",
  "connectionForm.destinationExisting": "Select an existing destination",
  "connectionForm.sourceExisting": "Select an existing source",
  "connectionForm.sourceUse": "Use existing source",
  "connectionForm.destinationUse": "Use existing destination",
  "connectionForm.sourceTitle": "Source",
  "connectionForm.destinationTitle": "Destination",
  "connectionForm.cursor.info": "Used in incremental sync mode only. It determines which records to sync.",
  "connectionForm.primaryKey.info": "Used in Deduped and History modes only. It determines the unique identifier.",
  "connectionForm.source.info": "<b>Stream name</b> is the raw table name from your source.",
  "connectionForm.syncType.info": "How data will be replicated from source to destination.",
  "connectionForm.destinationName.info": "<b>Namespace</b> is the database schema of your destination tables.",
  "connectionForm.destinationStream.info": "<b>Stream name</b> is the final table name in destination.",
  "connectionForm.defaultSyncMode": "Set a default sync mode for all streams",
  "connectionForm.defaultSyncMode.message": "Set how Airbyte reads from the source and writes to the destination, across all streams <b>when the option is available</b>.",
  "connectionForm.bulkEdit.cancel": "Cancel",
  "connectionForm.bulkEdit.apply": "Apply",

  "connectorForm.authenticate": "Authenticate your {connector} account",
  "connectorForm.signInWithGoogle": "Sign in with Google",
  "connectorForm.authenticate.succeeded": "Authentication succeeded!",
  "connectorForm.authenticate.required": "Authentication required",
  "connectorForm.reauthenticate": "Re-authenticate",
  "connectorForm.expandForm": "Expand this form to continue setting up your connector",

  "form.rawData": "Raw data (JSON)",
  "form.basicNormalization": "Normalized tabular data",
  "form.basicNormalization.message": "Map the JSON object to the types and format native to the destination. <lnk>Learn more</lnk>",
  "form.customTransformation": "Custom transformation",
  "form.transformationCount": "{count, plural, =0 {No custom transformation} one {{count} transformation} other {{count} transformations}}",
  "form.addTransformation": "+ Add transformation",
  "form.saveTransformation": "Save transformation",
  "form.transformationName": "Transformation name *",
  "form.transformationType": "Transformation type *",
  "form.dockerUrl": "Docker image URL with dbt installed *",
  "form.entrypoint": "Entrypoint arguments for dbt cli to run the project *",
  "form.entrypoint.docs": "Learn more",
  "form.entrypoint.linked": "Entrypoint arguments for dbt cli to run the project. <a>Learn more</a> *",
  "form.gitBranch": "Git branch name (leave blank for default branch)",
  "form.selectType": "Select a type",
  "form.repositoryUrl": "Git repository URL of the custom transformation project *",
  "form.repositoryUrl.placeholder": "https://github.com/<angle>organisation</angle>/<angle>git_repo</angle>.git",
  "form.repositoryUrl.invalidUrl": "Please enter a valid Git repository URL",

  "form.sourceNamespace": "Source namespace",
  "form.sourceStreamName": "Source stream name",
  "form.destinationNamespace": "Dest. namespace",
  "form.destinationStreamName": "Dest. stream name",
  "form.syncMode": "Sync mode",
  "form.all": "All",
  "form.selected": "Selected",
  "form.notSelected": "Not selected",
  "form.nullable": "Nullable",
  "form.field.name": "Field name",
  "form.field.dataType": "Data type",
  "form.field.destinationName": "Destination name",
  "form.field.primaryKey": "Primary key",
  "form.field.cursorField": "Cursor field",

  "preferences.headTitle": "Preferences",
  "preferences.title": "Specify your preferences",
  "preferences.anonymizeUsage": "Anonymize usage data collection",
  "preferences.collectData": "We collect data only for product improvements, see the <docs>docs</docs>.",
  "preferences.news": "News and feature updates",
  "preferences.security": "Security updates",
  "preferences.anonymizeData": "Anonymize my usage data.",
  "preferences.featureUpdates": "Receive feature updates.",
  "preferences.unsubscribeAnyTime": " You can unsubscribe any time.",
  "preferences.securityUpdates": "Receive emails about security updates.",

  "onboarding.createSource": "Create a source",
  "onboarding.sourceSetUp": "Set up the source",
  "onboarding.sourceSetUp.buttonText": "Set up source",
  "onboarding.createDestination": "Create a destination",
  "onboarding.destinationSetUp": "Set up the destination",
  "onboarding.destinationSetUp.buttonText": "Set up destination",
  "onboarding.setUpConnection": "Set up connection",
  "onboarding.fetchingSchema": "We are fetching the schema of your data source. \nThis should take less than a minute, but may take a few minutes on slow internet connections or data sources with a large amount of tables.",
  "onboarding.or": "or",

  "sources.description": "<b>Sources</b> are where you want to <b>pull data</b> from.",
  "sources.searchIncremental": "Search cursor value for incremental",
  "sources.incrementalDefault": "{value} (default)",
  "sources.incrementalSourceCursor": "Incremental - source-defined cursor",
  "sources.full_refresh": "Full refresh",
  "sources.frequentlyUsed": "Suggested sources",
  "sources.incremental": "Incremental - based on...",
  "sources.newSource": "New source",
  "sources.newSourceTitle": "New Source",
  "sources.selectSource": "Select a source",
  "sources.status": "Status",
  "sources.schema": "Schema",
  "sources.schemaSelectAll": "select all",
  "sources.schemaUnselectAll": "unselect all",
  "sources.settings": "Settings",
  "sources.syncHistory": "Sync History",
  "sources.syncNow": "Sync now",
  "sources.source": "Source",
  "sources.noSync": "No sync yet",
  "sources.emptySchema": "Schema is empty",
  "sources.noSources": "Source list is empty",
  "sources.sourceSettings": "Source Settings",
  "jobs.jobStatus.reset_connection.failed": "Reset Failed ({count, plural, =0 {0 streams} one {# stream} other {# streams}})",
  "jobs.jobStatus.reset_connection.running": "Reset Running ({count, plural, =0 {0 streams} one {# stream} other {# streams}})",
  "jobs.jobStatus.reset_connection.succeeded": "Reset Succeeded ({count, plural, =0 {0 streams} one {# stream} other {# streams}})",
  "jobs.jobStatus.reset_connection.cancelled": "Reset Cancelled ({count, plural, =0 {0 streams} one {# stream} other {# streams}})",
  "jobs.jobStatus.reset_connection.partialSuccess": "Reset Partial Success ({count, plural, =0 {0 streams} one {# stream} other {# streams}})",
  "jobs.jobStatus.sync.failed": "Sync Failed",
  "jobs.jobStatus.sync.running": "Sync Running",
  "jobs.jobStatus.sync.succeeded": "Sync Succeeded",
  "jobs.jobStatus.sync.cancelled": "Sync Cancelled",
  "jobs.jobStatus.sync.partialSuccess": "Sync Partial Success",
  "jobs.jobStatus.check_connection_source.failed": "Configuration check failed",
  "jobs.jobStatus.check_connection_source.succeeded": "Configuration check finished",
  "jobs.jobStatus.check_connection_destination.failed": "Configuration check failed",
  "jobs.jobStatus.check_connection_destination.succeeded": "Configuration check finished",
  "jobs.jobStatus.discover_schema.succeeded": "Discovering schema succeeded",
  "jobs.jobStatus.discover_schema.failed": "Discovering schema failed",
  "jobs.jobStatus.unknown": "Status Unknown",
  "sources.additionLogs": " Logs",
  "sources.emptyLogs": "Waiting for logs...",
  "sources.hour": "{hour}h ",
  "sources.minute": "{minute}m ",
  "sources.second": "{second}s",
  "sources.noDestinations": "No destinations yet",
  "sources.addDestinationReplicateData": "Add destinations where to replicate data to.",
  "sources.attemptNum": "Attempt {number}",
  "sources.countAttempts": "{count} attempts",
  "sources.countRecords": "{count, plural, =0 {no records} one {# record} other {# records}}",
  "sources.countEmittedRecords": "{count, plural, =0 {no records} one {# emitted record} other {# emitted records}}",
  "sources.countCommittedRecords": "{count, plural, =0 {no records} one {# committed record} other {# committed records}}",
  "sources.countBytes": "{count, plural, =0 {0 Bytes} one {# Byte} other {# Bytes}}",
  "sources.countKB": "{count} KB",
  "sources.countMB": "{count} MB",
  "sources.countGB": "{count} GB",
  "sources.countTB": "{count} TB",
  "sources.downloadLogs": "Download logs",
  "sources.debugInfoDetails": "Debug Info details",
  "sources.reset_connection": "Reset",
  "sources.sync": "Sync",
  "sources.debugInfoModalTitle": "Information about this job",
  "sources.airbyteVersion": "Airbyte Version",
  "sources.copyText": "Copy",
  "sources.copied": "Copied",
  "sources.failureOrigin": "Failure Origin",
  "sources.message": "Message",
  "sources.additionalFailureInfo": "Additional Failure Information",
  "sources.lastAttempt": "Last attempt:",

  "destination.destinationSettings": "Destination Settings",
  "destinations.newDestination": "New destination",
  "destinations.description": "<b>Destinations</b> are where you <b>send</b> or <b>push</b> your data to.",
  "destinations.noDestinations": "Destination list is empty",
  "destinations.noSources": "No sources yet",
  "destinations.addSourceReplicateData": "Add sources where to replicate data from.",
  "destinations.newDestinationTitle": "New destination",
  "destinations.destinationSetUp": "Set up the destination",
  "destinations.frequentlyUsed": "Most frequently used destinations",
  "destinations.dontHaveYourOwnDestination": "Don’t have your own destination yet?",
  "destinations.startWith": "Start with {name}",

  "connection.stream.syncMode": "{syncMode} - {destinationSyncMode}",

  "destinationSyncMode.append": "Append",
  "destinationSyncMode.append_dedup": "Deduped + history",
  "destinationSyncMode.overwrite": "Overwrite",

  "syncMode.full_refresh": "Full refresh",
  "syncMode.incremental": "Incremental",

  "connection.onboarding.title": "<b>Connections</b> link Sources to Destinations",
  "connection.onboarding.createFirst": "Create your first connection",
  "connection.onboarding.sources": "Sources",
  "connection.onboarding.sourcesDescription": "A source is where Airbyte pulls data from. Airbyte supports many sources across APIs, databases, and files.",
  "connection.onboarding.moreSources": "Connect to any of Airbyte’s {count}+ sources",
  "connection.onboarding.addSource": "Connect to {source}",
  "connection.onboarding.destinations": "Destinations",
  "connection.onboarding.destinationsDescription": "A destination is where Airbyte sends data. These are typically data warehouses or databases.",
  "connection.onboarding.addDestination": "Connect a source in order to send data to {destination}",
  "connection.onboarding.moreDestinations": "Connect a source in order to send data to any of Airbyte’s {count}+ destinations",
  "connection.onboarding.demoInstance": "or play around in our <demoLnk>demo instance</demoLnk>.",
  "connection.resetModalTitle": "Stream configuration changed",
  "connection.streamResetHint": "Due to changes in the stream configuration, we recommend a data reset. A reset will delete data in the destination of the affected streams and then re-sync that data. Skipping the reset is discouraged and might lead to unexpected behavior.",
  "connection.streamFullResetHint": "Due to changes in the stream configuration, we recommend a data reset. A reset will delete data in the destination of the affected streams and then re-sync that data. Skipping the reset is discouraged and might lead to unexpected behavior.",
  "connection.saveWithReset": "Reset affected streams (recommended)",
  "connection.saveWithFullReset": "Reset all streams (recommended)",
  "connection.save": "Save connection",
  "connection.title": "Connection",
  "connection.fromTo": "{source} → {destination}",
  "connection.connectionSettings": "Connection settings",
  "connection.resetData": "Reset your data",
  "connection.loadMoreJobs": "Load more",
  "connection.updateSchema": "Refresh source schema",
  "connection.updateSchema.formChanged.title": "Unsaved changes",
  "connection.updateSchema.formChanged.text": "Your replication settings have unsaved changes. Those will be lost when refreshing the source schema. Save your changes before refreshing the source schema to not lose them.",
  "connection.updateSchema.formChanged.confirm": "Discard changes and refresh schema",
  "connection.updateSchema.completed": "Refreshed source schema",
  "connection.updateSchema.confirm": "Confirm",
  "connection.updateSchema.new": "{value} new {item}",
  "connection.updateSchema.removed": "{value} removed {item}",
  "connection.updateSchema.changed": "{value} {item} with changes",
  "connection.updateSchema.stream": "{count, plural, one {table} other {tables}}",
  "connection.updateSchema.field": "{count, plural, one {field} other {fields}}",
  "connection.updateSchema.streamName": "Stream name",
  "connection.updateSchema.namespace": "Namespace",
  "connection.updateSchema.dataType": "Data type",

  "connection.catalogTree.sourceDefined": "'<source defined>",
  "connection.catalogTree.sourceSchema": "'<source schema>",
  "connection.catalogTree.destinationSchema": "'<destination schema>",

  "connection.geographyTitle": "Data residency",
  "connection.requestNewGeography": "Request a new geography",
  "connection.geographyDescription": "Choose where the data for this connection will be processed. Depending on your network configuration, you may need to <ipLink>add IP addresses</ipLink> to your allowlist. <docLink>Learn more</docLink>.",
  "connection.geography.auto": "Airbyte Default",
  "connection.geography.us": "United States",
  "connection.geography.eu": "European Union",
  "connection.geographyUpdateError": "There was an error updating the data residency for this connection.",

  "connection.newConnection": "New connection",
  "connection.newConnectionTitle": "New connection",
  "connection.noConnections": "Connection list is empty",
  "connection.disabledConnection": "Disabled connection",
  "connection.failedSync": "Failed sync",
  "connection.successSync": "Succeeded sync",
  "connection.noSyncData": "Sync was not started",
  "connection.pendingSync": "Sync is pending or running",
  "connection.refreshSchema": "Refresh schema",
  "connection.replication": "Replication",
  "connection.streams": "Streams",
  "connection.transfer": "Transfer",
  "connection.linkCopied": "Link copied!",
  "connection.copyLogLink": "Copy link to log",
  "connection.connectionDeletedView": "This connection has been deleted. You can’t make any changes or run syncs.",
  "connection.cancelSync": "Cancel Sync",
  "connection.cancelReset": "Cancel Reset",
  "connection.canceling": "Canceling...",
  "connection.linkedJobNotFound": "Job not found",
  "connection.returnToSyncHistory": "Return to Sync History",

<<<<<<< HEAD
  "connection.progress.percentage": "{percent} percent progress",
  "connection.progress.minutesRemaining": "~{value, plural, one {# minute remaining} other {# minutes remaining}}",
  "connection.progress.hoursRemaining": "~{value, plural, one {# hour remaining} other {# hours remaining}}",
  "connection.progress.streamTooltipTitle": "Stream {stream}",
  "connection.progress.streamRecordsWithoutEstimate": "{current, plural, one {# record} other {# records}} synced",
  "connection.progress.streamRecordsWithEstimate": "{current} of {estimated} synced",
  "connection.progress.unknown": "No estimate",
  "connection.progress.records": "Records",
  "connection.progress.progress": "Progress",
  "connection.progress.recordsSynced": "{synced, number} / {total, number} {synced, plural, one {record synced} other {records synced}} ({speed, number} records/sec)",
  "connection.progress.bytesSynced": "{synced} / {total} synced ({speed}/sec)",
=======
  "connection.schemaChange.breaking": "Breaking schema updates detected.",
  "connection.schemaChange.nonBreaking": "Non-breaking schema updates detected.",
  "connection.schemaChange.reviewAction": "Review changes",
>>>>>>> 885507f3

  "form.frequency": "Replication frequency*",
  "form.cronExpression": "Cron expression*",
  "form.cronExpression.placeholder": "Cron expression",
  "form.cronExpression.error": "Invalid cron expression",
  "form.cronExpression.underOneHourNotAllowed": "Syncs cannot execute more frequently than once per hour",
  "form.cronExpression.message": "Enter a <lnk>cron expression</lnk> for when syncs should run (ex. \"0 0 12 * * ?\" => Will sync at 12:00 PM every day)",
  "form.frequency.placeholder": "Select a frequency",
  "form.frequency.message": "Set how often data should sync to the destination",

  "connection.replicationFrequency": "Replication frequency*",
  "connection.replicationFrequency.subtitle": "Set how often data should sync to the destination",
  "connection.normalization": "Normalization",
  "connection.customTransformations": "Custom Transformations",

  "tables.name": "Name",
  "tables.connector": "Connector",
  "tables.connections": "Connections",
  "tables.sourceConnectWith": "Destination",
  "tables.destinationConnectWith": "Source",
  "tables.sources": "Sources",
  "tables.destinations": "Destinations",
  "tables.sourceAddNew": "+ add a new source",
  "tables.destinationAddNew": "+ add a new destination",
  "tables.sourceAdd": "add source",
  "tables.destinationAdd": "add destination",
  "tables.lastSync": "Last Sync",
  "tables.sourceConnectionToName": "Destination name",
  "tables.destinationConnectionToName": "Source name",
  "tables.frequency": "Frequency",
  "tables.enabled": "Enabled",
  "tables.disabled": "Disabled",
  "tables.sourceConnectWithNum": "{num} destinations",
  "tables.destinationConnectWithNum": "{num} sources",
  "tables.progress": "In progress",
  "tables.launch": "Launch",
  "tables.overview": "Overview",
  "tables.settings": "Settings",
  "tables.sourceDelete": "Delete this source",
  "tables.destinationDelete": "Delete this destination",
  "tables.connectionDelete": "Delete this connection",
  "tables.sourceDelete.title": "Delete source",
  "tables.destinationDelete.title": "Delete destination",
  "tables.connectionDelete.title": "Delete connection",
  "tables.sourceDataDelete": "No data will be deleted from your source.",
  "tables.destinationDataDelete": "No data will be deleted from your destination.",
  "tables.connectionDataDelete": "No data will be deleted from your source and destination.\nThis cannot be undone without a full re-sync.",
  "tables.sourceDeleteConfirm": "Confirm source deletion",
  "tables.destinationDeleteConfirm": "Confirm destination deletion",
  "tables.connectionDeleteConfirm": "Confirm connection deletion",
  "tables.sourceDeleteModalText": "Deleting a source cannot be undone without a full re-sync. Note that:\n  - All connections with this source will be deleted, including their past logs and configurations.\n  - No existing data in the destination will be altered",
  "tables.destinationDeleteModalText": "Deleting a destination cannot be undone. Note that:\n  - All connections with this destination will be deleted, including their past logs and configurations.\n  - No existing data in the destination will be altered.",
  "tables.connectionDeleteModalText": "Deleting a connection cannot be undone without a full re-sync. Note that:\n  - All past logs and configurations will be deleted\n  - Updates of new data will stop\n  - No existing data in the destination will be altered",
  "tables.connectionState.title": "Connection State",
  "tables.connectionState.noConnectionState": "This connection doesn‘t have a state (yet).",

  "admin.destinations": "Destinations",
  "admin.sources": "Sources",
  "admin.configuration": "Configuration",
  "admin.exportConfiguration": "Export Configuration",
  "admin.importConfiguration": "Import Configuration",
  "admin.export": "Export",
  "admin.import": "Import",
  "admin.newConnector": "New connector",
  "admin.manageSource": "Manage your source connectors",
  "admin.availableSource": "Available source connectors",
  "admin.manageDestination": "Manage your destination connectors",
  "admin.availableDestinations": "Available destination connectors",
  "admin.connectors": "Connectors",
  "admin.currentVersion": "Current version",
  "admin.image": "Image",
  "admin.codeSource": "Code source",
  "admin.tag": "Tag",
  "admin.changeTo": "Change to",
  "admin.latestNote": " (latest)",
  "admin.addNewConnector": "Add new connector",
  "admin.connectorName": "Connector display name",
  "admin.connectorName.placeholder": "Connector name",
  "admin.dockerRepository": "Docker repository name",
  "admin.dockerRepository.placeholder": "airbytehq/postgres",
  "admin.dockerImageTag": "Docker image tag",
  "admin.dockerImageTag.placeholder": "12.3",
  "admin.documentationUrl": "Connector Documentation URL",
  "admin.reloadAfterSuccess": "Note: The app will be reloaded after success submit",
  "admin.documentationUrl.placeholder": "https://hub.docker.com/r/airbyte/integration-singer-postgres-source",
  "admin.learnMore": "<lnk>Learn more from our documentation</lnk> to understand how to fill these field.",
  "admin.exportConfigurationText": "Download an archive of all configuration and state data. Exported data can be upgraded to another Airbyte version or can be exported to a different Airbyte deployment. For more information visit the <lnk>configuration archive</lnk> page in our docs.",
  "admin.importConfigurationText": "Upload an archive of all configuration and state data. <warn>Warning: This will overwrite all existing configuration!</warn>",
  "admin.logs": "Logs",
  "admin.logs.error": "Unable to download logs at this time.",
  "admin.downloadServerLogs": "Download Server Logs",
  "admin.downloadSchedulerLogs": "Download Scheduler Logs",
  "admin.upgradeAll": "Upgrade all",
  "admin.upgraded": "Upgraded!",
  "admin.customImage": "custom",

  "settings.accountSettings": "Account Settings",
  "settings.webhook": "Connection status Webhook",
  "settings.webhook.test.passed": "Webhook test passed!",
  "settings.webhook.test.failed": "Webhook test failed. Please verify that the webhook URL is valid.",
  "settings.webhook.save.failed": "Cannot save changes because the webhook test failed. Please verify that the webhook URL is valid.",
  "settings.webhookTitle": "Connection status Webhook URL",
  "settings.webhookTestText": "Testing the Webhook will send a “Hello World”.",
  "settings.syncNotifications.label": "Notify me:",
  "settings.sendOnSuccess": "When Sync succeeds",
  "settings.sendOnFailure": "When Sync fails",
  "settings.yourWebhook": "Your Webhook URL",
  "settings.test": "Test",
  "settings.notifications": "Notifications",
  "settings.notificationGuide.button": "Need help with Webhook URL?",
  "settings.notificationGuide.title": "How to get notification the way you want with your webhook URL?",
  "settings.notificationGuide.link.configuration": "Configure Sync notifications",
  "settings.notificationGuide.link.slackConfiguration": "Configure a Slack Notifications Webhook",
  "settings.metrics": "Metrics",
  "settings.notificationSettings": "Notification Settings",
  "settings.metricsSettings": "Metrics Settings",
  "settings.emailNotifications": "Email notifications",
  "settings.securityUpdates": "Security updates (recommended)",
  "settings.newsletter": "Newsletter with feature updates.",
  "settings.account": "Account",
  "settings.accountSettings.updateEmailSuccess": "Email updated",
  "settings.cookiePreferences": "Cookie Preferences",
  "settings.dataResidency": "Data Residency",
  "settings.defaultDataResidency": "Default Data Residency",
  "settings.geographyDescription": "Depending on your network configuration, you may need to <lnk>add IP addresses</lnk> to your allowlist.",
  "settings.defaultGeography": "Geography",
  "settings.defaultDataResidencyDescription": "Choose the default preferred data processing location for all of your connections. The default data residency setting only affects new connections. Existing connections will retain their data residency setting. <lnk>Learn more</lnk>.",
  "settings.defaultDataResidencyUpdateError": "There was an error updating the default data residency for this workspace.",

  "connector.requestConnectorBlock": "Request a new connector",
  "connector.requestConnector": "Request a new connector",
  "connector.request": "Request",
  "connector.requested": "Requested",
  "connector.type": "Connector type",
  "connector.type.placeholder": "Select a type",
  "connector.requestConnector.source.name": "Where do you want to sync data from?",
  "connector.requestConnector.destination.name": "Where do you want to sync data to?",
  "connector.additionalInfo": "Additional information (optional)",
  "connector.additionalInfo.message": "e.g. links or documentation",
  "connector.email": "Your email address to get notified when it’s supported*",
  "connector.email.placeholder": "richard@piedpiper.com",
  "connector.source": "Source",
  "connector.destination": "Destination",
  "connector.releaseStage.alpha": "Alpha",
  "connector.releaseStage.beta": "Beta",
  "connector.releaseStage.custom": "Custom",
  "connector.releaseStage.generally_available": "GA",
  "connector.releaseStage.alpha.description": "<b>Alpha connectors</b> are in development and support is not provided.",
  "connector.releaseStage.beta.description": "<b>Beta connectors</b> are in development but stable and reliable and support is provided.",
  "connector.releaseStage.generally_available.description": "<b>Generally Available (GA) connectors</b> have been deemed ready for use in a production environment and is officially supported by Airbyte. Their documentation is considered sufficient to support widespread adoption.",
  "connector.connectorsInDevelopment.docLink": "See our <lnk>documentation</lnk> for more details.",
  "connector.setupGuide": "Setup Guide",
  "connector.setupGuide.notFound": "No Setup Guide found for this connector.",
  "connector.exampleValues": "Example {count, plural, one {value} other {values}}",
  "connector.oauthCredentialsMissing": "OAuth login is temporarily unavailable for this connector. Please try again later.",

  "credits.credits": "Credits",
  "credits.whatAreCredits": "What are credits?",
  "credits.buyCredits": "Buy credits",
  "credits.talkToSales": "Talk to Sales",
  "credits.remainingCredits": "Remaining credits",
  "credits.creditUsage": "Credit Usage",
  "credits.totalUsage": "Total usage",

  "docs.notFoundError": "We were not able to receive docs. Please click the link above to open docs on our website",
  "errorView.notFound": "Resource not found.",
  "errorView.notAuthorized": "You don’t have permission to access this page.",
  "errorView.title": "Oops! Something went wrong…",
  "errorView.retry": "Retry",
  "errorView.unknown": "Unknown",
  "errorView.unknownError": "Unknown error occurred",

  "frequency.manual": "Manual",
  "frequency.cron": "Cron",
  "frequency.minutes": "{value} min",
  "frequency.hours": "{value, plural, one {# hour} other {# hours}}",

  "ui.goBack": "Go back",
  "ui.input.showPassword": "Show password",
  "ui.input.hidePassword": "Hide password",
  "ui.keyValuePair": "{key}: {value}",
  "ui.keyValuePairV2": "{key} ({value})",
  "ui.keyValuePairV3": "{key}, {value}",
  "ui.learnMore": "Learn more",
  "ui.secretTextArea.hidden": "Contents hidden. Click to show.",
  "ui.stepIndicator.currentStep": "(current step)",

  "airbyte.datatype.string": "String",
  "airbyte.datatype.date": "Date",
  "airbyte.datatype.timestamp_with_timezone": "Timestamp with Timezone",
  "airbyte.datatype.timestamp_without_timezone": "Datetime",
  "airbyte.datatype.datetime": "Datetime",
  "airbyte.datatype.integer": "Integer",
  "airbyte.datatype.big_integer": "Big Integer",
  "airbyte.datatype.number": "Number",
  "airbyte.datatype.big_number": "Big Number",
  "airbyte.datatype.array": "Array",
  "airbyte.datatype.object": "Object",
  "airbyte.datatype.untyped": "Untyped",
  "airbyte.datatype.union": "Union",
  "airbyte.datatype.unknown": "Unknown",
  "airbyte.datatype.boolean": "Boolean",

  "connectorBuilder.downloadYaml": "Download YAML",
  "connectorBuilder.testButton": "Test",
  "connectorBuilder.configMenuTitle": "Configure Test Input",
  "connectorBuilder.configMenuConfirm": "Confirm",
  "connectorBuilder.recordsTab": "Records",
  "connectorBuilder.requestTab": "Request",
  "connectorBuilder.responseTab": "Response",
  "connectorBuilder.resultsPlaceholder": "Click Test to fetch data for this stream",
  "connectorBuilder.sliceLabel": "Slice",
  "connectorBuilder.connectorLogs": "Connector logs",
  "connectorBuilder.invalidYamlDownload": "Cannot download while YAML content is invalid.",
  "connectorBuilder.invalidYamlTest": "Cannot test stream while YAML content is invalid.",
  "connectorBuilder.unknownError": "An unknown error has occurred",
  "connectorBuilder.testConnector": "TEST YOUR CONNECTOR",
  "connectorBuilder.couldNotDetectStreams": "Could not detect streams in the YAML editor:",
  "connectorBuilder.ensureProperYaml": "In order to test a stream, ensure that the YAML is structured as described in <a>the docs</a>."
}<|MERGE_RESOLUTION|>--- conflicted
+++ resolved
@@ -371,7 +371,6 @@
   "connection.linkedJobNotFound": "Job not found",
   "connection.returnToSyncHistory": "Return to Sync History",
 
-<<<<<<< HEAD
   "connection.progress.percentage": "{percent} percent progress",
   "connection.progress.minutesRemaining": "~{value, plural, one {# minute remaining} other {# minutes remaining}}",
   "connection.progress.hoursRemaining": "~{value, plural, one {# hour remaining} other {# hours remaining}}",
@@ -383,11 +382,10 @@
   "connection.progress.progress": "Progress",
   "connection.progress.recordsSynced": "{synced, number} / {total, number} {synced, plural, one {record synced} other {records synced}} ({speed, number} records/sec)",
   "connection.progress.bytesSynced": "{synced} / {total} synced ({speed}/sec)",
-=======
+
   "connection.schemaChange.breaking": "Breaking schema updates detected.",
   "connection.schemaChange.nonBreaking": "Non-breaking schema updates detected.",
   "connection.schemaChange.reviewAction": "Review changes",
->>>>>>> 885507f3
 
   "form.frequency": "Replication frequency*",
   "form.cronExpression": "Cron expression*",
