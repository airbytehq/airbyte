@use "scss/colors";
@use "scss/variables";
@use "scss/z-indices";

$blur-height: 15px;
$spacing: variables.$spacing-xl;

.container {
  overflow-y: hidden;
  width: 100%;
  height: 100%;
  display: flex;
  flex-direction: column;
}

.contentContainer {
  flex: 1;
  max-width: 100%;
  overflow-x: auto;
  position: relative;

  &.softScrollEdge {
    padding-top: $spacing - $blur-height;
  }

  &:not(.softScrollEdge) {
    padding-top: $spacing;
  }
}

.contentScroll {
  overflow-y: auto;
  height: 100%;
}

.content {
  padding: 0 $spacing $spacing;
  min-width: variables.$main-page-content-min-width;

  &.cloud {
    padding-bottom: variables.$spacing-page-bottom-cloud;
  }
<<<<<<< HEAD

  &.noBottomPadding {
    padding-bottom: 0;
  }
=======
}

.edge {
  position: sticky;
  width: 100%;
  top: 0;
  z-index: z-indices.$mainPageWithScrollEdge;
  min-height: $blur-height;
  background: linear-gradient(180deg, colors.$grey-50, rgba(248, 248, 250, 0%) 15px);
>>>>>>> 1c0c7f27
}<|MERGE_RESOLUTION|>--- conflicted
+++ resolved
@@ -40,12 +40,10 @@
   &.cloud {
     padding-bottom: variables.$spacing-page-bottom-cloud;
   }
-<<<<<<< HEAD
 
   &.noBottomPadding {
     padding-bottom: 0;
   }
-=======
 }
 
 .edge {
@@ -55,5 +53,4 @@
   z-index: z-indices.$mainPageWithScrollEdge;
   min-height: $blur-height;
   background: linear-gradient(180deg, colors.$grey-50, rgba(248, 248, 250, 0%) 15px);
->>>>>>> 1c0c7f27
 }