@use "scss/colors";
@use "scss/variables";
@use "scss/z-indices";

$blur-height: 15px;
$spacing: variables.$spacing-xl;

.container {
  overflow-y: hidden;
  width: 100%;
  height: 100%;
  display: flex;
  flex-direction: column;
}

.contentContainer {
  flex: 1;
  max-width: 100%;
  overflow-x: auto;
  position: relative;

  &.softScrollEdge {
    padding-top: $spacing - $blur-height;
  }

  &:not(.softScrollEdge) {
    padding-top: $spacing;
  }
}

.contentScroll {
  overflow-y: auto;
  height: 100%;
<<<<<<< HEAD
  padding: 0 variables.$spacing-xl variables.$spacing-xl;
  min-width: variables.$min-width-main-page-content;
=======
}

.content {
  padding: 0 $spacing $spacing;
  min-width: variables.$main-page-content-min-width;
>>>>>>> 1c0c7f27

  &.cloud {
    padding-bottom: variables.$spacing-page-bottom-cloud;
  }
}

.edge {
  position: sticky;
  width: 100%;
  top: 0;
  z-index: z-indices.$mainPageWithScrollEdge;
  min-height: $blur-height;
  background: linear-gradient(180deg, colors.$grey-50, rgba(248, 248, 250, 0%) 15px);
}<|MERGE_RESOLUTION|>--- conflicted
+++ resolved
@@ -31,16 +31,11 @@
 .contentScroll {
   overflow-y: auto;
   height: 100%;
-<<<<<<< HEAD
-  padding: 0 variables.$spacing-xl variables.$spacing-xl;
-  min-width: variables.$min-width-main-page-content;
-=======
 }
 
 .content {
   padding: 0 $spacing $spacing;
-  min-width: variables.$main-page-content-min-width;
->>>>>>> 1c0c7f27
+  min-width: variables.$min-width-main-page-content;
 
   &.cloud {
     padding-bottom: variables.$spacing-page-bottom-cloud;
