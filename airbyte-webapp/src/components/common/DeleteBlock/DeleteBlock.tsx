--- conflicted
+++ resolved
@@ -15,29 +15,8 @@
   modalAdditionalContent?: React.ReactNode;
 }
 
-<<<<<<< HEAD
-export const DeleteBlock: React.FC<IProps> = ({ type, onDelete, modalAdditionalContent }) => {
-  const { openConfirmationModal, closeConfirmationModal } = useConfirmationModalService();
-  const navigate = useNavigate();
-
-  const onDeleteButtonClick = useCallback(() => {
-    openConfirmationModal({
-      additionalContent: modalAdditionalContent,
-      text: `tables.${type}DeleteModalText`,
-      title: `tables.${type}DeleteConfirm`,
-      submitButtonText: "form.delete",
-      onSubmit: async () => {
-        await onDelete();
-        closeConfirmationModal();
-        navigate("../..");
-      },
-      submitButtonDataId: "delete",
-    });
-  }, [closeConfirmationModal, onDelete, openConfirmationModal, navigate, type, modalAdditionalContent]);
-=======
 export const DeleteBlock: React.FC<IProps> = ({ type, onDelete }) => {
   const onDeleteButtonClick = useDeleteModal(type, onDelete);
->>>>>>> 1697b8ef
 
   return (
     <Card className={styles.deleteBlock}>
