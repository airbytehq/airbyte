import { useIntl } from "react-intl";

import { BuilderCard } from "./BuilderCard";
import { BuilderConfigView } from "./BuilderConfigView";
import { BuilderField } from "./BuilderField";
import { BuilderTitle } from "./BuilderTitle";
import styles from "./GlobalConfigView.module.scss";

export const GlobalConfigView: React.FC = () => {
  const { formatMessage } = useIntl();

  return (
    <BuilderConfigView heading={formatMessage({ id: "connectorBuilder.globalConfiguration" })}>
      {/* Not using intl for the labels and tooltips in this component in order to keep maintainence simple */}
<<<<<<< HEAD
      <BuilderCard>
        <BuilderField
          type="string"
          path="global.connectorName"
          label="Connector Name"
          tooltip="Name of the connector being built"
        />
      </BuilderCard>
      <BuilderCard>
        <BuilderField type="string" path="global.urlBase" label="API URL" tooltip="Base URL of the source API" />
=======
      <BuilderTitle path="global.connectorName" label="Connector Name" size="lg" />
      <BuilderCard className={styles.content}>
        <BuilderField type="text" path="global.urlBase" label="API URL" tooltip="Base URL of the source API" />
>>>>>>> 4a37a671
      </BuilderCard>
    </BuilderConfigView>
  );
};<|MERGE_RESOLUTION|>--- conflicted
+++ resolved
@@ -12,22 +12,9 @@
   return (
     <BuilderConfigView heading={formatMessage({ id: "connectorBuilder.globalConfiguration" })}>
       {/* Not using intl for the labels and tooltips in this component in order to keep maintainence simple */}
-<<<<<<< HEAD
-      <BuilderCard>
-        <BuilderField
-          type="string"
-          path="global.connectorName"
-          label="Connector Name"
-          tooltip="Name of the connector being built"
-        />
-      </BuilderCard>
-      <BuilderCard>
-        <BuilderField type="string" path="global.urlBase" label="API URL" tooltip="Base URL of the source API" />
-=======
       <BuilderTitle path="global.connectorName" label="Connector Name" size="lg" />
       <BuilderCard className={styles.content}>
-        <BuilderField type="text" path="global.urlBase" label="API URL" tooltip="Base URL of the source API" />
->>>>>>> 4a37a671
+        <BuilderField type="string" path="global.urlBase" label="API URL" tooltip="Base URL of the source API" />
       </BuilderCard>
     </BuilderConfigView>
   );
