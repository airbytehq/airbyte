--- conflicted
+++ resolved
@@ -30,7 +30,6 @@
   label: string;
   tooltip?: string;
   optional?: boolean;
-  additionalValidation?: (schema: yup.AnySchema) => yup.AnySchema;
 }
 
 type BuilderFieldProps = BaseFieldProps &
@@ -60,41 +59,8 @@
   return <TagInput name={name} fieldValue={value} onChange={(value) => setValue(value)} error={error} />;
 };
 
-<<<<<<< HEAD
-export const BuilderField: React.FC<BuilderFieldProps> = ({
-  path,
-  label,
-  tooltip,
-  optional = false,
-  additionalValidation,
-  ...props
-}) => {
-  let yupSchema: yup.AnySchema = props.type === "array" ? yup.array().of(yup.string()) : yup.string();
-  if (!optional) {
-    yupSchema = yupSchema.required("form.empty.error");
-  }
-  if (additionalValidation) {
-    yupSchema = additionalValidation(yupSchema);
-  }
-  const fieldConfig = {
-    name: path,
-    validate: (value: string) => {
-      try {
-        yupSchema.validateSync(value);
-        return undefined;
-      } catch (err) {
-        if (err instanceof yup.ValidationError) {
-          return err.errors.join(", ");
-        }
-        throw err;
-      }
-    },
-  };
-  const [field, meta, helpers] = useField(fieldConfig);
-=======
 export const BuilderField: React.FC<BuilderFieldProps> = ({ path, label, tooltip, optional = false, ...props }) => {
   const [field, meta, helpers] = useField(path);
->>>>>>> 53009330
   const hasError = !!meta.error && meta.touched;
 
   return (
