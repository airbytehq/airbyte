--- conflicted
+++ resolved
@@ -34,19 +34,8 @@
   optional?: boolean;
 }
 
-<<<<<<< HEAD
 type BuilderFieldProps = BaseFieldProps &
-  (
-    | { type: "string" }
-    | { type: "integer" }
-    | { type: "number" }
-    | { type: "boolean" }
-    | { type: "array" }
-    | { type: "enum"; options: string[] }
-  );
-=======
-type BuilderFieldProps = BaseFieldProps & ({ type: "text" | "array" } | { type: "enum"; options: string[] });
->>>>>>> 4a37a671
+  ({ type: "string" | "integer" | "number" | "boolean" | "array" } | { type: "enum"; options: string[] });
 
 const EnumField: React.FC<EnumFieldProps> = ({ options, value, setValue, error, ...props }) => {
   return (
