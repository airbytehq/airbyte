--- conflicted
+++ resolved
@@ -57,11 +57,7 @@
   const { formatMessage } = useIntl();
   const { hasErrors } = useBuilderErrors();
   const { openConfirmationModal, closeConfirmationModal } = useConfirmationModalService();
-<<<<<<< HEAD
-  const { yamlManifest, selectedView, setSelectedView, setTestStreamIndex } = useConnectorBuilderFormState();
-=======
   const { yamlManifest, selectedView, setSelectedView } = useConnectorBuilderFormState();
->>>>>>> 4e4800b9
   const { values, setValues } = useFormikContext<BuilderFormValues>();
   const handleResetForm = () => {
     openConfirmationModal({
@@ -77,12 +73,6 @@
   };
   const handleViewSelect = (selectedView: BuilderView) => {
     setSelectedView(selectedView);
-<<<<<<< HEAD
-    if (selectedView !== "global" && selectedView !== "inputs") {
-      setTestStreamIndex(selectedView);
-    }
-=======
->>>>>>> 4e4800b9
   };
 
   return (
