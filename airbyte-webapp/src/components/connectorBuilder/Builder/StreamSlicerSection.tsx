--- conflicted
+++ resolved
@@ -8,13 +8,9 @@
 import { timeDeltaRegex } from "../types";
 import { BuilderCard } from "./BuilderCard";
 import { BuilderField } from "./BuilderField";
-<<<<<<< HEAD
 import { BuilderFieldWithInputs } from "./BuilderFieldWithInputs";
-import { BuilderOneOf } from "./BuilderOneOf";
-=======
 import { BuilderList } from "./BuilderList";
 import { BuilderOneOf, OneOfOption } from "./BuilderOneOf";
->>>>>>> 6c08f437
 import { BuilderOptional } from "./BuilderOptional";
 import { InjectRequestOptionFields } from "./InjectRequestOptionFields";
 import { StreamReferenceField } from "./StreamReferenceField";
@@ -58,7 +54,7 @@
             label="Slice values"
             tooltip="List of values to iterate over"
           />
-          <BuilderField
+          <BuilderFieldWithInputs
             type="string"
             path={buildPath("cursor_field")}
             label="Cursor field"
@@ -95,39 +91,39 @@
       },
       children: (
         <>
-          <BuilderField
+          <BuilderFieldWithInputs
             type="string"
             path={buildPath("datetime_format")}
             label="Datetime format"
             tooltip="Specify the format of the start and end time, e.g. %Y-%m-%d"
           />
-          <BuilderField
+          <BuilderFieldWithInputs
             type="string"
             path={buildPath("start_datetime")}
             label="Start datetime"
             tooltip="Start time to start slicing"
           />
-          <BuilderField
+          <BuilderFieldWithInputs
             type="string"
             path={buildPath("end_datetime")}
             label="End datetime"
             tooltip="End time to end slicing"
           />
-          <BuilderField
+          <BuilderFieldWithInputs
             type="string"
             path={buildPath("step")}
             label="Step"
             tooltip="Time interval for which to break up stream into slices, e.g. 1d"
             pattern={timeDeltaRegex}
           />
-          <BuilderField
+          <BuilderFieldWithInputs
             type="string"
             path={buildPath("cursor_field")}
             label="Cursor field"
             tooltip="Field on record to use as the cursor"
           />
           <BuilderOptional>
-            <BuilderField
+            <BuilderFieldWithInputs
               type="string"
               path={buildPath("lookback_window")}
               label="Lookback window"
@@ -166,14 +162,14 @@
                 excludeInjectIntoValues={["path"]}
               />
             </ToggleGroupField>
-            <BuilderField
+            <BuilderFieldWithInputs
               type="string"
               path={buildPath("stream_state_field_start")}
               label="Stream state field start"
               tooltip="Set which field on the stream state to use to determine the starting point"
               optional
             />
-            <BuilderField
+            <BuilderFieldWithInputs
               type="string"
               path={buildPath("stream_state_field_end")}
               label="Stream state field end"
@@ -194,13 +190,13 @@
       },
       children: (
         <>
-          <BuilderField
+          <BuilderFieldWithInputs
             type="string"
             path={buildPath("parent_key")}
             label="Parent key"
             tooltip="The key of the parent stream's records that will be the stream slice key"
           />
-          <BuilderField
+          <BuilderFieldWithInputs
             type="string"
             path={buildPath("stream_slice_field")}
             label="Stream slice field"
@@ -243,132 +239,6 @@
         options={[
           ...getRegularSlicingOptions((path: string) => streamFieldPath(`streamSlicer.${path}`)),
           {
-<<<<<<< HEAD
-            label: "List",
-            typeValue: "ListStreamSlicer",
-            children: (
-              <>
-                <BuilderField
-                  type="array"
-                  path={streamFieldPath("streamSlicer.slice_values")}
-                  label="Slice values"
-                  tooltip="List of values to iterate over"
-                />
-                <BuilderFieldWithInputs
-                  type="string"
-                  path={streamFieldPath("streamSlicer.cursor_field")}
-                  label="Cursor field"
-                  tooltip="Field on record to use as the cursor"
-                />
-                <ToggleGroupField<RequestOption>
-                  label="Slice request option"
-                  tooltip="Optionally configures how the slice values will be sent in requests to the source API"
-                  fieldPath={streamFieldPath("streamSlicer.request_option")}
-                  initialValues={{
-                    inject_into: "request_parameter",
-                    type: "RequestOption",
-                    field_name: "",
-                  }}
-                >
-                  <InjectRequestOptionFields
-                    path={streamFieldPath("streamSlicer.request_option")}
-                    descriptor="slice value"
-                    excludeInjectIntoValues={["path"]}
-                  />
-                </ToggleGroupField>
-              </>
-            ),
-          },
-          {
-            label: "Datetime",
-            typeValue: "DatetimeStreamSlicer",
-            children: (
-              <>
-                <BuilderFieldWithInputs
-                  type="string"
-                  path={streamFieldPath("streamSlicer.datetime_format")}
-                  label="Datetime format"
-                  tooltip="Specify the format of the start and end time, e.g. %Y-%m-%d"
-                />
-                <BuilderFieldWithInputs
-                  type="string"
-                  path={streamFieldPath("streamSlicer.start_datetime")}
-                  label="Start datetime"
-                  tooltip="Start time to start slicing"
-                />
-                <BuilderFieldWithInputs
-                  type="string"
-                  path={streamFieldPath("streamSlicer.end_datetime")}
-                  label="End datetime"
-                  tooltip="End time to end slicing"
-                />
-                <BuilderFieldWithInputs
-                  type="string"
-                  path={streamFieldPath("streamSlicer.step")}
-                  label="Step"
-                  tooltip="Time interval for which to break up stream into slices, e.g. 1d"
-                  pattern={timeDeltaRegex}
-                />
-                <BuilderFieldWithInputs
-                  type="string"
-                  path={streamFieldPath("streamSlicer.cursor_field")}
-                  label="Cursor field"
-                  tooltip="Field on record to use as the cursor"
-                />
-                <BuilderOptional>
-                  <BuilderFieldWithInputs
-                    type="string"
-                    path={streamFieldPath("streamSlicer.lookback_window")}
-                    label="Lookback window"
-                    tooltip="How many days before the start_datetime to read data for, e.g. 31d"
-                    optional
-                  />
-                  <ToggleGroupField<RequestOption>
-                    label="Start time request option"
-                    tooltip="Optionally configures how the start datetime will be sent in requests to the source API"
-                    fieldPath={streamFieldPath("streamSlicer.start_time_option")}
-                    initialValues={{
-                      inject_into: "request_parameter",
-                      type: "RequestOption",
-                      field_name: "",
-                    }}
-                  >
-                    <InjectRequestOptionFields
-                      path={streamFieldPath("streamSlicer.start_time_option")}
-                      descriptor="start datetime"
-                      excludeInjectIntoValues={["path"]}
-                    />
-                  </ToggleGroupField>
-                  <ToggleGroupField<RequestOption>
-                    label="End time request option"
-                    tooltip="Optionally configures how the end datetime will be sent in requests to the source API"
-                    fieldPath={streamFieldPath("streamSlicer.end_time_option")}
-                    initialValues={{
-                      inject_into: "request_parameter",
-                      type: "RequestOption",
-                      field_name: "",
-                    }}
-                  >
-                    <InjectRequestOptionFields
-                      path={streamFieldPath("streamSlicer.end_time_option")}
-                      descriptor="end datetime"
-                      excludeInjectIntoValues={["path"]}
-                    />
-                  </ToggleGroupField>
-                  <BuilderFieldWithInputs
-                    type="string"
-                    path={streamFieldPath("streamSlicer.stream_state_field_start")}
-                    label="Stream state field start"
-                    tooltip="Set which field on the stream state to use to determine the starting point"
-                    optional
-                  />
-                  <BuilderFieldWithInputs
-                    type="string"
-                    path={streamFieldPath("streamSlicer.stream_state_field_end")}
-                    label="Stream state field end"
-                    tooltip="Set which field on the stream state to use to determine the ending point"
-                    optional
-=======
             label: "Cartesian product",
             typeValue: "CartesianProductStreamSlicer",
             default: {
@@ -389,7 +259,6 @@
                     label="Sub slicer"
                     tooltip="Method to use on this sub slicer"
                     options={getRegularSlicingOptions(buildPath)}
->>>>>>> 6c08f437
                   />
                 )}
               </BuilderList>
