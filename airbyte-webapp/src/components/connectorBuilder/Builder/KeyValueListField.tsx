--- conflicted
+++ resolved
@@ -64,11 +64,7 @@
     <GroupControls
       label={<ControlLabels label={label} infoTooltipContent={tooltip} />}
       control={
-<<<<<<< HEAD
-        <Button variant="secondary" onClick={() => setKeyValueList([...keyValueList, ["", ""]])}>
-=======
         <Button type="button" variant="secondary" onClick={() => setKeyValueList([...keyValueList, ["", ""]])}>
->>>>>>> 4e4800b9
           <FormattedMessage id="connectorBuilder.addKeyValue" />
         </Button>
       }
