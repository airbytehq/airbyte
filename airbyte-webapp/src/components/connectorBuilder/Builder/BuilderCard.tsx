--- conflicted
+++ resolved
@@ -9,10 +9,7 @@
 import { Button } from "components/ui/Button";
 import { Card } from "components/ui/Card";
 import { CheckBox } from "components/ui/CheckBox";
-<<<<<<< HEAD
-=======
 import { Modal, ModalBody, ModalFooter } from "components/ui/Modal";
->>>>>>> 4e4800b9
 
 import { BuilderStream } from "../types";
 import styles from "./BuilderCard.module.scss";
@@ -24,31 +21,24 @@
     toggledOn: boolean;
     onToggle: (newToggleValue: boolean) => void;
   };
-<<<<<<< HEAD
-=======
   copyConfig?: {
     path: string;
     currentStreamIndex: number;
     copyToLabel: string;
     copyFromLabel: string;
   };
->>>>>>> 4e4800b9
 }
 
 export const BuilderCard: React.FC<React.PropsWithChildren<BuilderCardProps>> = ({
   children,
   className,
   toggleConfig,
-<<<<<<< HEAD
-}) => {
-=======
   copyConfig,
 }) => {
   const { setFieldValue, getFieldMeta } = useFormikContext();
   const [isCopyToOpen, setCopyToOpen] = useState(false);
   const [isCopyFromOpen, setCopyFromOpen] = useState(false);
   const streams = getFieldMeta<BuilderStream[]>("streams").value;
->>>>>>> 4e4800b9
   return (
     <Card className={classNames(className, styles.card)}>
       {toggleConfig && (
@@ -62,11 +52,6 @@
           {toggleConfig.label}
         </div>
       )}
-<<<<<<< HEAD
-      {(!toggleConfig || toggleConfig.toggledOn) && children}
-    </Card>
-  );
-=======
       {copyConfig && streams.length > 1 && (
         <div className={styles.copyButtonContainer}>
           <Button
@@ -207,5 +192,4 @@
       </ModalBody>
     </Modal>
   );
->>>>>>> 4e4800b9
 };