--- conflicted
+++ resolved
@@ -95,7 +95,6 @@
   overflow-y: auto;
 }
 
-<<<<<<< HEAD
 .viewLabel {
   flex: 1;
   overflow: hidden;
@@ -108,12 +107,12 @@
   flex: 0 0 auto;
   margin-left: auto;
   margin-right: variables.$spacing-xs;
-=======
+}
+
 .streamViewText {
   color: inherit;
 }
 
 .emptyStreamViewText {
   color: colors.$grey-300;
->>>>>>> b4e96ec1
 }