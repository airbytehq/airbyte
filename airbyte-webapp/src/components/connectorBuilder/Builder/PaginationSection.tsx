--- conflicted
+++ resolved
@@ -1,9 +1,6 @@
 import { useField } from "formik";
-<<<<<<< HEAD
+import capitalize from "lodash/capitalize";
 import { useIntl } from "react-intl";
-=======
-import capitalize from "lodash/capitalize";
->>>>>>> 50916e7c
 
 import GroupControls from "components/GroupControls";
 import { ControlLabels } from "components/LabeledControl";
