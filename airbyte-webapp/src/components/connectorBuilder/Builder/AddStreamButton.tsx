import { Form, Formik, useField } from "formik";
import merge from "lodash/merge";
import { useState } from "react";
import React from "react";
import { FormattedMessage, useIntl } from "react-intl";
import { v4 as uuid } from "uuid";
import * as yup from "yup";

import { Button } from "components/ui/Button";
import { Modal, ModalBody, ModalFooter } from "components/ui/Modal";

import { FormikPatch } from "core/form/FormikPatch";

import { ReactComponent as PlusIcon } from "../../connection/ConnectionOnboarding/plusIcon.svg";
import { BuilderStream, DEFAULT_BUILDER_STREAM_VALUES } from "../types";
import styles from "./AddStreamButton.module.scss";
import { BuilderField } from "./BuilderField";

interface AddStreamValues {
  streamName: string;
  urlPath: string;
}

interface AddStreamButtonProps {
  onAddStream: (addedStreamNum: number) => void;
  button?: React.ReactElement;
  initialValues?: Partial<BuilderStream>;
}

export const AddStreamButton: React.FC<AddStreamButtonProps> = ({ onAddStream, button, initialValues }) => {
  const { formatMessage } = useIntl();
  const [isOpen, setIsOpen] = useState(false);
  const [streamsField, , helpers] = useField<BuilderStream[]>("streams");
  const numStreams = streamsField.value.length;

  const buttonClickHandler = () => {
    setIsOpen(true);
  };

  return (
    <>
      {button ? (
        React.cloneElement(button, {
          onClick: buttonClickHandler,
        })
      ) : (
        <Button className={styles.addButton} onClick={buttonClickHandler} icon={<PlusIcon />} />
      )}
      {isOpen && (
        <Formik
          initialValues={{ streamName: "", urlPath: "" }}
          onSubmit={(values: AddStreamValues) => {
            helpers.setValue([
              ...streamsField.value,
              merge({}, DEFAULT_BUILDER_STREAM_VALUES, {
                ...initialValues,
                name: values.streamName,
                urlPath: values.urlPath,
<<<<<<< HEAD
=======
                id: uuid(),
>>>>>>> 4e4800b9
              }),
            ]);
            setIsOpen(false);
            onAddStream(numStreams);
          }}
          validationSchema={yup.object().shape({
            streamName: yup.string().required("form.empty.error"),
            urlPath: yup.string().required("form.empty.error"),
          })}
        >
          <>
            <FormikPatch />
            <Modal
              size="sm"
              title={<FormattedMessage id="connectorBuilder.addStreamModal.title" />}
              onClose={() => {
                setIsOpen(false);
              }}
            >
              <Form>
                <ModalBody className={styles.body}>
                  <BuilderField
                    path="streamName"
                    type="string"
                    label={formatMessage({ id: "connectorBuilder.addStreamModal.streamNameLabel" })}
                    tooltip={formatMessage({ id: "connectorBuilder.addStreamModal.streamNameTooltip" })}
                  />
                  <BuilderField
                    path="urlPath"
                    type="string"
                    label={formatMessage({ id: "connectorBuilder.addStreamModal.urlPathLabel" })}
                    tooltip={formatMessage({ id: "connectorBuilder.addStreamModal.urlPathTooltip" })}
                  />
                </ModalBody>
                <ModalFooter>
                  <Button
                    variant="secondary"
                    type="reset"
                    onClick={() => {
                      setIsOpen(false);
                    }}
                  >
                    <FormattedMessage id="form.cancel" />
                  </Button>
                  <Button type="submit">
                    <FormattedMessage id="form.create" />
                  </Button>
                </ModalFooter>
              </Form>
            </Modal>
          </>
        </Formik>
      )}
    </>
  );
};<|MERGE_RESOLUTION|>--- conflicted
+++ resolved
@@ -56,10 +56,7 @@
                 ...initialValues,
                 name: values.streamName,
                 urlPath: values.urlPath,
-<<<<<<< HEAD
-=======
                 id: uuid(),
->>>>>>> 4e4800b9
               }),
             ]);
             setIsOpen(false);
