--- conflicted
+++ resolved
@@ -3,11 +3,8 @@
 import { useState } from "react";
 import React from "react";
 import { FormattedMessage, useIntl } from "react-intl";
-<<<<<<< HEAD
 import { v4 as uuid } from "uuid";
-=======
 import * as yup from "yup";
->>>>>>> 64a5eb9a
 
 import { Button } from "components/ui/Button";
 import { Modal, ModalBody, ModalFooter } from "components/ui/Modal";
