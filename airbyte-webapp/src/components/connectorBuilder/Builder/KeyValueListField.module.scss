--- conflicted
+++ resolved
@@ -20,27 +20,8 @@
 
 .kvLabel {
   color: colors.$grey-400;
-<<<<<<< HEAD
-}
-
-.removeButton {
-  border: none;
-  background-color: transparent;
-  color: colors.$grey;
-  cursor: pointer;
-  padding: 0;
-  width: $removeButtonWidth;
-  height: $removeButtonWidth;
-  font-size: 18px;
-  transition: variables.$transition;
-
-  &:hover {
-    color: colors.$red;
-  }
 }
 
 .inputWithHelper {
   padding-right: 55px;
-=======
->>>>>>> 6c08f437
 }