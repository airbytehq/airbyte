--- conflicted
+++ resolved
@@ -1,10 +1,6 @@
-<<<<<<< HEAD
-=======
 import { Action, Namespace } from "core/analytics";
 import { useAnalyticsService } from "hooks/services/Analytics";
 
-import { inferredAuthValues } from "../types";
->>>>>>> 795dfe99
 import { BuilderCard } from "./BuilderCard";
 import { BuilderField } from "./BuilderField";
 import { BuilderFieldWithInputs } from "./BuilderFieldWithInputs";
