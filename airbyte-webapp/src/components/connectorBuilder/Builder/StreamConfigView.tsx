--- conflicted
+++ resolved
@@ -2,17 +2,13 @@
 import { FontAwesomeIcon } from "@fortawesome/react-fontawesome";
 import classNames from "classnames";
 import { useField } from "formik";
-<<<<<<< HEAD
+import { useState } from "react";
 import React from "react";
-import { useIntl } from "react-intl";
-=======
-import { useState } from "react";
 import { FormattedMessage, useIntl } from "react-intl";
 
 import Indicator from "components/Indicator";
 import { CodeEditor } from "components/ui/CodeEditor";
 import { Text } from "components/ui/Text";
->>>>>>> 4e4800b9
 
 import { useConfirmationModalService } from "hooks/services/ConfirmationModal";
 import { BuilderView, useConnectorBuilderFormState } from "services/connectorBuilder/ConnectorBuilderStateService";
@@ -22,7 +18,6 @@
 import { BuilderCard } from "./BuilderCard";
 import { BuilderConfigView } from "./BuilderConfigView";
 import { BuilderField } from "./BuilderField";
-import { BuilderFieldWithInputs } from "./BuilderFieldWithInputs";
 import { BuilderTitle } from "./BuilderTitle";
 import { KeyValueListField } from "./KeyValueListField";
 import { PaginationSection } from "./PaginationSection";
@@ -34,23 +29,96 @@
   hasMultipleStreams: boolean;
 }
 
-<<<<<<< HEAD
-export const StreamConfigView: React.FC<StreamConfigViewProps> = React.memo(({ streamNum }) => {
+export const StreamConfigView: React.FC<StreamConfigViewProps> = React.memo(({ streamNum, hasMultipleStreams }) => {
   const { formatMessage } = useIntl();
-=======
-export const StreamConfigView: React.FC<StreamConfigViewProps> = ({ streamNum, hasMultipleStreams }) => {
+
+  const [selectedTab, setSelectedTab] = useState<"configuration" | "schema">("configuration");
+  const streamPath = `streams[${streamNum}]`;
+  const streamFieldPath = (fieldPath: string) => `${streamPath}.${fieldPath}`;
+
+  return (
+    <BuilderConfigView
+      heading={formatMessage({ id: "connectorBuilder.stream" })}
+      className={hasMultipleStreams ? styles.multiStreams : undefined}
+    >
+      {/* Not using intl for the labels and tooltips in this component in order to keep maintainence simple */}
+      <BuilderTitle path={streamFieldPath("name")} label="Stream Name" size="md" />
+      <StreamControls
+        streamNum={streamNum}
+        selectedTab={selectedTab}
+        setSelectedTab={setSelectedTab}
+        streamFieldPath={streamFieldPath}
+      />
+      {selectedTab === "configuration" ? (
+        <>
+          <BuilderCard>
+            <BuilderField
+              type="string"
+              path={streamFieldPath("urlPath")}
+              label="Path URL"
+              tooltip="Path of the endpoint that this stream represents."
+            />
+            <BuilderField
+              type="array"
+              path={streamFieldPath("fieldPointer")}
+              label="Record selector"
+              tooltip="Pointer into the response that should be extracted as the final record"
+            />
+            <BuilderField
+              type="array"
+              path={streamFieldPath("primaryKey")}
+              label="Primary key"
+              tooltip="Pointer into the response that should be used as the primary key when deduplicating records in the destination"
+              optional
+            />
+          </BuilderCard>
+          <PaginationSection streamFieldPath={streamFieldPath} currentStreamIndex={streamNum} />
+          <StreamSlicerSection streamFieldPath={streamFieldPath} currentStreamIndex={streamNum} />
+          <BuilderCard>
+            <KeyValueListField
+              path={streamFieldPath("requestOptions.requestParameters")}
+              label="Request Parameters"
+              tooltip="Parameters to attach to API requests"
+            />
+            <KeyValueListField
+              path={streamFieldPath("requestOptions.requestHeaders")}
+              label="Request Headers"
+              tooltip="Headers to attach to API requests"
+            />
+            <KeyValueListField
+              path={streamFieldPath("requestOptions.requestBody")}
+              label="Request Body"
+              tooltip="Body to attach to API requests as url-encoded form values"
+            />
+          </BuilderCard>{" "}
+        </>
+      ) : (
+        <BuilderCard className={styles.schemaEditor}>
+          <SchemaEditor streamFieldPath={streamFieldPath} />
+        </BuilderCard>
+      )}
+    </BuilderConfigView>
+  );
+});
+
+const StreamControls = ({
+  streamNum,
+  selectedTab,
+  setSelectedTab,
+  streamFieldPath,
+}: {
+  streamNum: number;
+  streamFieldPath: (path: string) => string;
+  setSelectedTab: (tab: "configuration" | "schema") => void;
+  selectedTab: "configuration" | "schema";
+}) => {
   const { formatMessage } = useIntl();
   const [field, , helpers] = useField<BuilderStream[]>("streams");
-  const [selectedTab, setSelectedTab] = useState<"configuration" | "schema">("configuration");
   const { openConfirmationModal, closeConfirmationModal } = useConfirmationModalService();
   const { setSelectedView } = useConnectorBuilderFormState();
->>>>>>> 4e4800b9
-
-  const streamPath = `streams[${streamNum}]`;
-  const streamFieldPath = (fieldPath: string) => `${streamPath}.${fieldPath}`;
-
-<<<<<<< HEAD
-=======
+  const [, meta] = useField<string | undefined>(streamFieldPath("schema"));
+  const hasSchemaErrors = Boolean(meta.error);
+
   const handleDelete = () => {
     openConfirmationModal({
       text: "connectorBuilder.deleteStreamModal.text",
@@ -66,170 +134,22 @@
       },
     });
   };
-
-  const [, meta] = useField<string | undefined>(streamFieldPath("schema"));
-  const hasSchemaErrors = Boolean(meta.error);
-
->>>>>>> 4e4800b9
-  return (
-    <BuilderConfigView
-      heading={formatMessage({ id: "connectorBuilder.stream" })}
-      className={hasMultipleStreams ? styles.multiStreams : undefined}
-    >
-      {/* Not using intl for the labels and tooltips in this component in order to keep maintainence simple */}
-      <BuilderTitle path={streamFieldPath("name")} label="Stream Name" size="md" />
-<<<<<<< HEAD
-      <StreamControls streamNum={streamNum} />
-      <BuilderCard>
-        <BuilderField
-          type="string"
-          path={streamFieldPath("urlPath")}
-          label="Path URL"
-          tooltip="Path of the endpoint that this stream represents."
-        />
-        <BuilderField
-          type="enum"
-          path={streamFieldPath("httpMethod")}
-          options={["GET", "POST"]}
-          label="HTTP Method"
-          tooltip="HTTP method to use for requests sent to the API"
-        />
-        <BuilderField
-          type="array"
-          path={streamFieldPath("fieldPointer")}
-          label="Record selector"
-          tooltip="Pointer into the response that should be extracted as the final record"
-        />
-        <BuilderField
-          type="array"
-          path={streamFieldPath("primaryKey")}
-          label="Primary key"
-          tooltip="Pointer into the response that should be used as the primary key when deduplicating records in the destination"
-          optional
-        />
-      </BuilderCard>
-      <PaginationSection streamFieldPath={streamFieldPath} />
-      <StreamSlicerSection streamFieldPath={streamFieldPath} />
-      <BuilderCard>
-        <KeyValueListField
-          path={streamFieldPath("requestOptions.requestParameters")}
-          label="Request Parameters"
-          tooltip="Parameters to attach to API requests"
-=======
-      <div className={styles.controls}>
-        <StreamTab
-          label={formatMessage({ id: "connectorBuilder.streamConfiguration" })}
-          selected={selectedTab === "configuration"}
-          onSelect={() => setSelectedTab("configuration")}
->>>>>>> 4e4800b9
-        />
-        <StreamTab
-          label={formatMessage({ id: "connectorBuilder.streamSchema" })}
-          selected={selectedTab === "schema"}
-          onSelect={() => setSelectedTab("schema")}
-          showErrorIndicator={hasSchemaErrors}
-        />
-        <AddStreamButton
-          onAddStream={(addedStreamNum) => {
-            setSelectedView(addedStreamNum);
-          }}
-          initialValues={field.value[streamNum]}
-          button={
-            <button className={styles.controlButton} type="button">
-              <FontAwesomeIcon icon={faCopy} />
-            </button>
-          }
-        />
-        <button className={classNames(styles.deleteButton, styles.controlButton)} type="button" onClick={handleDelete}>
-          <FontAwesomeIcon icon={faTrashCan} />
-        </button>
-      </div>
-      {selectedTab === "configuration" ? (
-        <>
-          <BuilderCard>
-            <BuilderFieldWithInputs
-              type="string"
-              path={streamFieldPath("urlPath")}
-              label="Path URL"
-              tooltip="Path of the endpoint that this stream represents."
-            />
-            <BuilderField
-              type="enum"
-              path={streamFieldPath("httpMethod")}
-              options={["GET", "POST"]}
-              label="HTTP Method"
-              tooltip="HTTP method to use for requests sent to the API"
-            />
-            <BuilderField
-              type="array"
-              path={streamFieldPath("fieldPointer")}
-              label="Record selector"
-              tooltip="Pointer into the response that should be extracted as the final record"
-            />
-            <BuilderField
-              type="array"
-              path={streamFieldPath("primaryKey")}
-              label="Primary key"
-              tooltip="Pointer into the response that should be used as the primary key when deduplicating records in the destination"
-              optional
-            />
-          </BuilderCard>
-          <PaginationSection streamFieldPath={streamFieldPath} currentStreamIndex={streamNum} />
-          <StreamSlicerSection streamFieldPath={streamFieldPath} currentStreamIndex={streamNum} />
-          <BuilderCard>
-            <KeyValueListField
-              path={streamFieldPath("requestOptions.requestParameters")}
-              label="Request Parameters"
-              tooltip="Parameters to attach to API requests"
-            />
-            <KeyValueListField
-              path={streamFieldPath("requestOptions.requestHeaders")}
-              label="Request Headers"
-              tooltip="Headers to attach to API requests"
-            />
-            <KeyValueListField
-              path={streamFieldPath("requestOptions.requestBody")}
-              label="Request Body"
-              tooltip="Body to attach to API requests as url-encoded form values"
-            />
-          </BuilderCard>
-        </>
-      ) : (
-        <BuilderCard className={styles.schemaEditor}>
-          <SchemaEditor streamFieldPath={streamFieldPath} />
-        </BuilderCard>
-      )}
-    </BuilderConfigView>
-  );
-<<<<<<< HEAD
-});
-
-const StreamControls = ({ streamNum }: { streamNum: number }) => {
-  const [field, , helpers] = useField<BuilderStream[]>("streams");
-  const { openConfirmationModal, closeConfirmationModal } = useConfirmationModalService();
-  const { setSelectedView, setTestStreamIndex } = useConnectorBuilderFormState();
-  const handleDelete = () => {
-    openConfirmationModal({
-      text: "connectorBuilder.deleteStreamModal.text",
-      title: "connectorBuilder.deleteStreamModal.title",
-      submitButtonText: "connectorBuilder.deleteStreamModal.submitButton",
-      onSubmit: () => {
-        const updatedStreams = field.value.filter((_, index) => index !== streamNum);
-        const streamToSelect = streamNum >= updatedStreams.length ? updatedStreams.length - 1 : streamNum;
-        const viewToSelect: BuilderView = updatedStreams.length === 0 ? "global" : streamToSelect;
-        helpers.setValue(updatedStreams);
-        setSelectedView(viewToSelect);
-        setTestStreamIndex(streamToSelect);
-        closeConfirmationModal();
-      },
-    });
-  };
   return (
     <div className={styles.controls}>
+      <StreamTab
+        label={formatMessage({ id: "connectorBuilder.streamConfiguration" })}
+        selected={selectedTab === "configuration"}
+        onSelect={() => setSelectedTab("configuration")}
+      />
+      <StreamTab
+        label={formatMessage({ id: "connectorBuilder.streamSchema" })}
+        selected={selectedTab === "schema"}
+        onSelect={() => setSelectedTab("schema")}
+        showErrorIndicator={hasSchemaErrors}
+      />
       <AddStreamButton
         onAddStream={(addedStreamNum) => {
           setSelectedView(addedStreamNum);
-          setTestStreamIndex(addedStreamNum);
         }}
         initialValues={field.value[streamNum]}
         button={
@@ -242,7 +162,7 @@
         <FontAwesomeIcon icon={faTrashCan} />
       </button>
     </div>
-=======
+  );
 };
 
 const StreamTab = ({
@@ -277,6 +197,5 @@
       />
       <Text className={styles.errorMessage}>{meta.error && <FormattedMessage id={meta.error} />}</Text>
     </>
->>>>>>> 4e4800b9
   );
 };