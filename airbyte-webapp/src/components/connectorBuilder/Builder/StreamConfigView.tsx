--- conflicted
+++ resolved
@@ -93,55 +93,6 @@
           <FontAwesomeIcon icon={faTrashCan} />
         </button>
       </div>
-<<<<<<< HEAD
-      <BuilderCard>
-        <BuilderField
-          type="string"
-          path={streamFieldPath("urlPath")}
-          label="Path URL"
-          tooltip="Path of the endpoint that this stream represents."
-        />
-        <BuilderField
-          type="enum"
-          path={streamFieldPath("httpMethod")}
-          options={["GET", "POST"]}
-          label="HTTP Method"
-          tooltip="HTTP method to use for requests sent to the API"
-        />
-        <BuilderField
-          type="array"
-          path={streamFieldPath("fieldPointer")}
-          label="Record selector"
-          tooltip="Pointer into the response that should be extracted as the final record"
-        />
-        <BuilderField
-          type="array"
-          path={streamFieldPath("primaryKey")}
-          label="Primary key"
-          tooltip="Pointer into the response that should be used as the primary key when deduplicating records in the destination"
-          optional
-        />
-      </BuilderCard>
-      <PaginationSection streamFieldPath={streamFieldPath} />
-      <StreamSlicerSection streamFieldPath={streamFieldPath} currentStreamIndex={streamNum} />
-      <BuilderCard>
-        <KeyValueListField
-          path={streamFieldPath("requestOptions.requestParameters")}
-          label="Request Parameters"
-          tooltip="Parameters to attach to API requests"
-        />
-        <KeyValueListField
-          path={streamFieldPath("requestOptions.requestHeaders")}
-          label="Request Headers"
-          tooltip="Headers to attach to API requests"
-        />
-        <KeyValueListField
-          path={streamFieldPath("requestOptions.requestBody")}
-          label="Request Body"
-          tooltip="Body to attach to API requests as url-encoded form values"
-        />
-      </BuilderCard>
-=======
       {selectedTab === "configuration" ? (
         <>
           <BuilderCard>
@@ -197,7 +148,6 @@
           <SchemaEditor streamFieldPath={streamFieldPath} />
         </BuilderCard>
       )}
->>>>>>> f56b792e
     </BuilderConfigView>
   );
 };
