import { faWarning } from "@fortawesome/free-solid-svg-icons";
import { FontAwesomeIcon } from "@fortawesome/react-fontawesome";
import { FormattedMessage } from "react-intl";

import { RotateIcon } from "components/icons/RotateIcon";
import { Button } from "components/ui/Button";
import { Text } from "components/ui/Text";
import { Tooltip } from "components/ui/Tooltip";

import { useConnectorBuilderFormState } from "services/connectorBuilder/ConnectorBuilderStateService";

import { useBuilderErrors } from "../useBuilderErrors";
import styles from "./StreamTestButton.module.scss";

interface StreamTestButtonProps {
  readStream: () => void;
  hasTestInputJsonErrors: boolean;
  setTestInputOpen: (open: boolean) => void;
}

export const StreamTestButton: React.FC<StreamTestButtonProps> = ({
  readStream,
  hasTestInputJsonErrors,
  setTestInputOpen,
}) => {
<<<<<<< HEAD
  const { editorView, yamlIsValid, testStreamIndex } = useConnectorBuilderFormState();
=======
  const { editorView, yamlIsValid } = useConnectorBuilderFormState();
>>>>>>> 4e4800b9
  const { hasErrors, validateAndTouch } = useBuilderErrors();

  const handleClick = () => {
    if (hasTestInputJsonErrors) {
      setTestInputOpen(true);
      return;
    }
    if (editorView === "yaml") {
      readStream();
      return;
    }

    validateAndTouch(readStream);
  };

  let buttonDisabled = false;
  let showWarningIcon = false;
  let tooltipContent = undefined;

  if (editorView === "yaml" && !yamlIsValid) {
    buttonDisabled = true;
    showWarningIcon = true;
    tooltipContent = <FormattedMessage id="connectorBuilder.invalidYamlTest" />;
  }

  if ((editorView === "ui" && hasErrors(false)) || hasTestInputJsonErrors) {
    showWarningIcon = true;
    tooltipContent = <FormattedMessage id="connectorBuilder.configErrorsTest" />;
  }

  const testButton = (
    <Button
      className={styles.testButton}
      size="sm"
      onClick={handleClick}
      disabled={buttonDisabled}
      icon={
        showWarningIcon ? (
          <FontAwesomeIcon icon={faWarning} />
        ) : (
          <div>
            <RotateIcon width={styles.testIconHeight} height={styles.testIconHeight} />
          </div>
        )
      }
    >
      <Text className={styles.testButtonText} size="sm" bold>
        <FormattedMessage id="connectorBuilder.testButton" />
      </Text>
    </Button>
  );

  return tooltipContent !== undefined ? (
    <Tooltip control={testButton} containerClassName={styles.testButtonTooltipContainer}>
      {tooltipContent}
    </Tooltip>
  ) : (
    testButton
  );
};<|MERGE_RESOLUTION|>--- conflicted
+++ resolved
@@ -23,11 +23,7 @@
   hasTestInputJsonErrors,
   setTestInputOpen,
 }) => {
-<<<<<<< HEAD
-  const { editorView, yamlIsValid, testStreamIndex } = useConnectorBuilderFormState();
-=======
   const { editorView, yamlIsValid } = useConnectorBuilderFormState();
->>>>>>> 4e4800b9
   const { hasErrors, validateAndTouch } = useBuilderErrors();
 
   const handleClick = () => {
