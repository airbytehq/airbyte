--- conflicted
+++ resolved
@@ -6,18 +6,14 @@
 import { Spinner } from "components/ui/Spinner";
 import { Text } from "components/ui/Text";
 
-<<<<<<< HEAD
+import { jsonSchemaToFormBlock } from "core/form/schemaToFormBlock";
+import { buildYupFormForJsonSchema } from "core/form/schemaToYup";
+import { StreamReadRequestBodyConfig } from "core/request/ConnectorBuilderClient";
+import { Spec } from "core/request/ConnectorManifest";
 import {
   useConnectorBuilderAPI,
   useConnectorBuilderState,
 } from "services/connectorBuilder/ConnectorBuilderStateService";
-=======
-import { jsonSchemaToFormBlock } from "core/form/schemaToFormBlock";
-import { buildYupFormForJsonSchema } from "core/form/schemaToYup";
-import { StreamReadRequestBodyConfig } from "core/request/ConnectorBuilderClient";
-import { Spec } from "core/request/ConnectorManifest";
-import { useConnectorBuilderState } from "services/connectorBuilder/ConnectorBuilderStateService";
->>>>>>> 65199d02
 import { links } from "utils/links";
 
 import { ConfigMenu } from "./ConfigMenu";
@@ -45,15 +41,11 @@
 }
 
 export const StreamTestingPanel: React.FC<unknown> = () => {
-<<<<<<< HEAD
+  const [isTestInputOpen, setTestInputOpen] = useState(false);
   const { jsonManifest, yamlEditorIsMounted } = useConnectorBuilderState();
-  const { streamListErrorMessage } = useConnectorBuilderAPI();
-=======
-  const [isTestInputOpen, setTestInputOpen] = useState(false);
-  const { jsonManifest, configJson, streamListErrorMessage, yamlEditorIsMounted } = useConnectorBuilderState();
+  const { configJson, streamListErrorMessage } = useConnectorBuilderAPI();
 
   const configJsonErrors = useConfigJsonErrors(configJson, jsonManifest.spec);
->>>>>>> 65199d02
 
   if (!yamlEditorIsMounted) {
     return (
