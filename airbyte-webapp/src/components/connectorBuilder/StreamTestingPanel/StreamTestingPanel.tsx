import React, { useMemo, useState } from "react";
import { FormattedMessage } from "react-intl";
import { ValidationError } from "yup";

import { Heading } from "components/ui/Heading";
import { Spinner } from "components/ui/Spinner";
import { Text } from "components/ui/Text";

import { jsonSchemaToFormBlock } from "core/form/schemaToFormBlock";
import { buildYupFormForJsonSchema } from "core/form/schemaToYup";
import { StreamReadRequestBodyConfig } from "core/request/ConnectorBuilderClient";
import { Spec } from "core/request/ConnectorManifest";
import {
  useConnectorBuilderTestState,
  useConnectorBuilderFormState,
} from "services/connectorBuilder/ConnectorBuilderStateService";
import { links } from "utils/links";

import { ConfigMenu } from "./ConfigMenu";
import { StreamSelector } from "./StreamSelector";
import { StreamTester } from "./StreamTester";
import styles from "./StreamTestingPanel.module.scss";

const EMPTY_SCHEMA = {};

function useTestInputJsonErrors(testInputJson: StreamReadRequestBodyConfig, spec?: Spec): number {
  return useMemo(() => {
    try {
      const jsonSchema = spec && spec.connection_specification ? spec.connection_specification : EMPTY_SCHEMA;
      const formFields = jsonSchemaToFormBlock(jsonSchema);
      const validationSchema = buildYupFormForJsonSchema(jsonSchema, formFields);
      validationSchema.validateSync(testInputJson, { abortEarly: false });
      return 0;
    } catch (e) {
      if (ValidationError.isError(e)) {
        return e.errors.length;
      }
      return 1;
    }
  }, [testInputJson, spec]);
}

export const StreamTestingPanel: React.FC<unknown> = () => {
  const [isTestInputOpen, setTestInputOpen] = useState(false);
  const { jsonManifest, yamlEditorIsMounted } = useConnectorBuilderFormState();
  const { testInputJson, streamListErrorMessage } = useConnectorBuilderTestState();

  const testInputJsonErrors = useTestInputJsonErrors(testInputJson, jsonManifest.spec);

  if (!yamlEditorIsMounted) {
    return (
      <div className={styles.loadingSpinner}>
        <Spinner />
      </div>
    );
  }

  const hasStreams = jsonManifest.streams?.length > 0;

  return (
    <div className={styles.container}>
      <ConfigMenu
        className={styles.configButton}
        testInputJsonErrors={testInputJsonErrors}
        isOpen={isTestInputOpen}
        setIsOpen={setTestInputOpen}
      />
      {!hasStreams && (
        <div className={styles.addStreamMessage}>
          <Heading as="h2" className={styles.addStreamHeading}>
            <FormattedMessage id="connectorBuilder.noStreamsMessage" />
          </Heading>
          <img className={styles.logo} alt="" src="/images/octavia/pointing.svg" width={102} />
        </div>
      )}
      {hasStreams && streamListErrorMessage === undefined && (
<<<<<<< HEAD
        <>
          <ConfigMenu
            className={styles.configButton}
            testInputJsonErrors={testInputJsonErrors}
            isOpen={isTestInputOpen}
            setIsOpen={setTestInputOpen}
          />
          <div className={styles.selectAndTestContainer}>
            <StreamSelector className={styles.streamSelector} />
            <StreamTester hasTestInputJsonErrors={testInputJsonErrors > 0} setTestInputOpen={setTestInputOpen} />
          </div>
        </>
=======
        <div className={styles.selectAndTestContainer}>
          <StreamSelector className={styles.streamSelector} />
          <StreamTester hasTestInputJsonErrors={testInputJsonErrors > 0} setTestInputOpen={setTestInputOpen} />
        </div>
>>>>>>> 4e4800b9
      )}
      {hasStreams && streamListErrorMessage !== undefined && (
        <div className={styles.listErrorDisplay}>
          <Text>
            <FormattedMessage id="connectorBuilder.couldNotDetectStreams" />
          </Text>
          <Text bold>{streamListErrorMessage}</Text>
          <Text>
            <FormattedMessage
              id="connectorBuilder.ensureProperYaml"
              values={{
                a: (node: React.ReactNode) => (
                  <a href={links.lowCodeYamlDescription} target="_blank" rel="noreferrer">
                    {node}
                  </a>
                ),
              }}
            />
          </Text>
        </div>
      )}
    </div>
  );
};<|MERGE_RESOLUTION|>--- conflicted
+++ resolved
@@ -74,25 +74,10 @@
         </div>
       )}
       {hasStreams && streamListErrorMessage === undefined && (
-<<<<<<< HEAD
-        <>
-          <ConfigMenu
-            className={styles.configButton}
-            testInputJsonErrors={testInputJsonErrors}
-            isOpen={isTestInputOpen}
-            setIsOpen={setTestInputOpen}
-          />
-          <div className={styles.selectAndTestContainer}>
-            <StreamSelector className={styles.streamSelector} />
-            <StreamTester hasTestInputJsonErrors={testInputJsonErrors > 0} setTestInputOpen={setTestInputOpen} />
-          </div>
-        </>
-=======
         <div className={styles.selectAndTestContainer}>
           <StreamSelector className={styles.streamSelector} />
           <StreamTester hasTestInputJsonErrors={testInputJsonErrors > 0} setTestInputOpen={setTestInputOpen} />
         </div>
->>>>>>> 4e4800b9
       )}
       {hasStreams && streamListErrorMessage !== undefined && (
         <div className={styles.listErrorDisplay}>
