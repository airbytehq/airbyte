--- conflicted
+++ resolved
@@ -61,7 +61,7 @@
     <div className={styles.container}>
       <ConfigMenu
         className={styles.configButton}
-        configJsonErrors={configJsonErrors}
+        testInputJsonErrors={testInputJsonErrors}
         isOpen={isTestInputOpen}
         setIsOpen={setTestInputOpen}
       />
@@ -74,25 +74,10 @@
         </div>
       )}
       {hasStreams && streamListErrorMessage === undefined && (
-<<<<<<< HEAD
-        <>
-          <ConfigMenu
-            className={styles.configButton}
-            testInputJsonErrors={testInputJsonErrors}
-            isOpen={isTestInputOpen}
-            setIsOpen={setTestInputOpen}
-          />
-          <div className={styles.selectAndTestContainer}>
-            <StreamSelector className={styles.streamSelector} />
-            <StreamTester hasTestInputJsonErrors={testInputJsonErrors > 0} setTestInputOpen={setTestInputOpen} />
-          </div>
-        </>
-=======
         <div className={styles.selectAndTestContainer}>
           <StreamSelector className={styles.streamSelector} />
-          <StreamTester hasConfigJsonErrors={configJsonErrors > 0} setTestInputOpen={setTestInputOpen} />
+          <StreamTester hasTestInputJsonErrors={testInputJsonErrors > 0} setTestInputOpen={setTestInputOpen} />
         </div>
->>>>>>> 6ec3967f
       )}
       {hasStreams && streamListErrorMessage !== undefined && (
         <div className={styles.listErrorDisplay}>
