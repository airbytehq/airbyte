--- conflicted
+++ resolved
@@ -15,11 +15,7 @@
 
 export const StreamTester: React.FC = () => {
   const { formatMessage } = useIntl();
-<<<<<<< HEAD
-  const { jsonManifest, configJson } = useConnectorBuilderState();
-=======
-  const { jsonManifest, configJson, yamlIsValid, streams, testStreamIndex } = useConnectorBuilderState();
->>>>>>> b4e96ec1
+  const { jsonManifest, configJson, streams, testStreamIndex } = useConnectorBuilderState();
   const {
     data: streamReadData,
     refetch: readStream,
@@ -53,40 +49,13 @@
     }
   }, [isError]);
 
-<<<<<<< HEAD
-=======
-  const testButton = (
-    <Button
-      full
-      size="sm"
-      onClick={() => {
-        readStream();
-      }}
-      disabled={!yamlIsValid}
-      icon={
-        yamlIsValid ? (
-          <div>
-            <RotateIcon width={styles.testIconHeight} height={styles.testIconHeight} />
-          </div>
-        ) : (
-          <FontAwesomeIcon icon={faWarning} />
-        )
-      }
-    >
-      <Text className={styles.testButtonText} size="sm" bold>
-        <FormattedMessage id="connectorBuilder.testButton" />
-      </Text>
-    </Button>
-  );
-
->>>>>>> b4e96ec1
   return (
     <div className={styles.container}>
       <Text className={styles.url} size="lg">
         {streams[testStreamIndex]?.url}
       </Text>
 
-      <StreamTestButton selectedStreamName={selectedStream.name} readStream={readStream} />
+      <StreamTestButton readStream={readStream} />
 
       {isFetching && (
         <div className={styles.fetchingSpinner}>
