--- conflicted
+++ resolved
@@ -59,14 +59,10 @@
               size="sm"
               variant="secondary"
               onClick={() => setIsOpen(true)}
-<<<<<<< HEAD
-              disabled={!jsonManifest.spec}
-=======
               disabled={
                 !jsonManifest.spec ||
                 Object.keys(jsonManifest.spec.connection_specification.properties || {}).length === 0
               }
->>>>>>> 4e4800b9
               icon={<FontAwesomeIcon className={styles.icon} icon={faUser} />}
             >
               <FormattedMessage id="connectorBuilder.inputsButton" />
