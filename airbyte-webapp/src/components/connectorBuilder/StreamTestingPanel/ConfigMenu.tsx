--- conflicted
+++ resolved
@@ -1,9 +1,5 @@
 import { faClose, faUser } from "@fortawesome/free-solid-svg-icons";
 import { FontAwesomeIcon } from "@fortawesome/react-fontawesome";
-<<<<<<< HEAD
-import { useState } from "react";
-=======
->>>>>>> e0e3796a
 import { FormattedMessage, useIntl } from "react-intl";
 import { useLocalStorage } from "react-use";
 
