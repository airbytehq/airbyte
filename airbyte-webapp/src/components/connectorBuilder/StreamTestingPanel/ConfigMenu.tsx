--- conflicted
+++ resolved
@@ -1,9 +1,5 @@
 import { faClose, faUser } from "@fortawesome/free-solid-svg-icons";
 import { FontAwesomeIcon } from "@fortawesome/react-fontawesome";
-<<<<<<< HEAD
-import { useState } from "react";
-=======
->>>>>>> e23a6d8c
 import { FormattedMessage, useIntl } from "react-intl";
 import { useLocalStorage } from "react-use";
 
