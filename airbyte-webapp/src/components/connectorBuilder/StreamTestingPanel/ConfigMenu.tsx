--- conflicted
+++ resolved
@@ -53,25 +53,6 @@
             })}
           >
             {jsonManifest.spec ? (
-<<<<<<< HEAD
-              <ConnectorForm
-                formType="source"
-                footerClassName={styles.inputFormModalFooter}
-                selectedConnectorDefinitionSpecification={jsonManifest.spec}
-                formValues={formValues}
-                onSubmit={async (values) => {
-                  setConfigString(JSON.stringify(values.connectionConfiguration, null, 2) ?? "");
-                  setIsOpen(false);
-                }}
-                onCancel={() => {
-                  setIsOpen(false);
-                }}
-                onReset={() => {
-                  setConfigString("{}");
-                }}
-                submitLabel={formatMessage({ id: "connectorForm.saveInputsForm" })}
-              />
-=======
               <>
                 {showInputsWarning && (
                   <InfoBox className={styles.warningBox}>
@@ -101,10 +82,12 @@
                   onCancel={() => {
                     setIsOpen(false);
                   }}
-                  submitLabel={formatMessage({ id: "connectorBuilder.saveInputsForm" })}
+                  onReset={() => {
+                    setConfigString("{}");
+                  }}
+                  submitLabel={formatMessage({ id: "connectorForm.saveInputsForm" })}
                 />
               </>
->>>>>>> 4a37a671
             ) : (
               <CodeEditor
                 value={configString}
