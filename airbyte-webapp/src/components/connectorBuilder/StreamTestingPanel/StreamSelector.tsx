--- conflicted
+++ resolved
@@ -30,13 +30,8 @@
 
 export const StreamSelector: React.FC<StreamSelectorProps> = ({ className }) => {
   const { formatMessage } = useIntl();
-<<<<<<< HEAD
-  const { selectedView, testStreamIndex, setSelectedView, setTestStreamIndex } = useConnectorBuilderFormState();
-  const { streams } = useConnectorBuilderTestState();
-=======
   const { selectedView, setSelectedView } = useConnectorBuilderFormState();
   const { streams, testStreamIndex, setTestStreamIndex } = useConnectorBuilderTestState();
->>>>>>> 4e4800b9
   const options = streams.map((stream) => {
     const label =
       stream.name && stream.name.trim() ? capitalize(stream.name) : formatMessage({ id: "connectorBuilder.emptyName" });
