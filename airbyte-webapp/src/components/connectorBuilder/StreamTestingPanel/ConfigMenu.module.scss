--- conflicted
+++ resolved
@@ -1,20 +1,13 @@
 @use "scss/colors";
 @use "scss/variables";
 
-<<<<<<< HEAD
 .icon {
   color: colors.$grey-500;
 }
 
-.modalContent {
-  height: 60vh;
-  overflow: visible;
-  background-color: colors.$grey-100;
-=======
 .formContent {
   max-height: 60vh;
   overflow: auto;
->>>>>>> c352df02
 }
 
 .inputFormModalFooter {
