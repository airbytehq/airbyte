--- conflicted
+++ resolved
@@ -19,17 +19,6 @@
   z-index: 0;
 }
 
-<<<<<<< HEAD
-=======
-.testButtonTooltipContainer {
-  width: 100%;
-}
-
-.testButtonText {
-  color: colors.$white;
-}
-
->>>>>>> b4e96ec1
 .url {
   color: colors.$blue;
   font-weight: 400;
