--- conflicted
+++ resolved
@@ -11,12 +11,8 @@
   DpathExtractor,
   HttpRequester,
   HttpRequesterAuthenticator,
-<<<<<<< HEAD
   InlineSchemaLoader,
   ListStreamSlicer,
-=======
-  InterpolatedRequestOptionsProvider,
->>>>>>> 6977682a
   SimpleRetriever,
   SimpleRetrieverPaginator,
   SimpleRetrieverStreamSlicer,
