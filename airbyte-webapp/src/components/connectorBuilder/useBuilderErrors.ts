--- conflicted
+++ resolved
@@ -9,11 +9,7 @@
 
 export const useBuilderErrors = () => {
   const { touched, errors, validateForm, setFieldTouched } = useFormikContext<BuilderFormValues>();
-<<<<<<< HEAD
-  const { setSelectedView, setTestStreamIndex } = useConnectorBuilderFormState();
-=======
   const { setSelectedView } = useConnectorBuilderFormState();
->>>>>>> 4e4800b9
 
   const invalidViews = useCallback(
     (ignoreUntouched: boolean, limitToViews?: BuilderView[], inputErrors?: FormikErrors<BuilderFormValues>) => {
