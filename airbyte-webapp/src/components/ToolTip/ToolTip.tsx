--- conflicted
+++ resolved
@@ -5,13 +5,8 @@
   control: React.ReactNode;
   className?: string;
   disabled?: boolean;
-<<<<<<< HEAD
-  cursor?: "pointer" | "help";
+  cursor?: "pointer" | "help" | "not-allowed";
 }
-=======
-  cursor?: "pointer" | "help" | "not-allowed";
-};
->>>>>>> bdeadfca
 
 const Control = styled.div<{ $cursor?: "pointer" | "help" | "not-allowed"; $showCursor?: boolean }>`
   display: inline-block;
