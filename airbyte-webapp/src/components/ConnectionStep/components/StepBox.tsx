import React from "react";
import styled from "styled-components";

interface StepProps {
  id: string;
  lightMode?: boolean;
  name: string | React.ReactNode;
  onClick?: (id: string) => void;
  isActive?: boolean;
  isPartialSuccess?: boolean;
  stepNumber: number;
  status?: string;
  currentStepNumber: number;
}

export const StepBlock = styled.div`
  display: flex;
  justify-content: center;
  align-items: center;
`;

export const StepContent = styled.div<{
  isActive?: boolean;
  lightMode?: boolean;
  nonClickable?: boolean;
}>`
  display: flex;
  justify-content: center;
  align-items: center;
  color: ${({ theme, isActive }) => (isActive ? theme.primaryColor : theme.greyColor60)};
  cursor: ${({ nonClickable }) => (nonClickable ? "default" : "pointer")};
`;

export const CircleNumber = styled.div<{
  isActive?: boolean;
}>`
  display: flex;
  justify-content: center;
  align-items: center;
  width: 34px;
  height: 34px;
  border: 2px solid ${({ theme, isActive }) => (isActive ? theme.primaryColor : " #d1d5db")};
  border-radius: 20px;
  margin-right: 12px;
`;

export const StepLine = styled.div<{
  isActive?: boolean;
}>`
  width: 110px;
  border: 1px solid ${({ theme, isActive }) => (isActive ? theme.primaryColor : " #d1d5db")};
  margin: 0 30px;
`;

const Image = styled.img`
<<<<<<< HEAD
  width: 30px;
  height: 30px;
=======
  width: 36px;
  height: 36px;
>>>>>>> e920a2fb
  display: inline-block;
  margin-right: 12px;
`;

const StepBox: React.FC<StepProps> = ({ name, id, isActive, onClick, stepNumber, lightMode, currentStepNumber }) => {
  const onItemClickItem = () => {
    if (onClick) {
      onClick(id);
    }
  };

  stepNumber++;
  return (
    <StepBlock>
      {stepNumber > 1 ? <StepLine isActive={isActive} /> : null}
      <StepContent
        data-id={`${id.toLowerCase()}-step`}
        nonClickable={!onClick}
        onClick={onItemClickItem}
        isActive={isActive}
        lightMode={lightMode}
      >
        {currentStepNumber > stepNumber ? (
          <Image src="/icons/step-success.png" alt="success-icon" />
        ) : (
          <CircleNumber isActive={isActive}>{stepNumber > 9 ? stepNumber : `0${stepNumber}`}</CircleNumber>
        )}
        {name}
      </StepContent>
    </StepBlock>
  );
};

export default StepBox;<|MERGE_RESOLUTION|>--- conflicted
+++ resolved
@@ -53,13 +53,8 @@
 `;
 
 const Image = styled.img`
-<<<<<<< HEAD
-  width: 30px;
-  height: 30px;
-=======
   width: 36px;
   height: 36px;
->>>>>>> e920a2fb
   display: inline-block;
   margin-right: 12px;
 `;
