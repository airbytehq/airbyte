import { Field, FieldProps } from "formik";
import { FormattedMessage, useIntl } from "react-intl";

import { ControlLabels } from "components/LabeledControl";
<<<<<<< HEAD
=======
import { FlexContainer } from "components/ui/Flex";
import { Heading } from "components/ui/Heading";
>>>>>>> 45f5d76e
import { Input } from "components/ui/Input";

import { Section } from "views/Connection/ConnectionForm/components/Section";

import styles from "./CreateConnectionNameField.module.scss";

export const CreateConnectionNameField = () => {
  const { formatMessage } = useIntl();

  return (
    <Section title={<FormattedMessage id="connection.title" />}>
      <Field name="name">
        {({ field, meta }: FieldProps<string>) => (
          <FlexContainer alignItems="flex-start">
            <div className={styles.leftFieldCol}>
              <ControlLabels
                nextLine
                error={!!meta.error && meta.touched}
                label={<FormattedMessage id="form.connectionName" />}
                message={formatMessage({
                  id: "form.connectionName.message",
                })}
              />
            </div>
            <div className={styles.rightFieldCol}>
              <Input
                {...field}
                error={!!meta.error}
                data-testid="connectionName"
                placeholder={formatMessage({
                  id: "form.connectionName.placeholder",
                })}
              />
            </div>
          </FlexContainer>
        )}
      </Field>
    </Section>
  );
};<|MERGE_RESOLUTION|>--- conflicted
+++ resolved
@@ -2,11 +2,8 @@
 import { FormattedMessage, useIntl } from "react-intl";
 
 import { ControlLabels } from "components/LabeledControl";
-<<<<<<< HEAD
-=======
 import { FlexContainer } from "components/ui/Flex";
 import { Heading } from "components/ui/Heading";
->>>>>>> 45f5d76e
 import { Input } from "components/ui/Input";
 
 import { Section } from "views/Connection/ConnectionForm/components/Section";
