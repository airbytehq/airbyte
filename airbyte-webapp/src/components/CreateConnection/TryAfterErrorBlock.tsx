import React from "react";
import { FormattedMessage } from "react-intl";

import { StatusIcon } from "components/StatusIcon";
import { Button } from "components/ui/Button";
import { Text } from "components/ui/Text";

import styles from "./TryAfterErrorBlock.module.scss";

interface TryAfterErrorBlockProps {
  message?: string;
  onClick: () => void;
}

<<<<<<< HEAD
export const TryAfterErrorBlock: React.FC<TryAfterErrorBlockProps> = ({ message, onClick }) => (
  <div className={styles.container}>
    <StatusIcon big />
    <Text size="lg" centered className={styles.message}>
      {message || <FormattedMessage id="form.schemaFailed" />}
    </Text>
    <Button className={styles.retryButton} onClick={onClick} variant="danger">
      <FormattedMessage id="form.tryAgain" />
    </Button>
  </div>
);
=======
export const TryAfterErrorBlock: React.FC<TryAfterErrorBlockProps> = ({ message, onClick }) => {
  return (
    <div className={styles.container}>
      <StatusIcon big />
      <Text as="p" size="lg" centered className={styles.message}>
        <FormattedMessage id="form.schemaFailed" />
      </Text>
      {message && (
        <Text as="p" size="lg" centered className={styles.message}>
          <FormattedMessage id="form.error" values={{ message }} />
        </Text>
      )}
      <Button className={styles.retryButton} onClick={onClick} variant="danger">
        <FormattedMessage id="form.tryAgain" />
      </Button>
    </div>
  );
};
>>>>>>> 4117f9d7
<|MERGE_RESOLUTION|>--- conflicted
+++ resolved
@@ -12,19 +12,6 @@
   onClick: () => void;
 }
 
-<<<<<<< HEAD
-export const TryAfterErrorBlock: React.FC<TryAfterErrorBlockProps> = ({ message, onClick }) => (
-  <div className={styles.container}>
-    <StatusIcon big />
-    <Text size="lg" centered className={styles.message}>
-      {message || <FormattedMessage id="form.schemaFailed" />}
-    </Text>
-    <Button className={styles.retryButton} onClick={onClick} variant="danger">
-      <FormattedMessage id="form.tryAgain" />
-    </Button>
-  </div>
-);
-=======
 export const TryAfterErrorBlock: React.FC<TryAfterErrorBlockProps> = ({ message, onClick }) => {
   return (
     <div className={styles.container}>
@@ -42,5 +29,4 @@
       </Button>
     </div>
   );
-};
->>>>>>> 4117f9d7
+};