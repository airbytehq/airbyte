--- conflicted
+++ resolved
@@ -11,12 +11,8 @@
   onClose?: () => void;
   type: "info" | "error";
   position?: "left" | "center" | "right";
-<<<<<<< HEAD
-  isString?: boolean; // components/SingletonCard
+  isString?: boolean;
   fixed?: boolean;
-=======
-  isString?: boolean;
->>>>>>> e4db0b6d
 }
 
 export const SlideUpAnimation = keyframes`
@@ -67,13 +63,9 @@
   color: #1e40af;
 `;
 
-<<<<<<< HEAD
 export const MessageBox: React.FC<IProps> = ({ message, onClose, type, position, isString, fixed = true }) => {
-=======
-export const MessageBox: React.FC<IProps> = ({ message, onClose, type, position, isString }) => {
   const { notificationInterval } = useConfig();
 
->>>>>>> e4db0b6d
   useEffect(() => {
     const intervalID = setTimeout(() => onClose?.(), notificationInterval);
     return () => clearInterval(intervalID);
