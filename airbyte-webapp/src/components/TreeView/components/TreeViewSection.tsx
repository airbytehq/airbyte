--- conflicted
+++ resolved
@@ -136,20 +136,12 @@
     let newPrimaryKey: string[][];
 
     if (pkPaths.has(field.name)) {
-<<<<<<< HEAD
       newPrimaryKey = config.primaryKey.filter((key) => !equal(key, pkPath));
     } else {
       newPrimaryKey = [...config.primaryKey, pkPath];
-=======
-      updateStreamWithConfig({
-        primaryKey: config.primaryKey.filter((key) => !equal(key, pkPath)),
-      });
-    } else {
-      updateStreamWithConfig({ primaryKey: [...config.primaryKey, pkPath] });
->>>>>>> 3f6126be
     }
 
-    updateItem(streamId, { primaryKey: newPrimaryKey });
+    updateStreamWithConfig({ primaryKey: newPrimaryKey });
   };
 
   const onCursorSelect = (field: SyncSchemaField) => {
