--- conflicted
+++ resolved
@@ -180,14 +180,10 @@
               isItemOpen={isRowExpanded}
               tooltipItems={pkKeyItems}
             >
-<<<<<<< HEAD
-              {pkKeyItems.length}
-=======
               <FormattedMessage
                 id="form.pkSelected"
                 values={{ count: pkKeyItems.length, items: pkKeyItems }}
               />
->>>>>>> 3e684380
             </ExpandFieldCell>
           )}
         </Cell>
