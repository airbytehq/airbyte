--- conflicted
+++ resolved
@@ -8,7 +8,6 @@
 import Label from "../Label";
 import SchemaView from "./components/SchemaView";
 import { IDataItem } from "../DropDown/components/ListItem";
-<<<<<<< HEAD
 import EditControls from "../ServiceForm/components/EditControls";
 import { SyncSchema } from "../../core/resources/Schema";
 import ResetDataModal from "../ResetDataModal";
@@ -16,17 +15,7 @@
 import { useFrequencyDropdownData, useInitialSchema } from "./useInitialSchema";
 import { ControlLabels } from "../LabeledControl";
 import DropDown from "../DropDown";
-=======
-import EditControls from "./components/EditControls";
-import {
-  SyncMode,
-  SyncSchema,
-  SyncSchemaStream
-} from "../../core/resources/Schema";
-import ResetDataModal from "../ResetDataModal";
-import { equal } from "../../utils/objects";
 import { ModalTypes } from "../ResetDataModal/types";
->>>>>>> bd5a59dc
 
 type IProps = {
   className?: string;
