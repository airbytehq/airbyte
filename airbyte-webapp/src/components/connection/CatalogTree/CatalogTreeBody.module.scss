.container {
<<<<<<< HEAD
  min-width: fit-content;

  &.fixedHeight {
    max-height: 600px;
  }
=======
  max-height: 600px;
>>>>>>> be7e1b98
}<|MERGE_RESOLUTION|>--- conflicted
+++ resolved
@@ -1,11 +1,5 @@
 .container {
-<<<<<<< HEAD
-  min-width: fit-content;
-
   &.fixedHeight {
     max-height: 600px;
   }
-=======
-  max-height: 600px;
->>>>>>> be7e1b98
 }