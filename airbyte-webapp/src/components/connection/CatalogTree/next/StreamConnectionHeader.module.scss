--- conflicted
+++ resolved
@@ -5,16 +5,11 @@
 .container {
   display: flex;
   flex-direction: row;
-<<<<<<< HEAD
-  justify-content: space-between;
-  padding: variables.$spacing-lg calc(#{variables.$spacing-lg} * 2);
-=======
   padding: variables.$spacing-xl variables.$spacing-lg * 2 0;
   height: 43px;
   align-items: center;
   overflow: hidden;
   scrollbar-gutter: stable;
->>>>>>> c472340a
 }
 
 .connector {
