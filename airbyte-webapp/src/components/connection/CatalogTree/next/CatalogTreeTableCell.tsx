--- conflicted
+++ resolved
@@ -13,10 +13,11 @@
   size?: Sizes;
   className?: string;
   withTooltip?: boolean;
+  withOverflow?: boolean;
 }
 
 // This lets us avoid the eslint complaint about unused styles
-const STYLES_BY_SIZE: Record<Sizes, string> = {
+const STYLES_BY_SIZE: Readonly<Record<Sizes, string>> = {
   xsmall: styles.xsmall,
   small: styles.small,
   medium: styles.medium,
@@ -26,6 +27,7 @@
 
 export const CatalogTreeTableCell: React.FC<React.PropsWithChildren<CatalogTreeTableCellProps>> = ({
   size = "medium",
+  withOverflow,
   withTooltip,
   className,
   children,
@@ -67,15 +69,9 @@
   }, [inView, withTooltip]);
 
   return (
-<<<<<<< HEAD
     <div
-      ref={cell}
-      className={classNames(styles.tableCell, className, STYLES_BY_SIZE[size])}
-      onMouseEnter={getTextNodes}
+      className={classNames(styles.tableCell, className, STYLES_BY_SIZE[size], { [styles.withOverflow]: withOverflow })}
     >
-=======
-    <div className={classNames(styles.tableCell, className, sizeMap[size])}>
->>>>>>> f06c213b
       {withTooltip ? (
         <Tooltip
           className={classNames(styles.noEllipsis, styles.fullWidthTooltip)}
