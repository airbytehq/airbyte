--- conflicted
+++ resolved
@@ -1,12 +1,8 @@
 import React from "react";
 import { FormattedMessage } from "react-intl";
 
-<<<<<<< HEAD
 import { PillButtonVariant, PillSelect } from "components/ui/PillSelect";
-=======
-import { PillSelect } from "components/ui/PillSelect";
 import { Text } from "components/ui/Text";
->>>>>>> fae29ee2
 import { Tooltip } from "components/ui/Tooltip";
 
 import { Path } from "core/domain/catalog";
