import React, { useMemo } from "react";
import { FormattedMessage } from "react-intl";

import { InfoText, INFO_TEXT_VARIANT_BY_PILL_VARIANT } from "components/ui/InfoText";
import { PillButton, PillButtonVariant, PillSelect } from "components/ui/PillSelect";

import { Path } from "core/domain/catalog";

import styles from "./StreamPathSelect.module.scss";

export const pathDisplayName = (path: Path): string => path.join(".");

export type IndexerType = null | "required" | "sourceDefined";

interface StreamPathSelectBaseProps {
  paths: Path[];
  pathType: IndexerType;
  placeholder?: React.ReactNode;
  variant?: PillButtonVariant;
  disabled?: boolean;
<<<<<<< HEAD
  // This property is used for cases when the path is defined by source, therefore
  // in some cases we need this path to render with pill background (BulkEditPanel) and
  // in some cases it should be only text (StreamsTable)
  withSourceDefinedPill?: boolean;
=======
  hasError?: boolean;
>>>>>>> 045323d6
}

interface StreamPathSelectMultiProps {
  path?: Path[];
  onPathChange: (pkPath: Path[]) => void;
  isMulti: true;
}

interface StreamPathSelectProps {
  path?: Path;
  onPathChange: (pkPath: Path) => void;
  isMulti?: false;
}

type PathPopoutProps = StreamPathSelectBaseProps & (StreamPathSelectMultiProps | StreamPathSelectProps);

export const StreamPathSelect: React.FC<PathPopoutProps> = ({
  withSourceDefinedPill = false,
  variant = "grey",
  ...props
}) => {
  const SourceDefinedNode = useMemo(() => {
    if (props.path && props.path.length > 0) {
      return props.isMulti ? props.path.map(pathDisplayName).join(", ") : pathDisplayName(props.path);
    }
    return <FormattedMessage id="connection.catalogTree.sourceDefined" />;
  }, [props.isMulti, props.path]);
  if (props.pathType === "sourceDefined") {
    if (withSourceDefinedPill) {
      return (
        <PillButton disabled variant={variant} className={styles.streamPathSelect}>
          {SourceDefinedNode}
        </PillButton>
      );
    }
    return (
      <InfoText variant={INFO_TEXT_VARIANT_BY_PILL_VARIANT[variant]} className={styles.streamPathSelect}>
        {SourceDefinedNode}
      </InfoText>
    );
  }

  const options = props.paths.map((path) => ({
    value: path,
    label: pathDisplayName(path),
  }));

  return (
    <PillSelect
      renderDisabledState={() => <FormattedMessage id="connectionForm.bulkEdit.pillButtonLabel.notAvailable" />}
      disabled={props.disabled}
      variant={variant}
      options={options}
      value={props.path}
      isMulti={props.isMulti}
      onChange={(options: PathPopoutProps["isMulti"] extends true ? Array<{ value: Path }> : { value: Path }) => {
        const finalValues = Array.isArray(options) ? options.map((op) => op.value) : options.value;
        props.onPathChange(finalValues);
      }}
      className={styles.streamPathSelect}
      hasError={props?.hasError}
    />
  );
};<|MERGE_RESOLUTION|>--- conflicted
+++ resolved
@@ -18,14 +18,11 @@
   placeholder?: React.ReactNode;
   variant?: PillButtonVariant;
   disabled?: boolean;
-<<<<<<< HEAD
   // This property is used for cases when the path is defined by source, therefore
   // in some cases we need this path to render with pill background (BulkEditPanel) and
   // in some cases it should be only text (StreamsTable)
   withSourceDefinedPill?: boolean;
-=======
   hasError?: boolean;
->>>>>>> 045323d6
 }
 
 interface StreamPathSelectMultiProps {
