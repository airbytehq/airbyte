--- conflicted
+++ resolved
@@ -55,7 +55,6 @@
 
   return (
     <Row onClick={onRowClick} className={streamHeaderContentStyle}>
-<<<<<<< HEAD
       <CatalogTreeTableCell size="small" className={styles.streamRowCheckboxCell}>
         {!disabled && (
           <>
@@ -65,19 +64,8 @@
         )}
       </CatalogTreeTableCell>
       <CatalogTreeTableCell size="small">
-        <Switch small checked={stream.config?.selected} onChange={onSelectStream} disabled={disabled} />
+        <Switch size="sm" checked={stream.config?.selected} onChange={onSelectStream} disabled={disabled} />
       </CatalogTreeTableCell>
-=======
-      {!disabled && (
-        <div className={checkboxCellCustomStyle}>
-          <CatalogTreeTableRowIcon stream={stream} />
-          <CheckBox checked={isSelected} onChange={selectForBulkEdit} />
-        </div>
-      )}
-      <Cell flex={0.5} flush>
-        <Switch size="sm" checked={stream.config?.selected} onChange={onSelectStream} disabled={disabled} />
-      </Cell>
->>>>>>> 23a11108
       {/* <Cell>{fieldCount}</Cell> */}
       <CatalogTreeTableCell>
         <Text size="md" className={styles.cellText}>
