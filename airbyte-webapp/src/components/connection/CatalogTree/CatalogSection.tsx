--- conflicted
+++ resolved
@@ -114,7 +114,11 @@
 
       const updatedConfig = updatePrimaryKey(config, newPrimaryKey, numberOfFieldsInStream);
 
-<<<<<<< HEAD
+      updateStreamWithConfig(updatedConfig);
+    },
+    [config, updateStreamWithConfig, numberOfFieldsInStream]
+  );
+
   const toggleAllFieldsSelected = () => {
     const wasFieldSelectionEnabled = config?.fieldSelectionEnabled;
     const fieldSelectionEnabled = !wasFieldSelectionEnabled;
@@ -136,15 +140,7 @@
     });
   };
 
-  const onSelectedFieldsUpdate = (fieldPath: string[], isSelected: boolean) => {
-=======
-      updateStreamWithConfig(updatedConfig);
-    },
-    [config, updateStreamWithConfig, numberOfFieldsInStream]
-  );
-
   const onToggleFieldSelected = (fieldPath: string[], isSelected: boolean) => {
->>>>>>> 8dffde01
     const previouslySelectedFields = config?.selectedFields || [];
 
     if (!config?.fieldSelectionEnabled && !isSelected) {
