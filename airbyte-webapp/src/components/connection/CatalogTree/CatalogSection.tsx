--- conflicted
+++ resolved
@@ -50,12 +50,8 @@
   errors,
   changedSelected,
 }) => {
-<<<<<<< HEAD
   const { stream, config } = streamNode;
-  const isNewStreamsTableEnabled = process.env.REACT_APP_NEW_STREAMS_TABLE ?? false;
-=======
   const isNewTableDesignEnabled = useNewTableDesignExperiment();
->>>>>>> 702027e1
 
   const fields = useMemo(() => {
     const traversedFields = traverseSchemaToField(stream?.jsonSchema, stream?.name);
