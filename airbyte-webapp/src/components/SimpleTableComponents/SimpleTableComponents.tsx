--- conflicted
+++ resolved
@@ -29,14 +29,8 @@
   ellipsis?: boolean;
   flush?: boolean;
 }>`
-<<<<<<< HEAD
   flex: ${({ flex }) => (flex !== undefined ? flex : 1)} 0 0;
-  padding-right: 10px;
-=======
-  flex: ${({ flex }) => flex || 1} 0 0;
   padding-right: ${({ flush }) => (flush ? 0 : 10)}px;
-
->>>>>>> 4946ce7d
   word-break: break-word;
   color: ${({ theme, light, lighter }) => (light ? theme.greyColor40 : lighter ? theme.greyColor60 : "inherit")};
   font-weight: ${({ light, lighter }) => (light || lighter ? "normal" : "inherit")};
