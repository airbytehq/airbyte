import styled from "styled-components";

export const Row = styled.div`
  display: flex;
  flex-direction: row;
  justify-content: flex-start;
  align-items: center;
  height: 32px;
  position: relative;

  font-size: 14px;
  line-height: 17px;
  font-weight: normal;
  color: ${({ theme }) => theme.darkPrimaryColor};
  border: none;
`;

export const Header = styled(Row)`
  font-weight: 600;
  color: ${({ theme }) => theme.textColor};
  height: 17px;
  padding: 0;
`;

export const Cell = styled.div<{
  flex?: number;
  light?: boolean;
  lighter?: boolean;
  ellipsis?: boolean;
}>`
<<<<<<< HEAD
  flex: ${({ flex }) => (flex !== undefined ? flex : 1)} 0 0;
  padding-right: ${({ flush }) => (flush ? 0 : 10)}px;
  min-width: 0;
=======
  flex: ${({ flex }) => flex || 1} 0 0;
  padding-right: 10px;
>>>>>>> ebbe5a9a
  word-break: break-word;
  color: ${({ theme, light, lighter }) => (light ? theme.greyColor40 : lighter ? theme.greyColor60 : "inherit")};
  font-weight: ${({ light, lighter }) => (light || lighter ? "normal" : "inherit")};

  overflow: ${({ ellipsis }) => (ellipsis ? "hidden" : "inherit")};
  text-overflow: ${({ ellipsis }) => (ellipsis ? "ellipsis" : "inherit")};
`;<|MERGE_RESOLUTION|>--- conflicted
+++ resolved
@@ -28,14 +28,8 @@
   lighter?: boolean;
   ellipsis?: boolean;
 }>`
-<<<<<<< HEAD
   flex: ${({ flex }) => (flex !== undefined ? flex : 1)} 0 0;
-  padding-right: ${({ flush }) => (flush ? 0 : 10)}px;
-  min-width: 0;
-=======
-  flex: ${({ flex }) => flex || 1} 0 0;
   padding-right: 10px;
->>>>>>> ebbe5a9a
   word-break: break-word;
   color: ${({ theme, light, lighter }) => (light ? theme.greyColor40 : lighter ? theme.greyColor60 : "inherit")};
   font-weight: ${({ light, lighter }) => (light || lighter ? "normal" : "inherit")};
