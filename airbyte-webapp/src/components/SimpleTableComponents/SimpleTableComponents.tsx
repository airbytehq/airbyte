--- conflicted
+++ resolved
@@ -29,15 +29,9 @@
   ellipsis?: boolean;
   flush?: boolean;
 }>`
-<<<<<<< HEAD
   flex: ${({ flex }) => (flex !== undefined ? flex : 1)} 0 0;
-  padding-right: 10px;
-=======
-  flex: ${({ flex }) => flex || 1} 0 0;
   padding-right: ${({ flush }) => (flush ? 0 : 10)}px;
   min-width: 0;
-
->>>>>>> fae29ee2
   word-break: break-word;
   color: ${({ theme, light, lighter }) => (light ? theme.greyColor40 : lighter ? theme.greyColor60 : "inherit")};
   font-weight: ${({ light, lighter }) => (light || lighter ? "normal" : "inherit")};
