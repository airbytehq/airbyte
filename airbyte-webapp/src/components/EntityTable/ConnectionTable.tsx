--- conflicted
+++ resolved
@@ -209,11 +209,9 @@
     [sortBy, sortOrder, entity, onSortClick, onSync, allowSync, allowAutoDetectSchema]
   );
 
-<<<<<<< HEAD
-  return <NextTable columns={columns} data={sortingData} onClickRow={onClickRow} erroredRows />;
-=======
-  return <Table columns={columns} data={sortingData} onClickRow={onClickRow} erroredRows testId="connectionsTable" />;
->>>>>>> e35dc236
+  return (
+    <NextTable columns={columns} data={sortingData} onClickRow={onClickRow} erroredRows testId="connectionsTable" />
+  );
 };
 
 export default ConnectionTable;