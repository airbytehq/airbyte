import queryString from "query-string";
import React, { useCallback } from "react";
import { FormattedMessage } from "react-intl";
import { CellProps } from "react-table";
import styled from "styled-components";

import { LabeledSwitch } from "components/LabeledSwitch";
import Table from "components/Table";

import { FeatureItem, useFeature } from "hooks/services/Feature";
import useRouter from "hooks/useRouter";

import { RoutePaths } from "../../pages/routePaths";
import ConnectionSettingsCell from "./components/ConnectionSettingsCell";
// import ConnectorCell from "./components/ConnectorCell";
// import FrequencyCell from "./components/FrequencyCell";
import LastSyncCell from "./components/LastSyncCell";
// import NameCell from "./components/NameCell";
// import SortButton from "./components/SortButton";
// import StatusCell from "./components/StatusCell";
// import SwitchButton from "./components/SwitchButton";
import { ITableDataItem, SortOrderEnum } from "./types";

// const Content = styled.div`
//   margin: 0 32px 0 27px;
// `;

const SwitchContent = styled.div`
  display: flex;
  align-items: center;
`;

interface IProps {
  data: ITableDataItem[];
  entity: "source" | "destination" | "connection";
  onClickRow?: (data: ITableDataItem) => void;
  onChangeStatus: (id: string, status: string) => void;
  onSync: (id: string) => void;
  rowId?: string;
  statusLoading?: boolean;
}

const ConnectionTable: React.FC<IProps> = ({ data, entity, onChangeStatus, onSync, rowId, statusLoading }) => {
  const { query, push } = useRouter();
  const allowSync = useFeature(FeatureItem.AllowSync);

  const sortBy = query.sortBy || "entityName";
  const sortOrder = query.order || SortOrderEnum.ASC;

  const onSortClick = useCallback(
    (field: string) => {
      const order =
        sortBy !== field ? SortOrderEnum.ASC : sortOrder === SortOrderEnum.ASC ? SortOrderEnum.DESC : SortOrderEnum.ASC;
      push({
        search: queryString.stringify(
          {
            sortBy: field,
            order,
          },
          { skipNull: true }
        ),
      });
    },
    [push, sortBy, sortOrder]
  );

  // const sortData = useCallback(
  //   (a, b) => {
  //     let result;
  //     if (sortBy === "lastSync") {
  //       result = b[sortBy] - a[sortBy];
  //     } else {
  //       result = a[sortBy].toLowerCase().localeCompare(b[sortBy].toLowerCase());
  //     }
  //
  //     if (sortOrder === SortOrderEnum.DESC) {
  //       return -1 * result;
  //     }
  //
  //     return result;
  //   },
  //   [sortBy, sortOrder]
  // );

  // const sortingData = React.useMemo(() => data.sort(sortData), [sortData, data]);

  const onClickRows = (connectionId: string) => push(`/${RoutePaths.Connections}/${connectionId}`);

  const columns = React.useMemo(
    () => [
      {
        Header: "",
        accessor: "lastSyncStatus",
        customWidth: 1,
        Cell: ({ cell }: CellProps<ITableDataItem>) => {
          return (
<<<<<<< HEAD
            <LabeledSwitch
              id={`${cell.row.original.connectionId}`}
              checked={cell.row.original.status === "Active" ? true : false}
              onClick={() => {
                onChangeStatus(cell.row.original.connectionId);
=======
            <SwitchContent
              onClick={(e) => {
                onChangeStatus(cell.row.original.connectionId, cell.row.values.status);
                e.preventDefault();
>>>>>>> 87d60b68
              }}
            >
              <LabeledSwitch
                id={`${cell.row.original.connectionId}`}
                checked={cell.row.values.status === "Active" ? true : false}
                // onClick={() => {
                //   onChangeStatus(cell.row.original.connectionId);
                // }}
                loading={rowId === cell.row.original.connectionId && statusLoading ? true : false}
              />
            </SwitchContent>
          );
        },
      },
      {
        Header: (
          <>
            <FormattedMessage id="tables.name" />
            {/* <SortButton*/}
            {/*  wasActive={sortBy === "name"}*/}
            {/*  lowToLarge={sortOrder === SortOrderEnum.ASC}*/}
            {/*  onClick={() => onSortClick("name")}*/}
            {/*/ >*/}
          </>
        ),
        headerHighlighted: true,
        accessor: "name",
        customWidth: 30,
        // Cell: ({ cell, row }: CellProps<ITableDataItem>) => (
        //   <NameCell value={cell.value} enabled={row.original.enabled} status={row.original.lastSyncStatus} />
        // ),
      },
      {
        Header: <FormattedMessage id="tables.status" />,
        accessor: "statusLang",
        // Cell: ({ cell, row }: CellProps<ITableDataItem>) => (
        //     <FrequencyCell value={cell.value} enabled={row.original.enabled} />
        // ),
      },
      {
        Header: (
          <>
            <FormattedMessage id="tables.lastSyncAt" />
            {/* <SortButton*/}
            {/*    wasActive={sortBy === "lastSync"}*/}
            {/*    lowToLarge={sortOrder === SortOrderEnum.ASC}*/}
            {/*    onClick={() => onSortClick("lastSync")}*/}
            {/*/ >*/}
          </>
        ),
        accessor: "lastSync",
        Cell: ({ cell, row }: CellProps<ITableDataItem>) => (
          <LastSyncCell timeInSecond={cell.value} enabled={row.original.enabled} />
        ),
      },
      {
        Header: (
          <>
            {/* {entity === "connection" ? (*/}
            <FormattedMessage id="tables.destination" />
            {/* ) : (*/}
            {/*  <FormattedMessage id={`tables.${entity}ConnectionToName`} />*/}
            {/* )}*/}
            {/* <SortButton*/}
            {/*  wasActive={sortBy === "entityName"}*/}
            {/*  lowToLarge={sortOrder === SortOrderEnum.ASC}*/}
            {/*  onClick={() => onSortClick("entityName")}*/}
            {/*/ >*/}
          </>
        ),
        headerHighlighted: true,
        accessor: "entityName",
        // Cell: ({ cell, row }: CellProps<ITableDataItem>) => (
        //   <NameCell
        //     value={cell.value}
        //     enabled={row.original.enabled}
        //     icon={entity === "connection"}
        //     img={row.original.entityIcon}
        //   />
        // ),
      },
      {
        Header: (
          <>
            {/* {entity === "connection" ? (*/}
            <FormattedMessage id="tables.source" />
            {/* ) : (*/}
            {/*    <FormattedMessage id="tables.connector" />*/}
            {/* )}*/}
            {/* <SortButton*/}
            {/*    wasActive={sortBy === "connectorName"}*/}
            {/*    lowToLarge={sortOrder === SortOrderEnum.ASC}*/}
            {/*    onClick={() => onSortClick("connectorName")}*/}
            {/*/ >*/}
          </>
        ),
        accessor: "connectorName",
        // Cell: ({ cell, row }: CellProps<ITableDataItem>) => (
        //     <ConnectorCell value={cell.value} enabled={row.original.enabled} img={row.original.connectorIcon} />
        // ),
      },

      // {
      //   Header: <FormattedMessage id="tables.frequency" />,
      //   accessor: "schedule",
      //   Cell: ({ cell, row }: CellProps<ITableDataItem>) => (
      //     <FrequencyCell value={cell.value} enabled={row.original.enabled} />
      //   ),
      // },
      // {
      //   Header: <FormattedMessage id="tables.enabled" />,
      //   accessor: "enabled",
      //   customWidth: 1,
      //   Cell: ({ cell, row }: CellProps<ITableDataItem>) => (
      //     <StatusCell
      //       enabled={cell.value}
      //       id={row.original.connectionId}
      //       isSyncing={row.original.isSyncing}
      //       isManual={!row.original.schedule}
      //       onChangeStatus={onChangeStatus}
      //       onSync={onSync}
      //       allowSync={allowSync}
      //     />
      //   ),
      // },
      {
        Header: "",
        accessor: "connectionId",
        customWidth: 1,
        Cell: ({ cell }: CellProps<ITableDataItem>) => {
          return (
            <ConnectionSettingsCell
              id={cell.value}
              onClick={() => {
                onClickRows(cell.value);
              }}
            />
          );
        },
      },
    ],
    [allowSync, entity, onChangeStatus, onSync, onSortClick, sortBy, sortOrder]
  );

  return (
    // <Content>
    <Table
      columns={columns}
      data={data}
      // onClickRow={onClickRow}
      erroredRows
    />
    // </Content>
  );
};

export default ConnectionTable;<|MERGE_RESOLUTION|>--- conflicted
+++ resolved
@@ -94,18 +94,10 @@
         customWidth: 1,
         Cell: ({ cell }: CellProps<ITableDataItem>) => {
           return (
-<<<<<<< HEAD
-            <LabeledSwitch
-              id={`${cell.row.original.connectionId}`}
-              checked={cell.row.original.status === "Active" ? true : false}
-              onClick={() => {
-                onChangeStatus(cell.row.original.connectionId);
-=======
             <SwitchContent
               onClick={(e) => {
                 onChangeStatus(cell.row.original.connectionId, cell.row.values.status);
                 e.preventDefault();
->>>>>>> 87d60b68
               }}
             >
               <LabeledSwitch
