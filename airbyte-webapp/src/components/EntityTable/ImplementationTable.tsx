import { ColumnDef } from "@tanstack/react-table";
import queryString from "query-string";
import React, { useCallback } from "react";
import { FormattedMessage } from "react-intl";
import { useNavigate } from "react-router-dom";

import { NextTable } from "components/ui/NextTable";
import { SortableTableHeader } from "components/ui/Table";

import { useQuery } from "hooks/useQuery";

import AllConnectionsStatusCell from "./components/AllConnectionsStatusCell";
import ConnectEntitiesCell from "./components/ConnectEntitiesCell";
import ConnectorCell from "./components/ConnectorCell";
import LastSyncCell from "./components/LastSyncCell";
import NameCell from "./components/NameCell";
import styles from "./ImplementationTable.module.scss";
import { EntityTableDataItem, SortOrderEnum } from "./types";

interface IProps {
  data: EntityTableDataItem[];
  entity: "source" | "destination";
  onClickRow?: (data: EntityTableDataItem) => void;
}

interface AllConnectionStatusConnectEntity {
  name: string;
  connector: string;
  status: string;
  lastSyncStatus: string;
}

type ColumnDefs = [
  ColumnDef<EntityTableDataItem, string>,
  ColumnDef<EntityTableDataItem, string>,
  ColumnDef<EntityTableDataItem, AllConnectionStatusConnectEntity[]>,
  ColumnDef<EntityTableDataItem, number | null>,
  ColumnDef<EntityTableDataItem, AllConnectionStatusConnectEntity[]>
];

const ImplementationTable: React.FC<IProps> = ({ data, entity, onClickRow }) => {
  const query = useQuery<{ sortBy?: string; order?: SortOrderEnum }>();
  const navigate = useNavigate();
  const sortBy = query.sortBy || "entity";
  const sortOrder = query.order || SortOrderEnum.ASC;

  const onSortClick = useCallback(
    (field: string) => {
      const order =
        sortBy !== field ? SortOrderEnum.ASC : sortOrder === SortOrderEnum.ASC ? SortOrderEnum.DESC : SortOrderEnum.ASC;
      navigate({
        search: queryString.stringify(
          {
            sortBy: field,
            order,
          },
          { skipNull: true }
        ),
      });
    },
    [navigate, sortBy, sortOrder]
  );

  const sortData = useCallback(
    (a, b) => {
      let result;
      if (sortBy === "lastSync") {
        result = b[sortBy] - a[sortBy];
      } else {
        result = a[`${sortBy}Name`].toLowerCase().localeCompare(b[`${sortBy}Name`].toLowerCase());
      }

      if (sortOrder === SortOrderEnum.DESC) {
        return -1 * result;
      }

      return result;
    },
    [sortBy, sortOrder]
  );

  const sortingData = React.useMemo(() => data.sort(sortData), [sortData, data]);
  const columns = React.useMemo<ColumnDefs>(
    () => [
      {
        header: () => (
          <SortableTableHeader
            onClick={() => onSortClick("entity")}
            isActive={sortBy === "entity"}
            isAscending={sortOrder === SortOrderEnum.ASC}
          >
            <FormattedMessage id="tables.name" />
          </SortableTableHeader>
        ),
        meta: {
          thClassName: styles.thEntityName,
          headerHighlighted: true,
        },
        accessorKey: "entityName",
        cell: (props) => <NameCell value={props.cell.getValue()} enabled={props.row.original.enabled} />,
      },
      {
        header: () => (
          <SortableTableHeader
            onClick={() => onSortClick("connector")}
            isActive={sortBy === "connector"}
            isAscending={sortOrder === SortOrderEnum.ASC}
          >
            <FormattedMessage id="tables.connector" />
          </SortableTableHeader>
        ),
        accessorKey: "connectorName",
        cell: (props) => (
          <ConnectorCell
            value={props.cell.getValue()}
            enabled={props.row.original.enabled}
            img={props.row.original.connectorIcon}
          />
        ),
      },
      {
        header: () => <FormattedMessage id={`tables.${entity}ConnectWith`} />,
        accessorKey: "connectEntities",
        cell: (props) => (
          <ConnectEntitiesCell values={props.cell.getValue()} entity={entity} enabled={props.row.original.enabled} />
        ),
      },
      {
        header: () => (
          <SortableTableHeader
            onClick={() => onSortClick("lastSync")}
            isActive={sortBy === "lastSync"}
            isAscending={sortOrder === SortOrderEnum.ASC}
          >
            <FormattedMessage id="tables.lastSync" />
          </SortableTableHeader>
        ),
        accessorKey: "lastSync",
        cell: (props) => (
          <LastSyncCell timeInSecond={props.cell.getValue() || 0} enabled={props.row.original.enabled} />
        ),
      },
      {
        header: () => <FormattedMessage id="sources.status" />,
        id: "status",
        accessorKey: "connectEntities",
        cell: (props) => <AllConnectionsStatusCell connectEntities={props.cell.getValue()} />,
      },
    ],
    [entity, onSortClick, sortBy, sortOrder]
  );

  return (
    <div className={styles.content}>
<<<<<<< HEAD
      <NextTable columns={columns} data={sortingData} onClickRow={onClickRow} erroredRows />
=======
      <Table columns={columns} data={sortingData} onClickRow={onClickRow} erroredRows testId={`${entity}sTable`} />
>>>>>>> e35dc236
    </div>
  );
};

export default ImplementationTable;<|MERGE_RESOLUTION|>--- conflicted
+++ resolved
@@ -152,11 +152,7 @@
 
   return (
     <div className={styles.content}>
-<<<<<<< HEAD
-      <NextTable columns={columns} data={sortingData} onClickRow={onClickRow} erroredRows />
-=======
-      <Table columns={columns} data={sortingData} onClickRow={onClickRow} erroredRows testId={`${entity}sTable`} />
->>>>>>> e35dc236
+      <NextTable columns={columns} data={sortingData} onClickRow={onClickRow} erroredRows testId={`${entity}sTable`} />
     </div>
   );
 };
