import React from "react";
import { FormattedMessage } from "react-intl";
import { useAsyncFn } from "react-use";
import styled from "styled-components";

import { Button, Switch } from "components";

import { useEnableConnection } from "hooks/services/useConnectionHook";

interface IProps {
  allowSync?: boolean;
  enabled?: boolean;
  isSyncing?: boolean;
  isManual?: boolean;
  id: string;
  onSync: (id: string) => void;
}

const ProgressMessage = styled.div`
  padding: 7px 0;
`;

const StatusCell: React.FC<IProps> = ({ enabled, isManual, id, isSyncing, onSync, allowSync }) => {
  const { mutateAsync: enableConnection, isLoading } = useEnableConnection();

  const [{ loading }, OnLaunch] = useAsyncFn(async (event: React.SyntheticEvent) => {
    event.stopPropagation();
    onSync(id);
  }, []);

  if (!isManual) {
    const onSwitchChange = async (event: React.SyntheticEvent) => {
      event.stopPropagation();
      await enableConnection({
        connectionId: id,
        enable: !enabled,
      });
    };

    return (
      // this is so we can stop event propagation so the row doesn't receive the click and redirect
      // eslint-disable-next-line jsx-a11y/no-static-element-interactions
      <div
        onClick={(event: React.SyntheticEvent) => event.stopPropagation()}
        onKeyPress={(event: React.SyntheticEvent) => event.stopPropagation()}
      >
        <Switch checked={enabled} onChange={onSwitchChange} disabled={!allowSync} loading={isLoading} />
      </div>
    );
  }

  if (isSyncing) {
    return (
      <ProgressMessage>
        <FormattedMessage id="tables.progress" />
      </ProgressMessage>
    );
  }

  return (
<<<<<<< HEAD
    <Button size="xs" onClick={OnLaunch} isLoading={loading} disabled={!allowSync}>
=======
    <SmallButton onClick={OnLaunch} isLoading={loading} disabled={!allowSync || !enabled}>
>>>>>>> f9399777
      <FormattedMessage id="tables.launch" />
    </Button>
  );
};

export default StatusCell;<|MERGE_RESOLUTION|>--- conflicted
+++ resolved
@@ -58,11 +58,7 @@
   }
 
   return (
-<<<<<<< HEAD
-    <Button size="xs" onClick={OnLaunch} isLoading={loading} disabled={!allowSync}>
-=======
-    <SmallButton onClick={OnLaunch} isLoading={loading} disabled={!allowSync || !enabled}>
->>>>>>> f9399777
+    <Button size="xs" onClick={OnLaunch} isLoading={loading} disabled={!allowSync || !enabled}>
       <FormattedMessage id="tables.launch" />
     </Button>
   );
