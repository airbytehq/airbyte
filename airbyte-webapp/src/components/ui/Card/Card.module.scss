@use "scss/colors";
@use "scss/variables";
@use "scss/mixins";

.container {
  @include mixins.shadow;

  width: auto;
  background: colors.$white;
<<<<<<< HEAD
  border-radius: variables.$border-radius-lg;
  box-shadow: 0 2px 4px colors.$cardShadowColor;
=======
  border-radius: 10px;
>>>>>>> fe3e7591

  &.fullWidth {
    width: 100%;
  }

  &.withPadding {
    padding: 20px;
  }
}

.header {
  padding: variables.$spacing-xl;
  color: colors.$dark-blue;
  border-bottom: colors.$grey-100 variables.$border-thin solid;
  font-weight: 600;
  letter-spacing: 0.008em;
  border-top-left-radius: 10px;
  border-top-right-radius: 10px;

  &.lightPadding {
    padding: 19px 20px 20px;
  }

  &.roundedBottom {
    border-radius: variables.$border-radius-lg;
  }

  &.withDescription {
    display: flex;
    align-items: center;
  }
}

.infoTooltip {
  color: colors.$white;
}<|MERGE_RESOLUTION|>--- conflicted
+++ resolved
@@ -7,12 +7,7 @@
 
   width: auto;
   background: colors.$white;
-<<<<<<< HEAD
   border-radius: variables.$border-radius-lg;
-  box-shadow: 0 2px 4px colors.$cardShadowColor;
-=======
-  border-radius: 10px;
->>>>>>> fe3e7591
 
   &.fullWidth {
     width: 100%;
