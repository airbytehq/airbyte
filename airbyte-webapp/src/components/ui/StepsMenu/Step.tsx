import React from "react";
import styled from "styled-components";

interface StepProps {
  id: string;
  lightMode?: boolean;
  name: string | React.ReactNode;
  onClick?: (id: string) => void;
  isActive?: boolean;
  icon?: React.ReactNode;
  num: number;
}

const StepView = styled.div<{
  isActive?: boolean;
  lightMode?: boolean;
  nonClickable?: boolean;
}>`
  width: ${({ lightMode }) => (lightMode ? "auto" : "212px")};
  min-width: ${({ lightMode }) => (lightMode ? "100px" : "auto")};
  min-height: 28px;
  padding: 6px 14px;
  border-radius: 4px;
  pointer-events: ${({ isActive, nonClickable }) => (isActive || nonClickable ? "none" : "all")};
  cursor: ${({ nonClickable }) => (nonClickable ? "default" : "pointer")};
  text-align: center;
  background: ${({ theme, isActive }) => (isActive ? theme.primaryColor12 : "none")};
  color: ${({ theme, isActive }) => (isActive ? theme.primaryColor : theme.greyColor60)};
  font-weight: 500;
  font-size: 14px;
  line-height: 15px;
  transition: 0.3s;
  display: flex;
  flex-direction: row;
  align-items: center;
  justify-content: center;
`;

const Num = styled.div<{ isActive?: boolean }>`
  width: 16px;
  height: 16px;
  border-radius: 50%;
  text-align: center;
  background: ${({ theme, isActive }) => (isActive ? theme.primaryColor : theme.greyColor60)};
  color: ${({ theme }) => theme.whiteColor};
  font-weight: 500;
  font-size: 12px;
  line-height: 16px;
  display: inline-block;
  margin-right: 6px;
  box-shadow: 0 1px 2px 0 ${({ theme }) => theme.shadowColor};
`;

<<<<<<< HEAD
const Step: React.FC<StepProps> = ({ name, id, isActive, onClick, num, lightMode, icon }) => {
=======
export const Step: React.FC<IProps> = ({ name, id, isActive, onClick, num, lightMode, status, isPartialSuccess }) => {
>>>>>>> 6c5a150b
  const onItemClickItem = () => {
    if (onClick) {
      onClick(id);
    }
  };

  return (
    <StepView
      data-id={`${id.toLowerCase()}-step`}
      nonClickable={!onClick}
      onClick={onItemClickItem}
      isActive={isActive}
      lightMode={lightMode}
    >
      {lightMode ? null : <Num isActive={isActive}>{num}</Num>}
      {icon}
      {name}
    </StepView>
  );
};<|MERGE_RESOLUTION|>--- conflicted
+++ resolved
@@ -51,11 +51,7 @@
   box-shadow: 0 1px 2px 0 ${({ theme }) => theme.shadowColor};
 `;
 
-<<<<<<< HEAD
-const Step: React.FC<StepProps> = ({ name, id, isActive, onClick, num, lightMode, icon }) => {
-=======
-export const Step: React.FC<IProps> = ({ name, id, isActive, onClick, num, lightMode, status, isPartialSuccess }) => {
->>>>>>> 6c5a150b
+export const Step: React.FC<StepProps> = ({ name, id, isActive, onClick, num, lightMode, icon }) => {
   const onItemClickItem = () => {
     if (onClick) {
       onClick(id);
