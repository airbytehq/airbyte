<<<<<<< HEAD
import { ComponentMeta } from "@storybook/react";
import { useState } from "react";
=======
import { faEdit } from "@fortawesome/free-solid-svg-icons";
import { FontAwesomeIcon } from "@fortawesome/react-fontawesome";
import { ComponentStory, ComponentMeta } from "@storybook/react";
>>>>>>> e3cec785

import { ListBox } from "./ListBox";

const listOptions = [
  {
    label: "one",
<<<<<<< HEAD
    value: 1,
=======
    value: "value",
    icon: <FontAwesomeIcon icon={faEdit} size="2x" />,
>>>>>>> e3cec785
  },
  {
    label: "two",
    value: 2,
  },
  {
    label: "three",
    value: 3,
  },
];

export default {
  title: "Ui/ListBox",
  component: ListBox,
  argTypes: {
    options: listOptions,
  },
} as ComponentMeta<typeof ListBox>;

export const Primary = () => {
  const [selectedOption, setSelectedOption] = useState(1);

  return <ListBox options={listOptions} selectedValue={selectedOption} onSelect={setSelectedOption} />;
};<|MERGE_RESOLUTION|>--- conflicted
+++ resolved
@@ -1,23 +1,15 @@
-<<<<<<< HEAD
+import { faEdit } from "@fortawesome/free-solid-svg-icons";
+import { FontAwesomeIcon } from "@fortawesome/react-fontawesome";
 import { ComponentMeta } from "@storybook/react";
 import { useState } from "react";
-=======
-import { faEdit } from "@fortawesome/free-solid-svg-icons";
-import { FontAwesomeIcon } from "@fortawesome/react-fontawesome";
-import { ComponentStory, ComponentMeta } from "@storybook/react";
->>>>>>> e3cec785
 
 import { ListBox } from "./ListBox";
 
 const listOptions = [
   {
     label: "one",
-<<<<<<< HEAD
     value: 1,
-=======
-    value: "value",
     icon: <FontAwesomeIcon icon={faEdit} size="2x" />,
->>>>>>> e3cec785
   },
   {
     label: "two",
