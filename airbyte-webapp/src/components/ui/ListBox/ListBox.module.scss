@use "scss/variables";
@use "scss/colors";

.button {
  width: 100%;
  cursor: pointer;
  border: 1px solid colors.$grey-50;
  background-color: colors.$grey-50;
  border-radius: 4px;
  text-align: left;
  display: flex;
  justify-content: space-between;
  align-items: center;
  font-size: 14px;
  line-height: 20px;
  min-height: 36px;

  &:hover {
    border: 1px solid colors.$grey-100;
  }
}

.optionsContainer {
  position: relative;
}

.optionsMenu {
  background-color: colors.$white;
  border-radius: variables.$border-radius-lg;
  box-shadow: 0 7px 15px -5px colors.$grey;
  padding: variables.$spacing-md;
  margin-top: 0;
  margin-bottom: 0;
  position: absolute;
  right: 0;
  left: 0;
  width: 100%;
  z-index: 1;
}

.option {
  list-style-type: none;
}

.icon {
  padding-right: variables.$spacing-md;

  & svg {
    max-width: 18px;
    max-height: 18px;
  }
}

.label {
  padding: variables.$spacing-lg 0;
}

.optionValue {
<<<<<<< HEAD
  padding: 0 variables.$spacing-md;
  border-radius: variables.$border-radius-md;
=======
  padding: variables.$spacing-lg variables.$spacing-md;
  border-radius: variables.$border-radius-lg;
>>>>>>> e9b6751d
  cursor: pointer;
  display: flex;
  align-items: center;
}

.active {
  background-color: colors.$grey-50;
  height: 100%;
  width: 100%;
}

.selected {
  background-color: colors.$blue-50;
}<|MERGE_RESOLUTION|>--- conflicted
+++ resolved
@@ -56,13 +56,9 @@
 }
 
 .optionValue {
-<<<<<<< HEAD
   padding: 0 variables.$spacing-md;
   border-radius: variables.$border-radius-md;
-=======
-  padding: variables.$spacing-lg variables.$spacing-md;
-  border-radius: variables.$border-radius-lg;
->>>>>>> e9b6751d
+
   cursor: pointer;
   display: flex;
   align-items: center;
