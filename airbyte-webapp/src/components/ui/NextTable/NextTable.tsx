--- conflicted
+++ resolved
@@ -35,19 +35,8 @@
       <thead className={styles.thead}>
         {table.getHeaderGroups().map((headerGroup) => (
           <tr key={`table-header-${headerGroup.id}}`}>
-<<<<<<< HEAD
-            {headerGroup.headers.map((header) => (
-              <th
-                colSpan={header.colSpan}
-                className={classNames(styles.th, (header.column.columnDef.meta as ColumnMeta | undefined)?.thClassName)}
-                key={`table-column-${headerGroup.id}-${header.id}`}
-              >
-                {flexRender(header.column.columnDef.header, header.getContext())}
-              </th>
-            ))}
-=======
             {headerGroup.headers.map((header) => {
-              const { meta } = header.column.columnDef;
+              const meta = header.column.columnDef.meta as ColumnMeta | undefined;
               return (
                 <th
                   colSpan={header.colSpan}
@@ -64,25 +53,10 @@
                 </th>
               );
             })}
->>>>>>> c6d8f28e
           </tr>
         ))}
       </thead>
       <tbody>
-<<<<<<< HEAD
-        {table.getRowModel().rows.map((row) => (
-          <tr className={styles.tr} key={`table-row-${row.id}`} onClick={() => onClickRow?.(row.original)}>
-            {row.getVisibleCells().map((cell) => (
-              <td
-                className={classNames(styles.td, (cell.column.columnDef.meta as ColumnMeta | undefined)?.tdClassName)}
-                key={`table-cell-${row.id}-${cell.id}`}
-              >
-                {flexRender(cell.column.columnDef.cell, cell.getContext())}
-              </td>
-            ))}
-          </tr>
-        ))}
-=======
         {table.getRowModel().rows.map((row) => {
           return (
             <tr
@@ -93,7 +67,7 @@
               {row.getVisibleCells().map((cell) => (
                 <td
                   className={classNames(styles.td, cell.column.columnDef.meta?.tdClassName, {
-                    [styles.responsive]: cell.column.columnDef.meta?.responsive,
+                    [styles.responsive]: (cell.column.columnDef.meta as ColumnMeta | undefined)?.responsive,
                   })}
                   key={`table-cell-${row.id}-${cell.id}`}
                 >
@@ -103,7 +77,6 @@
             </tr>
           );
         })}
->>>>>>> c6d8f28e
       </tbody>
     </table>
   );
