--- conflicted
+++ resolved
@@ -6,12 +6,7 @@
 import remarkFrontmatter from "remark-frontmatter";
 import remarkGfm from "remark-gfm";
 
-<<<<<<< HEAD
-// eslint-disable-next-line css-modules/no-unused-class
-import styles from "./Markdown.module.scss";
-=======
 import "./styles.scss";
->>>>>>> 5eef51ae
 
 interface Props {
   content?: string;
@@ -24,11 +19,7 @@
     <ReactMarkdown
       // Open everything except fragment only links in a new tab
       linkTarget={(href) => (href.startsWith("#") ? undefined : "_blank")}
-<<<<<<< HEAD
-      className={classNames(styles.markdown, className)}
-=======
       className={classNames("airbyte-markdown", className)}
->>>>>>> 5eef51ae
       skipHtml
       // @ts-expect-error remarkFrontmatter currently has type conflicts due to duplicate vfile dependencies
       // This is not actually causing any issues, but requires to disable TS on this for now.
@@ -37,10 +28,4 @@
       children={content || ""}
     />
   );
-<<<<<<< HEAD
-};
-
-export default Markdown;
-=======
-};
->>>>>>> 5eef51ae
+};