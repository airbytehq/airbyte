--- conflicted
+++ resolved
@@ -22,15 +22,11 @@
 
 import useConnection from "components/hooks/services/useConnectionHook";
 import { useDiscoverSchema } from "components/hooks/services/useSchemaHook";
-<<<<<<< HEAD
-import { useDestinationDefinitionSpecificationLoad } from "../hooks/services/useDestinationHook";
+import { useDestinationDefinitionSpecificationLoad } from "components/hooks/services/useDestinationHook";
 import { useResource } from "@rest-hooks/core/lib/react-integration/hooks";
 import SourceDefinitionResource from "core/resources/SourceDefinition";
 import DestinationDefinitionResource from "core/resources/DestinationDefinition";
 import { getIcon } from "utils/imageUtils";
-=======
-import { useDestinationDefinitionSpecificationLoad } from "components/hooks/services/useDestinationHook";
->>>>>>> 4889924a
 
 const SkipButton = styled.div`
   margin-top: 6px;
@@ -170,12 +166,8 @@
           schema={schema}
           source={source}
           destination={destination}
-<<<<<<< HEAD
-          destinationDefinition={destinationDefinitionSpecification}
           sourceIcon={getIcon(sourceDefinition)}
           destinationIcon={getIcon(destinationDefinition)}
-=======
->>>>>>> 4889924a
         />
       </Suspense>
     </ContentCard>
