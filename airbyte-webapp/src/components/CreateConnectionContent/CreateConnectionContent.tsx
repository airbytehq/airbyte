--- conflicted
+++ resolved
@@ -2,6 +2,7 @@
 import { FontAwesomeIcon } from "@fortawesome/react-fontawesome";
 import React, { Suspense, useCallback } from "react";
 import { FormattedMessage } from "react-intl";
+import { useNavigate } from "react-router-dom";
 
 import { Button, Card } from "components";
 import { JobItem } from "components/JobItem/JobItem";
@@ -11,7 +12,6 @@
 import { ConnectionFormServiceProvider } from "hooks/services/Connection/ConnectionFormService";
 import { useFormChangeTrackerService, useUniqueFormId } from "hooks/services/FormChangeTracker";
 import { useCreateConnection, ValuesProps } from "hooks/services/useConnectionHook";
-import useRouter from "hooks/useRouter";
 import { ConnectionForm } from "views/Connection/ConnectionForm";
 
 import { DestinationRead, SourceRead } from "../../core/request/AirbyteClient";
@@ -31,7 +31,7 @@
   afterSubmitConnection,
 }) => {
   const { mutateAsync: createConnection } = useCreateConnection();
-  const { push } = useRouter();
+  const navigate = useNavigate();
 
   const formId = useUniqueFormId();
   const { clearFormChange } = useFormChangeTrackerService();
@@ -69,10 +69,10 @@
         // We have to clear the form change to prevent the dirty-form tracking modal from appearing.
         clearFormChange(formId);
         // This is the "default behavior", go to the created connection.
-        push(`../../connections/${createdConnection.connectionId}`);
+        navigate(`../../connections/${createdConnection.connectionId}`);
       }
     },
-    [afterSubmitConnection, catalogId, clearFormChange, createConnection, destination, formId, push, source]
+    [afterSubmitConnection, catalogId, clearFormChange, createConnection, destination, formId, navigate, source]
   );
 
   if (schemaErrorStatus) {
@@ -89,35 +89,24 @@
     <LoadingSchema />
   ) : (
     <Suspense fallback={<LoadingSchema />}>
-<<<<<<< HEAD
-      <ConnectionFormServiceProvider
-        connection={connection}
-        mode="create"
-        formId={formId}
-        onSubmit={onSubmitConnectionStep}
-        onAfterSubmit={afterSubmitConnection}
-      >
-        <ConnectionForm
-=======
       <div className={styles.connectionFormContainer}>
-        <ConnectionForm
+        <ConnectionFormServiceProvider
+          connection={connection}
           mode="create"
-          connection={connection}
-          onDropDownSelect={onSelectFrequency}
+          formId={formId}
           onSubmit={onSubmitConnectionStep}
->>>>>>> a61ac9f0
-          additionalSchemaControl={
-            <Button onClick={onDiscoverSchema} type="button">
-              <FontAwesomeIcon className={styles.tryArrowIcon} icon={faRedoAlt} />
-              <FormattedMessage id="connection.refreshSchema" />
-            </Button>
-          }
-        />
-<<<<<<< HEAD
-      </ConnectionFormServiceProvider>
-=======
+          onAfterSubmit={afterSubmitConnection}
+        >
+          <ConnectionForm
+            additionalSchemaControl={
+              <Button onClick={onDiscoverSchema} type="button">
+                <FontAwesomeIcon className={styles.tryArrowIcon} icon={faRedoAlt} />
+                <FormattedMessage id="connection.refreshSchema" />
+              </Button>
+            }
+          />
+        </ConnectionFormServiceProvider>
       </div>
->>>>>>> a61ac9f0
     </Suspense>
   );
 };
