import { faRedoAlt } from "@fortawesome/free-solid-svg-icons";
import { FontAwesomeIcon } from "@fortawesome/react-fontawesome";
import React, { Suspense, useCallback } from "react";
import { FormattedMessage } from "react-intl";

<<<<<<< HEAD
import { Button, ContentCard } from "components";
=======
import { Button, Card } from "components";
import { IDataItem } from "components/base/DropDown/components/Option";
>>>>>>> 8cb3fa4e
import { JobItem } from "components/JobItem/JobItem";
import LoadingSchema from "components/LoadingSchema";

import { LogsRequestError } from "core/request/LogsRequestError";
import { ConnectionFormServiceProvider } from "hooks/services/Connection/ConnectionFormService";
import { useFormChangeTrackerService, useUniqueFormId } from "hooks/services/FormChangeTracker";
import { useCreateConnection, ValuesProps } from "hooks/services/useConnectionHook";
import useRouter from "hooks/useRouter";
import { ConnectionForm } from "views/Connection/ConnectionForm";

import { DestinationRead, SourceRead } from "../../core/request/AirbyteClient";
import { useDiscoverSchema } from "../../hooks/services/useSourceHook";
import TryAfterErrorBlock from "./components/TryAfterErrorBlock";
import styles from "./CreateConnectionContent.module.scss";

interface CreateConnectionContentProps {
  source: SourceRead;
  destination: DestinationRead;
  afterSubmitConnection?: () => void;
}

const CreateConnectionContent: React.FC<CreateConnectionContentProps> = ({
  source,
  destination,
  afterSubmitConnection,
}) => {
  const { mutateAsync: createConnection } = useCreateConnection();
  const { push } = useRouter();

  const formId = useUniqueFormId();
  const { clearFormChange } = useFormChangeTrackerService();

  const { schema, isLoading, schemaErrorStatus, catalogId, onDiscoverSchema } = useDiscoverSchema(
    source.sourceId,
    true
  );

  const connection = {
    syncCatalog: schema,
    destination,
    source,
    catalogId,
  };

  const onSubmitConnectionStep = useCallback(
    async (values: ValuesProps) => {
      const createdConnection = await createConnection({
        values,
        source,
        destination,
        sourceDefinition: {
          sourceDefinitionId: source?.sourceDefinitionId ?? "",
        },
        destinationDefinition: {
          name: destination?.name ?? "",
          destinationDefinitionId: destination?.destinationDefinitionId ?? "",
        },
        sourceCatalogId: catalogId,
      });

      // We only want to go to the new connection if we _do not_ have an after submit action.
      if (!afterSubmitConnection) {
        // We have to clear the form change to prevent the dirty-form tracking modal from appearing.
        clearFormChange(formId);
        // This is the "default behavior", go to the created connection.
        push(`../../connections/${createdConnection.connectionId}`);
      }
    },
    [afterSubmitConnection, catalogId, clearFormChange, createConnection, destination, formId, push, source]
  );

  if (schemaErrorStatus) {
    const job = LogsRequestError.extractJobInfo(schemaErrorStatus);
    return (
      <Card>
        <TryAfterErrorBlock onClick={onDiscoverSchema} />
        {job && <JobItem job={job} />}
      </Card>
    );
  }

  return isLoading ? (
    <LoadingSchema />
  ) : (
    <Suspense fallback={<LoadingSchema />}>
      <ConnectionFormServiceProvider
        connection={connection}
        mode="create"
        formId={formId}
        onSubmit={onSubmitConnectionStep}
        onAfterSubmit={afterSubmitConnection}
      >
        <ConnectionForm
          additionalSchemaControl={
            <Button onClick={onDiscoverSchema} type="button">
              <FontAwesomeIcon className={styles.tryArrowIcon} icon={faRedoAlt} />
              <FormattedMessage id="connection.refreshSchema" />
            </Button>
          }
        />
      </ConnectionFormServiceProvider>
    </Suspense>
  );
};

export default CreateConnectionContent;<|MERGE_RESOLUTION|>--- conflicted
+++ resolved
@@ -3,12 +3,7 @@
 import React, { Suspense, useCallback } from "react";
 import { FormattedMessage } from "react-intl";
 
-<<<<<<< HEAD
-import { Button, ContentCard } from "components";
-=======
 import { Button, Card } from "components";
-import { IDataItem } from "components/base/DropDown/components/Option";
->>>>>>> 8cb3fa4e
 import { JobItem } from "components/JobItem/JobItem";
 import LoadingSchema from "components/LoadingSchema";
 
