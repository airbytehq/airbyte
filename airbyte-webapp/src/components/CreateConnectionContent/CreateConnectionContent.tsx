--- conflicted
+++ resolved
@@ -1,12 +1,7 @@
-<<<<<<< HEAD
-import React, { Suspense } from "react";
-=======
 import { faRedoAlt } from "@fortawesome/free-solid-svg-icons";
 import { FontAwesomeIcon } from "@fortawesome/react-fontawesome";
-import React, { Suspense, useMemo } from "react";
+import React, { Suspense } from "react";
 import { FormattedMessage } from "react-intl";
-import styled from "styled-components";
->>>>>>> 78ca6c7f
 
 import { Button, ContentCard } from "components";
 import { IDataItem } from "components/base/DropDown/components/Option";
@@ -106,21 +101,18 @@
         connection={connection}
         mode="create"
         onSubmit={onSubmitConnectionStep}
-<<<<<<< HEAD
         onAfterSubmit={afterSubmitConnection}
         onFrequencySelect={onFrequencySelect}
       >
-        <ConnectionForm />
+        <ConnectionForm
+          additionalSchemaControl={
+            <Button onClick={onDiscoverSchema} type="button">
+              <FontAwesomeIcon className={styles.tryArrowIcon} icon={faRedoAlt} />
+              <FormattedMessage id="connection.refreshSchema" />
+            </Button>
+          }
+        />
       </ConnectionFormServiceProvider>
-=======
-        additionalSchemaControl={
-          <Button onClick={onDiscoverSchema} type="button">
-            <FontAwesomeIcon className={styles.tryArrowIcon} icon={faRedoAlt} />
-            <FormattedMessage id="connection.refreshSchema" />
-          </Button>
-        }
-      />
->>>>>>> 78ca6c7f
     </Suspense>
   );
 };
