--- conflicted
+++ resolved
@@ -1,28 +1,6 @@
 import React from "react";
 
-<<<<<<< HEAD
-import { Label } from "components";
-import { TextWithHTML } from "components/ui/TextWithHTML";
-
-const GroupTitle = styled.div<{ $fullWidthTitle: boolean }>`
-  margin-top: -23px;
-  background: ${({ theme }) => theme.whiteColor};
-  padding: 0 5px;
-  display: inline-block;
-  vertical-align: middle;
-  width: ${({ $fullWidthTitle }) => ($fullWidthTitle ? "100%" : "auto")};
-`;
-
-const FormGroup = styled.div`
-  margin: 41px 0 27px;
-  border: 2px solid ${({ theme }) => theme.greyColor20};
-  box-sizing: border-box;
-  border-radius: 8px;
-  padding: 0 20px;
-`;
-=======
 import styles from "./GroupControls.module.scss";
->>>>>>> aaeae0f3
 
 interface GroupControlsProps {
   title: React.ReactNode;
