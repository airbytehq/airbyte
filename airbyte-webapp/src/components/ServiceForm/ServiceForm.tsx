import React, { useCallback, useMemo } from "react";
import { Formik } from "formik";
import { JSONSchema7 } from "json-schema";

import { DropDownRow } from "components";

import {
  useBuildForm,
  useBuildUiWidgets,
  useConstructValidationSchema,
  usePatchFormik,
} from "./useBuildForm";
import { ServiceFormValues } from "./types";
import { ServiceFormContextProvider } from "./serviceFormContext";
import { FormRoot } from "./FormRoot";

type ServiceFormProps = {
  formType: "source" | "destination";
  onSubmit: (values: ServiceFormValues) => void;
  onRetest?: (values: ServiceFormValues) => void;
  specifications?: JSONSchema7;
  isLoading?: boolean;
  isEditMode?: boolean;
  allowChangeConnector?: boolean;
  formValues?: Partial<ServiceFormValues>;
  hasSuccess?: boolean;
  additionBottomControls?: React.ReactNode;
  errorMessage?: React.ReactNode;
  successMessage?: React.ReactNode;
  dropDownData: Array<DropDownRow.IDataItem>;
  onDropDownSelect?: (id: string) => void;
  documentationUrl?: string;
};

const FormikPatch: React.FC = () => {
  usePatchFormik();
  return null;
};

const ServiceForm: React.FC<ServiceFormProps> = (props) => {
<<<<<<< HEAD
  const { specifications, formValues, onSubmit, isLoading } = props;
  const jsonSchema: JSONSchema7 = useMemo(
    () => ({
      type: "object",
      properties: {
        name: { type: "string" },
        serviceType: { type: "string" },
        ...Object.fromEntries(
          Object.entries({
            connectionConfiguration: isLoading ? null : specifications,
          }).filter(([, v]) => !!v)
        ),
      },
      required: ["name", "serviceType"],
    }),
    [isLoading, specifications]
=======
  const { specifications, formValues, onSubmit, isLoading, onRetest } = props;
  const { formFields, initialValues } = useBuildForm(
    isLoading,
    formValues,
    specifications
>>>>>>> af904dba
  );

  const { formFields, initialValues } = useBuildForm(jsonSchema, formValues);

  const { uiWidgetsInfo, setUiWidgetsInfo } = useBuildUiWidgets(
    formFields,
    initialValues
  );

  const validationSchema = useConstructValidationSchema(
    uiWidgetsInfo,
    jsonSchema
  );

  const onFormSubmit = useCallback(
    async (values) => {
      const valuesToSend = validationSchema.cast(values, {
        stripUnknown: true,
      });
      return onSubmit(valuesToSend);
    },
    [onSubmit, validationSchema]
  );

  const onRetestForm = useCallback(
    async (values) => {
      if (!onRetest) {
        return null;
      }
      const valuesToSend = validationSchema.cast(values, {
        stripUnknown: true,
      });
      return onRetest(valuesToSend);
    },
    [validationSchema, onRetest]
  );

  //  TODO: dropdownData should be map of entities instead of UI representation
  return (
    <ServiceFormContextProvider
      widgetsInfo={uiWidgetsInfo}
      setUiWidgetsInfo={setUiWidgetsInfo}
      formType={props.formType}
      isEditMode={props.isEditMode}
      allowChangeConnector={props.allowChangeConnector}
      isLoadingSchema={props.isLoading}
      onChangeServiceType={props.onDropDownSelect}
      dropDownData={props.dropDownData}
      documentationUrl={props.documentationUrl}
    >
      <Formik
        validateOnBlur={true}
        validateOnChange={true}
        initialValues={initialValues}
        validationSchema={validationSchema}
        onSubmit={onFormSubmit}
      >
        {({ values, setSubmitting }) => (
          <>
            <FormikPatch />
            <FormRoot
              {...props}
              onRetest={async () => {
                setSubmitting(true);
                await onRetestForm(values);
                setSubmitting(false);
              }}
              formFields={formFields}
              connector={
                props.dropDownData?.find(
                  (item) => item.value === values.serviceType
                )?.text
              }
            />
          </>
        )}
      </Formik>
    </ServiceFormContextProvider>
  );
};

export default ServiceForm;<|MERGE_RESOLUTION|>--- conflicted
+++ resolved
@@ -38,8 +38,7 @@
 };
 
 const ServiceForm: React.FC<ServiceFormProps> = (props) => {
-<<<<<<< HEAD
-  const { specifications, formValues, onSubmit, isLoading } = props;
+  const { specifications, formValues, onSubmit, isLoading, onRetest } = props;
   const jsonSchema: JSONSchema7 = useMemo(
     () => ({
       type: "object",
@@ -55,13 +54,6 @@
       required: ["name", "serviceType"],
     }),
     [isLoading, specifications]
-=======
-  const { specifications, formValues, onSubmit, isLoading, onRetest } = props;
-  const { formFields, initialValues } = useBuildForm(
-    isLoading,
-    formValues,
-    specifications
->>>>>>> af904dba
   );
 
   const { formFields, initialValues } = useBuildForm(jsonSchema, formValues);
