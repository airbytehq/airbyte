--- conflicted
+++ resolved
@@ -10,11 +10,7 @@
 } from "core/form/types";
 import { PropertySection } from "./PropertySection";
 import { useServiceForm } from "../serviceFormContext";
-<<<<<<< HEAD
 import GroupControls from "components/GroupControls";
-import { FieldArray, useField } from "formik";
-=======
-import GroupControls from "./Property/GroupControls";
 import { naturalComparator } from "utils/objects";
 
 function OrderComparator(a: FormBlock, b: FormBlock): number {
@@ -32,7 +28,6 @@
       return naturalComparator(a.fieldKey, b.fieldKey);
   }
 }
->>>>>>> a7f8f769
 
 const SectionContainer = styled.div`
   margin-bottom: 27px;
