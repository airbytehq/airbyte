import React from "react";
import styled from "styled-components";
import { FormattedMessage } from "react-intl";

<<<<<<< HEAD
import { Button, Spinner } from "components";
=======
import Button from "components/Button";
>>>>>>> af904dba
import { useServiceForm } from "../serviceFormContext";
import TestingConnectionSpinner from "./TestingConnectionSpinner";
import TestingConnectionSuccess from "./TestingConnectionSuccess";
import TestingConnectionError from "./TestingConnectionError";

type IProps = {
  isSubmitting: boolean;
  isValid: boolean;
  dirty: boolean;
  resetForm: () => void;
  onRetest?: () => void;
  formType: "source" | "destination";
  successMessage?: React.ReactNode;
  errorMessage?: React.ReactNode;
};

const Controls = styled.div`
  margin-top: 34px;
  display: flex;
  flex-direction: row;
  justify-content: space-between;
  align-items: center;
`;

const ButtonContainer = styled.span`
  margin-left: 10px;
`;

const EditControls: React.FC<IProps> = ({
  isSubmitting,
  isValid,
  dirty,
  resetForm,
  formType,
  onRetest,
  successMessage,
  errorMessage,
}) => {
  const { unfinishedFlows } = useServiceForm();

  if (isSubmitting) {
    return <TestingConnectionSpinner />;
  }
  const showStatusMessage = () => {
    if (errorMessage) {
      return <TestingConnectionError errorMessage={errorMessage} />;
    }
    if (successMessage) {
      return <TestingConnectionSuccess />;
    }
    return null;
  };

  return (
<<<<<<< HEAD
    <Controls>
      <Button
        type="submit"
        disabled={
          isSubmitting ||
          !isValid ||
          !dirty ||
          Object.keys(unfinishedFlows).length > 0
        }
      >
        <FormattedMessage id="form.saveChanges" />
      </Button>
      <ButtonContainer>
        <Button
          type="button"
          secondary
          disabled={isSubmitting || !isValid || !dirty}
          onClick={resetForm}
        >
          <FormattedMessage id="form.cancel" />
        </Button>
      </ButtonContainer>
=======
    <>
>>>>>>> af904dba
      {showStatusMessage()}
      <Controls>
        <div>
          <Button
            type="submit"
            disabled={
              isSubmitting ||
              !isValid ||
              !dirty ||
              Object.keys(unfinishedSecrets).length > 0
            }
          >
            <FormattedMessage id="form.saveChangesAndTest" />
          </Button>
          <ButtonContainer>
            <Button
              type="button"
              secondary
              disabled={isSubmitting || !isValid || !dirty}
              onClick={resetForm}
            >
              <FormattedMessage id="form.cancel" />
            </Button>
          </ButtonContainer>
        </div>
        {onRetest && (
          <Button type="button" onClick={onRetest} disabled={!isValid}>
            <FormattedMessage id={`form.${formType}Retest`} />
          </Button>
        )}
      </Controls>
    </>
  );
};

export default EditControls;<|MERGE_RESOLUTION|>--- conflicted
+++ resolved
@@ -2,11 +2,7 @@
 import styled from "styled-components";
 import { FormattedMessage } from "react-intl";
 
-<<<<<<< HEAD
-import { Button, Spinner } from "components";
-=======
-import Button from "components/Button";
->>>>>>> af904dba
+import { Button } from "components";
 import { useServiceForm } from "../serviceFormContext";
 import TestingConnectionSpinner from "./TestingConnectionSpinner";
 import TestingConnectionSuccess from "./TestingConnectionSuccess";
@@ -61,32 +57,7 @@
   };
 
   return (
-<<<<<<< HEAD
-    <Controls>
-      <Button
-        type="submit"
-        disabled={
-          isSubmitting ||
-          !isValid ||
-          !dirty ||
-          Object.keys(unfinishedFlows).length > 0
-        }
-      >
-        <FormattedMessage id="form.saveChanges" />
-      </Button>
-      <ButtonContainer>
-        <Button
-          type="button"
-          secondary
-          disabled={isSubmitting || !isValid || !dirty}
-          onClick={resetForm}
-        >
-          <FormattedMessage id="form.cancel" />
-        </Button>
-      </ButtonContainer>
-=======
     <>
->>>>>>> af904dba
       {showStatusMessage()}
       <Controls>
         <div>
@@ -96,7 +67,7 @@
               isSubmitting ||
               !isValid ||
               !dirty ||
-              Object.keys(unfinishedSecrets).length > 0
+              Object.keys(unfinishedFlows).length > 0
             }
           >
             <FormattedMessage id="form.saveChangesAndTest" />
