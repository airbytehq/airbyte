import React, { useEffect } from "react";

import { FormikProps, useField } from "formik";
import { FormattedMessage, useIntl } from "react-intl";
import styled from "styled-components";

import { IDataItem } from "../../DropDown/components/ListItem";
import Instruction from "./Instruction";
import Spinner from "../../Spinner";
import { Property } from "./Property";
import { FormBaseItem, FormBlock } from "../../../core/form/types";
import { FormInitialValues } from "../useBuildForm";
<<<<<<< HEAD
import DropDown from "../../DropDown";
import { ControlLabels } from "../../LabeledControl";
import Input from "../../Input";
import LabeledToggle from "../../LabeledToggle";
import TextWithHTML from "../../TextWithHTML";
import { useWidgetInfo } from "../uiWidgetContext";
=======
import { FormikProps } from "formik/dist/types";
import ShowLoadingMessage from "./ShowLoadingMessage";
>>>>>>> bd5a59dc

type IProps = {
  schema: any;
  formFields: FormBlock[];
  dropDownData: Array<IDataItem>;
  isLoadingSchema?: boolean;
  isEditMode?: boolean;
  allowChangeConnector?: boolean;
  formType: "source" | "destination" | "connection";
  documentationUrl?: string;
  onChangeServiceType?: (id: string) => void;
} & Pick<FormikProps<FormInitialValues>, "values" | "validateForm">;

const FormItem = styled.div`
  margin-bottom: 27px;
`;

const DropdownLabels = styled(ControlLabels)`
  max-width: 202px;
`;

const LoaderContainer = styled.div`
  text-align: center;
  padding: 22px 0 23px;
`;

const LoadingMessage = styled.div`
  margin-top: 10px;
`;

const FormRow: React.FC<{ property: FormBaseItem } & IProps> = ({
  property,
  isEditMode,
  allowChangeConnector,
  formType,
  dropDownData,
  onChangeServiceType,
  documentationUrl
}) => {
  const formatMessage = useIntl().formatMessage;
  const { fieldName, fieldKey, meta } = property;
  const [field, , form] = useField(fieldName);

  if (fieldKey === "name") {
    return (
      <ControlLabels
        // error={!!fieldProps.meta.error && fieldProps.meta.touched}
        label={<FormattedMessage id="form.name" />}
        message={formatMessage({
          id: `form.${formType}Name.message`
        })}
      >
        <Input
          {...field}
          type="text"
          placeholder={formatMessage({
            id: `form.${formType}Name.placeholder`
          })}
        />
      </ControlLabels>
    );
  }

  if (fieldKey === "serviceType") {
    return (
      <>
        <DropdownLabels
          label={formatMessage({
            id: `form.${formType}Type`
          })}
        >
          <DropDown
            {...field}
            disabled={isEditMode && !allowChangeConnector}
            hasFilter
            placeholder={formatMessage({
              id: "form.selectConnector"
            })}
            filterPlaceholder={formatMessage({
              id: "form.searchName"
            })}
            data={dropDownData}
            onSelect={item => {
              form.setValue(item.value);
              if (onChangeServiceType) {
                onChangeServiceType(item.value);
              }
            }}
          />
        </DropdownLabels>
        {field.value && meta?.includeInstruction && (
          <Instruction
            serviceId={field.value}
            dropDownData={dropDownData}
            documentationUrl={documentationUrl}
          />
        )}
      </>
    );
  } else {
  }

  if (property.type === "boolean") {
    return (
      <LabeledToggle
        {...field}
        label={property.title || property.fieldKey}
        message={<TextWithHTML text={property.description} />}
        value={field.value ?? property.default}
      />
    );
  }

  return <Property property={property} />;
};

const FormContent: React.FC<IProps> = props => {
  const {
    schema,
    dropDownData,
    values,
    isLoadingSchema,
    validateForm,
    formFields
  } = props;

  // Formik doesn't validate values again, when validationSchema was changed on the fly.
  useEffect(() => {
    validateForm();
  }, [validateForm, schema]);

  const { widgetsInfo, setUiWidgetsInfo } = useWidgetInfo();

  const renderFormMeta = (formMetaFields: FormBlock[]): React.ReactNode => {
    return formMetaFields.map(formField => {
      if (formField._type === "formGroup") {
        return renderFormMeta(formField.properties);
      }

      if (formField._type === "formCondition") {
        const currentlySelectedCondition =
          widgetsInfo[formField.fieldName]?.selectedItem;

        return (
          <>
            <FormItem key={`form-field-${formField.fieldKey}`}>
              <DropDown
                data={Object.keys(formField.conditions).map(dataItem => ({
                  text: dataItem,
                  value: dataItem
                }))}
                onSelect={selectedItem =>
                  setUiWidgetsInfo(formField.fieldName, {
                    selectedItem: selectedItem.value
                  })
                }
                value={currentlySelectedCondition}
              />
            </FormItem>
            {renderFormMeta([formField.conditions[currentlySelectedCondition]])}
          </>
        );
      }

      return (
        <FormItem key={`form-field-${formField.fieldKey}`}>
          <FormRow {...props} property={formField} />
        </FormItem>
      );
    });
  };

  const service =
    dropDownData &&
    dropDownData.find(item => item.value === values.serviceType);

  return (
    <>
      {renderFormMeta(formFields)}
      {isLoadingSchema && (
        <LoaderContainer>
          <Spinner />
          <LoadingMessage>
            <ShowLoadingMessage connector={service?.text} />
          </LoadingMessage>
        </LoaderContainer>
      )}
    </>
  );
};

export default FormContent;<|MERGE_RESOLUTION|>--- conflicted
+++ resolved
@@ -10,17 +10,13 @@
 import { Property } from "./Property";
 import { FormBaseItem, FormBlock } from "../../../core/form/types";
 import { FormInitialValues } from "../useBuildForm";
-<<<<<<< HEAD
 import DropDown from "../../DropDown";
 import { ControlLabels } from "../../LabeledControl";
 import Input from "../../Input";
 import LabeledToggle from "../../LabeledToggle";
 import TextWithHTML from "../../TextWithHTML";
 import { useWidgetInfo } from "../uiWidgetContext";
-=======
-import { FormikProps } from "formik/dist/types";
 import ShowLoadingMessage from "./ShowLoadingMessage";
->>>>>>> bd5a59dc
 
 type IProps = {
   schema: any;
