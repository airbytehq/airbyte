import classNames from "classnames";
import { useMemo } from "react";
import { FormattedMessage } from "react-intl";

import { Button } from "components/base/Button";
import { Text } from "components/base/Text";

import styles from "./EmptyResourceListView.module.scss";

interface EmptyResourceListViewProps {
  resourceType: "connections" | "destinations" | "sources";
  onCreateClick: () => void;
}

export const EmptyResourceListView: React.FC<EmptyResourceListViewProps> = ({ resourceType, onCreateClick }) => {
  const { headingMessageId, buttonMessageId, singularResourceType } = useMemo(() => {
    const singularResourceType = resourceType.substring(0, resourceType.length - 1);
    const baseMessageId = resourceType === "connections" ? singularResourceType : resourceType;

    const headingMessageId = `${baseMessageId}.description`;
    const buttonMessageId = `${baseMessageId}.new${
      singularResourceType.substring(0, 1).toUpperCase() + singularResourceType.substring(1)
    }`;

    return { headingMessageId, buttonMessageId, singularResourceType };
  }, [resourceType]);

  return (
    <div className={styles.container}>
      <Text as="h2" size="lg" centered className={styles.heading}>
        <FormattedMessage id={headingMessageId} />
      </Text>
      <div className={classNames(styles.container, styles.illustration)}>
        {resourceType !== "destinations" && (
          <img src="/images/bowtie-half.svg" alt="Left Bowtie" className={classNames(styles.bowtie, styles.left)} />
        )}
        {resourceType !== "sources" && (
          <img src="/images/bowtie-half.svg" alt="Right Bowtie" className={classNames(styles.bowtie, styles.right)} />
        )}
<<<<<<< HEAD
        <OctaviaImg src={`/images/octavia/empty-${resourceType}.png`} alt="Octavia" resource={resourceType} />
      </IllustrationContainer>
      <Button onClick={onCreateClick} size="lg" data-id={`new-${singularResourceType}`}>
=======
        <img
          className={styles.octavia}
          src={`/images/octavia/empty-${resourceType}.png`}
          alt="Octavia"
          resource={resourceType}
        />
      </div>
      <Button onClick={onCreateClick} size="xl" data-id={`new-${singularResourceType}`}>
>>>>>>> b8a64727
        <FormattedMessage id={buttonMessageId} />
      </Button>
    </div>
  );
};<|MERGE_RESOLUTION|>--- conflicted
+++ resolved
@@ -37,11 +37,6 @@
         {resourceType !== "sources" && (
           <img src="/images/bowtie-half.svg" alt="Right Bowtie" className={classNames(styles.bowtie, styles.right)} />
         )}
-<<<<<<< HEAD
-        <OctaviaImg src={`/images/octavia/empty-${resourceType}.png`} alt="Octavia" resource={resourceType} />
-      </IllustrationContainer>
-      <Button onClick={onCreateClick} size="lg" data-id={`new-${singularResourceType}`}>
-=======
         <img
           className={styles.octavia}
           src={`/images/octavia/empty-${resourceType}.png`}
@@ -49,8 +44,7 @@
           resource={resourceType}
         />
       </div>
-      <Button onClick={onCreateClick} size="xl" data-id={`new-${singularResourceType}`}>
->>>>>>> b8a64727
+      <Button onClick={onCreateClick} size="lg" data-id={`new-${singularResourceType}`}>
         <FormattedMessage id={buttonMessageId} />
       </Button>
     </div>
