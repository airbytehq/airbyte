import { useMemo } from "react";
import { FormattedMessage } from "react-intl";
import styled from "styled-components";

import { Button, H2 } from "components/base";

interface EmptyResourceListViewProps {
  resourceType: "connections" | "destinations" | "sources";
  onCreateClick: () => void;
}

const Container = styled.div`
  display: flex;
  flex-direction: column;
  align-items: center;
  justify-content: center;
  height: 100%;
`;

const Heading = styled(H2)`
  font-weight: 700;
  font-size: 24px;
  line-height: 29px;
  max-width: 386px;
  text-align: center;
  strong {
    color: ${({ theme }) => theme.redColor};
  }
`;

const IllustrationContainer = styled(Container)`
  position: relative;
  width: 592px;
  height: 276px;

  pointer-events: none;
  user-select: none;
`;

const OctaviaImg = styled.img`
  max-height: 203px;
  max-width: 100%;
  z-index: 1;
`;

const BowtieImg = styled.img`
  position: absolute;

  &.empty-list-bowtie--right {
    right: 0;
    transform: scaleX(-1);
  }

  &.empty-list-bowtie--left {
    left: 0;
  }
`;

export const EmptyResourceListView: React.FC<EmptyResourceListViewProps> = ({ resourceType, onCreateClick }) => {
  const { headingMessageId, buttonMessageId, singularResourceType } = useMemo(() => {
    const singularResourceType = resourceType.substring(0, resourceType.length - 1);
    const baseMessageId = resourceType === "connections" ? singularResourceType : resourceType;

    const headingMessageId = `${baseMessageId}.description`;
    const buttonMessageId = `${baseMessageId}.new${
      singularResourceType.substring(0, 1).toUpperCase() + singularResourceType.substring(1)
    }`;

    return { headingMessageId, buttonMessageId, singularResourceType };
  }, [resourceType]);

  return (
    <Container>
      <Heading>
        <FormattedMessage id={headingMessageId} />
      </Heading>
      <IllustrationContainer>
        {resourceType !== "destinations" && (
          <BowtieImg src="/images/bowtie-half.svg" alt="Left Bowtie" className="empty-list-bowtie--left" />
        )}
        {resourceType !== "sources" && (
          <BowtieImg src="/images/bowtie-half.svg" alt="Right Bowtie" className="empty-list-bowtie--right" />
        )}
        <OctaviaImg src={`/images/octavia/empty-${resourceType}.png`} alt="Octavia" resource={resourceType} />
      </IllustrationContainer>
<<<<<<< HEAD
      <Button onClick={onCreateClick} disabled={disableCreateButton} size="lg" data-id={`new-${singularResourceType}`}>
=======
      <Button onClick={onCreateClick} size="xl" data-id={`new-${singularResourceType}`}>
>>>>>>> f1524e0c
        <FormattedMessage id={buttonMessageId} />
      </Button>
    </Container>
  );
};<|MERGE_RESOLUTION|>--- conflicted
+++ resolved
@@ -83,11 +83,7 @@
         )}
         <OctaviaImg src={`/images/octavia/empty-${resourceType}.png`} alt="Octavia" resource={resourceType} />
       </IllustrationContainer>
-<<<<<<< HEAD
-      <Button onClick={onCreateClick} disabled={disableCreateButton} size="lg" data-id={`new-${singularResourceType}`}>
-=======
-      <Button onClick={onCreateClick} size="xl" data-id={`new-${singularResourceType}`}>
->>>>>>> f1524e0c
+      <Button onClick={onCreateClick} size="lg" data-id={`new-${singularResourceType}`}>
         <FormattedMessage id={buttonMessageId} />
       </Button>
     </Container>
