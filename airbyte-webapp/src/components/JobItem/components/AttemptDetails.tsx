--- conflicted
+++ resolved
@@ -3,14 +3,9 @@
 import React from "react";
 import { FormattedMessage, useIntl } from "react-intl";
 
-<<<<<<< HEAD
-import Status from "core/statuses";
 import { formatBytes } from "utils/numberHelper";
 
-import { AttemptRead } from "../../../core/request/AirbyteClient";
-=======
 import { AttemptRead, AttemptStatus } from "../../../core/request/AirbyteClient";
->>>>>>> 8d4f7db4
 import styles from "./AttemptDetails.module.scss";
 
 interface AttemptDetailsProps {
