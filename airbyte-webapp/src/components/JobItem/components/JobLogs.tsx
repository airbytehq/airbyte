import clamp from "lodash/clamp";
import React, { useState } from "react";
import { FormattedMessage } from "react-intl";
import { useLocation } from "react-router-dom";

import { StatusIcon } from "components/ui/StatusIcon";
import { StatusIconStatus } from "components/ui/StatusIcon/StatusIcon";
import { Text } from "components/ui/Text";

import { AttemptRead, AttemptStatus, SynchronousJobRead } from "core/request/AirbyteClient";
<<<<<<< HEAD
import { useGetDebugInfoJob } from "services/job/JobService";

import { parseAttemptLink } from "../attemptLinkUtils";
import { JobsWithJobs } from "../types";
=======
import { JobsWithJobs } from "pages/ConnectionPage/pages/ConnectionItemPage/JobsList";
import { useGetDebugInfoJob } from "services/job/JobService";

import { parseAttemptLink } from "../attemptLinkUtils";
import { isCancelledAttempt } from "../utils";
>>>>>>> 8ef28728
import styles from "./JobLogs.module.scss";
import Logs from "./Logs";
import { LogsDetails } from "./LogsDetails";
import Tabs, { TabsData } from "./Tabs";

interface JobLogsProps {
  jobIsFailed?: boolean;
  job: SynchronousJobRead | JobsWithJobs;
}

const mapAttemptStatusToIcon = (attempt: AttemptRead): StatusIconStatus => {
  if (isPartialSuccess(attempt)) {
    return "warning";
  }

  if (isCancelledAttempt(attempt)) {
    return "cancelled";
  }

  switch (attempt.status) {
    case AttemptStatus.running:
      return "loading";
    case AttemptStatus.succeeded:
      return "success";
    case AttemptStatus.failed:
      return "error";
  }
};

const isPartialSuccess = (attempt: AttemptRead) => {
  return !!attempt.failureSummary?.partialSuccess;
};

const jobIsSynchronousJobRead = (job: SynchronousJobRead | JobsWithJobs): job is SynchronousJobRead => {
  return !!(job as SynchronousJobRead)?.logs?.logLines;
};

export const JobLogs: React.FC<JobLogsProps> = ({ jobIsFailed, job }) => {
  const isSynchronousJobRead = jobIsSynchronousJobRead(job);

  const id: number | string = (job as JobsWithJobs).job?.id ?? (job as SynchronousJobRead).id;

  const debugInfo = useGetDebugInfoJob(id, typeof id === "number", true);

  const { hash } = useLocation();
  const [attemptNumber, setAttemptNumber] = useState<number>(() => {
    // If the link lead directly to an attempt use this attempt as the starting one
    // otherwise use the latest attempt
    if (!isSynchronousJobRead && job.attempts) {
      const { attemptId, jobId } = parseAttemptLink(hash);
      if (!isNaN(Number(jobId)) && Number(jobId) === job.job.id && attemptId) {
        return clamp(parseInt(attemptId), 0, job.attempts.length - 1);
      }

      return job.attempts.length ? job.attempts.length - 1 : 0;
    }

    return 0;
  });

  if (isSynchronousJobRead) {
    return <Logs logsArray={debugInfo?.attempts[attemptNumber]?.logs.logLines ?? job.logs?.logLines} />;
  }

  const currentAttempt = job.attempts?.[attemptNumber];
  const path = ["/tmp/workspace", job.job.id, currentAttempt?.id, "logs.log"].join("/");

  const attemptsTabs: TabsData[] =
    job.attempts?.map((item, index) => ({
      id: index.toString(),
      icon: <StatusIcon status={mapAttemptStatusToIcon(item)} />,
      name: <FormattedMessage id="sources.attemptNum" values={{ number: index + 1 }} />,
    })) ?? [];

  const attempts = job.attempts?.length ?? 0;

  return (
    <>
      {attempts > 1 && (
        <Tabs
          activeStep={attemptNumber.toString()}
          onSelect={(at) => setAttemptNumber(parseInt(at))}
          data={attemptsTabs}
          isFailed={jobIsFailed}
        />
      )}
      {attempts ? (
        <LogsDetails
          id={job.job.id}
          path={path}
          currentAttempt={currentAttempt}
          jobDebugInfo={debugInfo}
          showAttemptStats={attempts > 1}
          logs={debugInfo?.attempts[attemptNumber]?.logs.logLines}
        />
      ) : (
        <Text size="md" className={styles.jobStartFailure}>
          <FormattedMessage id="jobs.noAttemptsFailure" />
        </Text>
      )}
    </>
  );
};<|MERGE_RESOLUTION|>--- conflicted
+++ resolved
@@ -8,18 +8,11 @@
 import { Text } from "components/ui/Text";
 
 import { AttemptRead, AttemptStatus, SynchronousJobRead } from "core/request/AirbyteClient";
-<<<<<<< HEAD
 import { useGetDebugInfoJob } from "services/job/JobService";
 
 import { parseAttemptLink } from "../attemptLinkUtils";
 import { JobsWithJobs } from "../types";
-=======
-import { JobsWithJobs } from "pages/ConnectionPage/pages/ConnectionItemPage/JobsList";
-import { useGetDebugInfoJob } from "services/job/JobService";
-
-import { parseAttemptLink } from "../attemptLinkUtils";
 import { isCancelledAttempt } from "../utils";
->>>>>>> 8ef28728
 import styles from "./JobLogs.module.scss";
 import Logs from "./Logs";
 import { LogsDetails } from "./LogsDetails";
