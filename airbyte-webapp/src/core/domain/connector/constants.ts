import { isCloudApp } from "utils/app";
import { ConnectorIds } from "utils/connectors";

export const DEV_IMAGE_TAG = "dev";

/**
 * Returns the list of excluded connections for cloud users.
 * 
 * During the Cloud private beta, we let users pick any connector in our catalog.
 * Later on, we realized we shouldn't have allowed using connectors whose platforms required oauth
 * But by that point, some users were already leveraging them, so removing them would crash the app for users
 * instead we'll filter out those connectors from this drop down menu, and retain them in the backend
 * This way, they will not be available for usage in new connections, but they will be available for users
 * already leveraging them.

 * @param {string} workspaceId The workspace Id
 * @returns {array} List of connectorIds that should be filtered out
 */
<<<<<<< HEAD
export const getExcludedConnectorIds = (workspaceId: string): string[] =>
=======
export const getExcludedConnectorIds = (workspaceId?: string) =>
>>>>>>> 637781d4
  isCloudApp()
    ? [
        ConnectorIds.Destinations.Cassandra, // hide Cassandra Destination https://github.com/airbytehq/airbyte-cloud/issues/2606
        ConnectorIds.Destinations.Kafka, // hide Kafka Destination https://github.com/airbytehq/airbyte-cloud/issues/2610
        ConnectorIds.Destinations.MariaDbColumnStore, // hide MariaDB Destination https://github.com/airbytehq/airbyte-cloud/issues/2611
        ConnectorIds.Destinations.Mqtt, // hide MQTT Destination https://github.com/airbytehq/airbyte-cloud/issues/2613
        ConnectorIds.Destinations.Pulsar, // hide Pulsar Destination https://github.com/airbytehq/airbyte-cloud/issues/2614
        ConnectorIds.Destinations.Rockset, // hide Rockset Destination https://github.com/airbytehq/airbyte-cloud/issues/2615
        ConnectorIds.Sources.SalesforceSinger, // Salesforce Singer
        ConnectorIds.Destinations.Scylla, // hide Scylla Destination https://github.com/airbytehq/airbyte-cloud/issues/2617
        ConnectorIds.Destinations.MeiliSearch, // hide MeiliSearch Destination https://github.com/airbytehq/airbyte/issues/16313
        ConnectorIds.Destinations.RabbitMq, // hide RabbitMQ Destination https://github.com/airbytehq/airbyte/issues/16315
        ConnectorIds.Destinations.AmazonSqs, // hide Amazon SQS Destination https://github.com/airbytehq/airbyte/issues/16316
        ...(workspaceId !== "54135667-ce73-4820-a93c-29fe1510d348" // Shopify workspace for review
          ? [ConnectorIds.Sources.Shopify] // Shopify
          : []),
        // revert me
        ...(workspaceId !== "d705a766-e9e3-4689-85cb-52143422317d" // `oauth-testing` workspace for review
          ? [ConnectorIds.Sources.YouTubeAnalyticsBusiness] // Youtube Analytics Business
          : []),
        //
      ]
    : [];<|MERGE_RESOLUTION|>--- conflicted
+++ resolved
@@ -16,11 +16,7 @@
  * @param {string} workspaceId The workspace Id
  * @returns {array} List of connectorIds that should be filtered out
  */
-<<<<<<< HEAD
-export const getExcludedConnectorIds = (workspaceId: string): string[] =>
-=======
-export const getExcludedConnectorIds = (workspaceId?: string) =>
->>>>>>> 637781d4
+export const getExcludedConnectorIds = (workspaceId?: string): string[] =>
   isCloudApp()
     ? [
         ConnectorIds.Destinations.Cassandra, // hide Cassandra Destination https://github.com/airbytehq/airbyte-cloud/issues/2606
