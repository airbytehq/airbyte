--- conflicted
+++ resolved
@@ -30,11 +30,8 @@
         ConnectorIds.Destinations.MeiliSearch, // hide MeiliSearch Destination https://github.com/airbytehq/airbyte/issues/16313
         ConnectorIds.Destinations.RabbitMq, // hide RabbitMQ Destination https://github.com/airbytehq/airbyte/issues/16315
         ConnectorIds.Destinations.AmazonSqs, // hide Amazon SQS Destination https://github.com/airbytehq/airbyte/issues/16316
-<<<<<<< HEAD
+        ConnectorIds.Sources.AmazonSellerPartner, // hide Amazon Seller Partner Source https://github.com/airbytehq/airbyte/issues/14734
         ConnectorIds.Sources.Looker, // hide Looker Source https://github.com/airbytehq/alpha-beta-issues/issues/39
-=======
-        ConnectorIds.Sources.AmazonSellerPartner, // hide Amazon Seller Partner Source https://github.com/airbytehq/airbyte/issues/14734
->>>>>>> 78d866da
         ...(workspaceId !== "54135667-ce73-4820-a93c-29fe1510d348" // Shopify workspace for review
           ? [ConnectorIds.Sources.Shopify] // Shopify
           : []),
