--- conflicted
+++ resolved
@@ -1,11 +1,7 @@
-<<<<<<< HEAD
-import { AirbyteWebappConfig } from "../../config";
-=======
->>>>>>> 5ceb14a9
 import { CommonRequestError } from "./CommonRequestError";
 import { RequestMiddleware } from "./RequestMiddleware";
 import { VersionError } from "./VersionError";
-import { Config } from "../../config";
+import { AirbyteWebappConfig } from "../../config";
 
 export interface ApiOverrideRequestOptions {
   config: Pick<AirbyteWebappConfig, "apiUrl">;
@@ -19,7 +15,6 @@
   if (nonJsonObject) {
     // The app tries to stringify blobs which results in broken functionality.
     // There may be some edge cases where we pass in an empty object.
-    // @ts-expect-error There may be a better way to do this, but for now it solves the problem.
     return data as BodyInit;
   }
   return stringifiedData;
