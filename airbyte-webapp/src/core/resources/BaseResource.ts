import {
  Method,
  MutateShape,
  Resource,
  AbstractInstanceType,
  ReadShape,
  schemas,
  SchemaDetail,
  SchemaList,
} from "rest-hooks";

import { NetworkError } from "core/request/NetworkError";
import { AirbyteRequestService } from "../request/AirbyteRequestService";

// TODO: rename to crud resource after upgrade to rest-hook 5.0.0
export default abstract class BaseResource extends Resource {
  /** Perform network request and resolve with HTTP Response */
  static async fetchResponse(
    _: Method,
    url: string,
    body?: Readonly<Record<string, unknown> | Array<unknown> | string>
  ): Promise<Response> {
    let options: RequestInit = {
      method: "POST",
      headers: {
        "Content-Type": "application/json",
      },
    };
    if (this.fetchOptionsPlugin) options = this.fetchOptionsPlugin(options);
    if (body) options.body = JSON.stringify(body);

    return fetch(url, options);
  }

  /** Perform network request and resolve with json body */
  static async fetch<T extends unknown>(
    method: Method,
    url: string,
    body?: Readonly<Record<string, unknown> | Array<unknown> | string>
  ): Promise<T> {
    const response = await this.fetchResponse(method, url, body);

    if (response.status >= 200 && response.status < 300) {
      return response.status === 204 ? {} : await response.json();
    } else {
      const result = await response.json();

      const e = new NetworkError(response);
      e.status = response.status;
<<<<<<< HEAD

      // If some error returned in json, lets try to parse it
      try {
        const result = await response.json();
        e.message = result.message;
      } catch (e) {}
=======
      e.message = result.message;
>>>>>>> 5e0a9143
      throw e;
    }
  }

  static listUrl<T extends typeof Resource>(this: T): string {
    return `${AirbyteRequestService.rootUrl}${this.urlRoot}`;
  }

  static url<T extends typeof Resource>(
    this: T,
    _: Readonly<Record<string, unknown>>
  ): string {
    return `${AirbyteRequestService.rootUrl}${this.urlRoot}`;
  }

  static rootUrl(): string {
    return AirbyteRequestService.rootUrl;
  }

  static listShape<T extends typeof Resource>(
    this: T
  ): ReadShape<SchemaList<AbstractInstanceType<T>>> {
    return {
      ...super.listShape(),
      getFetchKey: (params: Readonly<Record<string, unknown>>) =>
        "POST " + this.url(params) + "/list" + JSON.stringify(params),
      fetch: async (
        params: Readonly<Record<string, string | number>>
      ): Promise<unknown> => {
        const response = await this.fetch(
          "post",
          `${this.listUrl(params)}/list`,
          { ...params }
        );
        return response;
      },
    };
  }

  static detailShape<T extends typeof Resource>(
    this: T
  ): ReadShape<SchemaDetail<AbstractInstanceType<T>>> {
    return {
      ...super.detailShape(),
      getFetchKey: (params: Readonly<Record<string, unknown>>) =>
        "POST " + this.url(params) + "/get" + JSON.stringify(params),
      fetch: async (
        params: Readonly<Record<string, string | number>>
      ): Promise<unknown> => {
        const response = await this.fetch(
          "post",
          `${this.url(params)}/get`,
          params
        );
        return response;
      },
    };
  }

  static createShape<T extends typeof Resource>(
    this: T
  ): MutateShape<SchemaDetail<AbstractInstanceType<T>>> {
    return {
      ...super.createShape(),
      getFetchKey: (params: Readonly<Record<string, unknown>>) =>
        "POST " + this.url(params) + "/create" + JSON.stringify(params),
      fetch: async (
        params: Readonly<Record<string, string | number>>,
        body: Readonly<Record<string, unknown>>
      ): Promise<unknown> => {
        const response = await this.fetch(
          "post",
          `${this.listUrl(params)}/create`,
          body
        );
        return response;
      },
    };
  }

  static deleteShape<T extends typeof Resource>(
    this: T
  ): MutateShape<
    schemas.Delete<T>,
    Readonly<Record<string, unknown>>,
    unknown
  > {
    return {
      ...super.deleteShape(),
      getFetchKey: (params: Readonly<Record<string, unknown>>) =>
        "POST " + this.url(params) + "/delete" + JSON.stringify(params),
      fetch: async (
        params: Readonly<Record<string, string | number>>
      ): Promise<unknown> => {
        const response = await this.fetch(
          "post",
          `${this.url(params)}/delete`,
          params
        );
        return response;
      },
    };
  }

  static partialUpdateShape<T extends typeof Resource>(
    this: T
  ): MutateShape<SchemaDetail<AbstractInstanceType<T>>> {
    return {
      ...super.partialUpdateShape(),
      getFetchKey: (params: Readonly<Record<string, unknown>>) =>
        "POST " + this.url(params) + "/partial-update" + JSON.stringify(params),
      fetch: async (
        params: Readonly<Record<string, string | number>>,
        body: Readonly<Record<string, unknown>>
      ): Promise<unknown> => {
        const response = await this.fetch(
          "post",
          `${this.url(params)}/update`,
          body
        );
        return response;
      },
    };
  }
}<|MERGE_RESOLUTION|>--- conflicted
+++ resolved
@@ -47,16 +47,12 @@
 
       const e = new NetworkError(response);
       e.status = response.status;
-<<<<<<< HEAD
 
       // If some error returned in json, lets try to parse it
       try {
         const result = await response.json();
         e.message = result.message;
       } catch (e) {}
-=======
-      e.message = result.message;
->>>>>>> 5e0a9143
       throw e;
     }
   }
