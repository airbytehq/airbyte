--- conflicted
+++ resolved
@@ -24,24 +24,14 @@
           ([key, subConditionItems]) => {
             switch (subConditionItems._type) {
               case "formGroup":
-<<<<<<< HEAD
-                const fieldPath = subConditionItems.properties.map(
-                  (property) => property.fieldName
-                );
-                return (
-                  at(formValues, fieldPath).filter(
-                    (value) => value !== undefined
-                  ).length === fieldPath.length
-=======
                 const selectedValues = get(
                   formValues,
                   subConditionItems.fieldName
->>>>>>> fa505c78
                 );
 
                 const subPathSchema = buildYupFormForJsonSchema({
                   type: "object",
-                  ...subConditionItems.jsonSchema
+                  ...subConditionItems.jsonSchema,
                 });
 
                 if (subPathSchema.isValidSync(selectedValues)) {
