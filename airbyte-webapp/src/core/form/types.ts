import { JSONSchema7, JSONSchema7Type, JSONSchema7TypeName } from "json-schema";

export type FormBaseItem = {
  _type: "formItem";
  type: JSONSchema7TypeName;
  fieldKey: string;
  fieldName: string;
  isRequired: boolean;
  isSecret?: boolean;
  title?: string;
<<<<<<< HEAD
  multiline?: boolean;
=======
  // eslint-disable-next-line @typescript-eslint/no-explicit-any
>>>>>>> 20ed2d25
  meta?: { [key: string]: any };
} & Partial<JSONSchema7>;

type FormGroupItem = {
  _type: "formGroup";
  jsonSchema: JSONSchema7;
  fieldName: string;
  fieldKey: string;
  isRequired: boolean;
  title?: string;
  properties: FormBlock[];
  isLoading?: boolean;
  description?: string;
  default?: JSONSchema7Type;
  examples?: JSONSchema7Type;
};

type FormConditionItem = {
  _type: "formCondition";
  fieldName: string;
  fieldKey: string;
  isRequired: boolean;
  conditions: { [key: string]: FormGroupItem | FormBaseItem };
  title?: string;
};

export type FormBlock = FormGroupItem | FormBaseItem | FormConditionItem;

// eslint-disable-next-line @typescript-eslint/no-explicit-any
export type WidgetConfig = { [key: string]: any };
export type WidgetConfigMap = { [key: string]: WidgetConfig };<|MERGE_RESOLUTION|>--- conflicted
+++ resolved
@@ -8,11 +8,8 @@
   isRequired: boolean;
   isSecret?: boolean;
   title?: string;
-<<<<<<< HEAD
   multiline?: boolean;
-=======
   // eslint-disable-next-line @typescript-eslint/no-explicit-any
->>>>>>> 20ed2d25
   meta?: { [key: string]: any };
 } & Partial<JSONSchema7>;
 
