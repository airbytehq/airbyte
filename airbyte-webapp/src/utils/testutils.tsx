import { act, Queries, queries, render as rtlRender, RenderOptions, RenderResult } from "@testing-library/react";
import React, { Suspense } from "react";
import { IntlProvider } from "react-intl";
import { QueryClient, QueryClientProvider } from "react-query";
import { MemoryRouter } from "react-router-dom";
import { ThemeProvider } from "styled-components";

import { ConfigContext, defaultConfig } from "config";
import {
  ConnectionStatus,
  DestinationRead,
  NamespaceDefinitionType,
  SourceRead,
  WebBackendConnectionRead,
} from "core/request/AirbyteClient";
import { ServicesProvider } from "core/servicesProvider";
import { defaultFeatures, FeatureService } from "hooks/services/Feature";
import en from "locales/en.json";

interface WrapperProps {
  children?: React.ReactElement;
}

export async function render<
  Q extends Queries = typeof queries,
  Container extends Element | DocumentFragment = HTMLElement
>(ui: React.ReactNode, renderOptions?: RenderOptions<Q, Container>): Promise<RenderResult<Q, Container>> {
  const Wrapper = ({ children }: WrapperProps) => {
    const queryClient = new QueryClient();

    return (
      <TestWrapper>
        <ConfigContext.Provider value={{ config: defaultConfig }}>
          <FeatureService features={defaultFeatures}>
            <ServicesProvider>
              <QueryClientProvider client={queryClient}>
                <MemoryRouter>
                  <Suspense fallback={<div>'fallback content'</div>}>{children}</Suspense>
                </MemoryRouter>
              </QueryClientProvider>
            </ServicesProvider>
          </FeatureService>
        </ConfigContext.Provider>
      </TestWrapper>
    );
  };

  let renderResult: RenderResult<Q, Container>;
  await act(async () => {
    renderResult = await rtlRender<Q, Container>(<div>{ui}</div>, { wrapper: Wrapper, ...renderOptions });
  });

  // eslint-disable-next-line @typescript-eslint/no-non-null-assertion
  return renderResult!;
}
export const TestWrapper: React.FC = ({ children }) => (
  <ThemeProvider theme={{}}>
    <IntlProvider locale="en" messages={en} onError={() => null}>
      {children}
    </IntlProvider>
  </ThemeProvider>
);

<<<<<<< HEAD
export const useMockIntersectionObserver = () => {
  // IntersectionObserver isn't available in test environment but is used by the dialog component
  const mockIntersectionObserver = jest.fn();
  mockIntersectionObserver.mockReturnValue({
    observe: jest.fn().mockReturnValue(null),
    unobserve: jest.fn().mockReturnValue(null),
    disconnect: jest.fn().mockReturnValue(null),
  });
  window.IntersectionObserver = mockIntersectionObserver;
=======
export const mockSource: SourceRead = {
  sourceId: "test-source",
  name: "test source",
  sourceName: "test-source-name",
  workspaceId: "test-workspace-id",
  sourceDefinitionId: "test-source-definition-id",
  connectionConfiguration: undefined,
};

export const mockDestination: DestinationRead = {
  destinationId: "test-destination",
  name: "test destination",
  destinationName: "test destination name",
  workspaceId: "test-workspace-id",
  destinationDefinitionId: "test-destination-definition-id",
  connectionConfiguration: undefined,
};

export const mockConnection: WebBackendConnectionRead = {
  connectionId: "test-connection",
  name: "test connection",
  prefix: "test",
  sourceId: "test-source",
  destinationId: "test-destination",
  status: ConnectionStatus.active,
  schedule: undefined,
  syncCatalog: {
    streams: [],
  },
  namespaceDefinition: NamespaceDefinitionType.source,
  namespaceFormat: "",
  operationIds: [],
  source: mockSource,
  destination: mockDestination,
  operations: [],
  catalogId: "",
  isSyncing: false,
>>>>>>> 086d33ef
};<|MERGE_RESOLUTION|>--- conflicted
+++ resolved
@@ -61,7 +61,6 @@
   </ThemeProvider>
 );
 
-<<<<<<< HEAD
 export const useMockIntersectionObserver = () => {
   // IntersectionObserver isn't available in test environment but is used by the dialog component
   const mockIntersectionObserver = jest.fn();
@@ -71,7 +70,7 @@
     disconnect: jest.fn().mockReturnValue(null),
   });
   window.IntersectionObserver = mockIntersectionObserver;
-=======
+
 export const mockSource: SourceRead = {
   sourceId: "test-source",
   name: "test source",
@@ -109,5 +108,4 @@
   operations: [],
   catalogId: "",
   isSyncing: false,
->>>>>>> 086d33ef
 };