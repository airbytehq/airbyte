--- conflicted
+++ resolved
@@ -1,11 +1,5 @@
-<<<<<<< HEAD
-import { act, Queries, render as rtlRender, RenderResult } from "@testing-library/react";
-import { History } from "history";
+import { act, Queries, queries, render as rtlRender, RenderOptions, RenderResult } from "@testing-library/react";
 import React, { Suspense } from "react";
-=======
-import { act, Queries, queries, render as rtlRender, RenderOptions, RenderResult } from "@testing-library/react";
-import React from "react";
->>>>>>> c6093309
 import { IntlProvider } from "react-intl";
 import { QueryClient, QueryClientProvider } from "react-query";
 import { MemoryRouter } from "react-router-dom";
