--- conflicted
+++ resolved
@@ -1,34 +1,15 @@
-<<<<<<< HEAD
+import { useCallback } from "react";
+import { QueryObserverResult, useMutation, useQuery, useQueryClient } from "react-query";
+
 import { CloudWorkspacesService } from "packages/cloud/lib/domain/cloudWorkspaces/CloudWorkspacesService";
-import type {
-  CloudWorkspace,
-  CloudWorkspaceUsage,
-} from "packages/cloud/lib/domain/cloudWorkspaces/types";
-=======
-import { QueryObserverResult, useMutation, useQuery, useQueryClient } from "react-query";
-import { useCallback } from "react";
-import { QueryObserverSuccessResult } from "react-query/types/core/types";
-
 import type { CloudWorkspace, CloudWorkspaceUsage } from "packages/cloud/lib/domain/cloudWorkspaces/types";
-import { CloudWorkspacesService } from "packages/cloud/lib/domain/cloudWorkspaces/CloudWorkspacesService";
->>>>>>> 09d1c06c
 import { useCurrentUser } from "packages/cloud/services/auth/AuthService";
 import { useConfig } from "packages/cloud/services/config";
-import { useCallback } from "react";
-import {
-  QueryObserverResult,
-  useMutation,
-  useQuery,
-  useQueryClient,
-} from "react-query";
 import { SCOPE_USER } from "services/Scope";
 import { useDefaultRequestMiddlewares } from "services/useDefaultRequestMiddlewares";
 import { useInitService } from "services/useInitService";
-<<<<<<< HEAD
+
 import { useSuspenseQuery } from "../../../../services/connector/useSuspenseQuery";
-=======
-import { SCOPE_USER } from "services/Scope";
->>>>>>> 09d1c06c
 
 export const workspaceKeys = {
   all: [SCOPE_USER, "cloud_workspaces"] as const,
@@ -54,32 +35,14 @@
   const service = useGetWorkspaceService();
   const user = useCurrentUser();
 
-<<<<<<< HEAD
-  return useSuspenseQuery<CloudWorkspace[]>(workspaceKeys.lists(), () =>
-    service.listByUser(user.userId)
-  );
-=======
-  return (
-    useQuery<CloudWorkspace[]>(workspaceKeys.lists(), () =>
-      service.listByUser(user.userId)
-    ) as QueryObserverSuccessResult<CloudWorkspace[]>
-  ).data;
->>>>>>> 09d1c06c
+  return useSuspenseQuery<CloudWorkspace[]>(workspaceKeys.lists(), () => service.listByUser(user.userId));
 }
 
 export function useListCloudWorkspacesAsync(): QueryObserverResult<CloudWorkspace[]> {
   const service = useGetWorkspaceService();
   const user = useCurrentUser();
 
-<<<<<<< HEAD
-  return useQuery<CloudWorkspace[]>(workspaceKeys.lists(), () =>
-    service.listByUser(user.userId)
-  );
-=======
-  return useQuery<CloudWorkspace[]>(workspaceKeys.lists(), () => service.listByUser(user.userId), {
-    suspense: false,
-  });
->>>>>>> 09d1c06c
+  return useQuery<CloudWorkspace[]>(workspaceKeys.lists(), () => service.listByUser(user.userId));
 }
 
 export function useCreateWorkspace() {
@@ -145,18 +108,7 @@
 export function useGetCloudWorkspace(workspaceId: string): CloudWorkspace {
   const service = useGetWorkspaceService();
 
-<<<<<<< HEAD
-  return useSuspenseQuery<CloudWorkspace>(
-    [workspaceKeys.detail(workspaceId)],
-    () => service.get(workspaceId)
-  );
-=======
-  return (
-    useQuery<CloudWorkspace>([workspaceKeys.detail(workspaceId)], () =>
-      service.get(workspaceId)
-    ) as QueryObserverSuccessResult<CloudWorkspace>
-  ).data;
->>>>>>> 09d1c06c
+  return useSuspenseQuery<CloudWorkspace>([workspaceKeys.detail(workspaceId)], () => service.get(workspaceId));
 }
 
 export function useInvalidateCloudWorkspace(workspaceId: string): () => Promise<void> {
@@ -168,20 +120,10 @@
   );
 }
 
-<<<<<<< HEAD
 export function useGetUsage(workspaceId: string): CloudWorkspaceUsage {
   const service = useGetWorkspaceService();
 
-  return useSuspenseQuery<CloudWorkspaceUsage>(
-    [workspaceKeys.usage(workspaceId)],
-    () => service.getUsage(workspaceId)
-  );
-=======
-export function useGetUsage(workspaceId: string): QueryObserverResult<CloudWorkspaceUsage> {
-  const service = useGetWorkspaceService();
-
-  return useQuery<CloudWorkspaceUsage>([workspaceKeys.usage(workspaceId)], () => service.getUsage(workspaceId));
->>>>>>> 09d1c06c
+  return useSuspenseQuery<CloudWorkspaceUsage>([workspaceKeys.usage(workspaceId)], () => service.getUsage(workspaceId));
 }
 
 export { useWorkspaceService } from "services/workspaces/WorkspacesService";