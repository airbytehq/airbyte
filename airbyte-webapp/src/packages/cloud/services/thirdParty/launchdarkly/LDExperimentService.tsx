import * as LDClient from "launchdarkly-js-client-sdk";
import { useEffect, useRef, useState } from "react";
import { useIntl } from "react-intl";
import { useEffectOnce } from "react-use";
import { finalize, Subject } from "rxjs";

import { LoadingPage } from "components";

import { useConfig } from "config";
import { useI18nContext } from "core/i18n";
<<<<<<< HEAD
import { useAnalytics } from "hooks/services/Analytics";
import { useAppMonitoringService, AppActionCodes } from "hooks/services/AppMonitoringService";
=======
import { useAnalyticsService } from "hooks/services/Analytics";
>>>>>>> 0af08f6b
import { ExperimentProvider, ExperimentService } from "hooks/services/Experiment";
import type { Experiments } from "hooks/services/Experiment/experiments";
import { FeatureSet, useFeatureService } from "hooks/services/Feature";
import { User } from "packages/cloud/lib/domain/users";
import { useAuthService } from "packages/cloud/services/auth/AuthService";
import { rejectAfter } from "utils/promises";

/**
 * The maximum time in milliseconds we'll wait for LaunchDarkly to finish initialization,
 * before running disabling it.
 */
const INITIALIZATION_TIMEOUT = 5000;

const FEATURE_FLAG_EXPERIMENT = "featureService.overwrites";

type LDInitState = "initializing" | "failed" | "initialized";

function mapUserToLDUser(user: User | null, locale: string): LDClient.LDUser {
  return user
    ? {
        key: user.userId,
        email: user.email,
        name: user.name,
        custom: { intercomHash: user.intercomHash, locale },
        anonymous: false,
      }
    : {
        anonymous: true,
        custom: { locale },
      };
}

const LDInitializationWrapper: React.FC<React.PropsWithChildren<{ apiKey: string }>> = ({ children, apiKey }) => {
  const { setFeatureOverwrites } = useFeatureService();
  const ldClient = useRef<LDClient.LDClient>();
  const [state, setState] = useState<LDInitState>("initializing");
  const { user } = useAuthService();
  const analyticsService = useAnalyticsService();
  const { locale } = useIntl();
  const { setMessageOverwrite } = useI18nContext();
  const { trackAction } = useAppMonitoringService();

  /**
   * This function checks for all experiments to find the ones beginning with "i18n_{locale}_"
   * and treats them as message overwrites for our bundled messages. Empty messages will be treated as not overwritten.
   */
  const updateI18nMessages = () => {
    const prefix = `i18n_`;
    const messageOverwrites = Object.entries(ldClient.current?.allFlags() ?? {})
      // Only filter experiments beginning with the prefix and having an actual non-empty string value set
      .filter(([id, value]) => id.startsWith(prefix) && !!value && typeof value === "string")
      // Slice away the prefix of the key, to only keep the actual i18n id as a key
      .map(([id, msg]) => [id.slice(prefix.length), msg]);
    // Use those messages as overwrites in the i18nContext
    setMessageOverwrite(Object.fromEntries(messageOverwrites));
  };

  /**
   * Update the feature overwrites based on the LaunchDarkly value.
   * It's expected to be a comma separated list of features (the values
   * of the enum) that should be enabled. Each can be prefixed with "-"
   * to disable the feature instead.
   */
  const updateFeatureOverwrites = (featureOverwriteString: string) => {
    const featureSet = featureOverwriteString.split(",").reduce((featureSet, featureString) => {
      const [key, enabled] = featureString.startsWith("-") ? [featureString.slice(1), false] : [featureString, true];
      return {
        ...featureSet,
        [key]: enabled,
      };
    }, {} as FeatureSet);
    setFeatureOverwrites(featureSet);
  };

  if (!ldClient.current) {
    ldClient.current = LDClient.initialize(apiKey, mapUserToLDUser(user, locale));
    // Wait for either LaunchDarkly to initialize or a specific timeout to pass first
    Promise.race([
      ldClient.current.waitForInitialization(),
      rejectAfter(INITIALIZATION_TIMEOUT, "Timed out waiting for LaunchDarkly to initialize"),
    ])
      .then(() => {
        // The LaunchDarkly promise resolved before the timeout, so we're good to use LD.
        setState("initialized");
        // Make sure enabled experiments are added to each analytics event
        analyticsService.setContext({ experiments: JSON.stringify(ldClient.current?.allFlags()) });
        // Check for overwritten i18n messages
        updateI18nMessages();
        updateFeatureOverwrites(ldClient.current?.variation(FEATURE_FLAG_EXPERIMENT, ""));
      })
      .catch((reason) => {
        // If the promise fails, either because LaunchDarkly service fails to initialize, or
        // our timeout promise resolves first, we're going to show an error and assume the service
        // failed to initialize, i.e. we'll run without it.
        console.warn(`Failed to initialize LaunchDarkly service with reason: ${String(reason)}`);
        trackAction(AppActionCodes.LD_LOAD_FAILURE);
        setState("failed");
      });
  }

  useEffectOnce(() => {
    const onFeatureServiceCange = (newOverwrites: string) => {
      updateFeatureOverwrites(newOverwrites);
    };
    ldClient.current?.on(`change:${FEATURE_FLAG_EXPERIMENT}`, onFeatureServiceCange);
    return () => ldClient.current?.off(`change:${FEATURE_FLAG_EXPERIMENT}`, onFeatureServiceCange);
  });

  useEffectOnce(() => {
    const onFeatureFlagsChanged = () => {
      // Update analytics context whenever a flag changes
      analyticsService.setContext({ experiments: JSON.stringify(ldClient.current?.allFlags()) });
      // Check for overwritten i18n messages
      updateI18nMessages();
    };
    ldClient.current?.on("change", onFeatureFlagsChanged);
    return () => ldClient.current?.off("change", onFeatureFlagsChanged);
  });

  // Whenever the user should change (e.g. login/logout) we need to reidentify the changes with the LD client
  useEffect(() => {
    ldClient.current?.identify(mapUserToLDUser(user, locale));
  }, [locale, user]);

  // Show the loading page while we're still waiting for the initial set of feature flags (or them to time out)
  if (state === "initializing") {
    return <LoadingPage />;
  }

  // Render without an experimentation service in case we failed loading the service, in which case all usages of
  // useExperiment will return the defaultValue passed in.
  if (state === "failed") {
    return <>{children}</>;
  }

  const experimentService: ExperimentService = {
    getExperiment(key, defaultValue) {
      // Return the current value of a feature flag from the LD client
      return ldClient.current?.variation(key, defaultValue);
    },
    getExperimentChanges$<K extends keyof Experiments>(key: K) {
      // To retrieve changes from the LD client, we're subscribing to changes
      // for that specific key (emitted via the change:key event) and emit that
      // on our observable.
      const subject = new Subject<Experiments[K]>();
      const onNewExperimentValue = (newValue: Experiments[K]) => {
        subject.next(newValue);
      };
      ldClient.current?.on(`change:${key}`, onNewExperimentValue);
      return subject.pipe(
        finalize(() => {
          // Whenever the last subscriber disconnects (or the observable would complete, which
          // we never do for this observable), make sure to unregister our event listener again
          ldClient.current?.off(`change:${key}`, onNewExperimentValue);
        })
      );
    },
  };

  return <ExperimentProvider value={experimentService}>{children}</ExperimentProvider>;
};

export const LDExperimentServiceProvider: React.FC<React.PropsWithChildren<unknown>> = ({ children }) => {
  const { launchDarkly: launchdarklyKey } = useConfig();

  return !launchdarklyKey ? (
    <>{children}</>
  ) : (
    <LDInitializationWrapper apiKey={launchdarklyKey}>{children}</LDInitializationWrapper>
  );
};<|MERGE_RESOLUTION|>--- conflicted
+++ resolved
@@ -8,12 +8,8 @@
 
 import { useConfig } from "config";
 import { useI18nContext } from "core/i18n";
-<<<<<<< HEAD
-import { useAnalytics } from "hooks/services/Analytics";
+import { useAnalyticsService } from "hooks/services/Analytics";
 import { useAppMonitoringService, AppActionCodes } from "hooks/services/AppMonitoringService";
-=======
-import { useAnalyticsService } from "hooks/services/Analytics";
->>>>>>> 0af08f6b
 import { ExperimentProvider, ExperimentService } from "hooks/services/Experiment";
 import type { Experiments } from "hooks/services/Experiment/experiments";
 import { FeatureSet, useFeatureService } from "hooks/services/Feature";
