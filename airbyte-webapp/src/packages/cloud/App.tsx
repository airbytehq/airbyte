--- conflicted
+++ resolved
@@ -10,17 +10,13 @@
 import { theme } from "packages/cloud/theme";
 
 import { Routing } from "packages/cloud/cloudRoutes";
-import LoadingPage from "components/LoadingPage";
+import { LoadingPage } from "components";
 import ApiErrorBoundary from "components/ApiErrorBoundary";
 import NotificationServiceProvider from "hooks/services/Notification";
-<<<<<<< HEAD
 import ConfirmationModalServiceProvider from "hooks/services/ConfirmationModal";
-import { AnalyticsInitializer } from "views/common/AnalyticsInitializer";
-import { Feature, FeatureItem, FeatureService } from "hooks/services/Feature";
-=======
+
 import { AnalyticsProvider } from "views/common/AnalyticsProvider";
 import { FeatureService } from "hooks/services/Feature";
->>>>>>> 9f9e9248
 import { AuthenticationProvider } from "packages/cloud/services/auth/AuthService";
 import { AppServicesProvider } from "./services/AppServicesProvider";
 import { IntercomProvider } from "./services/thirdParty/intercom/IntercomProvider";
@@ -60,13 +56,15 @@
     <AnalyticsProvider>
       <ApiErrorBoundary>
         <NotificationServiceProvider>
-          <FeatureService>
-            <AppServicesProvider>
-              <AuthenticationProvider>
-                <IntercomProvider>{children}</IntercomProvider>
-              </AuthenticationProvider>
-            </AppServicesProvider>
-          </FeatureService>
+          <ConfirmationModalServiceProvider>
+            <FeatureService>
+              <AppServicesProvider>
+                <AuthenticationProvider>
+                  <IntercomProvider>{children}</IntercomProvider>
+                </AuthenticationProvider>
+              </AppServicesProvider>
+            </FeatureService>
+          </ConfirmationModalServiceProvider>
         </NotificationServiceProvider>
       </ApiErrorBoundary>
     </AnalyticsProvider>
@@ -80,29 +78,9 @@
         <I18NProvider>
           <StoreProvider>
             <Suspense fallback={<LoadingPage />}>
-<<<<<<< HEAD
-              <ApiErrorBoundary>
-                <NotificationServiceProvider>
-                  <ConfirmationModalServiceProvider>
-                    <FeatureService features={Features}>
-                      <AppServicesProvider>
-                        <AuthenticationProvider>
-                          <IntercomProvider appId={INTERCOM_APP_ID}>
-                            <AnalyticsInitializer>
-                              <Routing />
-                            </AnalyticsInitializer>
-                          </IntercomProvider>
-                        </AuthenticationProvider>
-                      </AppServicesProvider>
-                    </FeatureService>
-                  </ConfirmationModalServiceProvider>
-                </NotificationServiceProvider>
-              </ApiErrorBoundary>
-=======
               <Services>
                 <Routing />
               </Services>
->>>>>>> 9f9e9248
             </Suspense>
           </StoreProvider>
         </I18NProvider>
