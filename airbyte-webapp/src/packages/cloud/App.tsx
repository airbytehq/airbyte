--- conflicted
+++ resolved
@@ -44,39 +44,21 @@
 );
 
 const Services: React.FC = ({ children }) => (
-<<<<<<< HEAD
-  <ConfigProvider>
-    <AnalyticsProvider>
-      <ApiErrorBoundary>
-        <NotificationServiceProvider>
-          <ConfirmationModalServiceProvider>
-            <FeatureService>
-              <AppServicesProvider>
-                <AuthenticationProvider>
-                  <IntercomProvider>{children}</IntercomProvider>
-                </AuthenticationProvider>
-              </AppServicesProvider>
-            </FeatureService>
-          </ConfirmationModalServiceProvider>
-        </NotificationServiceProvider>
-      </ApiErrorBoundary>
-    </AnalyticsProvider>
-  </ConfigProvider>
-=======
   <AnalyticsProvider>
     <ApiErrorBoundary>
       <NotificationServiceProvider>
-        <FeatureService>
-          <AppServicesProvider>
-            <AuthenticationProvider>
-              <IntercomProvider>{children}</IntercomProvider>
-            </AuthenticationProvider>
-          </AppServicesProvider>
-        </FeatureService>
+        <ConfirmationModalServiceProvider>
+          <FeatureService>
+            <AppServicesProvider>
+              <AuthenticationProvider>
+                <IntercomProvider>{children}</IntercomProvider>
+              </AuthenticationProvider>
+            </AppServicesProvider>
+          </FeatureService>
+        </ConfirmationModalServiceProvider>
       </NotificationServiceProvider>
     </ApiErrorBoundary>
   </AnalyticsProvider>
->>>>>>> 676f4541
 );
 
 const App: React.FC = () => {
