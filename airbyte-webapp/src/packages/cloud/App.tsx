--- conflicted
+++ resolved
@@ -41,18 +41,13 @@
         <ConfirmationModalService>
           <ModalServiceProvider>
             <FormChangeTrackerService>
-<<<<<<< HEAD
               <FeatureService
                 features={[
                   FeatureItem.AllowOAuthConnector,
-                  FeatureItem.AllowCreateConnection,
                   FeatureItem.AllowSync,
                   FeatureItem.AllowSyncSubOneHourCronExpressions,
                 ]}
               >
-=======
-              <FeatureService features={[FeatureItem.AllowOAuthConnector, FeatureItem.AllowSync]}>
->>>>>>> e2fe2720
                 <AppServicesProvider>
                   <AuthenticationProvider>
                     <HelmetProvider>
