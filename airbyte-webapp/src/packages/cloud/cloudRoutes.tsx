import React, { Suspense, useMemo } from "react";
import { Navigate, Route, Routes, useLocation } from "react-router-dom";
import { useEffectOnce } from "react-use";

import SourcesPage from "pages/SourcesPage";
import DestinationPage from "pages/DestinationPage";
import ConnectionPage from "pages/ConnectionPage";

import LoadingPage from "components/LoadingPage";
import MainView from "packages/cloud/views/layout/MainView";
import { WorkspacesPage } from "packages/cloud/views/workspaces";
import { useApiHealthPoll } from "hooks/services/Health";
import { Auth } from "packages/cloud/views/auth";
import { useAuthService } from "packages/cloud/services/auth/AuthService";
import { useIntercom } from "packages/cloud/services/thirdParty/intercom/useIntercom";
import {
  useCurrentWorkspace,
  WorkspaceServiceProvider,
} from "services/workspaces/WorkspacesService";
import OnboardingPage from "pages/OnboardingPage";
import { CreditsPage } from "packages/cloud/views/credits";
import { ConfirmEmailPage } from "./views/auth/ConfirmEmailPage";
import { TrackPageAnalytics } from "hooks/services/Analytics/TrackPageAnalytics";
import { CompleteOauthRequest } from "views/CompleteOauthRequest";
import { OnboardingServiceProvider } from "hooks/services/Onboarding";
import { useConfig } from "./services/config";
import useFullStory from "./services/thirdParty/fullstory/useFullStory";
import {
  useAnalyticsIdentifyUser,
  useAnalyticsRegisterValues,
} from "hooks/services/Analytics/useAnalyticsService";
import { CloudSettingsPage } from "./views/settings/CloudSettingsPage";
import { VerifyEmailAction } from "./views/FirebaseActionRoute";
import useRouter from "hooks/useRouter";
import { storeUtmFromQuery } from "utils/utmStorage";
import { DefaultView } from "./views/DefaultView";
import { hasFromState } from "utils/stateUtils";
<<<<<<< HEAD
import { FeatureItem, useFeatureRegisterValues } from "hooks/services/Feature";
import { useGetCloudWorkspace } from "./services/workspaces/WorkspacesService";
import { CreditStatus } from "./lib/domain/cloudWorkspaces/types";
=======
import { RoutePaths } from "../../pages/routePaths";
>>>>>>> 39107bf2

export const CloudRoutes = {
  Root: "/",
  AuthFlow: "/auth_flow",

  Metrics: "metrics",
  SelectWorkspace: "workspaces",
  Credits: "credits",

  // Auth routes
  Signup: "/signup",
  Login: "/login",
  ResetPassword: "/reset-password",
  ConfirmVerifyEmail: "/confirm-verify-email",

  // Firebase action routes
  // These URLs come from Firebase emails, and all have the same
  // action URL ("/verify-email") with different "mode" parameter
  // TODO: use a better action URL in Firebase email template
  FirebaseAction: "/verify-email",
} as const;

const MainRoutes: React.FC = () => {
  const workspace = useCurrentWorkspace();
  const cloudWorkspace = useGetCloudWorkspace(workspace.workspaceId);

  const analyticsContext = useMemo(
    () => ({
      workspace_id: workspace.workspaceId,
      customer_id: workspace.customerId,
    }),
    [workspace]
  );
  useAnalyticsRegisterValues(analyticsContext);

  const mainNavigate = workspace.displaySetupWizard
    ? RoutePaths.Onboarding
    : RoutePaths.Connections;

  const features = useMemo(
    () =>
      cloudWorkspace.creditStatus !==
        CreditStatus.NEGATIVE_BEYOND_GRACE_PERIOD &&
      cloudWorkspace.creditStatus !== CreditStatus.NEGATIVE_MAX_THRESHOLD
        ? [
            { id: FeatureItem.AllowCreateConnection },
            { id: FeatureItem.AllowSync },
          ]
        : null,
    [cloudWorkspace]
  );

  useFeatureRegisterValues(features);

  return (
    <Routes>
      <Route
        path={`${RoutePaths.Destination}/*`}
        element={<DestinationPage />}
      />
      <Route path={`${RoutePaths.Source}/*`} element={<SourcesPage />} />
      <Route
        path={`${RoutePaths.Connections}/*`}
        element={<ConnectionPage />}
      />
      <Route
        path={`${RoutePaths.Settings}/*`}
        element={<CloudSettingsPage />}
      />
      <Route path={CloudRoutes.Credits} element={<CreditsPage />} />

      {workspace.displaySetupWizard && (
        <Route
          path={RoutePaths.Onboarding}
          element={
            <OnboardingServiceProvider>
              <OnboardingPage />
            </OnboardingServiceProvider>
          }
        />
      )}
      <Route path="*" element={<Navigate to={mainNavigate} replace />} />
    </Routes>
  );
};

const MainViewRoutes = () => {
  useApiHealthPoll();
  useIntercom();
  const { location } = useRouter();

  return (
    <Routes>
      {[CloudRoutes.Login, CloudRoutes.Signup, CloudRoutes.FirebaseAction].map(
        (r) => (
          <Route
            key={r}
            path={`${r}/*`}
            element={
              hasFromState(location.state) ? (
                <Navigate to={location.state.from} replace />
              ) : (
                <DefaultView />
              )
            }
          />
        )
      )}
      <Route path={CloudRoutes.SelectWorkspace} element={<WorkspacesPage />} />
      <Route path={CloudRoutes.AuthFlow} element={<CompleteOauthRequest />} />
      <Route
        path={`${RoutePaths.Workspaces}/:workspaceId/*`}
        element={
          <MainView>
            <MainRoutes />
          </MainView>
        }
      />
      <Route path="*" element={<DefaultView />} />
    </Routes>
  );
};

export const Routing: React.FC = () => {
  const { user, inited, emailVerified } = useAuthService();
  const config = useConfig();
  useFullStory(config.fullstory, config.fullstory.enabled, user);

  const { search } = useLocation();

  useEffectOnce(() => {
    storeUtmFromQuery(search);
  });

  const analyticsContext = useMemo(
    () =>
      user
        ? {
            cloud_user_id: user.userId,
          }
        : null,
    [user]
  );
  useAnalyticsRegisterValues(analyticsContext);
  useAnalyticsIdentifyUser(user?.userId);

  if (!inited) {
    return <LoadingPage />;
  }

  return (
    <WorkspaceServiceProvider>
      <TrackPageAnalytics />
      <Suspense fallback={<LoadingPage />}>
        {!user && <Auth />}
        {user && emailVerified && <MainViewRoutes />}
        {user && !emailVerified && (
          <Routes>
            <Route
              path={CloudRoutes.FirebaseAction}
              element={<VerifyEmailAction />}
            />
            <Route
              path={CloudRoutes.ConfirmVerifyEmail}
              element={<ConfirmEmailPage />}
            />
            <Route
              path="*"
              element={<Navigate to={CloudRoutes.ConfirmVerifyEmail} replace />}
            />
          </Routes>
        )}
      </Suspense>
    </WorkspaceServiceProvider>
  );
};<|MERGE_RESOLUTION|>--- conflicted
+++ resolved
@@ -35,13 +35,10 @@
 import { storeUtmFromQuery } from "utils/utmStorage";
 import { DefaultView } from "./views/DefaultView";
 import { hasFromState } from "utils/stateUtils";
-<<<<<<< HEAD
+import { RoutePaths } from "../../pages/routePaths";
 import { FeatureItem, useFeatureRegisterValues } from "hooks/services/Feature";
 import { useGetCloudWorkspace } from "./services/workspaces/WorkspacesService";
 import { CreditStatus } from "./lib/domain/cloudWorkspaces/types";
-=======
-import { RoutePaths } from "../../pages/routePaths";
->>>>>>> 39107bf2
 
 export const CloudRoutes = {
   Root: "/",
