import React, { Suspense, useEffect, useMemo } from "react";
import { Navigate, Route, Routes, useLocation } from "react-router-dom";
import { useEffectOnce } from "react-use";

import ApiErrorBoundary from "components/ApiErrorBoundary";
import LoadingPage from "components/LoadingPage";

import { useAnalyticsIdentifyUser, useAnalyticsRegisterValues } from "hooks/services/Analytics/useAnalyticsService";
import { FeatureItem, FeatureSet, useFeatureService } from "hooks/services/Feature";
import { useApiHealthPoll } from "hooks/services/Health";
import { OnboardingServiceProvider } from "hooks/services/Onboarding";
import useRouter from "hooks/useRouter";
import { useAuthService } from "packages/cloud/services/auth/AuthService";
import { useIntercom } from "packages/cloud/services/thirdParty/intercom/useIntercom";
import { Auth } from "packages/cloud/views/auth";
import { CreditsPage } from "packages/cloud/views/credits";
import MainView from "packages/cloud/views/layout/MainView";
import { WorkspacesPage } from "packages/cloud/views/workspaces";
import ConnectionPage from "pages/ConnectionPage";
import DestinationPage from "pages/DestinationPage";
import OnboardingPage from "pages/OnboardingPage";
import SourcesPage from "pages/SourcesPage";
import { useCurrentWorkspace, WorkspaceServiceProvider } from "services/workspaces/WorkspacesService";
import { storeUtmFromQuery } from "utils/utmStorage";
import { CompleteOauthRequest } from "views/CompleteOauthRequest";

import { RoutePaths } from "../../pages/routePaths";
import { CreditStatus } from "./lib/domain/cloudWorkspaces/types";
import { LDExperimentServiceProvider } from "./services/thirdParty/launchdarkly";
import { useGetCloudWorkspace } from "./services/workspaces/WorkspacesService";
import { DefaultView } from "./views/DefaultView";
import { VerifyEmailAction } from "./views/FirebaseActionRoute";
import { CloudSettingsPage } from "./views/settings/CloudSettingsPage";

export const CloudRoutes = {
  Root: "/",
  AuthFlow: "/auth_flow",

  Metrics: "metrics",
  SelectWorkspace: "workspaces",
  Credits: "credits",

  // Auth routes
  Signup: "/signup",
  Login: "/login",
  ResetPassword: "/reset-password",

  // Firebase action routes
  // These URLs come from Firebase emails, and all have the same
  // action URL ("/verify-email") with different "mode" parameter
  // TODO: use a better action URL in Firebase email template
  FirebaseAction: "/verify-email",
} as const;

const MainRoutes: React.FC = () => {
  const { setWorkspaceFeatures } = useFeatureService();
  const workspace = useCurrentWorkspace();
  const cloudWorkspace = useGetCloudWorkspace(workspace.workspaceId);

  useEffect(() => {
    const outOfCredits =
      cloudWorkspace.creditStatus === CreditStatus.NEGATIVE_BEYOND_GRACE_PERIOD ||
      cloudWorkspace.creditStatus === CreditStatus.NEGATIVE_MAX_THRESHOLD;
    // If the workspace is out of credits it doesn't allow creation of new connections
    // or syncing existing connections.
    setWorkspaceFeatures(
      outOfCredits ? ({ [FeatureItem.AllowCreateConnection]: false, [FeatureItem.AllowSync]: false } as FeatureSet) : []
    );
    return () => {
      setWorkspaceFeatures(undefined);
    };
  }, [cloudWorkspace.creditStatus, setWorkspaceFeatures]);

  const analyticsContext = useMemo(
    () => ({
      workspace_id: workspace.workspaceId,
      customer_id: workspace.customerId,
    }),
    [workspace]
  );
  useAnalyticsRegisterValues(analyticsContext);

  const mainNavigate = workspace.displaySetupWizard ? RoutePaths.Onboarding : RoutePaths.Connections;

  return (
    <ApiErrorBoundary>
      <Routes>
        <Route path={`${RoutePaths.Destination}/*`} element={<DestinationPage />} />
        <Route path={`${RoutePaths.Source}/*`} element={<SourcesPage />} />
        <Route path={`${RoutePaths.Connections}/*`} element={<ConnectionPage />} />
        <Route path={`${RoutePaths.Settings}/*`} element={<CloudSettingsPage />} />
        <Route path={CloudRoutes.Credits} element={<CreditsPage />} />

        {workspace.displaySetupWizard && (
          <Route
            path={RoutePaths.Onboarding}
            element={
              <OnboardingServiceProvider>
                <OnboardingPage />
              </OnboardingServiceProvider>
            }
          />
        )}
        <Route path="*" element={<Navigate to={mainNavigate} replace />} />
      </Routes>
    </ApiErrorBoundary>
  );
};

const MainViewRoutes = () => {
  useApiHealthPoll();
  useIntercom();
  const { query } = useRouter();

  return (
    <Routes>
      {[CloudRoutes.Login, CloudRoutes.Signup, CloudRoutes.FirebaseAction].map((r) => (
        <Route key={r} path={`${r}/*`} element={query.from ? <Navigate to={query.from} replace /> : <DefaultView />} />
      ))}
      <Route path={CloudRoutes.SelectWorkspace} element={<WorkspacesPage />} />
      <Route path={CloudRoutes.AuthFlow} element={<CompleteOauthRequest />} />
      <Route
        path={`${RoutePaths.Workspaces}/:workspaceId/*`}
        element={
          <MainView>
            <MainRoutes />
          </MainView>
        }
      />
      <Route path="*" element={<DefaultView />} />
    </Routes>
  );
};

export const Routing: React.FC = () => {
  const { user, inited, providers } = useAuthService();

  const { search } = useLocation();

  useEffectOnce(() => {
    storeUtmFromQuery(search);
  });

  const analyticsContext = useMemo(
    () =>
      user
        ? {
            cloud_user_id: user.userId,
          }
        : null,
    [user]
  );
  useAnalyticsRegisterValues(analyticsContext);
<<<<<<< HEAD
  useAnalyticsIdentifyUser(user?.userId, { providers });
=======
  useAnalyticsIdentifyUser(user?.userId, { providers, email: user?.email });
  useTrackPageAnalytics();
>>>>>>> d49c3063

  if (!inited) {
    return <LoadingPage />;
  }

  return (
    <WorkspaceServiceProvider>
      <LDExperimentServiceProvider>
        <Suspense fallback={<LoadingPage />}>
          {/* Allow email verification no matter whether the user is logged in or not */}
          <Routes>
            <Route path={CloudRoutes.FirebaseAction} element={<VerifyEmailAction />} />
          </Routes>
          {/* Show the login screen if the user is not logged in */}
          {!user && <Auth />}
          {/* Allow all regular routes if the user is logged in */}
          {user && <MainViewRoutes />}
        </Suspense>
      </LDExperimentServiceProvider>
    </WorkspaceServiceProvider>
  );
};<|MERGE_RESOLUTION|>--- conflicted
+++ resolved
@@ -151,12 +151,7 @@
     [user]
   );
   useAnalyticsRegisterValues(analyticsContext);
-<<<<<<< HEAD
-  useAnalyticsIdentifyUser(user?.userId, { providers });
-=======
   useAnalyticsIdentifyUser(user?.userId, { providers, email: user?.email });
-  useTrackPageAnalytics();
->>>>>>> d49c3063
 
   if (!inited) {
     return <LoadingPage />;
