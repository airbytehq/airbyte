--- conflicted
+++ resolved
@@ -98,11 +98,7 @@
         <Route path={`${RoutePaths.Settings}/*`} element={<CloudSettingsPage />} />
         <Route path={CloudRoutes.Credits} element={<CreditsPage />} />
 
-<<<<<<< HEAD
-        {(workspace.displaySetupWizard || isExperimentVariant) && (
-=======
-        {workspace.displaySetupWizard && !hideOnboardingExperiment && (
->>>>>>> e521fffe
+        {(workspace.displaySetupWizard || isExperimentVariant) && !hideOnboardingExperiment && (
           <Route
             path={RoutePaths.Onboarding}
             element={
