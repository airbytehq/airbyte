import React from "react";
<<<<<<< HEAD
import { FormattedMessage } from "react-intl";
=======
import { FormattedMessage, useIntl } from "react-intl";
import { useMutation } from "react-query";
>>>>>>> e1eac590
import styled from "styled-components";

import { LoadingButton } from "components";

import { useAuthService } from "packages/cloud/services/auth/AuthService";
import { SettingsCard } from "pages/SettingsPage/pages/SettingsComponents";

import { EmailSection, PasswordSection, NameSection } from "./components";

const Header = styled.div`
  display: flex;
  justify-content: space-between;
`;

const AccountSettingsView: React.FC = () => {
<<<<<<< HEAD
  const { logout } = useAuthService();
=======
  const { formatMessage } = useIntl();
  const authService = useAuthService();
  const { mutateAsync: logout, isLoading: isLoggingOut } = useMutation(() => authService.logout());
  const user = useCurrentUser();
>>>>>>> e1eac590

  return (
    <>
      <NameSection />
      <EmailSection />
      <PasswordSection />
      <SettingsCard
        title={
          <Header>
            <FormattedMessage id="settings.accountSettings.logoutLabel" />
            <LoadingButton danger onClick={() => logout()} isLoading={isLoggingOut} data-testid="button.signout">
              <FormattedMessage id="settings.accountSettings.logoutText" />
            </LoadingButton>
          </Header>
        }
      />
    </>
  );
};

export { AccountSettingsView };<|MERGE_RESOLUTION|>--- conflicted
+++ resolved
@@ -1,10 +1,6 @@
 import React from "react";
-<<<<<<< HEAD
 import { FormattedMessage } from "react-intl";
-=======
-import { FormattedMessage, useIntl } from "react-intl";
 import { useMutation } from "react-query";
->>>>>>> e1eac590
 import styled from "styled-components";
 
 import { LoadingButton } from "components";
@@ -20,14 +16,8 @@
 `;
 
 const AccountSettingsView: React.FC = () => {
-<<<<<<< HEAD
-  const { logout } = useAuthService();
-=======
-  const { formatMessage } = useIntl();
   const authService = useAuthService();
   const { mutateAsync: logout, isLoading: isLoggingOut } = useMutation(() => authService.logout());
-  const user = useCurrentUser();
->>>>>>> e1eac590
 
   return (
     <>
