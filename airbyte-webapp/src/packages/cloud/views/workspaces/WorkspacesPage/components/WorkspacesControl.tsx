--- conflicted
+++ resolved
@@ -8,14 +8,7 @@
 import CreateWorkspaceForm from "./CreateWorkspaceForm";
 import styles from "./WorkspaceControl.module.scss";
 
-<<<<<<< HEAD
-const FormContent = styled(ContentCard)`
-=======
-const CreateButton = styled(Button)`
-  margin-top: 25px;
-`;
 const FormContent = styled(Card)`
->>>>>>> 8852d52c
   padding: 15px 20px 16px 20px;
 `;
 
