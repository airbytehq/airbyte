@use "scss/colors";
<<<<<<< HEAD
@use "scss/variables";
=======
@use "scss/mixins";
>>>>>>> fe3e7591

.button {
  @include mixins.shadow;

  padding: 20px 28px 20px 20px;
  display: flex;
  justify-content: space-between;
  align-items: center;
  margin-bottom: 10px;
  cursor: pointer;
  width: 100%;
  background: colors.$white;
<<<<<<< HEAD
  border-radius: variables.$border-radius-lg;
  box-shadow: 0 2px 4px colors.$shadowColor;
=======
  border-radius: 10px;
>>>>>>> fe3e7591
  border: none;
}

.iconColor {
  color: colors.$blue-400;
}<|MERGE_RESOLUTION|>--- conflicted
+++ resolved
@@ -1,9 +1,6 @@
 @use "scss/colors";
-<<<<<<< HEAD
+@use "scss/mixins";
 @use "scss/variables";
-=======
-@use "scss/mixins";
->>>>>>> fe3e7591
 
 .button {
   @include mixins.shadow;
@@ -16,12 +13,7 @@
   cursor: pointer;
   width: 100%;
   background: colors.$white;
-<<<<<<< HEAD
   border-radius: variables.$border-radius-lg;
-  box-shadow: 0 2px 4px colors.$shadowColor;
-=======
-  border-radius: 10px;
->>>>>>> fe3e7591
   border: none;
 }
 
