--- conflicted
+++ resolved
@@ -1,14 +1,6 @@
 import React from "react";
 import styled from "styled-components";
-import { FontAwesomeIcon } from "@fortawesome/react-fontawesome";
-<<<<<<< HEAD
-import { faSlack } from "@fortawesome/free-brands-svg-icons";
-import { FormattedMessage } from "react-intl";
-=======
-import { faBook, faCog } from "@fortawesome/free-solid-svg-icons";
-import { faStar } from "@fortawesome/free-regular-svg-icons";
 import { FormattedMessage, FormattedNumber } from "react-intl";
->>>>>>> 933a1e45
 import { NavLink } from "react-router-dom";
 
 import { Routes } from "packages/cloud/routes";
@@ -19,7 +11,6 @@
 import { Link } from "components";
 import Indicator from "components/Indicator";
 import { WorkspacePopout } from "packages/cloud/views/workspaces/WorkspacePopout";
-<<<<<<< HEAD
 
 import ConnectionsIcon from "views/layout/SideBar/components/ConnectionsIcon";
 import DestinationIcon from "views/layout/SideBar/components/DestinationIcon";
@@ -27,10 +18,7 @@
 import OnboardingIcon from "views/layout/SideBar/components/OnboardingIcon";
 import SettingsIcon from "views/layout/SideBar/components/SettingsIcon";
 import SourceIcon from "views/layout/SideBar/components/SourceIcon";
-=======
-import useWorkspace from "hooks/services/useWorkspace";
 import { useGetWorkspace } from "packages/cloud/services/workspaces/WorkspacesService";
->>>>>>> 933a1e45
 
 const Bar = styled.nav`
   width: 100px;
@@ -91,22 +79,6 @@
 
 const Text = styled.div`
   margin-top: 7px;
-`;
-
-<<<<<<< HEAD
-const HelpIcon = styled(FontAwesomeIcon)`
-  font-size: 21px;
-  line-height: 21px;
-=======
-const DocsIcon = styled(FontAwesomeIcon)`
-  font-size: 18px;
-  line-height: 18px;
-`;
-
-const SettingsIcon = styled(FontAwesomeIcon)`
-  font-size: 16px;
-  line-height: 15px;
->>>>>>> 933a1e45
 `;
 
 const Notification = styled(Indicator)`
@@ -176,21 +148,8 @@
             </MenuItem>
           </li>
           <li>
-<<<<<<< HEAD
-            <MenuItem
-              to={Routes.Root}
-              exact
-              activeClassName="active"
-              isActive={(_, location) =>
-                location.pathname === Routes.Root ||
-                location.pathname.startsWith(Routes.Source)
-              }
-            >
+            <MenuItem to={Routes.Source} activeClassName="active">
               <SourceIcon />
-=======
-            <MenuItem to={Routes.Source} activeClassName="active">
-              <Source />
->>>>>>> 933a1e45
               <Text>
                 <FormattedMessage id="sidebar.sources" />
               </Text>
@@ -209,7 +168,7 @@
       <Menu>
         <li>
           <MenuItem to={Routes.Credits} activeClassName="active">
-            <SettingsIcon icon={faStar} />
+            <SettingsIcon />
             <Text>
               <FormattedMessage id="credits.credits" />
               <div>
