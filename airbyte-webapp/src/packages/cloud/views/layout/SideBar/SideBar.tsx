--- conflicted
+++ resolved
@@ -177,13 +177,8 @@
           </SidebarPopout>
         </li>
         <li>
-<<<<<<< HEAD
           <NavLink className={navLinkClassName} to={RoutePaths.Settings}>
-            <WithFeature featureId={FeatureItem.AllowUpdateConnectors}>
-=======
-          <MenuItem to={RoutePaths.Settings}>
             <IfFeatureEnabled feature={FeatureItem.AllowUpdateConnectors}>
->>>>>>> ae0cf4cb
               <React.Suspense fallback={null}>
                 <NotificationIndicator />
               </React.Suspense>
