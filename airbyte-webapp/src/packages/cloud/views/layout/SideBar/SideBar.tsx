--- conflicted
+++ resolved
@@ -2,11 +2,8 @@
 import styled from "styled-components";
 import { FontAwesomeIcon } from "@fortawesome/react-fontawesome";
 import { faBook, faCog } from "@fortawesome/free-solid-svg-icons";
-<<<<<<< HEAD
 import { faStar } from "@fortawesome/free-regular-svg-icons";
 import { faSlack } from "@fortawesome/free-brands-svg-icons";
-=======
->>>>>>> ecf1adae
 import { FormattedMessage } from "react-intl";
 import { NavLink } from "react-router-dom";
 
@@ -186,7 +183,6 @@
       </div>
       <Menu>
         <li>
-<<<<<<< HEAD
           <MenuItem to={Routes.Credits} activeClassName="active">
             <SettingsIcon icon={faStar} />
             <Text>
@@ -196,17 +192,6 @@
           </MenuItem>
         </li>
         <li>
-          <MenuLinkItem href={config.ui.slackLink} target="_blank">
-            {/*@ts-ignore slack icon fails here*/}
-            <HelpIcon icon={faSlack} />
-            <Text>
-              <FormattedMessage id="sidebar.slack" />
-            </Text>
-          </MenuLinkItem>
-        </li>
-        <li>
-=======
->>>>>>> ecf1adae
           <MenuLinkItem href={config.ui.docsLink} target="_blank">
             <DocsIcon icon={faBook} />
             <Text>
