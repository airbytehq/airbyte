--- conflicted
+++ resolved
@@ -21,14 +21,7 @@
 import SourceIcon from "views/layout/SideBar/components/SourceIcon";
 import { useGetCloudWorkspace } from "packages/cloud/services/workspaces/WorkspacesService";
 import { NotificationIndicator } from "views/layout/SideBar/NotificationIndicator";
-<<<<<<< HEAD
-import SidebarPopout, {
-  Icon,
-  Item,
-} from "views/layout/SideBar/components/SidebarPopout";
-=======
-import ResourcesPopup, { Icon, Item } from "views/layout/SideBar/components/ResourcesPopup";
->>>>>>> 5739ee87
+import SidebarPopout, { Icon, Item } from "views/layout/SideBar/components/SidebarPopout";
 import { FeatureItem, WithFeature } from "hooks/services/Feature";
 
 import { RoutePaths } from "../../../../../pages/routePaths";
@@ -165,14 +158,7 @@
           </MenuItem>
         </li>
         <li>
-          <SidebarPopout
-            options={[
-              { value: "docs" },
-              { value: "slack" },
-              { value: "status" },
-              { value: "recipes" },
-            ]}
-          >
+          <SidebarPopout options={[{ value: "docs" }, { value: "slack" }, { value: "status" }, { value: "recipes" }]}>
             {({ onOpen }) => (
               <MenuItem onClick={onOpen} as="div">
                 <DocsIcon />
