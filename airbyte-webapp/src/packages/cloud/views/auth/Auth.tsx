--- conflicted
+++ resolved
@@ -21,15 +21,9 @@
   const toLogin = pathname === CloudRoutes.Signup || pathname === CloudRoutes.FirebaseAction;
 
   return (
-<<<<<<< HEAD
     <div className={styles.container}>
       <div className={styles.leftSide}>
-        <FormContent toLogin={pathname === `${CloudRoutes.Signup}`}>
-=======
-    <Content>
-      <Part>
         <FormContent toLogin={toLogin}>
->>>>>>> d4574c54
           <Suspense fallback={<LoadingPage />}>
             <Routes>
               <Route path={CloudRoutes.Login} element={<LoginPage />} />
