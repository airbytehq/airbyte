import { Field, FieldProps, Formik } from "formik";
import React, { useMemo } from "react";
import { FormattedMessage, useIntl } from "react-intl";
import styled from "styled-components";
import * as yup from "yup";

import { LabeledInput, Link, LoadingButton } from "components";

import { useConfig } from "config";
import { useExperiment } from "hooks/services/Experiment";
import { FieldError } from "packages/cloud/lib/errors/FieldError";
import { useAuthService } from "packages/cloud/services/auth/AuthService";

import CheckBoxControl from "../../components/CheckBoxControl";
import { BottomBlock, FieldItem, Form, RowFieldItem } from "../../components/FormComponents";
import styles from "./SignupForm.module.scss";

interface FormValues {
  name: string;
  companyName: string;
  email: string;
  password: string;
  news: boolean;
}

<<<<<<< HEAD
const SignupPageValidationSchema = yup.object().shape({
  email: yup.string().email("form.email.error").required("form.empty.error"),
  password: yup.string().min(12, "signup.password.minLength").required("form.empty.error"),
  name: yup.string().required("form.empty.error"),
  companyName: yup.string().required("form.empty.error"),
});

=======
>>>>>>> 2fd43d4d
const MarginBlock = styled.div`
  margin-bottom: 15px;
`;

export const NameField: React.FC = () => {
  const { formatMessage } = useIntl();

  return (
    <Field name="name">
      {({ field, meta }: FieldProps<string>) => (
        <LabeledInput
          {...field}
          label={<FormattedMessage id="login.fullName" />}
          placeholder={formatMessage({
            id: "login.fullName.placeholder",
          })}
          type="text"
          error={!!meta.error && meta.touched}
          message={meta.touched && meta.error && formatMessage({ id: meta.error })}
        />
      )}
    </Field>
  );
};

export const CompanyNameField: React.FC = () => {
  const { formatMessage } = useIntl();

  return (
    <Field name="companyName">
      {({ field, meta }: FieldProps<string>) => (
        <LabeledInput
          {...field}
          label={<FormattedMessage id="login.companyName" />}
          placeholder={formatMessage({
            id: "login.companyName.placeholder",
          })}
          type="text"
          error={!!meta.error && meta.touched}
          message={meta.touched && meta.error && formatMessage({ id: meta.error })}
        />
      )}
    </Field>
  );
};

export const EmailField: React.FC<{ label?: React.ReactNode }> = ({ label }) => {
  const { formatMessage } = useIntl();

  return (
    <Field name="email">
      {({ field, meta }: FieldProps<string>) => (
        <LabeledInput
          {...field}
          label={label || <FormattedMessage id="login.yourEmail" />}
          placeholder={formatMessage({
            id: "login.yourEmail.placeholder",
          })}
          type="text"
          error={!!meta.error && meta.touched}
          message={meta.touched && meta.error && formatMessage({ id: meta.error })}
        />
      )}
    </Field>
  );
};

export const PasswordField: React.FC<{ label?: React.ReactNode }> = ({ label }) => {
  const { formatMessage } = useIntl();

  return (
    <Field name="password">
      {({ field, meta }: FieldProps<string>) => (
        <LabeledInput
          {...field}
          label={label || <FormattedMessage id="login.password" />}
          placeholder={formatMessage({
            id: "login.password.placeholder",
          })}
          type="password"
          error={!!meta.error && meta.touched}
          message={meta.touched && meta.error && formatMessage({ id: meta.error })}
        />
      )}
    </Field>
  );
};

export const NewsField: React.FC = () => {
  const { formatMessage } = useIntl();
  return (
    <Field name="news">
      {({ field, meta }: FieldProps<string>) => (
        <MarginBlock>
          <CheckBoxControl
            {...field}
            checked={!!field.value}
            checkbox
            label={<FormattedMessage id="login.subscribe" />}
            message={meta.touched && meta.error && formatMessage({ id: meta.error })}
          />
        </MarginBlock>
      )}
    </Field>
  );
};

export const Disclaimer: React.FC = () => {
  const config = useConfig();
  return (
    <div className={styles.disclaimer}>
      <FormattedMessage
        id="login.disclaimer"
        values={{
          terms: (terms: React.ReactNode) => (
            <Link $clear target="_blank" href={config.links.termsLink} as="a">
              {terms}
            </Link>
          ),
          privacy: (privacy: React.ReactNode) => (
            <Link $clear target="_blank" href={config.links.privacyLink} as="a">
              {privacy}
            </Link>
          ),
        }}
      />
    </div>
  );
};

interface SignupButtonProps {
  isLoading: boolean;
  disabled: boolean;
  buttonMessageId?: string;
}

export const SignupButton: React.FC<SignupButtonProps> = ({
  isLoading,
  disabled,
  buttonMessageId = "login.signup.submitButton",
}) => (
  <LoadingButton className={styles.signUpButton} type="submit" isLoading={isLoading} disabled={disabled}>
    <FormattedMessage id={buttonMessageId} />
  </LoadingButton>
);

export const SignupFormStatusMessage: React.FC = ({ children }) => (
  <div className={styles.statusMessage}>{children}</div>
);

export const SignupForm: React.FC = () => {
  const { signUp } = useAuthService();

  const showName = !useExperiment("authPage.signup.hideName", false);
  const showCompanyName = !useExperiment("authPage.signup.hideCompanyName", false);

  const validationSchema = useMemo(() => {
    const shape = {
      email: yup.string().email("form.email.error").required("form.empty.error"),
      password: yup.string().min(12, "signup.password.minLength").required("form.empty.error"),
      name: yup.string(),
      companyName: yup.string(),
      security: yup.boolean().oneOf([true], "form.empty.error"),
    };
    if (showName) {
      shape.name = shape.name.required("form.empty.error");
    }
    if (showCompanyName) {
      shape.companyName = shape.companyName.required("form.empty.error");
    }
    return yup.object().shape(shape);
  }, [showName, showCompanyName]);

  return (
    <Formik<FormValues>
      initialValues={{
        name: "",
        companyName: "",
        email: "",
        password: "",
        news: true,
      }}
      validationSchema={validationSchema}
      onSubmit={async (values, { setFieldError, setStatus }) =>
        signUp(values).catch((err) => {
          if (err instanceof FieldError) {
            setFieldError(err.field, err.message);
          } else {
            setStatus(err.message);
          }
        })
      }
      validateOnBlur
      validateOnChange
    >
      {({ isValid, isSubmitting, status }) => (
        <Form>
          {(showName || showCompanyName) && (
            <RowFieldItem>
              {showName && <NameField />}
              {showCompanyName && <CompanyNameField />}
            </RowFieldItem>
          )}

          <FieldItem>
            <EmailField />
          </FieldItem>
          <FieldItem>
            <PasswordField />
          </FieldItem>
          <FieldItem>
            <NewsField />
          </FieldItem>
          <BottomBlock>
            <SignupButton isLoading={isSubmitting} disabled={!isValid} />
            {status && <SignupFormStatusMessage>{status}</SignupFormStatusMessage>}
          </BottomBlock>
        </Form>
      )}
    </Formik>
  );
};<|MERGE_RESOLUTION|>--- conflicted
+++ resolved
@@ -23,16 +23,6 @@
   news: boolean;
 }
 
-<<<<<<< HEAD
-const SignupPageValidationSchema = yup.object().shape({
-  email: yup.string().email("form.email.error").required("form.empty.error"),
-  password: yup.string().min(12, "signup.password.minLength").required("form.empty.error"),
-  name: yup.string().required("form.empty.error"),
-  companyName: yup.string().required("form.empty.error"),
-});
-
-=======
->>>>>>> 2fd43d4d
 const MarginBlock = styled.div`
   margin-bottom: 15px;
 `;
@@ -195,7 +185,6 @@
       password: yup.string().min(12, "signup.password.minLength").required("form.empty.error"),
       name: yup.string(),
       companyName: yup.string(),
-      security: yup.boolean().oneOf([true], "form.empty.error"),
     };
     if (showName) {
       shape.name = shape.name.required("form.empty.error");
