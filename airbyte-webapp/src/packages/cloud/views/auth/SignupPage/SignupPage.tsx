import React from "react";
import * as yup from "yup";
import { FormattedMessage, useIntl } from "react-intl";
import { Field, FieldProps, Formik } from "formik";
import styled from "styled-components";

import { useConfig } from "config";

import {
  BottomBlock,
  FieldItem,
  Form,
  RowFieldItem,
} from "../components/FormComponents";
<<<<<<< HEAD
import { Button, H1, LabeledInput, Link } from "components";
=======
import { H5, LabeledInput, Link, LoadingButton } from "components";
import { FormTitle } from "../components/FormTitle";
>>>>>>> dc42f8c2
import CheckBoxControl from "../components/CheckBoxControl";
import { useAuthService } from "packages/cloud/services/auth/AuthService";
import { FieldError } from "packages/cloud/lib/errors/FieldError";
import SpecialBlock from "./components/SpecialBlock";

type FormValues = {
  name: string;
  company: string;
  email: string;
  password: string;
  subscribe: boolean;
  security: boolean;
};

const MarginBlock = styled.div`
  margin-bottom: 15px;
`;

const SignupPageValidationSchema = yup.object().shape({
  email: yup.string().email("form.email.error").required("form.empty.error"),
  password: yup.string().required("form.empty.error"),
  name: yup.string().required("form.empty.error"),
  company: yup.string().required("form.empty.error"),
  security: yup.boolean().oneOf([true], "form.empty.error"),
});

const SignupPage: React.FC = () => {
  const formatMessage = useIntl().formatMessage;
  const config = useConfig();

  const { signUp } = useAuthService();

  return (
    <div>
      <H1 bold>
        <FormattedMessage id="login.activateAccess" />
      </H1>
      <SpecialBlock />

      <Formik<FormValues>
        initialValues={{
          name: "",
          company: "",
          email: "",
          password: "",
          subscribe: true,
          security: false,
        }}
        validationSchema={SignupPageValidationSchema}
        onSubmit={async (values, { setFieldError, setStatus }) =>
          signUp(values).catch((err) => {
            if (err instanceof FieldError) {
              setFieldError(err.field, err.message);
            } else {
              setStatus(err.message);
            }
          })
        }
        validateOnBlur={true}
        validateOnChange={true}
      >
        {({ isValid, isSubmitting }) => (
          <Form>
            <RowFieldItem>
              <Field name="name">
                {({ field, meta }: FieldProps<string>) => (
                  <LabeledInput
                    {...field}
                    label={<FormattedMessage id="login.fullName" />}
                    placeholder={formatMessage({
                      id: "login.fullName.placeholder",
                    })}
                    type="text"
                    error={!!meta.error && meta.touched}
                    message={
                      meta.touched &&
                      meta.error &&
                      formatMessage({ id: meta.error })
                    }
                  />
                )}
              </Field>
              <Field name="company">
                {({ field, meta }: FieldProps<string>) => (
                  <LabeledInput
                    {...field}
                    label={<FormattedMessage id="login.companyName" />}
                    placeholder={formatMessage({
                      id: "login.companyName.placeholder",
                    })}
                    type="text"
                    error={!!meta.error && meta.touched}
                    message={
                      meta.touched &&
                      meta.error &&
                      formatMessage({ id: meta.error })
                    }
                  />
                )}
              </Field>
            </RowFieldItem>
            <FieldItem>
              <Field name="email">
                {({ field, meta }: FieldProps<string>) => (
                  <LabeledInput
                    {...field}
                    label={<FormattedMessage id="login.yourEmail" />}
                    placeholder={formatMessage({
                      id: "login.yourEmail.placeholder",
                    })}
                    type="text"
                    error={!!meta.error && meta.touched}
                    message={
                      meta.touched &&
                      meta.error &&
                      formatMessage({ id: meta.error })
                    }
                  />
                )}
              </Field>
            </FieldItem>
            <FieldItem>
              <Field name="password">
                {({ field, meta }: FieldProps<string>) => (
                  <LabeledInput
                    {...field}
                    label={<FormattedMessage id="login.password" />}
                    placeholder={formatMessage({
                      id: "login.password.placeholder",
                    })}
                    type="password"
                    error={!!meta.error && meta.touched}
                    message={
                      meta.touched &&
                      meta.error &&
                      formatMessage({ id: meta.error })
                    }
                  />
                )}
              </Field>
            </FieldItem>
            <FieldItem>
              <Field name="subscribe">
                {({ field, meta }: FieldProps<string>) => (
                  <MarginBlock>
                    <CheckBoxControl
                      {...field}
                      checked={!!field.value}
                      checkbox
                      label={<FormattedMessage id="login.subscribe" />}
                      message={
                        meta.touched &&
                        meta.error &&
                        formatMessage({ id: meta.error })
                      }
                    />
                  </MarginBlock>
                )}
              </Field>
              <Field name="security">
                {({ field, meta }: FieldProps<string>) => (
                  <CheckBoxControl
                    {...field}
                    onChange={(e) => field.onChange(e)}
                    checked={!!field.value}
                    checkbox
                    label={
                      <FormattedMessage
                        id="login.security"
                        values={{
                          terms: (...terms: React.ReactNode[]) => (
                            <Link
                              $clear
                              target="_blank"
                              href={config.ui.termsLink}
                              as="a"
                            >
                              {terms}
                            </Link>
                          ),
                          privacy: (...privacy: React.ReactNode[]) => (
                            <Link
                              $clear
                              target="_blank"
                              href={config.ui.privacyLink}
                              as="a"
                            >
                              {privacy}
                            </Link>
                          ),
                        }}
                      />
                    }
                    message={
                      meta.touched &&
                      meta.error &&
                      formatMessage({ id: meta.error })
                    }
                  />
                )}
              </Field>
            </FieldItem>
            <BottomBlock>
              <>
                <div />
                <LoadingButton
                  type="submit"
                  isLoading={isSubmitting}
                  disabled={!isValid}
                >
                  <FormattedMessage id="login.signup" />
                </LoadingButton>
              </>
            </BottomBlock>
          </Form>
        )}
      </Formik>
    </div>
  );
};

export default SignupPage;<|MERGE_RESOLUTION|>--- conflicted
+++ resolved
@@ -12,12 +12,7 @@
   Form,
   RowFieldItem,
 } from "../components/FormComponents";
-<<<<<<< HEAD
-import { Button, H1, LabeledInput, Link } from "components";
-=======
-import { H5, LabeledInput, Link, LoadingButton } from "components";
-import { FormTitle } from "../components/FormTitle";
->>>>>>> dc42f8c2
+import { H1, LabeledInput, Link, LoadingButton } from "components";
 import CheckBoxControl from "../components/CheckBoxControl";
 import { useAuthService } from "packages/cloud/services/auth/AuthService";
 import { FieldError } from "packages/cloud/lib/errors/FieldError";
