--- conflicted
+++ resolved
@@ -51,12 +51,20 @@
   );
 
   return (
-<<<<<<< HEAD
     <>
       <ContentCard title={<FormattedMessage id="credits.totalUsage" />} light>
         <ChartWrapper>
           {data && data.creditConsumptionByDay.length ? (
-            <BarChart data={chartData} legendLabels={LegendLabels} />
+            <BarChart
+              data={chartData}
+              legendLabels={LegendLabels}
+              xLabel={formatMessage({
+                id: "credits.date",
+              })}
+              yLabel={formatMessage({
+                id: "credits.amount",
+              })}
+            />
           ) : (
             <Empty>
               <FormattedMessage id="credits.noData" />
@@ -64,6 +72,7 @@
           )}
         </ChartWrapper>
       </ContentCard>
+
       <CardBlock
         title={<FormattedMessage id="credits.usagePerConnection" />}
         light
@@ -79,22 +88,6 @@
         )}
       </CardBlock>
     </>
-=======
-    <ContentCard title={<FormattedMessage id="credits.totalUsage" />} $light>
-      <ChartWrapper>
-        <BarChart
-          data={chartData}
-          legendLabels={LegendLabels}
-          xLabel={formatMessage({
-            id: "credits.date",
-          })}
-          yLabel={formatMessage({
-            id: "credits.amount",
-          })}
-        />
-      </ChartWrapper>
-    </ContentCard>
->>>>>>> df4b4d64
   );
 };
 
