--- conflicted
+++ resolved
@@ -1,9 +1,5 @@
 import React, { useCallback, useContext, useMemo } from "react";
-<<<<<<< HEAD
 import { useMutation, useQueryClient } from "react-query";
-=======
-import { QueryObserverSuccessResult, useMutation, useQuery, useQueryClient } from "react-query";
->>>>>>> 09d1c06c
 
 import useRouter from "hooks/useRouter";
 import { Workspace, WorkspaceService, WorkspaceState } from "core/domain/workspace";
@@ -101,41 +97,18 @@
   const workspaceId = useCurrentWorkspaceId();
   const service = useWorkspaceApiService();
 
-<<<<<<< HEAD
-  return useSuspenseQuery(
-    workspaceKeys.state(workspaceId),
-    () => service.getState(workspaceId),
-    {
-=======
-  return (
-    useQuery(workspaceKeys.state(workspaceId), () => service.getState(workspaceId), {
->>>>>>> 09d1c06c
-      // We want to keep this query only shortly in cache, so we refetch
-      // the data whenever the user might have changed sources/destinations/connections
-      // without requiring to manually invalidate that query on each change.
-      cacheTime: 5 * 1000,
-<<<<<<< HEAD
-    }
-  );
-=======
-    }) as QueryObserverSuccessResult<WorkspaceState>
-  ).data;
->>>>>>> 09d1c06c
+  return useSuspenseQuery(workspaceKeys.state(workspaceId), () => service.getState(workspaceId), {
+    // We want to keep this query only shortly in cache, so we refetch
+    // the data whenever the user might have changed sources/destinations/connections
+    // without requiring to manually invalidate that query on each change.
+    cacheTime: 5 * 1000,
+  });
 };
 
 export const useListWorkspaces = (): Workspace[] => {
   const service = useWorkspaceApiService();
 
-<<<<<<< HEAD
-  return useSuspenseQuery(workspaceKeys.lists(), () => service.list())
-    .workspaces;
-=======
-  return (
-    useQuery(workspaceKeys.lists(), () => service.list()) as QueryObserverSuccessResult<{
-      workspaces: Workspace[];
-    }>
-  ).data.workspaces;
->>>>>>> 09d1c06c
+  return useSuspenseQuery(workspaceKeys.lists(), () => service.list()).workspaces;
 };
 
 export const useGetWorkspace = (
@@ -146,21 +119,7 @@
 ): Workspace => {
   const service = useWorkspaceApiService();
 
-<<<<<<< HEAD
-  return useSuspenseQuery(
-    workspaceKeys.detail(workspaceId),
-    () => service.get(workspaceId),
-    options
-  );
-=======
-  return (
-    useQuery(
-      workspaceKeys.detail(workspaceId),
-      () => service.get(workspaceId),
-      options
-    ) as QueryObserverSuccessResult<Workspace>
-  ).data;
->>>>>>> 09d1c06c
+  return useSuspenseQuery(workspaceKeys.detail(workspaceId), () => service.get(workspaceId), options);
 };
 
 export const useUpdateWorkspace = () => {
