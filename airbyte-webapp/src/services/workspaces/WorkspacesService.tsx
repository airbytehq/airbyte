import React, { useCallback, useContext, useMemo } from "react";
import { useMutation, useQueryClient } from "react-query";

import useRouter from "hooks/useRouter";
import { Workspace, WorkspaceService, WorkspaceState } from "core/domain/workspace";
import { RoutePaths } from "pages/routePaths";
import { useConfig } from "config";

import { useDefaultRequestMiddlewares } from "../useDefaultRequestMiddlewares";
import { useInitService } from "../useInitService";
import { SCOPE_USER, SCOPE_WORKSPACE } from "../Scope";
import { useSuspenseQuery } from "../connector/useSuspenseQuery";

export const workspaceKeys = {
  all: [SCOPE_USER, "workspaces"] as const,
  lists: () => [...workspaceKeys.all, "list"] as const,
  list: (filters: string) => [...workspaceKeys.lists(), { filters }] as const,
  detail: (workspaceId: string) => [...workspaceKeys.all, "details", workspaceId] as const,
  state: (workspaceId: string) => [...workspaceKeys.all, "state", workspaceId] as const,
};

type Context = {
  selectWorkspace: (workspaceId?: string | null | Workspace) => void;
  exitWorkspace: () => void;
};

export const WorkspaceServiceContext = React.createContext<Context | null>(null);

const useSelectWorkspace = (): ((workspace?: string | null | Workspace) => void) => {
  const queryClient = useQueryClient();
  const { push } = useRouter();

  return useCallback(
    async (workspace) => {
      if (typeof workspace === "object") {
        push(`/${RoutePaths.Workspaces}/${workspace?.workspaceId}`);
      } else {
        push(`/${RoutePaths.Workspaces}/${workspace}`);
      }
      await queryClient.removeQueries(SCOPE_WORKSPACE);
    },
    [push, queryClient]
  );
};

export const WorkspaceServiceProvider: React.FC = ({ children }) => {
  const selectWorkspace = useSelectWorkspace();

  const ctx = useMemo<Context>(
    () => ({
      selectWorkspace,
      exitWorkspace: () => {
        selectWorkspace("");
      },
    }),
    [selectWorkspace]
  );

  return <WorkspaceServiceContext.Provider value={ctx}>{children}</WorkspaceServiceContext.Provider>;
};

export const useWorkspaceService = (): Context => {
  const workspaceService = useContext(WorkspaceServiceContext);
  if (!workspaceService) {
    throw new Error("useWorkspaceService must be used within a WorkspaceServiceProvider.");
  }

  return workspaceService;
};

function useWorkspaceApiService(): WorkspaceService {
  const config = useConfig();
  const middlewares = useDefaultRequestMiddlewares();

  return useInitService(
    () => new WorkspaceService(config.apiUrl, middlewares),
    // eslint-disable-next-line react-hooks/exhaustive-deps
    [config]
  );
}

export const useCurrentWorkspaceId = (): string => {
  const { params } = useRouter<unknown, { workspaceId: string }>();

  return params.workspaceId;
};

export const useCurrentWorkspace = (): Workspace => {
  const workspaceId = useCurrentWorkspaceId();

  return useGetWorkspace(workspaceId, {
    staleTime: Infinity,
  });
};

export const useCurrentWorkspaceState = (): WorkspaceState => {
  const workspaceId = useCurrentWorkspaceId();
  const service = useWorkspaceApiService();

<<<<<<< HEAD
  return (useQuery(workspaceKeys.state(workspaceId), () => service.getState(workspaceId), {
=======
  return useSuspenseQuery(workspaceKeys.state(workspaceId), () => service.getState(workspaceId), {
>>>>>>> f68df29f
    // We want to keep this query only shortly in cache, so we refetch
    // the data whenever the user might have changed sources/destinations/connections
    // without requiring to manually invalidate that query on each change.
    cacheTime: 5 * 1000,
<<<<<<< HEAD
  }) as QueryObserverSuccessResult<WorkspaceState>).data;
=======
  });
>>>>>>> f68df29f
};

export const useListWorkspaces = (): Workspace[] => {
  const service = useWorkspaceApiService();

<<<<<<< HEAD
  return (useQuery(workspaceKeys.lists(), () => service.list()) as QueryObserverSuccessResult<{
    workspaces: Workspace[];
  }>).data.workspaces;
=======
  return useSuspenseQuery(workspaceKeys.lists(), () => service.list()).workspaces;
>>>>>>> f68df29f
};

export const useGetWorkspace = (
  workspaceId: string,
  options?: {
    staleTime: number;
  }
): Workspace => {
  const service = useWorkspaceApiService();

<<<<<<< HEAD
  return (useQuery(
    workspaceKeys.detail(workspaceId),
    () => service.get(workspaceId),
    options
  ) as QueryObserverSuccessResult<Workspace>).data;
=======
  return useSuspenseQuery(workspaceKeys.detail(workspaceId), () => service.get(workspaceId), options);
>>>>>>> f68df29f
};

export const useUpdateWorkspace = () => {
  const service = useWorkspaceApiService();
  const queryClient = useQueryClient();

  return useMutation((workspace: Record<string, unknown>) => service.update(workspace), {
    onSuccess: (data) => {
      queryClient.setQueryData(workspaceKeys.detail(data.workspaceId), data);
    },
  });
};<|MERGE_RESOLUTION|>--- conflicted
+++ resolved
@@ -97,32 +97,18 @@
   const workspaceId = useCurrentWorkspaceId();
   const service = useWorkspaceApiService();
 
-<<<<<<< HEAD
-  return (useQuery(workspaceKeys.state(workspaceId), () => service.getState(workspaceId), {
-=======
   return useSuspenseQuery(workspaceKeys.state(workspaceId), () => service.getState(workspaceId), {
->>>>>>> f68df29f
     // We want to keep this query only shortly in cache, so we refetch
     // the data whenever the user might have changed sources/destinations/connections
     // without requiring to manually invalidate that query on each change.
     cacheTime: 5 * 1000,
-<<<<<<< HEAD
-  }) as QueryObserverSuccessResult<WorkspaceState>).data;
-=======
   });
->>>>>>> f68df29f
 };
 
 export const useListWorkspaces = (): Workspace[] => {
   const service = useWorkspaceApiService();
 
-<<<<<<< HEAD
-  return (useQuery(workspaceKeys.lists(), () => service.list()) as QueryObserverSuccessResult<{
-    workspaces: Workspace[];
-  }>).data.workspaces;
-=======
   return useSuspenseQuery(workspaceKeys.lists(), () => service.list()).workspaces;
->>>>>>> f68df29f
 };
 
 export const useGetWorkspace = (
@@ -133,15 +119,7 @@
 ): Workspace => {
   const service = useWorkspaceApiService();
 
-<<<<<<< HEAD
-  return (useQuery(
-    workspaceKeys.detail(workspaceId),
-    () => service.get(workspaceId),
-    options
-  ) as QueryObserverSuccessResult<Workspace>).data;
-=======
   return useSuspenseQuery(workspaceKeys.detail(workspaceId), () => service.get(workspaceId), options);
->>>>>>> f68df29f
 };
 
 export const useUpdateWorkspace = () => {
