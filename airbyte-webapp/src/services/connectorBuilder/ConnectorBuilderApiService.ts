--- conflicted
+++ resolved
@@ -14,12 +14,8 @@
 const connectorBuilderKeys = {
   all: ["connectorBuilder"] as const,
   read: (streamName: string) => [...connectorBuilderKeys.all, "read", { streamName }] as const,
-<<<<<<< HEAD
-  list: (manifest: StreamReadRequestBodyManifest) => [...connectorBuilderKeys.all, "list", { manifest }] as const,
-=======
   list: (manifest: StreamsListRequestBodyManifest, config: StreamsListRequestBodyConfig) =>
     [...connectorBuilderKeys.all, "list", { manifest, config }] as const,
->>>>>>> 903fcf19
   template: ["template"] as const,
 };
 
@@ -43,15 +39,11 @@
 export const useListStreams = (params: StreamsListRequestBody) => {
   const service = useConnectorBuilderService();
 
-<<<<<<< HEAD
-  return useSuspenseQuery(connectorBuilderKeys.list(params.manifest), () => service.listStreams(params));
-=======
   return useQuery(connectorBuilderKeys.list(params.manifest, params.config), () => service.listStreams(params), {
     keepPreviousData: true,
     cacheTime: 0,
     retry: false,
   });
->>>>>>> 903fcf19
 };
 
 export const useManifestTemplate = () => {
