--- conflicted
+++ resolved
@@ -6,19 +6,14 @@
 import { BuilderFormValues, convertToManifest } from "components/connectorBuilder/types";
 
 import {
-  ConnectorManifest,
   StreamReadRequestBodyConfig,
+  StreamReadRequestBodyManifest,
   StreamsListReadStreamsItem,
-<<<<<<< HEAD
-=======
-  StreamsListRequestBodyManifest,
->>>>>>> 70ee6b00
 } from "core/request/ConnectorBuilderClient";
 import { useAppMonitoringService } from "hooks/services/AppMonitoringService";
 
 import { useListStreams } from "./ConnectorBuilderApiService";
 
-<<<<<<< HEAD
 export const DEFAULT_BUILDER_FORM_VALUES: BuilderFormValues = {
   global: {
     connectorName: "",
@@ -27,7 +22,7 @@
   streams: [],
 };
 
-const DEFAULT_JSON_MANIFEST_VALUES: ConnectorManifest = {
+const DEFAULT_JSON_MANIFEST_VALUES: StreamReadRequestBodyManifest = {
   version: "0.1.0",
   check: {
     stream_names: [],
@@ -37,12 +32,8 @@
 
 interface Context {
   builderFormValues: BuilderFormValues;
-  jsonManifest: ConnectorManifest;
+  jsonManifest: StreamReadRequestBodyManifest;
   yamlManifest: string;
-=======
-interface Context {
-  jsonManifest: StreamsListRequestBodyManifest;
->>>>>>> 70ee6b00
   yamlEditorIsMounted: boolean;
   yamlIsValid: boolean;
   streams: StreamsListReadStreamsItem[];
@@ -50,12 +41,8 @@
   selectedStream?: StreamsListReadStreamsItem;
   configString: string;
   configJson: StreamReadRequestBodyConfig;
-<<<<<<< HEAD
   setBuilderFormValues: (values: BuilderFormValues) => void;
-  setJsonManifest: (jsonValue: ConnectorManifest) => void;
-=======
-  setJsonManifest: (jsonValue: StreamsListRequestBodyManifest) => void;
->>>>>>> 70ee6b00
+  setJsonManifest: (jsonValue: StreamReadRequestBodyManifest) => void;
   setYamlEditorIsMounted: (value: boolean) => void;
   setYamlIsValid: (value: boolean) => void;
   setSelectedStream: (streamName: string) => void;
@@ -67,7 +54,6 @@
 export const ConnectorBuilderStateProvider: React.FC<React.PropsWithChildren<unknown>> = ({ children }) => {
   const { formatMessage } = useIntl();
 
-<<<<<<< HEAD
   // manifest values
   const [builderFormValues, setBuilderFormValues] = useLocalStorage<BuilderFormValues>(
     "connectorBuilderFormValues",
@@ -75,7 +61,7 @@
   );
   const formValues = builderFormValues ?? DEFAULT_BUILDER_FORM_VALUES;
 
-  const [jsonManifest, setJsonManifest] = useLocalStorage<ConnectorManifest>(
+  const [jsonManifest, setJsonManifest] = useLocalStorage<StreamReadRequestBodyManifest>(
     "connectorBuilderJsonManifest",
     DEFAULT_JSON_MANIFEST_VALUES
   );
@@ -85,10 +71,6 @@
     setJsonManifest(convertToManifest(formValues));
   }, [formValues, setJsonManifest]);
 
-=======
-  // json manifest
-  const [jsonManifest, setJsonManifest] = useState<StreamsListRequestBodyManifest>({});
->>>>>>> 70ee6b00
   const [yamlIsValid, setYamlIsValid] = useState(true);
   const [yamlEditorIsMounted, setYamlEditorIsMounted] = useState(true);
 
