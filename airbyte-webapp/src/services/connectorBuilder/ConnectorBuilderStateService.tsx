--- conflicted
+++ resolved
@@ -35,11 +35,7 @@
 };
 
 const useSelected = () => {
-<<<<<<< HEAD
   const { jsonManifest } = useJsonManifest();
-=======
-  const { jsonManifest } = useYamlManifest();
->>>>>>> 33f10d3f
   const streamListRead = useListStreams({ manifest: jsonManifest });
   const streams = streamListRead.streams;
 
@@ -85,16 +81,12 @@
 };
 
 export const ConnectorBuilderStateProvider: React.FC<React.PropsWithChildren<unknown>> = ({ children }) => {
-<<<<<<< HEAD
-  const yamlManifest = useJsonManifest();
-=======
-  const yamlManifest = useYamlManifest();
->>>>>>> 33f10d3f
+  const jsonManifest = useJsonManifest();
   const selected = useSelected();
   const config = useConfig();
 
   const ctx = {
-    ...yamlManifest,
+    ...jsonManifest,
     ...selected,
     ...config,
   };
