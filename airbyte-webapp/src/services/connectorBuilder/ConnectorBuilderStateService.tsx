--- conflicted
+++ resolved
@@ -1,10 +1,6 @@
 import { dump } from "js-yaml";
-<<<<<<< HEAD
 import merge from "lodash/merge";
-import React, { useContext, useEffect, useMemo, useState } from "react";
-=======
 import React, { useCallback, useContext, useEffect, useMemo, useRef, useState } from "react";
->>>>>>> ca0219bf
 import { useIntl } from "react-intl";
 import { useLocalStorage } from "react-use";
 
