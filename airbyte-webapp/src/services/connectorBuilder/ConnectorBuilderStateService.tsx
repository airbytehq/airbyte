import { dump } from "js-yaml";
import merge from "lodash/merge";
import React, { useCallback, useContext, useEffect, useMemo, useRef, useState } from "react";
import { useIntl } from "react-intl";
import { useLocalStorage } from "react-use";

import { BuilderFormValues, convertToManifest, DEFAULT_BUILDER_FORM_VALUES } from "components/connectorBuilder/types";

import { StreamReadRequestBodyConfig, StreamsListReadStreamsItem } from "core/request/ConnectorBuilderClient";

import { useListStreams } from "./ConnectorBuilderApiService";

<<<<<<< HEAD
const DEFAULT_JSON_MANIFEST_VALUES: PatchedConnectorManifest = {
=======
const DEFAULT_JSON_MANIFEST_VALUES: ConnectorManifest = {
>>>>>>> a9e1d097
  version: "0.1.0",
  type: "DeclarativeSource",
  check: {
    type: "CheckStream",
    stream_names: [],
  },
  streams: [],
};

export type EditorView = "ui" | "yaml";
export type BuilderView = "global" | "inputs" | number;

interface Context {
  builderFormValues: BuilderFormValues;
  jsonManifest: ConnectorManifest;
  yamlManifest: string;
  yamlEditorIsMounted: boolean;
  yamlIsValid: boolean;
  streams: StreamsListReadStreamsItem[];
  streamListErrorMessage: string | undefined;
  testStreamIndex: number;
  selectedView: BuilderView;
  configJson: StreamReadRequestBodyConfig;
  editorView: EditorView;
  setBuilderFormValues: (values: BuilderFormValues, isInvalid: boolean) => void;
<<<<<<< HEAD
  setJsonManifest: (jsonValue: PatchedConnectorManifest) => void;
=======
  setJsonManifest: (jsonValue: ConnectorManifest) => void;
>>>>>>> a9e1d097
  setYamlEditorIsMounted: (value: boolean) => void;
  setYamlIsValid: (value: boolean) => void;
  setTestStreamIndex: (streamIndex: number) => void;
  setSelectedView: (view: BuilderView) => void;
  setConfigJson: (value: StreamReadRequestBodyConfig) => void;
  setEditorView: (editorView: EditorView) => void;
}

export const ConnectorBuilderStateContext = React.createContext<Context | null>(null);

export const ConnectorBuilderStateProvider: React.FC<React.PropsWithChildren<unknown>> = ({ children }) => {
  const { formatMessage } = useIntl();

  // manifest values
  const [storedBuilderFormValues, setStoredBuilderFormValues] = useLocalStorage<BuilderFormValues>(
    "connectorBuilderFormValues",
    DEFAULT_BUILDER_FORM_VALUES
  );
<<<<<<< HEAD
=======

  const lastValidBuilderFormValuesRef = useRef<BuilderFormValues>(storedBuilderFormValues as BuilderFormValues);

  const setBuilderFormValues = useCallback(
    (values: BuilderFormValues, isValid: boolean) => {
      setStoredBuilderFormValues(values);
      if (isValid) {
        lastValidBuilderFormValuesRef.current = values;
      }
    },
    [setStoredBuilderFormValues]
  );

  const builderFormValues = useMemo(() => {
    return merge({}, DEFAULT_BUILDER_FORM_VALUES, storedBuilderFormValues);
  }, [storedBuilderFormValues]);
>>>>>>> a9e1d097

  const lastValidBuilderFormValuesRef = useRef<BuilderFormValues>(storedBuilderFormValues as BuilderFormValues);

  const setBuilderFormValues = useCallback(
    (values: BuilderFormValues, isValid: boolean) => {
      setStoredBuilderFormValues(values);
      if (isValid) {
        lastValidBuilderFormValuesRef.current = values;
      }
    },
    [setStoredBuilderFormValues]
  );

  const builderFormValues = useMemo(() => {
    return merge({}, DEFAULT_BUILDER_FORM_VALUES, storedBuilderFormValues);
  }, [storedBuilderFormValues]);

  const [jsonManifest, setJsonManifest] = useLocalStorage<PatchedConnectorManifest>(
    "connectorBuilderJsonManifest",
    DEFAULT_JSON_MANIFEST_VALUES
  );
  const manifest = jsonManifest ?? DEFAULT_JSON_MANIFEST_VALUES;

  useEffect(() => {
    setJsonManifest(convertToManifest(builderFormValues));
  }, [builderFormValues, setJsonManifest]);

  const [yamlIsValid, setYamlIsValid] = useState(true);
  const [yamlEditorIsMounted, setYamlEditorIsMounted] = useState(true);

  const [yamlManifest, setYamlManifest] = useState("");
  useEffect(() => {
    setYamlManifest(dump(jsonManifest));
  }, [jsonManifest]);

  const [editorView, setEditorView] = useState<EditorView>("ui");

  const lastValidBuilderFormValues = lastValidBuilderFormValuesRef.current;
  /**
   * The json manifest derived from the last valid state of the builder form values.
   * In the yaml view, this is undefined. Can still be invalid in case an invalid state is loaded from localstorage
   */
  const lastValidJsonManifest = useMemo(
    () =>
      editorView !== "ui"
        ? undefined
        : builderFormValues === lastValidBuilderFormValues
        ? jsonManifest
        : convertToManifest(lastValidBuilderFormValues),
    [builderFormValues, editorView, jsonManifest, lastValidBuilderFormValues]
  );

  // config
  const [configJson, setConfigJson] = useState<StreamReadRequestBodyConfig>({});

  // streams
  const {
    data: streamListRead,
    isError: isStreamListError,
    error: streamListError,
  } = useListStreams({ manifest: lastValidJsonManifest || manifest, config: configJson });
  const unknownErrorMessage = formatMessage({ id: "connectorBuilder.unknownError" });
  const streamListErrorMessage = isStreamListError
    ? streamListError instanceof Error
      ? streamListError.message || unknownErrorMessage
      : unknownErrorMessage
    : undefined;
  const streams = useMemo(() => {
    return streamListRead?.streams ?? [];
  }, [streamListRead]);

  const [testStreamIndex, setTestStreamIndex] = useState(0);
  useEffect(() => {
    setTestStreamIndex((prevIndex) =>
      prevIndex >= streams.length && streams.length > 0 ? streams.length - 1 : prevIndex
    );
  }, [streams]);

  const [selectedView, setSelectedView] = useState<BuilderView>("global");

  const ctx = {
    builderFormValues,
    jsonManifest: manifest,
    yamlManifest,
    yamlEditorIsMounted,
    yamlIsValid,
    streams,
    streamListErrorMessage,
    testStreamIndex,
    selectedView,
    configJson,
    editorView,
    setBuilderFormValues,
    setJsonManifest,
    setYamlIsValid,
    setYamlEditorIsMounted,
    setTestStreamIndex,
    setSelectedView,
    setConfigJson,
    setEditorView,
  };

  return <ConnectorBuilderStateContext.Provider value={ctx}>{children}</ConnectorBuilderStateContext.Provider>;
};

export const useConnectorBuilderState = (): Context => {
  const connectorBuilderState = useContext(ConnectorBuilderStateContext);
  if (!connectorBuilderState) {
    throw new Error("useConnectorBuilderState must be used within a ConnectorBuilderStateProvider.");
  }

  return connectorBuilderState;
};

export const useSelectedPageAndSlice = () => {
  const { streams, testStreamIndex } = useConnectorBuilderState();

  const selectedStreamName = streams[testStreamIndex].name;

  const [streamToSelectedSlice, setStreamToSelectedSlice] = useState({ [selectedStreamName]: 0 });
  const setSelectedSlice = (sliceIndex: number) => {
    setStreamToSelectedSlice((prev) => {
      return { ...prev, [selectedStreamName]: sliceIndex };
    });
  };
  const selectedSlice = streamToSelectedSlice[selectedStreamName] ?? 0;

  const [streamToSelectedPage, setStreamToSelectedPage] = useState({ [selectedStreamName]: 0 });
  const setSelectedPage = (pageIndex: number) => {
    setStreamToSelectedPage((prev) => {
      return { ...prev, [selectedStreamName]: pageIndex };
    });
  };
  const selectedPage = streamToSelectedPage[selectedStreamName] ?? 0;

  return { selectedSlice, selectedPage, setSelectedSlice, setSelectedPage };
};<|MERGE_RESOLUTION|>--- conflicted
+++ resolved
@@ -7,14 +7,11 @@
 import { BuilderFormValues, convertToManifest, DEFAULT_BUILDER_FORM_VALUES } from "components/connectorBuilder/types";
 
 import { StreamReadRequestBodyConfig, StreamsListReadStreamsItem } from "core/request/ConnectorBuilderClient";
+import { ConnectorManifest } from "core/request/ConnectorManifest";
 
 import { useListStreams } from "./ConnectorBuilderApiService";
 
-<<<<<<< HEAD
-const DEFAULT_JSON_MANIFEST_VALUES: PatchedConnectorManifest = {
-=======
 const DEFAULT_JSON_MANIFEST_VALUES: ConnectorManifest = {
->>>>>>> a9e1d097
   version: "0.1.0",
   type: "DeclarativeSource",
   check: {
@@ -40,11 +37,7 @@
   configJson: StreamReadRequestBodyConfig;
   editorView: EditorView;
   setBuilderFormValues: (values: BuilderFormValues, isInvalid: boolean) => void;
-<<<<<<< HEAD
-  setJsonManifest: (jsonValue: PatchedConnectorManifest) => void;
-=======
   setJsonManifest: (jsonValue: ConnectorManifest) => void;
->>>>>>> a9e1d097
   setYamlEditorIsMounted: (value: boolean) => void;
   setYamlIsValid: (value: boolean) => void;
   setTestStreamIndex: (streamIndex: number) => void;
@@ -63,25 +56,6 @@
     "connectorBuilderFormValues",
     DEFAULT_BUILDER_FORM_VALUES
   );
-<<<<<<< HEAD
-=======
-
-  const lastValidBuilderFormValuesRef = useRef<BuilderFormValues>(storedBuilderFormValues as BuilderFormValues);
-
-  const setBuilderFormValues = useCallback(
-    (values: BuilderFormValues, isValid: boolean) => {
-      setStoredBuilderFormValues(values);
-      if (isValid) {
-        lastValidBuilderFormValuesRef.current = values;
-      }
-    },
-    [setStoredBuilderFormValues]
-  );
-
-  const builderFormValues = useMemo(() => {
-    return merge({}, DEFAULT_BUILDER_FORM_VALUES, storedBuilderFormValues);
-  }, [storedBuilderFormValues]);
->>>>>>> a9e1d097
 
   const lastValidBuilderFormValuesRef = useRef<BuilderFormValues>(storedBuilderFormValues as BuilderFormValues);
 
@@ -99,7 +73,7 @@
     return merge({}, DEFAULT_BUILDER_FORM_VALUES, storedBuilderFormValues);
   }, [storedBuilderFormValues]);
 
-  const [jsonManifest, setJsonManifest] = useLocalStorage<PatchedConnectorManifest>(
+  const [jsonManifest, setJsonManifest] = useLocalStorage<ConnectorManifest>(
     "connectorBuilderJsonManifest",
     DEFAULT_JSON_MANIFEST_VALUES
   );
