--- conflicted
+++ resolved
@@ -27,13 +27,8 @@
   streams: [],
 };
 
-<<<<<<< HEAD
-type EditorView = "ui" | "yaml";
+export type EditorView = "ui" | "yaml";
 export type BuilderView = "global" | "inputs" | number;
-=======
-export type EditorView = "ui" | "yaml";
-export type BuilderView = "global" | number;
->>>>>>> c352df02
 
 interface Context {
   builderFormValues: BuilderFormValues;
