--- conflicted
+++ resolved
@@ -1,8 +1,5 @@
-<<<<<<< HEAD
-=======
-import { QueryObserverResult, QueryObserverSuccessResult, useQuery } from "react-query";
+import { QueryObserverResult, useQuery } from "react-query";
 
->>>>>>> 09d1c06c
 import { SourceDefinitionSpecification } from "core/domain/connector";
 import { useConfig } from "config";
 import { useDefaultRequestMiddlewares } from "services/useDefaultRequestMiddlewares";
@@ -12,7 +9,6 @@
 
 import { SCOPE_WORKSPACE } from "../Scope";
 import { useSuspenseQuery } from "./useSuspenseQuery";
-import { QueryObserverResult, useQuery } from "react-query";
 
 export const sourceDefinitionSpecificationKeys = {
   all: [SCOPE_WORKSPACE, "sourceDefinitionSpecification"] as const,
@@ -33,17 +29,7 @@
 export const useGetSourceDefinitionSpecification = (id: string): SourceDefinitionSpecification => {
   const service = useGetService();
 
-<<<<<<< HEAD
-  return useSuspenseQuery(sourceDefinitionSpecificationKeys.detail(id), () =>
-    service.get(id)
-  );
-=======
-  return (
-    useQuery(sourceDefinitionSpecificationKeys.detail(id), () =>
-      service.get(id)
-    ) as QueryObserverSuccessResult<SourceDefinitionSpecification>
-  ).data;
->>>>>>> 09d1c06c
+  return useSuspenseQuery(sourceDefinitionSpecificationKeys.detail(id), () => service.get(id));
 };
 
 export const useGetSourceDefinitionSpecificationAsync = (
@@ -52,18 +38,7 @@
   const service = useGetService();
 
   const escapedId = id ?? "";
-<<<<<<< HEAD
-  return useQuery(
-    sourceDefinitionSpecificationKeys.detail(escapedId),
-    () => service.get(escapedId),
-    {
-      enabled: isDefined(id),
-    }
-  );
-=======
   return useQuery(sourceDefinitionSpecificationKeys.detail(escapedId), () => service.get(escapedId), {
-    suspense: false,
     enabled: isDefined(id),
   });
->>>>>>> 09d1c06c
 };