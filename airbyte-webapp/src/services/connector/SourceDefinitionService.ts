--- conflicted
+++ resolved
@@ -1,8 +1,4 @@
-<<<<<<< HEAD
 import { useMutation, useQueryClient } from "react-query";
-=======
-import { QueryObserverSuccessResult, useMutation, useQuery, useQueryClient } from "react-query";
->>>>>>> 09d1c06c
 
 import { SourceDefinition } from "core/domain/connector";
 import { useConfig } from "config";
@@ -38,40 +34,25 @@
   const service = useGetSourceDefinitionService();
   const workspace = useCurrentWorkspace();
 
-<<<<<<< HEAD
   return useSuspenseQuery(sourceDefinitionKeys.lists(), async () => {
     const [definition, latestDefinition] = await Promise.all([
       service.list(workspace.workspaceId),
       service.listLatest(workspace.workspaceId),
     ]);
-=======
-  return (
-    useQuery(sourceDefinitionKeys.lists(), async () => {
-      const [definition, latestDefinition] = await Promise.all([
-        service.list(workspace.workspaceId),
-        service.listLatest(workspace.workspaceId),
-      ]);
->>>>>>> 09d1c06c
 
-      const sourceDefinitions: SourceDefinition[] = definition.sourceDefinitions.map((source: SourceDefinition) => {
-        const withLatest = latestDefinition.sourceDefinitions.find(
-          (latestSource: SourceDefinition) => latestSource.sourceDefinitionId === source.sourceDefinitionId
-        );
+    const sourceDefinitions: SourceDefinition[] = definition.sourceDefinitions.map((source: SourceDefinition) => {
+      const withLatest = latestDefinition.sourceDefinitions.find(
+        (latestSource: SourceDefinition) => latestSource.sourceDefinitionId === source.sourceDefinitionId
+      );
 
-        return {
-          ...source,
-          latestDockerImageTag: withLatest?.dockerImageTag ?? "",
-        };
-      });
+      return {
+        ...source,
+        latestDockerImageTag: withLatest?.dockerImageTag ?? "",
+      };
+    });
 
-<<<<<<< HEAD
     return { sourceDefinitions };
   });
-=======
-      return { sourceDefinitions };
-    }) as QueryObserverSuccessResult<{ sourceDefinitions: SourceDefinition[] }>
-  ).data;
->>>>>>> 09d1c06c
 };
 
 const useSourceDefinition = <T extends string | undefined>(
@@ -79,21 +60,9 @@
 ): T extends string ? SourceDefinition : SourceDefinition | undefined => {
   const service = useGetSourceDefinitionService();
 
-<<<<<<< HEAD
-  return useSuspenseQuery(
-    sourceDefinitionKeys.detail(id || ""),
-    () => service.get(id || ""),
-    {
-      enabled: isDefined(id),
-    }
-  );
-=======
-  return (
-    useQuery(sourceDefinitionKeys.detail(id || ""), () => service.get(id || ""), {
-      enabled: isDefined(id),
-    }) as QueryObserverSuccessResult<SourceDefinition>
-  ).data;
->>>>>>> 09d1c06c
+  return useSuspenseQuery(sourceDefinitionKeys.detail(id || ""), () => service.get(id || ""), {
+    enabled: isDefined(id),
+  });
 };
 
 const useCreateSourceDefinition = () => {
