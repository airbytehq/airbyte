import merge from "lodash.merge";
import { ConfigProvider, DeepPartial, ValueProvider } from "./types";
import { isDefined } from "utils/common";

const windowConfigProvider: ConfigProvider = async () => {
  return {
<<<<<<< HEAD
    openreplay: {
      projectID: window.OPENREPLAY === "disabled" ? -1 : undefined,
      revID: window.AIRBYTE_VERSION,
=======
    papercups: {
      enableStorytime: window.PAPERCUPS_STORYTIME !== "disabled",
>>>>>>> d0d92011
    },
    fullstory: { devMode: window.FULLSTORY === "disabled" },
    segment: {
      enabled: isDefined(window.TRACKING_STRATEGY)
        ? window.TRACKING_STRATEGY === "segment"
        : undefined,
    },
    apiUrl: window.API_URL,
    version: window.AIRBYTE_VERSION,
    isDemo: window.IS_DEMO === "true",
    // cloud only start
    firebase: {
      apiKey: window.FIREBASE_API_KEY,
      authDomain: window.FIREBASE_AUTH_DOMAIN,
    },
    cloudApiUrl: window.CLOUD_API_URL,
    cloud: window.CLOUD === "true",
    // cloud only end
  };
};

const envConfigProvider: ConfigProvider = async () => {
  return {
    apiUrl: process.env.REACT_APP_API_URL,
    segment: {
      token: process.env.REACT_APP_SEGMENT_TOKEN,
    },
    fullstory: {
      orgId: process.env.REACT_APP_FULL_STORY_ORG,
    },
<<<<<<< HEAD
    openreplay: {
      projectID:
        isDefined(process.env.REACT_APP_OPEN_REPLAY_PROJECT_ID) &&
        Number.isInteger(process.env.REACT_APP_OPEN_REPLAY_PROJECT_ID)
          ? Number.parseInt(process.env.REACT_APP_OPEN_REPLAY_PROJECT_ID)
          : -1,
=======
    papercups: {
      accountId: process.env.REACT_APP_PAPERCUPS_ACCOUNT_ID,
      enableStorytime: isDefined(
        process.env.REACT_APP_PAPERCUPS_DISABLE_STORYTIME
      )
        ? !process.env.REACT_APP_PAPERCUPS_DISABLE_STORYTIME
        : undefined,
>>>>>>> d0d92011
    },
  };
};

async function applyProviders<T>(
  defaultValue: T,
  providers: ValueProvider<T>
): Promise<T> {
  let value: DeepPartial<T> = {};

  for (const provider of providers) {
    const partialConfig = await provider();

    value = merge(value, partialConfig);
  }

  return merge(defaultValue, value);
}

export { windowConfigProvider, envConfigProvider, applyProviders };<|MERGE_RESOLUTION|>--- conflicted
+++ resolved
@@ -4,15 +4,6 @@
 
 const windowConfigProvider: ConfigProvider = async () => {
   return {
-<<<<<<< HEAD
-    openreplay: {
-      projectID: window.OPENREPLAY === "disabled" ? -1 : undefined,
-      revID: window.AIRBYTE_VERSION,
-=======
-    papercups: {
-      enableStorytime: window.PAPERCUPS_STORYTIME !== "disabled",
->>>>>>> d0d92011
-    },
     fullstory: { devMode: window.FULLSTORY === "disabled" },
     segment: {
       enabled: isDefined(window.TRACKING_STRATEGY)
@@ -42,23 +33,6 @@
     fullstory: {
       orgId: process.env.REACT_APP_FULL_STORY_ORG,
     },
-<<<<<<< HEAD
-    openreplay: {
-      projectID:
-        isDefined(process.env.REACT_APP_OPEN_REPLAY_PROJECT_ID) &&
-        Number.isInteger(process.env.REACT_APP_OPEN_REPLAY_PROJECT_ID)
-          ? Number.parseInt(process.env.REACT_APP_OPEN_REPLAY_PROJECT_ID)
-          : -1,
-=======
-    papercups: {
-      accountId: process.env.REACT_APP_PAPERCUPS_ACCOUNT_ID,
-      enableStorytime: isDefined(
-        process.env.REACT_APP_PAPERCUPS_DISABLE_STORYTIME
-      )
-        ? !process.env.REACT_APP_PAPERCUPS_DISABLE_STORYTIME
-        : undefined,
->>>>>>> d0d92011
-    },
   };
 };
 
