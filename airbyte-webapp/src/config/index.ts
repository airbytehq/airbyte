<<<<<<< HEAD
import * as Fullstory from "@fullstory/browser";
import { SegmentAnalytics } from "core/analytics/types";
import { Options } from "@asayerio/tracker";

declare global {
  interface Window {
    TRACKING_STRATEGY?: string;
    PAPERCUPS_STORYTIME?: string;
    FULLSTORY?: string;
    OPENREPLAY?: string;
    AIRBYTE_VERSION?: string;
    API_URL?: string;
    IS_DEMO?: string;
    analytics: SegmentAnalytics;
  }
}

const Version = window.AIRBYTE_VERSION;

const OpenReplayConfig: Options = {
  projectID: window.OPENREPLAY !== "disabled" ? 6611843272536134 : -1,
  obscureTextEmails: false,
  obscureInputEmails: false,
  revID: Version,
};

const PaperCupsConfig: {
  accountId: string;
  baseUrl: string;
  enableStorytime: boolean;
} = {
  accountId: "74560291-451e-4ceb-a802-56706ece528b",
  baseUrl: "https://app.papercups.io",
  enableStorytime:
    !process.env.REACT_APP_PAPERCUPS_DISABLE_STORYTIME &&
    window.PAPERCUPS_STORYTIME !== "disabled",
};

const FullStoryConfig: Fullstory.SnippetOptions = {
  orgId: "13AXQ4",
  devMode: window.FULLSTORY === "disabled",
};

type Config = {
  ui: {
    helpLink: string;
    gitLink: string;
    updateLink: string;
    slackLink: string;
    docsLink: string;
    configurationArchiveLink: string;
    namespaceLink: string;
    normalizationLink: string;
    tutorialLink: string;
    technicalSupport: string;
  };
  segment: { token: string };
  sentry: {
    dns?: string;
  };
  papercups: {
    accountId: string;
    baseUrl: string;
    enableStorytime: boolean;
  };
  openreplay: Options;
  fullstory: Fullstory.SnippetOptions;
  apiUrl: string;
  healthCheckInterval: number;
  isDemo: boolean;
  version?: string;
};

const BASE_DOCS_LINK = "https://docs.airbyte.io";

const config: Config = {
  ui: {
    technicalSupport: `${BASE_DOCS_LINK}/troubleshooting/on-deploying`,
    helpLink: "https://airbyte.io/community",
    gitLink: "https://github.com/airbytehq/airbyte",
    updateLink: `${BASE_DOCS_LINK}/upgrading-airbyte`,
    slackLink: "https://slack.airbyte.io",
    docsLink: BASE_DOCS_LINK,
    configurationArchiveLink: `${BASE_DOCS_LINK}/tutorials/upgrading-airbyte`,
    normalizationLink: `${BASE_DOCS_LINK}/understanding-airbyte/connections#airbyte-basic-normalization`,
    namespaceLink: `${BASE_DOCS_LINK}/understanding-airbyte/namespaces`,
    tutorialLink:
      "https://www.youtube.com/watch?v=Rcpt5SVsMpk&feature=emb_logo",
  },
  segment: {
    token:
      window.TRACKING_STRATEGY === "segment"
        ? process.env.REACT_APP_SEGMENT_TOKEN ||
          "6cxNSmQyGSKcATLdJ2pL6WsawkzEMDAN"
        : "",
  },
  sentry: {
    dns: process.env.REACT_APP_SENTRY_DNS,
  },
  papercups: PaperCupsConfig,
  openreplay: OpenReplayConfig,
  fullstory: FullStoryConfig,
  version: Version,
  apiUrl:
    window.API_URL ||
    process.env.REACT_APP_API_URL ||
    `${window.location.protocol}//${window.location.hostname}:8001/api/v1/`,
  healthCheckInterval: 10000,
  isDemo: window.IS_DEMO === "true",
};

export default config;
=======
export * from "./defaultConfig";
export * from "./configProviders";
export * from "./ConfigServiceProvider";
export * from "./types";
>>>>>>> fe38f692
<|MERGE_RESOLUTION|>--- conflicted
+++ resolved
@@ -1,119 +1,4 @@
-<<<<<<< HEAD
-import * as Fullstory from "@fullstory/browser";
-import { SegmentAnalytics } from "core/analytics/types";
-import { Options } from "@asayerio/tracker";
-
-declare global {
-  interface Window {
-    TRACKING_STRATEGY?: string;
-    PAPERCUPS_STORYTIME?: string;
-    FULLSTORY?: string;
-    OPENREPLAY?: string;
-    AIRBYTE_VERSION?: string;
-    API_URL?: string;
-    IS_DEMO?: string;
-    analytics: SegmentAnalytics;
-  }
-}
-
-const Version = window.AIRBYTE_VERSION;
-
-const OpenReplayConfig: Options = {
-  projectID: window.OPENREPLAY !== "disabled" ? 6611843272536134 : -1,
-  obscureTextEmails: false,
-  obscureInputEmails: false,
-  revID: Version,
-};
-
-const PaperCupsConfig: {
-  accountId: string;
-  baseUrl: string;
-  enableStorytime: boolean;
-} = {
-  accountId: "74560291-451e-4ceb-a802-56706ece528b",
-  baseUrl: "https://app.papercups.io",
-  enableStorytime:
-    !process.env.REACT_APP_PAPERCUPS_DISABLE_STORYTIME &&
-    window.PAPERCUPS_STORYTIME !== "disabled",
-};
-
-const FullStoryConfig: Fullstory.SnippetOptions = {
-  orgId: "13AXQ4",
-  devMode: window.FULLSTORY === "disabled",
-};
-
-type Config = {
-  ui: {
-    helpLink: string;
-    gitLink: string;
-    updateLink: string;
-    slackLink: string;
-    docsLink: string;
-    configurationArchiveLink: string;
-    namespaceLink: string;
-    normalizationLink: string;
-    tutorialLink: string;
-    technicalSupport: string;
-  };
-  segment: { token: string };
-  sentry: {
-    dns?: string;
-  };
-  papercups: {
-    accountId: string;
-    baseUrl: string;
-    enableStorytime: boolean;
-  };
-  openreplay: Options;
-  fullstory: Fullstory.SnippetOptions;
-  apiUrl: string;
-  healthCheckInterval: number;
-  isDemo: boolean;
-  version?: string;
-};
-
-const BASE_DOCS_LINK = "https://docs.airbyte.io";
-
-const config: Config = {
-  ui: {
-    technicalSupport: `${BASE_DOCS_LINK}/troubleshooting/on-deploying`,
-    helpLink: "https://airbyte.io/community",
-    gitLink: "https://github.com/airbytehq/airbyte",
-    updateLink: `${BASE_DOCS_LINK}/upgrading-airbyte`,
-    slackLink: "https://slack.airbyte.io",
-    docsLink: BASE_DOCS_LINK,
-    configurationArchiveLink: `${BASE_DOCS_LINK}/tutorials/upgrading-airbyte`,
-    normalizationLink: `${BASE_DOCS_LINK}/understanding-airbyte/connections#airbyte-basic-normalization`,
-    namespaceLink: `${BASE_DOCS_LINK}/understanding-airbyte/namespaces`,
-    tutorialLink:
-      "https://www.youtube.com/watch?v=Rcpt5SVsMpk&feature=emb_logo",
-  },
-  segment: {
-    token:
-      window.TRACKING_STRATEGY === "segment"
-        ? process.env.REACT_APP_SEGMENT_TOKEN ||
-          "6cxNSmQyGSKcATLdJ2pL6WsawkzEMDAN"
-        : "",
-  },
-  sentry: {
-    dns: process.env.REACT_APP_SENTRY_DNS,
-  },
-  papercups: PaperCupsConfig,
-  openreplay: OpenReplayConfig,
-  fullstory: FullStoryConfig,
-  version: Version,
-  apiUrl:
-    window.API_URL ||
-    process.env.REACT_APP_API_URL ||
-    `${window.location.protocol}//${window.location.hostname}:8001/api/v1/`,
-  healthCheckInterval: 10000,
-  isDemo: window.IS_DEMO === "true",
-};
-
-export default config;
-=======
 export * from "./defaultConfig";
 export * from "./configProviders";
 export * from "./ConfigServiceProvider";
-export * from "./types";
->>>>>>> fe38f692
+export * from "./types";