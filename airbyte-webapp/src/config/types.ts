--- conflicted
+++ resolved
@@ -15,16 +15,12 @@
     REACT_APP_INTEGRATION_DOCS_URLS?: string;
     SEGMENT_TOKEN?: string;
     LAUNCHDARKLY_KEY?: string;
-<<<<<<< HEAD
-    analytics: SegmentAnalytics.AnalyticsJS;
     // Cloud specific properties
     FIREBASE_API_KEY?: string;
     FIREBASE_AUTH_DOMAIN?: string;
     FIREBASE_AUTH_EMULATOR_HOST?: string;
     CLOUD_API_URL?: string;
     CLOUD_PUBLIC_API_URL?: string;
-=======
->>>>>>> b7685a7c
   }
 }
 
