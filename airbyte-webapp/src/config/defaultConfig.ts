import { Config } from "./types";
import { uiConfig } from "./uiConfig";

const defaultConfig: Config = {
  ui: uiConfig,
  fullstory: {
    orgId: "",
  },
  segment: { enabled: true, token: "" },
  healthCheckInterval: 10000,
<<<<<<< HEAD
  openreplay: {
    obscureTextEmails: false,
    obscureInputEmails: false,
    revID: "",
    projectID: -1,
=======
  papercups: {
    baseUrl: "https://app.papercups.io",
    enableStorytime: false,
    accountId: "",
>>>>>>> d0d92011
  },
  version: "",
  apiUrl: `${window.location.protocol}//${window.location.hostname}:8001/api/v1/`,
  oauthRedirectUrl: `${window.location.protocol}//${window.location.host}`,
  isDemo: false,
};

export { defaultConfig };<|MERGE_RESOLUTION|>--- conflicted
+++ resolved
@@ -8,19 +8,6 @@
   },
   segment: { enabled: true, token: "" },
   healthCheckInterval: 10000,
-<<<<<<< HEAD
-  openreplay: {
-    obscureTextEmails: false,
-    obscureInputEmails: false,
-    revID: "",
-    projectID: -1,
-=======
-  papercups: {
-    baseUrl: "https://app.papercups.io",
-    enableStorytime: false,
-    accountId: "",
->>>>>>> d0d92011
-  },
   version: "",
   apiUrl: `${window.location.protocol}//${window.location.hostname}:8001/api/v1/`,
   oauthRedirectUrl: `${window.location.protocol}//${window.location.host}`,
