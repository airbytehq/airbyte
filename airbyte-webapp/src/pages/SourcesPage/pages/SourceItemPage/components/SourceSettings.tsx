--- conflicted
+++ resolved
@@ -17,17 +17,10 @@
   margin: 18px auto;
 `;
 
-<<<<<<< HEAD
-type SourceSettingsProps = {
+interface SourceSettingsProps {
   currentSource: SourceRead;
   connectionsWithSource: WebBackendConnectionRead[];
-};
-=======
-interface SourceSettingsProps {
-  currentSource: Source;
-  connectionsWithSource: Connection[];
 }
->>>>>>> 41dc82f0
 
 const SourceSettings: React.FC<SourceSettingsProps> = ({ currentSource, connectionsWithSource }) => {
   const { mutateAsync: updateSource } = useUpdateSource();
