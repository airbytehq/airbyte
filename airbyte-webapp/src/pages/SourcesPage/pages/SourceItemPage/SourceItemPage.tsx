import React, { Suspense, useState } from "react";
import { FormattedMessage } from "react-intl";
<<<<<<< HEAD
import { useFetcher, useResource } from "rest-hooks";
=======
import { useResource } from "rest-hooks";
import styled from "styled-components";
>>>>>>> 376d0c00

import PageTitle from "../../../../components/PageTitle";
import Breadcrumbs from "../../../../components/Breadcrumbs";
import useRouter from "../../../../components/hooks/useRouterHook";
import { Routes } from "../../../routes";
import StepsMenu from "../../../../components/StepsMenu";
import StatusView from "./components/StatusView";
import SettingsView from "./components/SettingsView";
import SchemaView from "./components/SchemaView";
import ConnectionResource from "../../../../core/resources/Connection";
import LoadingPage from "../../../../components/LoadingPage";
import MainPageWithScroll from "../../../../components/MainPageWithScroll";
import DestinationImplementationResource from "../../../../core/resources/DestinationImplementation";
import config from "../../../../config";
import DestinationResource from "../../../../core/resources/Destination";
import { AnalyticsService } from "../../../../core/analytics/AnalyticsService";
import FrequencyConfig from "../../../../data/FrequencyConfig.json";
import useConnection from "../../../../components/hooks/services/useConnectionHook";

const SourceItemPage: React.FC = () => {
  const { query, push, history } = useRouter();

  const { updateConnection } = useConnection();

  const connection = useResource(ConnectionResource.detailShape(), {
    // @ts-ignore
    connectionId: query.id
  });

  const { destinations } = useResource(
    DestinationImplementationResource.listShape(),
    {
      workspaceId: config.ui.workspaceId
    }
  );
  const currentDestination = destinations[0]; // Now we have only one destination. If we support multiple destinations we will fix this line
  const destination = useResource(DestinationResource.detailShape(), {
    destinationId: currentDestination.destinationId
  });

  const frequency = FrequencyConfig.find(
    item => JSON.stringify(item.config) === JSON.stringify(connection.schedule)
  );

  const steps = [
    {
      id: "status",
      name: <FormattedMessage id={"sources.status"} />
    },
    {
      id: "schema",
      name: <FormattedMessage id={"sources.schema"} />
    },
    {
      id: "settings",
      name: <FormattedMessage id={"sources.settings"} />
    }
  ];
  const [currentStep, setCurrentStep] = useState("status");
  const onSelectStep = (id: string) => setCurrentStep(id);

  const onClickBack = () =>
    history.length > 2 ? history.goBack() : push(Routes.Source);

  const breadcrumbsData = [
    {
      name: <FormattedMessage id="sidebar.sources" />,
      onClick: onClickBack
    },
    { name: connection.source?.name }
  ];

  const onChangeStatus = async () => {
    await updateConnection({
      connectionId: connection.connectionId,
      syncSchema: connection.syncSchema,
      schedule: connection.schedule,
      status: connection.status === "active" ? "inactive" : "active"
    });

    AnalyticsService.track("Source - Action", {
      user_id: config.ui.workspaceId,
      action:
        connection.status === "active"
          ? "Disable connection"
          : "Reenable connection",
      connector_source: connection.source?.sourceName,
      connector_source_id: connection.source?.sourceId,
      connector_destination: destination.name,
      connector_destination_id: destination.destinationId,
      frequency: frequency?.text
    });
  };

  const onAfterSaveSchema = () => {
    AnalyticsService.track("Source - Action", {
      user_id: config.ui.workspaceId,
      action: "Edit schema",
      connector_source: connection.source?.sourceName,
      connector_source_id: connection.source?.sourceId,
      connector_destination: destination.name,
      connector_destination_id: destination.destinationId,
      frequency: frequency?.text
    });
  };

  const onAfterDelete = () => {
    AnalyticsService.track("Source - Action", {
      user_id: config.ui.workspaceId,
      action: "Delete source",
      connector_source: connection.source?.sourceName,
      connector_source_id: connection.source?.sourceId,
      connector_destination: destination.name,
      connector_destination_id: destination.destinationId,
      frequency: frequency?.text
    });
  };

  const renderStep = () => {
    if (currentStep === "status") {
      return (
        <StatusView
          sourceData={connection}
          onEnabledChange={onChangeStatus}
          destination={destination}
          frequencyText={frequency?.text}
        />
      );
    }
    if (currentStep === "schema") {
      return (
        <SchemaView connection={connection} afterSave={onAfterSaveSchema} />
      );
    }

    return <SettingsView sourceData={connection} afterDelete={onAfterDelete} />;
  };

  return (
    <MainPageWithScroll
      title={
        <PageTitle
          withLine
          title={<Breadcrumbs data={breadcrumbsData} />}
          middleComponent={
            <StepsMenu
              lightMode
              data={steps}
              onSelect={onSelectStep}
              activeStep={currentStep}
            />
          }
        />
      }
    >
      <Suspense fallback={<LoadingPage />}>{renderStep()}</Suspense>
    </MainPageWithScroll>
  );
};

export default SourceItemPage;<|MERGE_RESOLUTION|>--- conflicted
+++ resolved
@@ -1,11 +1,6 @@
 import React, { Suspense, useState } from "react";
 import { FormattedMessage } from "react-intl";
-<<<<<<< HEAD
-import { useFetcher, useResource } from "rest-hooks";
-=======
 import { useResource } from "rest-hooks";
-import styled from "styled-components";
->>>>>>> 376d0c00
 
 import PageTitle from "../../../../components/PageTitle";
 import Breadcrumbs from "../../../../components/Breadcrumbs";
