import React, { useMemo, useState } from "react";
import { FormattedMessage } from "react-intl";
import styled from "styled-components";
import { useResource } from "rest-hooks";

import PageTitle from "../../../../components/PageTitle";
import StepsMenu from "../../../../components/StepsMenu";
import SourceStep from "./components/SourceStep";
import ConnectionStep from "./components/ConnectionStep";
import { Routes } from "../../../routes";
import useRouter from "../../../../components/hooks/useRouterHook";
import DestinationImplementationResource from "../../../../core/resources/DestinationImplementation";
import config from "../../../../config";
import SourceResource from "../../../../core/resources/Source";
import DestinationResource from "../../../../core/resources/Destination";
import { SourceImplementation } from "../../../../core/resources/SourceImplementation";
import { SyncSchema } from "../../../../core/resources/Schema";
import useSource from "../../../../components/hooks/services/useSourceHook";
import useConnection from "../../../../components/hooks/services/useConnectionHook";

const Content = styled.div`
  max-width: 638px;
  margin: 13px auto;
`;

export enum StepsTypes {
  CREATE_SOURCE = "select-source",
  SET_UP_CONNECTION = "set-up-connection"
}

const CreateSourcePage: React.FC = () => {
  const { push } = useRouter();
  const [successRequest, setSuccessRequest] = useState(false);
  const [errorStatusRequest, setErrorStatusRequest] = useState<number>(0);

  const { destinations } = useResource(
    DestinationImplementationResource.listShape(),
    {
      workspaceId: config.ui.workspaceId
    }
  );
  const currentDestination = destinations[0]; // Now we have only one destination. If we support multiple destinations we will fix this line
  const { sources } = useResource(SourceResource.listShape(), {
    workspaceId: config.ui.workspaceId
  });
  const destination = useResource(DestinationResource.detailShape(), {
    destinationId: currentDestination.destinationId
  });
  const { createSource } = useSource();
  const { createConnection } = useConnection();

  const sourcesDropDownData = useMemo(
    () =>
      sources.map(item => ({
        text: item.name,
        value: item.sourceId,
        img: "/default-logo-catalog.svg"
      })),
    [sources]
  );

  const steps = [
    {
      id: StepsTypes.CREATE_SOURCE,
      name: <FormattedMessage id={"sources.selectSource"} />
    },
    {
      id: StepsTypes.SET_UP_CONNECTION,
      name: <FormattedMessage id={"onboarding.setUpConnection"} />
    }
  ];
  const [currentStep, setCurrentStep] = useState(StepsTypes.CREATE_SOURCE);
  const [
    currentSourceImplementation,
    setCurrentSourceImplementation
  ] = useState<SourceImplementation | undefined>(undefined);

  const onSubmitSourceStep = async (values: {
    name: string;
    serviceType: string;
    specificationId?: string;
    connectionConfiguration?: any;
  }) => {
    const connector = sources.find(
      item => item.sourceId === values.serviceType
    );
    setErrorStatusRequest(0);
    try {
<<<<<<< HEAD
      const result = await createSourcesImplementation(
        {},
        {
          name: values.name,
          workspaceId: config.ui.workspaceId,
          sourceId: values.specificationId,
          connectionConfiguration: values.connectionConfiguration
        }
      );
=======
      const result = await createSource({ values, sourceConnector: connector });
>>>>>>> 376d0c00
      setCurrentSourceImplementation(result);
      setSuccessRequest(true);
      setTimeout(() => {
        setSuccessRequest(false);
        setCurrentStep(StepsTypes.SET_UP_CONNECTION);
      }, 2000);
    } catch (e) {
      setErrorStatusRequest(e.status);
    }
  };

  const onSubmitConnectionStep = async (values: {
    frequency: string;
    syncSchema: SyncSchema;
  }) => {
    const sourceInfo = sources.find(
      item => item.sourceId === currentSourceImplementation?.sourceId
    );
    setErrorStatusRequest(0);
    try {
      await createConnection({
        values,
        sourceImplementation: currentSourceImplementation,
        destinationImplementationId:
          destinations[0].destinationImplementationId,
        sourceConnector: sourceInfo,
        destinationConnector: currentDestination
      });

      push(Routes.Root);
    } catch (e) {
      setErrorStatusRequest(e.status);
    }
  };
  const renderStep = () => {
    if (currentStep === StepsTypes.CREATE_SOURCE) {
      return (
        <SourceStep
          onSubmit={onSubmitSourceStep}
          dropDownData={sourcesDropDownData}
          destination={destination}
          hasSuccess={successRequest}
          errorStatus={errorStatusRequest}
        />
      );
    }

    return (
      <ConnectionStep
        onSubmit={onSubmitConnectionStep}
        destination={destination}
        sourceId={currentSourceImplementation?.sourceId || ""}
        sourceImplementationId={
          currentSourceImplementation?.sourceImplementationId || ""
        }
      />
    );
  };

  return (
    <>
      <PageTitle
        withLine
        title={<FormattedMessage id="sources.newSourceTitle" />}
        middleComponent={<StepsMenu data={steps} activeStep={currentStep} />}
      />
      <Content>{renderStep()}</Content>
    </>
  );
};

export default CreateSourcePage;<|MERGE_RESOLUTION|>--- conflicted
+++ resolved
@@ -86,19 +86,7 @@
     );
     setErrorStatusRequest(0);
     try {
-<<<<<<< HEAD
-      const result = await createSourcesImplementation(
-        {},
-        {
-          name: values.name,
-          workspaceId: config.ui.workspaceId,
-          sourceId: values.specificationId,
-          connectionConfiguration: values.connectionConfiguration
-        }
-      );
-=======
       const result = await createSource({ values, sourceConnector: connector });
->>>>>>> 376d0c00
       setCurrentSourceImplementation(result);
       setSuccessRequest(true);
       setTimeout(() => {
