--- conflicted
+++ resolved
@@ -8,7 +8,6 @@
 import { ConnectorDocumentationWrapper } from "views/Connector/ConnectorDocumentationLayout";
 import { ServiceFormValues } from "views/Connector/ServiceForm/types";
 import TestConnection from "views/Connector/TestConnection";
-// import { DefinitioDetails } from "components/ConnectorBlocks";
 
 import { RoutePaths } from "../../../routePaths";
 import SourceCopy from "./components/SourceCopy";
@@ -30,11 +29,7 @@
   });
 
   const source = useGetSource(query.id);
-<<<<<<< HEAD
-  // const sourceDefinition = useSourceDefinition(source?.sourceDefinitionId);
-=======
 
->>>>>>> e4db0b6d
   const goBack = () => {
     push(`/${RoutePaths.Source}`);
   };
