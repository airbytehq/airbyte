<<<<<<< HEAD
import React, { useMemo } from "react";
=======
import React, { useCallback } from "react";
>>>>>>> 1697b8ef
import { FormattedMessage } from "react-intl";
import { useParams } from "react-router-dom";

import { StepsTypes } from "components/ConnectorBlocks";

import { useTrackPage, PageTrackingCodes } from "hooks/services/Analytics";
import { useFormChangeTrackerService, useUniqueFormId } from "hooks/services/FormChangeTracker";
import { useConnectionList } from "hooks/services/useConnectionHook";
import { useDeleteDestination, useGetDestination, useUpdateDestination } from "hooks/services/useDestinationHook";
import { useDeleteModal } from "hooks/useDeleteModal";
import { useDestinationDefinition } from "services/connector/DestinationDefinitionService";
import { useGetDestinationDefinitionSpecification } from "services/connector/DestinationDefinitionSpecificationService";
import { ConnectorCard } from "views/Connector/ConnectorCard";
import { ConnectorCardValues } from "views/Connector/ConnectorForm/types";

import styles from "./DestinationSettings.module.scss";

export const DestinationSettingsPage: React.FC = () => {
  const params = useParams() as { "*": StepsTypes | ""; id: string };
  const destination = useGetDestination(params.id);
  const { connections: connectionsWithDestination } = useConnectionList({ destinationId: [destination.destinationId] });
  const destinationSpecification = useGetDestinationDefinitionSpecification(destination.destinationDefinitionId);
  const destinationDefinition = useDestinationDefinition(destination.destinationDefinitionId);
  const { mutateAsync: updateDestination } = useUpdateDestination();
  const { mutateAsync: deleteDestination } = useDeleteDestination();
  const formId = useUniqueFormId();
  const { clearFormChange } = useFormChangeTrackerService();

  useTrackPage(PageTrackingCodes.DESTINATION_ITEM_SETTINGS);

  const onSubmitForm = async (values: ConnectorCardValues) => {
    await updateDestination({
      values,
      destinationId: destination.destinationId,
    });
  };

  const onDelete = useCallback(async () => {
    clearFormChange(formId);
    await deleteDestination({
      connectionsWithDestination,
      destination,
    });
  }, [clearFormChange, connectionsWithDestination, deleteDestination, destination, formId]);

  const onDeleteClick = useDeleteModal("destination", onDelete);

  const modalAdditionalContent = useMemo<React.ReactNode>(() => {
    if (connectionsWithDestination.length === 0) {
      return null;
    }
    return (
      <p>
        <FormattedMessage
          id="tables.affectedConnectionsOnDeletion"
          values={{ count: connectionsWithDestination.length }}
        />
        {connectionsWithDestination.map((connection) => (
          <>
            - <strong>{`${connection.name}\n`}</strong>
          </>
        ))}
      </p>
    );
  }, [connectionsWithDestination]);

  return (
    <div className={styles.content}>
      <ConnectorCard
        formType="destination"
        title={<FormattedMessage id="destination.destinationSettings" />}
        isEditMode
        formId={formId}
        availableConnectorDefinitions={[destinationDefinition]}
        selectedConnectorDefinitionSpecification={destinationSpecification}
        selectedConnectorDefinitionId={destinationSpecification.destinationDefinitionId}
        connector={destination}
        onSubmit={onSubmitForm}
        onDeleteClick={onDeleteClick}
      />
<<<<<<< HEAD
      <DeleteBlock modalAdditionalContent={modalAdditionalContent} type="destination" onDelete={onDelete} />
=======
>>>>>>> 1697b8ef
    </div>
  );
};<|MERGE_RESOLUTION|>--- conflicted
+++ resolved
@@ -1,8 +1,4 @@
-<<<<<<< HEAD
-import React, { useMemo } from "react";
-=======
-import React, { useCallback } from "react";
->>>>>>> 1697b8ef
+import React, { useCallback, useMemo } from "react";
 import { FormattedMessage } from "react-intl";
 import { useParams } from "react-router-dom";
 
@@ -83,10 +79,6 @@
         onSubmit={onSubmitForm}
         onDeleteClick={onDeleteClick}
       />
-<<<<<<< HEAD
-      <DeleteBlock modalAdditionalContent={modalAdditionalContent} type="destination" onDelete={onDelete} />
-=======
->>>>>>> 1697b8ef
     </div>
   );
 };