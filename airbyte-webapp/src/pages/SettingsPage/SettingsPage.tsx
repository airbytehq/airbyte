import React, { Suspense, useState } from "react";
import { FormattedMessage } from "react-intl";
import { Navigate, Route, Routes } from "react-router-dom";
import styled from "styled-components";

import HeadTitle from "components/HeadTitle";
import LoadingPage from "components/LoadingPage";
import MainPageWithScroll from "components/MainPageWithScroll";
import PageTitle from "components/PageTitle";
import { TabMenu, CategoryItem } from "components/TabMenu";

import { useUser } from "core/AuthContext";
import { getRoleAgainstRoleNumber, ROLES } from "core/Constants/roles";
import useRouter from "hooks/useRouter";

import { MessageBox } from "./components/MessageBox";
// import UserManagementPage from "./pages/UserManagementPage";
// import AccountSettingsPage from "./pages/AccountSettingsPage";
import NotificationPage from "./pages/NotificationPage";
import PlansBillingPage from "./pages/PlansBillingPage";

const PageContainer = styled.div`
  width: 100%;
  height: 100%;
  background: transparent;
  display: flex;
  flex-direction: row;
`;

const Seperator = styled.div`
  width: 10px;
  background: transparent;
  min-height: 100vh;
`;

const ContentContainer = styled.div`
  width: 100%;
  min-height: 100vh;
  background-color: white;
  padding: 26px;
`;

const PageHeaderContainer = styled.div`
  width: 100%;
  position: relative;
`;

const TabContainer = styled.div`
  margin: 20px 0 40px 0;
`;

const Content = styled.div`
  display: flex;
  flex-direction: column;
`;

const MainView = styled.div`
  width: 100%;
`;

export interface PageConfig {
  menuConfig: CategoryItem[];
}

interface SettingsPageProps {
  pageConfig?: PageConfig;
}

export const SettingsRoute = {
  Account: "account",
  Destination: "destination",
  Source: "source",
  Configuration: "configuration",
  Notifications: "notifications",
  Metrics: "metrics",
  UserManagement: "user-management",
  AccountSettings: "account-settings",
  PlanAndBilling: "plan-and-billing",
} as const;

const SettingsPage: React.FC<SettingsPageProps> = ({ pageConfig }) => {
  const { push, pathname } = useRouter();
  const { user } = useUser();

  const [messageId, setMessageId] = useState<string>("");

  const menuItems: CategoryItem[] = pageConfig?.menuConfig || [
    {
      routes: [
<<<<<<< HEAD
        {
          path: `${SettingsRoute.UserManagement}`,
          name: <FormattedMessage id="settings.user.management" />,
          component: <UserManagementPage setMessageId={setMessageId} />,
          show: true,
        },
        {
          path: `${SettingsRoute.AccountSettings}`,
          name: <FormattedMessage id="settings.account.settings" />,
          component: <AccountSettingsPage />,
          show: true,
        },
=======
        // {
        //   path: `${SettingsRoute.UserManagement}`,
        //   name: <FormattedMessage id="settings.user.management" />,
        //   component: <UserManagementPage />,
        //   show: true,
        // },
        // {
        //   path: `${SettingsRoute.AccountSettings}`,
        //   name: <FormattedMessage id="settings.account.settings" />,
        //   component: <AccountSettingsPage />,
        //   show: true,
        // },
>>>>>>> 5310c528
        {
          path: `${SettingsRoute.PlanAndBilling}`,
          name: <FormattedMessage id="settings.plan.billing" />,
          component: <PlansBillingPage setMessageId={setMessageId} />,
          show:
            getRoleAgainstRoleNumber(user.role) === ROLES.Administrator_Owner ||
            getRoleAgainstRoleNumber(user.role) === ROLES.Administrator
              ? true
              : false,
        },
        {
          path: `${SettingsRoute.Notifications}`,
          name: <FormattedMessage id="settings.notificationSettings" />,
          component: <NotificationPage />,
          show: true,
        },
      ],
    },
  ];

  const onSelectMenuItem = (newPath: string) => push(newPath);
  const firstRoute = menuItems[0].routes?.[0]?.path;

  return (
    <PageContainer>
      <Seperator />
      <ContentContainer>
        <MainPageWithScroll
          withPadding
          headTitle={<HeadTitle titles={[{ id: "sidebar.settings" }]} />}
          pageTitle={
            <PageHeaderContainer>
              <div style={{ padding: "0 0 0 20px" }}>
                <PageTitle title={<FormattedMessage id="sidebar.settings" />} />
              </div>
              <MessageBox message={messageId} onClose={() => setMessageId("")} />
            </PageHeaderContainer>
          }
        >
          <Content>
            <TabContainer>
              <TabMenu data={menuItems} onSelect={onSelectMenuItem} activeItem={pathname} />
            </TabContainer>
            <MainView>
              <Suspense fallback={<LoadingPage />}>
                <Routes>
                  {menuItems
                    .flatMap((menuItem) => menuItem.routes)
                    .map(
                      ({ path, component: Component, show }) =>
                        show && <Route key={path} path={path} element={Component} />
                    )}
                  <Route path="*" element={<Navigate to={firstRoute} replace />} />
                </Routes>
              </Suspense>
            </MainView>
          </Content>
        </MainPageWithScroll>
      </ContentContainer>
    </PageContainer>
  );
};

export default SettingsPage;<|MERGE_RESOLUTION|>--- conflicted
+++ resolved
@@ -87,7 +87,6 @@
   const menuItems: CategoryItem[] = pageConfig?.menuConfig || [
     {
       routes: [
-<<<<<<< HEAD
         {
           path: `${SettingsRoute.UserManagement}`,
           name: <FormattedMessage id="settings.user.management" />,
@@ -100,20 +99,6 @@
           component: <AccountSettingsPage />,
           show: true,
         },
-=======
-        // {
-        //   path: `${SettingsRoute.UserManagement}`,
-        //   name: <FormattedMessage id="settings.user.management" />,
-        //   component: <UserManagementPage />,
-        //   show: true,
-        // },
-        // {
-        //   path: `${SettingsRoute.AccountSettings}`,
-        //   name: <FormattedMessage id="settings.account.settings" />,
-        //   component: <AccountSettingsPage />,
-        //   show: true,
-        // },
->>>>>>> 5310c528
         {
           path: `${SettingsRoute.PlanAndBilling}`,
           name: <FormattedMessage id="settings.plan.billing" />,
