--- conflicted
+++ resolved
@@ -41,7 +41,6 @@
   const { push, pathname } = useRouter();
   const { countNewSourceVersion, countNewDestinationVersion } = useConnector();
 
-<<<<<<< HEAD
   const menuItems: CategoryItem[] = pageConfig?.menuConfig || [
     {
       routes: [
@@ -51,13 +50,13 @@
           component: AccountPage,
         },
         {
-          path: `${Routes.Settings}${Routes.Source}`,
+          path: `${Routes.Settings}${Routes.SettingsSource}`,
           name: <FormattedMessage id="tables.sources" />,
           indicatorCount: countNewSourceVersion,
           component: SourcesPage,
         },
         {
-          path: `${Routes.Settings}${Routes.Destination}`,
+          path: `${Routes.Settings}${Routes.SettingsDestination}`,
           name: <FormattedMessage id="tables.destinations" />,
           indicatorCount: countNewDestinationVersion,
           component: DestinationsPage,
@@ -78,34 +77,6 @@
           component: MetricsPage,
         },
       ],
-=======
-  const menuItems = [
-    {
-      id: `${Routes.Settings}${Routes.Account}`,
-      name: <FormattedMessage id="settings.account" />,
-    },
-    {
-      id: `${Routes.Settings}${Routes.SettingsSource}`,
-      name: <FormattedMessage id="tables.sources" />,
-      indicatorCount: countNewSourceVersion,
-    },
-    {
-      id: `${Routes.Settings}${Routes.SettingsDestination}`,
-      name: <FormattedMessage id="tables.destinations" />,
-      indicatorCount: countNewDestinationVersion,
-    },
-    {
-      id: `${Routes.Settings}${Routes.Configuration}`,
-      name: <FormattedMessage id="admin.configuration" />,
-    },
-    {
-      id: `${Routes.Settings}${Routes.Notifications}`,
-      name: <FormattedMessage id="settings.notifications" />,
-    },
-    {
-      id: `${Routes.Settings}${Routes.Metrics}`,
-      name: <FormattedMessage id="settings.metrics" />,
->>>>>>> 693ee1b7
     },
   ];
 
@@ -129,7 +100,6 @@
         <MainView>
           <Suspense fallback={<LoadingPage />}>
             <Switch>
-<<<<<<< HEAD
               {menuItems.flatMap((menuItem) =>
                 menuItem.routes.map((route) => (
                   <Route
@@ -139,26 +109,6 @@
                   />
                 ))
               )}
-=======
-              <Route path={`${Routes.Settings}${Routes.Account}`}>
-                <AccountPage />
-              </Route>
-              <Route path={`${Routes.Settings}${Routes.SettingsSource}`}>
-                <SourcesPage />
-              </Route>
-              <Route path={`${Routes.Settings}${Routes.SettingsDestination}`}>
-                <DestinationsPage />
-              </Route>
-              <Route path={`${Routes.Settings}${Routes.Configuration}`}>
-                <ConfigurationsPage />
-              </Route>
-              <Route path={`${Routes.Settings}${Routes.Notifications}`}>
-                <NotificationPage />
-              </Route>
-              <Route path={`${Routes.Settings}${Routes.Metrics}`}>
-                <MetricsPage />
-              </Route>
->>>>>>> 693ee1b7
 
               <Redirect
                 to={
