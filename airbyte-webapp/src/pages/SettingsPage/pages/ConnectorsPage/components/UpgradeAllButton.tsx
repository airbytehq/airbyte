import { faRedoAlt } from "@fortawesome/free-solid-svg-icons";
import { FontAwesomeIcon } from "@fortawesome/react-fontawesome";
import React from "react";
import { FormattedMessage } from "react-intl";
import styled from "styled-components";

import { Button } from "components/ui/Button";

import styles from "./UpgradeAllButton.module.scss";

const TryArrow = styled(FontAwesomeIcon)`
  margin: 0 10px -1px 0;
  font-size: 14px;
`;

const UpdateButtonContent = styled.div`
  position: relative;
  display: inline-block;
  margin-left: 5px;
`;

const ErrorBlock = styled.div`
  color: ${({ theme }) => theme.dangerColor};
  font-size: 11px;
  position: absolute;
  font-weight: normal;
  bottom: -17px;
  line-height: 11px;
  right: 0;
  left: -46px;
`;

interface UpdateAllButtonProps {
  onUpdate: () => void;
  isLoading: boolean;
  hasError: boolean;
  hasSuccess: boolean;
  disabled: boolean;
}

const UpgradeAllButton: React.FC<UpdateAllButtonProps> = ({ onUpdate, isLoading, hasError, hasSuccess, disabled }) => {
  return (
    <UpdateButtonContent>
      {hasError && (
        <ErrorBlock>
          <FormattedMessage id="form.someError" />
        </ErrorBlock>
      )}
      <Button
        size="xs"
        className={styles.updateButton}
        onClick={onUpdate}
        isLoading={isLoading}
<<<<<<< HEAD
        wasActive={hasSuccess}
        disabled={disabled}
=======
>>>>>>> 1c4b6a1f
        icon={hasSuccess ? undefined : <TryArrow icon={faRedoAlt} />}
      >
        {hasSuccess ? <FormattedMessage id="admin.upgraded" /> : <FormattedMessage id="admin.upgradeAll" />}
      </Button>
    </UpdateButtonContent>
  );
};

export default UpgradeAllButton;<|MERGE_RESOLUTION|>--- conflicted
+++ resolved
@@ -51,11 +51,7 @@
         className={styles.updateButton}
         onClick={onUpdate}
         isLoading={isLoading}
-<<<<<<< HEAD
-        wasActive={hasSuccess}
         disabled={disabled}
-=======
->>>>>>> 1c4b6a1f
         icon={hasSuccess ? undefined : <TryArrow icon={faRedoAlt} />}
       >
         {hasSuccess ? <FormattedMessage id="admin.upgraded" /> : <FormattedMessage id="admin.upgradeAll" />}
