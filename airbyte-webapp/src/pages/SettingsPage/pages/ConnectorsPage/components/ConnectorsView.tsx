<<<<<<< HEAD
import { ColumnSort, createColumnHelper } from "@tanstack/react-table";
import { useCallback } from "react";
=======
import { useCallback, useMemo } from "react";
>>>>>>> 1697b8ef
import { FormattedMessage } from "react-intl";

import { HeadTitle } from "components/common/HeadTitle";
import { FlexContainer, FlexItem } from "components/ui/Flex";
import { Heading } from "components/ui/Heading";
import { NextTable } from "components/ui/NextTable";

import { Connector, ConnectorDefinition } from "core/domain/connector";
import { DestinationDefinitionRead, SourceDefinitionRead } from "core/request/AirbyteClient";
import { useAvailableConnectorDefinitions } from "hooks/domain/connector/useAvailableConnectorDefinitions";
import { FeatureItem, useFeature } from "hooks/services/Feature";
import { useCurrentWorkspace } from "hooks/services/useWorkspace";

import ConnectorCell from "./ConnectorCell";
import styles from "./ConnectorsView.module.scss";
<<<<<<< HEAD
=======
import { ConnectorsViewContext } from "./ConnectorsViewContext";
>>>>>>> 1697b8ef
import CreateConnector from "./CreateConnector";
import ImageCell from "./ImageCell";
import UpgradeAllButton from "./UpgradeAllButton";
import VersionCell from "./VersionCell";

interface ConnectorsViewProps {
  type: "sources" | "destinations";
  isUpdateSuccess: boolean;
  hasNewConnectorVersion?: boolean;
  usedConnectorsDefinitions: SourceDefinitionRead[] | DestinationDefinitionRead[];
  connectorsDefinitions: SourceDefinitionRead[] | DestinationDefinitionRead[];
  loading: boolean;
  updatingDefinitionId?: string;
  error?: Error;
  onUpdate: () => void;
  onUpdateVersion: ({ id, version }: { id: string; version: string }) => void;
  feedbackList: Record<string, string>;
}

const defaultSorting: ColumnSort[] = [{ id: "name", desc: false }];

const ConnectorsView: React.FC<ConnectorsViewProps> = ({
  type,
  onUpdateVersion,
  feedbackList,
  isUpdateSuccess,
  hasNewConnectorVersion,
  usedConnectorsDefinitions,
  loading,
  updatingDefinitionId,
  error,
  onUpdate,
  connectorsDefinitions,
}) => {
  const allowUpdateConnectors = useFeature(FeatureItem.AllowUpdateConnectors);
  const allowUploadCustomImage = useFeature(FeatureItem.AllowUploadCustomImage);
  const workspace = useCurrentWorkspace();
  const availableConnectorDefinitions = useAvailableConnectorDefinitions<ConnectorDefinition>(
    connectorsDefinitions,
    workspace
  );
  const showVersionUpdateColumn = useCallback(
    (definitions: ConnectorDefinition[]) => {
      if (allowUpdateConnectors) {
        return true;
      }
      if (allowUploadCustomImage && definitions.some((definition) => definition.releaseStage === "custom")) {
        return true;
      }
      return false;
    },
    [allowUpdateConnectors, allowUploadCustomImage]
  );

  const columnHelper = createColumnHelper<ConnectorDefinition>();

  const renderColumns = useCallback(
    (showVersionUpdateColumn: boolean) => [
      columnHelper.accessor("name", {
        header: () => <FormattedMessage id="admin.connectors" />,
        meta: {
          thClassName: styles.thName,
        },
        cell: (props) => (
          <ConnectorCell
            connectorName={props.cell.getValue()}
            img={props.row.original.icon}
            hasUpdate={allowUpdateConnectors && Connector.hasNewerVersion(props.row.original)}
            releaseStage={props.row.original.releaseStage}
          />
        ),
      }),
      columnHelper.accessor("dockerRepository", {
        header: () => <FormattedMessage id="admin.image" />,
        meta: {
          thClassName: styles.thDockerRepository,
        },
        cell: (props) => <ImageCell imageName={props.cell.getValue()} link={props.row.original.documentationUrl} />,
      }),
      columnHelper.accessor("dockerImageTag", {
        header: () => <FormattedMessage id="admin.currentVersion" />,
        meta: {
          thClassName: styles.thDockerImageTag,
        },
      }),
      ...(showVersionUpdateColumn
        ? [
<<<<<<< HEAD
            columnHelper.accessor("latestDockerImageTag", {
              header: () => (
                <FormContentTitle>
=======
            {
              Header: (
                <div className={styles.changeToHeader}>
>>>>>>> 1697b8ef
                  <FormattedMessage id="admin.changeTo" />
                </div>
              ),
              cell: (props) =>
                allowUpdateConnectors || (allowUploadCustomImage && props.row.original.releaseStage === "custom") ? (
                  <VersionCell
                    version={props.cell.getValue() || props.row.original.dockerImageTag}
                    id={Connector.id(props.row.original)}
                    onChange={onUpdateVersion}
<<<<<<< HEAD
                    feedback={feedbackList[Connector.id(props.row.original)]}
                    currentVersion={props.row.original.dockerImageTag}
                    updating={loading}
=======
                    currentVersion={row.original.dockerImageTag}
>>>>>>> 1697b8ef
                  />
                ) : null,
            }),
          ]
        : []),
    ],
<<<<<<< HEAD
    [columnHelper, allowUpdateConnectors, allowUploadCustomImage, onUpdateVersion, feedbackList, loading]
=======
    [allowUpdateConnectors, allowUploadCustomImage, onUpdateVersion]
>>>>>>> 1697b8ef
  );

  const renderHeaderControls = (section: "used" | "available") =>
    ((section === "used" && usedConnectorsDefinitions.length > 0) ||
      (section === "available" && usedConnectorsDefinitions.length === 0)) && (
      <FlexContainer>
        {allowUploadCustomImage && <CreateConnector type={type} />}
        <UpgradeAllButton
          disabled={!((hasNewConnectorVersion || isUpdateSuccess) && allowUpdateConnectors)}
          isLoading={loading}
          hasError={!!error && !loading}
          hasSuccess={isUpdateSuccess}
          onUpdate={onUpdate}
        />
      </FlexContainer>
    );

  const ctx = useMemo(
    () => ({
      updatingAll: loading,
      updatingDefinitionId,
      feedbackList,
    }),
    [feedbackList, loading, updatingDefinitionId]
  );

  const usedDefinitionColumns = useMemo(
    () => renderColumns(showVersionUpdateColumn(usedConnectorsDefinitions)),
    [renderColumns, showVersionUpdateColumn, usedConnectorsDefinitions]
  );
  const availableDefinitionColumns = useMemo(
    () => renderColumns(showVersionUpdateColumn(availableConnectorDefinitions)),
    [renderColumns, showVersionUpdateColumn, availableConnectorDefinitions]
  );

  return (
    <ConnectorsViewContext.Provider value={ctx}>
      <div className={styles.connectorsTable}>
        <HeadTitle
          titles={[{ id: "sidebar.settings" }, { id: type === "sources" ? "admin.sources" : "admin.destinations" }]}
        />
        <FlexContainer direction="column" gap="2xl">
          {usedConnectorsDefinitions.length > 0 && (
            <FlexContainer direction="column">
              <FlexContainer className={styles.title} alignItems="center">
                <FlexItem grow>
                  <Heading as="h2">
                    <FormattedMessage id={type === "sources" ? "admin.manageSource" : "admin.manageDestination"} />
                  </Heading>
                </FlexItem>
                {renderHeaderControls("used")}
              </FlexContainer>
              <Table columns={usedDefinitionColumns} data={usedConnectorsDefinitions} sortBy={defaultSorting} />
            </FlexContainer>
<<<<<<< HEAD
            <NextTable
              columns={renderColumns(showVersionUpdateColumn(usedConnectorsDefinitions))}
              data={usedConnectorsDefinitions}
              columnSort={defaultSorting}
            />
          </FlexContainer>
        )}
=======
          )}
>>>>>>> 1697b8ef

          <FlexContainer direction="column">
            <FlexContainer className={styles.title} alignItems="center">
              <FlexItem grow>
                <Heading as="h2">
                  <FormattedMessage id={type === "sources" ? "admin.availableSource" : "admin.availableDestinations"} />
                </Heading>
              </FlexItem>
              {renderHeaderControls("available")}
            </FlexContainer>
            <Table columns={availableDefinitionColumns} data={availableConnectorDefinitions} sortBy={defaultSorting} />
          </FlexContainer>
<<<<<<< HEAD
          <NextTable
            columns={renderColumns(showVersionUpdateColumn(availableConnectorDefinitions))}
            data={availableConnectorDefinitions}
            columnSort={defaultSorting}
          />
=======
>>>>>>> 1697b8ef
        </FlexContainer>
      </div>
    </ConnectorsViewContext.Provider>
  );
};

export default ConnectorsView;<|MERGE_RESOLUTION|>--- conflicted
+++ resolved
@@ -1,9 +1,5 @@
-<<<<<<< HEAD
 import { ColumnSort, createColumnHelper } from "@tanstack/react-table";
-import { useCallback } from "react";
-=======
 import { useCallback, useMemo } from "react";
->>>>>>> 1697b8ef
 import { FormattedMessage } from "react-intl";
 
 import { HeadTitle } from "components/common/HeadTitle";
@@ -19,10 +15,7 @@
 
 import ConnectorCell from "./ConnectorCell";
 import styles from "./ConnectorsView.module.scss";
-<<<<<<< HEAD
-=======
 import { ConnectorsViewContext } from "./ConnectorsViewContext";
->>>>>>> 1697b8ef
 import CreateConnector from "./CreateConnector";
 import ImageCell from "./ImageCell";
 import UpgradeAllButton from "./UpgradeAllButton";
@@ -110,15 +103,9 @@
       }),
       ...(showVersionUpdateColumn
         ? [
-<<<<<<< HEAD
             columnHelper.accessor("latestDockerImageTag", {
               header: () => (
-                <FormContentTitle>
-=======
-            {
-              Header: (
                 <div className={styles.changeToHeader}>
->>>>>>> 1697b8ef
                   <FormattedMessage id="admin.changeTo" />
                 </div>
               ),
@@ -128,24 +115,14 @@
                     version={props.cell.getValue() || props.row.original.dockerImageTag}
                     id={Connector.id(props.row.original)}
                     onChange={onUpdateVersion}
-<<<<<<< HEAD
-                    feedback={feedbackList[Connector.id(props.row.original)]}
                     currentVersion={props.row.original.dockerImageTag}
-                    updating={loading}
-=======
-                    currentVersion={row.original.dockerImageTag}
->>>>>>> 1697b8ef
                   />
                 ) : null,
             }),
           ]
         : []),
     ],
-<<<<<<< HEAD
-    [columnHelper, allowUpdateConnectors, allowUploadCustomImage, onUpdateVersion, feedbackList, loading]
-=======
-    [allowUpdateConnectors, allowUploadCustomImage, onUpdateVersion]
->>>>>>> 1697b8ef
+    [columnHelper, allowUpdateConnectors, allowUploadCustomImage, onUpdateVersion]
   );
 
   const renderHeaderControls = (section: "used" | "available") =>
@@ -198,19 +175,9 @@
                 </FlexItem>
                 {renderHeaderControls("used")}
               </FlexContainer>
-              <Table columns={usedDefinitionColumns} data={usedConnectorsDefinitions} sortBy={defaultSorting} />
+              <NextTable columns={usedDefinitionColumns} data={usedConnectorsDefinitions} columnSort={defaultSorting} />
             </FlexContainer>
-<<<<<<< HEAD
-            <NextTable
-              columns={renderColumns(showVersionUpdateColumn(usedConnectorsDefinitions))}
-              data={usedConnectorsDefinitions}
-              columnSort={defaultSorting}
-            />
-          </FlexContainer>
-        )}
-=======
           )}
->>>>>>> 1697b8ef
 
           <FlexContainer direction="column">
             <FlexContainer className={styles.title} alignItems="center">
@@ -221,16 +188,12 @@
               </FlexItem>
               {renderHeaderControls("available")}
             </FlexContainer>
-            <Table columns={availableDefinitionColumns} data={availableConnectorDefinitions} sortBy={defaultSorting} />
+            <NextTable
+              columns={availableDefinitionColumns}
+              data={availableConnectorDefinitions}
+              columnSort={defaultSorting}
+            />
           </FlexContainer>
-<<<<<<< HEAD
-          <NextTable
-            columns={renderColumns(showVersionUpdateColumn(availableConnectorDefinitions))}
-            data={availableConnectorDefinitions}
-            columnSort={defaultSorting}
-          />
-=======
->>>>>>> 1697b8ef
         </FlexContainer>
       </div>
     </ConnectorsViewContext.Provider>
