--- conflicted
+++ resolved
@@ -3,11 +3,7 @@
 import { CellProps } from "react-table";
 
 import { HeadTitle } from "components/common/HeadTitle";
-<<<<<<< HEAD
 import { FlexContainer, FlexItem } from "components/ui/Flex";
-=======
-import { FlexContainer } from "components/ui/Flex";
->>>>>>> 1c4b6a1f
 import { Heading } from "components/ui/Heading";
 import { Table } from "components/ui/Table";
 
@@ -18,16 +14,10 @@
 import { useCurrentWorkspace } from "hooks/services/useWorkspace";
 
 import ConnectorCell from "./ConnectorCell";
-<<<<<<< HEAD
 import styles from "./ConnectorsView.module.scss";
 import { ConnectorsViewContext } from "./ConnectorsViewContext";
 import CreateConnector from "./CreateConnector";
 import ImageCell from "./ImageCell";
-=======
-import CreateConnector from "./CreateConnector";
-import ImageCell from "./ImageCell";
-import { FormContentTitle } from "./PageComponents";
->>>>>>> 1c4b6a1f
 import UpgradeAllButton from "./UpgradeAllButton";
 import VersionCell from "./VersionCell";
 
@@ -139,7 +129,6 @@
       (section === "available" && usedConnectorsDefinitions.length === 0)) && (
       <FlexContainer>
         {allowUploadCustomImage && <CreateConnector type={type} />}
-<<<<<<< HEAD
         <UpgradeAllButton
           disabled={!((hasNewConnectorVersion || isUpdateSuccess) && allowUpdateConnectors)}
           isLoading={loading}
@@ -147,7 +136,7 @@
           hasSuccess={isUpdateSuccess}
           onUpdate={onUpdate}
         />
-      </div>
+      </FlexContainer>
     );
 
   const ctx = useMemo(
@@ -203,56 +192,6 @@
         </FlexContainer>
       </div>
     </ConnectorsViewContext.Provider>
-=======
-        {(hasNewConnectorVersion || isUpdateSuccess) && allowUpdateConnectors && (
-          <UpgradeAllButton
-            isLoading={loading}
-            hasError={!!error && !loading}
-            hasSuccess={isUpdateSuccess}
-            onUpdate={onUpdate}
-          />
-        )}
-      </FlexContainer>
-    );
-
-  return (
-    <>
-      <HeadTitle
-        titles={[{ id: "sidebar.settings" }, { id: type === "sources" ? "admin.sources" : "admin.destinations" }]}
-      />
-      <FlexContainer direction="column" gap="2xl">
-        {usedConnectorsDefinitions.length > 0 && (
-          <FlexContainer direction="column" gap="xl">
-            <FlexContainer alignItems="center" justifyContent="space-between">
-              <Heading as="h2" size="sm">
-                <FormattedMessage id={type === "sources" ? "admin.manageSource" : "admin.manageDestination"} />
-              </Heading>
-              {renderHeaderControls("used")}
-            </FlexContainer>
-            <Table
-              columns={renderColumns(showVersionUpdateColumn(usedConnectorsDefinitions))}
-              data={usedConnectorsDefinitions}
-              sortBy={defaultSorting}
-            />
-          </FlexContainer>
-        )}
-
-        <FlexContainer direction="column" gap="xl">
-          <FlexContainer alignItems="center" justifyContent="space-between">
-            <Heading as="h2" size="sm">
-              <FormattedMessage id={type === "sources" ? "admin.availableSource" : "admin.availableDestinations"} />
-            </Heading>
-            {renderHeaderControls("available")}
-          </FlexContainer>
-          <Table
-            columns={renderColumns(showVersionUpdateColumn(availableConnectorDefinitions))}
-            data={availableConnectorDefinitions}
-            sortBy={defaultSorting}
-          />
-        </FlexContainer>
-      </FlexContainer>
-    </>
->>>>>>> 1c4b6a1f
   );
 };
 
