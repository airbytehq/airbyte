--- conflicted
+++ resolved
@@ -9,15 +9,8 @@
 import useRouter from "hooks/useRouter";
 
 import { Sidebar } from "./components";
-<<<<<<< HEAD
-// import AccountPage from "./pages/AccountPage";
-import LanguagePage from "./pages/LanguagePage";
-import NotificationPage from "./pages/NotificationPage";
-// import PasswordPage from "./pages/PasswordPage";
-=======
 const LanguagePage = lazy(() => import("./pages/LanguagePage"));
 const NotificationPage = lazy(() => import("./pages/NotificationPage"));
->>>>>>> e4db0b6d
 
 const Container = styled.div`
   width: 100%;
@@ -43,11 +36,6 @@
   const { push } = useRouter();
 
   const menuItems: SideMenuItem[] = [
-    // {
-    //   path: `${AccountSettingsRoute.Account}`,
-    //   name: <FormattedMessage id="settings.accountSetting.account" />,
-    //   component: <AccountPage />,
-    // },
     {
       path: `${AccountSettingsRoute.Language}`,
       name: <FormattedMessage id="settings.accountSetting.language" />,
@@ -58,14 +46,6 @@
       name: <FormattedMessage id="settings.accountSetting.notifications" />,
       component: <NotificationPage />,
     },
-<<<<<<< HEAD
-    // {
-    //   path: `${AccountSettingsRoute.Password}`,
-    //   name: <FormattedMessage id="settings.accountSetting.password" />,
-    //   component: <PasswordPage />,
-    // },
-=======
->>>>>>> e4db0b6d
   ];
 
   const onSelectItem = (path: string) => push(path);
