--- conflicted
+++ resolved
@@ -32,22 +32,9 @@
     const { file } = await fetchLogs({ logType });
     const name = `${logType}-logs.txt`;
 
-<<<<<<< HEAD
-    if (!file) {
-      return;
-    }
-
-    const element = document.createElement("a");
-    element.href = URL.createObjectURL(file);
-    element.download = `${logType}-logs.txt`;
-    document.body.appendChild(element); // Required for this to work in FireFox
-    element.click();
-    document.body.removeChild(element);
-=======
     if (file) {
       downloadFile(file, name);
     }
->>>>>>> 2282a4ae
   };
 
   // TODO: get rid of useAsyncFn and use react-query
