import React, { useState } from "react";
<<<<<<< HEAD
import useWorkspace from "components/hooks/services/useWorkspace";
=======
>>>>>>> 7fda9a23
import { FormattedMessage } from "react-intl";
import { useAsyncFn } from "react-use";

import useWorkspace from "components/hooks/services/useWorkspaceHook";

const useWorkspaceEditor = (): {
  updateData: (data: {
    email?: string;
    anonymousDataCollection: boolean;
    news: boolean;
    securityUpdates: boolean;
  }) => Promise<void>;
  errorMessage: React.ReactNode;
  successMessage: React.ReactNode;
  loading?: boolean;
} => {
  const { updatePreferences } = useWorkspace();
  const [errorMessage, setErrorMessage] = useState<React.ReactNode>(null);
  const [successMessage, setSuccessMessage] = useState<React.ReactNode>(null);

  const [{ loading }, updateData] = useAsyncFn(
    async (data: {
      news: boolean;
      securityUpdates: boolean;
      anonymousDataCollection: boolean;
      email?: string;
    }) => {
      setErrorMessage(null);
      setSuccessMessage(null);
      try {
        await updatePreferences({
          email: data.email,
          anonymousDataCollection: data.anonymousDataCollection,
          news: data.news,
          securityUpdates: data.securityUpdates,
        });
        setSuccessMessage(<FormattedMessage id="form.changesSaved" />);
      } catch (e) {
        setErrorMessage(<FormattedMessage id="form.someError" />);
      }
    },
    [setErrorMessage, setSuccessMessage]
  );

  return {
    updateData,
    errorMessage,
    successMessage,
    loading,
  };
};

export default useWorkspaceEditor;<|MERGE_RESOLUTION|>--- conflicted
+++ resolved
@@ -1,8 +1,4 @@
 import React, { useState } from "react";
-<<<<<<< HEAD
-import useWorkspace from "components/hooks/services/useWorkspace";
-=======
->>>>>>> 7fda9a23
 import { FormattedMessage } from "react-intl";
 import { useAsyncFn } from "react-use";
 
