--- conflicted
+++ resolved
@@ -4,11 +4,7 @@
 import { FormattedMessage } from "react-intl";
 import { Link, useLocation } from "react-router-dom";
 
-<<<<<<< HEAD
-import { EmptyResourceBlock } from "components/EmptyResourceBlock";
-=======
 import { EmptyResourceBlock } from "components/common/EmptyResourceBlock";
->>>>>>> 354db219
 import { RotateIcon } from "components/icons/RotateIcon";
 import { useAttemptLink } from "components/JobItem/attemptLinkUtils";
 import { Button } from "components/ui/Button";
