--- conflicted
+++ resolved
@@ -3,12 +3,8 @@
 import React, { useEffect, useState } from "react";
 import { FormattedMessage } from "react-intl";
 
-<<<<<<< HEAD
-import { Button, ContentCard } from "components";
-=======
-import { Button, LoadingButton } from "components";
+import { Button } from "components";
 import { Card } from "components/base/Card";
->>>>>>> 8852d52c
 import { Tooltip } from "components/base/Tooltip";
 import EmptyResource from "components/EmptyResourceBlock";
 import { RotateIcon } from "components/icons/RotateIcon";
