import { faXmark } from "@fortawesome/free-solid-svg-icons";
import { FontAwesomeIcon } from "@fortawesome/react-fontawesome";
import React, { useEffect, useState } from "react";
import { FormattedMessage } from "react-intl";
import { Link, useLocation } from "react-router-dom";

import { Button, LoadingButton } from "components";
import { Card } from "components/base/Card";
import { Tooltip } from "components/base/Tooltip";
import EmptyResource from "components/EmptyResourceBlock";
import { RotateIcon } from "components/icons/RotateIcon";
import { useAttemptLink } from "components/JobItem/attemptLinkUtils";

import { getFrequencyType } from "config/utils";
import { Action, Namespace } from "core/analytics";
import { ConnectionStatus, JobWithAttemptsRead, WebBackendConnectionRead } from "core/request/AirbyteClient";
import Status from "core/statuses";
import { useTrackPage, PageTrackingCodes, useAnalyticsService } from "hooks/services/Analytics";
import { useConfirmationModalService } from "hooks/services/ConfirmationModal";
import { FeatureItem, useFeature } from "hooks/services/Feature";
import { useResetConnection, useSyncConnection } from "hooks/services/useConnectionHook";
import { useCancelJob, useListJobs } from "services/job/JobService";

import JobsList from "./JobsList";
import styles from "./StatusView.module.scss";

const JOB_PAGE_SIZE_INCREMENT = 25;

enum ActionType {
  RESET = "reset_connection",
  SYNC = "sync",
}

interface ActiveJob {
  id: number;
  action: ActionType;
  isCanceling: boolean;
}

interface StatusViewProps {
  connection: WebBackendConnectionRead;
  isStatusUpdating?: boolean;
}

const getJobRunningOrPending = (jobs: JobWithAttemptsRead[]) => {
  return jobs.find((jobWithAttempts) => {
    const jobStatus = jobWithAttempts?.job?.status;
    return jobStatus === Status.PENDING || jobStatus === Status.RUNNING || jobStatus === Status.INCOMPLETE;
  });
};

const StatusView: React.FC<StatusViewProps> = ({ connection }) => {
  useTrackPage(PageTrackingCodes.CONNECTIONS_ITEM_STATUS);
  const [activeJob, setActiveJob] = useState<ActiveJob>();
  const [jobPageSize, setJobPageSize] = useState(JOB_PAGE_SIZE_INCREMENT);
  const analyticsService = useAnalyticsService();
  const { jobId: linkedJobId } = useAttemptLink();
  const { pathname } = useLocation();
  const {
    jobs,
    totalJobCount,
    isPreviousData: isJobPageLoading,
  } = useListJobs({
    configId: connection.connectionId,
    configTypes: ["sync", "reset_connection"],
    includingJobId: linkedJobId ? Number(linkedJobId) : undefined,
    pagination: {
      pageSize: jobPageSize,
    },
  });

  const linkedJobNotFound = linkedJobId && jobs.length === 0;
  const moreJobPagesAvailable = !linkedJobNotFound && jobPageSize < totalJobCount;

  useEffect(() => {
    const jobRunningOrPending = getJobRunningOrPending(jobs);

    setActiveJob(
      (state) =>
        ({
          id: jobRunningOrPending?.job?.id,
          action: jobRunningOrPending?.job?.configType,
          isCanceling: state?.isCanceling && !!jobRunningOrPending,
          // We need to disable button when job is canceled but the job list still has a running job
        } as ActiveJob)
    );

    // necessary because request to listJobs may return a result larger than the current page size if a linkedJobId is passed in
    setJobPageSize((prevJobPageSize) => Math.max(prevJobPageSize, jobs.length));
  }, [jobs]);

  const { openConfirmationModal, closeConfirmationModal } = useConfirmationModalService();

  const allowSync = useFeature(FeatureItem.AllowSync);
  const cancelJob = useCancelJob();

  const { mutateAsync: resetConnection } = useResetConnection();
  const { mutateAsync: syncConnection } = useSyncConnection();

  const onSync = () => syncConnection(connection);
  const onReset = () => resetConnection(connection.connectionId);

  const onResetDataButtonClick = () => {
    openConfirmationModal({
      text: `form.resetDataText`,
      title: `form.resetData`,
      submitButtonText: "form.reset",
      cancelButtonText: "form.noNeed",
      onSubmit: async () => {
        await onReset();
        setActiveJob((state) => ({ ...state, action: ActionType.RESET } as ActiveJob));
        closeConfirmationModal();
      },
      submitButtonDataId: "reset",
    });
  };

  const onSyncNowButtonClick = () => {
    setActiveJob((state) => ({ ...state, action: ActionType.SYNC } as ActiveJob));
    return onSync();
  };

  const onCancelJob = () => {
    if (!activeJob?.id) {
      return;
    }
    setActiveJob((state) => ({ ...state, isCanceling: true } as ActiveJob));
    return cancelJob(activeJob.id);
  };

  const onLoadMoreJobs = () => {
    setJobPageSize((prevJobPageSize) => prevJobPageSize + JOB_PAGE_SIZE_INCREMENT);

    analyticsService.track(Namespace.CONNECTION, Action.LOAD_MORE_JOBS, {
      actionDescription: "Load more jobs button was clicked",
      connection_id: connection.connectionId,
      connector_source: connection.source?.sourceName,
      connector_source_definition_id: connection.source?.sourceDefinitionId,
      connector_destination: connection.destination?.destinationName,
      connector_destination_definition_id: connection.destination?.destinationDefinitionId,
      frequency: getFrequencyType(connection.schedule),
      job_page_size: jobPageSize,
    });
  };

  const cancelJobBtn = (
    <Button className={styles.cancelButton} disabled={!activeJob?.id || activeJob.isCanceling} onClick={onCancelJob}>
      <FontAwesomeIcon className={styles.iconXmark} icon={faXmark} />
      {activeJob?.action === ActionType.RESET && <FormattedMessage id="connection.cancelReset" />}
      {activeJob?.action === ActionType.SYNC && <FormattedMessage id="connection.cancelSync" />}
    </Button>
  );

  return (
    <div className={styles.statusView}>
      <Card
        className={styles.contentCard}
        title={
          <div className={styles.title}>
            <FormattedMessage id="sources.syncHistory" />
            {connection.status === ConnectionStatus.active && (
              <div className={styles.actions}>
                {!activeJob?.action && (
                  <>
                    <Button className={styles.resetButton} secondary onClick={onResetDataButtonClick}>
                      <FormattedMessage id="connection.resetData" />
                    </Button>
                    <Button className={styles.syncButton} disabled={!allowSync} onClick={onSyncNowButtonClick}>
                      <div className={styles.iconRotate}>
                        <RotateIcon />
                      </div>
                      <FormattedMessage id="sources.syncNow" />
                    </Button>
                  </>
                )}
                {activeJob?.action && !activeJob.isCanceling && cancelJobBtn}
                {activeJob?.action && activeJob.isCanceling && (
                  <Tooltip control={cancelJobBtn} cursor="not-allowed">
                    <FormattedMessage id="connection.canceling" />
                  </Tooltip>
                )}
              </div>
            )}
          </div>
        }
      >
<<<<<<< HEAD
        {jobs.length ? (
          <JobsList jobs={jobs} />
        ) : linkedJobNotFound ? (
          <EmptyResource
            text={<FormattedMessage id="connection.linkedJobNotFound" />}
            description={
              <Link to={pathname}>
                <FormattedMessage id="connection.returnToSyncHistory" />
              </Link>
            }
          />
        ) : (
          <EmptyResource text={<FormattedMessage id="sources.noSync" />} />
        )}
      </ContentCard>
=======
        {jobs.length ? <JobsList jobs={jobs} /> : <EmptyResource text={<FormattedMessage id="sources.noSync" />} />}
      </Card>
>>>>>>> 835ff309

      {(moreJobPagesAvailable || isJobPageLoading) && (
        <footer className={styles.footer}>
          <LoadingButton isLoading={isJobPageLoading} onClick={onLoadMoreJobs}>
            <FormattedMessage id="connection.loadMoreJobs" />
          </LoadingButton>
        </footer>
      )}
    </div>
  );
};

export default StatusView;<|MERGE_RESOLUTION|>--- conflicted
+++ resolved
@@ -184,7 +184,6 @@
           </div>
         }
       >
-<<<<<<< HEAD
         {jobs.length ? (
           <JobsList jobs={jobs} />
         ) : linkedJobNotFound ? (
@@ -199,11 +198,7 @@
         ) : (
           <EmptyResource text={<FormattedMessage id="sources.noSync" />} />
         )}
-      </ContentCard>
-=======
-        {jobs.length ? <JobsList jobs={jobs} /> : <EmptyResource text={<FormattedMessage id="sources.noSync" />} />}
       </Card>
->>>>>>> 835ff309
 
       {(moreJobPagesAvailable || isJobPageLoading) && (
         <footer className={styles.footer}>
