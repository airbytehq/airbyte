--- conflicted
+++ resolved
@@ -2,11 +2,8 @@
 
 import DeleteBlock from "components/DeleteBlock";
 
-<<<<<<< HEAD
+import { PageTrackingCodes, useTrackPage } from "hooks/services/Analytics";
 import { useAdvancedModeSetting } from "hooks/services/useAdvancedModeSetting";
-=======
-import { PageTrackingCodes, useTrackPage } from "hooks/services/Analytics";
->>>>>>> dd6baf90
 import { useDeleteConnection } from "hooks/services/useConnectionHook";
 
 import { WebBackendConnectionRead } from "../../../../../core/request/AirbyteClient";
@@ -20,11 +17,8 @@
 const SettingsView: React.FC<SettingsViewProps> = ({ connection }) => {
   const { mutateAsync: deleteConnection } = useDeleteConnection();
 
-<<<<<<< HEAD
   const [isAdvancedMode] = useAdvancedModeSetting();
-=======
   useTrackPage(PageTrackingCodes.CONNECTIONS_ITEM_SETTINGS);
->>>>>>> dd6baf90
   const onDelete = () => deleteConnection(connection);
 
   return (
