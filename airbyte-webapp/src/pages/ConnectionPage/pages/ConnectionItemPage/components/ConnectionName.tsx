import { faPenToSquare } from "@fortawesome/free-regular-svg-icons";
import { FontAwesomeIcon } from "@fortawesome/react-fontawesome";
<<<<<<< HEAD
import { ChangeEvent, FC, useState } from "react";
=======
import React, { ChangeEvent, useState } from "react";
>>>>>>> 0796b35e
import styled from "styled-components";

import { Input } from "components";

import { WebBackendConnectionRead } from "core/request/AirbyteClient";
import { useUpdateConnection } from "hooks/services/useConnectionHook";
import addEnterEscFuncForInput from "utils/addEnterEscFuncForInput";

interface ConnectionNameProps {
  connection: WebBackendConnectionRead;
}

const MainContainer = styled.div`
  margin-top: 10px;
  display: flex;
  align-items: center;
  justify-content: center;
`;

const Icon = styled(FontAwesomeIcon)`
  display: none;
  position: absolute;
  right: 20px;
  font-size: 18px;
  color: ${({ theme }) => theme.primaryColor};
`;

const NameContainer = styled.div`
  width: 650px;
  background-color: rgba(255, 235, 215, 0.4);
  display: flex;
  align-items: center;
  position: relative;
  padding: 0 20px;
  border-radius: 8px;
  border: 1px solid rgba(255, 235, 215, 0.4);

  &:hover {
    cursor: pointer;
    border: ${({ theme }) => `1px solid ${theme.primaryColor}`};
    background-color: ${({ theme }) => theme.primaryColor12};
  }

  &:hover ${Icon} {
    display: block;
  }
`;

const EditingContainer = styled.div`
  width: 650px;
  display: flex;
  background-color: white;
  justify-content: center;
  align-items: center;
  border-radius: 8px;
  border: ${({ theme }) => `1px solid ${theme.primaryColor}`};
`;

const InputContainer = styled.div`
  height: 50px;
  width: 100%;

  div {
    border-radius: 8px;
    border: none;
    box-shadow: none;
    background-color: white !important;
  }
`;

const Name = styled.div`
  flex-grow: 1;
`;

const H2 = styled.h2`
  font-weight: 700;
  font-size: 24px;
  line-height: 29px;
  text-align: center;
  color: #1a194d;
  margin: 10px;
`;

const StyledInput = styled(Input)`
  border-radius: 8px;
  background-color: white;
  font-size: 24px;
  height: 50px;
  text-align: center;
  div {
    border: none;
  }
`;

const InputWithKeystroke = addEnterEscFuncForInput(StyledInput);

const ConnectionName: FC<ConnectionNameProps> = ({ connection }) => {
  const { name } = connection;
  const [editingState, setEditingState] = useState(false);
  const [loading, setLoading] = useState(false);
  const [connectionName, setConnectionName] = useState<string | undefined>(connection.name);
  const [connectionNameBackup, setConnectionNameBackup] = useState(connectionName);
  const { mutateAsync: updateConnection } = useUpdateConnection();

  const inputChange = ({ currentTarget: { value } }: ChangeEvent<HTMLInputElement>) => setConnectionName(value);

  const onEscape: React.KeyboardEventHandler<HTMLInputElement> = (event) => {
    event.stopPropagation();
    setEditingState(false);
    setConnectionName(name);
  };

  const onEnter: React.KeyboardEventHandler<HTMLInputElement> = async (event) => {
    event.stopPropagation();
    await updateConnectionAsync();
  };

  const onBlur = async () => {
    await updateConnectionAsync();
  };

  const updateConnectionAsync = async () => {
    if (connectionName === undefined || connection.name === connectionName.trim() || !connectionName.trim()) {
      setConnectionName(connectionNameBackup);
      setEditingState(false);
      return;
    }

    const connectionNameTrimmed = connectionName.trim();
    try {
      setLoading(true);

      await updateConnection({
<<<<<<< HEAD
        name: connectionNameTrimmed,
=======
>>>>>>> 0796b35e
        connectionId: connection.connectionId,
        syncCatalog: connection.syncCatalog,
        prefix: connection.prefix,
        schedule: connection.schedule || null,
        namespaceDefinition: connection.namespaceDefinition,
        namespaceFormat: connection.namespaceFormat,
        operations: connection.operations,
        status: connection.status,
        name: connectionName,
      });

      setConnectionName(connectionNameTrimmed);
      setConnectionNameBackup(connectionNameTrimmed);
    } catch (e) {
      console.error(e.message);
      setConnectionName(connectionNameBackup);
    } finally {
      setLoading(false);
    }

    setEditingState(false);
  };

  return (
    <MainContainer>
      {!editingState && (
        <NameContainer onClick={() => setEditingState(true)}>
          <Name>
            <H2>{name}</H2>
          </Name>
          <Icon icon={faPenToSquare} />
        </NameContainer>
      )}
      {editingState && (
        <EditingContainer>
          <InputContainer onBlur={onBlur}>
            <InputWithKeystroke
              value={connectionName}
              onChange={inputChange}
              onEscape={onEscape}
              onEnter={onEnter}
              disabled={loading}
              defaultFocus
            />
          </InputContainer>
        </EditingContainer>
      )}
    </MainContainer>
  );
};

export default ConnectionName;<|MERGE_RESOLUTION|>--- conflicted
+++ resolved
@@ -1,10 +1,6 @@
 import { faPenToSquare } from "@fortawesome/free-regular-svg-icons";
 import { FontAwesomeIcon } from "@fortawesome/react-fontawesome";
-<<<<<<< HEAD
-import { ChangeEvent, FC, useState } from "react";
-=======
-import React, { ChangeEvent, useState } from "react";
->>>>>>> 0796b35e
+import React, { ChangeEvent, FC, useState } from "react";
 import styled from "styled-components";
 
 import { Input } from "components";
@@ -101,7 +97,7 @@
 
 const InputWithKeystroke = addEnterEscFuncForInput(StyledInput);
 
-const ConnectionName: FC<ConnectionNameProps> = ({ connection }) => {
+const ConnectionName: React.FC<ConnectionNameProps> = ({ connection }) => {
   const { name } = connection;
   const [editingState, setEditingState] = useState(false);
   const [loading, setLoading] = useState(false);
@@ -138,10 +134,6 @@
       setLoading(true);
 
       await updateConnection({
-<<<<<<< HEAD
-        name: connectionNameTrimmed,
-=======
->>>>>>> 0796b35e
         connectionId: connection.connectionId,
         syncCatalog: connection.syncCatalog,
         prefix: connection.prefix,
@@ -150,7 +142,7 @@
         namespaceFormat: connection.namespaceFormat,
         operations: connection.operations,
         status: connection.status,
-        name: connectionName,
+        name: connectionNameTrimmed,
       });
 
       setConnectionName(connectionNameTrimmed);
