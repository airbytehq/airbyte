--- conflicted
+++ resolved
@@ -5,18 +5,7 @@
 
 import { ContentCard, H4 } from "components";
 
-<<<<<<< HEAD
 import { NormalizationType, OperatorType, Transformation } from "core/domain/connection";
-=======
-import {
-  Connection,
-  ConnectionStatus,
-  NormalizationType,
-  Operation,
-  OperatorType,
-  Transformation,
-} from "core/domain/connection";
->>>>>>> 9789ffda
 import { FeatureItem, useFeatureService } from "hooks/services/Feature";
 import { useUpdateConnection } from "hooks/services/useConnectionHook";
 import { useCurrentWorkspace } from "hooks/services/useWorkspace";
@@ -33,17 +22,11 @@
 } from "views/Connection/ConnectionForm/formConfig";
 import { FormCard } from "views/Connection/FormCard";
 
-<<<<<<< HEAD
-import { OperationRead, WebBackendConnectionRead } from "../../../../../core/request/AirbyteClient";
+import { ConnectionStatus, OperationRead, WebBackendConnectionRead } from "../../../../../core/request/AirbyteClient";
 
-type TransformationViewProps = {
+interface TransformationViewProps {
   connection: WebBackendConnectionRead;
-};
-=======
-interface TransformationViewProps {
-  connection: Connection;
 }
->>>>>>> 9789ffda
 
 const Content = styled.div`
   max-width: 1073px;
@@ -131,7 +114,7 @@
   const supportsNormalization = definition.supportsNormalization;
   const supportsDbt = hasFeature(FeatureItem.AllowCustomDBT) && definition.supportsDbt;
 
-  const mode = connection.status === ConnectionStatus.DEPRECATED ? "readonly" : "edit";
+  const mode = connection.status === ConnectionStatus.deprecated ? "readonly" : "edit";
 
   const onSubmit: FormikOnSubmit<{ transformations?: Transformation[]; normalization?: NormalizationType }> = async (
     values,
