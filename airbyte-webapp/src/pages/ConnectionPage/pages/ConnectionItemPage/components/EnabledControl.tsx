--- conflicted
+++ resolved
@@ -4,16 +4,10 @@
 
 import { Toggle } from "components";
 
-<<<<<<< HEAD
 import { useAnalyticsService } from "hooks/services/Analytics/useAnalyticsService";
 import { useUpdateConnection } from "hooks/services/useConnectionHook";
 
-import { WebBackendConnectionRead } from "../../../../../core/request/GeneratedApi";
-=======
-import { Connection, ConnectionStatus } from "core/domain/connection";
-import { useAnalyticsService } from "hooks/services/Analytics/useAnalyticsService";
-import { useUpdateConnection } from "hooks/services/useConnectionHook";
->>>>>>> e2e6aaea
+import { ConnectionStatus, WebBackendConnectionRead } from "../../../../../core/request/GeneratedApi";
 
 const ToggleLabel = styled.label`
   text-transform: uppercase;
@@ -51,11 +45,11 @@
       namespaceFormat: connection.namespaceFormat,
       prefix: connection.prefix,
       operations: connection.operations,
-      status: connection.status === ConnectionStatus.ACTIVE ? ConnectionStatus.INACTIVE : ConnectionStatus.ACTIVE,
+      status: connection.status === ConnectionStatus.active ? ConnectionStatus.inactive : ConnectionStatus.active,
     });
 
     analyticsService.track("Source - Action", {
-      action: connection.status === ConnectionStatus.ACTIVE ? "Disable connection" : "Reenable connection",
+      action: connection.status === ConnectionStatus.active ? "Disable connection" : "Reenable connection",
       connector_source: connection.source?.sourceName,
       connector_source_id: connection.source?.sourceDefinitionId,
       connector_destination: connection.destination?.name,
@@ -67,12 +61,12 @@
   return (
     <Content>
       <ToggleLabel htmlFor="toggle-enabled-source">
-        <FormattedMessage id={connection.status === ConnectionStatus.ACTIVE ? "tables.enabled" : "tables.disabled"} />
+        <FormattedMessage id={connection.status === ConnectionStatus.active ? "tables.enabled" : "tables.disabled"} />
       </ToggleLabel>
       <Toggle
         disabled={disabled}
         onChange={onChangeStatus}
-        checked={connection.status === ConnectionStatus.ACTIVE}
+        checked={connection.status === ConnectionStatus.active}
         id="toggle-enabled-source"
       />
     </Content>
