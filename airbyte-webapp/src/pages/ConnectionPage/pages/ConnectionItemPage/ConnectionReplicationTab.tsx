--- conflicted
+++ resolved
@@ -174,8 +174,11 @@
         >
           {({ values, isSubmitting, isValid, dirty, resetForm, status }) => (
             <Form>
-<<<<<<< HEAD
-              <ConnectionFormFields values={values} isSubmitting={isSubmitting} dirty={dirty} />
+              <ConnectionFormFields
+                values={values}
+                isSubmitting={isSubmitting}
+                dirty={dirty || schemaHasBeenRefreshed}
+              />
               {status.editControlsVisible && (
                 <EditControls
                   isSubmitting={isSubmitting}
@@ -183,32 +186,13 @@
                   dirty={dirty}
                   resetForm={async () => {
                     resetForm();
-                    setSchemaHasBeenRefreshed(false);
+                    discardRefreshedSchema();
                   }}
                   successMessage={saved && !dirty && <FormattedMessage id="form.changesSaved" />}
                   errorMessage={getErrorMessage(isValid, dirty)}
                   enableControls={schemaHasBeenRefreshed || dirty}
                 />
               )}
-=======
-              <ConnectionFormFields
-                values={values}
-                isSubmitting={isSubmitting}
-                dirty={dirty || schemaHasBeenRefreshed}
-              />
-              <EditControls
-                isSubmitting={isSubmitting}
-                submitDisabled={!isValid}
-                dirty={dirty}
-                resetForm={async () => {
-                  resetForm();
-                  discardRefreshedSchema();
-                }}
-                successMessage={saved && !dirty && <FormattedMessage id="form.changesSaved" />}
-                errorMessage={getErrorMessage(isValid, dirty)}
-                enableControls={schemaHasBeenRefreshed || dirty}
-              />
->>>>>>> f11507b2
             </Form>
           )}
         </Formik>
