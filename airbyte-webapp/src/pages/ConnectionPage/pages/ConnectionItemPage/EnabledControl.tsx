--- conflicted
+++ resolved
@@ -5,15 +5,9 @@
 
 import { Switch } from "components/ui/Switch";
 
-import { getFrequencyType } from "config/utils";
 import { Action, Namespace } from "core/analytics";
-<<<<<<< HEAD
+import { getFrequencyFromScheduleData } from "core/analytics/utils";
 import { ConnectionStatus } from "core/request/AirbyteClient";
-=======
-import { getFrequencyFromScheduleData } from "core/analytics/utils";
-import { buildConnectionUpdate } from "core/domain/connection";
-import { ConnectionStatus, WebBackendConnectionRead } from "core/request/AirbyteClient";
->>>>>>> 3b22d80f
 import { useAnalyticsService } from "hooks/services/Analytics";
 import { useConnectionEditService } from "hooks/services/ConnectionEdit/ConnectionEditService";
 
@@ -36,21 +30,12 @@
 
 interface EnabledControlProps {
   disabled?: boolean;
-<<<<<<< HEAD
 }
 
 const EnabledControl: React.FC<EnabledControlProps> = ({ disabled }) => {
-=======
-  onStatusUpdating?: (updating: boolean) => void;
-}
-
-const EnabledControl: React.FC<EnabledControlProps> = ({ connection, disabled, onStatusUpdating }) => {
-  const { mutateAsync: updateConnection, isLoading } = useUpdateConnection();
->>>>>>> 3b22d80f
   const analyticsService = useAnalyticsService();
 
   const { connection, updateConnection, connectionUpdating } = useConnectionEditService();
-  const frequencyType = getFrequencyType(connection.scheduleData?.basicSchedule);
 
   const [{ loading }, onChangeStatus] = useAsyncFn(async () => {
     await updateConnection({
@@ -76,7 +61,6 @@
     connection.source?.sourceDefinitionId,
     connection.source?.sourceName,
     connection.status,
-    frequencyType,
     updateConnection,
   ]);
 
