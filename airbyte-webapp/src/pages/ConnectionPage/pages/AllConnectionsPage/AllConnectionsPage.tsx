import React, { Suspense } from "react";
import { FormattedMessage } from "react-intl";

import { Button, LoadingPage, MainPageWithScroll, PageTitle } from "components";
import ConnectionsTable from "./components/ConnectionsTable";
import useRouter from "hooks/useRouter";
import HeadTitle from "components/HeadTitle";
import Placeholder, { ResourceTypes } from "components/Placeholder";
<<<<<<< HEAD
=======
import useWorkspace from "hooks/services/useWorkspace";
import { FeatureItem, useFeatureService } from "hooks/services/Feature";
>>>>>>> 8b388c6b
import { RoutePaths } from "../../../routePaths";
import { useConnectionList } from "hooks/services/useConnectionHook";

const AllConnectionsPage: React.FC = () => {
  const { push } = useRouter();

<<<<<<< HEAD
  const { connections } = useConnectionList();
=======
  const { connections } = useResource(ConnectionResource.listShape(), {
    workspaceId: workspace.workspaceId,
  });
  const { hasFeature } = useFeatureService();
  const allowCreateConnection = hasFeature(FeatureItem.AllowCreateConnection);
>>>>>>> 8b388c6b

  const onClick = () => push(`${RoutePaths.ConnectionNew}`);

  return (
    <MainPageWithScroll
      headTitle={<HeadTitle titles={[{ id: "sidebar.connections" }]} />}
      pageTitle={
        <PageTitle
          title={<FormattedMessage id="sidebar.connections" />}
          endComponent={
            <Button onClick={onClick} disabled={!allowCreateConnection}>
              <FormattedMessage id="connection.newConnection" />
            </Button>
          }
        />
      }
    >
      <Suspense fallback={<LoadingPage />}>
        {connections.length ? (
          <ConnectionsTable connections={connections} />
        ) : (
          <Placeholder resource={ResourceTypes.Connections} />
        )}
      </Suspense>
    </MainPageWithScroll>
  );
};

export default AllConnectionsPage;<|MERGE_RESOLUTION|>--- conflicted
+++ resolved
@@ -6,26 +6,16 @@
 import useRouter from "hooks/useRouter";
 import HeadTitle from "components/HeadTitle";
 import Placeholder, { ResourceTypes } from "components/Placeholder";
-<<<<<<< HEAD
-=======
-import useWorkspace from "hooks/services/useWorkspace";
 import { FeatureItem, useFeatureService } from "hooks/services/Feature";
->>>>>>> 8b388c6b
 import { RoutePaths } from "../../../routePaths";
 import { useConnectionList } from "hooks/services/useConnectionHook";
 
 const AllConnectionsPage: React.FC = () => {
   const { push } = useRouter();
 
-<<<<<<< HEAD
   const { connections } = useConnectionList();
-=======
-  const { connections } = useResource(ConnectionResource.listShape(), {
-    workspaceId: workspace.workspaceId,
-  });
   const { hasFeature } = useFeatureService();
   const allowCreateConnection = hasFeature(FeatureItem.AllowCreateConnection);
->>>>>>> 8b388c6b
 
   const onClick = () => push(`${RoutePaths.ConnectionNew}`);
 
