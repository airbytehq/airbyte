import { faPlus } from "@fortawesome/free-solid-svg-icons";
import { FontAwesomeIcon } from "@fortawesome/react-fontawesome";
import React, { Suspense } from "react";
import { FormattedMessage } from "react-intl";
import { useNavigate } from "react-router-dom";

import { Button, LoadingPage, MainPageWithScroll, PageTitle } from "components";
import { EmptyResourceListView } from "components/EmptyResourceListView";
import HeadTitle from "components/HeadTitle";

import { useTrackPage, PageTrackingCodes } from "hooks/services/Analytics";
import { useConnectionList } from "hooks/services/useConnectionHook";

import { RoutePaths } from "../../../routePaths";
import ConnectionsTable from "./components/ConnectionsTable";

const AllConnectionsPage: React.FC = () => {
  const navigate = useNavigate();

  useTrackPage(PageTrackingCodes.CONNECTIONS_LIST);
  const { connections } = useConnectionList();

  const onCreateClick = () => navigate(`${RoutePaths.ConnectionNew}`);

  return (
    <Suspense fallback={<LoadingPage />}>
      {connections.length ? (
        <MainPageWithScroll
          headTitle={<HeadTitle titles={[{ id: "sidebar.connections" }]} />}
          pageTitle={
            <PageTitle
              title={<FormattedMessage id="sidebar.connections" />}
              endComponent={
<<<<<<< HEAD
                <Button
                  variant="primary"
                  size="sm"
                  icon={<FontAwesomeIcon icon={faPlus} />}
                  onClick={onCreateClick}
                  disabled={!allowCreateConnection}
                >
=======
                <Button onClick={onCreateClick}>
>>>>>>> f1524e0c
                  <FormattedMessage id="connection.newConnection" />
                </Button>
              }
            />
          }
        >
          <ConnectionsTable connections={connections} />
        </MainPageWithScroll>
      ) : (
        <EmptyResourceListView resourceType="connections" onCreateClick={onCreateClick} />
      )}
    </Suspense>
  );
};

export default AllConnectionsPage;<|MERGE_RESOLUTION|>--- conflicted
+++ resolved
@@ -1,5 +1,3 @@
-import { faPlus } from "@fortawesome/free-solid-svg-icons";
-import { FontAwesomeIcon } from "@fortawesome/react-fontawesome";
 import React, { Suspense } from "react";
 import { FormattedMessage } from "react-intl";
 import { useNavigate } from "react-router-dom";
@@ -31,17 +29,7 @@
             <PageTitle
               title={<FormattedMessage id="sidebar.connections" />}
               endComponent={
-<<<<<<< HEAD
-                <Button
-                  variant="primary"
-                  size="sm"
-                  icon={<FontAwesomeIcon icon={faPlus} />}
-                  onClick={onCreateClick}
-                  disabled={!allowCreateConnection}
-                >
-=======
-                <Button onClick={onCreateClick}>
->>>>>>> f1524e0c
+                <Button variant="primary" size="sm" onClick={onCreateClick}>
                   <FormattedMessage id="connection.newConnection" />
                 </Button>
               }
