--- conflicted
+++ resolved
@@ -6,11 +6,7 @@
 // TODO: create separate component for source and destinations forms
 import SourceForm from "pages/SourcesPage/pages/CreateSourcePage/components/SourceForm";
 import { ConnectionConfiguration } from "core/domain/connection";
-<<<<<<< HEAD
 import { useSourceDefinitionList } from "services/connector/SourceDefinitionService";
-=======
-import { useSourceDefinitionList } from "hooks/services/useSourceDefinition";
->>>>>>> 8b388c6b
 
 type IProps = {
   afterSubmit: () => void;
@@ -19,11 +15,6 @@
 const SourceFormComponent: React.FC<IProps> = ({ afterSubmit }) => {
   const { push, location } = useRouter();
   const [successRequest, setSuccessRequest] = useState(false);
-<<<<<<< HEAD
-  const [errorStatusRequest, setErrorStatusRequest] = useState(null);
-
-=======
->>>>>>> 8b388c6b
   const { sourceDefinitions } = useSourceDefinitionList();
   const { createSource } = useSource();
 
