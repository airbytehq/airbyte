import React, { useState } from "react";
import { FormattedMessage } from "react-intl";
import { useLocation, useNavigate } from "react-router-dom";

import { LoadingPage, PageTitle } from "components";
import ConnectionBlock from "components/ConnectionBlock";
import { FormPageContent } from "components/ConnectorBlocks";
import CreateConnectionContent from "components/CreateConnectionContent";
import HeadTitle from "components/HeadTitle";
import StepsMenu from "components/StepsMenu";

import { useTrackPage, PageTrackingCodes } from "hooks/services/Analytics";
import { useFormChangeTrackerService } from "hooks/services/FormChangeTracker";
import { useGetDestination } from "hooks/services/useDestinationHook";
import { useGetSource } from "hooks/services/useSourceHook";
import { useDestinationDefinition } from "services/connector/DestinationDefinitionService";
import { useSourceDefinition } from "services/connector/SourceDefinitionService";
import { ConnectorDocumentationWrapper } from "views/Connector/ConnectorDocumentationLayout";

import {
  DestinationDefinitionRead,
  DestinationRead,
  SourceDefinitionRead,
  SourceRead,
} from "../../../../core/request/AirbyteClient";
import { ConnectionCreateDestinationForm } from "./components/DestinationForm";
import ExistingEntityForm from "./components/ExistingEntityForm";
import { ConnectionCreateSourceForm } from "./components/SourceForm";

export enum StepsTypes {
  CREATE_ENTITY = "createEntity",
  CREATE_CONNECTOR = "createConnector",
  CREATE_CONNECTION = "createConnection",
}

export enum EntityStepsTypes {
  SOURCE = "source",
  DESTINATION = "destination",
  CONNECTION = "connection",
}

const hasSourceId = (state: unknown): state is { sourceId: string } => {
  return typeof state === "object" && state !== null && typeof (state as { sourceId?: string }).sourceId === "string";
};

const hasDestinationId = (state: unknown): state is { destinationId: string } => {
  return (
    typeof state === "object" &&
    state !== null &&
    typeof (state as { destinationId?: string }).destinationId === "string"
  );
};

function usePreloadData(): {
  sourceDefinition?: SourceDefinitionRead;
  destination?: DestinationRead;
  source?: SourceRead;
  destinationDefinition?: DestinationDefinitionRead;
} {
  const location = useLocation();

  const source = useGetSource(hasSourceId(location.state) ? location.state.sourceId : null);

  const sourceDefinition = useSourceDefinition(source?.sourceDefinitionId);

  const destination = useGetDestination(hasDestinationId(location.state) ? location.state.destinationId : null);
  const destinationDefinition = useDestinationDefinition(destination?.destinationDefinitionId);

  return { source, sourceDefinition, destination, destinationDefinition };
}

export const CreationFormPage: React.FC = () => {
  useTrackPage(PageTrackingCodes.CONNECTIONS_NEW);
  const location = useLocation();
  const navigate = useNavigate();
  const { clearAllFormChanges } = useFormChangeTrackerService();

  // TODO: Probably there is a better way to figure it out instead of just checking third elem
  const locationType = location.pathname.split("/")[3];

  const type: EntityStepsTypes =
    locationType === "connections"
      ? EntityStepsTypes.CONNECTION
      : locationType === "source"
      ? EntityStepsTypes.DESTINATION
      : EntityStepsTypes.SOURCE;

  const [currentStep, setCurrentStep] = useState(
    hasSourceId(location.state) && hasDestinationId(location.state)
      ? StepsTypes.CREATE_CONNECTION
      : hasSourceId(location.state) && !hasDestinationId(location.state)
      ? StepsTypes.CREATE_CONNECTOR
      : StepsTypes.CREATE_ENTITY
  );

  const [currentEntityStep, setCurrentEntityStep] = useState(
    hasSourceId(location.state) ? EntityStepsTypes.DESTINATION : EntityStepsTypes.SOURCE
  );

  const { destinationDefinition, sourceDefinition, source, destination } = usePreloadData();

  const onSelectExistingSource = (id: string) => {
    clearAllFormChanges();
    navigate("", {
      state: {
        ...(location.state as Record<string, unknown>),
        sourceId: id,
      },
    });
    setCurrentEntityStep(EntityStepsTypes.DESTINATION);
    setCurrentStep(StepsTypes.CREATE_CONNECTOR);
  };

  const onSelectExistingDestination = (id: string) => {
    clearAllFormChanges();
    navigate("", {
      state: {
        ...(location.state as Record<string, unknown>),
        destinationId: id,
      },
    });
    setCurrentEntityStep(EntityStepsTypes.CONNECTION);
    setCurrentStep(StepsTypes.CREATE_CONNECTION);
  };

  const renderStep = () => {
    if (currentStep === StepsTypes.CREATE_ENTITY || currentStep === StepsTypes.CREATE_CONNECTOR) {
      if (currentEntityStep === EntityStepsTypes.SOURCE) {
        return (
          <>
            {type === EntityStepsTypes.CONNECTION && (
              <ExistingEntityForm type="source" onSubmit={onSelectExistingSource} />
            )}

            <ConnectionCreateSourceForm
              afterSubmit={() => {
                if (type === "connection") {
                  setCurrentEntityStep(EntityStepsTypes.DESTINATION);
                  setCurrentStep(StepsTypes.CREATE_CONNECTOR);
                } else {
                  setCurrentEntityStep(EntityStepsTypes.CONNECTION);
                  setCurrentStep(StepsTypes.CREATE_CONNECTION);
                }
              }}
            />
          </>
        );
      } else if (currentEntityStep === EntityStepsTypes.DESTINATION) {
        return (
          <>
            {type === EntityStepsTypes.CONNECTION && (
              <ExistingEntityForm type="destination" onSubmit={onSelectExistingDestination} />
            )}
            <ConnectionCreateDestinationForm
              afterSubmit={() => {
                setCurrentEntityStep(EntityStepsTypes.CONNECTION);
                setCurrentStep(StepsTypes.CREATE_CONNECTION);
              }}
            />
          </>
        );
      }
    }

<<<<<<< HEAD
=======
    const afterSubmitConnection = (connection: WebBackendConnectionRead) => {
      switch (type) {
        case EntityStepsTypes.DESTINATION:
          navigate(`../${source?.sourceId}`);
          break;
        case EntityStepsTypes.SOURCE:
          navigate(`../${destination?.destinationId}`);
          break;
        default:
          navigate(`../${connection.connectionId}`);
          break;
      }
    };

>>>>>>> a61ac9f0
    if (!source || !destination) {
      console.error("unexpected state met");
      return <LoadingPage />;
    }

    return <CreateConnectionContent source={source} destination={destination} />;
  };

  const steps =
    type === "connection"
      ? [
          {
            id: StepsTypes.CREATE_ENTITY,
            name: <FormattedMessage id="onboarding.createSource" />,
          },
          {
            id: StepsTypes.CREATE_CONNECTOR,
            name: <FormattedMessage id="onboarding.createDestination" />,
          },
          {
            id: StepsTypes.CREATE_CONNECTION,
            name: <FormattedMessage id="onboarding.setUpConnection" />,
          },
        ]
      : [
          {
            id: StepsTypes.CREATE_ENTITY,
            name:
              type === "destination" ? (
                <FormattedMessage id="onboarding.createDestination" />
              ) : (
                <FormattedMessage id="onboarding.createSource" />
              ),
          },
          {
            id: StepsTypes.CREATE_CONNECTION,
            name: <FormattedMessage id="onboarding.setUpConnection" />,
          },
        ];

  const titleId: string = (
    {
      [EntityStepsTypes.CONNECTION]: "connection.newConnectionTitle",
      [EntityStepsTypes.DESTINATION]: "destinations.newDestinationTitle",
      [EntityStepsTypes.SOURCE]: "sources.newSourceTitle",
    } as Record<EntityStepsTypes, string>
  )[type];

  return (
    <>
      <HeadTitle titles={[{ id: "connection.newConnectionTitle" }]} />
      <ConnectorDocumentationWrapper>
        <PageTitle
          title={<FormattedMessage id={titleId} />}
          middleComponent={<StepsMenu lightMode data={steps} activeStep={currentStep} />}
        />
        <FormPageContent big={currentStep === StepsTypes.CREATE_CONNECTION}>
          {currentStep !== StepsTypes.CREATE_CONNECTION && (!!source || !!destination) && (
            <ConnectionBlock
              itemFrom={source ? { name: source.name, icon: sourceDefinition?.icon } : undefined}
              itemTo={
                destination
                  ? {
                      name: destination.name,
                      icon: destinationDefinition?.icon,
                    }
                  : undefined
              }
            />
          )}
          {renderStep()}
        </FormPageContent>
      </ConnectorDocumentationWrapper>
    </>
  );
};<|MERGE_RESOLUTION|>--- conflicted
+++ resolved
@@ -162,23 +162,6 @@
       }
     }
 
-<<<<<<< HEAD
-=======
-    const afterSubmitConnection = (connection: WebBackendConnectionRead) => {
-      switch (type) {
-        case EntityStepsTypes.DESTINATION:
-          navigate(`../${source?.sourceId}`);
-          break;
-        case EntityStepsTypes.SOURCE:
-          navigate(`../${destination?.destinationId}`);
-          break;
-        default:
-          navigate(`../${connection.connectionId}`);
-          break;
-      }
-    };
-
->>>>>>> a61ac9f0
     if (!source || !destination) {
       console.error("unexpected state met");
       return <LoadingPage />;
