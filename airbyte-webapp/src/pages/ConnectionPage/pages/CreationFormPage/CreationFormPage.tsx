--- conflicted
+++ resolved
@@ -7,11 +7,7 @@
 import PageTitle from "components/PageTitle";
 import StepsMenu from "components/StepsMenu";
 import { FormPageContent } from "components/ConnectorBlocks";
-<<<<<<< HEAD
-import CreateEntityView from "./components/CreateEntityView";
 import ExistingEntityForm from "./components/ExistingEntityForm";
-=======
->>>>>>> 558bc272
 import SourceForm from "./components/SourceForm";
 import DestinationForm from "./components/DestinationForm";
 import ConnectionBlock from "components/ConnectionBlock";
@@ -61,6 +57,7 @@
         }
       : null
   );
+
   const sourceDefinition = useResource(
     SourceDefinitionResource.detailShape(),
     source
@@ -116,7 +113,6 @@
     ) {
       if (currentEntityStep === EntityStepsTypes.SOURCE) {
         return (
-<<<<<<< HEAD
           <>
             {type === "connection" && (
               <ExistingEntityForm
@@ -126,54 +122,57 @@
             )}
             <SourceForm
               afterSubmit={() => {
-                setCurrentEntityStep(EntityStepsTypes.DESTINATION);
                 if (type === "connection") {
+                  setCurrentEntityStep(EntityStepsTypes.DESTINATION);
                   setCurrentStep(StepsTypes.CREATE_CONNECTOR);
+                } else {
+                  setCurrentEntityStep(EntityStepsTypes.CONNECTION);
+                  setCurrentStep(StepsTypes.CREATE_CONNECTION);
                 }
               }}
             />
           </>
-=======
-          <SourceForm
-            afterSubmit={() => {
-              if (type === "connection") {
-                setCurrentEntityStep(EntityStepsTypes.DESTINATION);
-                setCurrentStep(StepsTypes.CREATE_CONNECTOR);
-              } else {
-                setCurrentEntityStep(EntityStepsTypes.CONNECTION);
-                setCurrentStep(StepsTypes.CREATE_CONNECTION);
-              }
-            }}
-          />
->>>>>>> 558bc272
         );
       } else if (currentEntityStep === EntityStepsTypes.DESTINATION) {
         return (
-          <>
-            {type === "connection" && (
-              <ExistingEntityForm
-                type="destination"
-                onSubmit={onSelectExistingDestination}
-              />
-            )}
-            <DestinationForm
-              afterSubmit={() => {
-                setCurrentEntityStep(EntityStepsTypes.CONNECTION);
-                setCurrentStep(StepsTypes.CREATE_CONNECTION);
-              }}
-            />
-          </>
+          <DestinationForm
+            afterSubmit={() => {
+              setCurrentEntityStep(EntityStepsTypes.CONNECTION);
+              setCurrentStep(StepsTypes.CREATE_CONNECTION);
+            }}
+          />
         );
       }
+
+      return (
+        <>
+          {type === "connection" && (
+            <ExistingEntityForm
+              type="destination"
+              onSubmit={onSelectExistingDestination}
+            />
+          )}
+          <DestinationForm
+            afterSubmit={() => {
+              setCurrentEntityStep(EntityStepsTypes.CONNECTION);
+              setCurrentStep(StepsTypes.CREATE_CONNECTION);
+            }}
+          />
+        </>
+      );
     }
 
     const afterSubmitConnection = () => {
-      if (type === "destination") {
-        push(`${Routes.Source}/${source?.sourceId}`);
-      } else if (type === "source") {
-        push(`${Routes.Destination}/${destination?.destinationId}`);
-      } else {
-        push(`${Routes.Connections}`);
+      switch (type) {
+        case "destination":
+          push(`${Routes.Source}/${source?.sourceId}`);
+          break;
+        case "source":
+          push(`${Routes.Destination}/${destination?.destinationId}`);
+          break;
+        default:
+          push(`${Routes.Connections}`);
+          break;
       }
     };
 
