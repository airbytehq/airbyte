import { faXmark } from "@fortawesome/free-solid-svg-icons";
import { FontAwesomeIcon } from "@fortawesome/react-fontawesome";
import React, { useEffect, useState } from "react";
import { FormattedMessage } from "react-intl";
import { Link, useLocation } from "react-router-dom";

import { EmptyResourceBlock } from "components/common/EmptyResourceBlock";
import { RotateIcon } from "components/icons/RotateIcon";
import { useAttemptLink } from "components/JobItem/attemptLinkUtils";
import { Button } from "components/ui/Button";
import { Card } from "components/ui/Card";
import { Tooltip } from "components/ui/Tooltip";

import { Action, Namespace } from "core/analytics";
import { getFrequencyFromScheduleData } from "core/analytics/utils";
import { ConnectionStatus, JobStatus, JobWithAttemptsRead } from "core/request/AirbyteClient";
import { useTrackPage, PageTrackingCodes, useAnalyticsService } from "hooks/services/Analytics";
import { useConfirmationModalService } from "hooks/services/ConfirmationModal";
import { useConnectionEditService } from "hooks/services/ConnectionEdit/ConnectionEditService";
import { useResetConnection, useSyncConnection } from "hooks/services/useConnectionHook";
import { useCancelJob, useListJobs } from "services/job/JobService";

import styles from "./ConnectionStatusPage.module.scss";
import JobsList from "./JobsList";

const JOB_PAGE_SIZE_INCREMENT = 25;

enum ActionType {
  RESET = "reset_connection",
  SYNC = "sync",
}

interface ActiveJob {
  id: number;
  action: ActionType;
  isCanceling: boolean;
}

const getJobRunningOrPending = (jobs: JobWithAttemptsRead[]) => {
  return jobs.find((jobWithAttempts) => {
    const jobStatus = jobWithAttempts?.job?.status;
    return jobStatus === JobStatus.pending || jobStatus === JobStatus.running || jobStatus === JobStatus.incomplete;
  });
};

export const ConnectionStatusPage: React.FC = () => {
  const { connection } = useConnectionEditService();
  useTrackPage(PageTrackingCodes.CONNECTIONS_ITEM_STATUS);
  const [activeJob, setActiveJob] = useState<ActiveJob>();
  const [jobPageSize, setJobPageSize] = useState(JOB_PAGE_SIZE_INCREMENT);
  const analyticsService = useAnalyticsService();
  const { jobId: linkedJobId } = useAttemptLink();
  const { pathname } = useLocation();
  const {
    jobs,
    totalJobCount,
    isPreviousData: isJobPageLoading,
  } = useListJobs({
    configId: connection.connectionId,
    configTypes: ["sync", "reset_connection"],
    includingJobId: linkedJobId ? Number(linkedJobId) : undefined,
    pagination: {
      pageSize: jobPageSize,
    },
  });

  const linkedJobNotFound = linkedJobId && jobs.length === 0;
  const moreJobPagesAvailable = !linkedJobNotFound && jobPageSize < totalJobCount;

  useEffect(() => {
    const jobRunningOrPending = getJobRunningOrPending(jobs);

    setActiveJob(
      (state) =>
        ({
          id: jobRunningOrPending?.job?.id,
          action: jobRunningOrPending?.job?.configType,
          isCanceling: state?.isCanceling && !!jobRunningOrPending,
          // We need to disable button when job is canceled but the job list still has a running job
        } as ActiveJob)
    );

    // necessary because request to listJobs may return a result larger than the current page size if a linkedJobId is passed in
    setJobPageSize((prevJobPageSize) => Math.max(prevJobPageSize, jobs.length));
  }, [jobs]);

  const { openConfirmationModal, closeConfirmationModal } = useConfirmationModalService();

  const cancelJob = useCancelJob();

  const { mutateAsync: resetConnection } = useResetConnection();
  const { mutateAsync: syncConnection } = useSyncConnection();

  const onSync = () => syncConnection(connection);
  const onReset = () => resetConnection(connection.connectionId);

  const onResetDataButtonClick = () => {
    openConfirmationModal({
      text: `form.resetDataText`,
      title: `form.resetData`,
      submitButtonText: "form.reset",
      cancelButtonText: "form.noNeed",
      onSubmit: async () => {
        await onReset();
        setActiveJob((state) => ({ ...state, action: ActionType.RESET } as ActiveJob));
        closeConfirmationModal();
      },
      submitButtonDataId: "reset",
    });
  };

  const onSyncNowButtonClick = () => {
    setActiveJob((state) => ({ ...state, action: ActionType.SYNC } as ActiveJob));
    return onSync();
  };

  const onCancelJob = () => {
    if (!activeJob?.id) {
      return;
    }
    setActiveJob((state) => ({ ...state, isCanceling: true } as ActiveJob));
    return cancelJob(activeJob.id);
  };
  let label = null;
  if (activeJob?.action === ActionType.RESET) {
    label = <FormattedMessage id="connection.cancelReset" />;
  } else if (activeJob?.action === ActionType.SYNC) {
    label = <FormattedMessage id="connection.cancelSync" />;
  }

  const onLoadMoreJobs = () => {
    setJobPageSize((prevJobPageSize) => prevJobPageSize + JOB_PAGE_SIZE_INCREMENT);

    analyticsService.track(Namespace.CONNECTION, Action.LOAD_MORE_JOBS, {
      actionDescription: "Load more jobs button was clicked",
      connection_id: connection.connectionId,
      connector_source: connection.source?.sourceName,
      connector_source_definition_id: connection.source?.sourceDefinitionId,
      connector_destination: connection.destination?.destinationName,
      connector_destination_definition_id: connection.destination?.destinationDefinitionId,
      frequency: getFrequencyFromScheduleData(connection.scheduleData),
      job_page_size: jobPageSize,
    });
  };

  const cancelJobBtn = (
    <Button
      variant="danger"
      disabled={!activeJob?.id || activeJob.isCanceling}
      onClick={onCancelJob}
      icon={<FontAwesomeIcon icon={faXmark} />}
    >
      {label}
    </Button>
  );

  return (
    <>
      <Card
        title={
          <div className={styles.title}>
            <FormattedMessage id="sources.syncHistory" />
            {connection.status === ConnectionStatus.active && !activeJob?.action && (
              <div className={styles.actions}>
<<<<<<< HEAD
                {!activeJob?.action && (
                  <>
                    <Button className={styles.resetButton} variant="secondary" onClick={onResetDataButtonClick}>
                      <FormattedMessage id="connection.resetData" />
                    </Button>
                    <Button
                      className={styles.syncButton}
                      onClick={onSyncNowButtonClick}
                      icon={
                        <div className={styles.iconRotate}>
                          <RotateIcon height={styles.syncIconHeight} width={styles.syncIconHeight} />
                        </div>
                      }
                    >
                      <FormattedMessage id="connection.startSync" />
                    </Button>
                  </>
                )}
                {activeJob?.action && !activeJob.isCanceling && cancelJobBtn}
                {activeJob?.action && activeJob.isCanceling && (
                  <Tooltip control={cancelJobBtn} cursor="not-allowed">
                    <FormattedMessage id="connection.canceling" />
                  </Tooltip>
                )}
=======
                <Button variant="secondary" onClick={onResetDataButtonClick}>
                  <FormattedMessage id="connection.resetData" />
                </Button>
                <Button
                  disabled={!allowSync}
                  onClick={onSyncNowButtonClick}
                  icon={<RotateIcon height={styles.syncIconHeight} width={styles.syncIconHeight} />}
                >
                  <FormattedMessage id="connection.startSync" />
                </Button>
>>>>>>> e441d5cf
              </div>
            )}
            {activeJob?.action && !activeJob.isCanceling && cancelJobBtn}
            {activeJob?.action && activeJob.isCanceling && (
              <Tooltip control={cancelJobBtn} cursor="not-allowed">
                <FormattedMessage id="connection.canceling" />
              </Tooltip>
            )}
          </div>
        }
      >
        {jobs.length ? (
          <JobsList jobs={jobs} />
        ) : linkedJobNotFound ? (
          <EmptyResourceBlock
            text={<FormattedMessage id="connection.linkedJobNotFound" />}
            description={
              <Link to={pathname}>
                <FormattedMessage id="connection.returnToSyncHistory" />
              </Link>
            }
          />
        ) : (
          <EmptyResourceBlock text={<FormattedMessage id="sources.noSync" />} />
        )}
      </Card>
      {(moreJobPagesAvailable || isJobPageLoading) && (
        <footer className={styles.footer}>
          <Button variant="secondary" isLoading={isJobPageLoading} onClick={onLoadMoreJobs}>
            <FormattedMessage id="connection.loadMoreJobs" />
          </Button>
        </footer>
      )}
    </>
  );
};<|MERGE_RESOLUTION|>--- conflicted
+++ resolved
@@ -162,43 +162,15 @@
             <FormattedMessage id="sources.syncHistory" />
             {connection.status === ConnectionStatus.active && !activeJob?.action && (
               <div className={styles.actions}>
-<<<<<<< HEAD
-                {!activeJob?.action && (
-                  <>
-                    <Button className={styles.resetButton} variant="secondary" onClick={onResetDataButtonClick}>
-                      <FormattedMessage id="connection.resetData" />
-                    </Button>
-                    <Button
-                      className={styles.syncButton}
-                      onClick={onSyncNowButtonClick}
-                      icon={
-                        <div className={styles.iconRotate}>
-                          <RotateIcon height={styles.syncIconHeight} width={styles.syncIconHeight} />
-                        </div>
-                      }
-                    >
-                      <FormattedMessage id="connection.startSync" />
-                    </Button>
-                  </>
-                )}
-                {activeJob?.action && !activeJob.isCanceling && cancelJobBtn}
-                {activeJob?.action && activeJob.isCanceling && (
-                  <Tooltip control={cancelJobBtn} cursor="not-allowed">
-                    <FormattedMessage id="connection.canceling" />
-                  </Tooltip>
-                )}
-=======
                 <Button variant="secondary" onClick={onResetDataButtonClick}>
                   <FormattedMessage id="connection.resetData" />
                 </Button>
                 <Button
-                  disabled={!allowSync}
                   onClick={onSyncNowButtonClick}
                   icon={<RotateIcon height={styles.syncIconHeight} width={styles.syncIconHeight} />}
                 >
                   <FormattedMessage id="connection.startSync" />
                 </Button>
->>>>>>> e441d5cf
               </div>
             )}
             {activeJob?.action && !activeJob.isCanceling && cancelJobBtn}
