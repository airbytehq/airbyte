import React from "react";
import { useNavigate } from "react-router-dom";

import { ConnectionTable } from "components/EntityTable";
<<<<<<< HEAD
import useSyncActions from "components/EntityTable/hooks";
import { ConnectionTableDataItem } from "components/EntityTable/types";
=======
import { ITableDataItem } from "components/EntityTable/types";
>>>>>>> ee00fcc8
import { getConnectionTableData } from "components/EntityTable/utils";

import { WebBackendConnectionListItem } from "core/request/AirbyteClient";

interface IProps {
  connections: WebBackendConnectionListItem[];
}

const ConnectionsTable: React.FC<IProps> = ({ connections }) => {
  const navigate = useNavigate();

  const data = getConnectionTableData(connections, "connection");

<<<<<<< HEAD
  const onSync = useCallback(
    async (connectionId: string) => {
      const connection = connections.find((item) => item.connectionId === connectionId);
      if (connection) {
        await syncManualConnection(connection);
      }
    },
    [connections, syncManualConnection]
  );

  const clickRow = (source: ConnectionTableDataItem) => navigate(`${source.connectionId}`);
=======
  const clickRow = (source: ITableDataItem) => navigate(`${source.connectionId}`);
>>>>>>> ee00fcc8

  return <ConnectionTable data={data} onClickRow={clickRow} entity="connection" />;
};

export default ConnectionsTable;<|MERGE_RESOLUTION|>--- conflicted
+++ resolved
@@ -2,12 +2,7 @@
 import { useNavigate } from "react-router-dom";
 
 import { ConnectionTable } from "components/EntityTable";
-<<<<<<< HEAD
-import useSyncActions from "components/EntityTable/hooks";
 import { ConnectionTableDataItem } from "components/EntityTable/types";
-=======
-import { ITableDataItem } from "components/EntityTable/types";
->>>>>>> ee00fcc8
 import { getConnectionTableData } from "components/EntityTable/utils";
 
 import { WebBackendConnectionListItem } from "core/request/AirbyteClient";
@@ -21,21 +16,7 @@
 
   const data = getConnectionTableData(connections, "connection");
 
-<<<<<<< HEAD
-  const onSync = useCallback(
-    async (connectionId: string) => {
-      const connection = connections.find((item) => item.connectionId === connectionId);
-      if (connection) {
-        await syncManualConnection(connection);
-      }
-    },
-    [connections, syncManualConnection]
-  );
-
   const clickRow = (source: ConnectionTableDataItem) => navigate(`${source.connectionId}`);
-=======
-  const clickRow = (source: ITableDataItem) => navigate(`${source.connectionId}`);
->>>>>>> ee00fcc8
 
   return <ConnectionTable data={data} onClickRow={clickRow} entity="connection" />;
 };
