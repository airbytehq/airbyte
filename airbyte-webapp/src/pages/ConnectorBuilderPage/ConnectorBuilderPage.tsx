import classnames from "classnames";
import { Formik } from "formik";
import { useIntl } from "react-intl";
import { useToggle } from "react-use";

import { Builder } from "components/connectorBuilder/Builder/Builder";
import { StreamTestingPanel } from "components/connectorBuilder/StreamTestingPanel";
import { builderFormValidationSchema } from "components/connectorBuilder/types";
import { YamlEditor } from "components/connectorBuilder/YamlEditor";
import { ResizablePanels } from "components/ui/ResizablePanels";

import {
  ConnectorBuilderStateProvider,
  useConnectorBuilderState,
} from "services/connectorBuilder/ConnectorBuilderStateService";

import styles from "./ConnectorBuilderPage.module.scss";

const ConnectorBuilderPageInner: React.FC = () => {
  const { formatMessage } = useIntl();
  const [showYamlEditor, toggleYamlEditor] = useToggle(false);

  const { builderFormValues } = useConnectorBuilderState();

  const { builderFormValues, editorView, setEditorView } = useConnectorBuilderState();

  return (
<<<<<<< HEAD
    <Formik initialValues={builderFormValues} onSubmit={() => undefined} validationSchema={builderFormValidationSchema}>
      {({ values }) => (
        <ResizablePanels
          className={classnames({ [styles.gradientBg]: editorView === "yaml", [styles.solidBg]: editorView === "ui" })}
          firstPanel={{
            children: (
              <>
                {editorView === "yaml" ? (
                  <YamlEditor toggleYamlEditor={() => setEditorView("ui")} />
                ) : (
                  <Builder values={values} toggleYamlEditor={() => setEditorView("yaml")} />
=======
    <Formik initialValues={builderFormValues} onSubmit={() => undefined}>
      {({ values }) => (
        <ResizablePanels
          className={classnames({ [styles.gradientBg]: showYamlEditor, [styles.solidBg]: !showYamlEditor })}
          firstPanel={{
            children: (
              <>
                {showYamlEditor ? (
                  <YamlEditor toggleYamlEditor={toggleYamlEditor} />
                ) : (
                  <Builder values={values} toggleYamlEditor={toggleYamlEditor} />
>>>>>>> f76833e2
                )}
              </>
            ),
            className: styles.leftPanel,
            minWidth: 100,
          }}
          secondPanel={{
            children: <StreamTestingPanel />,
            className: styles.rightPanel,
            flex: 0.33,
            minWidth: 60,
            overlay: {
              displayThreshold: 325,
              header: formatMessage({ id: "connectorBuilder.testConnector" }),
              rotation: "counter-clockwise",
            },
          }}
        />
      )}
    </Formik>
  );
};

export const ConnectorBuilderPage: React.FC = () => (
  <ConnectorBuilderStateProvider>
    <ConnectorBuilderPageInner />
  </ConnectorBuilderStateProvider>
);<|MERGE_RESOLUTION|>--- conflicted
+++ resolved
@@ -1,7 +1,6 @@
 import classnames from "classnames";
 import { Formik } from "formik";
 import { useIntl } from "react-intl";
-import { useToggle } from "react-use";
 
 import { Builder } from "components/connectorBuilder/Builder/Builder";
 import { StreamTestingPanel } from "components/connectorBuilder/StreamTestingPanel";
@@ -18,14 +17,9 @@
 
 const ConnectorBuilderPageInner: React.FC = () => {
   const { formatMessage } = useIntl();
-  const [showYamlEditor, toggleYamlEditor] = useToggle(false);
-
-  const { builderFormValues } = useConnectorBuilderState();
-
   const { builderFormValues, editorView, setEditorView } = useConnectorBuilderState();
 
   return (
-<<<<<<< HEAD
     <Formik initialValues={builderFormValues} onSubmit={() => undefined} validationSchema={builderFormValidationSchema}>
       {({ values }) => (
         <ResizablePanels
@@ -37,19 +31,6 @@
                   <YamlEditor toggleYamlEditor={() => setEditorView("ui")} />
                 ) : (
                   <Builder values={values} toggleYamlEditor={() => setEditorView("yaml")} />
-=======
-    <Formik initialValues={builderFormValues} onSubmit={() => undefined}>
-      {({ values }) => (
-        <ResizablePanels
-          className={classnames({ [styles.gradientBg]: showYamlEditor, [styles.solidBg]: !showYamlEditor })}
-          firstPanel={{
-            children: (
-              <>
-                {showYamlEditor ? (
-                  <YamlEditor toggleYamlEditor={toggleYamlEditor} />
-                ) : (
-                  <Builder values={values} toggleYamlEditor={toggleYamlEditor} />
->>>>>>> f76833e2
                 )}
               </>
             ),
