import classnames from "classnames";
import { Formik } from "formik";
import React, { useCallback, useMemo, useRef } from "react";
import { useIntl } from "react-intl";

import { Builder } from "components/connectorBuilder/Builder/Builder";
import { StreamTestingPanel } from "components/connectorBuilder/StreamTestingPanel";
import { builderFormValidationSchema, BuilderFormValues } from "components/connectorBuilder/types";
import { YamlEditor } from "components/connectorBuilder/YamlEditor";
import { ResizablePanels } from "components/ui/ResizablePanels";

import {
  ConnectorBuilderTestStateProvider,
  ConnectorBuilderFormStateProvider,
  useConnectorBuilderFormState,
} from "services/connectorBuilder/ConnectorBuilderStateService";

import styles from "./ConnectorBuilderPage.module.scss";

// eslint-disable-next-line @typescript-eslint/no-empty-function
const noop = function () {};

const ConnectorBuilderPageInner: React.FC = React.memo(() => {
  const { builderFormValues, editorView, setEditorView } = useConnectorBuilderFormState();

  const switchToUI = useCallback(() => setEditorView("ui"), [setEditorView]);
  const switchToYaml = useCallback(() => setEditorView("yaml"), [setEditorView]);

  const initialFormValues = useRef(builderFormValues);
  return useMemo(
    () => (
      <Formik initialValues={initialFormValues.current} onSubmit={noop} validationSchema={builderFormValidationSchema}>
        {({ values, validateForm }) => (
          <Panels
            editorView={editorView}
            validateForm={validateForm}
            switchToUI={switchToUI}
            values={values}
            switchToYaml={switchToYaml}
          />
        )}
      </Formik>
    ),
    [editorView, switchToUI, switchToYaml]
  );
});

export const ConnectorBuilderPage: React.FC = () => (
<<<<<<< HEAD
  <ConnectorBuilderFormStateProvider>
    <ConnectorBuilderTestStateProvider>
      <ConnectorBuilderPageInner />
    </ConnectorBuilderTestStateProvider>
  </ConnectorBuilderFormStateProvider>
);

const Panels = React.memo(
  ({
    editorView,
    switchToUI,
    switchToYaml,
    values,
    validateForm,
  }: {
    editorView: string;
    switchToUI: () => void;
    values: BuilderFormValues;
    switchToYaml: () => void;
    validateForm: () => void;
  }) => {
    const { formatMessage } = useIntl();
    return (
      <ResizablePanels
        className={classnames({ [styles.gradientBg]: editorView === "yaml", [styles.solidBg]: editorView === "ui" })}
        firstPanel={{
          children: (
            <>
              {editorView === "yaml" ? (
                <YamlEditor toggleYamlEditor={switchToUI} />
              ) : (
                <Builder values={values} validateForm={validateForm} toggleYamlEditor={switchToYaml} />
              )}
            </>
          ),
          className: styles.leftPanel,
          minWidth: 100,
        }}
        secondPanel={{
          children: <StreamTestingPanel />,
          className: styles.rightPanel,
          flex: 0.33,
          minWidth: 60,
          overlay: {
            displayThreshold: 325,
            header: formatMessage({ id: "connectorBuilder.testConnector" }),
            rotation: "counter-clockwise",
          },
        }}
      />
    );
  }
);
=======
  <ConnectorBuilderStateProvider>
    <ConnectorBuilderPageInner />
  </ConnectorBuilderStateProvider>
);

export default ConnectorBuilderPage;
>>>>>>> 6ec3967f
<|MERGE_RESOLUTION|>--- conflicted
+++ resolved
@@ -46,7 +46,6 @@
 });
 
 export const ConnectorBuilderPage: React.FC = () => (
-<<<<<<< HEAD
   <ConnectorBuilderFormStateProvider>
     <ConnectorBuilderTestStateProvider>
       <ConnectorBuilderPageInner />
@@ -100,11 +99,5 @@
     );
   }
 );
-=======
-  <ConnectorBuilderStateProvider>
-    <ConnectorBuilderPageInner />
-  </ConnectorBuilderStateProvider>
-);
 
-export default ConnectorBuilderPage;
->>>>>>> 6ec3967f
+export default ConnectorBuilderPage;