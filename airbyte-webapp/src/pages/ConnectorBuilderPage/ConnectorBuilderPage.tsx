import classnames from "classnames";
import { Formik } from "formik";
import React, { useCallback, useMemo, useRef } from "react";
import { useIntl } from "react-intl";

import { Builder } from "components/connectorBuilder/Builder/Builder";
import { StreamTestingPanel } from "components/connectorBuilder/StreamTestingPanel";
import { builderFormValidationSchema, BuilderFormValues } from "components/connectorBuilder/types";
import { YamlEditor } from "components/connectorBuilder/YamlEditor";
import { ResizablePanels } from "components/ui/ResizablePanels";

import {
  ConnectorBuilderAPIProvider,
  ConnectorBuilderStateProvider,
  useConnectorBuilderState,
} from "services/connectorBuilder/ConnectorBuilderStateService";

import styles from "./ConnectorBuilderPage.module.scss";

// eslint-disable-next-line @typescript-eslint/no-empty-function
const noop = function () {};

const ConnectorBuilderPageInner: React.FC = React.memo(() => {
  const { builderFormValues, editorView, setEditorView } = useConnectorBuilderState();

<<<<<<< HEAD
  const switchToUI = useCallback(() => setEditorView("ui"), [setEditorView]);
  const switchToYaml = useCallback(() => setEditorView("yaml"), [setEditorView]);

  const initialFormValues = useRef(builderFormValues);
  return useMemo(
    () => (
      <Formik initialValues={initialFormValues.current} onSubmit={noop} validationSchema={builderFormValidationSchema}>
        {({ values }) => (
          <Panels editorView={editorView} switchToUI={switchToUI} values={values} switchToYaml={switchToYaml} />
        )}
      </Formik>
    ),
    [editorView, switchToUI, switchToYaml]
=======
  return (
    <Formik
      initialValues={builderFormValues}
      onSubmit={() => undefined}
      validationSchema={builderFormValidationSchema}
      validateOnChange={false}
    >
      {({ values, validateForm }) => {
        return (
          <ResizablePanels
            className={classnames({
              [styles.gradientBg]: editorView === "yaml",
              [styles.solidBg]: editorView === "ui",
            })}
            firstPanel={{
              children: (
                <>
                  {editorView === "yaml" ? (
                    <YamlEditor toggleYamlEditor={() => setEditorView("ui")} />
                  ) : (
                    <Builder
                      values={values}
                      toggleYamlEditor={() => setEditorView("yaml")}
                      validateForm={validateForm}
                    />
                  )}
                </>
              ),
              className: styles.leftPanel,
              minWidth: 100,
            }}
            secondPanel={{
              children: <StreamTestingPanel />,
              className: styles.rightPanel,
              flex: 0.33,
              minWidth: 60,
              overlay: {
                displayThreshold: 325,
                header: formatMessage({ id: "connectorBuilder.testConnector" }),
                rotation: "counter-clockwise",
              },
            }}
          />
        );
      }}
    </Formik>
>>>>>>> 65199d02
  );
});

export const ConnectorBuilderPage: React.FC = () => (
  <ConnectorBuilderStateProvider>
    <ConnectorBuilderAPIProvider>
      <ConnectorBuilderPageInner />
    </ConnectorBuilderAPIProvider>
  </ConnectorBuilderStateProvider>
);

const Panels = React.memo(
  ({
    editorView,
    switchToUI,
    switchToYaml,
    values,
  }: {
    editorView: string;
    switchToUI: () => void;
    values: BuilderFormValues;
    switchToYaml: () => void;
  }) => {
    const { formatMessage } = useIntl();
    return (
      <ResizablePanels
        className={classnames({ [styles.gradientBg]: editorView === "yaml", [styles.solidBg]: editorView === "ui" })}
        firstPanel={{
          children: (
            <>
              {editorView === "yaml" ? (
                <YamlEditor toggleYamlEditor={switchToUI} />
              ) : (
                <Builder values={values} toggleYamlEditor={switchToYaml} />
              )}
            </>
          ),
          className: styles.leftPanel,
          minWidth: 100,
        }}
        secondPanel={{
          children: <StreamTestingPanel />,
          className: styles.rightPanel,
          flex: 0.33,
          minWidth: 60,
          overlay: {
            displayThreshold: 325,
            header: formatMessage({ id: "connectorBuilder.testConnector" }),
            rotation: "counter-clockwise",
          },
        }}
      />
    );
  }
);<|MERGE_RESOLUTION|>--- conflicted
+++ resolved
@@ -23,7 +23,6 @@
 const ConnectorBuilderPageInner: React.FC = React.memo(() => {
   const { builderFormValues, editorView, setEditorView } = useConnectorBuilderState();
 
-<<<<<<< HEAD
   const switchToUI = useCallback(() => setEditorView("ui"), [setEditorView]);
   const switchToYaml = useCallback(() => setEditorView("yaml"), [setEditorView]);
 
@@ -31,60 +30,18 @@
   return useMemo(
     () => (
       <Formik initialValues={initialFormValues.current} onSubmit={noop} validationSchema={builderFormValidationSchema}>
-        {({ values }) => (
-          <Panels editorView={editorView} switchToUI={switchToUI} values={values} switchToYaml={switchToYaml} />
+        {({ values, validateForm }) => (
+          <Panels
+            editorView={editorView}
+            validateForm={validateForm}
+            switchToUI={switchToUI}
+            values={values}
+            switchToYaml={switchToYaml}
+          />
         )}
       </Formik>
     ),
     [editorView, switchToUI, switchToYaml]
-=======
-  return (
-    <Formik
-      initialValues={builderFormValues}
-      onSubmit={() => undefined}
-      validationSchema={builderFormValidationSchema}
-      validateOnChange={false}
-    >
-      {({ values, validateForm }) => {
-        return (
-          <ResizablePanels
-            className={classnames({
-              [styles.gradientBg]: editorView === "yaml",
-              [styles.solidBg]: editorView === "ui",
-            })}
-            firstPanel={{
-              children: (
-                <>
-                  {editorView === "yaml" ? (
-                    <YamlEditor toggleYamlEditor={() => setEditorView("ui")} />
-                  ) : (
-                    <Builder
-                      values={values}
-                      toggleYamlEditor={() => setEditorView("yaml")}
-                      validateForm={validateForm}
-                    />
-                  )}
-                </>
-              ),
-              className: styles.leftPanel,
-              minWidth: 100,
-            }}
-            secondPanel={{
-              children: <StreamTestingPanel />,
-              className: styles.rightPanel,
-              flex: 0.33,
-              minWidth: 60,
-              overlay: {
-                displayThreshold: 325,
-                header: formatMessage({ id: "connectorBuilder.testConnector" }),
-                rotation: "counter-clockwise",
-              },
-            }}
-          />
-        );
-      }}
-    </Formik>
->>>>>>> 65199d02
   );
 });
 
@@ -102,11 +59,13 @@
     switchToUI,
     switchToYaml,
     values,
+    validateForm,
   }: {
     editorView: string;
     switchToUI: () => void;
     values: BuilderFormValues;
     switchToYaml: () => void;
+    validateForm: () => void;
   }) => {
     const { formatMessage } = useIntl();
     return (
@@ -118,7 +77,7 @@
               {editorView === "yaml" ? (
                 <YamlEditor toggleYamlEditor={switchToUI} />
               ) : (
-                <Builder values={values} toggleYamlEditor={switchToYaml} />
+                <Builder values={values} validateForm={validateForm} toggleYamlEditor={switchToYaml} />
               )}
             </>
           ),
