--- conflicted
+++ resolved
@@ -4,13 +4,6 @@
 import { ResizablePanels } from "components/ui/ResizablePanels";
 import { YamlEditor } from "components/YamlEditor";
 
-<<<<<<< HEAD
-import { useConnectorBuilderState } from "services/connectorBuilder/ConnectorBuilderStateService";
-
-import styles from "./ConnectorBuilderPage.module.scss";
-
-export const ConnectorBuilderPage: React.FC = () => {
-=======
 import {
   ConnectorBuilderStateProvider,
   useConnectorBuilderState,
@@ -19,7 +12,6 @@
 import styles from "./ConnectorBuilderPage.module.scss";
 
 const ConnectorBuilderPageInner: React.FC = () => {
->>>>>>> cd03c04c
   const { selectedStream } = useConnectorBuilderState();
 
   return (
