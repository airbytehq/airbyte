import React, { useState } from "react";
import { FormattedMessage } from "react-intl";

import PageTitle from "components/PageTitle";
import DestinationForm from "./components/DestinationForm";
import useRouter from "hooks/useRouter";
import useDestination from "hooks/services/useDestinationHook";
import { FormPageContent } from "components/ConnectorBlocks";
import { ConnectionConfiguration } from "core/domain/connection";
import HeadTitle from "components/HeadTitle";
<<<<<<< HEAD
import { JobInfo } from "core/domain/job";
import { useDestinationDefinitionList } from "services/connector/DestinationDefinitionService";
=======
import useWorkspace from "hooks/services/useWorkspace";
>>>>>>> 8b388c6b

const CreateDestinationPage: React.FC = () => {
  const { push } = useRouter();
  const [successRequest, setSuccessRequest] = useState(false);

  const { destinationDefinitions } = useDestinationDefinitionList();
  const { createDestination } = useDestination();

  const onSubmitDestinationForm = async (values: {
    name: string;
    serviceType: string;
    connectionConfiguration?: ConnectionConfiguration;
  }) => {
    const connector = destinationDefinitions.find(
      (item) => item.destinationDefinitionId === values.serviceType
    );
    const result = await createDestination({
      values,
      destinationConnector: connector,
    });
    setSuccessRequest(true);
    setTimeout(() => {
      setSuccessRequest(false);
      push(`../${result.destinationId}`);
    }, 2000);
  };

  return (
    <>
      <HeadTitle titles={[{ id: "destinations.newDestinationTitle" }]} />
      <PageTitle
        withLine
        title={<FormattedMessage id="destinations.newDestinationTitle" />}
      />
      <FormPageContent>
        <DestinationForm
          onSubmit={onSubmitDestinationForm}
          destinationDefinitions={destinationDefinitions}
          hasSuccess={successRequest}
        />
      </FormPageContent>
    </>
  );
};

export default CreateDestinationPage;<|MERGE_RESOLUTION|>--- conflicted
+++ resolved
@@ -8,12 +8,7 @@
 import { FormPageContent } from "components/ConnectorBlocks";
 import { ConnectionConfiguration } from "core/domain/connection";
 import HeadTitle from "components/HeadTitle";
-<<<<<<< HEAD
-import { JobInfo } from "core/domain/job";
 import { useDestinationDefinitionList } from "services/connector/DestinationDefinitionService";
-=======
-import useWorkspace from "hooks/services/useWorkspace";
->>>>>>> 8b388c6b
 
 const CreateDestinationPage: React.FC = () => {
   const { push } = useRouter();
