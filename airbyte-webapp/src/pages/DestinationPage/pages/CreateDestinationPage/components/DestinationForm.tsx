import React, { useState } from "react";
import { FormattedMessage } from "react-intl";
import { useLocation } from "react-router-dom";

import { Action, Namespace } from "core/analytics";
import { ConnectionConfiguration } from "core/domain/connection";
import { DestinationDefinitionRead } from "core/request/AirbyteClient";
import { LogsRequestError } from "core/request/LogsRequestError";
import { useAnalyticsService } from "hooks/services/Analytics";
import { useGetDestinationDefinitionSpecificationAsync } from "services/connector/DestinationDefinitionSpecificationService";
import { generateMessageFromError, FormError } from "utils/errorStatusMessage";
import { ConnectorCard } from "views/Connector/ConnectorCard";
import { FrequentlyUsedDestinations } from "views/Connector/ServiceForm/components/FrequentlyUsedDestinations";
import { StartWithDestination } from "views/Connector/ServiceForm/components/StartWithDestination/StartWithDestination";

interface DestinationFormProps {
  onSubmit: (values: {
    name: string;
    serviceType: string;
    destinationDefinitionId?: string;
    connectionConfiguration?: ConnectionConfiguration;
  }) => void;
  afterSelectConnector?: () => void;
  destinationDefinitions: DestinationDefinitionRead[];
  hasSuccess?: boolean;
  error?: FormError | null;
}

const hasDestinationDefinitionId = (state: unknown): state is { destinationDefinitionId: string } => {
  return (
    typeof state === "object" &&
    state !== null &&
    typeof (state as { destinationDefinitionId?: string }).destinationDefinitionId === "string"
  );
};

export const DestinationForm: React.FC<DestinationFormProps> = ({
  onSubmit,
  destinationDefinitions,
  error,
  hasSuccess,
  afterSelectConnector,
}) => {
  const location = useLocation();
  const analyticsService = useAnalyticsService();

  const [destinationDefinitionId, setDestinationDefinitionId] = useState(
    hasDestinationDefinitionId(location.state) ? location.state.destinationDefinitionId : null
  );

  const {
    data: destinationDefinitionSpecification,
    error: destinationDefinitionError,
    isLoading,
  } = useGetDestinationDefinitionSpecificationAsync(destinationDefinitionId);

  const onDropDownSelect = (
    destinationDefinitionId: string,
    trackParams?: { actionDescription: string; connector_destination_suggested: boolean }
  ) => {
    setDestinationDefinitionId(destinationDefinitionId);

    const connector = destinationDefinitions.find((item) => item.destinationDefinitionId === destinationDefinitionId);

    if (afterSelectConnector) {
      afterSelectConnector();
    }

    analyticsService.track(Namespace.DESTINATION, Action.SELECT, {
      actionDescription: "Destination connector type selected",
      connector_destination: connector?.name,
      connector_destination_definition_id: destinationDefinitionId,
      ...trackParams,
    });
  };

  const onSubmitForm = async (values: { name: string; serviceType: string }) => {
    onSubmit({
      ...values,
      destinationDefinitionId: destinationDefinitionSpecification?.destinationDefinitionId,
    });
  };

  const errorMessage = error ? generateMessageFromError(error) : null;

  // FIXME: need to fix bugs:
  //  - after opening the create form and go back - the UnsavedChanges Modal appear
  //  - need to disable select service type dropdown on formSubmit
  const frequentlyUsedDestinationsComponent = !isLoading && !destinationDefinitionId && (
<<<<<<< HEAD
    <FrequentlyUsedDestinations onServiceSelect={onDropDownSelect} availableServices={destinationDefinitions} />
  );
  const startWithDestinationComponent = !isLoading && !destinationDefinitionId && (
    <StartWithDestination onServiceSelect={onDropDownSelect} availableServices={destinationDefinitions} />
=======
    <FrequentlyUsedDestinations onDestinationSelect={onDropDownSelect} availableServices={destinationDefinitions} />
  );
  const startWithDestinationComponent = !isLoading && !destinationDefinitionId && (
    <StartWithDestination onDestinationSelect={onDropDownSelect} availableServices={destinationDefinitions} />
>>>>>>> ca871650
  );

  console.log(!destinationDefinitions.length && !isLoading && !destinationDefinitionId);

  return (
    <ConnectorCard
      onServiceSelect={onDropDownSelect}
      fetchingConnectorError={destinationDefinitionError instanceof Error ? destinationDefinitionError : null}
      onSubmit={onSubmitForm}
      formType="destination"
      additionalDropdownComponent={frequentlyUsedDestinationsComponent}
      intermediateComponent={startWithDestinationComponent}
      availableServices={destinationDefinitions}
      selectedConnectorDefinitionSpecification={destinationDefinitionSpecification}
      hasSuccess={hasSuccess}
      errorMessage={errorMessage}
      isLoading={isLoading}
      formValues={destinationDefinitionId ? { serviceType: destinationDefinitionId } : undefined}
      title={<FormattedMessage id="onboarding.destinationSetUp" />}
      jobInfo={LogsRequestError.extractJobInfo(error)}
    />
  );
};<|MERGE_RESOLUTION|>--- conflicted
+++ resolved
@@ -87,17 +87,10 @@
   //  - after opening the create form and go back - the UnsavedChanges Modal appear
   //  - need to disable select service type dropdown on formSubmit
   const frequentlyUsedDestinationsComponent = !isLoading && !destinationDefinitionId && (
-<<<<<<< HEAD
-    <FrequentlyUsedDestinations onServiceSelect={onDropDownSelect} availableServices={destinationDefinitions} />
-  );
-  const startWithDestinationComponent = !isLoading && !destinationDefinitionId && (
-    <StartWithDestination onServiceSelect={onDropDownSelect} availableServices={destinationDefinitions} />
-=======
     <FrequentlyUsedDestinations onDestinationSelect={onDropDownSelect} availableServices={destinationDefinitions} />
   );
   const startWithDestinationComponent = !isLoading && !destinationDefinitionId && (
     <StartWithDestination onDestinationSelect={onDropDownSelect} availableServices={destinationDefinitions} />
->>>>>>> ca871650
   );
 
   console.log(!destinationDefinitions.length && !isLoading && !destinationDefinitionId);
