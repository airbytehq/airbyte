--- conflicted
+++ resolved
@@ -5,12 +5,9 @@
 import { createFormErrorMessage } from "utils/errorStatusMessage";
 import { ConnectionConfiguration } from "core/domain/connection";
 import { useAnalyticsService } from "hooks/services/Analytics/useAnalyticsService";
-<<<<<<< HEAD
 import { LogsRequestError } from "core/request/LogsRequestError";
 import { ConnectorCard } from "views/Connector/ConnectorCard";
-=======
 import { DestinationDefinition } from "core/domain/connector";
->>>>>>> 2c7f2391
 
 type IProps = {
   onSubmit: (values: {
