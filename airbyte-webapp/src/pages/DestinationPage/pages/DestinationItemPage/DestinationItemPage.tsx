import React, { Suspense, useMemo, useState } from "react";
import { FormattedMessage } from "react-intl";
import { useResource } from "rest-hooks";

import PageTitle from "components/PageTitle";
import useRouter from "components/hooks/useRouterHook";
<<<<<<< HEAD
import ContentCard from "components/ContentCard";
import EmptyResource from "components/EmptyResourceBlock";
=======
import config from "config";
import Placeholder, { ResourceTypes } from "components/Placeholder";
>>>>>>> 1fedca90
import ConnectionResource from "core/resources/Connection";
import { Routes } from "../../../routes";
import Breadcrumbs from "components/Breadcrumbs";
import DestinationConnectionTable from "./components/DestinationConnectionTable";
import DestinationResource from "core/resources/Destination";
import {
  ItemTabs,
  StepsTypes,
  TableItemTitle,
} from "components/ConnectorBlocks";
import DestinationSettings from "./components/DestinationSettings";
import LoadingPage from "components/LoadingPage";
import SourceResource from "core/resources/Source";
import MainPageWithScroll from "components/MainPageWithScroll";
import DestinationDefinitionResource from "core/resources/DestinationDefinition";
import { getIcon } from "utils/imageUtils";
import ImageBlock from "components/ImageBlock";
import SourceDefinitionResource from "core/resources/SourceDefinition";
import HeadTitle from "components/HeadTitle";
<<<<<<< HEAD
import useWorkspace from "components/hooks/services/useWorkspace";

const Content = styled(ContentCard)`
  margin: 0 32px 0 27px;
`;
=======
import { DropDownRow } from "components";
>>>>>>> 1fedca90

const DestinationItemPage: React.FC = () => {
  const { query, push } = useRouter<{ id: string }>();
  const { workspace } = useWorkspace();
  const [currentStep, setCurrentStep] = useState<string>(StepsTypes.OVERVIEW);
  const onSelectStep = (id: string) => setCurrentStep(id);

  const { sources } = useResource(SourceResource.listShape(), {
    workspaceId: workspace.workspaceId,
  });

  const { sourceDefinitions } = useResource(
    SourceDefinitionResource.listShape(),
    {
      workspaceId: workspace.workspaceId,
    }
  );

  const destination = useResource(DestinationResource.detailShape(), {
    destinationId: query.id,
  });

  const destinationDefinition = useResource(
    DestinationDefinitionResource.detailShape(),
    {
      destinationDefinitionId: destination.destinationDefinitionId,
    }
  );

  const { connections } = useResource(ConnectionResource.listShape(), {
    workspaceId: workspace.workspaceId,
  });

  const onClickBack = () => push(Routes.Destination);

  const breadcrumbsData = [
    {
      name: <FormattedMessage id="admin.destinations" />,
      onClick: onClickBack,
    },
    { name: destination.name },
  ];

  const connectionsWithDestination = connections.filter(
    (connectionItem) =>
      connectionItem.destinationId === destination.destinationId
  );

  const sourcesDropDownData = useMemo(
    () =>
      sources.map((item) => {
        const sourceDef = sourceDefinitions.find(
          (sd) => sd.sourceDefinitionId === item.sourceDefinitionId
        );
        return {
          label: item.name,
          value: item.sourceId,
          img: <ImageBlock img={sourceDef?.icon} />,
        };
      }),
    [sources, sourceDefinitions]
  );

  const onSelect = (data: DropDownRow.IDataItem) => {
    if (data.value === "create-new-item") {
      push({
        pathname: `${Routes.Destination}${Routes.ConnectionNew}`,
        state: { destinationId: destination.destinationId },
      });
    } else {
      push({
        pathname: `${Routes.Destination}${Routes.ConnectionNew}`,
        state: {
          sourceId: data.value,
          destinationId: destination.destinationId,
        },
      });
    }
  };

  const renderContent = () => {
    if (currentStep === StepsTypes.SETTINGS) {
      return (
        <DestinationSettings
          currentDestination={destination}
          connectionsWithDestination={connectionsWithDestination}
        />
      );
    }

    return (
      <>
        <TableItemTitle
          type="source"
          dropDownData={sourcesDropDownData}
          onSelect={onSelect}
          entityName={destination.name}
          entity={destination.destinationName}
          entityIcon={
            destinationDefinition.icon
              ? getIcon(destinationDefinition.icon)
              : null
          }
        />
        {connectionsWithDestination.length ? (
          <DestinationConnectionTable
            connections={connectionsWithDestination}
          />
        ) : (
          <Placeholder resource={ResourceTypes.Sources} />
        )}
      </>
    );
  };

  return (
    <MainPageWithScroll
      headTitle={
        <HeadTitle
          titles={[{ id: "admin.destinations" }, { title: destination.name }]}
        />
      }
      pageTitle={
        <PageTitle
          title={<Breadcrumbs data={breadcrumbsData} />}
          withLine
          middleComponent={
            <ItemTabs currentStep={currentStep} setCurrentStep={onSelectStep} />
          }
        />
      }
    >
      <Suspense fallback={<LoadingPage />}>{renderContent()}</Suspense>
    </MainPageWithScroll>
  );
};

export default DestinationItemPage;<|MERGE_RESOLUTION|>--- conflicted
+++ resolved
@@ -4,13 +4,7 @@
 
 import PageTitle from "components/PageTitle";
 import useRouter from "components/hooks/useRouterHook";
-<<<<<<< HEAD
-import ContentCard from "components/ContentCard";
-import EmptyResource from "components/EmptyResourceBlock";
-=======
-import config from "config";
 import Placeholder, { ResourceTypes } from "components/Placeholder";
->>>>>>> 1fedca90
 import ConnectionResource from "core/resources/Connection";
 import { Routes } from "../../../routes";
 import Breadcrumbs from "components/Breadcrumbs";
@@ -30,15 +24,8 @@
 import ImageBlock from "components/ImageBlock";
 import SourceDefinitionResource from "core/resources/SourceDefinition";
 import HeadTitle from "components/HeadTitle";
-<<<<<<< HEAD
 import useWorkspace from "components/hooks/services/useWorkspace";
-
-const Content = styled(ContentCard)`
-  margin: 0 32px 0 27px;
-`;
-=======
 import { DropDownRow } from "components";
->>>>>>> 1fedca90
 
 const DestinationItemPage: React.FC = () => {
   const { query, push } = useRouter<{ id: string }>();
