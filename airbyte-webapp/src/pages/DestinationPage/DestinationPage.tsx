// import React, { useState } from "react";
// import { FormattedMessage } from "react-intl";
// import styled from "styled-components";
// import { useResource } from "rest-hooks";
//
// import PageTitle from "../../components/PageTitle";
// import ContentCard from "../../components/ContentCard";
// import ServiceForm from "../../components/ServiceForm";
// import DestinationResource from "../../core/resources/Destination";
// import config from "../../config";
// import DestinationDefinitionSpecificationResource from "../../core/resources/DestinationDefinitionSpecification";
// import DestinationDefinitionResource from "../../core/resources/DestinationDefinition";
// import useDestination from "../../components/hooks/services/useDestinationHook";
//
// const Content = styled.div`
//   width: 100%;
//   max-width: 638px;
//   margin: 19px auto;
// `;
//
// const DestinationPage: React.FC = () => {
//   const [saved, setSaved] = useState(false);
//   const [errorMessage, setErrorMessage] = useState("");
//
//   const { destinations } = useResource(DestinationResource.listShape(), {
//     workspaceId: config.ui.workspaceId
//   });
//   const currentDestination: DestinationResource = destinations[0]; // Now we have only one destination. If we support multiple destinations we will fix this line
//   const destinationSpecification = useResource(
//     DestinationDefinitionSpecificationResource.detailShape(),
//     {
//       destinationDefinitionId: currentDestination.destinationDefinitionId
//     }
//   );
//   const destination = useResource(DestinationDefinitionResource.detailShape(), {
//     destinationDefinitionId: currentDestination.destinationDefinitionId
//   });
//   const { updateDestination } = useDestination();
//
//   const onSubmitForm = async (values: {
//     name: string;
//     serviceType: string;
//     connectionConfiguration?: any;
//   }) => {
//     setErrorMessage("");
//     const result = await updateDestination({
//       values,
//       destinationId: currentDestination.destinationId
//     });
//
//     if (result.status === "failure") {
//       setErrorMessage(result.message);
//     } else {
//       setSaved(true);
//     }
//   };
//
//   return (
//     <>
//       <PageTitle
//         title={<FormattedMessage id="sidebar.destination" />}
//         withLine
//       />
//       <Content>
//         <ContentCard
//           title={<FormattedMessage id="destination.destinationSettings" />}
//         >
//           <ServiceForm
//             isEditMode
//             onSubmit={onSubmitForm}
//             formType="destination"
//             dropDownData={[
//               {
//                 value: destination.destinationDefinitionId,
//                 text: destination.name,
//                 img: "/default-logo-catalog.svg"
//               }
//             ]}
//             formValues={{
//               ...currentDestination.connectionConfiguration,
//               name: currentDestination.name,
//               serviceType: destination.destinationDefinitionId
//             }}
//             specifications={destinationSpecification.connectionSpecification}
//             successMessage={
//               saved && <FormattedMessage id="form.changesSaved" />
//             }
//             errorMessage={errorMessage}
//           />
//         </ContentCard>
//       </Content>
//     </>
//   );
// };
//
// export default DestinationPage;

import React, { Suspense } from "react";
import { Redirect, Route, Switch } from "react-router-dom";
import { NetworkErrorBoundary as ErrorBoundary } from "rest-hooks";

import { Routes } from "../routes";
import LoadingPage from "../../components/LoadingPage";
import AllDestinationsPage from "./pages/AllDestinationsPage";
import DestinationItemPage from "./pages/DestinationItemPage";

const FallbackRootRedirector = () => <Redirect to={Routes.Destination} />;

const DestinationsPage: React.FC = () => {
  return (
<<<<<<< HEAD
    <Suspense fallback={<LoadingPage />}>
      <Switch>
        <Route path={Routes.Destination} exact>
          <AllDestinationsPage />
        </Route>
        <Route path={`${Routes.Destination}/:id`}>
          <ErrorBoundary fallbackComponent={FallbackRootRedirector}>
            <DestinationItemPage />
          </ErrorBoundary>
        </Route>
        <Redirect to={Routes.Root} />
      </Switch>
    </Suspense>
=======
    <>
      <PageTitle
        title={<FormattedMessage id="sidebar.destination" />}
        withLine
      />
      <Content>
        <ContentCard
          title={<FormattedMessage id="destination.destinationSettings" />}
        >
          <ServiceForm
            isEditMode
            onSubmit={onSubmitForm}
            formType="destination"
            dropDownData={[
              {
                value: destination.destinationDefinitionId,
                text: destination.name,
                img: "/default-logo-catalog.svg"
              }
            ]}
            formValues={{
              ...currentDestination,
              serviceType: destination.destinationDefinitionId
            }}
            specifications={destinationSpecification.connectionSpecification}
            successMessage={
              saved && <FormattedMessage id="form.changesSaved" />
            }
            errorMessage={errorMessage}
          />
        </ContentCard>
      </Content>
    </>
>>>>>>> c02f72e6
  );
};

export default DestinationsPage;<|MERGE_RESOLUTION|>--- conflicted
+++ resolved
@@ -1,3 +1,4 @@
+// TODO: replace to separate page
 // import React, { useState } from "react";
 // import { FormattedMessage } from "react-intl";
 // import styled from "styled-components";
@@ -77,8 +78,7 @@
 //               }
 //             ]}
 //             formValues={{
-//               ...currentDestination.connectionConfiguration,
-//               name: currentDestination.name,
+//               ...currentDestination,
 //               serviceType: destination.destinationDefinitionId
 //             }}
 //             specifications={destinationSpecification.connectionSpecification}
@@ -108,7 +108,6 @@
 
 const DestinationsPage: React.FC = () => {
   return (
-<<<<<<< HEAD
     <Suspense fallback={<LoadingPage />}>
       <Switch>
         <Route path={Routes.Destination} exact>
@@ -122,41 +121,6 @@
         <Redirect to={Routes.Root} />
       </Switch>
     </Suspense>
-=======
-    <>
-      <PageTitle
-        title={<FormattedMessage id="sidebar.destination" />}
-        withLine
-      />
-      <Content>
-        <ContentCard
-          title={<FormattedMessage id="destination.destinationSettings" />}
-        >
-          <ServiceForm
-            isEditMode
-            onSubmit={onSubmitForm}
-            formType="destination"
-            dropDownData={[
-              {
-                value: destination.destinationDefinitionId,
-                text: destination.name,
-                img: "/default-logo-catalog.svg"
-              }
-            ]}
-            formValues={{
-              ...currentDestination,
-              serviceType: destination.destinationDefinitionId
-            }}
-            specifications={destinationSpecification.connectionSpecification}
-            successMessage={
-              saved && <FormattedMessage id="form.changesSaved" />
-            }
-            errorMessage={errorMessage}
-          />
-        </ContentCard>
-      </Content>
-    </>
->>>>>>> c02f72e6
   );
 };
 
