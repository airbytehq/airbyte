--- conflicted
+++ resolved
@@ -14,15 +14,8 @@
 
 const ShowVideo: React.FC<ShowVideoProps> = ({ videoId, onClose }) => {
   return (
-<<<<<<< HEAD
-    <Modal onClose={onClose} clear closeOnBackground>
+    <Modal onClose={onClose} cardless>
       <Button customStyles={styles.closeButton} onClick={onClose} icon={<FontAwesomeIcon icon={faTimes} />} />
-=======
-    <Modal onClose={onClose} cardless>
-      <CloseButton onClick={onClose} iconOnly>
-        <FontAwesomeIcon icon={faTimes} />
-      </CloseButton>
->>>>>>> 8852d52c
       <iframe
         width="940"
         height="528"
