--- conflicted
+++ resolved
@@ -83,15 +83,10 @@
   if (connection.latestSyncJobStatus !== Status.RUNNING && connection.latestSyncJobStatus !== Status.INCOMPLETE) {
     return (
       <ControlBlock>
-<<<<<<< HEAD
-        <H1 bold>{showMessage(connection.latestSyncJobStatus)}</H1>
-        <Button className={styles.paddedButton} onClick={onSync}>
-=======
         <Text as="h1" size="xl">
           {showMessage(connection.latestSyncJobStatus)}
         </Text>
-        <PaddedButton onClick={onSync}>
->>>>>>> b8a64727
+        <Button className={styles.paddedButton} onClick={onSync}>
           <FormattedMessage id="sources.syncNow" />
         </Button>
       </ControlBlock>
