--- conflicted
+++ resolved
@@ -58,15 +58,11 @@
       connector_source_id: sourceDefinition?.sourceDefinitionId
     });
 
-<<<<<<< HEAD
     if (afterSelectConnector) {
       afterSelectConnector();
     }
 
-    setSourceId(sourceId);
-=======
     setSourceDefinitionId(sourceId);
->>>>>>> b3f217d6
   };
 
   const onSubmitForm = async (values: { name: string; serviceType: string }) =>
