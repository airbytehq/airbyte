--- conflicted
+++ resolved
@@ -110,19 +110,7 @@
         specifications={sourceDefinitionSpecification?.connectionSpecification}
         documentationUrl={sourceDefinitionSpecification?.documentationUrl}
         isLoading={isLoading}
-<<<<<<< HEAD
         formValues={sourceImplementation}
-=======
-        formValues={
-          source
-            ? {
-                ...source.connectionConfiguration,
-                name: source.name,
-                serviceType: source.sourceDefinitionId
-              }
-            : null
-        }
->>>>>>> 0cf06096
       />
     </ContentCard>
   );
