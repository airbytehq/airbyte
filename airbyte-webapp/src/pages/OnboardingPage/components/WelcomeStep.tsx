--- conflicted
+++ resolved
@@ -5,13 +5,9 @@
 import { useExperimentSpeedyConnection } from "components/experiments/SpeedyConnection/hooks/useExperimentSpeedyConnection";
 import { Button } from "components/ui/Button";
 
-<<<<<<< HEAD
-import { useConfig } from "config";
 import { Action, Namespace } from "core/analytics";
 import { useAnalyticsService } from "hooks/services/Analytics";
-=======
 import { links } from "utils/links";
->>>>>>> cdb8052d
 
 import HighlightedText from "./HighlightedText";
 import TitlesBlock from "./TitlesBlock";
@@ -33,14 +29,10 @@
 `;
 
 const WelcomeStep: React.FC<WelcomeStepProps> = ({ userName, onNextStep }) => {
-<<<<<<< HEAD
-  const config = useConfig();
   // exp-speedy-connection
   const { isExperimentVariant } = useExperimentSpeedyConnection();
   const analyticsService = useAnalyticsService();
 
-=======
->>>>>>> cdb8052d
   return (
     <>
       <TitlesBlock
