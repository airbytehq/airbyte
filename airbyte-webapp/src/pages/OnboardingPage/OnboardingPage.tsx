import React, { Suspense, useEffect, useState } from "react";
import styled from "styled-components";
import { useResource } from "rest-hooks";
import { FormattedMessage } from "react-intl";

<<<<<<< HEAD
import HeadTitle from "components/HeadTitle";
import useSource, {
  useSourceList,
} from "components/hooks/services/useSourceHook";
import useDestination, {
  useDestinationList,
} from "components/hooks/services/useDestinationHook";
import { useConnectionList } from "components/hooks/services/useConnectionHook";
=======
import { useConfig } from "config";

import { Link } from "components";
import { H2 } from "components";
import StepsMenu from "components/StepsMenu";
import HeadTitle from "components/HeadTitle";
import Version from "components/Version";

import useSource, { useSourceList } from "hooks/services/useSourceHook";
import useDestination, {
  useDestinationList,
} from "hooks/services/useDestinationHook";
>>>>>>> 9643f3de
import { JobInfo } from "core/resources/Scheduler";
import { ConnectionConfiguration } from "core/domain/connection";
import SourceDefinitionResource from "core/resources/SourceDefinition";
import DestinationDefinitionResource from "core/resources/DestinationDefinition";
import useGetStepsConfig from "./useStepsConfig";
import SourceStep from "./components/SourceStep";
import DestinationStep from "./components/DestinationStep";
import ConnectionStep from "./components/ConnectionStep";
import WelcomeStep from "./components/WelcomeStep";
import FinalStep from "./components/FinalStep";
import LetterLine from "./components/LetterLine";
import { StepType } from "./types";
<<<<<<< HEAD
import { useAnalytics } from "components/hooks/useAnalytics";
import StepsCounter from "./components/StepsCounter";
import LoadingPage from "components/LoadingPage";
=======
import { useAnalytics } from "hooks/useAnalytics";
>>>>>>> 9643f3de

const Content = styled.div<{ big?: boolean; medium?: boolean }>`
  width: 100%;
  max-width: ${({ big, medium }) => (big ? 1140 : medium ? 730 : 550)}px;
  margin: 0 auto;
  padding: 75px 0 30px;
  display: flex;
  flex-direction: column;
  align-items: center;
  min-height: 100%;
  position: relative;
  z-index: 2;
`;
const ScreenContent = styled.div`
  width: 100%;
  position: relative;
`;

const OnboardingPage: React.FC = () => {
  const analyticsService = useAnalytics();
  const config = useConfig();

  useEffect(() => {
    analyticsService.page("Onboarding Page");
  }, []);

  const { sources } = useSourceList();
  const { destinations } = useDestinationList();
  const { connections } = useConnectionList();
  const { sourceDefinitions } = useResource(
    SourceDefinitionResource.listShape(),
    {}
  );
  const { destinationDefinitions } = useResource(
    DestinationDefinitionResource.listShape(),
    {}
  );

  const { createSource, recreateSource } = useSource();
  const { createDestination, recreateDestination } = useDestination();

  const [successRequest, setSuccessRequest] = useState(false);
  const [errorStatusRequest, setErrorStatusRequest] = useState<{
    status: number;
    response: JobInfo;
    message: string;
  } | null>(null);

  const afterUpdateStep = () => {
    setSuccessRequest(false);
    setErrorStatusRequest(null);
  };

  const { currentStep, setCurrentStep, steps } = useGetStepsConfig(
    !!sources.length,
    !!destinations.length,
    !!connections.length,
    afterUpdateStep
  );

  const getSourceDefinitionById = (id: string) =>
    sourceDefinitions.find((item) => item.sourceDefinitionId === id);

  const getDestinationDefinitionById = (id: string) =>
    destinationDefinitions.find((item) => item.destinationDefinitionId === id);

  const renderStep = () => {
    if (currentStep === StepType.INSTRUCTION) {
      const onStart = () => setCurrentStep(StepType.CREATE_SOURCE);
      //TODO: add username
      return <WelcomeStep onSubmit={onStart} userName="" />;
    }
    if (currentStep === StepType.CREATE_SOURCE) {
      const onSubmitSourceStep = async (values: {
        name: string;
        serviceType: string;
        sourceId?: string;
        connectionConfiguration?: ConnectionConfiguration;
      }) => {
        setErrorStatusRequest(null);
        const sourceConnector = getSourceDefinitionById(values.serviceType);

        try {
          if (!!sources.length) {
            await recreateSource({
              values,
              sourceId: sources[0].sourceId,
            });
          } else {
            await createSource({ values, sourceConnector });
          }

          setSuccessRequest(true);
          setTimeout(() => {
            setSuccessRequest(false);
            setCurrentStep(StepType.CREATE_DESTINATION);
          }, 2000);
        } catch (e) {
          setErrorStatusRequest(e);
        }
      };
      return (
        <SourceStep
          afterSelectConnector={() => setErrorStatusRequest(null)}
          jobInfo={errorStatusRequest?.response}
          onSubmit={onSubmitSourceStep}
          availableServices={sourceDefinitions}
          hasSuccess={successRequest}
          error={errorStatusRequest}
          // source={sources.length && !successRequest ? sources[0] : undefined}
        />
      );
    }
    if (currentStep === StepType.CREATE_DESTINATION) {
      const onSubmitDestinationStep = async (values: {
        name: string;
        serviceType: string;
        destinationDefinitionId?: string;
        connectionConfiguration?: ConnectionConfiguration;
      }) => {
        setErrorStatusRequest(null);
        const destinationConnector = getDestinationDefinitionById(
          values.serviceType
        );

        try {
          if (!!destinations.length) {
            await recreateDestination({
              values,
              destinationId: destinations[0].destinationId,
            });
          } else {
            await createDestination({
              values,
              destinationConnector,
            });
          }

          setSuccessRequest(true);
          setTimeout(() => {
            setSuccessRequest(false);
            setCurrentStep(StepType.SET_UP_CONNECTION);
          }, 2000);
        } catch (e) {
          setErrorStatusRequest(e);
        }
      };
      return (
        <DestinationStep
          afterSelectConnector={() => setErrorStatusRequest(null)}
          jobInfo={errorStatusRequest?.response}
          onSubmit={onSubmitDestinationStep}
          availableServices={destinationDefinitions}
          hasSuccess={successRequest}
          error={errorStatusRequest}
          // destination={
          //   destinations.length && !successRequest ? destinations[0] : undefined
          // }
        />
      );
    }

    if (currentStep === StepType.SET_UP_CONNECTION) {
      return (
        <ConnectionStep
          errorStatus={errorStatusRequest?.status}
          source={sources[0]}
          destination={destinations[0]}
          afterSubmitConnection={() => setCurrentStep(StepType.FINAl)}
        />
      );
    }

    const useCases = [
      {
        id: "replicateMySQL",
        data: <FormattedMessage id="onboarding.replicateMySQL" />,
      },
      {
        id: "consolidateMarketing",
        data: <FormattedMessage id="onboarding.consolidateMarketing" />,
      },
      {
        id: "consolidatePayment",
        data: <FormattedMessage id="onboarding.consolidatePayment" />,
      },
      {
        id: "buildDashboard",
        data: <FormattedMessage id="onboarding.buildDashboard" />,
      },
      { id: "zoomCalls", data: <FormattedMessage id="onboarding.zoomCalls" /> },
    ];

    return <FinalStep useCases={useCases} />;
  };

  return (
    <ScreenContent>
      {currentStep === StepType.CREATE_SOURCE ? (
        <LetterLine exit={successRequest} />
      ) : currentStep === StepType.CREATE_DESTINATION ? (
        <LetterLine onRight exit={successRequest} />
      ) : null}
      <Content
        big={currentStep === StepType.SET_UP_CONNECTION}
        medium={
          currentStep === StepType.INSTRUCTION || currentStep === StepType.FINAl
        }
      >
        <HeadTitle titles={[{ id: "onboarding.headTitle" }]} />
        <StepsCounter steps={steps} currentStep={currentStep} />

        <Suspense fallback={<LoadingPage />}>{renderStep()}</Suspense>
      </Content>
    </ScreenContent>
  );
};

export default OnboardingPage;<|MERGE_RESOLUTION|>--- conflicted
+++ resolved
@@ -3,29 +3,12 @@
 import { useResource } from "rest-hooks";
 import { FormattedMessage } from "react-intl";
 
-<<<<<<< HEAD
 import HeadTitle from "components/HeadTitle";
-import useSource, {
-  useSourceList,
-} from "components/hooks/services/useSourceHook";
-import useDestination, {
-  useDestinationList,
-} from "components/hooks/services/useDestinationHook";
-import { useConnectionList } from "components/hooks/services/useConnectionHook";
-=======
-import { useConfig } from "config";
-
-import { Link } from "components";
-import { H2 } from "components";
-import StepsMenu from "components/StepsMenu";
-import HeadTitle from "components/HeadTitle";
-import Version from "components/Version";
-
 import useSource, { useSourceList } from "hooks/services/useSourceHook";
 import useDestination, {
   useDestinationList,
 } from "hooks/services/useDestinationHook";
->>>>>>> 9643f3de
+import { useConnectionList } from "hooks/services/useConnectionHook";
 import { JobInfo } from "core/resources/Scheduler";
 import { ConnectionConfiguration } from "core/domain/connection";
 import SourceDefinitionResource from "core/resources/SourceDefinition";
@@ -38,13 +21,9 @@
 import FinalStep from "./components/FinalStep";
 import LetterLine from "./components/LetterLine";
 import { StepType } from "./types";
-<<<<<<< HEAD
-import { useAnalytics } from "components/hooks/useAnalytics";
+import { useAnalytics } from "hooks/useAnalytics";
 import StepsCounter from "./components/StepsCounter";
 import LoadingPage from "components/LoadingPage";
-=======
-import { useAnalytics } from "hooks/useAnalytics";
->>>>>>> 9643f3de
 
 const Content = styled.div<{ big?: boolean; medium?: boolean }>`
   width: 100%;
@@ -65,7 +44,6 @@
 
 const OnboardingPage: React.FC = () => {
   const analyticsService = useAnalytics();
-  const config = useConfig();
 
   useEffect(() => {
     analyticsService.page("Onboarding Page");
