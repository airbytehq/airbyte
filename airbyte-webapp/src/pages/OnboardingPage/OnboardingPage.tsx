--- conflicted
+++ resolved
@@ -29,12 +29,7 @@
 import LoadingPage from "components/LoadingPage";
 import useWorkspace from "hooks/services/useWorkspace";
 import useRouterHook from "hooks/useRouter";
-<<<<<<< HEAD
-import { Routes } from "pages/routes";
-=======
 import { RoutePaths } from "pages/routes";
-import { FormattedMessage } from "react-intl";
->>>>>>> 2c7f2391
 
 const Content = styled.div<{ big?: boolean; medium?: boolean }>`
   width: 100%;
