--- conflicted
+++ resolved
@@ -104,32 +104,6 @@
     const sourceConnector = getSourceById(values.serviceType);
 
     try {
-<<<<<<< HEAD
-      await createSourcesImplementation(
-        {},
-        {
-          name: values.name,
-          workspaceId: config.ui.workspaceId,
-          sourceId: values.specificationId,
-          connectionConfiguration: values.connectionConfiguration
-        },
-        [
-          [
-            SourceImplementationResource.listShape(),
-            { workspaceId: config.ui.workspaceId },
-            (
-              newSourceImplementationId: string,
-              sourcesImplementationIds: { sources: string[] }
-            ) => ({
-              sources: [
-                ...sourcesImplementationIds.sources,
-                newSourceImplementationId
-              ]
-            })
-          ]
-        ]
-      );
-=======
       if (!!sources.length) {
         await recreateSource({
           values,
@@ -138,7 +112,6 @@
       } else {
         await createSource({ values, sourceConnector });
       }
->>>>>>> 376d0c00
 
       setSuccessRequest(true);
       setTimeout(() => {
@@ -160,32 +133,6 @@
     const destinationConnector = getDestinationById(values.serviceType);
 
     try {
-<<<<<<< HEAD
-      await createDestinationsImplementation(
-        {},
-        {
-          name: values.name,
-          workspaceId: config.ui.workspaceId,
-          destinationId: values.specificationId,
-          connectionConfiguration: values.connectionConfiguration
-        },
-        [
-          [
-            DestinationImplementationResource.listShape(),
-            { workspaceId: config.ui.workspaceId },
-            (
-              newDestinationImplementationId: string,
-              destinationsImplementationIds: { destinations: string[] }
-            ) => ({
-              destinations: [
-                ...destinationsImplementationIds.destinations,
-                newDestinationImplementationId
-              ]
-            })
-          ]
-        ]
-      );
-=======
       if (!!destinations.length) {
         await recreateDestination({
           values,
@@ -198,7 +145,6 @@
           destinationConnector
         });
       }
->>>>>>> 376d0c00
 
       setSuccessRequest(true);
       setTimeout(() => {
