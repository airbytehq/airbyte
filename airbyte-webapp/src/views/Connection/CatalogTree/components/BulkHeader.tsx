import intersection from "lodash/intersection";
import React, { useMemo } from "react";
import { FormattedMessage } from "react-intl";
import styled from "styled-components";

import { Button, Cell, Header, Switch } from "components";

import { SyncSchemaField, SyncSchemaFieldObject, SyncSchemaStream, traverseSchemaToField } from "core/domain/catalog";
import { DestinationSyncMode, SyncMode } from "core/request/AirbyteClient";
import { useBulkEdit } from "hooks/services/BulkEdit/BulkEditService";
import { useConnectionFormService } from "hooks/services/Connection/ConnectionFormService";

import { SUPPORTED_MODES } from "../../ConnectionForm/formConfig";
import { ArrowCell, CheckboxCell, HeaderCell } from "../styles";
import { flatten, getPathType } from "../utils";
import styles from "./BulkHeader.module.scss";
import { pathDisplayName, PathPopout } from "./PathPopout";
import { SyncSettingsDropdown } from "./SyncSettingsDropdown";

const ActionCell = styled.div`
  display: flex;
`;

const SchemaHeader = styled(Header)`
  min-height: 41px;
  height: 41px;
  background: ${({ theme }) => theme.primaryColor};
  border-radius: 8px 8px 0 0;
`;

<<<<<<< HEAD
interface BulkHeaderProps {
  destinationSupportedSyncModes: DestinationSyncMode[];
}
=======
const ActionButton = styled(Button).attrs({
  type: "button",
})`
  white-space: nowrap;
`;
>>>>>>> dc328ca1

function calculateSharedFields(selectedBatchNodes: SyncSchemaStream[]) {
  const primitiveFieldsByStream = selectedBatchNodes.map(({ stream }) => {
    const traversedFields = traverseSchemaToField(stream?.jsonSchema, stream?.name);
    const flattenedFields = flatten(traversedFields);

    return flattenedFields.filter(SyncSchemaFieldObject.isPrimitive);
  });

  const pathMap = new Map<string, SyncSchemaField>();

  // calculate intersection of primitive fields across all selected streams
  primitiveFieldsByStream.forEach((fields, index) => {
    if (index === 0) {
      fields.forEach((field) => pathMap.set(pathDisplayName(field.path), field));
    } else {
      const fieldMap = new Set(fields.map((f) => pathDisplayName(f.path)));
      pathMap.forEach((_, k) => (!fieldMap.has(k) ? pathMap.delete(k) : null));
    }
  });

  return Array.from(pathMap.values());
}

export const BulkHeader: React.FC = () => {
  const {
    destDefinition: { supportedDestinationSyncModes },
  } = useConnectionFormService();
  const { selectedBatchNodes, options, onChangeOption, onApply, isActive, onCancel } = useBulkEdit();

  const availableSyncModes = useMemo(
    () =>
      SUPPORTED_MODES.filter(([syncMode, destinationSyncMode]) => {
        const supportableModes = intersection(selectedBatchNodes.flatMap((n) => n.stream?.supportedSyncModes));
        return supportableModes.includes(syncMode) && supportedDestinationSyncModes?.includes(destinationSyncMode);
      }).map(([syncMode, destinationSyncMode]) => ({
        value: { syncMode, destinationSyncMode },
      })),
    [selectedBatchNodes, supportedDestinationSyncModes]
  );

  const primitiveFields: SyncSchemaField[] = useMemo(
    () => calculateSharedFields(selectedBatchNodes),
    [selectedBatchNodes]
  );

  if (!isActive) {
    return null;
  }

  const pkRequired = options.destinationSyncMode === DestinationSyncMode.append_dedup;
  const shouldDefinePk = selectedBatchNodes.every((n) => n.stream?.sourceDefinedPrimaryKey?.length === 0) && pkRequired;
  const cursorRequired = options.syncMode === SyncMode.incremental;
  const shouldDefineCursor = selectedBatchNodes.every((n) => !n.stream?.sourceDefinedCursor) && cursorRequired;

  const pkType = getPathType(pkRequired, shouldDefinePk);
  const cursorType = getPathType(cursorRequired, shouldDefineCursor);

  const paths = primitiveFields.map((f) => f.path);

  return (
    <SchemaHeader>
      <CheckboxCell />
      <ArrowCell />
      <HeaderCell flex={0.4}>
        <Switch small checked={options.selected} onChange={() => onChangeOption({ selected: !options.selected })} />
      </HeaderCell>
      <HeaderCell />
      <HeaderCell />
      <Cell flex={1.5}>
        <SyncSettingsDropdown
          value={{
            syncMode: options.syncMode,
            destinationSyncMode: options.destinationSyncMode,
          }}
          options={availableSyncModes}
          onChange={({ value }) => onChangeOption({ ...value })}
        />
      </Cell>
      <HeaderCell>
        {cursorType && (
          <PathPopout
            isMulti={false}
            onPathChange={(path) => onChangeOption({ cursorField: path })}
            pathType={cursorType}
            paths={paths}
            path={options.cursorField}
          />
        )}
      </HeaderCell>
      <HeaderCell>
        {pkType && (
          <PathPopout
            isMulti
            onPathChange={(path) => onChangeOption({ primaryKey: path })}
            pathType={pkType}
            paths={paths}
            path={options.primaryKey}
          />
        )}
      </HeaderCell>
      <HeaderCell />
      <HeaderCell>
        <ActionCell>
          <Button className={styles.actionButton} onClick={onCancel}>
            <FormattedMessage id="connectionForm.bulkEdit.cancel" />
          </Button>
          <Button className={styles.actionButton} onClick={onApply}>
            <FormattedMessage id="connectionForm.bulkEdit.apply" />
          </Button>
        </ActionCell>
      </HeaderCell>
    </SchemaHeader>
  );
};<|MERGE_RESOLUTION|>--- conflicted
+++ resolved
@@ -27,18 +27,6 @@
   background: ${({ theme }) => theme.primaryColor};
   border-radius: 8px 8px 0 0;
 `;
-
-<<<<<<< HEAD
-interface BulkHeaderProps {
-  destinationSupportedSyncModes: DestinationSyncMode[];
-}
-=======
-const ActionButton = styled(Button).attrs({
-  type: "button",
-})`
-  white-space: nowrap;
-`;
->>>>>>> dc328ca1
 
 function calculateSharedFields(selectedBatchNodes: SyncSchemaStream[]) {
   const primitiveFieldsByStream = selectedBatchNodes.map(({ stream }) => {
