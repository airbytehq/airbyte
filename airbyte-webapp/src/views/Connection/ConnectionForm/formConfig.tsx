import { useMemo } from "react";
import { useIntl } from "react-intl";
import * as yup from "yup";

import { DropDownOptionDataItem } from "components/ui/DropDown";

import { frequencyConfig } from "config/frequencyConfig";
import { SyncSchema } from "core/domain/catalog";
import {
  isDbtTransformation,
  isNormalizationTransformation,
  NormalizationType,
} from "core/domain/connection/operation";
import { SOURCE_NAMESPACE_TAG } from "core/domain/connector/source";
import {
  ConnectionScheduleData,
  ConnectionScheduleType,
  DestinationDefinitionSpecificationRead,
  DestinationSyncMode,
  Geography,
  NamespaceDefinitionType,
  OperationCreate,
  OperationRead,
  OperatorType,
  SyncMode,
  WebBackendConnectionRead,
} from "core/request/AirbyteClient";
import { ConnectionFormMode, ConnectionOrPartialConnection } from "hooks/services/ConnectionForm/ConnectionFormService";
import { ValuesProps } from "hooks/services/useConnectionHook";
import { useCurrentWorkspace } from "services/workspaces/WorkspacesService";
import { validateCronExpression, validateCronFrequencyOneHourOrMore } from "utils/cron";

import calculateInitialCatalog from "./calculateInitialCatalog";

export interface FormikConnectionFormValues {
  name?: string;
  scheduleType?: ConnectionScheduleType | null;
  scheduleData?: ConnectionScheduleData | null;
  prefix: string;
  syncCatalog: SyncSchema;
  namespaceDefinition?: NamespaceDefinitionType;
  namespaceFormat: string;
  transformations?: OperationRead[];
  normalization?: NormalizationType;
  geography: Geography;
}

export type ConnectionFormValues = ValuesProps;

export const SUPPORTED_MODES: Array<[SyncMode, DestinationSyncMode]> = [
  [SyncMode.incremental, DestinationSyncMode.append_dedup],
  [SyncMode.full_refresh, DestinationSyncMode.overwrite],
  [SyncMode.incremental, DestinationSyncMode.append],
  [SyncMode.full_refresh, DestinationSyncMode.append],
];

const DEFAULT_SCHEDULE: ConnectionScheduleData = {
  basicSchedule: {
    units: 24,
    timeUnit: "hours",
  },
};

export function useDefaultTransformation(): OperationCreate {
  const workspace = useCurrentWorkspace();
  return {
    name: "My dbt transformations",
    workspaceId: workspace.workspaceId,
    operatorConfiguration: {
      operatorType: OperatorType.dbt,
      dbt: {
        gitRepoUrl: "", // TODO: Does this need a value?
        dockerImage: "fishtownanalytics/dbt:1.0.0",
        dbtArguments: "run",
      },
    },
  };
}

interface CreateConnectionValidationSchemaArgs {
  allowSubOneHourCronExpressions: boolean;
  mode: ConnectionFormMode;
}

export const createConnectionValidationSchema = ({
  mode,
  allowSubOneHourCronExpressions,
}: CreateConnectionValidationSchemaArgs) =>
  yup
    .object({
      // The connection name during Editing is handled separately from the form
      name: mode === "create" ? yup.string().required("form.empty.error") : yup.string().notRequired(),
      geography: yup.mixed<Geography>().oneOf(Object.values(Geography)),
      scheduleType: yup
        .string()
        .oneOf([ConnectionScheduleType.manual, ConnectionScheduleType.basic, ConnectionScheduleType.cron]),
      scheduleData: yup.mixed().when("scheduleType", (scheduleType) => {
        if (scheduleType === ConnectionScheduleType.basic) {
          return yup.object({
            basicSchedule: yup
              .object({
                units: yup.number().required("form.empty.error"),
                timeUnit: yup.string().required("form.empty.error"),
              })
              .defined("form.empty.error"),
          });
        } else if (scheduleType === ConnectionScheduleType.manual) {
          return yup.mixed().notRequired();
        }

        return yup.object({
          cron: yup
            .object({
              cronExpression: yup
                .string()
                .trim()
                .required("form.empty.error")
                .test("validCron", "form.cronExpression.error", validateCronExpression)
                .test(
                  "validCronFrequency",
                  "form.cronExpression.underOneHourNotAllowed",
                  (expression) => allowSubOneHourCronExpressions || validateCronFrequencyOneHourOrMore(expression)
                ),
              cronTimeZone: yup.string().required("form.empty.error"),
            })
            .defined("form.empty.error"),
        });
      }),
      namespaceDefinition: yup
        .string()
        .oneOf([
          NamespaceDefinitionType.source,
          NamespaceDefinitionType.destination,
          NamespaceDefinitionType.customformat,
        ])
        .required("form.empty.error"),
      namespaceFormat: yup.string().when("namespaceDefinition", {
        is: NamespaceDefinitionType.customformat,
        then: yup.string().trim().required("form.empty.error"),
      }),
      prefix: yup.string(),
      syncCatalog: yup.object({
        streams: yup.array().of(
          yup.object({
            id: yup
              .string()
              // This is required to get rid of id fields we are using to detect stream for edition
              .when("$isRequest", (isRequest: boolean, schema: yup.StringSchema) =>
                isRequest ? schema.strip(true) : schema
              ),
            stream: yup.object(),
            config: yup
              .object({
                selected: yup.boolean(),
                syncMode: yup.string(),
                destinationSyncMode: yup.string(),
                primaryKey: yup.array().of(yup.array().of(yup.string())),
                cursorField: yup.array().of(yup.string()).defined(),
              })
              .test({
                name: "connectionSchema.config.validator",
                // eslint-disable-next-line no-template-curly-in-string
                message: "${path} is wrong",
                test(value) {
                  if (!value.selected) {
                    return true;
                  }
                  if (DestinationSyncMode.append_dedup === value.destinationSyncMode) {
                    // it's possible that primaryKey array is always present
                    // however yup couldn't determine type correctly even with .required() call
                    if (value.primaryKey?.length === 0) {
                      return this.createError({
                        message: "connectionForm.primaryKey.required",
                        path: `schema.streams[${this.parent.id}].config.primaryKey`,
                      });
                    }
                  }

                  if (SyncMode.incremental === value.syncMode) {
                    if (
                      !this.parent.stream.sourceDefinedCursor &&
                      // it's possible that cursorField array is always present
                      // however yup couldn't determine type correctly even with .required() call
                      value.cursorField?.length === 0
                    ) {
                      return this.createError({
                        message: "connectionForm.cursorField.required",
                        path: `schema.streams[${this.parent.id}].config.cursorField`,
                      });
                    }
                  }
                  return true;
                },
              }),
          })
        ),
      }),
    })
    .noUnknown();

/**
 * Returns {@link Operation}[]
 *
 * Maps UI representation of Transformation and Normalization
 * into API's {@link Operation} representation.
 *
 * Always puts normalization as first operation
 * @param values
 * @param initialOperations
 * @param workspaceId
 */
export function mapFormPropsToOperation(
  values: {
    transformations?: OperationRead[];
    normalization?: NormalizationType;
  },
  initialOperations: OperationRead[] = [],
  workspaceId: string
): OperationCreate[] {
  const newOperations: OperationCreate[] = [];

  if (values.normalization) {
    if (values.normalization !== NormalizationType.raw) {
      const normalizationOperation = initialOperations.find(isNormalizationTransformation);

      if (normalizationOperation) {
        newOperations.push(normalizationOperation);
      } else {
        newOperations.push({
          name: "Normalization",
          workspaceId,
          operatorConfiguration: {
            operatorType: OperatorType.normalization,
            normalization: {
              option: values.normalization,
            },
          },
        });
      }
    }
  }

  if (values.transformations) {
    newOperations.push(...values.transformations);
  }

  return newOperations;
}

export const getInitialTransformations = (operations: OperationCreate[]): OperationRead[] =>
  operations?.filter(isDbtTransformation) ?? [];

export const getInitialNormalization = (
  operations?: Array<OperationRead | OperationCreate>,
  isNotCreateMode?: boolean
): NormalizationType => {
  const initialNormalization =
    operations?.find(isNormalizationTransformation)?.operatorConfiguration?.normalization?.option;

  return initialNormalization
    ? NormalizationType[initialNormalization]
    : isNotCreateMode
    ? NormalizationType.raw
    : NormalizationType.basic;
};

export const useInitialValues = (
  connection: ConnectionOrPartialConnection,
  destDefinition: DestinationDefinitionSpecificationRead,
  isNotCreateMode?: boolean
): FormikConnectionFormValues => {
<<<<<<< HEAD
  const workspace = useCurrentWorkspace();
=======
  const { catalogDiff } = connection;

  const newStreamDescriptors = catalogDiff?.transforms
    .filter((transform) => transform.transformType === "add_stream")
    .map((stream) => stream.streamDescriptor);

>>>>>>> 67c078dc
  const initialSchema = useMemo(
    () =>
      calculateInitialCatalog(
        connection.syncCatalog,
        destDefinition?.supportedDestinationSyncModes || [],
        isNotCreateMode,
        newStreamDescriptors
      ),
    [connection.syncCatalog, destDefinition?.supportedDestinationSyncModes, isNotCreateMode, newStreamDescriptors]
  );

  return useMemo(() => {
    const initialValues: FormikConnectionFormValues = {
      syncCatalog: initialSchema,
      scheduleType: connection.connectionId ? connection.scheduleType : ConnectionScheduleType.basic,
      scheduleData: connection.connectionId ? connection.scheduleData ?? null : DEFAULT_SCHEDULE,
      prefix: connection.prefix || "",
      namespaceDefinition: connection.namespaceDefinition || NamespaceDefinitionType.source,
      namespaceFormat: connection.namespaceFormat ?? SOURCE_NAMESPACE_TAG,
      geography: connection.geography || workspace.defaultGeography || "auto",
    };

    // Is Create Mode
    if (!isNotCreateMode) {
      initialValues.name = connection.name ?? `${connection.source.name} <> ${connection.destination.name}`;
    }

    const operations = connection.operations ?? [];

    if (destDefinition.supportsDbt) {
      initialValues.transformations = getInitialTransformations(operations);
    }

    if (destDefinition.supportsNormalization) {
      initialValues.normalization = getInitialNormalization(operations, isNotCreateMode);
    }

    return initialValues;
  }, [
    connection.connectionId,
    connection.destination.name,
    connection.geography,
    connection.name,
    connection.namespaceDefinition,
    connection.namespaceFormat,
    connection.operations,
    connection.prefix,
    connection.scheduleData,
    connection.scheduleType,
    connection.source.name,
    destDefinition.supportsDbt,
    destDefinition.supportsNormalization,
    initialSchema,
    isNotCreateMode,
    workspace,
  ]);
};

export const useFrequencyDropdownData = (
  additionalFrequency: WebBackendConnectionRead["scheduleData"]
): DropDownOptionDataItem[] => {
  const { formatMessage } = useIntl();

  return useMemo(() => {
    const frequencies = [...frequencyConfig];
    if (additionalFrequency?.basicSchedule) {
      const additionalFreqAlreadyPresent = frequencies.some(
        (frequency) =>
          frequency?.timeUnit === additionalFrequency.basicSchedule?.timeUnit &&
          frequency?.units === additionalFrequency.basicSchedule?.units
      );
      if (!additionalFreqAlreadyPresent) {
        frequencies.push(additionalFrequency.basicSchedule);
      }
    }

    const basicFrequencies = frequencies.map((frequency) => ({
      value: frequency,
      label: formatMessage(
        {
          id: `form.every.${frequency.timeUnit}`,
        },
        { value: frequency.units }
      ),
    }));

    // Add Manual and Custom to the frequencies list
    const customFrequency = formatMessage({
      id: "frequency.cron",
    });
    const manualFrequency = formatMessage({
      id: "frequency.manual",
    });
    const otherFrequencies = [
      {
        label: manualFrequency,
        value: manualFrequency.toLowerCase(),
      },
      {
        label: customFrequency,
        value: customFrequency.toLowerCase(),
      },
    ];

    return [...otherFrequencies, ...basicFrequencies];
  }, [formatMessage, additionalFrequency]);
};<|MERGE_RESOLUTION|>--- conflicted
+++ resolved
@@ -269,16 +269,13 @@
   destDefinition: DestinationDefinitionSpecificationRead,
   isNotCreateMode?: boolean
 ): FormikConnectionFormValues => {
-<<<<<<< HEAD
   const workspace = useCurrentWorkspace();
-=======
   const { catalogDiff } = connection;
 
   const newStreamDescriptors = catalogDiff?.transforms
     .filter((transform) => transform.transformType === "add_stream")
     .map((stream) => stream.streamDescriptor);
 
->>>>>>> 67c078dc
   const initialSchema = useMemo(
     () =>
       calculateInitialCatalog(
