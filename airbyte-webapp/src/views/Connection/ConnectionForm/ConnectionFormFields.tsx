import { faSyncAlt } from "@fortawesome/free-solid-svg-icons";
import { FontAwesomeIcon } from "@fortawesome/react-fontawesome";
import classNames from "classnames";
import { Field, FieldProps } from "formik";
import React from "react";
import { FormattedMessage, useIntl } from "react-intl";
import { useUnmount } from "react-use";

import { ControlLabels } from "components";
import { FormChangeTracker } from "components/FormChangeTracker";
import { Button } from "components/ui/Button";
import { Heading } from "components/ui/Heading";
import { Input } from "components/ui/Input";

import { NamespaceDefinitionType } from "core/request/AirbyteClient";
import { useConnectionFormService } from "hooks/services/ConnectionForm/ConnectionFormService";
import { useFormChangeTrackerService } from "hooks/services/FormChangeTracker";
import { ValuesProps } from "hooks/services/useConnectionHook";

import { NamespaceDefinitionField } from "./components/NamespaceDefinitionField";
import { useRefreshSourceSchemaWithConfirmationOnDirty } from "./components/refreshSourceSchemaWithConfirmationOnDirty";
import { Section } from "./components/Section";
import { SyncCatalogField } from "./components/SyncCatalogField";
import styles from "./ConnectionFormFields.module.scss";
import { FormikConnectionFormValues } from "./formConfig";
import { ScheduleField } from "./ScheduleField";

interface ConnectionFormFieldsProps {
  values: ValuesProps | FormikConnectionFormValues;
  isSubmitting: boolean;
  dirty: boolean;
}

export const ConnectionFormFields: React.FC<ConnectionFormFieldsProps> = ({ values, isSubmitting, dirty }) => {
  const { mode, formId } = useConnectionFormService();
  const { formatMessage } = useIntl();
  const { clearFormChange } = useFormChangeTrackerService();

  const readonlyClass = classNames({
    [styles.readonly]: mode === "readonly",
  });

  const refreshSchema = useRefreshSourceSchemaWithConfirmationOnDirty(dirty);

  useUnmount(() => {
    clearFormChange(formId);
  });

  return (
    <>
      {/* FormChangeTracker is here as it has access to everything it needs without being repeated */}
      <FormChangeTracker changed={dirty} formId={formId} />
      <div className={styles.formContainer}>
        <Section title={<FormattedMessage id="connection.transfer" />}>
          <ScheduleField />
        </Section>
        <Section>
<<<<<<< HEAD
          <Heading as="h5">
=======
          <Text as="h2" size="sm">
>>>>>>> 4117f9d7
            <FormattedMessage id="connection.streams" />
          </Heading>
          <span className={readonlyClass}>
            <Field name="namespaceDefinition" component={NamespaceDefinitionField} />
          </span>
          {values.namespaceDefinition === NamespaceDefinitionType.customformat && (
            <Field name="namespaceFormat">
              {({ field, meta }: FieldProps<string>) => (
                <div className={styles.flexRow}>
                  <div className={styles.leftFieldCol}>
                    <ControlLabels
                      className={styles.namespaceFormatLabel}
                      nextLine
                      error={!!meta.error}
                      label={<FormattedMessage id="connectionForm.namespaceFormat.title" />}
                      message={<FormattedMessage id="connectionForm.namespaceFormat.subtitle" />}
                    />
                  </div>
                  <div className={classNames(styles.rightFieldCol, readonlyClass)}>
                    <Input
                      {...field}
                      error={!!meta.error}
                      placeholder={formatMessage({
                        id: "connectionForm.namespaceFormat.placeholder",
                      })}
                    />
                  </div>
                </div>
              )}
            </Field>
          )}
          <Field name="prefix">
            {({ field }: FieldProps<string>) => (
              <div className={styles.flexRow}>
                <div className={styles.leftFieldCol}>
                  <ControlLabels
                    nextLine
                    label={formatMessage({
                      id: "form.prefix",
                    })}
                    message={formatMessage({
                      id: "form.prefix.message",
                    })}
                  />
                </div>
                <div className={styles.rightFieldCol}>
                  <Input
                    {...field}
                    type="text"
                    placeholder={formatMessage({
                      id: `form.prefix.placeholder`,
                    })}
                    data-testid="prefixInput"
                    style={{ pointerEvents: mode === "readonly" ? "none" : "auto" }}
                  />
                </div>
              </div>
            )}
          </Field>
        </Section>
        <Section>
          <Field
            name="syncCatalog.streams"
            component={SyncCatalogField}
            isSubmitting={isSubmitting}
            additionalControl={
              <Button onClick={refreshSchema} type="button" variant="secondary" disabled={isSubmitting}>
                <FontAwesomeIcon icon={faSyncAlt} className={styles.tryArrow} />
                <FormattedMessage id="connection.updateSchema" />
              </Button>
            }
          />
        </Section>
      </div>
    </>
  );
};<|MERGE_RESOLUTION|>--- conflicted
+++ resolved
@@ -55,11 +55,7 @@
           <ScheduleField />
         </Section>
         <Section>
-<<<<<<< HEAD
-          <Heading as="h5">
-=======
-          <Text as="h2" size="sm">
->>>>>>> 4117f9d7
+          <Heading as="h2" size="sm">
             <FormattedMessage id="connection.streams" />
           </Heading>
           <span className={readonlyClass}>
