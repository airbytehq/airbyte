--- conflicted
+++ resolved
@@ -9,11 +9,7 @@
 import { ControlLabels } from "components";
 import { FormChangeTracker } from "components/common/FormChangeTracker";
 import { Button } from "components/ui/Button";
-<<<<<<< HEAD
 import { FlexContainer } from "components/ui/Flex";
-import { Heading } from "components/ui/Heading";
-=======
->>>>>>> 966c13f6
 import { Input } from "components/ui/Input";
 
 import { NamespaceDefinitionType } from "core/request/AirbyteClient";
