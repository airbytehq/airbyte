--- conflicted
+++ resolved
@@ -1,7 +1,6 @@
 import { waitFor } from "@testing-library/react";
 import userEvent from "@testing-library/user-event";
 
-<<<<<<< HEAD
 import {
   ConnectionStatus,
   DestinationRead,
@@ -9,11 +8,7 @@
   SourceRead,
   WebBackendConnectionRead,
 } from "core/request/AirbyteClient";
-=======
-import { Connection, ConnectionNamespaceDefinition, ConnectionStatus } from "core/domain/connection";
-import { Destination, Source } from "core/domain/connector";
 import { ConfirmationModalService } from "hooks/services/ConfirmationModal";
->>>>>>> 7d16fdaf
 import { render } from "utils/testutils";
 
 import ConnectionForm, { ConnectionFormProps } from "./ConnectionForm";
