export {};
// import { waitFor } from "@testing-library/react";
// import userEvent from "@testing-library/user-event";
// import { render } from "test-utils/testutils";

<<<<<<< HEAD
// import {
//   ConnectionStatus,
//   DestinationRead,
//   NamespaceDefinitionType,
//   SourceRead,
//   WebBackendConnectionRead,
// } from "core/request/AirbyteClient";
// import { ConfirmationModalService } from "hooks/services/ConfirmationModal/ConfirmationModalService";
// import { ConnectionFormServiceProvider } from "hooks/services/Connection/ConnectionFormService";

// import { ConnectionForm, ConnectionFormMode } from "./ConnectionForm";
=======
import {
  ConnectionStatus,
  DestinationRead,
  NamespaceDefinitionType,
  SourceRead,
  WebBackendConnectionRead,
} from "core/request/AirbyteClient";
import { ConfirmationModalService } from "hooks/services/ConfirmationModal/ConfirmationModalService";
import { ConnectionFormServiceProvider } from "hooks/services/Connection/ConnectionFormService";

import { ConnectionForm, ConnectionFormMode } from "./ConnectionForm";
>>>>>>> 45503de7

// const mockSource: SourceRead = {
//   sourceId: "test-source",
//   name: "test source",
//   sourceName: "test-source-name",
//   workspaceId: "test-workspace-id",
//   sourceDefinitionId: "test-source-definition-id",
//   connectionConfiguration: undefined,
// };

// const mockDestination: DestinationRead = {
//   destinationId: "test-destination",
//   name: "test destination",
//   destinationName: "test destination name",
//   workspaceId: "test-workspace-id",
//   destinationDefinitionId: "test-destination-definition-id",
//   connectionConfiguration: undefined,
// };

// const mockConnection: WebBackendConnectionRead = {
//   connectionId: "test-connection",
//   name: "test connection",
//   prefix: "test",
//   sourceId: "test-source",
//   destinationId: "test-destination",
//   status: ConnectionStatus.active,
//   scheduleType: "manual",
//   scheduleData: undefined,
//   syncCatalog: {
//     streams: [],
//   },
//   namespaceDefinition: NamespaceDefinitionType.source,
//   namespaceFormat: "",
//   operationIds: [],
//   source: mockSource,
//   destination: mockDestination,
//   operations: [],
//   catalogId: "",
//   isSyncing: false,
// };

// jest.mock("services/connector/DestinationDefinitionSpecificationService", () => {
//   return {
//     useGetDestinationDefinitionSpecification: () => {
//       return "destinationDefinition";
//     },
//   };
// });

<<<<<<< HEAD
// jest.mock("services/workspaces/WorkspacesService", () => {
//   return {
//     useCurrentWorkspace: () => {
//       return "currentWorkspace";
//     },
//     useCurrentWorkspaceId: () => {
//       return "currentWorkspace";
//     },
//   };
// });

// const renderConnectionForm = (mode: ConnectionFormMode, connection = mockConnection) =>
//   render(
//     <ConfirmationModalService>
//       <ConnectionFormServiceProvider
//         mode={mode}
//         connection={connection}
//         formId={Math.random().toString()}
//         refreshCatalog={jest.fn()}
//       >
//         <ConnectionForm onFormSubmit={jest.fn()} />
//       </ConnectionFormServiceProvider>
//     </ConfirmationModalService>
//   );

// describe("<ConnectionForm />", () => {
//   let container: HTMLElement;
//   describe("edit mode", () => {
//     beforeEach(async () => {
//       const renderResult = await renderConnectionForm("edit");
=======
jest.mock("services/workspaces/WorkspacesService", () => {
  return {
    useCurrentWorkspace: () => {
      return "currentWorkspace";
    },
    useCurrentWorkspaceId: () => {
      return "currentWorkspace";
    },
  };
});

const renderConnectionForm = (mode: ConnectionFormMode, connection = mockConnection) =>
  render(
    <ConfirmationModalService>
      <ConnectionFormServiceProvider
        mode={mode}
        connection={connection}
        formId={Math.random().toString()}
        onSubmit={jest.fn()}
        formDirty={false}
      >
        <ConnectionForm />
      </ConnectionFormServiceProvider>
    </ConfirmationModalService>
  );

describe("<ConnectionForm />", () => {
  let container: HTMLElement;
  describe("edit mode", () => {
    beforeEach(async () => {
      const renderResult = await renderConnectionForm("edit");
>>>>>>> 45503de7

//       container = renderResult.container;
//     });
//     it("renders relevant items", async () => {
//       const prefixInput = container.querySelector("input[data-testid='prefixInput']");
//       expect(prefixInput).toBeInTheDocument();

<<<<<<< HEAD
//       // eslint-disable-next-line @typescript-eslint/no-non-null-assertion
//       userEvent.type(prefixInput!, "{selectall}{del}prefix");
//       await waitFor(() => userEvent.keyboard("{enter}"));
//     });
//     it("pointer events are not turned off anywhere in the component", async () => {
//       expect(container.innerHTML).toContain("checkbox");
//     });
//   });
//   describe("readonly mode", () => {
//     beforeEach(async () => {
//       const renderResult = await renderConnectionForm("readonly");
=======
      // eslint-disable-next-line @typescript-eslint/no-non-null-assertion
      userEvent.type(prefixInput!, "{selectall}{del}prefix");
      await waitFor(() => userEvent.keyboard("{enter}"));
    });
    it("pointer events are not turned off anywhere in the component", async () => {
      expect(container.innerHTML).toContain("checkbox");
    });
  });
  describe("readonly mode", () => {
    beforeEach(async () => {
      const renderResult = await renderConnectionForm("readonly");
>>>>>>> 45503de7

//       container = renderResult.container;
//     });
//     it("renders only relevant items for the mode", async () => {
//       const prefixInput = container.querySelector("input[data-testid='prefixInput']");
//       expect(prefixInput).toBeInTheDocument();
//     });
//     it("pointer events are turned off in the fieldset", async () => {
//       expect(container.innerHTML).not.toContain("checkbox");
//     });
//   });
// });<|MERGE_RESOLUTION|>--- conflicted
+++ resolved
@@ -1,21 +1,7 @@
-export {};
-// import { waitFor } from "@testing-library/react";
-// import userEvent from "@testing-library/user-event";
-// import { render } from "test-utils/testutils";
+import { waitFor } from "@testing-library/react";
+import userEvent from "@testing-library/user-event";
+import { render } from "test-utils/testutils";
 
-<<<<<<< HEAD
-// import {
-//   ConnectionStatus,
-//   DestinationRead,
-//   NamespaceDefinitionType,
-//   SourceRead,
-//   WebBackendConnectionRead,
-// } from "core/request/AirbyteClient";
-// import { ConfirmationModalService } from "hooks/services/ConfirmationModal/ConfirmationModalService";
-// import { ConnectionFormServiceProvider } from "hooks/services/Connection/ConnectionFormService";
-
-// import { ConnectionForm, ConnectionFormMode } from "./ConnectionForm";
-=======
 import {
   ConnectionStatus,
   DestinationRead,
@@ -27,88 +13,55 @@
 import { ConnectionFormServiceProvider } from "hooks/services/Connection/ConnectionFormService";
 
 import { ConnectionForm, ConnectionFormMode } from "./ConnectionForm";
->>>>>>> 45503de7
 
-// const mockSource: SourceRead = {
-//   sourceId: "test-source",
-//   name: "test source",
-//   sourceName: "test-source-name",
-//   workspaceId: "test-workspace-id",
-//   sourceDefinitionId: "test-source-definition-id",
-//   connectionConfiguration: undefined,
-// };
+const mockSource: SourceRead = {
+  sourceId: "test-source",
+  name: "test source",
+  sourceName: "test-source-name",
+  workspaceId: "test-workspace-id",
+  sourceDefinitionId: "test-source-definition-id",
+  connectionConfiguration: undefined,
+};
 
-// const mockDestination: DestinationRead = {
-//   destinationId: "test-destination",
-//   name: "test destination",
-//   destinationName: "test destination name",
-//   workspaceId: "test-workspace-id",
-//   destinationDefinitionId: "test-destination-definition-id",
-//   connectionConfiguration: undefined,
-// };
+const mockDestination: DestinationRead = {
+  destinationId: "test-destination",
+  name: "test destination",
+  destinationName: "test destination name",
+  workspaceId: "test-workspace-id",
+  destinationDefinitionId: "test-destination-definition-id",
+  connectionConfiguration: undefined,
+};
 
-// const mockConnection: WebBackendConnectionRead = {
-//   connectionId: "test-connection",
-//   name: "test connection",
-//   prefix: "test",
-//   sourceId: "test-source",
-//   destinationId: "test-destination",
-//   status: ConnectionStatus.active,
-//   scheduleType: "manual",
-//   scheduleData: undefined,
-//   syncCatalog: {
-//     streams: [],
-//   },
-//   namespaceDefinition: NamespaceDefinitionType.source,
-//   namespaceFormat: "",
-//   operationIds: [],
-//   source: mockSource,
-//   destination: mockDestination,
-//   operations: [],
-//   catalogId: "",
-//   isSyncing: false,
-// };
+const mockConnection: WebBackendConnectionRead = {
+  connectionId: "test-connection",
+  name: "test connection",
+  prefix: "test",
+  sourceId: "test-source",
+  destinationId: "test-destination",
+  status: ConnectionStatus.active,
+  scheduleType: "manual",
+  scheduleData: undefined,
+  syncCatalog: {
+    streams: [],
+  },
+  namespaceDefinition: NamespaceDefinitionType.source,
+  namespaceFormat: "",
+  operationIds: [],
+  source: mockSource,
+  destination: mockDestination,
+  operations: [],
+  catalogId: "",
+  isSyncing: false,
+};
 
-// jest.mock("services/connector/DestinationDefinitionSpecificationService", () => {
-//   return {
-//     useGetDestinationDefinitionSpecification: () => {
-//       return "destinationDefinition";
-//     },
-//   };
-// });
+jest.mock("services/connector/DestinationDefinitionSpecificationService", () => {
+  return {
+    useGetDestinationDefinitionSpecification: () => {
+      return "destinationDefinition";
+    },
+  };
+});
 
-<<<<<<< HEAD
-// jest.mock("services/workspaces/WorkspacesService", () => {
-//   return {
-//     useCurrentWorkspace: () => {
-//       return "currentWorkspace";
-//     },
-//     useCurrentWorkspaceId: () => {
-//       return "currentWorkspace";
-//     },
-//   };
-// });
-
-// const renderConnectionForm = (mode: ConnectionFormMode, connection = mockConnection) =>
-//   render(
-//     <ConfirmationModalService>
-//       <ConnectionFormServiceProvider
-//         mode={mode}
-//         connection={connection}
-//         formId={Math.random().toString()}
-//         refreshCatalog={jest.fn()}
-//       >
-//         <ConnectionForm onFormSubmit={jest.fn()} />
-//       </ConnectionFormServiceProvider>
-//     </ConfirmationModalService>
-//   );
-
-// describe("<ConnectionForm />", () => {
-//   let container: HTMLElement;
-//   describe("edit mode", () => {
-//     beforeEach(async () => {
-//       const renderResult = await renderConnectionForm("edit");
-=======
 jest.mock("services/workspaces/WorkspacesService", () => {
   return {
     useCurrentWorkspace: () => {
@@ -140,27 +93,13 @@
   describe("edit mode", () => {
     beforeEach(async () => {
       const renderResult = await renderConnectionForm("edit");
->>>>>>> 45503de7
 
-//       container = renderResult.container;
-//     });
-//     it("renders relevant items", async () => {
-//       const prefixInput = container.querySelector("input[data-testid='prefixInput']");
-//       expect(prefixInput).toBeInTheDocument();
+      container = renderResult.container;
+    });
+    it("renders relevant items", async () => {
+      const prefixInput = container.querySelector("input[data-testid='prefixInput']");
+      expect(prefixInput).toBeInTheDocument();
 
-<<<<<<< HEAD
-//       // eslint-disable-next-line @typescript-eslint/no-non-null-assertion
-//       userEvent.type(prefixInput!, "{selectall}{del}prefix");
-//       await waitFor(() => userEvent.keyboard("{enter}"));
-//     });
-//     it("pointer events are not turned off anywhere in the component", async () => {
-//       expect(container.innerHTML).toContain("checkbox");
-//     });
-//   });
-//   describe("readonly mode", () => {
-//     beforeEach(async () => {
-//       const renderResult = await renderConnectionForm("readonly");
-=======
       // eslint-disable-next-line @typescript-eslint/no-non-null-assertion
       userEvent.type(prefixInput!, "{selectall}{del}prefix");
       await waitFor(() => userEvent.keyboard("{enter}"));
@@ -172,16 +111,15 @@
   describe("readonly mode", () => {
     beforeEach(async () => {
       const renderResult = await renderConnectionForm("readonly");
->>>>>>> 45503de7
 
-//       container = renderResult.container;
-//     });
-//     it("renders only relevant items for the mode", async () => {
-//       const prefixInput = container.querySelector("input[data-testid='prefixInput']");
-//       expect(prefixInput).toBeInTheDocument();
-//     });
-//     it("pointer events are turned off in the fieldset", async () => {
-//       expect(container.innerHTML).not.toContain("checkbox");
-//     });
-//   });
-// });+      container = renderResult.container;
+    });
+    it("renders only relevant items for the mode", async () => {
+      const prefixInput = container.querySelector("input[data-testid='prefixInput']");
+      expect(prefixInput).toBeInTheDocument();
+    });
+    it("pointer events are turned off in the fieldset", async () => {
+      expect(container.innerHTML).not.toContain("checkbox");
+    });
+  });
+});