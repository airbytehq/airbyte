--- conflicted
+++ resolved
@@ -184,13 +184,8 @@
     [connection.operations, workspace.workspaceId, onSubmit, clearFormChange, formId]
   );
 
-<<<<<<< HEAD
   const errorMessage = submitError ? createFormErrorMessage(submitError) : null;
-=======
-  const errorMessage = submitError ? generateMessageFromError(submitError) : null;
-  const frequencies = useFrequencyDropdownData(connection.scheduleData);
-
->>>>>>> bc0d7cc1
+
   return (
     <Formik
       initialValues={initialValues}
