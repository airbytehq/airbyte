--- conflicted
+++ resolved
@@ -184,11 +184,7 @@
     async (values: FormikConnectionFormValues, formikHelpers: FormikHelpers<FormikConnectionFormValues>) => {
       // Set the scheduleType based on the schedule value
       values["scheduleType"] =
-<<<<<<< HEAD
-        typeof values?.scheduleData?.basicSchedule === "string" && values.scheduleData.basicSchedule === "manual"
-=======
         typeof values?.scheduleData?.basicSchedule === "string" && values?.scheduleData?.basicSchedule === "manual"
->>>>>>> 0d2f2b42
           ? ConnectionScheduleType.manual
           : ConnectionScheduleType.basic;
       const formValues: ConnectionFormValues = connectionValidationSchema.cast(values, {
