import { Field, FieldProps, Form, Formik } from "formik";
import React, { useCallback } from "react";
import { FormattedMessage, useIntl } from "react-intl";
import { useToggle } from "react-use";
import styled from "styled-components";

<<<<<<< HEAD
import { Card, ControlLabels, DropDown, H5, Input } from "components";
import { IDataItem } from "components/base/DropDown/components/Option";
import { FormChangeTracker } from "components/FormChangeTracker";

import { Action, Namespace } from "core/analytics";
import { ConnectionScheduleDataBasicSchedule, NamespaceDefinitionType } from "core/request/AirbyteClient";
import { useAnalyticsService } from "hooks/services/Analytics";
import { useConnectionFormService } from "hooks/services/Connection/ConnectionFormService";
=======
import { Card, ControlLabels, DropDownRow, H5, Input } from "components";
import { FormChangeTracker } from "components/FormChangeTracker";

import { NamespaceDefinitionType, WebBackendConnectionRead } from "core/request/AirbyteClient";
import { useFormChangeTrackerService, useUniqueFormId } from "hooks/services/FormChangeTracker";
import { useGetDestinationDefinitionSpecification } from "services/connector/DestinationDefinitionSpecificationService";
import { useCurrentWorkspace } from "services/workspaces/WorkspacesService";
import { generateMessageFromError } from "utils/errorStatusMessage";
>>>>>>> a61ac9f0

import CreateControls from "./components/CreateControls";
import EditControls from "./components/EditControls";
import { NamespaceDefinitionField } from "./components/NamespaceDefinitionField";
import { OperationsSection } from "./components/OperationsSection";
import ScheduleField from "./components/ScheduleField";
import SchemaField from "./components/SyncCatalogField";
<<<<<<< HEAD
import { connectionValidationSchema } from "./formConfig";
=======
import {
  ConnectionFormValues,
  connectionValidationSchema,
  FormikConnectionFormValues,
  mapFormPropsToOperation,
  useInitialValues,
} from "./formConfig";
>>>>>>> a61ac9f0

const ConnectorLabel = styled(ControlLabels)`
  max-width: 328px;
  margin-right: 20px;
  vertical-align: top;
`;

const NamespaceFormatLabel = styled(ControlLabels)`
  flex: 5 0 0;
  display: flex;
  flex-direction: column;
  justify-content: space-between;
`;

export const FlexRow = styled.div`
  display: flex;
  flex-direction: row;
  justify-content: flex-start;
  align-items: flex-start;
  gap: 10px;
`;

export const LeftFieldCol = styled.div`
  flex: 1;
  max-width: 640px;
  padding-right: 30px;
`;

export const RightFieldCol = styled.div`
  flex: 1;
  max-width: 300px;
`;

export const StyledSection = styled.div`
  padding: 20px 20px;
  display: flex;
  flex-direction: column;
  gap: 15px;

  &:not(:last-child) {
    box-shadow: 0 1px 0 rgba(139, 139, 160, 0.25);
  }
`;

interface SectionProps {
  title?: React.ReactNode;
}

const LabelHeading = styled(H5)`
  line-height: 16px;
  display: inline;
`;

const Section: React.FC<React.PropsWithChildren<SectionProps>> = ({ title, children }) => (
  <Card>
    <StyledSection>
      {title && <H5 bold>{title}</H5>}
      {children}
    </StyledSection>
  </Card>
);

const FormContainer = styled(Form)`
  display: flex;
  flex-direction: column;
  gap: 10px;
`;

export type ConnectionFormMode = "create" | "edit" | "readonly";

export interface ConnectionFormProps {
  className?: string;
  successMessage?: React.ReactNode;

  /** Should be passed when connection is updated with withRefreshCatalog flag */
  canSubmitUntouchedForm?: boolean;
  additionalSchemaControl?: React.ReactNode;
}

export const ConnectionForm: React.FC<ConnectionFormProps> = ({
  className,
  successMessage,
  canSubmitUntouchedForm,
  additionalSchemaControl,
}) => {
<<<<<<< HEAD
  const { initialValues, formId, mode, onFormSubmit, errorMessage, frequencies, onCancel, connection } =
    useConnectionFormService();
  const analyticsService = useAnalyticsService();

  const onFrequencySelect = useCallback(
    (item: IDataItem | null) => {
      const enabledStreams = connection.syncCatalog.streams.filter((stream) => stream.config?.selected).length;

      if (item) {
        analyticsService.track(Namespace.CONNECTION, Action.FREQUENCY, {
          actionDescription: "Frequency selected",
          frequency: item.label,
          connector_source_definition: connection.source.sourceName,
          connector_source_definition_id: connection.source.sourceDefinitionId,
          connector_destination_definition: connection.destination.destinationName,
          connector_destination_definition_id: connection.destination.destinationDefinitionId,
          available_streams: connection.syncCatalog.streams.length,
          enabled_streams: enabledStreams,
          type: mode,
        });
=======
  const destDefinition = useGetDestinationDefinitionSpecification(connection.destination.destinationDefinitionId);
  const { clearFormChange } = useFormChangeTrackerService();
  const formId = useUniqueFormId();
  const [submitError, setSubmitError] = useState<Error | null>(null);
  const [editingTransformation, toggleEditingTransformation] = useToggle(false);

  const { formatMessage } = useIntl();

  const isEditMode: boolean = mode !== "create";
  const initialValues = useInitialValues(connection, destDefinition, isEditMode);
  const workspace = useCurrentWorkspace();

  const onFormSubmit = useCallback(
    async (values: FormikConnectionFormValues, formikHelpers: FormikHelpers<FormikConnectionFormValues>) => {
      const formValues: ConnectionFormValues = connectionValidationSchema.cast(values, {
        context: { isRequest: true },
      }) as unknown as ConnectionFormValues;

      formValues.operations = mapFormPropsToOperation(values, connection.operations, workspace.workspaceId);

      setSubmitError(null);
      try {
        const result = await onSubmit(formValues);

        if (result?.submitCancelled) {
          return;
        }

        formikHelpers.resetForm({ values });
        clearFormChange(formId);

        result?.onSubmitComplete?.();
      } catch (e) {
        setSubmitError(e);
>>>>>>> a61ac9f0
      }
    },
    [
      analyticsService,
      connection.destination.destinationDefinitionId,
      connection.destination.destinationName,
      connection.source.sourceDefinitionId,
      connection.source.sourceName,
      connection.syncCatalog.streams,
      mode,
    ]
  );

<<<<<<< HEAD
  const [editingTransformation, toggleEditingTransformation] = useToggle(false);
  const { formatMessage } = useIntl();
=======
  const errorMessage = submitError ? generateMessageFromError(submitError) : null;
  const determineErrorMessage = (isValid: boolean) => {
    return errorMessage ?? (!isValid ? formatMessage({ id: "connectionForm.validation.error" }) : null);
  };
>>>>>>> a61ac9f0

  return (
    <Formik
      initialValues={initialValues}
      validationSchema={connectionValidationSchema}
      enableReinitialize
      onSubmit={onFormSubmit}
    >
      {({ isSubmitting, isValid, dirty, resetForm, values }) => (
        <FormContainer className={className}>
          <FormChangeTracker changed={dirty} formId={formId} />
          {mode === "create" && (
            <Section>
              <Field name="name">
                {({ field, meta }: FieldProps<string>) => (
                  <FlexRow>
                    <LeftFieldCol>
                      <ConnectorLabel
                        nextLine
                        error={!!meta.error && meta.touched}
                        label={
                          <LabelHeading bold>
                            <FormattedMessage id="form.connectionName" />
                          </LabelHeading>
                        }
                        message={formatMessage({
                          id: "form.connectionName.message",
                        })}
                      />
                    </LeftFieldCol>
                    <RightFieldCol>
                      <Input
                        {...field}
                        error={!!meta.error}
                        data-testid="connectionName"
                        placeholder={formatMessage({
                          id: "form.connectionName.placeholder",
                        })}
                      />
                    </RightFieldCol>
                  </FlexRow>
                )}
              </Field>
            </Section>
          )}
          <Section title={<FormattedMessage id="connection.transfer" />}>
<<<<<<< HEAD
            <Field name="scheduleData.basicSchedule">
              {({ field, meta }: FieldProps<ConnectionScheduleDataBasicSchedule>) => (
                <FlexRow>
                  <LeftFieldCol>
                    <ConnectorLabel
                      nextLine
                      error={!!meta.error && meta.touched}
                      label={formatMessage({
                        id: "form.frequency",
                      })}
                      message={formatMessage({
                        id: "form.frequency.message",
                      })}
                    />
                  </LeftFieldCol>
                  <RightFieldCol style={{ pointerEvents: mode === "readonly" ? "none" : "auto" }}>
                    <DropDown
                      {...field}
                      error={!!meta.error && meta.touched}
                      options={frequencies}
                      onChange={(item) => {
                        onFrequencySelect(item);
                        setFieldValue(field.name, item.value);
                      }}
                    />
                  </RightFieldCol>
                </FlexRow>
              )}
            </Field>
=======
            <ScheduleField scheduleData={connection?.scheduleData} mode={mode} onDropDownSelect={onDropDownSelect} />
>>>>>>> a61ac9f0
          </Section>
          <Card>
            <StyledSection>
              <H5 bold>
                <FormattedMessage id="connection.streams" />
              </H5>
              <span style={{ pointerEvents: mode === "readonly" ? "none" : "auto" }}>
                <Field name="namespaceDefinition" component={NamespaceDefinitionField} />
              </span>
              {values.namespaceDefinition === NamespaceDefinitionType.customformat && (
                <Field name="namespaceFormat">
                  {({ field, meta }: FieldProps<string>) => (
                    <FlexRow>
                      <LeftFieldCol>
                        <NamespaceFormatLabel
                          nextLine
                          error={!!meta.error}
                          label={<FormattedMessage id="connectionForm.namespaceFormat.title" />}
                          message={<FormattedMessage id="connectionForm.namespaceFormat.subtitle" />}
                        />
                      </LeftFieldCol>
                      <RightFieldCol style={{ pointerEvents: mode === "readonly" ? "none" : "auto" }}>
                        <Input
                          {...field}
                          error={!!meta.error}
                          placeholder={formatMessage({
                            id: "connectionForm.namespaceFormat.placeholder",
                          })}
                        />
                      </RightFieldCol>
                    </FlexRow>
                  )}
                </Field>
              )}
              <Field name="prefix">
                {({ field }: FieldProps<string>) => (
                  <FlexRow>
                    <LeftFieldCol>
                      <ControlLabels
                        nextLine
                        label={formatMessage({
                          id: "form.prefix",
                        })}
                        message={formatMessage({
                          id: "form.prefix.message",
                        })}
                      />
                    </LeftFieldCol>
                    <RightFieldCol>
                      <Input
                        {...field}
                        type="text"
                        placeholder={formatMessage({
                          id: `form.prefix.placeholder`,
                        })}
                        data-testid="prefixInput"
                        style={{ pointerEvents: mode === "readonly" ? "none" : "auto" }}
                      />
                    </RightFieldCol>
                  </FlexRow>
                )}
              </Field>
            </StyledSection>
            <StyledSection>
              <Field
                name="syncCatalog.streams"
                additionalControl={additionalSchemaControl}
                component={SchemaField}
                isSubmitting={isSubmitting}
              />
            </StyledSection>
          </Card>
          {mode === "edit" && (
            <EditControls
              isSubmitting={isSubmitting}
              dirty={dirty}
              resetForm={() => {
                resetForm();
                onCancel?.();
              }}
              successMessage={successMessage}
              errorMessage={determineErrorMessage(isValid)}
              enableControls={canSubmitUntouchedForm}
            />
          )}
          {mode === "create" && (
            <>
              <OperationsSection
                onStartEditTransformation={toggleEditingTransformation}
                onEndEditTransformation={toggleEditingTransformation}
              />
              <CreateControls
                isSubmitting={isSubmitting}
                isValid={isValid && !editingTransformation}
                errorMessage={determineErrorMessage(isValid)}
              />
            </>
          )}
        </FormContainer>
      )}
    </Formik>
  );
};<|MERGE_RESOLUTION|>--- conflicted
+++ resolved
@@ -4,25 +4,14 @@
 import { useToggle } from "react-use";
 import styled from "styled-components";
 
-<<<<<<< HEAD
-import { Card, ControlLabels, DropDown, H5, Input } from "components";
+import { Card, ControlLabels, H5, Input } from "components";
 import { IDataItem } from "components/base/DropDown/components/Option";
 import { FormChangeTracker } from "components/FormChangeTracker";
 
 import { Action, Namespace } from "core/analytics";
-import { ConnectionScheduleDataBasicSchedule, NamespaceDefinitionType } from "core/request/AirbyteClient";
+import { NamespaceDefinitionType } from "core/request/AirbyteClient";
 import { useAnalyticsService } from "hooks/services/Analytics";
 import { useConnectionFormService } from "hooks/services/Connection/ConnectionFormService";
-=======
-import { Card, ControlLabels, DropDownRow, H5, Input } from "components";
-import { FormChangeTracker } from "components/FormChangeTracker";
-
-import { NamespaceDefinitionType, WebBackendConnectionRead } from "core/request/AirbyteClient";
-import { useFormChangeTrackerService, useUniqueFormId } from "hooks/services/FormChangeTracker";
-import { useGetDestinationDefinitionSpecification } from "services/connector/DestinationDefinitionSpecificationService";
-import { useCurrentWorkspace } from "services/workspaces/WorkspacesService";
-import { generateMessageFromError } from "utils/errorStatusMessage";
->>>>>>> a61ac9f0
 
 import CreateControls from "./components/CreateControls";
 import EditControls from "./components/EditControls";
@@ -30,17 +19,7 @@
 import { OperationsSection } from "./components/OperationsSection";
 import ScheduleField from "./components/ScheduleField";
 import SchemaField from "./components/SyncCatalogField";
-<<<<<<< HEAD
 import { connectionValidationSchema } from "./formConfig";
-=======
-import {
-  ConnectionFormValues,
-  connectionValidationSchema,
-  FormikConnectionFormValues,
-  mapFormPropsToOperation,
-  useInitialValues,
-} from "./formConfig";
->>>>>>> a61ac9f0
 
 const ConnectorLabel = styled(ControlLabels)`
   max-width: 328px;
@@ -126,9 +105,7 @@
   canSubmitUntouchedForm,
   additionalSchemaControl,
 }) => {
-<<<<<<< HEAD
-  const { initialValues, formId, mode, onFormSubmit, errorMessage, frequencies, onCancel, connection } =
-    useConnectionFormService();
+  const { initialValues, formId, mode, onFormSubmit, errorMessage, onCancel, connection } = useConnectionFormService();
   const analyticsService = useAnalyticsService();
 
   const onFrequencySelect = useCallback(
@@ -147,42 +124,6 @@
           enabled_streams: enabledStreams,
           type: mode,
         });
-=======
-  const destDefinition = useGetDestinationDefinitionSpecification(connection.destination.destinationDefinitionId);
-  const { clearFormChange } = useFormChangeTrackerService();
-  const formId = useUniqueFormId();
-  const [submitError, setSubmitError] = useState<Error | null>(null);
-  const [editingTransformation, toggleEditingTransformation] = useToggle(false);
-
-  const { formatMessage } = useIntl();
-
-  const isEditMode: boolean = mode !== "create";
-  const initialValues = useInitialValues(connection, destDefinition, isEditMode);
-  const workspace = useCurrentWorkspace();
-
-  const onFormSubmit = useCallback(
-    async (values: FormikConnectionFormValues, formikHelpers: FormikHelpers<FormikConnectionFormValues>) => {
-      const formValues: ConnectionFormValues = connectionValidationSchema.cast(values, {
-        context: { isRequest: true },
-      }) as unknown as ConnectionFormValues;
-
-      formValues.operations = mapFormPropsToOperation(values, connection.operations, workspace.workspaceId);
-
-      setSubmitError(null);
-      try {
-        const result = await onSubmit(formValues);
-
-        if (result?.submitCancelled) {
-          return;
-        }
-
-        formikHelpers.resetForm({ values });
-        clearFormChange(formId);
-
-        result?.onSubmitComplete?.();
-      } catch (e) {
-        setSubmitError(e);
->>>>>>> a61ac9f0
       }
     },
     [
@@ -196,15 +137,8 @@
     ]
   );
 
-<<<<<<< HEAD
   const [editingTransformation, toggleEditingTransformation] = useToggle(false);
   const { formatMessage } = useIntl();
-=======
-  const errorMessage = submitError ? generateMessageFromError(submitError) : null;
-  const determineErrorMessage = (isValid: boolean) => {
-    return errorMessage ?? (!isValid ? formatMessage({ id: "connectionForm.validation.error" }) : null);
-  };
->>>>>>> a61ac9f0
 
   return (
     <Formik
@@ -251,39 +185,7 @@
             </Section>
           )}
           <Section title={<FormattedMessage id="connection.transfer" />}>
-<<<<<<< HEAD
-            <Field name="scheduleData.basicSchedule">
-              {({ field, meta }: FieldProps<ConnectionScheduleDataBasicSchedule>) => (
-                <FlexRow>
-                  <LeftFieldCol>
-                    <ConnectorLabel
-                      nextLine
-                      error={!!meta.error && meta.touched}
-                      label={formatMessage({
-                        id: "form.frequency",
-                      })}
-                      message={formatMessage({
-                        id: "form.frequency.message",
-                      })}
-                    />
-                  </LeftFieldCol>
-                  <RightFieldCol style={{ pointerEvents: mode === "readonly" ? "none" : "auto" }}>
-                    <DropDown
-                      {...field}
-                      error={!!meta.error && meta.touched}
-                      options={frequencies}
-                      onChange={(item) => {
-                        onFrequencySelect(item);
-                        setFieldValue(field.name, item.value);
-                      }}
-                    />
-                  </RightFieldCol>
-                </FlexRow>
-              )}
-            </Field>
-=======
-            <ScheduleField scheduleData={connection?.scheduleData} mode={mode} onDropDownSelect={onDropDownSelect} />
->>>>>>> a61ac9f0
+            <ScheduleField scheduleData={connection?.scheduleData} mode={mode} onDropDownSelect={onFrequencySelect} />
           </Section>
           <Card>
             <StyledSection>
@@ -365,7 +267,7 @@
                 onCancel?.();
               }}
               successMessage={successMessage}
-              errorMessage={determineErrorMessage(isValid)}
+              errorMessage={errorMessage}
               enableControls={canSubmitUntouchedForm}
             />
           )}
@@ -378,7 +280,7 @@
               <CreateControls
                 isSubmitting={isSubmitting}
                 isValid={isValid && !editingTransformation}
-                errorMessage={determineErrorMessage(isValid)}
+                errorMessage={errorMessage}
               />
             </>
           )}
