import React, { useState } from "react";
import { FormattedMessage, useIntl } from "react-intl";
import styled from "styled-components";
import { Field, FieldProps, Form, Formik } from "formik";

import { SyncSchema } from "core/domain/catalog";
import { Source } from "core/resources/Source";
import { Destination } from "core/resources/Destination";
import ResetDataModal from "components/ResetDataModal";
import { ModalTypes } from "components/ResetDataModal/types";
import { equal } from "utils/objects";

import { ControlLabels, DropDown, DropDownRow, Input, Label } from "components";

import BottomBlock from "./components/BottomBlock";
import Connector from "./components/Connector";
import SchemaField from "./components/SchemaField";
import EditControls from "./components/EditControls";
import { useFrequencyDropdownData, useInitialSchema } from "./useInitialSchema";
import { useDestinationDefinitionSpecificationLoadAsync } from "components/hooks/services/useDestinationHook";
<<<<<<< HEAD
import NormalizationBlock from "./components/NormalizationBlock";
import SectionTitle from "./components/SectionTitle";
import TransformationBlock from "./components/TransformationBlock";
import { Normalisation } from "./types";
=======
import { ConnectionFormValues, connectionValidationSchema } from "./formConfig";
>>>>>>> a7f8f769

const FormContainer = styled(Form)`
  padding: 22px 27px 23px 24px;
`;

const EditLaterMessage = styled(Label)`
  margin: -20px 0 29px;
`;

const ControlLabelsWithMargin = styled(ControlLabels)`
  margin-bottom: 29px;
`;

const ConnectorLabel = styled(ControlLabels)`
  max-width: 247px;
  margin-right: 20px;
  vertical-align: top;
`;

type ConnectionFormProps = {
  schema: SyncSchema;
  onSubmit: (values: ConnectionFormValues) => void;
  className?: string;
  source: Source;
  destination: Destination;
  errorMessage?: React.ReactNode;
  additionBottomControls?: React.ReactNode;
  successMessage?: React.ReactNode;
  onReset?: (connectionId?: string) => void;
  onDropDownSelect?: (item: DropDownRow.IDataItem) => void;
  onCancel?: () => void;
  editSchemeMode?: boolean;
  frequencyValue?: string;
  prefixValue?: string;
  isEditMode?: boolean;
  isLoading?: boolean;
  additionalSchemaControl?: React.ReactNode;
  sourceIcon?: string;
  destinationIcon?: string;
  normalization?: string;
};

const ConnectionForm: React.FC<ConnectionFormProps> = ({
  onSubmit,
  onReset,
  onCancel,
  sourceIcon,
  destinationIcon,
  className,
  errorMessage,
  onDropDownSelect,
  frequencyValue,
  normalization,
  prefixValue,
  isEditMode,
  successMessage,
  additionBottomControls,
  editSchemeMode,
  isLoading,
  additionalSchemaControl,
  source,
  destination,
  ...props
}) => {
  const initialSchema = useInitialSchema(props.schema);
  const destDefinition = useDestinationDefinitionSpecificationLoadAsync(
    destination.destinationDefinitionId
  );
  const dropdownData = useFrequencyDropdownData();
  //TODO: add real action
  const onTransformationDone = () => null;

  const [modalIsOpen, setResetModalIsOpen] = useState(false);
  const formatMessage = useIntl().formatMessage;

  return (
    <Formik
      initialValues={{
        frequency: frequencyValue || "",
        prefix: prefixValue || "",
<<<<<<< HEAD
        // TODO: fix
        transformations: [],
        // TODO: check normalization values with api
        normalization: normalization || Normalisation.RAW,
=======
        schema: initialSchema,
>>>>>>> a7f8f769
      }}
      validateOnBlur={true}
      validateOnChange={true}
      validationSchema={connectionValidationSchema}
      onSubmit={async (values) => {
<<<<<<< HEAD
        const requiresReset =
          isEditMode && !equal(initialSchema, newSchema) && !editSchemeMode;
        await onSubmit({
          frequency: values.frequency,
          prefix: values.prefix,
          schema: newSchema,
          // TODO: add normalization: values.normalization
        });
=======
        await onSubmit(
          connectionValidationSchema.cast(values, {
            context: { isRequest: true },
          })
        );
>>>>>>> a7f8f769

        const requiresReset =
          isEditMode && !equal(initialSchema, values.schema) && !editSchemeMode;
        if (requiresReset) {
          setResetModalIsOpen(true);
        }
      }}
    >
      {({ isSubmitting, setFieldValue, values, isValid, dirty, resetForm }) => (
        <FormContainer className={className}>
          <ControlLabelsWithMargin>
            <ConnectorLabel
              label={formatMessage({
                id: "form.sourceConnector",
              })}
            >
              <Connector name={source.name} icon={sourceIcon} />
            </ConnectorLabel>
            <ConnectorLabel
              label={formatMessage({
                id: "form.destinationConnector",
              })}
            >
              <Connector name={destination.name} icon={destinationIcon} />
            </ConnectorLabel>
            <Field name="frequency">
              {({ field, meta }: FieldProps<string>) => (
                <ConnectorLabel
                  error={!!meta.error && meta.touched}
                  label={formatMessage({
                    id: "form.frequency",
                  })}
                >
                  <DropDown
                    {...field}
                    error={!!meta.error && meta.touched}
                    data={dropdownData}
                    onSelect={(item) => {
                      if (onDropDownSelect) {
                        onDropDownSelect(item);
                      }
                      setFieldValue(field.name, item.value);
                    }}
                  />
                </ConnectorLabel>
              )}
            </Field>
          </ControlLabelsWithMargin>
          <Field name="prefix">
            {({ field }: FieldProps<string>) => (
              <ControlLabelsWithMargin
                label={formatMessage({
                  id: "form.prefix",
                })}
                message={formatMessage({
                  id: "form.prefix.message",
                })}
              >
                <Input
                  {...field}
                  type="text"
                  placeholder={formatMessage({
                    id: `form.prefix.placeholder`,
                  })}
                />
              </ControlLabelsWithMargin>
            )}
          </Field>
          <SchemaField
            destinationSupportedSyncModes={
              destDefinition.supportedDestinationSyncModes
            }
            additionalControl={additionalSchemaControl}
          />
          <SectionTitle>
            <FormattedMessage id="form.normalizationTransformation" />
          </SectionTitle>
          <Field name="normalization">
            {({ field }: FieldProps<string>) => (
              <NormalizationBlock
                {...field}
                onClick={(value: string) =>
                  setFieldValue("normalization", value)
                }
              />
            )}
          </Field>
          <TransformationBlock onDone={onTransformationDone} />
          {!isEditMode ? (
            <EditLaterMessage
              message={<FormattedMessage id="form.dataSync.message" />}
            />
          ) : null}
          {isEditMode ? (
            <>
              <EditControls
                isSubmitting={isLoading || isSubmitting}
                isValid={isValid}
                dirty={dirty || !equal(initialSchema, values.schema)}
                resetForm={() => {
                  resetForm();
                  if (onCancel) {
                    onCancel();
                  }
                }}
                successMessage={successMessage}
                errorMessage={errorMessage}
                editSchemeMode={editSchemeMode}
              />
              {modalIsOpen && (
                <ResetDataModal
                  modalType={ModalTypes.RESET_CHANGED_COLUMN}
                  onClose={() => setResetModalIsOpen(false)}
                  onSubmit={async () => {
                    await onReset?.();
                    setResetModalIsOpen(false);
                  }}
                />
              )}
            </>
          ) : (
            <BottomBlock
              additionBottomControls={additionBottomControls}
              isSubmitting={isSubmitting}
              isValid={isValid}
              errorMessage={errorMessage}
            />
          )}
        </FormContainer>
      )}
    </Formik>
  );
};

export default ConnectionForm;<|MERGE_RESOLUTION|>--- conflicted
+++ resolved
@@ -18,14 +18,11 @@
 import EditControls from "./components/EditControls";
 import { useFrequencyDropdownData, useInitialSchema } from "./useInitialSchema";
 import { useDestinationDefinitionSpecificationLoadAsync } from "components/hooks/services/useDestinationHook";
-<<<<<<< HEAD
+import { ConnectionFormValues, connectionValidationSchema } from "./formConfig";
 import NormalizationBlock from "./components/NormalizationBlock";
 import SectionTitle from "./components/SectionTitle";
 import TransformationBlock from "./components/TransformationBlock";
 import { Normalisation } from "./types";
-=======
-import { ConnectionFormValues, connectionValidationSchema } from "./formConfig";
->>>>>>> a7f8f769
 
 const FormContainer = styled(Form)`
   padding: 22px 27px 23px 24px;
@@ -106,35 +103,21 @@
       initialValues={{
         frequency: frequencyValue || "",
         prefix: prefixValue || "",
-<<<<<<< HEAD
+        schema: initialSchema,
         // TODO: fix
         transformations: [],
         // TODO: check normalization values with api
         normalization: normalization || Normalisation.RAW,
-=======
-        schema: initialSchema,
->>>>>>> a7f8f769
       }}
       validateOnBlur={true}
       validateOnChange={true}
       validationSchema={connectionValidationSchema}
       onSubmit={async (values) => {
-<<<<<<< HEAD
-        const requiresReset =
-          isEditMode && !equal(initialSchema, newSchema) && !editSchemeMode;
-        await onSubmit({
-          frequency: values.frequency,
-          prefix: values.prefix,
-          schema: newSchema,
-          // TODO: add normalization: values.normalization
-        });
-=======
         await onSubmit(
           connectionValidationSchema.cast(values, {
             context: { isRequest: true },
           })
         );
->>>>>>> a7f8f769
 
         const requiresReset =
           isEditMode && !equal(initialSchema, values.schema) && !editSchemeMode;
