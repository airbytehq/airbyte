import { Field, FieldProps, Form, Formik, FormikHelpers } from "formik";
import React, { useCallback, useState } from "react";
import { FormattedMessage, useIntl } from "react-intl";
import styled from "styled-components";

import { ControlLabels, DropDown, DropDownRow, H5, Input, Label } from "components";
import { FormChangeTracker } from "components/FormChangeTracker";
import ResetDataModal from "components/ResetDataModal";
import { ModalTypes } from "components/ResetDataModal/types";

import { useFormChangeTrackerService, useUniqueFormId } from "hooks/services/FormChangeTracker";
import { useGetDestinationDefinitionSpecification } from "services/connector/DestinationDefinitionSpecificationService";
import { useCurrentWorkspace } from "services/workspaces/WorkspacesService";
import { createFormErrorMessage } from "utils/errorStatusMessage";
import { equal } from "utils/objects";

import {
  ConnectionSchedule,
  NamespaceDefinitionType,
  WebBackendConnectionRead,
} from "../../../core/request/GeneratedApi";
import CreateControls from "./components/CreateControls";
import EditControls from "./components/EditControls";
import { NamespaceDefinitionField } from "./components/NamespaceDefinitionField";
import { OperationsSection } from "./components/OperationsSection";
import SchemaField from "./components/SyncCatalogField";
import {
  ConnectionFormValues,
  connectionValidationSchema,
  FormikConnectionFormValues,
  mapFormPropsToOperation,
  useFrequencyDropdownData,
  useInitialValues,
} from "./formConfig";

const EditLaterMessage = styled(Label)`
  margin: -20px 0 29px;
`;

const ConnectorLabel = styled(ControlLabels)`
  max-width: 328px;
  margin-right: 20px;
  vertical-align: top;
`;

const NamespaceFormatLabel = styled(ControlLabels)`
  flex: 5 0 0;
  display: flex;
  flex-direction: column;
  justify-content: space-between;
`;

export const FlexRow = styled.div`
  display: flex;
  flex-direction: row;
  justify-content: flex-start;
  align-items: flex-start;
  gap: 10px;
`;

export const LeftFieldCol = styled.div`
  width: 470px;
`;

export const RightFieldCol = styled.div`
  width: 300px;
`;

const StyledSection = styled.div`
  padding: 15px 20px;

  & > div:not(:last-child) {
    margin-bottom: 20px;
  }
`;

const Header = styled(H5)`
  margin-bottom: 16px;
`;

const Section: React.FC<{ title: React.ReactNode }> = (props) => (
  <StyledSection>
    <Header bold>{props.title}</Header>
    {props.children}
  </StyledSection>
);

const FormContainer = styled(Form)`
  & > ${StyledSection}:not(:last-child) {
    box-shadow: 0 1px 0 rgba(139, 139, 160, 0.25);
  }
`;

interface ConnectionFormSubmitResult {
  onSubmitComplete: () => void;
}

interface ConnectionFormProps {
  onSubmit: (values: ConnectionFormValues) => Promise<ConnectionFormSubmitResult | void>;
  className?: string;
  additionBottomControls?: React.ReactNode;
  successMessage?: React.ReactNode;
  onReset?: (connectionId?: string) => void;
  onDropDownSelect?: (item: DropDownRow.IDataItem) => void;
  onCancel?: () => void;

  /** Should be passed when connection is updated with withRefreshCatalog flag */
  editSchemeMode?: boolean;
  isEditMode?: boolean;
  additionalSchemaControl?: React.ReactNode;

  connection:
    | WebBackendConnectionRead
    | (Partial<WebBackendConnectionRead> & Pick<WebBackendConnectionRead, "syncCatalog" | "source" | "destination">);
}

const ConnectionForm: React.FC<ConnectionFormProps> = ({
  onSubmit,
  onReset,
  onCancel,
  className,
  onDropDownSelect,
  isEditMode,
  successMessage,
  additionBottomControls,
  editSchemeMode,
  additionalSchemaControl,
  connection,
}) => {
  const destDefinition = useGetDestinationDefinitionSpecification(connection.destination.destinationDefinitionId);
  const { clearFormChange } = useFormChangeTrackerService();
  const formId = useUniqueFormId();

  const [modalIsOpen, setResetModalIsOpen] = useState(false);
  const [submitError, setSubmitError] = useState<Error | null>(null);

  const formatMessage = useIntl().formatMessage;

  const initialValues = useInitialValues(connection, destDefinition, isEditMode);

  const workspace = useCurrentWorkspace();
  const onFormSubmit = useCallback(
    async (values: FormikConnectionFormValues, formikHelpers: FormikHelpers<FormikConnectionFormValues>) => {
      const formValues: ConnectionFormValues = connectionValidationSchema.cast(values, {
        context: { isRequest: true },
      }) as unknown as ConnectionFormValues;

      formValues.operations = mapFormPropsToOperation(values, connection.operations, workspace.workspaceId);

      setSubmitError(null);
      try {
        const result = await onSubmit(formValues);

        formikHelpers.resetForm({ values });
        clearFormChange(formId);

        const requiresReset = isEditMode && !equal(initialValues.syncCatalog, values.syncCatalog) && !editSchemeMode;
        if (requiresReset) {
          setResetModalIsOpen(true);
        }

        result?.onSubmitComplete?.();
      } catch (e) {
        setSubmitError(e);
      }
    },
    [
      connection.operations,
      workspace.workspaceId,
      onSubmit,
      clearFormChange,
      formId,
      isEditMode,
      initialValues.syncCatalog,
      editSchemeMode,
    ]
  );

  const errorMessage = submitError ? createFormErrorMessage(submitError) : null;
  const frequencies = useFrequencyDropdownData();

  return (
    <Formik
      initialValues={initialValues}
      validationSchema={connectionValidationSchema}
      enableReinitialize={true}
      onSubmit={onFormSubmit}
    >
      {({ isSubmitting, setFieldValue, isValid, dirty, resetForm, values }) => (
        <FormContainer className={className}>
          <FormChangeTracker changed={dirty} formId={formId} />
          <Section title={<FormattedMessage id="connection.transfer" />}>
            <Field name="schedule">
<<<<<<< HEAD
              {({ field, meta }: FieldProps<ConnectionSchedule>) => (
                <ConnectorLabel
                  nextLine
                  error={!!meta.error && meta.touched}
                  label={formatMessage({
                    id: "form.frequency",
                  })}
                  message={formatMessage({
                    id: "form.frequency.message",
                  })}
                >
                  <DropDown
                    {...field}
                    error={!!meta.error && meta.touched}
                    options={frequencies}
                    onChange={(item) => {
                      if (onDropDownSelect) {
                        onDropDownSelect(item);
                      }
                      setFieldValue(field.name, item.value);
                    }}
                  />
                </ConnectorLabel>
=======
              {({ field, meta }: FieldProps<ScheduleProperties>) => (
                <FlexRow>
                  <LeftFieldCol>
                    <ConnectorLabel
                      nextLine
                      error={!!meta.error && meta.touched}
                      label={formatMessage({
                        id: "form.frequency",
                      })}
                      message={formatMessage({
                        id: "form.frequency.message",
                      })}
                    />
                  </LeftFieldCol>
                  <RightFieldCol>
                    <DropDown
                      {...field}
                      error={!!meta.error && meta.touched}
                      options={frequencies}
                      onChange={(item) => {
                        if (onDropDownSelect) {
                          onDropDownSelect(item);
                        }
                        setFieldValue(field.name, item.value);
                      }}
                    />
                  </RightFieldCol>
                </FlexRow>
>>>>>>> 8dc704f5
              )}
            </Field>
          </Section>
          <Section title={<FormattedMessage id="connection.streams" />}>
<<<<<<< HEAD
            <FlexRow>
              <Field name="namespaceDefinition" component={NamespaceDefinitionField} />
              <Field name="prefix">
                {({ field }: FieldProps<string>) => (
                  <ControlLabels
                    nextLine
                    label={formatMessage({
                      id: "form.prefix",
                    })}
                    message={formatMessage({
                      id: "form.prefix.message",
                    })}
                  >
                    <Input
                      {...field}
                      type="text"
                      placeholder={formatMessage({
                        id: `form.prefix.placeholder`,
                      })}
                    />
                  </ControlLabels>
                )}
              </Field>
            </FlexRow>
            {values.namespaceDefinition === NamespaceDefinitionType.customformat && (
=======
            <Field name="namespaceDefinition" component={NamespaceDefinitionField} />
            {values.namespaceDefinition === ConnectionNamespaceDefinition.CustomFormat && (
>>>>>>> 8dc704f5
              <Field name="namespaceFormat">
                {({ field, meta }: FieldProps<string>) => (
                  <FlexRow>
                    <LeftFieldCol>
                      <NamespaceFormatLabel
                        nextLine
                        error={!!meta.error}
                        label={<FormattedMessage id="connectionForm.namespaceFormat.title" />}
                        message={<FormattedMessage id="connectionForm.namespaceFormat.subtitle" />}
                      />
                    </LeftFieldCol>
                    <RightFieldCol>
                      <Input
                        {...field}
                        error={!!meta.error}
                        placeholder={formatMessage({
                          id: "connectionForm.namespaceFormat.placeholder",
                        })}
                      />
                    </RightFieldCol>
                  </FlexRow>
                )}
              </Field>
            )}
            <Field name="prefix">
              {({ field }: FieldProps<string>) => (
                <FlexRow>
                  <LeftFieldCol>
                    <ControlLabels
                      nextLine
                      label={formatMessage({
                        id: "form.prefix",
                      })}
                      message={formatMessage({
                        id: "form.prefix.message",
                      })}
                    />
                  </LeftFieldCol>
                  <RightFieldCol>
                    <Input
                      {...field}
                      type="text"
                      placeholder={formatMessage({
                        id: `form.prefix.placeholder`,
                      })}
                    />
                  </RightFieldCol>
                </FlexRow>
              )}
            </Field>
            <Field
              name="syncCatalog.streams"
              destinationSupportedSyncModes={destDefinition.supportedDestinationSyncModes}
              additionalControl={additionalSchemaControl}
              component={SchemaField}
            />
            {isEditMode ? (
              <EditControls
                isSubmitting={isSubmitting}
                dirty={dirty}
                resetForm={() => {
                  resetForm();
                  if (onCancel) {
                    onCancel();
                  }
                }}
                successMessage={successMessage}
                errorMessage={
                  errorMessage || !isValid ? formatMessage({ id: "connectionForm.validation.error" }) : null
                }
                editSchemeMode={editSchemeMode}
              />
            ) : (
              <>
                <OperationsSection destDefinition={destDefinition} />
                <EditLaterMessage message={<FormattedMessage id="form.dataSync.message" />} />
                <CreateControls
                  additionBottomControls={additionBottomControls}
                  isSubmitting={isSubmitting}
                  isValid={isValid}
                  errorMessage={
                    errorMessage || !isValid ? formatMessage({ id: "connectionForm.validation.error" }) : null
                  }
                />
              </>
            )}
          </Section>
          {modalIsOpen && (
            <ResetDataModal
              modalType={ModalTypes.RESET_CHANGED_COLUMN}
              onClose={() => setResetModalIsOpen(false)}
              onSubmit={async () => {
                await onReset?.();
                setResetModalIsOpen(false);
              }}
            />
          )}
        </FormContainer>
      )}
    </Formik>
  );
};

export type { ConnectionFormProps };
export default ConnectionForm;<|MERGE_RESOLUTION|>--- conflicted
+++ resolved
@@ -191,32 +191,7 @@
           <FormChangeTracker changed={dirty} formId={formId} />
           <Section title={<FormattedMessage id="connection.transfer" />}>
             <Field name="schedule">
-<<<<<<< HEAD
               {({ field, meta }: FieldProps<ConnectionSchedule>) => (
-                <ConnectorLabel
-                  nextLine
-                  error={!!meta.error && meta.touched}
-                  label={formatMessage({
-                    id: "form.frequency",
-                  })}
-                  message={formatMessage({
-                    id: "form.frequency.message",
-                  })}
-                >
-                  <DropDown
-                    {...field}
-                    error={!!meta.error && meta.touched}
-                    options={frequencies}
-                    onChange={(item) => {
-                      if (onDropDownSelect) {
-                        onDropDownSelect(item);
-                      }
-                      setFieldValue(field.name, item.value);
-                    }}
-                  />
-                </ConnectorLabel>
-=======
-              {({ field, meta }: FieldProps<ScheduleProperties>) => (
                 <FlexRow>
                   <LeftFieldCol>
                     <ConnectorLabel
@@ -244,41 +219,12 @@
                     />
                   </RightFieldCol>
                 </FlexRow>
->>>>>>> 8dc704f5
               )}
             </Field>
           </Section>
           <Section title={<FormattedMessage id="connection.streams" />}>
-<<<<<<< HEAD
-            <FlexRow>
-              <Field name="namespaceDefinition" component={NamespaceDefinitionField} />
-              <Field name="prefix">
-                {({ field }: FieldProps<string>) => (
-                  <ControlLabels
-                    nextLine
-                    label={formatMessage({
-                      id: "form.prefix",
-                    })}
-                    message={formatMessage({
-                      id: "form.prefix.message",
-                    })}
-                  >
-                    <Input
-                      {...field}
-                      type="text"
-                      placeholder={formatMessage({
-                        id: `form.prefix.placeholder`,
-                      })}
-                    />
-                  </ControlLabels>
-                )}
-              </Field>
-            </FlexRow>
+            <Field name="namespaceDefinition" component={NamespaceDefinitionField} />
             {values.namespaceDefinition === NamespaceDefinitionType.customformat && (
-=======
-            <Field name="namespaceDefinition" component={NamespaceDefinitionField} />
-            {values.namespaceDefinition === ConnectionNamespaceDefinition.CustomFormat && (
->>>>>>> 8dc704f5
               <Field name="namespaceFormat">
                 {({ field, meta }: FieldProps<string>) => (
                   <FlexRow>
