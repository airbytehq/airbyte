--- conflicted
+++ resolved
@@ -28,11 +28,8 @@
   onEndEdit,
 }) => {
   const [editableItemIdx, setEditableItem] = useState<number | null>(null);
-<<<<<<< HEAD
   const defaultTransformation = useDefaultTransformation();
-=======
   const clearEditableItem = () => setEditableItem(null);
->>>>>>> f51a58de
 
   return (
     <ArrayOfObjectsEditor
