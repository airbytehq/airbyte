import { Card } from "components/ui/Card";
import { Heading } from "components/ui/Heading";

import styles from "./Section.module.scss";

interface SectionProps {
  title?: React.ReactNode;
}

export const Section: React.FC<React.PropsWithChildren<SectionProps>> = ({ title, children }) => (
  <Card>
    <div className={styles.section}>
      {title && (
<<<<<<< HEAD
        <Heading as="h5" size="sm">
=======
        <Text as="h2" size="sm">
>>>>>>> 4117f9d7
          {title}
        </Heading>
      )}
      {children}
    </div>
  </Card>
);<|MERGE_RESOLUTION|>--- conflicted
+++ resolved
@@ -11,11 +11,7 @@
   <Card>
     <div className={styles.section}>
       {title && (
-<<<<<<< HEAD
-        <Heading as="h5" size="sm">
-=======
-        <Text as="h2" size="sm">
->>>>>>> 4117f9d7
+        <Heading as="h2" size="sm">
           {title}
         </Heading>
       )}
