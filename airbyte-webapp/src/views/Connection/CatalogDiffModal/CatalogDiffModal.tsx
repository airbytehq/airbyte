--- conflicted
+++ resolved
@@ -2,14 +2,10 @@
 import { FormattedMessage } from "react-intl";
 
 import { Button } from "components";
-import { ModalBody, ModalFooter } from "components/Modal";
+import { ModalBody, ModalFooter } from "components/ui/Modal";
 
 import { AirbyteCatalog, CatalogDiff } from "core/request/AirbyteClient";
 
-<<<<<<< HEAD
-=======
-import { ModalBody, ModalFooter } from "../../../components/ui/Modal";
->>>>>>> a43d2ed5
 import styles from "./CatalogDiffModal.module.scss";
 import { DiffSection } from "./components/DiffSection";
 import { FieldSection } from "./components/FieldSection";
