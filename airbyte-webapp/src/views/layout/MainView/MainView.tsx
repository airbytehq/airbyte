--- conflicted
+++ resolved
@@ -5,11 +5,6 @@
 import { LoadingPage } from "components";
 import { CreateStepTypes } from "components/ConnectionStep";
 
-<<<<<<< HEAD
-=======
-import { useUser } from "core/AuthContext";
-import { getPaymentStatus, PAYMENT_STATUS } from "core/Constants/statuses";
->>>>>>> 4c5f4553
 import { useHealth } from "hooks/services/Health";
 import useRouter from "hooks/useRouter";
 import { RoutePaths } from "pages/routePaths";
@@ -48,10 +43,6 @@
 const MainView: React.FC = (props) => {
   const { healthData } = useHealth();
   const { usage } = healthData;
-<<<<<<< HEAD
-=======
-  const { user } = useUser();
->>>>>>> 4c5f4553
   const { pathname, location, push } = useRouter();
   const [usagePercentage, setUsagePercentage] = useState<number>(0);
   const [isSidebar, setIsSidebar] = useState<boolean>(true);
