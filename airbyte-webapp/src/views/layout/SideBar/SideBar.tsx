import React from "react";
import styled from "styled-components";
import { FontAwesomeIcon } from "@fortawesome/react-fontawesome";
import { faRocket } from "@fortawesome/free-solid-svg-icons";
import { FormattedMessage } from "react-intl";
import { NavLink } from "react-router-dom";

import { Routes } from "pages/routes";
import { useConfig } from "config";
import useWorkspace from "hooks/services/useWorkspace";

import { Link } from "components";
import Version from "components/Version";

import ConnectionsIcon from "./components/ConnectionsIcon";
import DestinationIcon from "./components/DestinationIcon";
import DocsIcon from "./components/DocsIcon";
import OnboardingIcon from "./components/OnboardingIcon";
import SettingsIcon from "./components/SettingsIcon";
import SourceIcon from "./components/SourceIcon";
<<<<<<< HEAD
import ResourcesPopup from "./components/ResourcesPopup";
=======
import { NotificationIndicator } from "./NotificationIndicator";
>>>>>>> 82775d60

const Bar = styled.nav`
  width: 100px;
  min-width: 65px;
  height: 100%;
  background: ${({ theme }) => theme.darkPrimaryColor};
  padding: 23px 3px 15px 4px;
  text-align: center;
  display: flex;
  flex-direction: column;
  justify-content: space-between;
  position: relative;
  z-index: 9999;
`;

const Menu = styled.ul`
  padding: 0;
  margin: 20px 0 0;
  width: 100%;
`;

const MenuItem = styled(NavLink)`
  color: ${({ theme }) => theme.greyColor30};
  width: 100%;
  cursor: pointer;
  border-radius: 4px;
  height: 70px;
  display: flex;
  flex-direction: column;
  justify-content: center;
  align-items: center;
  font-weight: normal;
  font-size: 12px;
  line-height: 15px;
  margin-top: 7px;
  text-decoration: none;
  position: relative;

  &.active {
    color: ${({ theme }) => theme.whiteColor};
    background: ${({ theme }) => theme.primaryColor};
  }
`;

const MenuLinkItem = styled.a`
  color: ${({ theme }) => theme.greyColor30};
  width: 100%;
  cursor: pointer;
  height: 70px;
  display: flex;
  flex-direction: column;
  justify-content: center;
  align-items: center;
  font-weight: normal;
  font-size: 12px;
  line-height: 15px;
  margin-top: 7px;
  text-decoration: none;
`;

const Text = styled.div`
  margin-top: 7px;
`;

const HelpIcon = styled(FontAwesomeIcon)`
  font-size: 21px;
  line-height: 21px;
`;

const SideBar: React.FC = () => {
  const config = useConfig();
  const { workspace } = useWorkspace();

  return (
    <Bar>
      <div>
        <Link
          to={
            workspace.displaySetupWizard
              ? Routes.Onboarding
              : Routes.Connections
          }
        >
          <img src="/simpleLogo.svg" alt="logo" height={33} width={33} />
        </Link>
        <Menu>
          {workspace.displaySetupWizard ? (
            <li>
              <MenuItem to={Routes.Onboarding} activeClassName="active">
                <OnboardingIcon />
                <Text>
                  <FormattedMessage id="sidebar.onboarding" />
                </Text>
              </MenuItem>
            </li>
          ) : null}
          <li>
            <MenuItem to={Routes.Connections} activeClassName="active">
              <ConnectionsIcon />
              <Text>
                <FormattedMessage id="sidebar.connections" />
              </Text>
            </MenuItem>
          </li>
          <li>
            <MenuItem to={Routes.Source} activeClassName="active">
              <SourceIcon />
              <Text>
                <FormattedMessage id="sidebar.sources" />
              </Text>
            </MenuItem>
          </li>
          <li>
            <MenuItem to={Routes.Destination} activeClassName="active">
              <DestinationIcon />
              <Text>
                <FormattedMessage id="sidebar.destinations" />
              </Text>
            </MenuItem>
          </li>
<<<<<<< HEAD
=======
          <li>
            <MenuItem
              to={`${Routes.Settings}${Routes.Account}`}
              activeClassName="active"
              isActive={(_, location) =>
                location.pathname.startsWith(Routes.Settings)
              }
            >
              <React.Suspense fallback={null}>
                <NotificationIndicator />
              </React.Suspense>
              <SettingsIcon />
              <Text>
                <FormattedMessage id="sidebar.settings" />
              </Text>
            </MenuItem>
          </li>
>>>>>>> 82775d60
        </Menu>
      </div>
      <Menu>
        <li>
          <MenuLinkItem href={config.ui.updateLink} target="_blank">
            <HelpIcon icon={faRocket} />
            <Text>
              <FormattedMessage id="sidebar.update" />
            </Text>
          </MenuLinkItem>
        </li>
        <li>
          <ResourcesPopup
            options={[
              { value: "docs" },
              { value: "slack" },
              { value: "status" },
              { value: "recipes" },
            ]}
          >
            {({ onOpen }) => (
              <MenuItem onClick={onOpen} as="div">
                <DocsIcon />
                <Text>
                  <FormattedMessage id="sidebar.resources" />
                </Text>
              </MenuItem>
            )}
          </ResourcesPopup>
        </li>
        <li>
          <MenuItem
            to={`${Routes.Settings}${Routes.Account}`}
            activeClassName="active"
            isActive={(_, location) =>
              location.pathname.startsWith(Routes.Settings)
            }
          >
            {hasNewVersions ? <Notification /> : null}
            <SettingsIcon />
            <Text>
              <FormattedMessage id="sidebar.settings" />
            </Text>
          </MenuItem>
        </li>
        {config.version ? (
          <li>
            <Version primary />
          </li>
        ) : null}
      </Menu>
    </Bar>
  );
};

export default SideBar;<|MERGE_RESOLUTION|>--- conflicted
+++ resolved
@@ -18,11 +18,8 @@
 import OnboardingIcon from "./components/OnboardingIcon";
 import SettingsIcon from "./components/SettingsIcon";
 import SourceIcon from "./components/SourceIcon";
-<<<<<<< HEAD
 import ResourcesPopup from "./components/ResourcesPopup";
-=======
 import { NotificationIndicator } from "./NotificationIndicator";
->>>>>>> 82775d60
 
 const Bar = styled.nav`
   width: 100px;
@@ -143,26 +140,6 @@
               </Text>
             </MenuItem>
           </li>
-<<<<<<< HEAD
-=======
-          <li>
-            <MenuItem
-              to={`${Routes.Settings}${Routes.Account}`}
-              activeClassName="active"
-              isActive={(_, location) =>
-                location.pathname.startsWith(Routes.Settings)
-              }
-            >
-              <React.Suspense fallback={null}>
-                <NotificationIndicator />
-              </React.Suspense>
-              <SettingsIcon />
-              <Text>
-                <FormattedMessage id="sidebar.settings" />
-              </Text>
-            </MenuItem>
-          </li>
->>>>>>> 82775d60
         </Menu>
       </div>
       <Menu>
@@ -193,6 +170,7 @@
             )}
           </ResourcesPopup>
         </li>
+
         <li>
           <MenuItem
             to={`${Routes.Settings}${Routes.Account}`}
@@ -201,7 +179,9 @@
               location.pathname.startsWith(Routes.Settings)
             }
           >
-            {hasNewVersions ? <Notification /> : null}
+            <React.Suspense fallback={null}>
+              <NotificationIndicator />
+            </React.Suspense>
             <SettingsIcon />
             <Text>
               <FormattedMessage id="sidebar.settings" />
