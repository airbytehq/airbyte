import React from "react";
import styled from "styled-components";
import { FontAwesomeIcon } from "@fortawesome/react-fontawesome";
import { faRocket } from "@fortawesome/free-solid-svg-icons";
import { FormattedMessage } from "react-intl";
import { NavLink } from "react-router-dom";

import { Link } from "components";
import Version from "components/Version";

import { useConfig } from "config";
import { useCurrentWorkspace } from "hooks/services/useWorkspace";

import { RoutePaths } from "../../../pages/routePaths";
import ConnectionsIcon from "./components/ConnectionsIcon";
import DestinationIcon from "./components/DestinationIcon";
import DocsIcon from "./components/DocsIcon";
import OnboardingIcon from "./components/OnboardingIcon";
import SettingsIcon from "./components/SettingsIcon";
import SourceIcon from "./components/SourceIcon";
import SidebarPopout from "./components/SidebarPopout";
import { NotificationIndicator } from "./NotificationIndicator";

const Bar = styled.nav`
  width: 100px;
  min-width: 65px;
  height: 100%;
  background: ${({ theme }) => theme.darkPrimaryColor};
  padding: 23px 3px 15px 4px;
  text-align: center;
  display: flex;
  flex-direction: column;
  justify-content: space-between;
  position: relative;
  z-index: 9999;
`;

const Menu = styled.ul`
  padding: 0;
  margin: 20px 0 0;
  width: 100%;
`;

const MenuItem = styled(NavLink)`
  color: ${({ theme }) => theme.greyColor30};
  width: 100%;
  cursor: pointer;
  border-radius: 4px;
  height: 70px;
  display: flex;
  flex-direction: column;
  justify-content: center;
  align-items: center;
  font-weight: normal;
  font-size: 12px;
  line-height: 15px;
  margin-top: 7px;
  text-decoration: none;
  position: relative;

  &.active {
    color: ${({ theme }) => theme.whiteColor};
    background: ${({ theme }) => theme.primaryColor};
  }
`;

const MenuLinkItem = styled.a`
  color: ${({ theme }) => theme.greyColor30};
  width: 100%;
  cursor: pointer;
  height: 70px;
  display: flex;
  flex-direction: column;
  justify-content: center;
  align-items: center;
  font-weight: normal;
  font-size: 12px;
  line-height: 15px;
  margin-top: 7px;
  text-decoration: none;
`;

const Text = styled.div`
  margin-top: 7px;
`;

const HelpIcon = styled(FontAwesomeIcon)`
  font-size: 21px;
  line-height: 21px;
`;

const SideBar: React.FC = () => {
  const config = useConfig();
  const workspace = useCurrentWorkspace();

  return (
    <Bar>
      <div>
        <Link to={workspace.displaySetupWizard ? RoutePaths.Onboarding : RoutePaths.Connections}>
          <img src="/simpleLogo.svg" alt="logo" height={33} width={33} />
        </Link>
        <Menu>
          {workspace.displaySetupWizard ? (
            <li>
              <MenuItem to={RoutePaths.Onboarding}>
                <OnboardingIcon />
                <Text>
                  <FormattedMessage id="sidebar.onboarding" />
                </Text>
              </MenuItem>
            </li>
          ) : null}
          <li>
            <MenuItem to={RoutePaths.Connections}>
              <ConnectionsIcon />
              <Text>
                <FormattedMessage id="sidebar.connections" />
              </Text>
            </MenuItem>
          </li>
          <li>
            <MenuItem to={RoutePaths.Source}>
              <SourceIcon />
              <Text>
                <FormattedMessage id="sidebar.sources" />
              </Text>
            </MenuItem>
          </li>
          <li>
            <MenuItem to={RoutePaths.Destination}>
              <DestinationIcon />
              <Text>
                <FormattedMessage id="sidebar.destinations" />
              </Text>
            </MenuItem>
          </li>
        </Menu>
      </div>
      <Menu>
        <li>
          <MenuLinkItem href={config.ui.updateLink} target="_blank">
            <HelpIcon icon={faRocket} />
            <Text>
              <FormattedMessage id="sidebar.update" />
            </Text>
          </MenuLinkItem>
        </li>
        <li>
<<<<<<< HEAD
          <SidebarPopout
            options={[
              { value: "docs" },
              { value: "slack" },
              { value: "recipes" },
            ]}
          >
=======
          <ResourcesPopup options={[{ value: "docs" }, { value: "slack" }, { value: "recipes" }]}>
>>>>>>> 5739ee87
            {({ onOpen }) => (
              <MenuItem onClick={onOpen} as="div">
                <DocsIcon />
                <Text>
                  <FormattedMessage id="sidebar.resources" />
                </Text>
              </MenuItem>
            )}
          </SidebarPopout>
        </li>

        <li>
          <MenuItem
            to={RoutePaths.Settings}
            // isActive={(_, location) =>
            //   location.pathname.startsWith(RoutePaths.Settings)
            // }
          >
            <React.Suspense fallback={null}>
              <NotificationIndicator />
            </React.Suspense>
            <SettingsIcon />
            <Text>
              <FormattedMessage id="sidebar.settings" />
            </Text>
          </MenuItem>
        </li>
        {config.version ? (
          <li>
            <Version primary />
          </li>
        ) : null}
      </Menu>
    </Bar>
  );
};

export default SideBar;<|MERGE_RESOLUTION|>--- conflicted
+++ resolved
@@ -146,17 +146,7 @@
           </MenuLinkItem>
         </li>
         <li>
-<<<<<<< HEAD
-          <SidebarPopout
-            options={[
-              { value: "docs" },
-              { value: "slack" },
-              { value: "recipes" },
-            ]}
-          >
-=======
-          <ResourcesPopup options={[{ value: "docs" }, { value: "slack" }, { value: "recipes" }]}>
->>>>>>> 5739ee87
+          <SidebarPopout options={[{ value: "docs" }, { value: "slack" }, { value: "recipes" }]}>
             {({ onOpen }) => (
               <MenuItem onClick={onOpen} as="div">
                 <DocsIcon />
