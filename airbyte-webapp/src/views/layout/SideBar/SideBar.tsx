--- conflicted
+++ resolved
@@ -96,7 +96,6 @@
   return (
     <Bar>
       <div>
-<<<<<<< HEAD
         <Link
           to={
             workspace.displaySetupWizard
@@ -104,16 +103,12 @@
               : Routes.Connections
           }
         >
-          <img src="/simpleLogo.svg" alt="logo" height={33} width={33} />
-=======
-        <Link to={Routes.Root}>
           <img
             src="/airbyte/simpleLogo.svg"
             alt="logo"
             height={33}
             width={33}
           />
->>>>>>> 693ee1b7
         </Link>
         <Menu>
           {workspace.displaySetupWizard ? (
