import React from "react";
import styled from "styled-components";
import { FontAwesomeIcon } from "@fortawesome/react-fontawesome";
import { faRocket } from "@fortawesome/free-solid-svg-icons";
import { faSlack } from "@fortawesome/free-brands-svg-icons";
import { FormattedMessage } from "react-intl";
import { NavLink } from "react-router-dom";

import { Routes } from "pages/routes";
import { useConfig } from "config";

import useConnector from "hooks/services/useConnector";
import useWorkspace from "hooks/services/useWorkspace";

import { Link } from "components";
import Version from "components/Version";
import Indicator from "components/Indicator";

import ConnectionsIcon from "./components/ConnectionsIcon";
import DestinationIcon from "./components/DestinationIcon";
import DocsIcon from "./components/DocsIcon";
import OnboardingIcon from "./components/OnboardingIcon";
import SettingsIcon from "./components/SettingsIcon";
import SourceIcon from "./components/SourceIcon";

const Bar = styled.nav`
  width: 100px;
  min-width: 65px;
  height: 100%;
  background: ${({ theme }) => theme.darkPrimaryColor};
  padding: 23px 3px 15px 4px;
  text-align: center;
  display: flex;
  flex-direction: column;
  justify-content: space-between;
`;

const Menu = styled.ul`
  padding: 0;
  margin: 20px 0 0;
  width: 100%;
`;

const MenuItem = styled(NavLink)`
  color: ${({ theme }) => theme.greyColor30};
  width: 100%;
  cursor: pointer;
  border-radius: 4px;
  height: 70px;
  display: flex;
  flex-direction: column;
  justify-content: center;
  align-items: center;
  font-weight: normal;
  font-size: 12px;
  line-height: 15px;
  margin-top: 7px;
  text-decoration: none;
  position: relative;

  &.active {
    color: ${({ theme }) => theme.whiteColor};
    background: ${({ theme }) => theme.primaryColor};
  }
`;

const MenuLinkItem = styled.a`
  color: ${({ theme }) => theme.greyColor30};
  width: 100%;
  cursor: pointer;
  height: 70px;
  display: flex;
  flex-direction: column;
  justify-content: center;
  align-items: center;
  font-weight: normal;
  font-size: 12px;
  line-height: 15px;
  margin-top: 7px;
  text-decoration: none;
`;

const Text = styled.div`
  margin-top: 7px;
`;

const HelpIcon = styled(FontAwesomeIcon)`
  font-size: 21px;
  line-height: 21px;
`;

const Notification = styled(Indicator)`
  position: absolute;
  top: 11px;
  right: 23px;
`;

const SideBar: React.FC = () => {
  const { hasNewVersions } = useConnector();
  const config = useConfig();
  const { workspace } = useWorkspace();

  return (
    <Bar>
      <div>
        <Link
          to={
            workspace.displaySetupWizard
              ? Routes.Onboarding
              : Routes.Connections
          }
        >
          <img src="/simpleLogo.svg" alt="logo" height={33} width={33} />
        </Link>
        <Menu>
          {workspace.displaySetupWizard ? (
            <li>
              <MenuItem to={Routes.Onboarding} activeClassName="active">
                <OnboardingIcon />
                <Text>
                  <FormattedMessage id="sidebar.onboarding" />
                </Text>
              </MenuItem>
            </li>
          ) : null}
          <li>
            <MenuItem to={Routes.Connections} activeClassName="active">
              <ConnectionsIcon />
              <Text>
                <FormattedMessage id="sidebar.connections" />
              </Text>
            </MenuItem>
          </li>
          <li>
<<<<<<< HEAD
            <MenuItem
              to={Routes.Root}
              exact
              activeClassName="active"
              isActive={(_, location) =>
                location.pathname === Routes.Root ||
                location.pathname.startsWith(Routes.Source)
              }
            >
              <SourceIcon />
=======
            <MenuItem to={Routes.Source} activeClassName="active">
              <Source />
>>>>>>> 933a1e45
              <Text>
                <FormattedMessage id="sidebar.sources" />
              </Text>
            </MenuItem>
          </li>
          <li>
            <MenuItem to={Routes.Destination} activeClassName="active">
              <DestinationIcon />
              <Text>
                <FormattedMessage id="sidebar.destinations" />
              </Text>
            </MenuItem>
          </li>
          <li>
            <MenuItem
              to={`${Routes.Settings}${Routes.Account}`}
              activeClassName="active"
              isActive={(_, location) =>
                location.pathname.startsWith(Routes.Settings)
              }
            >
              {hasNewVersions ? <Notification /> : null}
              <SettingsIcon />
              <Text>
                <FormattedMessage id="sidebar.settings" />
              </Text>
            </MenuItem>
          </li>
        </Menu>
      </div>
      <Menu>
        <li>
          <MenuLinkItem href={config.ui.updateLink} target="_blank">
            <HelpIcon icon={faRocket} />
            <Text>
              <FormattedMessage id="sidebar.update" />
            </Text>
          </MenuLinkItem>
        </li>
        <li>
          <MenuLinkItem href={config.ui.slackLink} target="_blank">
            {/*@ts-ignore slack icon fails here*/}
            <HelpIcon icon={faSlack} />
            <Text>
              <FormattedMessage id="sidebar.slack" />
            </Text>
          </MenuLinkItem>
        </li>
        <li>
          <MenuLinkItem href={config.ui.docsLink} target="_blank">
            <DocsIcon />
            <Text>
              <FormattedMessage id="sidebar.docs" />
            </Text>
          </MenuLinkItem>
        </li>
        {config.version ? (
          <li>
            <Version primary />
          </li>
        ) : null}
      </Menu>
    </Bar>
  );
};

export default SideBar;<|MERGE_RESOLUTION|>--- conflicted
+++ resolved
@@ -132,21 +132,8 @@
             </MenuItem>
           </li>
           <li>
-<<<<<<< HEAD
-            <MenuItem
-              to={Routes.Root}
-              exact
-              activeClassName="active"
-              isActive={(_, location) =>
-                location.pathname === Routes.Root ||
-                location.pathname.startsWith(Routes.Source)
-              }
-            >
+            <MenuItem to={Routes.Source} activeClassName="active">
               <SourceIcon />
-=======
-            <MenuItem to={Routes.Source} activeClassName="active">
-              <Source />
->>>>>>> 933a1e45
               <Text>
                 <FormattedMessage id="sidebar.sources" />
               </Text>
