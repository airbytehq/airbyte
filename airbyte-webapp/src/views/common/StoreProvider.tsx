import { QueryClient, QueryClientProvider } from "react-query";
import React from "react";
<<<<<<< HEAD
=======
import { CacheProvider } from "rest-hooks";
import { ReactQueryDevtools } from "react-query/devtools";
>>>>>>> 4b9a077a

const queryClient = new QueryClient({
  defaultOptions: {
    queries: {
      suspense: true,
      refetchOnWindowFocus: false,
      refetchOnReconnect: false,
      retry: 0,
    },
  },
});

const StoreProvider: React.FC = ({ children }) => (
<<<<<<< HEAD
  <QueryClientProvider client={queryClient}>{children}</QueryClientProvider>
=======
  <CacheProvider>
    <QueryClientProvider client={queryClient}>
      <ReactQueryDevtools initialIsOpen={false} position="bottom-right" />
      {children}
    </QueryClientProvider>
  </CacheProvider>
>>>>>>> 4b9a077a
);

export { StoreProvider };<|MERGE_RESOLUTION|>--- conflicted
+++ resolved
@@ -1,10 +1,6 @@
 import { QueryClient, QueryClientProvider } from "react-query";
 import React from "react";
-<<<<<<< HEAD
-=======
-import { CacheProvider } from "rest-hooks";
 import { ReactQueryDevtools } from "react-query/devtools";
->>>>>>> 4b9a077a
 
 const queryClient = new QueryClient({
   defaultOptions: {
@@ -18,16 +14,10 @@
 });
 
 const StoreProvider: React.FC = ({ children }) => (
-<<<<<<< HEAD
-  <QueryClientProvider client={queryClient}>{children}</QueryClientProvider>
-=======
-  <CacheProvider>
-    <QueryClientProvider client={queryClient}>
-      <ReactQueryDevtools initialIsOpen={false} position="bottom-right" />
-      {children}
-    </QueryClientProvider>
-  </CacheProvider>
->>>>>>> 4b9a077a
+  <QueryClientProvider client={queryClient}>
+    <ReactQueryDevtools initialIsOpen={false} position="bottom-right" />
+    {children}
+  </QueryClientProvider>
 );
 
 export { StoreProvider };