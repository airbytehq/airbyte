--- conflicted
+++ resolved
@@ -3,14 +3,10 @@
 import { FormattedMessage, useIntl } from "react-intl";
 import * as yup from "yup";
 
-<<<<<<< HEAD
-import { Button, ControlLabels, DropDown, Input } from "components";
-=======
 import { ControlLabels } from "components/LabeledControl";
 import { Button } from "components/ui/Button";
 import { DropDown } from "components/ui/DropDown";
 import { Input } from "components/ui/Input";
->>>>>>> ca871650
 import { ModalBody, ModalFooter } from "components/ui/Modal";
 
 import useRequestConnector from "hooks/services/useRequestConnector";
