--- conflicted
+++ resolved
@@ -135,12 +135,8 @@
             props.successMessage || (saved && props.isEditMode && <FormattedMessage id="form.changesSaved" />)
           }
         />
-<<<<<<< HEAD
-        {job && <JobItem job={job} />}
-=======
         {/* Show the job log only if advanced mode is turned on or the actual job failed (not the check inside the job) */}
         {job && (advancedMode || !job.succeeded) && <JobItem job={job} />}
->>>>>>> ca871650
       </Card>
     </>
   );
