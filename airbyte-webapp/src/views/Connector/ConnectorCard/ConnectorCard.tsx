--- conflicted
+++ resolved
@@ -33,11 +33,8 @@
   jobInfo?: SynchronousJobRead | null;
   additionalSelectorComponent?: React.ReactNode;
   onSubmit: (values: ConnectorCardValues) => Promise<void> | void;
-<<<<<<< HEAD
   reloadConfig?: () => void;
-=======
   onDeleteClick?: () => void;
->>>>>>> 1697b8ef
   onConnectorDefinitionSelect?: (id: string) => void;
   availableConnectorDefinitions: ConnectorDefinition[];
 
@@ -134,7 +131,7 @@
   const testConnectorWithTracking = async (connectorCardValues?: ConnectorCardValues) => {
     trackTestConnectorStarted(selectedConnectorDefinition);
     try {
-      await testConnector(connectorCardValues);
+      return await testConnector(connectorCardValues);
       trackTestConnectorSuccess(selectedConnectorDefinition);
     } catch (e) {
       trackTestConnectorFailure(selectedConnectorDefinition);
@@ -165,32 +162,13 @@
       serviceType: Connector.id(selectedConnectorDefinition),
     };
 
-<<<<<<< HEAD
-    const testConnectorWithTracking = async () => {
-      trackTestConnectorStarted(selectedConnectorDefinition);
-      try {
-        const response = await testConnector(connectorCardValues);
-        trackTestConnectorSuccess(selectedConnectorDefinition);
-        return response.jobInfo.connectorConfigurationUpdated;
-      } catch (e) {
-        trackTestConnectorFailure(selectedConnectorDefinition);
-        throw e;
-      }
-    };
-
     try {
-      const didUpdate = await testConnectorWithTracking();
-      if (didUpdate && reloadConfig) {
+      const response = await testConnectorWithTracking(connectorCardValues);
+      if (response.jobInfo.connectorConfigurationUpdated && reloadConfig) {
         reloadConfig();
       } else {
         onSubmit(connectorCardValues);
       }
-      setSaved(true);
-=======
-    try {
-      await testConnectorWithTracking(connectorCardValues);
-      onSubmit(connectorCardValues);
->>>>>>> 1697b8ef
     } catch (e) {
       setErrorStatusRequest(e);
       setIsFormSubmitting(false);
