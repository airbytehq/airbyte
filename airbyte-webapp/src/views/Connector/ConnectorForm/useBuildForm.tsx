import { JSONSchema7, JSONSchema7Definition } from "json-schema";
import { useMemo } from "react";
import { useIntl } from "react-intl";
import { AnySchema } from "yup";

import {
  ConnectorDefinitionSpecification,
  ConnectorSpecification,
  SourceDefinitionSpecificationDraft,
} from "core/domain/connector";
import { isSourceDefinitionSpecificationDraft } from "core/domain/connector/source";
import { FormBuildError, isFormBuildError } from "core/form/FormBuildError";
import { jsonSchemaToFormBlock } from "core/form/schemaToFormBlock";
import { buildYupFormForJsonSchema } from "core/form/schemaToYup";
import { FormBlock, FormGroupItem } from "core/form/types";

import { ConnectorFormValues } from "./types";

export interface BuildFormHook {
  initialValues: ConnectorFormValues;
  formFields: FormBlock;
  validationSchema: AnySchema;
}

function setDefaultValues(
  formGroup: FormGroupItem,
  values: Record<string, unknown>,
  options: { respectExistingValues: boolean } = { respectExistingValues: false }
) {
  formGroup.properties.forEach((property) => {
    if (property.const && (!options.respectExistingValues || !values[property.fieldKey])) {
      values[property.fieldKey] = property.const;
    }
    if (property.default && (!options.respectExistingValues || !values[property.fieldKey])) {
      values[property.fieldKey] = property.default;
    }
    switch (property._type) {
      case "formGroup":
        values[property.fieldKey] =
          options.respectExistingValues && values[property.fieldKey] ? values[property.fieldKey] : {};
        setDefaultValues(property, values[property.fieldKey] as Record<string, unknown>, options);
        break;
      case "formCondition":
<<<<<<< HEAD
        // implicitly select the first option (do not respect a potential default value)
        values[property.fieldKey] =
          options.respectExistingValues && values[property.fieldKey] ? values[property.fieldKey] : {};
        setDefaultValues(property.conditions[0], values[property.fieldKey] as Record<string, unknown>, options);
=======
        values[property.fieldKey] = {};
        let chosenCondition = property.conditions[0];
        // if default is set, try to find it in the list of possible selection const values.
        // if there is a match, default to this condition.
        // In all other cases, go with the first one.
        if (property.default) {
          const matchingConditionIndex = property.selectionConstValues.indexOf(property.default);
          if (matchingConditionIndex !== -1) {
            chosenCondition = property.conditions[matchingConditionIndex];
          }
        }

        setDefaultValues(chosenCondition, values[property.fieldKey] as Record<string, unknown>);
>>>>>>> 966c13f6
    }
  });
}

export function useBuildForm(
  isEditMode: boolean,
  formType: "source" | "destination",
  selectedConnectorDefinitionSpecification: ConnectorDefinitionSpecification | SourceDefinitionSpecificationDraft,
  initialValues?: Partial<ConnectorFormValues>
): BuildFormHook {
  const { formatMessage } = useIntl();
  const isDraft = isSourceDefinitionSpecificationDraft(selectedConnectorDefinitionSpecification);

  try {
    const jsonSchema: JSONSchema7 = useMemo(() => {
      const schema: JSONSchema7 = {
        type: "object",
        properties: {
          connectionConfiguration:
            selectedConnectorDefinitionSpecification.connectionSpecification as JSONSchema7Definition,
        },
      };
      if (isDraft) {
        return schema;
      }
      // schema.properties gets defined right above
      // eslint-disable-next-line @typescript-eslint/no-non-null-assertion
      schema.properties!.name = {
        type: "string",
        title: formatMessage({ id: `form.${formType}Name` }),
        description: formatMessage({ id: `form.${formType}Name.message` }),
      };
      schema.required = ["name"];
      return schema;
    }, [formType, formatMessage, isDraft, selectedConnectorDefinitionSpecification.connectionSpecification]);

    const formFields = useMemo<FormBlock>(() => jsonSchemaToFormBlock(jsonSchema), [jsonSchema]);

    if (formFields._type !== "formGroup") {
      throw new FormBuildError("connectorForm.error.topLevelNonObject");
    }

    const validationSchema = useMemo(() => buildYupFormForJsonSchema(jsonSchema, formFields), [formFields, jsonSchema]);

    const startValues = useMemo<ConnectorFormValues>(() => {
      let baseValues = {
        name: "",
        connectionConfiguration: {},
        ...initialValues,
      };

      if (isDraft) {
        try {
          baseValues = validationSchema.cast(baseValues, { stripUnknown: true });
        } catch {
          // cast did not work which can happen if there are unexpected values in the form. Reset form in this case
          baseValues.connectionConfiguration = {};
        }
      }

      if (isEditMode) {
        return baseValues;
      }

      setDefaultValues(formFields, baseValues as Record<string, unknown>, { respectExistingValues: isDraft });

      return baseValues;
    }, [formFields, initialValues, isDraft, isEditMode, validationSchema]);

    return {
      initialValues: startValues,
      formFields,
      validationSchema,
    };
  } catch (e) {
    // catch and re-throw form-build errors to enrich them with the connector id
    if (isFormBuildError(e)) {
      throw new FormBuildError(
        e.message,
        isDraft ? undefined : ConnectorSpecification.id(selectedConnectorDefinitionSpecification)
      );
    }
    throw e;
  }
}<|MERGE_RESOLUTION|>--- conflicted
+++ resolved
@@ -41,12 +41,6 @@
         setDefaultValues(property, values[property.fieldKey] as Record<string, unknown>, options);
         break;
       case "formCondition":
-<<<<<<< HEAD
-        // implicitly select the first option (do not respect a potential default value)
-        values[property.fieldKey] =
-          options.respectExistingValues && values[property.fieldKey] ? values[property.fieldKey] : {};
-        setDefaultValues(property.conditions[0], values[property.fieldKey] as Record<string, unknown>, options);
-=======
         values[property.fieldKey] = {};
         let chosenCondition = property.conditions[0];
         // if default is set, try to find it in the list of possible selection const values.
@@ -60,7 +54,6 @@
         }
 
         setDefaultValues(chosenCondition, values[property.fieldKey] as Record<string, unknown>);
->>>>>>> 966c13f6
     }
   });
 }
