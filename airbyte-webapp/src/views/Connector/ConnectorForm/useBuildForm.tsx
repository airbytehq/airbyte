--- conflicted
+++ resolved
@@ -1,11 +1,7 @@
 import { JSONSchema7, JSONSchema7Definition } from "json-schema";
 import merge from "lodash/merge";
-<<<<<<< HEAD
 import { useCallback, useMemo, useState } from "react";
-=======
-import { useCallback, useEffect, useMemo, useState } from "react";
 import { useIntl } from "react-intl";
->>>>>>> 3c8bb42b
 import { AnySchema } from "yup";
 
 import { ConnectorDefinitionSpecification } from "core/domain/connector";
