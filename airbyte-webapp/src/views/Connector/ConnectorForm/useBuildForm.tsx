--- conflicted
+++ resolved
@@ -87,13 +87,8 @@
       throw new FormBuildError("connectorForm.error.topLevelNonObject");
     }
 
-<<<<<<< HEAD
-  const startValues = useMemo<ConnectorFormValues>(() => {
-    if (isEditMode) {
-      return {
-=======
     const startValues = useMemo<ConnectorFormValues>(() => {
-      if (isEditMode || isDraft) {
+      if (isEditMode) {
         return {
           name: "",
           connectionConfiguration: {},
@@ -101,17 +96,12 @@
         };
       }
       const baseValues = {
->>>>>>> c352df02
         name: "",
         connectionConfiguration: {},
         ...initialValues,
       };
 
-<<<<<<< HEAD
-    setDefaultValues(formFields, baseValues as Record<string, unknown>, { respectExistingValues: isDraft });
-=======
-      setDefaultValues(formFields, baseValues as Record<string, unknown>);
->>>>>>> c352df02
+      setDefaultValues(formFields, baseValues as Record<string, unknown>, { respectExistingValues: isDraft });
 
       return baseValues;
     }, [formFields, initialValues, isDraft, isEditMode]);
