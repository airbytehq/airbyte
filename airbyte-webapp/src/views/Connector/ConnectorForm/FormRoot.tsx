import { Form, useFormikContext } from "formik";
import React from "react";

import { FormBlock } from "core/form/types";

import CreateControls from "./components/CreateControls";
import EditControls from "./components/EditControls";
import { FormSection } from "./components/Sections/FormSection";
import { useConnectorForm } from "./connectorFormContext";
import { ConnectorFormValues } from "./types";

interface FormRootProps {
  formFields: FormBlock;
  connectionTestSuccess?: boolean;
  isTestConnectionInProgress?: boolean;
  errorMessage?: React.ReactNode;
  successMessage?: React.ReactNode;
  onRetest?: () => void;
  onStopTestingConnector?: () => void;
  submitLabel?: string;
  footerClassName?: string;
  /**
   * Called in case the user cancels the form - if not provided, no cancel button is rendered
   */
  onCancel?: () => void;
}

export const FormRoot: React.FC<FormRootProps> = ({
  isTestConnectionInProgress = false,
  onRetest,
  formFields,
  successMessage,
  errorMessage,
  connectionTestSuccess,
  onStopTestingConnector,
  submitLabel,
  footerClassName,
  onCancel,
}) => {
  const { dirty, isSubmitting, isValid } = useFormikContext<ConnectorFormValues>();
  const { resetConnectorForm, isEditMode, formType } = useConnectorForm();

  return (
    <Form>
      <FormSection blocks={formFields} disabled={isSubmitting || isTestConnectionInProgress} />
<<<<<<< HEAD
      <div className={footerClassName}>
        {isEditMode ? (
          <EditControls
            isTestConnectionInProgress={isTestConnectionInProgress}
            onCancelTesting={onStopTestingConnector}
            isSubmitting={isSubmitting || isTestConnectionInProgress}
            errorMessage={errorMessage}
            formType={formType}
            onRetestClick={onRetest}
            isValid={isValid}
            dirty={dirty}
            onCancelClick={() => {
              resetConnectorForm();
            }}
            successMessage={successMessage}
          />
        ) : (
          <CreateControls
            isTestConnectionInProgress={isTestConnectionInProgress}
            onCancelTesting={onStopTestingConnector}
            isSubmitting={isSubmitting || isTestConnectionInProgress}
            errorMessage={errorMessage}
            formType={formType}
            submitLabel={submitLabel}
            onCancel={onCancel}
            hasSuccess={hasSuccess}
          />
        )}
      </div>
=======
      {isEditMode ? (
        <EditControls
          isTestConnectionInProgress={isTestConnectionInProgress}
          onCancelTesting={onStopTestingConnector}
          isSubmitting={isSubmitting || isTestConnectionInProgress}
          errorMessage={errorMessage}
          formType={formType}
          onRetestClick={onRetest}
          isValid={isValid}
          dirty={dirty}
          onCancelClick={() => {
            resetConnectorForm();
          }}
          successMessage={successMessage}
        />
      ) : (
        <CreateControls
          isTestConnectionInProgress={isTestConnectionInProgress}
          onCancelTesting={onStopTestingConnector}
          isSubmitting={isSubmitting || isTestConnectionInProgress}
          errorMessage={errorMessage}
          formType={formType}
          connectionTestSuccess={connectionTestSuccess}
        />
      )}
>>>>>>> 97bb0a76
    </Form>
  );
};<|MERGE_RESOLUTION|>--- conflicted
+++ resolved
@@ -43,7 +43,6 @@
   return (
     <Form>
       <FormSection blocks={formFields} disabled={isSubmitting || isTestConnectionInProgress} />
-<<<<<<< HEAD
       <div className={footerClassName}>
         {isEditMode ? (
           <EditControls
@@ -69,37 +68,10 @@
             formType={formType}
             submitLabel={submitLabel}
             onCancel={onCancel}
-            hasSuccess={hasSuccess}
+            connectionTestSuccess={connectionTestSuccess}
           />
         )}
       </div>
-=======
-      {isEditMode ? (
-        <EditControls
-          isTestConnectionInProgress={isTestConnectionInProgress}
-          onCancelTesting={onStopTestingConnector}
-          isSubmitting={isSubmitting || isTestConnectionInProgress}
-          errorMessage={errorMessage}
-          formType={formType}
-          onRetestClick={onRetest}
-          isValid={isValid}
-          dirty={dirty}
-          onCancelClick={() => {
-            resetConnectorForm();
-          }}
-          successMessage={successMessage}
-        />
-      ) : (
-        <CreateControls
-          isTestConnectionInProgress={isTestConnectionInProgress}
-          onCancelTesting={onStopTestingConnector}
-          isSubmitting={isSubmitting || isTestConnectionInProgress}
-          errorMessage={errorMessage}
-          formType={formType}
-          connectionTestSuccess={connectionTestSuccess}
-        />
-      )}
->>>>>>> 97bb0a76
     </Form>
   );
 };