--- conflicted
+++ resolved
@@ -7,11 +7,8 @@
 import { render } from "utils/testutils";
 import { ServiceForm } from "views/Connector/ServiceForm";
 
-<<<<<<< HEAD
 import { DestinationDefinitionSpecificationRead } from "../../../core/request/AirbyteClient";
-=======
 import { ConnectorDocumentationWrapper } from "../ConnectorDocumentationLayout";
->>>>>>> 41dc82f0
 import { ServiceFormValues } from "./types";
 
 // hack to fix tests. https://github.com/remarkjs/react-markdown/issues/635
@@ -120,34 +117,21 @@
     beforeEach(async () => {
       const handleSubmit = jest.fn();
       const renderResult = await render(
-<<<<<<< HEAD
-        <ServiceForm
-          formType="source"
-          onSubmit={handleSubmit}
-          selectedConnectorDefinitionSpecification={
-            // @ts-expect-error Partial objects for testing
-            {
-              connectionSpecification: schema,
-              sourceDefinitionId: "1",
-              documentationUrl: "",
-            } as DestinationDefinitionSpecificationRead
-          }
-          availableServices={[]}
-        />
-=======
         <ConnectorDocumentationWrapper>
           <ServiceForm
             formType="source"
             onSubmit={handleSubmit}
-            selectedConnectorDefinitionSpecification={{
-              connectionSpecification: schema,
-              sourceDefinitionId: "1",
-              documentationUrl: "",
-            }}
+            selectedConnectorDefinitionSpecification={
+              // @ts-expect-error Partial objects for testing
+              {
+                connectionSpecification: schema,
+                sourceDefinitionId: "1",
+                documentationUrl: "",
+              } as DestinationDefinitionSpecificationRead
+            }
             availableServices={[]}
           />
         </ConnectorDocumentationWrapper>
->>>>>>> 41dc82f0
       );
       container = renderResult.container;
     });
@@ -218,36 +202,22 @@
     let container: HTMLElement;
     beforeEach(async () => {
       const renderResult = await render(
-<<<<<<< HEAD
-        <ServiceForm
-          formType="source"
-          formValues={{ name: "test-name", serviceType: "test-service-type" }}
-          onSubmit={(values) => (result = values)}
-          selectedConnectorDefinitionSpecification={
-            // @ts-expect-error Partial objects for testing
-            {
-              connectionSpecification: schema,
-              sourceDefinitionId: "test-service-type",
-              documentationUrl: "",
-            } as DestinationDefinitionSpecificationRead
-          }
-          availableServices={[]}
-        />
-=======
         <ConnectorDocumentationWrapper>
           <ServiceForm
             formType="source"
             formValues={{ name: "test-name", serviceType: "test-service-type" }}
             onSubmit={(values) => (result = values)}
-            selectedConnectorDefinitionSpecification={{
-              connectionSpecification: schema,
-              sourceDefinitionId: "test-service-type",
-              documentationUrl: "",
-            }}
+            selectedConnectorDefinitionSpecification={
+              // @ts-expect-error Partial objects for testing
+              {
+                connectionSpecification: schema,
+                sourceDefinitionId: "test-service-type",
+                documentationUrl: "",
+              } as DestinationDefinitionSpecificationRead
+            }
             availableServices={[]}
           />
         </ConnectorDocumentationWrapper>
->>>>>>> 41dc82f0
       );
       container = renderResult.container;
     });
