import { AnySchema } from "yup";
import { useCallback, useEffect, useMemo, useState } from "react";
import { useFormikContext } from "formik";
import { JSONSchema7, JSONSchema7Definition } from "json-schema";
import flatten from "flat";
import merge from "lodash/merge";

import { FormBlock, WidgetConfig, WidgetConfigMap } from "core/form/types";
import { jsonSchemaToUiWidget } from "core/jsonSchema/schemaToUiWidget";
import { buildYupFormForJsonSchema } from "core/jsonSchema/schemaToYup";
import { buildPathInitialState } from "core/form/uiWidget";
import { ServiceFormValues } from "./types";
import { ConnectorDefinitionSpecification } from "core/domain/connector";
import { FeatureItem, useFeatureService } from "hooks/services/Feature";
import { applyFuncAt, removeNestedPaths } from "core/jsonSchema";

function upgradeSchemaLegacyAuth(
  connectorSpecification: Required<
    Pick<
      ConnectorDefinitionSpecification,
      "authSpecification" | "connectionSpecification"
    >
  >
) {
  const spec = connectorSpecification.authSpecification.oauth2Specification;
  return applyFuncAt(
    connectorSpecification.connectionSpecification,
    spec.rootObject ?? [],
    (schema) => {
      // Very hacky way to allow placing button within section
      (schema as any).is_auth = true;
      const schemaWithoutPaths = removeNestedPaths(
        schema,
        spec.oauthFlowInitParameters ?? [],
        false
      );

      const schemaWithoutOutputPats = removeNestedPaths(
        schemaWithoutPaths,
        spec.oauthFlowOutputParameters ?? [],
        false
      );

      return schemaWithoutOutputPats;
    }
  );
}

function useBuildInitialSchema(
  connectorSpecification?: ConnectorDefinitionSpecification
): JSONSchema7Definition | undefined {
  const { hasFeature } = useFeatureService();

  return useMemo(() => {
<<<<<<< HEAD
    if (
      hasFeature(FeatureItem.AllowOAuthConnector) &&
      connectorSpecification?.authSpecification
    ) {
      const spec = connectorSpecification.authSpecification.oauth2Specification;
      return applyFuncAt(
        connectorSpecification.connectionSpecification,
        spec.rootObject ?? [],
        (schema) => {
          // Very hacky way to allow placing button within section
          (schema as any).is_auth = true;
          const schemaWithoutPaths = removeNestedPaths(
            schema,
            spec.oauthFlowInitParameters ?? [],
            false
          );

          const schemaWithoutOutputPats = removeNestedPaths(
            schemaWithoutPaths,
            spec.oauthFlowOutputParameters ?? [],
            false
          );

          return schemaWithoutOutputPats;
        }
      );
=======
    if (hasFeature(FeatureItem.AllowOAuthConnector)) {
      if (
        connectorSpecification?.authSpecification &&
        !connectorSpecification?.advancedAuth
      ) {
        return upgradeSchemaLegacyAuth({
          connectionSpecification:
            connectorSpecification.connectionSpecification,
          authSpecification: connectorSpecification.authSpecification,
        });
      }
>>>>>>> 0beda4f2
    }

    return connectorSpecification?.connectionSpecification;
  }, [hasFeature, connectorSpecification]);
}

function useBuildForm(
  jsonSchema: JSONSchema7,
  initialValues?: Partial<ServiceFormValues>
): {
  initialValues: ServiceFormValues;
  formFields: FormBlock;
} {
  const startValues = useMemo<ServiceFormValues>(
    () => ({
      name: "",
      serviceType: "",
      connectionConfiguration: {},
      ...initialValues,
    }),
    [initialValues]
  );

  const formFields = useMemo<FormBlock>(
    () => jsonSchemaToUiWidget(jsonSchema),
    [jsonSchema]
  );

  return {
    initialValues: startValues,
    formFields,
  };
}

const useBuildUiWidgetsContext = (
  formFields: FormBlock[] | FormBlock,
  formValues: ServiceFormValues,
  uiOverrides?: WidgetConfigMap
): {
  uiWidgetsInfo: WidgetConfigMap;
  setUiWidgetsInfo: (widgetId: string, updatedValues: WidgetConfig) => void;
} => {
  const [overriddenWidgetState, setUiWidgetsInfo] = useState<WidgetConfigMap>(
    uiOverrides ?? {}
  );

  // As schema is dynamic, it is possible, that new updated values, will differ from one stored.
  const mergedState = useMemo(
    () =>
      merge(
        buildPathInitialState(
          Array.isArray(formFields) ? formFields : [formFields],
          formValues
        ),
        merge(overriddenWidgetState, uiOverrides)
      ),
    [formFields, formValues, overriddenWidgetState, uiOverrides]
  );

  const setUiWidgetsInfoSubState = useCallback(
    (widgetId: string, updatedValues: WidgetConfig) =>
      setUiWidgetsInfo({ ...mergedState, [widgetId]: updatedValues }),
    [mergedState, setUiWidgetsInfo]
  );

  return {
    uiWidgetsInfo: mergedState,
    setUiWidgetsInfo: setUiWidgetsInfoSubState,
  };
};

// As validation schema depends on what path of oneOf is currently selected in jsonschema
const useConstructValidationSchema = (
  jsonSchema: JSONSchema7,
  uiWidgetsInfo: WidgetConfigMap
): AnySchema =>
  useMemo(() => buildYupFormForJsonSchema(jsonSchema, uiWidgetsInfo), [
    uiWidgetsInfo,
    jsonSchema,
  ]);

const usePatchFormik = (): void => {
  const {
    setFieldTouched,
    isSubmitting,
    isValidating,
    validationSchema,
    validateForm,
    errors,
  } = useFormikContext();
  // Formik doesn't validate values again, when validationSchema was changed on the fly.
  useEffect(() => {
    validateForm();
  }, [validateForm, validationSchema]);

  /* Fixes issue https://github.com/airbytehq/airbyte/issues/1978
     Problem described here https://github.com/formium/formik/issues/445
     The problem is next:

     When we touch the field, it would be set as touched field correctly.
     If validation fails on submit - Formik detects touched object mapping based
     either on initialValues passed to Formik or on current value set.
     So in case of creation, if we touch an input, don't change value and
     press submit - our touched map will be cleared.

     This hack just touches all fields on submit.
   */
  useEffect(() => {
    if (isSubmitting && !isValidating) {
      for (const path of Object.keys(flatten(errors))) {
        setFieldTouched(path, true, false);
      }
    }
  }, [errors, isSubmitting, isValidating, setFieldTouched]);
};

export {
  useBuildForm,
  useBuildInitialSchema,
  useBuildUiWidgetsContext,
  useConstructValidationSchema,
  usePatchFormik,
};<|MERGE_RESOLUTION|>--- conflicted
+++ resolved
@@ -52,34 +52,6 @@
   const { hasFeature } = useFeatureService();
 
   return useMemo(() => {
-<<<<<<< HEAD
-    if (
-      hasFeature(FeatureItem.AllowOAuthConnector) &&
-      connectorSpecification?.authSpecification
-    ) {
-      const spec = connectorSpecification.authSpecification.oauth2Specification;
-      return applyFuncAt(
-        connectorSpecification.connectionSpecification,
-        spec.rootObject ?? [],
-        (schema) => {
-          // Very hacky way to allow placing button within section
-          (schema as any).is_auth = true;
-          const schemaWithoutPaths = removeNestedPaths(
-            schema,
-            spec.oauthFlowInitParameters ?? [],
-            false
-          );
-
-          const schemaWithoutOutputPats = removeNestedPaths(
-            schemaWithoutPaths,
-            spec.oauthFlowOutputParameters ?? [],
-            false
-          );
-
-          return schemaWithoutOutputPats;
-        }
-      );
-=======
     if (hasFeature(FeatureItem.AllowOAuthConnector)) {
       if (
         connectorSpecification?.authSpecification &&
@@ -91,7 +63,6 @@
           authSpecification: connectorSpecification.authSpecification,
         });
       }
->>>>>>> 0beda4f2
     }
 
     return connectorSpecification?.connectionSpecification;
