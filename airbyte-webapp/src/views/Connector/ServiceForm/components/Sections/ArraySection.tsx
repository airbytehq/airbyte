import { FieldArray, useField } from "formik";
import React, { useMemo, useState } from "react";

import { ArrayOfObjectsEditor } from "components";
import { TooltipTable } from "components/base/Tooltip";
import GroupControls from "components/GroupControls";

import { FormBlock, FormGroupItem, FormObjectArrayItem } from "core/form/types";

import { GroupLabel } from "./GroupLabel";
import { VariableInputFieldForm } from "./VariableInputFieldForm";

interface ArraySectionProps {
  formField: FormObjectArrayItem;
  path: string;
  disabled?: boolean;
}

const getItemName = (item: Record<string, string>, properties: FormBlock[]): string => {
  return Object.keys(item)
    .sort()
    .map((key) => {
      const property = properties.find(({ fieldKey }) => fieldKey === key);
      const name = property?.title ?? key;
      return `${name}: ${item[key]}`;
    })
    .join(" | ");
};

const getItemDescription = (item: Record<string, string>, properties: FormBlock[]): React.ReactNode => {
  const rows = Object.keys(item)
    .sort()
    .map((key) => {
      const property = properties.find(({ fieldKey }) => fieldKey === key);
      const name = property?.title ?? key;
      const value = item[key];
      return [name, value];
    });

  return <TooltipTable rows={rows} />;
};

export const ArraySection: React.FC<ArraySectionProps> = ({ formField, path, disabled }) => {
  const [field, , fieldHelper] = useField(path);
  const [editIndex, setEditIndex] = useState<number>();

  const items = useMemo(() => field.value ?? [], [field.value]);

  const { renderItemName, renderItemDescription } = useMemo(() => {
    const { properties } = formField.properties as FormGroupItem;

    const details = items.map((item: Record<string, string>) => {
      const name = getItemName(item, properties);
      const description = getItemDescription(item, properties);
      return {
        name,
        description,
      };
    });

    return {
      renderItemName: (_: unknown, index: number) => details[index].name,
      renderItemDescription: (_: unknown, index: number) => details[index].description,
    };
  }, [items, formField.properties]);

  const clearEditIndex = () => setEditIndex(undefined);

  return (
    <GroupControls
      name={path}
      key={`form-variable-fields-${formField?.fieldKey}`}
      title={<GroupLabel formField={formField} />}
    >
<<<<<<< HEAD
      <FieldArray
        name={path}
        render={(arrayHelpers) => (
          <ArrayOfObjectsEditor
            editableItemIndex={editIndex}
            onStartEdit={setEditIndex}
            onRemove={arrayHelpers.remove}
            items={items}
            renderItemName={renderItemName}
            renderItemDescription={renderItemDescription}
            disabled={disabled}
            editModalSize="sm"
            renderItemEditorForm={(item) => (
              <VariableInputFieldForm
                formField={formField}
                path={`${path}[${editIndex ?? 0}]`}
                disabled={disabled}
                item={item}
                onDone={(updatedItem) => {
                  const updatedValue =
                    editIndex !== undefined && editIndex < items.length
                      ? items.map((item: unknown, index: number) => (index === editIndex ? updatedItem : item))
                      : [...items, updatedItem];

                  fieldHelper.setValue(updatedValue);
                  setEditIndex(undefined);
                }}
                onCancel={() => {
                  setEditIndex(undefined);
                }}
              />
            )}
          />
        )}
      />
=======
      <SectionContainer>
        <FieldArray
          name={path}
          render={(arrayHelpers) => (
            <ArrayOfObjectsEditor
              editableItemIndex={editIndex}
              onStartEdit={setEditIndex}
              onRemove={arrayHelpers.remove}
              onCancel={clearEditIndex}
              items={items}
              renderItemName={renderItemName}
              renderItemDescription={renderItemDescription}
              disabled={disabled}
              editModalSize="sm"
              renderItemEditorForm={(item) => (
                <VariableInputFieldForm
                  formField={formField}
                  path={`${path}[${editIndex ?? 0}]`}
                  disabled={disabled}
                  item={item}
                  onDone={(updatedItem) => {
                    const updatedValue =
                      editIndex !== undefined && editIndex < items.length
                        ? items.map((item: unknown, index: number) => (index === editIndex ? updatedItem : item))
                        : [...items, updatedItem];

                    fieldHelper.setValue(updatedValue);
                    clearEditIndex();
                  }}
                  onCancel={clearEditIndex}
                />
              )}
            />
          )}
        />
      </SectionContainer>
>>>>>>> 292c8bb6
    </GroupControls>
  );
};<|MERGE_RESOLUTION|>--- conflicted
+++ resolved
@@ -72,7 +72,6 @@
       key={`form-variable-fields-${formField?.fieldKey}`}
       title={<GroupLabel formField={formField} />}
     >
-<<<<<<< HEAD
       <FieldArray
         name={path}
         render={(arrayHelpers) => (
@@ -80,6 +79,7 @@
             editableItemIndex={editIndex}
             onStartEdit={setEditIndex}
             onRemove={arrayHelpers.remove}
+            onCancel={clearEditIndex}
             items={items}
             renderItemName={renderItemName}
             renderItemDescription={renderItemDescription}
@@ -98,54 +98,14 @@
                       : [...items, updatedItem];
 
                   fieldHelper.setValue(updatedValue);
-                  setEditIndex(undefined);
+                  clearEditIndex();
                 }}
-                onCancel={() => {
-                  setEditIndex(undefined);
-                }}
+                onCancel={clearEditIndex}
               />
             )}
           />
         )}
       />
-=======
-      <SectionContainer>
-        <FieldArray
-          name={path}
-          render={(arrayHelpers) => (
-            <ArrayOfObjectsEditor
-              editableItemIndex={editIndex}
-              onStartEdit={setEditIndex}
-              onRemove={arrayHelpers.remove}
-              onCancel={clearEditIndex}
-              items={items}
-              renderItemName={renderItemName}
-              renderItemDescription={renderItemDescription}
-              disabled={disabled}
-              editModalSize="sm"
-              renderItemEditorForm={(item) => (
-                <VariableInputFieldForm
-                  formField={formField}
-                  path={`${path}[${editIndex ?? 0}]`}
-                  disabled={disabled}
-                  item={item}
-                  onDone={(updatedItem) => {
-                    const updatedValue =
-                      editIndex !== undefined && editIndex < items.length
-                        ? items.map((item: unknown, index: number) => (index === editIndex ? updatedItem : item))
-                        : [...items, updatedItem];
-
-                    fieldHelper.setValue(updatedValue);
-                    clearEditIndex();
-                  }}
-                  onCancel={clearEditIndex}
-                />
-              )}
-            />
-          )}
-        />
-      </SectionContainer>
->>>>>>> 292c8bb6
     </GroupControls>
   );
 };