import { useField } from "formik";
import React from "react";
import { FormattedMessage } from "react-intl";

import { LabeledSwitch } from "components";
<<<<<<< HEAD
import { TextWithHTML } from "components/ui/TextWithHTML";
=======
>>>>>>> aaeae0f3

import { FormBaseItem } from "core/form/types";

import { useServiceForm } from "../../serviceFormContext";
import { Control } from "../Property/Control";
import { PropertyError } from "../Property/PropertyError";
import { PropertyLabel } from "../Property/PropertyLabel";
import styles from "./PropertySection.module.scss";

interface PropertySectionProps {
  property: FormBaseItem;
  path?: string;
  disabled?: boolean;
}

const PropertySection: React.FC<PropertySectionProps> = ({ property, path, disabled }) => {
  const propertyPath = path ?? property.path;
  const formikBag = useField(propertyPath);
  const [field, meta] = formikBag;
  const { addUnfinishedFlow, removeUnfinishedFlow, unfinishedFlows, widgetsInfo } = useServiceForm();

  const overriddenComponent = widgetsInfo[propertyPath]?.component;
  if (overriddenComponent) {
    return <>{overriddenComponent(property, { disabled })}</>;
  }

  const labelText = property.title || property.fieldKey;

  if (property.type === "boolean") {
    const switchId = `switch-${field.name}`;
    return (
      <LabeledSwitch
        {...field}
        id={switchId}
        label={
          <PropertyLabel
            className={styles.switchLabel}
            property={property}
            label={labelText}
            optional={false}
            htmlFor={switchId}
          />
        }
        value={field.value ?? property.default}
        disabled={disabled}
      />
    );
  }

  const hasError = !!meta.error && meta.touched;

  const errorValues = meta.error === "form.pattern.error" ? { pattern: property.pattern } : undefined;
  const errorMessage = <FormattedMessage id={meta.error} values={errorValues} />;

  return (
    <PropertyLabel className={styles.defaultLabel} property={property} label={labelText}>
      <Control
        property={property}
        name={propertyPath}
        addUnfinishedFlow={addUnfinishedFlow}
        removeUnfinishedFlow={removeUnfinishedFlow}
        unfinishedFlows={unfinishedFlows}
        disabled={disabled}
        error={hasError}
      />
      {hasError && <PropertyError>{errorMessage}</PropertyError>}
    </PropertyLabel>
  );
};

export { PropertySection };<|MERGE_RESOLUTION|>--- conflicted
+++ resolved
@@ -3,10 +3,6 @@
 import { FormattedMessage } from "react-intl";
 
 import { LabeledSwitch } from "components";
-<<<<<<< HEAD
-import { TextWithHTML } from "components/ui/TextWithHTML";
-=======
->>>>>>> aaeae0f3
 
 import { FormBaseItem } from "core/form/types";
 
