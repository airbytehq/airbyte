import { useField } from "formik";
import React from "react";
import { FormattedMessage, useIntl } from "react-intl";

import { Input } from "components";

import { FormBaseItem } from "core/form/types";

<<<<<<< HEAD
import { PropertyLabel } from "../Property/PropertyLabel";
import { PropertyError } from "../Sections/PropertyError";

interface ConnnectorNameControlProps {
=======
interface ConnectorNameControlProps {
>>>>>>> 18552b49
  property: FormBaseItem;
  formType: "source" | "destination";
  disabled?: boolean;
}

export const ConnectorNameControl: React.FC<ConnectorNameControlProps> = ({ property, formType, disabled }) => {
  const { formatMessage } = useIntl();
  const [field, fieldMeta] = useField(property.path);

  const displayError = !!fieldMeta.error && fieldMeta.touched;

  return (
    <PropertyLabel
      property={property}
      label={<FormattedMessage id={`form.${formType}Name`} />}
      description={formatMessage({
        id: `form.${formType}Name.message`,
      })}
    >
      <Input
        {...field}
        error={displayError}
        type="text"
        placeholder={formatMessage({
          id: `form.${formType}Name.placeholder`,
        })}
        disabled={disabled}
      />
      {displayError && (
        <PropertyError>
          {formatMessage({
            id: fieldMeta.error,
          })}
        </PropertyError>
      )}
    </PropertyLabel>
  );
};<|MERGE_RESOLUTION|>--- conflicted
+++ resolved
@@ -6,14 +6,10 @@
 
 import { FormBaseItem } from "core/form/types";
 
-<<<<<<< HEAD
 import { PropertyLabel } from "../Property/PropertyLabel";
 import { PropertyError } from "../Sections/PropertyError";
 
-interface ConnnectorNameControlProps {
-=======
 interface ConnectorNameControlProps {
->>>>>>> 18552b49
   property: FormBaseItem;
   formType: "source" | "destination";
   disabled?: boolean;
