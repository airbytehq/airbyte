--- conflicted
+++ resolved
@@ -7,54 +7,21 @@
 
 import { DestinationConnectorCard } from "../../types";
 import { FrequentlyUsedDestinationsCard } from "./FrequentlyUsedDestinationsCard";
-<<<<<<< HEAD
-
-interface FrequentlyUsedDestinationsProps {
-  availableServices: ConnectorDefinition[];
-  onServiceSelect: ((id: string) => void) | undefined;
-  isLoading?: boolean;
-=======
 import { useAnalyticsTrackFunctions } from "./useAnalyticsTrackFunctions";
 
 interface FrequentlyUsedDestinationsProps {
   availableServices: ConnectorDefinition[];
   onDestinationSelect: (id: string) => void;
->>>>>>> ca871650
 }
 
 export const FrequentlyUsedDestinations: React.FC<FrequentlyUsedDestinationsProps> = ({
   availableServices,
-<<<<<<< HEAD
-  onServiceSelect,
-=======
   onDestinationSelect,
->>>>>>> ca871650
 }) => {
   const frequentlyUsedDestinationIds = useExperiment("connector.frequentlyUsedDestinationIds", [
     "22f6c74f-5699-40ff-833c-4a879ea40133",
     "424892c4-daac-4491-b35d-c6688ba547ba",
   ]);
-<<<<<<< HEAD
-
-  const frequentlyUsedDestinations: DestinationConnectorCard[] = useMemo(
-    () =>
-      availableServices
-        .filter(
-          (service): service is DestinationDefinitionReadWithLatestTag =>
-            isDestinationDefinition(service) && frequentlyUsedDestinationIds.includes(service.destinationDefinitionId)
-        )
-        .map(({ destinationDefinitionId, name, icon, releaseStage }) => ({
-          destinationDefinitionId,
-          name,
-          icon,
-          releaseStage,
-        })),
-    [availableServices, frequentlyUsedDestinationIds]
-  );
-
-  return (
-    <FrequentlyUsedDestinationsCard destinations={frequentlyUsedDestinations} onDestinationSelect={onServiceSelect} />
-=======
   const { trackSelectedSuggestedDestination } = useAnalyticsTrackFunctions();
 
   const frequentlyUsedDestinations: DestinationConnectorCard[] = useMemo(
@@ -83,6 +50,5 @@
       destinations={frequentlyUsedDestinations}
       onDestinationSelect={onDestinationCardClick}
     />
->>>>>>> ca871650
   );
 };