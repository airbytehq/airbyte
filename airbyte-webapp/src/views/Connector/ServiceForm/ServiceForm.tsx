--- conflicted
+++ resolved
@@ -57,11 +57,8 @@
     onRetest,
   } = props;
 
-<<<<<<< HEAD
   const specifications = useBuildInitialSchema(selectedConnector);
 
-=======
->>>>>>> 9aa5a5a5
   const jsonSchema: JSONSchema7 = useMemo(
     () => ({
       type: "object",
