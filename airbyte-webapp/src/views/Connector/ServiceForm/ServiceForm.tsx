--- conflicted
+++ resolved
@@ -1,10 +1,5 @@
-<<<<<<< HEAD
-import React, { useCallback, useEffect, useMemo } from "react";
-import { Formik, getIn, setIn, useField, useFormikContext } from "formik";
-=======
 import React, { useCallback, useEffect, useMemo, useState } from "react";
-import { Formik, getIn, setIn, useFormikContext } from "formik";
->>>>>>> 966849c3
+import { Formik, getIn, setIn, useFormikContext, useField } from "formik";
 import { JSONSchema7 } from "json-schema";
 import { useToggle } from "react-use";
 
