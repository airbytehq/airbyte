/*
 * Copyright (c) 2022 Airbyte, Inc., all rights reserved.
 */

package io.airbyte.validation.json;

import com.fasterxml.jackson.databind.JsonNode;
import com.google.common.annotations.VisibleForTesting;
import com.google.common.base.Preconditions;
import com.networknt.schema.JsonMetaSchema;
import com.networknt.schema.JsonSchema;
import com.networknt.schema.JsonSchemaFactory;
import com.networknt.schema.SpecVersion;
import com.networknt.schema.ValidationContext;
import com.networknt.schema.ValidationMessage;
import io.airbyte.commons.string.Strings;
import java.io.File;
import java.io.IOException;
import java.net.URI;
import java.net.URISyntaxException;
import java.util.HashMap;
import java.util.List;
import java.util.Map;
import java.util.Set;
import java.util.stream.Collectors;
import me.andrz.jackson.JsonContext;
import me.andrz.jackson.JsonReferenceException;
import me.andrz.jackson.JsonReferenceProcessor;
import org.slf4j.Logger;
import org.slf4j.LoggerFactory;

public class JsonSchemaValidator {

  private static final Logger LOGGER = LoggerFactory.getLogger(JsonSchemaValidator.class);
  // This URI just needs to point at any path in the same directory as /app/WellKnownTypes.json
  // It's required for the JsonSchema#validate method to resolve $ref correctly.
  private static final URI DEFAULT_BASE_URI;

  static {
    try {
      DEFAULT_BASE_URI = new URI("file:///app/nonexistent_file.json");
    } catch (final URISyntaxException e) {
      throw new RuntimeException(e);
    }
  }

  private final JsonSchemaFactory jsonSchemaFactory;
  private final URI baseUri;
  private final Map<String, JsonSchema> schemaToValidators = new HashMap<>();

  public JsonSchemaValidator() {
    this(DEFAULT_BASE_URI);
  }

  /**
   * The public constructor hardcodes a URL with access to WellKnownTypes.json. This method allows
   * tests to override that URI
   *
   * Required to resolve $ref schemas using WellKnownTypes.json
   *
   * @param baseUri The base URI for schema resolution
   */
  @VisibleForTesting
<<<<<<< HEAD
  protected JsonSchemaValidator(final URI baseUri) {
=======
  public JsonSchemaValidator(final URI baseUri) {
>>>>>>> 0b45ad84
    this.jsonSchemaFactory = JsonSchemaFactory.getInstance(SpecVersion.VersionFlag.V7);
    this.baseUri = baseUri;
  }

  /**
   * Create and cache a schema validator for a particular schema. This validator is used when
   * {@link #testInitializedSchema(String, JsonNode)} and
   * {@link #ensureInitializedSchema(String, JsonNode)} is called.
   */
  public void initializeSchemaValidator(final String schemaName, final JsonNode schemaJson) {
    schemaToValidators.put(schemaName, getSchemaValidator(schemaJson));
  }

  /**
   * Returns true if the object adheres to the given schema and false otherwise.
   */
  public boolean testInitializedSchema(final String schemaName, final JsonNode objectJson) {
    final var schema = schemaToValidators.get(schemaName);
    Preconditions.checkNotNull(schema, schemaName + " needs to be initialised before calling this method");

    final var validate = schema.validate(objectJson);
    return validate.isEmpty();
  }

  /**
   * Throws an exception if the object does not adhere to the given schema.
   */
  public void ensureInitializedSchema(final String schemaName, final JsonNode objectNode) throws JsonValidationException {
    final var schema = schemaToValidators.get(schemaName);
    Preconditions.checkNotNull(schema, schemaName + " needs to be initialised before calling this method");

    final Set<ValidationMessage> validationMessages = schema.validate(objectNode);
    if (validationMessages.isEmpty()) {
      return;
    }

    throw new JsonValidationException(
        String.format(
            "json schema validation failed when comparing the data to the json schema. \nErrors: %s \nSchema: \n%s", Strings.join(validationMessages,
                ", "),
            schemaName));
  }

  /**
   * WARNING
   * <p>
   * The following methods perform JSON validation **by re-creating a validator each time**. This is
   * both CPU and GC expensive, and should be used carefully.
   */

  // todo(davin): Rewrite this section to cache schemas.
  public boolean test(final JsonNode schemaJson, final JsonNode objectJson) {
    final Set<ValidationMessage> validationMessages = validateInternal(schemaJson, objectJson);

    if (!validationMessages.isEmpty()) {
      LOGGER.info("JSON schema validation failed. \nerrors: {}", Strings.join(validationMessages, ", "));
    }

    return validationMessages.isEmpty();
  }

  public Set<String> validate(final JsonNode schemaJson, final JsonNode objectJson) {
    return validateInternal(schemaJson, objectJson)
        .stream()
        .map(ValidationMessage::getMessage)
        .collect(Collectors.toSet());
  }

  public List<String[]> getValidationMessageArgs(final JsonNode schemaJson, final JsonNode objectJson) {
    return validateInternal(schemaJson, objectJson)
        .stream()
        .map(ValidationMessage::getArguments)
        .collect(Collectors.toList());
  }

  public List<String> getValidationMessagePaths(final JsonNode schemaJson, final JsonNode objectJson) {
    return validateInternal(schemaJson, objectJson)
        .stream()
        .map(ValidationMessage::getPath)
        .collect(Collectors.toList());
  }

  public void ensure(final JsonNode schemaJson, final JsonNode objectJson) throws JsonValidationException {
    final Set<ValidationMessage> validationMessages = validateInternal(schemaJson, objectJson);
    if (validationMessages.isEmpty()) {
      return;
    }

    throw new JsonValidationException(String.format(
        "json schema validation failed when comparing the data to the json schema. \nErrors: %s \nSchema: \n%s",
        Strings.join(validationMessages, ", "),
        schemaJson.toPrettyString()));
  }

  public void ensureAsRuntime(final JsonNode schemaJson, final JsonNode objectJson) {
    try {
      ensure(schemaJson, objectJson);
    } catch (final JsonValidationException e) {
      throw new RuntimeException(e);
    }
  }

  // keep this internal as it returns a type specific to the wrapped library.
  private Set<ValidationMessage> validateInternal(final JsonNode schemaJson, final JsonNode objectJson) {
    Preconditions.checkNotNull(schemaJson);
    Preconditions.checkNotNull(objectJson);

    final JsonSchema schema = getSchemaValidator(schemaJson);
    return schema.validate(objectJson);
  }

  /**
   * Return a schema validator for a json schema, defaulting to the V7 Json schema.
   */
  private JsonSchema getSchemaValidator(JsonNode schemaJson) {
    // Default to draft-07, but have handling for the other metaschemas that networknt supports
    final JsonMetaSchema metaschema;
    final JsonNode metaschemaNode = schemaJson.get("$schema");
    if (metaschemaNode == null || metaschemaNode.asText() == null || metaschemaNode.asText().isEmpty()) {
      metaschema = JsonMetaSchema.getV7();
    } else {
      final String metaschemaString = metaschemaNode.asText();
      // We're not using "http://....".equals(), because we want to avoid weirdness with https, etc.
      if (metaschemaString.contains("json-schema.org/draft-04")) {
        metaschema = JsonMetaSchema.getV4();
      } else if (metaschemaString.contains("json-schema.org/draft-06")) {
        metaschema = JsonMetaSchema.getV6();
      } else if (metaschemaString.contains("json-schema.org/draft/2019-09")) {
        metaschema = JsonMetaSchema.getV201909();
      } else if (metaschemaString.contains("json-schema.org/draft/2020-12")) {
        metaschema = JsonMetaSchema.getV202012();
      } else {
        metaschema = JsonMetaSchema.getV7();
      }
    }

    final ValidationContext context = new ValidationContext(
        jsonSchemaFactory.getUriFactory(),
        null,
        metaschema,
        jsonSchemaFactory,
        null);
    final JsonSchema schema = new JsonSchema(
        context,
        baseUri,
        schemaJson);
    return schema;
  }

  /**
   * Get JsonNode for an object defined as the main object in a JsonSchema file. Able to create the
   * JsonNode even if the the JsonSchema refers to objects in other files.
   *
   * @param schemaFile - the schema file
   * @return schema object processed from across all dependency files.
   */
  public static JsonNode getSchema(final File schemaFile) {
    try {
      return getProcessor().process(schemaFile);
    } catch (final IOException | JsonReferenceException e) {
      throw new RuntimeException(e);
    }
  }

  /**
   * Get JsonNode for an object defined in the "definitions" section of a JsonSchema file. Able to
   * create the JsonNode even if the the JsonSchema refers to objects in other files.
   *
   * @param schemaFile - the schema file
   * @param definitionStructName - get the schema from a struct defined in the "definitions" section
   *        of a JsonSchema file (instead of the main object in that file).
   * @return schema object processed from across all dependency files.
   */
  public static JsonNode getSchema(final File schemaFile, final String definitionStructName) {
    try {
      final JsonContext jsonContext = new JsonContext(schemaFile);
      return getProcessor().process(jsonContext, jsonContext.getDocument().get("definitions").get(definitionStructName));
    } catch (final IOException | JsonReferenceException e) {
      throw new RuntimeException(e);
    }
  }

  private static JsonReferenceProcessor getProcessor() {
    // JsonReferenceProcessor follows $ref in json objects. Jackson does not natively support
    // this.
    final JsonReferenceProcessor jsonReferenceProcessor = new JsonReferenceProcessor();
    jsonReferenceProcessor.setMaxDepth(-1); // no max.

    return jsonReferenceProcessor;
  }

}<|MERGE_RESOLUTION|>--- conflicted
+++ resolved
@@ -61,11 +61,7 @@
    * @param baseUri The base URI for schema resolution
    */
   @VisibleForTesting
-<<<<<<< HEAD
-  protected JsonSchemaValidator(final URI baseUri) {
-=======
   public JsonSchemaValidator(final URI baseUri) {
->>>>>>> 0b45ad84
     this.jsonSchemaFactory = JsonSchemaFactory.getInstance(SpecVersion.VersionFlag.V7);
     this.baseUri = baseUri;
   }
