---
description: Start syncing data in minutes with Airbyte
---

<<<<<<< HEAD
# Getting Started
=======
[![Watch this tutorial!](https://cdn.loom.com/sessions/thumbnails/47805244695c4cb0a07bee46562a6879-with-play.gif)](https://www.loom.com/share/47805244695c4cb0a07bee46562a6879)

Airbyte is an open source alternative to tools like Fivetran and Stitch. We help you sync data from databases, APIs, and files into data warehouses.
>>>>>>> 0ec27152

Let's see how you can spin up a local instance of Airbyte and syncing data from one Postgres database to another.

Here's a 6-minute video showing you how you can do it.

{% embed url="https://www.youtube.com/watch?v=Rcpt5SVsMpk" %}

First of all, make sure you have Docker and Docker Compose installed. Then run the following commands:

```text
git clone https://github.com/airbytehq/airbyte.git
cd airbyte
docker-compose up
```

Once you see an Airbyte banner, the UI is ready to go at [http://localhost:8000/](http://localhost:8000/). 

## 1. Set up your preferences

You should see an onboarding page. Enter your email if you want updates about Airbyte and continue.

![](.gitbook/assets/01_set-up-preferences.png)

## 2. Set up your first connection

Now you will see a wizard that allows you choose the data you want to send through Airbyte. 

![](.gitbook/assets/02_set-up-sources.png)

As of our alpha launch, we have one database source \(Postgres\) and two API sources \(an exchange rate API and the Stripe API\). We're currently building an integration framework that makes it easy to create sources and destinations, so you should expect many more soon. Please reach out to us if you need a specific integration or would like to help build one.

For now, we will start out with a Postgres source and destination. 

### In the case you don't have a readily available database to sync

Before we configure anything in the UI, we need databases and data. Run the following commands in a new terminal window to start backgrounded source and destination databases:

```text
docker run --rm --name airbyte-source -e POSTGRES_PASSWORD=password -p 2000:5432 -d postgres
docker run --rm --name airbyte-destination -e POSTGRES_PASSWORD=password -p 3000:5432 -d postgres
```

Add a table with a few rows to the source database:

```text
docker exec -it airbyte-source psql -U postgres -c "CREATE TABLE users(id SERIAL PRIMARY KEY, col1 VARCHAR(200));"
docker exec -it airbyte-source psql -U postgres -c "INSERT INTO public.users(col1) VALUES('record1');"
docker exec -it airbyte-source psql -U postgres -c "INSERT INTO public.users(col1) VALUES('record2');"
docker exec -it airbyte-source psql -U postgres -c "INSERT INTO public.users(col1) VALUES('record3');"
```

Return to the UI and configure a source Postgres database. Use the name `airbyte-source` for the name and `Postgres`as the type. Fill in the configuration fields as follows:

```text
Host: localhost
Port: 2000
User: postgres
Password: password
DB Name: postgres
```

Click on `Set Up Source` and the wizard should move on to allow you to configure a destination. We currently support BigQuery, Postgres, and file output for debugging, but Redshift, Snowflake, and other destinations are coming soon. For now, configure the destination Postgres database:

```text
Host: localhost
Port: 3000
User: postgres
Password: password
DB Name: postgres
```

After adding the destination, you can choose what tables and columns you want to sync. 

![](.gitbook/assets/03_set-up-connection.png)

For this demo, we recommend leaving the defaults and selecting "Every 5 Minutes" as the frequency. Click `Set Up Connection` to finish setting up the sync.

## 3. Check the logs of your first sync

You should now see a list of sources with the source you just added. Click on it to find more information about your connection. This is the page where you can update any settings about this source and how it syncs. There should be a `Completed` job under the history section. If you click on that run, it will show logs from that run. 

![](.gitbook/assets/04_source-details.png)

One of biggest problems we've seen in tools like Fivetran is the lack of visibility when debugging. In Airbyte, allowing full log access and the ability to debug and fix integration problems is one of our highest priorities. We'll be working hard to make these logs accessible and understandable.

## 4. Check if the syncing actually worked

Now let's verify that this worked. Let's output the contents of the destination db:

```text
docker exec airbyte-destination psql -U postgres -c "SELECT * FROM public.users;"
```

You should see the rows from the source database inside the destination database!

And there you have it. You've taken data from one database and replicated it to another. All of the actual configuration for this replication only took place in the UI. 

That's it! This is just the beginning of Airbyte. If you have any questions at all, please reach out to us on [Slack](https://slack.airbyte.io/). We’re still in alpha, so if you see any rough edges or want to request an integration you need, please create an issue on our [Github](https://github.com/airbytehq/airbyte) or leave a thumbs up on an existing issue.

Thank you and we hope you enjoy using Airbyte.
<|MERGE_RESOLUTION|>--- conflicted
+++ resolved
@@ -2,13 +2,7 @@
 description: Start syncing data in minutes with Airbyte
 ---
 
-<<<<<<< HEAD
 # Getting Started
-=======
-[![Watch this tutorial!](https://cdn.loom.com/sessions/thumbnails/47805244695c4cb0a07bee46562a6879-with-play.gif)](https://www.loom.com/share/47805244695c4cb0a07bee46562a6879)
-
-Airbyte is an open source alternative to tools like Fivetran and Stitch. We help you sync data from databases, APIs, and files into data warehouses.
->>>>>>> 0ec27152
 
 Let's see how you can spin up a local instance of Airbyte and syncing data from one Postgres database to another.
 
