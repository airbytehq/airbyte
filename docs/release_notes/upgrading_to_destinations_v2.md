import Tabs from '@theme/Tabs';
import TabItem from '@theme/TabItem';
import {SnowflakeMigrationGenerator, BigQueryMigrationGenerator} from './destinations_v2.js'

# Upgrading to Destinations V2

## What is Destinations V2?

Airbyte Destinations V2 provides you with:

- One-to-one table mapping: Data in one stream will always be mapped to one table in your data warehouse. No more sub-tables.
- Improved error handling with `_airbyte_meta`: Airbyte will now populate typing errors in the `_airbyte_meta` column instead of failing your sync. You can query these results to audit misformatted or unexpected data.
- Internal Airbyte tables in the `airbyte_internal` schema: Airbyte will now generate all raw tables in the `airbyte_internal` schema. We no longer clutter your destination schema with raw data tables.
- Incremental delivery for large syncs: Data will be incrementally delivered to your final tables. No more waiting hours to see the first rows in your destination table.

To see more details and examples on the contents of the Destinations V2 release, see this [guide](understanding-airbyte/typing-deduping.md). The remainder of this page will walk you through upgrading connectors from legacy normalization to Destinations V2. 

Destinations V2 were in preview for Snowflake and Bigquery during August 2023, and lauched August 29th, 2023.  Other destinations will be on or before November 1st, 2023.  

## Deprecating Legacy Normalization

The upgrade to Destinations V2 is handled by moving your connections to use [updated versions of Airbyte destinations](#destinations-v2-compatible-versions). Existing normalization options, both `Raw data (JSON)` and `Normalized tabular data` will be unsupported starting **Nov 1, 2023**.

![Legacy Normalization](./assets/airbyte_legacy_normalization.png)

As a Cloud user, existing connections using legacy normalization will be paused on **November 1, 2023**. As an Open Source user, you may choose to upgrade at your convenience. However, destination connector versions prior to Destinations V2 will no longer be supported as of **Nov 1, 2023**.

### Breakdown of Breaking Changes

The following table details the delivered data modified by Destinations V2:

| Current Normalization Setting | Source Type                           | Impacted Data (Breaking Changes)                         |
| ----------------------------- | ------------------------------------- | -------------------------------------------------------- |
| Raw JSON                      | All                                   | `_airbyte` metadata columns, raw table location          |
| Normalized tabular data       | API Source                            | Unnested tables, `_airbyte` metadata columns, SCD tables |
| Normalized tabular data       | Tabular Source (database, file, etc.) | `_airbyte` metadata columns, SCD tables                  |

![Airbyte Destinations V2 Column Changes](./assets/destinations-v2-column-changes.png)

Whenever possible, we've taken this opportunity to use the best data type for storing JSON for your querying convenience. For example, `destination-bigquery` now loads `JSON` blobs as type `JSON` in BigQuery (introduced last [year](https://cloud.google.com/blog/products/data-analytics/bigquery-now-natively-supports-semi-structured-data)), instead of type `string`.

## Quick Start to Upgrading

The quickest path to upgrading is to click upgrade on any out-of-date connection in the UI:

![Upgrade Path](./assets/airbyte_destinations_v2_upgrade_prompt.png)

After upgrading the out-of-date destination to a [Destinations V2 compatible version](#destinations-v2-effective-versions), the following will occur at the next sync **for each connection** sending data to the updated destination:

1. Existing raw tables replicated to this destination will be copied to a new `airbyte_internal` schema.
2. The new raw tables will be updated to the new Destinations V2 format.
3. The new raw tables will be updated with any new data since the last sync, like normal.
4. The new raw tables will be typed and de-duplicated according to the Destinations V2 format.
5. Once typing and de-duplication has completed successfully, your previous final table will be replaced with the updated data.

:::caution

Due to the amount of operations to be completed, this first sync after upgrading to Destination V2 **will be longer than normal**. Once your first sync has completed successfully, you may need to make changes to downstream models (dbt, sql, etc.) transforming data. See this [walkthrough of top changes to expect for more details](#updating-downstream-transformations).

:::

Pre-existing raw tables, SCD tables and "unnested" tables will always be left untouched. You can delete these at your convenience, but these tables will no longer be kept up-to-date by Airbyte syncs.
Each destination version is managed separately, so if you have multiple destinations, they all need to be upgraded one by one.

Versions are tied to the destination. When you update the destination, **all connections tied to that destination will be sending data in the Destinations V2 format**. For upgrade paths that will minimize disruption to existing dashboards, see:

- [Upgrading Connections One by One with Dual-Writing](#upgrading-connections-one-by-one-with-dual-writing)
- [Testing Destinations V2 on a Single Connection](#testing-destinations-v2-for-a-single-connection)
- [Upgrading Connections One by One Using CDC](#upgrade-paths-for-connections-using-cdc)
- [Upgrading as a User of Raw Tables](#upgrading-as-a-user-of-raw-tables)
- [Rolling back to Legacy Normalization](#oss-only-rolling-back-to-legacy-normalization)

## Advanced Upgrade Paths

### Upgrading Connections One by One with Dual-Writing

Dual writing is a method employed during upgrades where new incoming data is written simultaneously to both the old and new systems, facilitating a smooth transition between versions. We recommend this approach for connections where you are especially worried about breaking changes or downtime in downstream systems.

#### Steps to Follow for All Sync Modes

1. **[Open Source]** Update the default destination version for your workspace to a [Destinations V2 compatible version](#destinations-v2-effective-versions). This sets the default version for any newly created destination. All existing syncs will remain on their current version.

![Upgrade your default destination version](assets/airbyte_version_upgrade.png)

2. Create and configure a new destination connecting to the same database as your existing destination except for `Default Schema`, which you should update to a new value to avoid collisions.

![Create a new destination](assets/airbyte_dual_destinations.png)

3. Create a new connection leveraging your existing source and the newly created destination. Match the settings of your pre-existing connection.
4. If the streams you are looking to replicate are in **full refresh** mode, enabling the connection will now provide a parallel copy of the data in the updated format for testing. If any of the streams in the connection are in an **incremental** sync mode, follow the steps below before enabling the connection.

#### Additional Steps for Incremental Sync Modes

These steps allow you to dual-write for connections incrementally syncing data without re-syncing historical data you've already replicated:

1. Copy the raw data you've already replicated to the new schema being used by your newly created connection. You need to do this for every stream in the connection with an incremental sync mode. Sample SQL you can run in your data warehouse:

<Tabs>
  <TabItem value="bigquery" label="BigQuery" default>
    <BigQueryMigrationGenerator />
  </TabItem>
  <TabItem value="snowflake" label="Snowflake">
    <SnowflakeMigrationGenerator />
  </TabItem>
</Tabs>

2. Navigate to the existing connection you are duplicating, and navigate to the `Settings` tab. Open the `Advanced` settings to see the connection state (which manages incremental syncs). Copy the state to your clipboard.

![img.png](assets/airbyte_connection_update_state.png)

3. Go to your newly created connection, replace the state with the copied contents in the previous step, then click `Update State`. This will ensure historical data is not replicated again.
4. Enabling the connection will now provide a parallel copy of all streams in the updated format.
5. You can move your dashboards to rely on the new tables, then pause the out-of-date connection.

### Testing Destinations V2 for a Single Connection

You may want to verify the format of updated data for a single connection. To do this:

1. If all of the streams you are looking to test with are in **full refresh mode**, follow the [steps for upgrading connections one by one](#steps-to-follow-for-all-sync-modes). Ensure any connections you create have a `Manual` replication frequency.
2. For any streams in **incremental** sync modes, follow the [steps for upgrading incremental syncs](#additional-steps-for-incremental-sync-modes). For testing, you do not need to copy pre-existing raw data. By solely inheriting state from a pre-existing connection, enabling a sync will provide a sample of the most recent data in the updated format for testing.

When you are done testing, you can disable or delete this testing connection, and [upgrade your pre-existing connections in place](#quick-start-to-upgrading) or [upgrade one-by-one with dual writing](#upgrading-connections-one-by-one-with-dual-writing).

### Upgrading as a User of Raw Tables

If you have written downstream transformations directly from the output of raw tables, or use the "Raw JSON" normalization setting, you should know that:

- Multiple column names are being updated (from `airbyte_ab_id` to `airbyte_raw_id`, and `airbyte_emitted_at` to `airbyte_extracted_at`).
- The location of raw tables will from now on default to an `airbyte` schema in your destination.
- When you upgrade to a [Destinations V2 compatible version](#destinations-v2-effective-versions) of your destination, we will never alter your existing raw data. Although existing downstream dashboards will go stale, they will never be broken.
- You can dual write by following the [steps above](#upgrading-connections-one-by-one-with-dual-writing) and copying your raw data to the schema of your newly created connection.

We may make further changes to raw tables in the future, as these tables are intended to be a staging ground for Airbyte to optimize the performance of your syncs. We cannot guarantee the same level of stability as for final tables in your destination schema.

### Upgrade Paths for Connections using CDC

For each [CDC-supported](https://docs.airbyte.com/understanding-airbyte/cdc) source connector, we recommend the following:

| CDC Source | Recommendation                                               | Notes                                                                                                                                                                                                                                                |
| ---------- | ------------------------------------------------------------ | ---------------------------------------------------------------------------------------------------------------------------------------------------------------------------------------------------------------------------------------------------- |
| Postgres   | [Upgrade connection in place](#quick-start-to-upgrading)     | You can optionally dual write, but this requires resyncing historical data from the source. You must create a new Postgres source with a different replication slot than your existing source to preserve the integrity of your existing connection. |
| MySQL      | [All above upgrade paths supported](#advanced-upgrade-paths) | You can upgrade the connection in place, or dual write. When dual writing, Airbyte can leverage the state of an existing, active connection to ensure historical data is not re-replicated from MySQL.                                               |
| SQL Server | [Upgrade connection in place](#quick-start-to-upgrading)     | You can optionally dual write, but this requires resyncing historical data from the SQL Server source.                                                                                                                                               |

## Destinations V2 Compatible Versions

For each destination connector, Destinations V2 is effective as of the following versions:

| Destination Connector | Safe Rollback Version | Destinations V2 Compatible |
| --------------------- | --------------------- | -------------------------- |
| BigQuery              | 1.4.4                 | 2.0.0+                     |
| Snowflake             | 2.0.0                 | 3.0.0+                     |
| Redshift              | 0.4.8                 | 2.0.0+                     |
| MSSQL                 | 0.1.24                | 2.0.0+                     |
| MySQL                 | 0.1.20                | 2.0.0+                     |
| Oracle                | 0.1.19                | 2.0.0+                     |
| TiDB                  | 0.1.3                 | 2.0.0+                     |
| DuckDB                | 0.1.0                 | 2.0.0+                     |
| Clickhouse            | 0.2.3                 | 2.0.0+                     |

<<<<<<< HEAD
## Destinations V2 Implementation Differences
=======
Note: If you encounter errors while upgrading from a V1 to a V2 destination, please reach out to support.  It may be advantagous to only drop probematic V2 tables rather than to do a full reset, depending on tye type of error.

## Destinations V2 Implementation Differences 
>>>>>>> 7a8ab18d

In addition to the changes which apply for all destinations described above, there are some per-destination fixes and updates included in Destinations V2:

### BigQuery

1. [Object and array properties](https://docs.airbyte.com/understanding-airbyte/supported-data-types/#the-types) are properly stored as JSON columns. Previously, we had used TEXT, which made querying sub-properties more difficult.
   - In certain cases, numbers within sub-properties with long decimal values will need to be converted to float representations due to a _quirk_ of Bigquery. Learn more [here](https://github.com/airbytehq/airbyte/issues/29594).

### Snowflake

1. `destination-snowflake` is now case-sensitive, and was not previously.  This means that if you have a source stream "users", `destination-snowflake` would have previously created a "USERS" table in your data warehouse.  We now correctly create a "users" table.
    * Note that to properly query case-sensitive tables and columns in Snowflake, you will need to quote your table and column names, e.g. `select "first_name" from "users";`
    * If you are migrating from Destinations v1 to Destinations V2, we will leave your old "USERS" table, and create a new "users" table - please note the case sensitivity.

## Updating Downstream Transformations

_This section is targeted towards analysts updating downstream models after you've successfully upgraded to Destinations V2._

See here for a [breakdown of changes](#breakdown-of-breaking-changes). Your models will often require updates for the following changes:

#### Column Name Changes

1. `_airbyte_emitted_at_` and `_airbyte_extracted_at` are exactly the same, only the column name changed. You can replace all instances of `_airbyte_emitted_at` with `_airbyte_extracted_at`.
2. `_airbyte_ab_id` and `_airbyte_raw_id` are exactly the same, only the column name changed. You can replace all instances of `_airbyte_ab_id` with `_airbyte_raw_id`.
3. Since `_airbyte_normalized_at` is no longer in the final table. We now recommend using `_airbyte_extracted_at` instead.

#### Data Type Changes

You'll get data type errors in downstream models where previously `string` columns are now JSON. In BigQuery, nested JSON values originating from API sources were previously delivered in type `string`. These are now delivered in type `JSON`.

Example: In dbt, you may now get errors with functions such as `regexp_replace`. You can attempt prepending these with `json_extract_array(...)` or `to_json_string(...)` where appropriate.

#### Stale Tables

Unnested tables (e.g. `public.users_address`) do not get deleted during the migration, and are no longer updated. Your downstream models will not throw errors until you drop these tables. Until then, dashboards reliant on these tables will be stale.<|MERGE_RESOLUTION|>--- conflicted
+++ resolved
@@ -13,9 +13,9 @@
 - Internal Airbyte tables in the `airbyte_internal` schema: Airbyte will now generate all raw tables in the `airbyte_internal` schema. We no longer clutter your destination schema with raw data tables.
 - Incremental delivery for large syncs: Data will be incrementally delivered to your final tables. No more waiting hours to see the first rows in your destination table.
 
-To see more details and examples on the contents of the Destinations V2 release, see this [guide](understanding-airbyte/typing-deduping.md). The remainder of this page will walk you through upgrading connectors from legacy normalization to Destinations V2. 
+To see more details and examples on the contents of the Destinations V2 release, see this [guide](understanding-airbyte/typing-deduping.md). The remainder of this page will walk you through upgrading connectors from legacy normalization to Destinations V2.
 
-Destinations V2 were in preview for Snowflake and Bigquery during August 2023, and lauched August 29th, 2023.  Other destinations will be on or before November 1st, 2023.  
+Destinations V2 were in preview for Snowflake and Bigquery during August 2023, and lauched August 29th, 2023.  Other destinations will be on or before November 1st, 2023.
 
 ## Deprecating Legacy Normalization
 
@@ -158,13 +158,7 @@
 | DuckDB                | 0.1.0                 | 2.0.0+                     |
 | Clickhouse            | 0.2.3                 | 2.0.0+                     |
 
-<<<<<<< HEAD
 ## Destinations V2 Implementation Differences
-=======
-Note: If you encounter errors while upgrading from a V1 to a V2 destination, please reach out to support.  It may be advantagous to only drop probematic V2 tables rather than to do a full reset, depending on tye type of error.
-
-## Destinations V2 Implementation Differences 
->>>>>>> 7a8ab18d
 
 In addition to the changes which apply for all destinations described above, there are some per-destination fixes and updates included in Destinations V2:
 
