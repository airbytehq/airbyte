# Upgrading Airbyte

## Overview

This tutorial will describe how to determine if you need to run this upgrade process, and if you do, how to do so. This process does require temporarily turning off Airbyte.

## Determining if you need to Upgrade

All minor and major version releases requiring updating the data that Airbyte stores internally. We follow standard [Semantic Versioning](https://semver.org/) conventions. You can always find the latest stable version of Airbyte in our repository [here](https://github.com/airbytehq/airbyte/blob/master/.env#L1). If you are upgrading to a new major or minor version follow the steps below to upgrade your configuration data.

{% hint style="info" %}
If you inadvertently upgrade to a version of Airbyte that is not compatible with your data, the docker containers will not start up and will log an error stating the incompatibility. In these cases, you should downgrade to the previous version that worked and follow the steps below. On the other hand, if you don't mind losing your current Airbyte configuration or have never setup any proper connections yet, you can skip the migrating operations and jump directly to step 5 below.
{% endhint %}

## Upgrading \(Docker\)

1. In a terminal, on the host where Airbyte is running, turn off Airbyte.

   ```text
   docker-compose down
   ```

2. Turn back on the Airbyte web app, server, and db (using the "old" working version from which you are upgrading from).

   ```text
   docker-compose up -d db server webapp
   ```

   _Note: the `-d` flag in the previous command is optional and is meant to run the docker services in the background. This would let you free to keep interacting with the terminal and type the next commands in the tutorial._
   
3. Switching over to your browser, navigate to the Admin page in the UI. Then go to the Configuration Tab. Click Export. This will download a compressed back-up archive (gzipped tarball) of all of your Airbyte configuration data and sync history locally. 

   _Note: Any secrets that you have entered into Airbyte will be in this archive, so you should treat it as secret._

4. Back to the terminal, migrate the local archive to the new version using the Migration App \(packaged in a docker container\).

   ```bash
   docker run --rm -v <path to directory containing downloaded airbyte_archive.tar.gz>:/config airbyte/migration:<version you are upgrading to> --\
     --input /config/airbyte_archive.tar.gz\
     --output <path to where migrated archive will be written (should end in .tar.gz)>\
     [ --target-version <version you are migrating to or empty for latest> ]
   ```

<<<<<<< HEAD
   Here's an example of what it might look like with the values filled in. It assumes that the downloaded `airbyte_archive.tar.gz` is in `/tmp`.
   
   ```bash
   docker run --rm -v /tmp:/config airbyte/migration:0.20.0-alpha --\
     --input /config/airbyte_archive.tar.gz\
     --output /config/airbyte_archive_migrated.tar.gz
   ```
=======
Here's an example of what might look like with the values filled in. It assumes that the downloaded `airbyte_archive.tar.gz` is in `/tmp`.

```bash
docker run --rm -v /tmp:/config airbyte/migration:0.21.0-alpha --\
  --input /config/airbyte_archive.tar.gz\
  --output /config/airbyte_archive_migrated.tar.gz
```

{% hint style="info" %}
It may seem confusing that you need to specify the target version twice. The version passed as `--target-version` specifies the version to which the data will be migrated. Specifying the target version in the docker container tag makes sure that you are pulling an image that at least has the migration for the version you want. Technically the version used in the docker tag can be equal to or greater than the version you are upgrading to. For the simplicity of this tutorial we have them match.
{% endhint %}
>>>>>>> c0ac11d0

5. Turn off Airbyte fully and **(see warning)** delete the existing Airbyte docker volumes.

   _WARNING: Make sure you have already exported your data \(step 3\). This command is going to delete your data in Docker, you may lose your airbyte configurations!_
   
   This is where all airbyte configurations are saved.
   Those configuration files need to be upgraded and restored with the proper version in the following steps.
   
   ```text
   # Careful, this is deleting data!
   docker-compose down -v
   ```
   
   The `-v` flag is equivalent to running the following two steps in a single command:

   ```bash
   # Turn off Airbyte fully
   docker-compose down
   # Delete the existing Airbyte docker volumes where all airbyte configurations are saved. 
   docker volume rm $(docker volume ls -q | grep airbyte)
   ```

6. Upgrade the docker instance to new version.

   i. If you are running Airbyte from a cloned version of the Airbyte repo and want to use the current most recent stable version, just `git pull`.

   ii. If you are running Airbyte from a `.env`, edit the `VERSION` field in that file to be the desired version (make sure your docker-compose.yaml is mirroring the [latest version](../../docker-compose.yaml) if you encounter any problems).

7. Bring Airbyte back online.

   ```text
   docker-compose up
   ```

9. Complete Preferences section. In the subsequent setup page click "Skip Onboarding". Navigate to the Admin page in the UI. Then go to the Configuration Tab. Click Import. This will prompt you to upload the migrated archive to Airbyte. After this completes, your upgraded Airbyte instance will now be running with all of your original configuration.

This step will throw an exception if the data you are trying to upload does not match the version of Airbyte that is running.

## API Instruction

If you prefer to import and export your data via API instead the UI, follow these instructions:

1. Instead of Step 3 above use the following curl command to export the archive:

   ```bash
   curl -H "Content-Type: application/json" -X POST localhost:8001/api/v1/deployment/export --output /tmp/airbyte_archive.tar.gz
   ```

2. Instead of Step X above user the following curl command to import the migrated archive:

   ```bash
   curl -H "Content-Type: application/x-gzip" -X POST localhost:8001/api/v1/deployment/import --data-binary @<path to arhive>
   ```

Here is an example of what this request might look like assuming that the migrated archive is called `airbyte_archive_migrated.tar.gz` and is in the `/tmp` directory.

```bash
curl -H "Content-Type: application/x-gzip" -X POST localhost:8001/api/v1/deployment/import --data-binary @/tmp/airbyte_archive_migrated.tar.gz
```

## Upgrading \(K8s\)

_coming soon_
<|MERGE_RESOLUTION|>--- conflicted
+++ resolved
@@ -41,27 +41,13 @@
      [ --target-version <version you are migrating to or empty for latest> ]
    ```
 
-<<<<<<< HEAD
    Here's an example of what it might look like with the values filled in. It assumes that the downloaded `airbyte_archive.tar.gz` is in `/tmp`.
    
    ```bash
-   docker run --rm -v /tmp:/config airbyte/migration:0.20.0-alpha --\
+   docker run --rm -v /tmp:/config airbyte/migration:0.21.0-alpha --\
      --input /config/airbyte_archive.tar.gz\
      --output /config/airbyte_archive_migrated.tar.gz
    ```
-=======
-Here's an example of what might look like with the values filled in. It assumes that the downloaded `airbyte_archive.tar.gz` is in `/tmp`.
-
-```bash
-docker run --rm -v /tmp:/config airbyte/migration:0.21.0-alpha --\
-  --input /config/airbyte_archive.tar.gz\
-  --output /config/airbyte_archive_migrated.tar.gz
-```
-
-{% hint style="info" %}
-It may seem confusing that you need to specify the target version twice. The version passed as `--target-version` specifies the version to which the data will be migrated. Specifying the target version in the docker container tag makes sure that you are pulling an image that at least has the migration for the version you want. Technically the version used in the docker tag can be equal to or greater than the version you are upgrading to. For the simplicity of this tutorial we have them match.
-{% endhint %}
->>>>>>> c0ac11d0
 
 5. Turn off Airbyte fully and **(see warning)** delete the existing Airbyte docker volumes.
 
