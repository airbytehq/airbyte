--- conflicted
+++ resolved
@@ -108,12 +108,7 @@
 ### Airbyte CI workflows
 * [Testing by SonarQube](sonar-qube-workflow.md)
 
-
-<<<<<<< HEAD
 ## Contributing to documentation
-=======
-## **Contributing to documentation**
->>>>>>> c772bc24
 
 Our goal is to keep our docs comprehensive and updated. If you would like to help us in doing so, we are grateful for any kind of contribution:
 
@@ -123,11 +118,7 @@
 
 The contributing guide for docs can be found [here](updating-documentation.md).
 
-<<<<<<< HEAD
 ## Contributing community content
-=======
-## **Contributing community content**
->>>>>>> c772bc24
 
 We welcome contributions as new tutorials / showcases / articles, or to any of the existing guides on our [tutorials page](https://airbyte.com/tutorials):
 
