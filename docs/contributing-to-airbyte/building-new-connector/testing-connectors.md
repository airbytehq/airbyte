--- conflicted
+++ resolved
@@ -22,13 +22,7 @@
 * Running a `read` operation should produce at least one record. 
 * Running two consecutive full refresh reads should produce identical records. 
 
-<<<<<<< HEAD
 See all the test cases and their description in [Standard Source Tests](./standard-source-tests.md). 
-=======
-  etc...
-
-See all the test cases and their description in [Standard Source Tests](https://github.com/airbytehq/airbyte/blob/master/airbyte-integrations/bases/standard-source-test/src/main/java/io/airbyte/integrations/standardtest/source/StandardSourceTest.java). All test cases are annotated with the `@Test` annotation.
->>>>>>> bc207528
 
 ### Setting up standard tests for your connector
 
