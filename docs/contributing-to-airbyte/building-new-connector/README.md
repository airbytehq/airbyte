--- conflicted
+++ resolved
@@ -45,16 +45,11 @@
 
 Follow the instructions generated in the `NEW_SOURCE_CHECKLIST.md` file to complete the connector.
 
-<<<<<<< HEAD
 ### 2. Integration tests
 At a minimum, your connector must implement the standard tests described in [Testing Connectors](./testing-connectors.md)
 
 ### 3. Integrating with Gradle
-All generated templates should provide this automatically, but generally speaking to integrate with Gradle your connector needs the following: 
-=======
-### Integrating with Gradle
 Generated templates provide the following Gradle tasks: 
->>>>>>> fabf1b8b
 1. `:airbyte-integrations:connectors:source-<name>:build` should run unit tests and build the integration's Docker image 
 2. `:airbyte-integrations:connectors:source-<name>:integrationTest` should run integration tests including Airbyte's Standard test suite. 
 
