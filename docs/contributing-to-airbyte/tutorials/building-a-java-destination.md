--- conflicted
+++ resolved
@@ -76,11 +76,7 @@
 
 **TDD using acceptance tests & integration tests**
 
-<<<<<<< HEAD
-Airbyte provides a standard test suite (dubbed "Destination Acceptance Tests") that is run against every Airbyte destination connector. The objective of these tests is to provide some "free" baseline tests that ensure that the basic functionality of the destination works. One approach to developing your connector is to simply run the tests between each change and use the feedback from them to guide your development.
-=======
-Airbyte provides a standard test suite (dubbed "Acceptance Tests") that runs against every destination. They are "free" baseline tests to ensure the basic functionality of the destination. When developing a connector, you can simply run the tests between each change and use the feedback to guide your development.
->>>>>>> 3e88f240
+Airbyte provides a standard test suite (dubbed "Acceptance Tests") that runs against every destination connector. They are "free" baseline tests to ensure the basic functionality of the destination. When developing a connector, you can simply run the tests between each change and use the feedback to guide your development.
 
 If you want to try out this approach, check out Step 6 which describes what you need to do to set up the acceptance Tests for your destination.
 
