--- conflicted
+++ resolved
@@ -83,11 +83,8 @@
 
 | Version | Date       | Pull Request                                               | Subject                                                                                                                          |
 | :------ | :--------- | :--------------------------------------------------------- | :------------------------------------------------------------------------------------------------------------------------------- |
-<<<<<<< HEAD
-| 0.2.2 | 2023-10-19 | [31599](https://github.com/airbytehq/airbyte/pull/31599) | Base image migration: remove Dockerfile and use the python-connector-base image |
-=======
+| 0.2.3 | 2023-10-19 | [31599](https://github.com/airbytehq/airbyte/pull/31599) | Base image migration: remove Dockerfile and use the python-connector-base image |
 | 0.2.2   | 2023-10-15 | [#31329](https://github.com/airbytehq/airbyte/pull/31329) | Add OpenAI-compatible embedder option |
->>>>>>> 03d7a904
 | 0.2.1   | 2023-10-04 | [#31075](https://github.com/airbytehq/airbyte/pull/31075) | Fix OpenAI embedder batch size and conflict field name handling |
 | 0.2.0   | 2023-09-22 | [#30151](https://github.com/airbytehq/airbyte/pull/30151) | Add embedding capabilities, overwrite and dedup support and API key auth mode, make certified. 🚨 Breaking changes - check migrations guide. |
 | 0.1.1   | 2022-02-08 | [\#22527](https://github.com/airbytehq/airbyte/pull/22527) | Multiple bug fixes: Support String based IDs, arrays of uknown type and additionalProperties of type object and array of objects |
