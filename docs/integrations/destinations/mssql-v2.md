# MSSQL (V2)

:::danger
This connector is in early access and **should not be used for production**. It is subject to breaking changes without notice.
:::

## MSSQL with Azure Blob Storage (Bulk Upload)

:::caution
The **Azure Blob Storage Bulk Upload** feature is also in early access and may change in backward-incompatible ways.

We appreciate your feedback as we continue to refine it!
:::

This document describes how to set up and use the **Microsoft SQL Server (MSSQL) connector** with the **Azure Blob Storage Bulk Upload** feature. By staging data in an Azure Blob Storage container and using `BULK INSERT`, you can significantly improve ingestion speed and reduce network overhead for large or frequent data loads.

---

## Why Use Azure Blob Storage Bulk Upload?

When handling high data volumes or frequent syncs, row-by-row inserts into MSSQL can become slow and resource-intensive. By staging files in Azure Blob Storage first, you can:
1. **Aggregate Data into Bulk Files**: Data is written to Blob Storage in batches, reducing overhead.
2. **Perform Bulk Ingestion**: MSSQL uses `BULK INSERT` to directly load these files, typically resulting in faster performance compared to conventional row-by-row inserts.

---

## Prerequisites

1. **A Microsoft SQL Server Instance**
    - Compatible with on-premises SQL Server or Azure SQL Database.
2. **Azure Blob Storage Account**
    - A storage account and container (e.g., `bulk-staging`) where data files will be placed.
3. **Permissions**
    - **Blob Storage**: ability to create, read, and delete objects within the designated container.
    - **MSSQL**: ability to create or modify tables, and permission to execute `BULK INSERT`.

---

## Setup Guide

Follow these steps to configure MSSQL with Azure Blob Storage for bulk uploads.

### 1. Set Up Azure Blob Storage

1. **Create a Storage Account & Container**
    - In the Azure Portal, create (or reuse) a Storage Account.
    - Within that account, create a container (e.g., `bulk-staging`) for staging your data files.
2. **Establish Access Credentials**
    - Use a **Shared Access Signature (SAS)** scoped to your container.
    - Ensure the SAS token or role assignments include permissions such as **Read**, **Write**, **Delete**, and **List**.

### 2. Configure MSSQL

See the official [Microsoft documentation](https://learn.microsoft.com/en-us/sql/t-sql/statements/create-external-data-source-transact-sql?view=sql-server-2017&tabs=dedicated#e-create-an-external-data-source-for-bulk-operations-retrieving-data-from-azure-storage) for more details. Below is a simplified overview:

1. **(Optional) Create a Master Encryption Key**  
   If your environment requires a master key to store credentials securely, create one:
   ```sql
   CREATE MASTER KEY ENCRYPTION BY PASSWORD = '<your_password>';
   ```

2. **Create a Database Scoped Credential**  
   Configure a credential that grants MSSQL access to your Blob Storage using the SAS token:
   ```sql
   CREATE DATABASE SCOPED CREDENTIAL <credential_name>
   WITH IDENTITY = 'SHARED ACCESS SIGNATURE',
        SECRET = '<your_sas_token>';
   ```

3. **Create an External Data Source**  
   Point MSSQL to your Blob container using the credential:
   ```sql
   CREATE EXTERNAL DATA SOURCE <data_source_name>
   WITH (
       TYPE = BLOB_STORAGE,
       LOCATION = 'https://<storage_account>.blob.core.windows.net/<container_name>',
       CREDENTIAL = <credential_name>
   );
   ```
   You’ll reference `<data_source_name>` when configuring the connector.

### 3. Connector Configuration

You’ll need to supply:

1. **MSSQL Connection Details**
    - The server hostname/IP, port, database name, and authentication (username/password).
2. **Bulk Load Data Source**
    - The name of the external data source you created (e.g., `<data_source_name>`).
3. **Azure Storage Account & Container**
    - The name of the storage account and container.
4. **SAS Token**
    - The token that grants Blob Storage access.

---

## Changelog

<details>
  <summary>Expand to review</summary>

<<<<<<< HEAD
| Version | Date       | Pull Request                                             | Subject                                                |
|:--------|:-----------|:---------------------------------------------------------|:-------------------------------------------------------|
| 0.1.13  | 2025-03-05 | [54159](https://github.com/airbytehq/airbyte/pull/54159) | RC11: Support For Bulk Insert Using Azure Blob Storage |
| 0.1.12  | 2025-02-24 | [54648](https://github.com/airbytehq/airbyte/pull/54648) | RC10: Fix index column names with hyphens              |
| 0.1.11  | 2025-02-21 | [54197](https://github.com/airbytehq/airbyte/pull/54197) | RC9: Fix index column names with invalid characters    |
| 0.1.10  | 2025-02-20 | [54186](https://github.com/airbytehq/airbyte/pull/54186) | RC8: Fix String support                                |
| 0.1.9   | 2025-02-11 | [53364](https://github.com/airbytehq/airbyte/pull/53364) | RC7: Revert deletion change                            |
| 0.1.8   | 2025-02-11 | [53364](https://github.com/airbytehq/airbyte/pull/53364) | RC6: Break up deletes into loop to reduce locking      |
| 0.1.7   | 2025-02-07 | [53236](https://github.com/airbytehq/airbyte/pull/53236) | RC5: Use rowlock hint                                  |
| 0.1.6   | 2025-02-06 | [53192](https://github.com/airbytehq/airbyte/pull/53192) | RC4: Fix config, timehandling, performance tweak       |
| 0.1.5   | 2025-02-04 | [53174](https://github.com/airbytehq/airbyte/pull/53174) | RC3: Fix metadata.yaml for publish                     |
| 0.1.4   | 2025-02-04 | [52704](https://github.com/airbytehq/airbyte/pull/52704) | RC2: Performance improvement                           |
| 0.1.3   | 2025-01-24 | [52096](https://github.com/airbytehq/airbyte/pull/52096) | Release candidate                                      |
| 0.1.2   | 2025-01-10 | [51508](https://github.com/airbytehq/airbyte/pull/51508) | Use a non-root base image                              |
| 0.1.1   | 2024-12-18 | [49870](https://github.com/airbytehq/airbyte/pull/49870) | Use a base image: airbyte/java-connector-base:1.0.0    |
| 0.1.0   | 2024-12-16 | [\#49460](https://github.com/airbytehq/airbyte/pull/49460)| Initial commit                                         |
=======
| Version | Date       | Pull Request                                               | Subject                                              |
|:--------|:-----------|:-----------------------------------------------------------|:-----------------------------------------------------|
| 0.1.13  | 2025-03-04 | [55193](https://github.com/airbytehq/airbyte/pull/55193)   | RC11: Increase decimal precision                     |
| 0.1.12  | 2025-02-24 | [54648](https://github.com/airbytehq/airbyte/pull/54648)   | RC10: Fix index column names with hyphens            |
| 0.1.11  | 2025-02-21 | [54197](https://github.com/airbytehq/airbyte/pull/54197)   | RC9: Fix index column names with invalid characters. |
| 0.1.10  | 2025-02-20 | [54186](https://github.com/airbytehq/airbyte/pull/54186)   | RC8: Fix String support.                             |
| 0.1.9   | 2025-02-11 | [53364](https://github.com/airbytehq/airbyte/pull/53364)   | RC7: Revert deletion change.                         |
| 0.1.8   | 2025-02-11 | [53364](https://github.com/airbytehq/airbyte/pull/53364)   | RC6: Break up deletes into loop to reduce locking.   |
| 0.1.7   | 2025-02-07 | [53236](https://github.com/airbytehq/airbyte/pull/53236)   | RC5: Use rowlock hint.                               |
| 0.1.6   | 2025-02-06 | [53192](https://github.com/airbytehq/airbyte/pull/53192)   | RC4: Fix config, timehandling and performance tweak. |
| 0.1.5   | 2025-02-04 | [53174](https://github.com/airbytehq/airbyte/pull/53174)   | RC3: Fix metadata.yaml for publish                   |
| 0.1.4   | 2025-02-04 | [52704](https://github.com/airbytehq/airbyte/pull/52704)   | RC2: Performance improvement                         |
| 0.1.3   | 2025-01-24 | [52096](https://github.com/airbytehq/airbyte/pull/52096)   | Release candidate                                    |
| 0.1.2   | 2025-01-10 | [51508](https://github.com/airbytehq/airbyte/pull/51508)   | Use a non root base image                            |
| 0.1.1   | 2024-12-18 | [49870](https://github.com/airbytehq/airbyte/pull/49870)   | Use a base image: airbyte/java-connector-base:1.0.0  |
| 0.1.0   | 2024-12-16 | [\#49460](https://github.com/airbytehq/airbyte/pull/49460) | Initial commit                                       |
>>>>>>> 4667527f

</details><|MERGE_RESOLUTION|>--- conflicted
+++ resolved
@@ -99,40 +99,22 @@
 <details>
   <summary>Expand to review</summary>
 
-<<<<<<< HEAD
-| Version | Date       | Pull Request                                             | Subject                                                |
-|:--------|:-----------|:---------------------------------------------------------|:-------------------------------------------------------|
-| 0.1.13  | 2025-03-05 | [54159](https://github.com/airbytehq/airbyte/pull/54159) | RC11: Support For Bulk Insert Using Azure Blob Storage |
-| 0.1.12  | 2025-02-24 | [54648](https://github.com/airbytehq/airbyte/pull/54648) | RC10: Fix index column names with hyphens              |
-| 0.1.11  | 2025-02-21 | [54197](https://github.com/airbytehq/airbyte/pull/54197) | RC9: Fix index column names with invalid characters    |
-| 0.1.10  | 2025-02-20 | [54186](https://github.com/airbytehq/airbyte/pull/54186) | RC8: Fix String support                                |
-| 0.1.9   | 2025-02-11 | [53364](https://github.com/airbytehq/airbyte/pull/53364) | RC7: Revert deletion change                            |
-| 0.1.8   | 2025-02-11 | [53364](https://github.com/airbytehq/airbyte/pull/53364) | RC6: Break up deletes into loop to reduce locking      |
-| 0.1.7   | 2025-02-07 | [53236](https://github.com/airbytehq/airbyte/pull/53236) | RC5: Use rowlock hint                                  |
-| 0.1.6   | 2025-02-06 | [53192](https://github.com/airbytehq/airbyte/pull/53192) | RC4: Fix config, timehandling, performance tweak       |
-| 0.1.5   | 2025-02-04 | [53174](https://github.com/airbytehq/airbyte/pull/53174) | RC3: Fix metadata.yaml for publish                     |
-| 0.1.4   | 2025-02-04 | [52704](https://github.com/airbytehq/airbyte/pull/52704) | RC2: Performance improvement                           |
-| 0.1.3   | 2025-01-24 | [52096](https://github.com/airbytehq/airbyte/pull/52096) | Release candidate                                      |
-| 0.1.2   | 2025-01-10 | [51508](https://github.com/airbytehq/airbyte/pull/51508) | Use a non-root base image                              |
-| 0.1.1   | 2024-12-18 | [49870](https://github.com/airbytehq/airbyte/pull/49870) | Use a base image: airbyte/java-connector-base:1.0.0    |
+| Version | Date       | Pull Request                                              | Subject                                                |
+|:--------|:-----------|:----------------------------------------------------------|:-------------------------------------------------------|
+| 0.1.14  | 2025-03-05 | [54159](https://github.com/airbytehq/airbyte/pull/54159)  | RC12: Support For Bulk Insert Using Azure Blob Storage |
+| 0.1.13  | 2025-03-04 | [55193](https://github.com/airbytehq/airbyte/pull/55193)  | RC11: Increase decimal precision                       |
+| 0.1.12  | 2025-02-24 | [54648](https://github.com/airbytehq/airbyte/pull/54648)  | RC10: Fix index column names with hyphens              |
+| 0.1.11  | 2025-02-21 | [54197](https://github.com/airbytehq/airbyte/pull/54197)  | RC9: Fix index column names with invalid characters    |
+| 0.1.10  | 2025-02-20 | [54186](https://github.com/airbytehq/airbyte/pull/54186)  | RC8: Fix String support                                |
+| 0.1.9   | 2025-02-11 | [53364](https://github.com/airbytehq/airbyte/pull/53364)  | RC7: Revert deletion change                            |
+| 0.1.8   | 2025-02-11 | [53364](https://github.com/airbytehq/airbyte/pull/53364)  | RC6: Break up deletes into loop to reduce locking      |
+| 0.1.7   | 2025-02-07 | [53236](https://github.com/airbytehq/airbyte/pull/53236)  | RC5: Use rowlock hint                                  |
+| 0.1.6   | 2025-02-06 | [53192](https://github.com/airbytehq/airbyte/pull/53192)  | RC4: Fix config, timehandling, performance tweak       |
+| 0.1.5   | 2025-02-04 | [53174](https://github.com/airbytehq/airbyte/pull/53174)  | RC3: Fix metadata.yaml for publish                     |
+| 0.1.4   | 2025-02-04 | [52704](https://github.com/airbytehq/airbyte/pull/52704)  | RC2: Performance improvement                           |
+| 0.1.3   | 2025-01-24 | [52096](https://github.com/airbytehq/airbyte/pull/52096)  | Release candidate                                      |
+| 0.1.2   | 2025-01-10 | [51508](https://github.com/airbytehq/airbyte/pull/51508)  | Use a non-root base image                              |
+| 0.1.1   | 2024-12-18 | [49870](https://github.com/airbytehq/airbyte/pull/49870)  | Use a base image: airbyte/java-connector-base:1.0.0    |
 | 0.1.0   | 2024-12-16 | [\#49460](https://github.com/airbytehq/airbyte/pull/49460)| Initial commit                                         |
-=======
-| Version | Date       | Pull Request                                               | Subject                                              |
-|:--------|:-----------|:-----------------------------------------------------------|:-----------------------------------------------------|
-| 0.1.13  | 2025-03-04 | [55193](https://github.com/airbytehq/airbyte/pull/55193)   | RC11: Increase decimal precision                     |
-| 0.1.12  | 2025-02-24 | [54648](https://github.com/airbytehq/airbyte/pull/54648)   | RC10: Fix index column names with hyphens            |
-| 0.1.11  | 2025-02-21 | [54197](https://github.com/airbytehq/airbyte/pull/54197)   | RC9: Fix index column names with invalid characters. |
-| 0.1.10  | 2025-02-20 | [54186](https://github.com/airbytehq/airbyte/pull/54186)   | RC8: Fix String support.                             |
-| 0.1.9   | 2025-02-11 | [53364](https://github.com/airbytehq/airbyte/pull/53364)   | RC7: Revert deletion change.                         |
-| 0.1.8   | 2025-02-11 | [53364](https://github.com/airbytehq/airbyte/pull/53364)   | RC6: Break up deletes into loop to reduce locking.   |
-| 0.1.7   | 2025-02-07 | [53236](https://github.com/airbytehq/airbyte/pull/53236)   | RC5: Use rowlock hint.                               |
-| 0.1.6   | 2025-02-06 | [53192](https://github.com/airbytehq/airbyte/pull/53192)   | RC4: Fix config, timehandling and performance tweak. |
-| 0.1.5   | 2025-02-04 | [53174](https://github.com/airbytehq/airbyte/pull/53174)   | RC3: Fix metadata.yaml for publish                   |
-| 0.1.4   | 2025-02-04 | [52704](https://github.com/airbytehq/airbyte/pull/52704)   | RC2: Performance improvement                         |
-| 0.1.3   | 2025-01-24 | [52096](https://github.com/airbytehq/airbyte/pull/52096)   | Release candidate                                    |
-| 0.1.2   | 2025-01-10 | [51508](https://github.com/airbytehq/airbyte/pull/51508)   | Use a non root base image                            |
-| 0.1.1   | 2024-12-18 | [49870](https://github.com/airbytehq/airbyte/pull/49870)   | Use a base image: airbyte/java-connector-base:1.0.0  |
-| 0.1.0   | 2024-12-16 | [\#49460](https://github.com/airbytehq/airbyte/pull/49460) | Initial commit                                       |
->>>>>>> 4667527f
 
 </details>