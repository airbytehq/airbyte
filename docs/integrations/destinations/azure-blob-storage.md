# Azure Blob Storage

## Overview

This destination writes data to Azure Blob Storage.

The Airbyte Azure Blob Storage destination allows you to sync data to Azure Blob Storage. Each stream is written to its own blob under the container.

## Prerequisites

- For Airbyte Open Source users using the [Postgres](https://docs.airbyte.com/integrations/sources/postgres) source connector, [upgrade](https://docs.airbyte.com/operator-guides/upgrading-airbyte/) your Airbyte platform to version `v0.40.0-alpha` or newer and upgrade your AzureBlobStorage connector to version `0.1.6` or newer

## Sync Mode

| Feature                        | Support | Notes                                                                                                                                                                                                                                                                           |
| :----------------------------- | :-----: | :------------------------------------------------------------------------------------------------------------------------------------------------------------------------------------------------------------------------------------------------------------------------------ |
| Full Refresh Sync              |   ✅    | Warning: this mode deletes all previously synced data in the configured blob.                                                                                                                                                                                                   |
| Incremental - Append Sync      |   ✅    | The append mode would only work for "Append blobs" blobs as per Azure limitations, more details [https://docs.microsoft.com/en-us/azure/storage/blobs/storage-blobs-introduction\#blobs](https://docs.microsoft.com/en-us/azure/storage/blobs/storage-blobs-introduction#blobs) |
| Incremental - Append + Deduped |   ❌    | destination.                                                                                                                                                                                                                                                                    |

## Configuration

| Parameter                                    |  Type   | Notes                                                                                                                                                                     |
| :------------------------------------------- | :-----: | :------------------------------------------------------------------------------------------------------------------------------------------------------------------------ |
| Endpoint Domain Name                         | string  | This is Azure Blob Storage endpoint domain name. Leave default value \(or leave it empty if run container from command line\) to use Microsoft native one.                |
| Azure blob storage container \(Bucket\) Name | string  | A name of the Azure blob storage container. If not exists - will be created automatically. If leave empty, then will be created automatically airbytecontainer+timestamp. |
| Azure Blob Storage account name              | string  | The account's name of the Azure Blob Storage.                                                                                                                             |
| The Azure blob storage account key           | string  | Azure blob storage account key. Example: `abcdefghijklmnopqrstuvwxyz/0123456789+ABCDEFGHIJKLMNOPQRSTUVWXYZ/0123456789%++sampleKey==`.                                     |
| Azure Blob Storage output buffer size        | integer | Azure Blob Storage output buffer size, in megabytes. Example: 5                                                                                                           |
| Azure Blob Storage spill size                | integer | Azure Blob Storage spill size, in megabytes. Example: 500. After exceeding threshold connector will create new blob with incremented sequence number 'prefix_name'\_seq+1 |
| Format                                       | object  | Format specific configuration. See below for details.                                                                                                                     |

⚠️ Please note that under "Full Refresh Sync" mode, data in the configured blob will be wiped out before each sync. We recommend you to provision a dedicated Azure Blob Storage Container resource for this sync to prevent unexpected data deletion from misconfiguration. ⚠️

## Output Schema

Each stream will be outputted to its dedicated Blob according to the configuration. The complete datastore of each stream includes all the output files under that Blob. You can think of the Blob as equivalent of a Table in the database world.
If stream replication exceeds configured threshold data will continue to be replicated in a new blob file for better read performance

- Under Full Refresh Sync mode, old output files will be purged before new files are created.
- Under Incremental - Append Sync mode, new output files will be added that only contain the new data.

### CSV

Like most of the other Airbyte destination connectors, usually the output has three columns: a UUID, an emission timestamp, and the data blob. With the CSV output, it is possible to normalize \(flatten\) the data blob to multiple columns.

| Column                | Condition                                                                                         | Description                                                              |
| :-------------------- | :------------------------------------------------------------------------------------------------ | :----------------------------------------------------------------------- |
| `_airbyte_ab_id`      | Always exists                                                                                     | A uuid assigned by Airbyte to each processed record.                     |
| `_airbyte_emitted_at` | Always exists.                                                                                    | A timestamp representing when the event was pulled from the data source. |
| `_airbyte_data`       | When no normalization \(flattening\) is needed, all data reside under this column as a json blob. |                                                                          |
| root level fields     | When root level normalization \(flattening\) is selected, the root level fields are expanded.     |                                                                          |

For example, given the following json object from a source:

```javascript
{
  "user_id": 123,
  "name": {
    "first": "John",
    "last": "Doe"
  }
}
```

With no normalization, the output CSV is:

| `_airbyte_ab_id`                       | `_airbyte_emitted_at` | `_airbyte_data`                                                |
| :------------------------------------- | :-------------------- | :------------------------------------------------------------- |
| `26d73cde-7eb1-4e1e-b7db-a4c03b4cf206` | 1622135805000         | `{ "user_id": 123, name: { "first": "John", "last": "Doe" } }` |

With root level normalization, the output CSV is:

| `_airbyte_ab_id`                       | `_airbyte_emitted_at` | `user_id` | `name`                               |
| :------------------------------------- | :-------------------- | :-------- | :----------------------------------- |
| `26d73cde-7eb1-4e1e-b7db-a4c03b4cf206` | 1622135805000         | 123       | `{ "first": "John", "last": "Doe" }` |

With the field `File Extension`, it is possible to save the output files with extension. It is an optional field with default value as `false`. Enable this to store the files with `csv` extension.

### JSON Lines \(JSONL\)

[Json Lines](https://jsonlines.org/) is a text format with one JSON per line. Each line has a structure as follows:

```javascript
{
  "_airbyte_ab_id": "<uuid>",
  "_airbyte_emitted_at": "<timestamp-in-millis>",
  "_airbyte_data": "<json-data-from-source>"
}
```

For example, given the following two json objects from a source:

```javascript
[
  {
    user_id: 123,
    name: {
      first: "John",
      last: "Doe",
    },
  },
  {
    user_id: 456,
    name: {
      first: "Jane",
      last: "Roe",
    },
  },
];
```

They will be like this in the output file:

```text
{ "_airbyte_ab_id": "26d73cde-7eb1-4e1e-b7db-a4c03b4cf206", "_airbyte_emitted_at": "1622135805000", "_airbyte_data": { "user_id": 123, "name": { "first": "John", "last": "Doe" } } }
{ "_airbyte_ab_id": "0a61de1b-9cdd-4455-a739-93572c9a5f20", "_airbyte_emitted_at": "1631948170000", "_airbyte_data": { "user_id": 456, "name": { "first": "Jane", "last": "Roe" } } }
```

With the field `File Extension`, it is possible to save the output files with extension. It is an optional field with default value as `false`. Enable this to store the files with `jsonl` extension.

## Getting started

### Requirements

1. Create an AzureBlobStorage account.
2. Check if it works under [https://portal.azure.com/](https://portal.azure.com/) -&gt; "Storage explorer \(preview\)".

### Setup guide

* Fill up AzureBlobStorage info
  * **Endpoint Domain Name**
    * Leave default value \(or leave it empty if run container from command line\) to use Microsoft native one or use your own.
  * **Azure blob storage container**
    * If not exists - will be created automatically. If leave empty, then will be created automatically airbytecontainer+timestamp..
  * **Azure Blob Storage account name**
    * See [this](https://docs.microsoft.com/en-us/azure/storage/common/storage-account-create?tabs=azure-portal) on how to create an account.
  * **The Azure blob storage account key**
    * Corresponding key to the above user.
  * **Format**
    * Data format that will be use for a migrated data representation in blob.
    * With the field **File Extension**, it is possible to save the output files with extension. It is an optional field with default value as `false`. Enable this to store the files with extension.
* Make sure your user has access to Azure from the machine running Airbyte.
  * This depends on your networking setup.
  * The easiest way to verify if Airbyte is able to connect to your Azure blob storage container is via the check connection tool in the UI.


## Changelog

<details>
  <summary>Expand to review</summary>

| Version | Date       | Pull Request                                               | Subject                                                                                                                                                         |
|:--------|:-----------|:-----------------------------------------------------------|:----------------------------------------------------------------------------------------------------------------------------------------------------------------|
<<<<<<< HEAD
| 0.2.4   | 2024-12-18 | [49910](https://github.com/airbytehq/airbyte/pull/49910) | Upgrade to airbyte/java-connector-base:2.0.1 to be M4 compatible.                                                                                               |
| 0.2.3   | 2024-12-18 | [49910](https://github.com/airbytehq/airbyte/pull/49910) | Use a base image: airbyte/java-connector-base:1.0.0                                                                                                             |
=======
| 0.2.4 | 2025-01-10 | [51507](https://github.com/airbytehq/airbyte/pull/51507) | Use a non root base image |
| 0.2.3 | 2024-12-18 | [49910](https://github.com/airbytehq/airbyte/pull/49910) | Use a base image: airbyte/java-connector-base:1.0.0 |
>>>>>>> 05cf22d6
| 0.2.2   | 2024-06-12 | [\#38061](https://github.com/airbytehq/airbyte/pull/38061) | File Extensions added for the output files                                                                                                                      |
| 0.2.1   | 2023-09-13 | [\#30412](https://github.com/airbytehq/airbyte/pull/30412) | Switch noisy logging to debug                                                                                                                                   |
| 0.2.0   | 2023-01-18 | [\#21467](https://github.com/airbytehq/airbyte/pull/21467) | Support spilling of objects exceeding configured size threshold                                                                                                 |
| 0.1.6   | 2022-08-08 | [\#15318](https://github.com/airbytehq/airbyte/pull/15318) | Support per-stream state                                                                                                                                        |
| 0.1.5   | 2022-06-16 | [\#13852](https://github.com/airbytehq/airbyte/pull/13852) | Updated stacktrace format for any trace message errors                                                                                                          |
| 0.1.4   | 2022-05-17 | [12820](https://github.com/airbytehq/airbyte/pull/12820)   | Improved 'check' operation performance                                                                                                                          |
| 0.1.3   | 2022-02-14 | [10256](https://github.com/airbytehq/airbyte/pull/10256)   | Add `-XX:+ExitOnOutOfMemoryError` JVM option                                                                                                                    |
| 0.1.2   | 2022-01-20 | [\#9682](https://github.com/airbytehq/airbyte/pull/9682)   | Each data synchronization for each stream is written to a new blob to the folder with stream name.                                                              |
| 0.1.1   | 2021-12-29 | [\#9190](https://github.com/airbytehq/airbyte/pull/9190)   | Added BufferedOutputStream wrapper to blob output stream to improve performance and fix issues with 50,000 block limit. Also disabled autoflush on PrintWriter. |
| 0.1.0   | 2021-08-30 | [\#5332](https://github.com/airbytehq/airbyte/pull/5332)   | Initial release with JSONL and CSV output.                                                                                                                      |

</details><|MERGE_RESOLUTION|>--- conflicted
+++ resolved
@@ -152,13 +152,9 @@
 
 | Version | Date       | Pull Request                                               | Subject                                                                                                                                                         |
 |:--------|:-----------|:-----------------------------------------------------------|:----------------------------------------------------------------------------------------------------------------------------------------------------------------|
-<<<<<<< HEAD
-| 0.2.4   | 2024-12-18 | [49910](https://github.com/airbytehq/airbyte/pull/49910) | Upgrade to airbyte/java-connector-base:2.0.1 to be M4 compatible.                                                                                               |
-| 0.2.3   | 2024-12-18 | [49910](https://github.com/airbytehq/airbyte/pull/49910) | Use a base image: airbyte/java-connector-base:1.0.0                                                                                                             |
-=======
-| 0.2.4 | 2025-01-10 | [51507](https://github.com/airbytehq/airbyte/pull/51507) | Use a non root base image |
-| 0.2.3 | 2024-12-18 | [49910](https://github.com/airbytehq/airbyte/pull/49910) | Use a base image: airbyte/java-connector-base:1.0.0 |
->>>>>>> 05cf22d6
+| 0.2.5   | 2024-12-18 | [49910](https://github.com/airbytehq/airbyte/pull/49910) | Upgrade to airbyte/java-connector-base:2.0.1 to be M4 compatible.                                                                                               |                                                                                                          |
+| 0.2.4   | 2025-01-10 | [51507](https://github.com/airbytehq/airbyte/pull/51507) | Use a non root base image |
+| 0.2.3   | 2024-12-18 | [49910](https://github.com/airbytehq/airbyte/pull/49910) | Use a base image: airbyte/java-connector-base:1.0.0 |
 | 0.2.2   | 2024-06-12 | [\#38061](https://github.com/airbytehq/airbyte/pull/38061) | File Extensions added for the output files                                                                                                                      |
 | 0.2.1   | 2023-09-13 | [\#30412](https://github.com/airbytehq/airbyte/pull/30412) | Switch noisy logging to debug                                                                                                                                   |
 | 0.2.0   | 2023-01-18 | [\#21467](https://github.com/airbytehq/airbyte/pull/21467) | Support spilling of objects exceeding configured size threshold                                                                                                 |
