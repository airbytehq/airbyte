# BigQuery

Setting up the BigQuery destination connector involves setting up the data loading method (BigQuery Standard method and Google Cloud Storage bucket) and configuring the BigQuery destination connector using the Airbyte UI.

This page guides you through setting up the BigQuery destination connector.

## Prerequisites

- For Airbyte Open Source users using the [Postgres](https://docs.airbyte.com/integrations/sources/postgres) source connector, [upgrade](https://docs.airbyte.com/operator-guides/upgrading-airbyte/) your Airbyte platform to version `v0.40.0-alpha` or newer and upgrade your BigQuery connector to version `1.1.14` or newer
- [A Google Cloud project with BigQuery enabled](https://cloud.google.com/bigquery/docs/quickstarts/query-public-dataset-console)
- [A BigQuery dataset](https://cloud.google.com/bigquery/docs/quickstarts/quickstart-web-ui#create_a_dataset) to sync data to.

  **Note:** Queries written in BigQuery can only reference datasets in the same physical location. If you plan on combining the data that Airbyte syncs with data from other datasets in your queries, create the datasets in the same location on Google Cloud. For more information, read [Introduction to Datasets](https://cloud.google.com/bigquery/docs/datasets-intro)

- (Required for Airbyte Cloud; Optional for Airbyte Open Source) A Google Cloud [Service Account](https://cloud.google.com/iam/docs/service-accounts) with the [`BigQuery User`](https://cloud.google.com/bigquery/docs/access-control#bigquery) and [`BigQuery Data Editor`](https://cloud.google.com/bigquery/docs/access-control#bigquery) roles and the [Service Account Key in JSON format](https://cloud.google.com/iam/docs/creating-managing-service-account-keys).

## Connector modes

While setting up the connector, you can configure it in the following modes:

- **BigQuery**: Produces a normalized output by storing the JSON blob data in `_airbyte_raw_*` tables and then transforming and normalizing the data into separate tables, potentially `exploding` nested streams into their own tables if basic normalization is configured.
- **BigQuery (Denormalized)**: Leverages BigQuery capabilities with Structured and Repeated fields to produce a single "big" table per stream. Airbyte does not support normalization for this option at this time.

## Setup guide

### Step 1: Set up a data loading method

Although you can load data using BigQuery's [`INSERTS`](https://cloud.google.com/bigquery/docs/reference/standard-sql/dml-syntax), we highly recommend using a [Google Cloud Storage bucket](https://cloud.google.com/storage/docs/introduction) not only for performance and cost but reliability since larger datasets are prone to more failures when using standard inserts.

#### (Recommended) Using a Google Cloud Storage bucket

To use a Google Cloud Storage bucket:

1. [Create a Cloud Storage bucket](https://cloud.google.com/storage/docs/creating-buckets) with the Protection Tools set to `none` or `Object versioning`. Make sure the bucket does not have a [retention policy](https://cloud.google.com/storage/docs/samples/storage-set-retention-policy).
2. [Create an HMAC key and access ID](https://cloud.google.com/storage/docs/authentication/managing-hmackeys#create).
3. Grant the [`Storage Object Admin` role](https://cloud.google.com/storage/docs/access-control/iam-roles#standard-roles) to the Google Cloud [Service Account](https://cloud.google.com/iam/docs/service-accounts).
4. Make sure your Cloud Storage bucket is accessible from the machine running Airbyte. The easiest way to verify if Airbyte is able to connect to your bucket is via the check connection tool in the UI.

Your bucket must be encrypted using a Google-managed encryption key (this is the default setting when creating a new bucket). We currently do not support buckets using customer-managed encryption keys (CMEK). You can view this setting under the "Configuration" tab of your GCS bucket, in the `Encryption type` row.

#### Using `INSERT`

You can use BigQuery's [`INSERT`](https://cloud.google.com/bigquery/docs/reference/standard-sql/dml-syntax) statement to upload data directly from your source to BigQuery. While this is faster to set up initially, we strongly recommend not using this option for anything other than a quick demo. Due to the Google BigQuery SDK client limitations, using `INSERT` is 10x slower than using a Google Cloud Storage bucket, and you may see some failures for big datasets and slow sources (For example, if reading from a source takes more than 10-12 hours). For more details, refer to https://github.com/airbytehq/airbyte/issues/3549

### Step 2: Set up the BigQuery connector

1. Log into your [Airbyte Cloud](https://cloud.airbyte.com/workspaces) or Airbyte Open Source account.
2. Click **Destinations** and then click **+ New destination**.
3. On the Set up the destination page, select **BigQuery** or **BigQuery (denormalized typed struct)** from the **Destination type** dropdown depending on whether you want to set up the connector in [BigQuery](#connector-modes) or [BigQuery (Denormalized)](#connector-modes) mode.
4. Enter the name for the BigQuery connector.
5. For **Project ID**, enter your [Google Cloud project ID](https://cloud.google.com/resource-manager/docs/creating-managing-projects#identifying_projects).
6. For **Dataset Location**, select the location of your BigQuery dataset.
   :::warning
   You cannot change the location later.
   :::
7. For **Default Dataset ID**, enter the BigQuery [Dataset ID](https://cloud.google.com/bigquery/docs/datasets#create-dataset).
8. For **Loading Method**, select [Standard Inserts](#using-insert) or [GCS Staging](#recommended-using-a-google-cloud-storage-bucket).
   :::tip
   We recommend using the GCS Staging option.
   :::
9. For **Service Account Key JSON (Required for cloud, optional for open-source)**, enter the Google Cloud [Service Account Key in JSON format](https://cloud.google.com/iam/docs/creating-managing-service-account-keys).
10. For **Transformation Query Run Type (Optional)**, select **interactive** to have [BigQuery run interactive query jobs](https://cloud.google.com/bigquery/docs/running-queries#queries) or **batch** to have [BigQuery run batch queries](https://cloud.google.com/bigquery/docs/running-queries#batch).

    :::note
    Interactive queries are executed as soon as possible and count towards daily concurrent quotas and limits, while batch queries are executed as soon as idle resources are available in the BigQuery shared resource pool. If BigQuery hasn't started the query within 24 hours, BigQuery changes the job priority to interactive. Batch queries don't count towards your concurrent rate limit, making it easier to start many queries at once.
    :::

11. For **Google BigQuery Client Chunk Size (Optional)**, use the default value of 15 MiB. Later, if you see networking or memory management problems with the sync (specifically on the destination), try decreasing the chunk size. In that case, the sync will be slower but more likely to succeed.

## Supported sync modes

The BigQuery destination connector supports the following [sync modes](https://docs.airbyte.com/cloud/core-concepts#connection-sync-modes):

- Full Refresh Sync
- Incremental - Append Sync
- Incremental - Deduped History

## Output schema

Airbyte outputs each stream into its own table in BigQuery. Each table contains three columns:

- `_airbyte_ab_id`: A UUID assigned by Airbyte to each event that is processed. The column type in BigQuery is `String`.
- `_airbyte_emitted_at`: A timestamp representing when the event was pulled from the data source. The column type in BigQuery is `Timestamp`.
- `_airbyte_data`: A JSON blob representing the event data. The column type in BigQuery is `String`.

The output tables in BigQuery are partitioned and clustered by the Time-unit column `_airbyte_emitted_at` at a daily granularity. Partitions boundaries are based on UTC time.
This is useful to limit the number of partitions scanned when querying these partitioned tables, by using a predicate filter (a `WHERE` clause). Filters on the partitioning column are used to prune the partitions and reduce the query cost. (The parameter **Require partition filter** is not enabled by Airbyte, but you may toggle it by updating the produced tables.)

## BigQuery Naming Conventions

Follow [BigQuery Datasets Naming conventions](https://cloud.google.com/bigquery/docs/datasets#dataset-naming).

Airbyte converts any invalid characters into `_` characters when writing data. However, since datasets that begin with `_` are hidden on the BigQuery Explorer panel, Airbyte prepends the namespace with `n` for converted namespaces.

## Data type map

| Airbyte type                        | BigQuery type | BigQuery denormalized type |
| :---------------------------------- | :------------ | :------------------------- |
| DATE                                | DATE          | DATE                       |
| STRING (BASE64)                     | STRING        | STRING                     |
| NUMBER                              | FLOAT         | NUMBER                     |
| OBJECT                              | STRING        | RECORD                     |
| STRING                              | STRING        | STRING                     |
| BOOLEAN                             | BOOLEAN       | BOOLEAN                    |
| INTEGER                             | INTEGER       | INTEGER                    |
| STRING (BIG_NUMBER)                 | STRING        | STRING                     |
| STRING (BIG_INTEGER)                | STRING        | STRING                     |
| ARRAY                               | REPEATED      | REPEATED                   |
| STRING (TIMESTAMP_WITH_TIMEZONE)    | TIMESTAMP     | DATETIME                   |
| STRING (TIMESTAMP_WITHOUT_TIMEZONE) | TIMESTAMP     | DATETIME                   |

## Troubleshooting permission issues

The service account does not have the proper permissions.

- Make sure the BigQuery service account has `BigQuery User` and `BigQuery Data Editor` roles or equivalent permissions as those two roles.
- If the GCS staging mode is selected, ensure the BigQuery service account has the right permissions to the GCS bucket and path or the `Cloud Storage Admin` role, which includes a superset of the required permissions.

The HMAC key is wrong.

- Make sure the HMAC key is created for the BigQuery service account, and the service account has permission to access the GCS bucket and path.

## Tutorials

Now that you have set up the BigQuery destination connector, check out the following BigQuery tutorials:

- [Export Google Analytics data to BigQuery](https://airbyte.com/tutorials/export-google-analytics-to-bigquery)
- [Load data from Facebook Ads to BigQuery](https://airbyte.com/tutorials/facebook-ads-to-bigquery)
- [Replicate Salesforce data to BigQuery](https://airbyte.com/tutorials/replicate-salesforce-data-to-bigquery)
- [Partition and cluster BigQuery tables with Airbyte and dbt](https://airbyte.com/tutorials/bigquery-partition-cluster)

## Changelog

### bigquery

| Version | Date       | Pull Request                                               | Subject                                                                                                                  |
|:--------|:-----------|:-----------------------------------------------------------|:-------------------------------------------------------------------------------------------------------------------------|
<<<<<<< HEAD
| 1.4.2   | 2023-05-10 | [\#25925](https://github.com/airbytehq/airbyte/pull/25925) | Testing update. Normalization tests are now done in the destination container.                                           | 
=======
| 1.4.3   | 2023-05-17 | [\#26213](https://github.com/airbytehq/airbyte/pull/26213) | Fix bug in parsing file buffer config count                                                                              |
| 1.4.2   | 2023-05-10 | [\#25925](https://github.com/airbytehq/airbyte/pull/25925) | Testing update. Normalization tests are now done in the destination container.                                           |
>>>>>>> 1a45a661
| 1.4.1   | 2023-05-11 | [\#25993](https://github.com/airbytehq/airbyte/pull/25993) | Internal library update                                                                                                  |
| 1.4.0   | 2023-04-29 | [\#25570](https://github.com/airbytehq/airbyte/pull/25570) | Internal library update. Bumping version to stay in sync with BigQuery-denormalized.                                     |
| 1.3.4   | 2023-04-28 | [\#25588](https://github.com/airbytehq/airbyte/pull/25588) | Internal scaffolding change for future development                                                                       |
| 1.3.3   | 2023-04-27 | [\#25346](https://github.com/airbytehq/airbyte/pull/25346) | Internal code cleanup                                                                                                    |
| 1.3.1   | 2023-04-20 | [\#25097](https://github.com/airbytehq/airbyte/pull/25097) | Internal scaffolding change for future development                                                                       |
| 1.3.0   | 2023-04-19 | [\#25287](https://github.com/airbytehq/airbyte/pull/25287) | Add parameter to configure the number of file buffers when GCS is used as the loading method                             |
| 1.2.20  | 2023-04-12 | [\#25122](https://github.com/airbytehq/airbyte/pull/25122) | Add additional data centers                                                                                              |
| 1.2.19  | 2023-03-29 | [\#24671](https://github.com/airbytehq/airbyte/pull/24671) | Fail faster in certain error cases                                                                                       |
| 1.2.18  | 2023-03-23 | [\#24447](https://github.com/airbytehq/airbyte/pull/24447) | Set the Service Account Key JSON field to always_show: true so that it isn't collapsed into an optional fields section   |
| 1.2.17  | 2023-03-17 | [\#23788](https://github.com/airbytehq/airbyte/pull/23788) | S3-Parquet: added handler to process null values in arrays                                                               |
| 1.2.16  | 2023-03-10 | [\#23931](https://github.com/airbytehq/airbyte/pull/23931) | Added support for periodic buffer flush                                                                                  |
| 1.2.15  | 2023-03-10 | [\#23466](https://github.com/airbytehq/airbyte/pull/23466) | Changed S3 Avro type from Int to Long                                                                                    |
| 1.2.14  | 2023-02-08 | [\#22497](https://github.com/airbytehq/airbyte/pull/22497) | Fixed table already exists error                                                                                         |
| 1.2.13  | 2023-01-26 | [\#20631](https://github.com/airbytehq/airbyte/pull/20631) | Added support for destination checkpointing with staging                                                                 |
| 1.2.12  | 2023-01-18 | [\#21087](https://github.com/airbytehq/airbyte/pull/21087) | Wrap Authentication Errors as Config Exceptions                                                                          |
| 1.2.11  | 2023-01-18 | [\#21144](https://github.com/airbytehq/airbyte/pull/21144) | Added explicit error message if sync fails due to a config issue                                                         |
| 1.2.9   | 2022-12-14 | [\#20501](https://github.com/airbytehq/airbyte/pull/20501) | Report GCS staging failures that occur during connection check                                                           |
| 1.2.8   | 2022-11-22 | [\#19489](https://github.com/airbytehq/airbyte/pull/19489) | Added non-billable projects handle to check connection stage                                                             |
| 1.2.7   | 2022-11-11 | [\#19358](https://github.com/airbytehq/airbyte/pull/19358) | Fixed check method to capture mismatch dataset location                                                                  |
| 1.2.6   | 2022-11-10 | [\#18554](https://github.com/airbytehq/airbyte/pull/18554) | Improve check connection method to handle more errors                                                                    |
| 1.2.5   | 2022-10-19 | [\#18162](https://github.com/airbytehq/airbyte/pull/18162) | Improve error logs                                                                                                       |
| 1.2.4   | 2022-09-26 | [\#16890](https://github.com/airbytehq/airbyte/pull/16890) | Add user-agent header                                                                                                    |
| 1.2.3   | 2022-09-22 | [\#17054](https://github.com/airbytehq/airbyte/pull/17054) | Respect stream namespace                                                                                                 |
| 1.2.1   | 2022-09-14 | [\#15668](https://github.com/airbytehq/airbyte/pull/15668) | (bugged, do not use) Wrap logs in AirbyteLogMessage                                                                      |
| 1.2.0   | 2022-09-09 | [\#14023](https://github.com/airbytehq/airbyte/pull/14023) | (bugged, do not use) Cover arrays only if they are nested                                                                |
| 1.1.16  | 2022-09-01 | [\#16243](https://github.com/airbytehq/airbyte/pull/16243) | Fix Json to Avro conversion when there is field name clash from combined restrictions (`anyOf`, `oneOf`, `allOf` fields) |
| 1.1.15  | 2022-08-22 | [\#15787](https://github.com/airbytehq/airbyte/pull/15787) | Throw exception if job failed                                                                                            |
| 1.1.14  | 2022-08-03 | [\#14784](https://github.com/airbytehq/airbyte/pull/14784) | Enabling Application Default Credentials                                                                                 |
| 1.1.13  | 2022-08-02 | [\#14801](https://github.com/airbytehq/airbyte/pull/14801) | Fix multiple log bindings                                                                                                |
| 1.1.12  | 2022-08-02 | [\#15180](https://github.com/airbytehq/airbyte/pull/15180) | Fix standard loading mode                                                                                                |
| 1.1.11  | 2022-06-24 | [\#14114](https://github.com/airbytehq/airbyte/pull/14114) | Remove "additionalProperties": false from specs for connectors with staging                                              |
| 1.1.10  | 2022-06-16 | [\#13852](https://github.com/airbytehq/airbyte/pull/13852) | Updated stacktrace format for any trace message errors                                                                   |
| 1.1.9   | 2022-06-17 | [\#13753](https://github.com/airbytehq/airbyte/pull/13753) | Deprecate and remove PART_SIZE_MB fields from connectors based on StreamTransferManager                                  |
| 1.1.8   | 2022-06-07 | [\#13579](https://github.com/airbytehq/airbyte/pull/13579) | Always check GCS bucket for GCS loading method to catch invalid HMAC keys.                                               |
| 1.1.7   | 2022-06-07 | [\#13424](https://github.com/airbytehq/airbyte/pull/13424) | Reordered fields for specification.                                                                                      |
| 1.1.6   | 2022-05-15 | [\#12768](https://github.com/airbytehq/airbyte/pull/12768) | Clarify that the service account key json field is required on cloud.                                                    |
| 1.1.5   | 2022-05-12 | [\#12805](https://github.com/airbytehq/airbyte/pull/12805) | Updated to latest base-java to emit AirbyteTraceMessage on error.                                                        |
| 1.1.4   | 2022-05-04 | [\#12578](https://github.com/airbytehq/airbyte/pull/12578) | In JSON to Avro conversion, log JSON field values that do not follow Avro schema for debugging.                          |
| 1.1.3   | 2022-05-02 | [\#12528](https://github.com/airbytehq/airbyte/pull/12528) | Update Dataset location field description                                                                                |
| 1.1.2   | 2022-04-29 | [\#12477](https://github.com/airbytehq/airbyte/pull/12477) | Dataset location is a required field                                                                                     |
| 1.1.1   | 2022-04-15 | [\#12068](https://github.com/airbytehq/airbyte/pull/12068) | Fixed bug with GCS bucket conditional binding                                                                            |
| 1.1.0   | 2022-04-06 | [\#11776](https://github.com/airbytehq/airbyte/pull/11776) | Use serialized buffering strategy to reduce memory consumption.                                                          |
| 1.0.2   | 2022-03-30 | [\#11620](https://github.com/airbytehq/airbyte/pull/11620) | Updated spec                                                                                                             |
| 1.0.1   | 2022-03-24 | [\#11350](https://github.com/airbytehq/airbyte/pull/11350) | Improve check performance                                                                                                |
| 1.0.0   | 2022-03-18 | [\#11238](https://github.com/airbytehq/airbyte/pull/11238) | Updated spec and documentation                                                                                           |
| 0.6.12  | 2022-03-18 | [\#10793](https://github.com/airbytehq/airbyte/pull/10793) | Fix namespace with invalid characters                                                                                    |
| 0.6.11  | 2022-03-03 | [\#10755](https://github.com/airbytehq/airbyte/pull/10755) | Make sure to kill children threads and stop JVM                                                                          |
| 0.6.8   | 2022-02-14 | [\#10256](https://github.com/airbytehq/airbyte/pull/10256) | Add `-XX:+ExitOnOutOfMemoryError` JVM option                                                                             |
| 0.6.6   | 2022-02-01 | [\#9959](https://github.com/airbytehq/airbyte/pull/9959)   | Fix null pointer exception from buffered stream consumer.                                                                |
| 0.6.6   | 2022-01-29 | [\#9745](https://github.com/airbytehq/airbyte/pull/9745)   | Integrate with Sentry.                                                                                                   |
| 0.6.5   | 2022-01-18 | [\#9573](https://github.com/airbytehq/airbyte/pull/9573)   | BigQuery Destination : update description for some input fields                                                          |
| 0.6.4   | 2022-01-17 | [\#8383](https://github.com/airbytehq/airbyte/issues/8383) | Support dataset-id prefixed by project-id                                                                                |
| 0.6.3   | 2022-01-12 | [\#9415](https://github.com/airbytehq/airbyte/pull/9415)   | BigQuery Destination : Fix GCS processing of Facebook data                                                               |
| 0.6.2   | 2022-01-10 | [\#9121](https://github.com/airbytehq/airbyte/pull/9121)   | Fixed check method for GCS mode to verify if all roles assigned to user                                                  |
| 0.6.1   | 2021-12-22 | [\#9039](https://github.com/airbytehq/airbyte/pull/9039)   | Added part_size configuration to UI for GCS staging                                                                      |
| 0.6.0   | 2021-12-17 | [\#8788](https://github.com/airbytehq/airbyte/issues/8788) | BigQuery/BiqQuery denorm Destinations : Add possibility to use different types of GCS files                              |
| 0.5.1   | 2021-12-16 | [\#8816](https://github.com/airbytehq/airbyte/issues/8816) | Update dataset locations                                                                                                 |
| 0.5.0   | 2021-10-26 | [\#7240](https://github.com/airbytehq/airbyte/issues/7240) | Output partitioned/clustered tables                                                                                      |
| 0.4.1   | 2021-10-04 | [\#6733](https://github.com/airbytehq/airbyte/issues/6733) | Support dataset starting with numbers                                                                                    |
| 0.4.0   | 2021-08-26 | [\#5296](https://github.com/airbytehq/airbyte/issues/5296) | Added GCS Staging uploading option                                                                                       |
| 0.3.12  | 2021-08-03 | [\#3549](https://github.com/airbytehq/airbyte/issues/3549) | Add optional arg to make a possibility to change the BigQuery client's chunk\buffer size                                 |
| 0.3.11  | 2021-07-30 | [\#5125](https://github.com/airbytehq/airbyte/pull/5125)   | Enable `additionalPropertities` in spec.json                                                                             |
| 0.3.10  | 2021-07-28 | [\#3549](https://github.com/airbytehq/airbyte/issues/3549) | Add extended logs and made JobId filled with region and projectId                                                        |
| 0.3.9   | 2021-07-28 | [\#5026](https://github.com/airbytehq/airbyte/pull/5026)   | Add sanitized json fields in raw tables to handle quotes in column names                                                 |
| 0.3.6   | 2021-06-18 | [\#3947](https://github.com/airbytehq/airbyte/issues/3947) | Service account credentials are now optional.                                                                            |
| 0.3.4   | 2021-06-07 | [\#3277](https://github.com/airbytehq/airbyte/issues/3277) | Add dataset location option                                                                                              |<|MERGE_RESOLUTION|>--- conflicted
+++ resolved
@@ -135,12 +135,8 @@
 
 | Version | Date       | Pull Request                                               | Subject                                                                                                                  |
 |:--------|:-----------|:-----------------------------------------------------------|:-------------------------------------------------------------------------------------------------------------------------|
-<<<<<<< HEAD
-| 1.4.2   | 2023-05-10 | [\#25925](https://github.com/airbytehq/airbyte/pull/25925) | Testing update. Normalization tests are now done in the destination container.                                           | 
-=======
 | 1.4.3   | 2023-05-17 | [\#26213](https://github.com/airbytehq/airbyte/pull/26213) | Fix bug in parsing file buffer config count                                                                              |
 | 1.4.2   | 2023-05-10 | [\#25925](https://github.com/airbytehq/airbyte/pull/25925) | Testing update. Normalization tests are now done in the destination container.                                           |
->>>>>>> 1a45a661
 | 1.4.1   | 2023-05-11 | [\#25993](https://github.com/airbytehq/airbyte/pull/25993) | Internal library update                                                                                                  |
 | 1.4.0   | 2023-04-29 | [\#25570](https://github.com/airbytehq/airbyte/pull/25570) | Internal library update. Bumping version to stay in sync with BigQuery-denormalized.                                     |
 | 1.3.4   | 2023-04-28 | [\#25588](https://github.com/airbytehq/airbyte/pull/25588) | Internal scaffolding change for future development                                                                       |
