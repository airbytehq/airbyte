# BigQuery

Setting up the BigQuery destination connector involves setting up the data loading method (BigQuery Standard method and Google Cloud Storage bucket) and configuring the BigQuery destination connector using the Airbyte UI.

This page guides you through setting up the BigQuery destination connector.

## Prerequisites

- For Airbyte Open Source users using the [Postgres](https://docs.airbyte.com/integrations/sources/postgres) source connector, [upgrade](https://docs.airbyte.com/operator-guides/upgrading-airbyte/) your Airbyte platform to version `v0.40.0-alpha` or newer and upgrade your BigQuery connector to version `1.1.14` or newer
- [A Google Cloud project with BigQuery enabled](https://cloud.google.com/bigquery/docs/quickstarts/query-public-dataset-console)
- [A BigQuery dataset](https://cloud.google.com/bigquery/docs/quickstarts/quickstart-web-ui#create_a_dataset) to sync data to.

  **Note:** Queries written in BigQuery can only reference datasets in the same physical location. If you plan on combining the data that Airbyte syncs with data from other datasets in your queries, create the datasets in the same location on Google Cloud. For more information, read [Introduction to Datasets](https://cloud.google.com/bigquery/docs/datasets-intro)

- (Required for Airbyte Cloud; Optional for Airbyte Open Source) A Google Cloud [Service Account](https://cloud.google.com/iam/docs/service-accounts) with the [`BigQuery User`](https://cloud.google.com/bigquery/docs/access-control#bigquery) and [`BigQuery Data Editor`](https://cloud.google.com/bigquery/docs/access-control#bigquery) roles and the [Service Account Key in JSON format](https://cloud.google.com/iam/docs/creating-managing-service-account-keys).

## Setup guide

### Step 1: Set up a data loading method

Although you can load data using BigQuery's [`INSERTS`](https://cloud.google.com/bigquery/docs/reference/standard-sql/dml-syntax), we highly recommend using a [Google Cloud Storage bucket](https://cloud.google.com/storage/docs/introduction) not only for performance and cost but reliability since larger datasets are prone to more failures when using standard inserts.

#### (Recommended) Using a Google Cloud Storage bucket

To use a Google Cloud Storage bucket:

1. [Create a Cloud Storage bucket](https://cloud.google.com/storage/docs/creating-buckets) with the Protection Tools set to `none` or `Object versioning`. Make sure the bucket does not have a [retention policy](https://cloud.google.com/storage/docs/samples/storage-set-retention-policy).
2. [Create an HMAC key and access ID](https://cloud.google.com/storage/docs/authentication/managing-hmackeys#create).
3. Grant the [`Storage Object Admin` role](https://cloud.google.com/storage/docs/access-control/iam-roles#standard-roles) to the Google Cloud [Service Account](https://cloud.google.com/iam/docs/service-accounts).
4. Make sure your Cloud Storage bucket is accessible from the machine running Airbyte. The easiest way to verify if Airbyte is able to connect to your bucket is via the check connection tool in the UI.

Your bucket must be encrypted using a Google-managed encryption key (this is the default setting when creating a new bucket). We currently do not support buckets using customer-managed encryption keys (CMEK). You can view this setting under the "Configuration" tab of your GCS bucket, in the `Encryption type` row.

#### Using `INSERT`

You can use BigQuery's [`INSERT`](https://cloud.google.com/bigquery/docs/reference/standard-sql/dml-syntax) statement to upload data directly from your source to BigQuery. While this is faster to set up initially, we strongly recommend not using this option for anything other than a quick demo. Due to the Google BigQuery SDK client limitations, using `INSERT` is 10x slower than using a Google Cloud Storage bucket, and you may see some failures for big datasets and slow sources (For example, if reading from a source takes more than 10-12 hours). For more details, refer to https://github.com/airbytehq/airbyte/issues/3549

### Step 2: Set up the BigQuery connector

1. Log into your [Airbyte Cloud](https://cloud.airbyte.com/workspaces) or Airbyte Open Source account.
2. Click **Destinations** and then click **+ New destination**.
3. On the Set up the destination page, select **BigQuery** from the **Destination type** dropdown.
4. Enter the name for the BigQuery connector.
5. For **Project ID**, enter your [Google Cloud project ID](https://cloud.google.com/resource-manager/docs/creating-managing-projects#identifying_projects).
6. For **Dataset Location**, select the location of your BigQuery dataset.
   :::warning
   You cannot change the location later.
   :::
7. For **Default Dataset ID**, enter the BigQuery [Dataset ID](https://cloud.google.com/bigquery/docs/datasets#create-dataset).
8. For **Loading Method**, select [Standard Inserts](#using-insert) or [GCS Staging](#recommended-using-a-google-cloud-storage-bucket).
   :::tip
   We recommend using the GCS Staging option.
   :::
9. For **Service Account Key JSON (Required for cloud, optional for open-source)**, enter the Google Cloud [Service Account Key in JSON format](https://cloud.google.com/iam/docs/creating-managing-service-account-keys).
10. For **Transformation Query Run Type (Optional)**, select **interactive** to have [BigQuery run interactive query jobs](https://cloud.google.com/bigquery/docs/running-queries#queries) or **batch** to have [BigQuery run batch queries](https://cloud.google.com/bigquery/docs/running-queries#batch).

    :::note
    Interactive queries are executed as soon as possible and count towards daily concurrent quotas and limits, while batch queries are executed as soon as idle resources are available in the BigQuery shared resource pool. If BigQuery hasn't started the query within 24 hours, BigQuery changes the job priority to interactive. Batch queries don't count towards your concurrent rate limit, making it easier to start many queries at once.
    :::

11. For **Google BigQuery Client Chunk Size (Optional)**, use the default value of 15 MiB. Later, if you see networking or memory management problems with the sync (specifically on the destination), try decreasing the chunk size. In that case, the sync will be slower but more likely to succeed.

## Supported sync modes

The BigQuery destination connector supports the following [sync modes](https://docs.airbyte.com/cloud/core-concepts#connection-sync-modes):

- Full Refresh Sync
- Incremental - Append Sync
- Incremental - Append + Deduped

## Output schema

Airbyte outputs each stream into its own table in BigQuery. Each table contains three columns:

- `_airbyte_ab_id`: A UUID assigned by Airbyte to each event that is processed. The column type in BigQuery is `String`.
- `_airbyte_emitted_at`: A timestamp representing when the event was pulled from the data source. The column type in BigQuery is `Timestamp`.
- `_airbyte_data`: A JSON blob representing the event data. The column type in BigQuery is `String`.

The output tables in BigQuery are partitioned and clustered by the Time-unit column `_airbyte_emitted_at` at a daily granularity. Partitions boundaries are based on UTC time.
This is useful to limit the number of partitions scanned when querying these partitioned tables, by using a predicate filter (a `WHERE` clause). Filters on the partitioning column are used to prune the partitions and reduce the query cost. (The parameter **Require partition filter** is not enabled by Airbyte, but you may toggle it by updating the produced tables.)

## BigQuery Naming Conventions

Follow [BigQuery Datasets Naming conventions](https://cloud.google.com/bigquery/docs/datasets#dataset-naming).

Airbyte converts any invalid characters into `_` characters when writing data. However, since datasets that begin with `_` are hidden on the BigQuery Explorer panel, Airbyte prepends the namespace with `n` for converted namespaces.

## Data type map

| Airbyte type                        | BigQuery type |
| :---------------------------------- | :------------ |
| DATE                                | DATE          |
| STRING (BASE64)                     | STRING        |
| NUMBER                              | FLOAT         |
| OBJECT                              | STRING        |
| STRING                              | STRING        |
| BOOLEAN                             | BOOLEAN       |
| INTEGER                             | INTEGER       |
| STRING (BIG_NUMBER)                 | STRING        |
| STRING (BIG_INTEGER)                | STRING        |
| ARRAY                               | REPEATED      |
| STRING (TIMESTAMP_WITH_TIMEZONE)    | TIMESTAMP     |
| STRING (TIMESTAMP_WITHOUT_TIMEZONE) | TIMESTAMP     |

## Troubleshooting permission issues

The service account does not have the proper permissions.

- Make sure the BigQuery service account has `BigQuery User` and `BigQuery Data Editor` roles or equivalent permissions as those two roles.
- If the GCS staging mode is selected, ensure the BigQuery service account has the right permissions to the GCS bucket and path or the `Cloud Storage Admin` role, which includes a superset of the required permissions.

The HMAC key is wrong.

- Make sure the HMAC key is created for the BigQuery service account, and the service account has permission to access the GCS bucket and path.

## Tutorials

Now that you have set up the BigQuery destination connector, check out the following BigQuery tutorials:

- [Export Google Analytics data to BigQuery](https://airbyte.com/tutorials/export-google-analytics-to-bigquery)
- [Load data from Facebook Ads to BigQuery](https://airbyte.com/tutorials/facebook-ads-to-bigquery)
- [Replicate Salesforce data to BigQuery](https://airbyte.com/tutorials/replicate-salesforce-data-to-bigquery)
- [Partition and cluster BigQuery tables with Airbyte and dbt](https://airbyte.com/tutorials/bigquery-partition-cluster)

## Changelog

| Version | Date       | Pull Request                                               | Subject                                                                                                                                                         |
| :------ | :--------- | :--------------------------------------------------------- | :-------------------------------------------------------------------------------------------------------------------------------------------------------------- |
<<<<<<< HEAD
| 2.1.0   | 2023-10-09 | [\#31149](https://github.com/airbytehq/airbyte/pull/31149) | No loner fail syncs when PKs are null - try do dedupe anyway                                                                                                    |
=======
| 2.0.26  | 2023-10-09 | [\#31198](https://github.com/airbytehq/airbyte/pull/31198) | Clarify configuration groups                                                                                                                                    |
>>>>>>> 0cf41081
| 2.0.25  | 2023-10-09 | [\#31185](https://github.com/airbytehq/airbyte/pull/31185) | Increase staging file upload timeout to 5 minutes                                                                                                               |
| 2.0.24  | 2023-10-06 | [\#31139](https://github.com/airbytehq/airbyte/pull/31139) | Bump CDK version                                                                                                                                                |
| 2.0.23  | 2023-10-06 | [\#31129](https://github.com/airbytehq/airbyte/pull/31129) | Reduce async buffer size                                                                                                                                        |
| 2.0.22  | 2023-10-04 | [\#31082](https://github.com/airbytehq/airbyte/pull/31082) | Revert null PK checks                                                                                                                                           |
| 2.0.21  | 2023-10-03 | [\#31028](https://github.com/airbytehq/airbyte/pull/31028) | Update timeout                                                                                                                                                  |
| 2.0.20  | 2023-09-26 | [\#30779](https://github.com/airbytehq/airbyte/pull/30779) | Final table PK columns become non-null and skip check for null PKs in raw records (performance)                                                                 |
| 2.0.19  | 2023-09-26 | [\#30775](https://github.com/airbytehq/airbyte/pull/30775) | Increase async block size                                                                                                                                       |
| 2.0.18  | 2023-09-27 | [\#30739](https://github.com/airbytehq/airbyte/pull/30739) | Fix column name collision detection                                                                                                                             |
| 2.0.17  | 2023-09-26 | [\#30696](https://github.com/airbytehq/airbyte/pull/30696) | Attempt unsafe typing operations with an exception clause                                                                                                       |
| 2.0.16  | 2023-09-22 | [\#30697](https://github.com/airbytehq/airbyte/pull/30697) | Improve resiliency to unclean exit during schema change                                                                                                         |
| 2.0.15  | 2023-09-21 | [\#30640](https://github.com/airbytehq/airbyte/pull/30640) | Handle streams with identical name and namespace                                                                                                                |
| 2.0.14  | 2023-09-20 | [\#30069](https://github.com/airbytehq/airbyte/pull/30069) | Staging destination async                                                                                                                                       |
| 2.0.13  | 2023-09-19 | [\#30592](https://github.com/airbytehq/airbyte/pull/30592) | Internal code changes                                                                                                                                           |
| 2.0.12  | 2023-09-19 | [\#30319](https://github.com/airbytehq/airbyte/pull/30319) | Improved testing                                                                                                                                                |
| 2.0.11  | 2023-09-18 | [\#30551](https://github.com/airbytehq/airbyte/pull/30551) | GCS Staging is first loading method option                                                                                                                      |
| 2.0.10  | 2023-09-15 | [\#30491](https://github.com/airbytehq/airbyte/pull/30491) | Improve error message display                                                                                                                                   |
| 2.0.9   | 2023-09-14 | [\#30439](https://github.com/airbytehq/airbyte/pull/30439) | Fix a transient error                                                                                                                                           |
| 2.0.8   | 2023-09-12 | [\#30364](https://github.com/airbytehq/airbyte/pull/30364) | Add log message                                                                                                                                                 |
| 2.0.7   | 2023-08-29 | [\#29878](https://github.com/airbytehq/airbyte/pull/29878) | Internal code changes                                                                                                                                           |
| 2.0.6   | 2023-09-05 | [\#29917](https://github.com/airbytehq/airbyte/pull/29917) | Improve performance by changing metadata error array construction from ARRAY_CONCAT to ARRAY_AGG                                                                |
| 2.0.5   | 2023-08-31 | [\#30020](https://github.com/airbytehq/airbyte/pull/30020) | Run typing and deduping tasks in parallel                                                                                                                       |
| 2.0.4   | 2023-09-05 | [\#30117](https://github.com/airbytehq/airbyte/pull/30117) | Type and Dedupe at sync start and then every 6 hours                                                                                                            |
| 2.0.3   | 2023-09-01 | [\#30056](https://github.com/airbytehq/airbyte/pull/30056) | Internal refactor, no behavior change                                                                                                                           |
| 2.0.2   | 2023-09-01 | [\#30120](https://github.com/airbytehq/airbyte/pull/30120) | Improve performance on very wide streams by skipping SAFE_CAST on strings                                                                                       |
| 2.0.1   | 2023-08-29 | [\#29972](https://github.com/airbytehq/airbyte/pull/29972) | Publish a new version to supersede old v2.0.0                                                                                                                   |
| 2.0.0   | 2023-08-27 | [\#29783](https://github.com/airbytehq/airbyte/pull/29783) | Destinations V2                                                                                                                                                 |
| 1.10.2  | 2023-08-24 | [\#29805](https://github.com/airbytehq/airbyte/pull/29805) | Destinations v2: Don't soft reset in migration                                                                                                                  |
| 1.10.1  | 2023-08-23 | [\#29774](https://github.com/airbytehq/airbyte/pull/29774) | Destinations v2: Don't soft reset overwrite syncs                                                                                                               |
| 1.10.0  | 2023-08-21 | [\#29636](https://github.com/airbytehq/airbyte/pull/29636) | Destinations v2: Several Critical Bug Fixes (cursorless dedup, improved floating-point handling, improved special characters handling; improved error handling) |
| 1.9.1   | 2023-08-21 | [\#28687](https://github.com/airbytehq/airbyte/pull/28687) | Under the hood: Add dependency on Java CDK v0.0.1.                                                                                                              |
| 1.9.0   | 2023-08-17 | [\#29560](https://github.com/airbytehq/airbyte/pull/29560) | Destinations v2: throw an error on disallowed column name prefixes                                                                                              |
| 1.8.1   | 2023-08-17 | [\#29522](https://github.com/airbytehq/airbyte/pull/29522) | Migration BugFix - ensure raw dataset created                                                                                                                   |
| 1.8.0   | 2023-08-17 | [\#29498](https://github.com/airbytehq/airbyte/pull/29498) | Fix checkpointing logic in GCS staging mode                                                                                                                     |
| 1.7.8   | 2023-08-15 | [\#29461](https://github.com/airbytehq/airbyte/pull/29461) | Migration BugFix - ensure migration happens before table creation for GCS staging.                                                                              |
| 1.7.7   | 2023-08-11 | [\#29381](https://github.com/airbytehq/airbyte/pull/29381) | Destinations v2: Add support for streams with no columns                                                                                                        |
| 1.7.6   | 2023-08-04 | [\#28894](https://github.com/airbytehq/airbyte/pull/28894) | Destinations v2: Add v1 -> v2 migration Logic                                                                                                                   |
| 1.7.5   | 2023-08-04 | [\#29106](https://github.com/airbytehq/airbyte/pull/29106) | Destinations v2: handle unusual CDC deletion edge case                                                                                                          |
| 1.7.4   | 2023-08-04 | [\#29089](https://github.com/airbytehq/airbyte/pull/29089) | Destinations v2: improve special character handling in column names                                                                                             |
| 1.7.3   | 2023-08-03 | [\#28890](https://github.com/airbytehq/airbyte/pull/28890) | Internal code updates; improved testing                                                                                                                         |
| 1.7.2   | 2023-08-02 | [\#28976](https://github.com/airbytehq/airbyte/pull/28976) | Fix composite PK handling in v1 mode                                                                                                                            |
| 1.7.1   | 2023-08-02 | [\#28959](https://github.com/airbytehq/airbyte/pull/28959) | Destinations v2: Fix CDC syncs in non-dedup mode                                                                                                                |
| 1.7.0   | 2023-08-01 | [\#28894](https://github.com/airbytehq/airbyte/pull/28894) | Destinations v2: Open up early access program opt-in                                                                                                            |
| 1.6.0   | 2023-07-26 | [\#28723](https://github.com/airbytehq/airbyte/pull/28723) | Destinations v2: Change raw table dataset and naming convention                                                                                                 |
| 1.5.8   | 2023-07-25 | [\#28721](https://github.com/airbytehq/airbyte/pull/28721) | Destinations v2: Handle cursor change across syncs                                                                                                              |
| 1.5.7   | 2023-07-24 | [\#28625](https://github.com/airbytehq/airbyte/pull/28625) | Destinations v2: Limit Clustering Columns to 4                                                                                                                  |
| 1.5.6   | 2023-07-21 | [\#28580](https://github.com/airbytehq/airbyte/pull/28580) | Destinations v2: Create dataset in user-specified location                                                                                                      |
| 1.5.5   | 2023-07-20 | [\#28490](https://github.com/airbytehq/airbyte/pull/28490) | Destinations v2: Fix schema change detection in OVERWRITE mode when existing table is empty; other code refactoring                                             |
| 1.5.4   | 2023-07-17 | [\#28382](https://github.com/airbytehq/airbyte/pull/28382) | Destinations v2: Schema Change Detection                                                                                                                        |
| 1.5.3   | 2023-07-14 | [\#28345](https://github.com/airbytehq/airbyte/pull/28345) | Increment patch to trigger a rebuild                                                                                                                            |
| 1.5.2   | 2023-07-05 | [\#27936](https://github.com/airbytehq/airbyte/pull/27936) | Internal scaffolding change for future development                                                                                                              |
| 1.5.1   | 2023-06-30 | [\#27891](https://github.com/airbytehq/airbyte/pull/27891) | Revert bugged update                                                                                                                                            |
| 1.5.0   | 2023-06-27 | [\#27781](https://github.com/airbytehq/airbyte/pull/27781) | License Update: Elv2                                                                                                                                            |
| 1.4.6   | 2023-06-28 | [\#27268](https://github.com/airbytehq/airbyte/pull/27268) | Internal scaffolding change for future development                                                                                                              |
| 1.4.5   | 2023-06-21 | [\#27555](https://github.com/airbytehq/airbyte/pull/27555) | Reduce image size                                                                                                                                               |
| 1.4.4   | 2023-05-25 | [\#26585](https://github.com/airbytehq/airbyte/pull/26585) | Small tweak in logs for clarity                                                                                                                                 |
| 1.4.3   | 2023-05-17 | [\#26213](https://github.com/airbytehq/airbyte/pull/26213) | Fix bug in parsing file buffer config count                                                                                                                     |
| 1.4.2   | 2023-05-10 | [\#25925](https://github.com/airbytehq/airbyte/pull/25925) | Testing update. Normalization tests are now done in the destination container.                                                                                  |
| 1.4.1   | 2023-05-11 | [\#25993](https://github.com/airbytehq/airbyte/pull/25993) | Internal library update                                                                                                                                         |
| 1.4.0   | 2023-04-29 | [\#25570](https://github.com/airbytehq/airbyte/pull/25570) | Internal library update. Bumping version to stay in sync with BigQuery-denormalized.                                                                            |
| 1.3.4   | 2023-04-28 | [\#25588](https://github.com/airbytehq/airbyte/pull/25588) | Internal scaffolding change for future development                                                                                                              |
| 1.3.3   | 2023-04-27 | [\#25346](https://github.com/airbytehq/airbyte/pull/25346) | Internal code cleanup                                                                                                                                           |
| 1.3.1   | 2023-04-20 | [\#25097](https://github.com/airbytehq/airbyte/pull/25097) | Internal scaffolding change for future development                                                                                                              |
| 1.3.0   | 2023-04-19 | [\#25287](https://github.com/airbytehq/airbyte/pull/25287) | Add parameter to configure the number of file buffers when GCS is used as the loading method                                                                    |
| 1.2.20  | 2023-04-12 | [\#25122](https://github.com/airbytehq/airbyte/pull/25122) | Add additional data centers                                                                                                                                     |
| 1.2.19  | 2023-03-29 | [\#24671](https://github.com/airbytehq/airbyte/pull/24671) | Fail faster in certain error cases                                                                                                                              |
| 1.2.18  | 2023-03-23 | [\#24447](https://github.com/airbytehq/airbyte/pull/24447) | Set the Service Account Key JSON field to always_show: true so that it isn't collapsed into an optional fields section                                          |
| 1.2.17  | 2023-03-17 | [\#23788](https://github.com/airbytehq/airbyte/pull/23788) | S3-Parquet: added handler to process null values in arrays                                                                                                      |
| 1.2.16  | 2023-03-10 | [\#23931](https://github.com/airbytehq/airbyte/pull/23931) | Added support for periodic buffer flush                                                                                                                         |
| 1.2.15  | 2023-03-10 | [\#23466](https://github.com/airbytehq/airbyte/pull/23466) | Changed S3 Avro type from Int to Long                                                                                                                           |
| 1.2.14  | 2023-02-08 | [\#22497](https://github.com/airbytehq/airbyte/pull/22497) | Fixed table already exists error                                                                                                                                |
| 1.2.13  | 2023-01-26 | [\#20631](https://github.com/airbytehq/airbyte/pull/20631) | Added support for destination checkpointing with staging                                                                                                        |
| 1.2.12  | 2023-01-18 | [\#21087](https://github.com/airbytehq/airbyte/pull/21087) | Wrap Authentication Errors as Config Exceptions                                                                                                                 |
| 1.2.11  | 2023-01-18 | [\#21144](https://github.com/airbytehq/airbyte/pull/21144) | Added explicit error message if sync fails due to a config issue                                                                                                |
| 1.2.9   | 2022-12-14 | [\#20501](https://github.com/airbytehq/airbyte/pull/20501) | Report GCS staging failures that occur during connection check                                                                                                  |
| 1.2.8   | 2022-11-22 | [\#19489](https://github.com/airbytehq/airbyte/pull/19489) | Added non-billable projects handle to check connection stage                                                                                                    |
| 1.2.7   | 2022-11-11 | [\#19358](https://github.com/airbytehq/airbyte/pull/19358) | Fixed check method to capture mismatch dataset location                                                                                                         |
| 1.2.6   | 2022-11-10 | [\#18554](https://github.com/airbytehq/airbyte/pull/18554) | Improve check connection method to handle more errors                                                                                                           |
| 1.2.5   | 2022-10-19 | [\#18162](https://github.com/airbytehq/airbyte/pull/18162) | Improve error logs                                                                                                                                              |
| 1.2.4   | 2022-09-26 | [\#16890](https://github.com/airbytehq/airbyte/pull/16890) | Add user-agent header                                                                                                                                           |
| 1.2.3   | 2022-09-22 | [\#17054](https://github.com/airbytehq/airbyte/pull/17054) | Respect stream namespace                                                                                                                                        |
| 1.2.1   | 2022-09-14 | [\#15668](https://github.com/airbytehq/airbyte/pull/15668) | (bugged, do not use) Wrap logs in AirbyteLogMessage                                                                                                             |
| 1.2.0   | 2022-09-09 | [\#14023](https://github.com/airbytehq/airbyte/pull/14023) | (bugged, do not use) Cover arrays only if they are nested                                                                                                       |
| 1.1.16  | 2022-09-01 | [\#16243](https://github.com/airbytehq/airbyte/pull/16243) | Fix Json to Avro conversion when there is field name clash from combined restrictions (`anyOf`, `oneOf`, `allOf` fields)                                        |
| 1.1.15  | 2022-08-22 | [\#15787](https://github.com/airbytehq/airbyte/pull/15787) | Throw exception if job failed                                                                                                                                   |
| 1.1.14  | 2022-08-03 | [\#14784](https://github.com/airbytehq/airbyte/pull/14784) | Enabling Application Default Credentials                                                                                                                        |
| 1.1.13  | 2022-08-02 | [\#14801](https://github.com/airbytehq/airbyte/pull/14801) | Fix multiple log bindings                                                                                                                                       |
| 1.1.12  | 2022-08-02 | [\#15180](https://github.com/airbytehq/airbyte/pull/15180) | Fix standard loading mode                                                                                                                                       |
| 1.1.11  | 2022-06-24 | [\#14114](https://github.com/airbytehq/airbyte/pull/14114) | Remove "additionalProperties": false from specs for connectors with staging                                                                                     |
| 1.1.10  | 2022-06-16 | [\#13852](https://github.com/airbytehq/airbyte/pull/13852) | Updated stacktrace format for any trace message errors                                                                                                          |
| 1.1.9   | 2022-06-17 | [\#13753](https://github.com/airbytehq/airbyte/pull/13753) | Deprecate and remove PART_SIZE_MB fields from connectors based on StreamTransferManager                                                                         |
| 1.1.8   | 2022-06-07 | [\#13579](https://github.com/airbytehq/airbyte/pull/13579) | Always check GCS bucket for GCS loading method to catch invalid HMAC keys.                                                                                      |
| 1.1.7   | 2022-06-07 | [\#13424](https://github.com/airbytehq/airbyte/pull/13424) | Reordered fields for specification.                                                                                                                             |
| 1.1.6   | 2022-05-15 | [\#12768](https://github.com/airbytehq/airbyte/pull/12768) | Clarify that the service account key json field is required on cloud.                                                                                           |
| 1.1.5   | 2022-05-12 | [\#12805](https://github.com/airbytehq/airbyte/pull/12805) | Updated to latest base-java to emit AirbyteTraceMessage on error.                                                                                               |
| 1.1.4   | 2022-05-04 | [\#12578](https://github.com/airbytehq/airbyte/pull/12578) | In JSON to Avro conversion, log JSON field values that do not follow Avro schema for debugging.                                                                 |
| 1.1.3   | 2022-05-02 | [\#12528](https://github.com/airbytehq/airbyte/pull/12528) | Update Dataset location field description                                                                                                                       |
| 1.1.2   | 2022-04-29 | [\#12477](https://github.com/airbytehq/airbyte/pull/12477) | Dataset location is a required field                                                                                                                            |
| 1.1.1   | 2022-04-15 | [\#12068](https://github.com/airbytehq/airbyte/pull/12068) | Fixed bug with GCS bucket conditional binding                                                                                                                   |
| 1.1.0   | 2022-04-06 | [\#11776](https://github.com/airbytehq/airbyte/pull/11776) | Use serialized buffering strategy to reduce memory consumption.                                                                                                 |
| 1.0.2   | 2022-03-30 | [\#11620](https://github.com/airbytehq/airbyte/pull/11620) | Updated spec                                                                                                                                                    |
| 1.0.1   | 2022-03-24 | [\#11350](https://github.com/airbytehq/airbyte/pull/11350) | Improve check performance                                                                                                                                       |
| 1.0.0   | 2022-03-18 | [\#11238](https://github.com/airbytehq/airbyte/pull/11238) | Updated spec and documentation                                                                                                                                  |
| 0.6.12  | 2022-03-18 | [\#10793](https://github.com/airbytehq/airbyte/pull/10793) | Fix namespace with invalid characters                                                                                                                           |
| 0.6.11  | 2022-03-03 | [\#10755](https://github.com/airbytehq/airbyte/pull/10755) | Make sure to kill children threads and stop JVM                                                                                                                 |
| 0.6.8   | 2022-02-14 | [\#10256](https://github.com/airbytehq/airbyte/pull/10256) | Add `-XX:+ExitOnOutOfMemoryError` JVM option                                                                                                                    |
| 0.6.6   | 2022-02-01 | [\#9959](https://github.com/airbytehq/airbyte/pull/9959)   | Fix null pointer exception from buffered stream consumer.                                                                                                       |
| 0.6.6   | 2022-01-29 | [\#9745](https://github.com/airbytehq/airbyte/pull/9745)   | Integrate with Sentry.                                                                                                                                          |
| 0.6.5   | 2022-01-18 | [\#9573](https://github.com/airbytehq/airbyte/pull/9573)   | BigQuery Destination : update description for some input fields                                                                                                 |
| 0.6.4   | 2022-01-17 | [\#8383](https://github.com/airbytehq/airbyte/issues/8383) | Support dataset-id prefixed by project-id                                                                                                                       |
| 0.6.3   | 2022-01-12 | [\#9415](https://github.com/airbytehq/airbyte/pull/9415)   | BigQuery Destination : Fix GCS processing of Facebook data                                                                                                      |
| 0.6.2   | 2022-01-10 | [\#9121](https://github.com/airbytehq/airbyte/pull/9121)   | Fixed check method for GCS mode to verify if all roles assigned to user                                                                                         |
| 0.6.1   | 2021-12-22 | [\#9039](https://github.com/airbytehq/airbyte/pull/9039)   | Added part_size configuration to UI for GCS staging                                                                                                             |
| 0.6.0   | 2021-12-17 | [\#8788](https://github.com/airbytehq/airbyte/issues/8788) | BigQuery/BiqQuery denorm Destinations : Add possibility to use different types of GCS files                                                                     |
| 0.5.1   | 2021-12-16 | [\#8816](https://github.com/airbytehq/airbyte/issues/8816) | Update dataset locations                                                                                                                                        |
| 0.5.0   | 2021-10-26 | [\#7240](https://github.com/airbytehq/airbyte/issues/7240) | Output partitioned/clustered tables                                                                                                                             |
| 0.4.1   | 2021-10-04 | [\#6733](https://github.com/airbytehq/airbyte/issues/6733) | Support dataset starting with numbers                                                                                                                           |
| 0.4.0   | 2021-08-26 | [\#5296](https://github.com/airbytehq/airbyte/issues/5296) | Added GCS Staging uploading option                                                                                                                              |
| 0.3.12  | 2021-08-03 | [\#3549](https://github.com/airbytehq/airbyte/issues/3549) | Add optional arg to make a possibility to change the BigQuery client's chunk\buffer size                                                                        |
| 0.3.11  | 2021-07-30 | [\#5125](https://github.com/airbytehq/airbyte/pull/5125)   | Enable `additionalPropertities` in spec.json                                                                                                                    |
| 0.3.10  | 2021-07-28 | [\#3549](https://github.com/airbytehq/airbyte/issues/3549) | Add extended logs and made JobId filled with region and projectId                                                                                               |
| 0.3.9   | 2021-07-28 | [\#5026](https://github.com/airbytehq/airbyte/pull/5026)   | Add sanitized json fields in raw tables to handle quotes in column names                                                                                        |
| 0.3.6   | 2021-06-18 | [\#3947](https://github.com/airbytehq/airbyte/issues/3947) | Service account credentials are now optional.                                                                                                                   |
| 0.3.4   | 2021-06-07 | [\#3277](https://github.com/airbytehq/airbyte/issues/3277) | Add dataset location option                                                                                                                                     |<|MERGE_RESOLUTION|>--- conflicted
+++ resolved
@@ -126,11 +126,8 @@
 
 | Version | Date       | Pull Request                                               | Subject                                                                                                                                                         |
 | :------ | :--------- | :--------------------------------------------------------- | :-------------------------------------------------------------------------------------------------------------------------------------------------------------- |
-<<<<<<< HEAD
 | 2.1.0   | 2023-10-09 | [\#31149](https://github.com/airbytehq/airbyte/pull/31149) | No loner fail syncs when PKs are null - try do dedupe anyway                                                                                                    |
-=======
 | 2.0.26  | 2023-10-09 | [\#31198](https://github.com/airbytehq/airbyte/pull/31198) | Clarify configuration groups                                                                                                                                    |
->>>>>>> 0cf41081
 | 2.0.25  | 2023-10-09 | [\#31185](https://github.com/airbytehq/airbyte/pull/31185) | Increase staging file upload timeout to 5 minutes                                                                                                               |
 | 2.0.24  | 2023-10-06 | [\#31139](https://github.com/airbytehq/airbyte/pull/31139) | Bump CDK version                                                                                                                                                |
 | 2.0.23  | 2023-10-06 | [\#31129](https://github.com/airbytehq/airbyte/pull/31129) | Reduce async buffer size                                                                                                                                        |
