--- conflicted
+++ resolved
@@ -126,16 +126,13 @@
 
 | Version | Date       | Pull Request                                               | Subject                                                                                                                                                         |
 |:--------|:-----------|:-----------------------------------------------------------|:----------------------------------------------------------------------------------------------------------------------------------------------------------------|
-<<<<<<< HEAD
-| 2.0.25  | 2023-09-20 | [\#30069](https://github.com/airbytehq/airbyte/pull/30069) | Staging destination async                                                                                                                                       |
-=======
+| 2.1.4   | 2023-10-13 | [\#30069](https://github.com/airbytehq/airbyte/pull/30069) | Staging destination async                                                                                                                                       |
 | 2.1.3   | 2023-10-10 | [\#31358](https://github.com/airbytehq/airbyte/pull/31358) | Stringify array and object types for type:string column in final table                                                                                          |
 | 2.1.2   | 2023-10-10 | [\#31194](https://github.com/airbytehq/airbyte/pull/31194) | Deallocate unused per stream buffer memory when empty                                                                                                           |
 | 2.1.1   | 2023-10-10 | [\#31083](https://github.com/airbytehq/airbyte/pull/31083) | Fix precision of numeric values in async destinations                                                                                                           |
 | 2.1.0   | 2023-10-09 | [\#31149](https://github.com/airbytehq/airbyte/pull/31149) | No longer fail syncs when PKs are null - try do dedupe anyway                                                                                                   |
 | 2.0.26  | 2023-10-09 | [\#31198](https://github.com/airbytehq/airbyte/pull/31198) | Clarify configuration groups                                                                                                                                    |
 | 2.0.25  | 2023-10-09 | [\#31185](https://github.com/airbytehq/airbyte/pull/31185) | Increase staging file upload timeout to 5 minutes                                                                                                               |
->>>>>>> 2e7dfe8c
 | 2.0.24  | 2023-10-06 | [\#31139](https://github.com/airbytehq/airbyte/pull/31139) | Bump CDK version                                                                                                                                                |
 | 2.0.23  | 2023-10-06 | [\#31129](https://github.com/airbytehq/airbyte/pull/31129) | Reduce async buffer size                                                                                                                                        |
 | 2.0.22  | 2023-10-04 | [\#31082](https://github.com/airbytehq/airbyte/pull/31082) | Revert null PK checks                                                                                                                                           |
