---
description: >-
  BigQuery is a serverless, highly scalable, and cost-effective data warehouse
  offered by Google Cloud Provider.
---

# BigQuery

## Overview

The Airbyte BigQuery destination allows you to sync data to BigQuery.

### Sync overview

#### Output schema

Each stream will be output into its own table in BigQuery. Each table will contain 3 columns:

* `_airbyte_ab_id`: a uuid assigned by Airbyte to each event that is processed. The column type in BigQuery is `String`.
* `_airbyte_emitted_at`: a timestamp representing when the event was pulled from the data source. The column type in BigQuery is `Timestamp`.
* `_airbyte_data`: a json blob representing with the event data. The column type in BigQuery is `String`.

The output tables from the BigQuery destination are partitioned and clustered by the Time-unit column `_airbyte_emitted_at` at a daily granularity. Partitions boundaries are based on UTC time.
This is useful to limit the number of partitions scanned when querying these partitioned tables, by using a predicate filter (a WHERE clause). Filters on the partitioning column will be used to prune the partitions and reduce the query cost. (The parameter "Require partition filter" is not enabled by Airbyte, but you may toggle this by updating the produced tables if you wish so)

#### Features

| Feature | Supported?\(Yes/No\) | Notes |
| :--- | :--- | :--- |
| Full Refresh Sync | Yes |  |
| Incremental - Append Sync | Yes |  |
| Incremental - Deduped History | Yes |  |
| Bulk loading | Yes |  |
| Namespaces | Yes |  |

There are two flavors of connectors for this destination:

1. Bigquery: This is producing the standard Airbyte outputs using a `_airbyte_raw_*` tables storing the JSON blob data first. Afterward, these are transformed and normalized into separate tables, potentially "exploding" nested streams into their own tables if [basic normalization](../../understanding-airbyte/basic-normalization.md) is configured.
2. `Bigquery (Denormalized)`: Instead of splitting the final data into multiple tables, this destination leverages BigQuery capabilities with [Structured and Repeated fields](https://cloud.google.com/bigquery/docs/nested-repeated) to produce a single "big" table per stream. This does not write the `_airbyte_raw_*` tables in the destination and normalization from this connector is not supported at this time.

## Getting Started \(Airbyte Open-Source / Airbyte Cloud\)

#### Requirements

To use the BigQuery destination, you'll need:

* [A Google Cloud Project with BigQuery enabled](https://docs.airbyte.com/integrations/destinations/bigquery#google-cloud-project)
* [A BigQuery Dataset into which Airbyte can sync your data](https://docs.airbyte.com/integrations/destinations/bigquery#bigquery-dataset-for-airbyte-syncs)
* [A Google Cloud Service Account with the "BigQuery User" and "BigQuery Data Editor" roles in your GCP project](https://docs.airbyte.com/integrations/destinations/bigquery#service-account)
* [A Service Account Key to authenticate into your Service Account](https://docs.airbyte.com/integrations/destinations/bigquery#service-account-key)

For GCS Staging upload mode:

* GCS role enabled for same user as used for biqquery
* HMAC key obtained for user. Currently, only the [HMAC key](https://cloud.google.com/storage/docs/authentication/hmackeys) is supported. More credential types will be added in the future.

See the setup guide for more information about how to create the required resources.

#### Google cloud project

If you have a Google Cloud Project with BigQuery enabled, skip to the "Create a Dataset" section.

First, follow along the Google Cloud instructions to [Create a Project](https://cloud.google.com/resource-manager/docs/creating-managing-projects#before_you_begin).

**Enable BigQuery**

BigQuery is typically enabled automatically in new projects. If this is not the case for your project, follow the "Before you begin" section in the [BigQuery QuickStart](https://cloud.google.com/bigquery/docs/quickstarts/quickstart-web-ui) docs.

#### BigQuery dataset for Airbyte syncs

Airbyte needs a location in BigQuery to write the data being synced from your data sources. If you already have a Dataset into which Airbyte should sync data, skip this section. Otherwise, follow the Google Cloud guide for [Creating a Dataset via the Console UI](https://cloud.google.com/bigquery/docs/quickstarts/quickstart-web-ui#create_a_dataset) to achieve this.

Note that queries written in BigQuery can only reference Datasets in the same physical location. So if you plan on combining the data Airbyte synced with data from other datasets in your queries, make sure you create the datasets in the same location on Google Cloud. See the [Introduction to Datasets](https://cloud.google.com/bigquery/docs/datasets-intro) section for more info on considerations around creating Datasets.

#### Service account

In order for Airbyte to sync data into BigQuery, it needs credentials for a [Service Account](https://cloud.google.com/iam/docs/service-accounts) with the "BigQuery User"(roles/bigquery.user) and "BigQuery Data Editor"(roles/bigquery.dataEditor) roles, which grants permissions to run BigQuery jobs, write to BigQuery Datasets, and read table metadata. More read about BigQuery roles permissions ypu can read [here](https://cloud.google.com/bigquery/docs/access-control). 
We highly recommend that this Service Account is exclusive to Airbyte for ease of permissioning and auditing. However, you can use a pre-existing Service Account if you already have one with the correct permissions. "BigQuery User"(roles/bigquery.user) role permissions: 
``` 
bigquery.bireservations.get
bigquery.capacityCommitments.get
bigquery.capacityCommitments.list
bigquery.config.get
bigquery.datasets.create
bigquery.datasets.get
bigquery.datasets.getIamPolicy
bigquery.jobs.create
bigquery.jobs.list
bigquery.models.list
bigquery.readsessions.*
bigquery.reservationAssignments.list
bigquery.reservationAssignments.search
bigquery.reservations.get
bigquery.reservations.list
bigquery.routines.list
bigquery.savedqueries.get
bigquery.savedqueries.list
bigquery.tables.list
bigquery.transfers.get
resourcemanager.projects.get
resourcemanager.projects.list
```

"BigQuery Data Editor"(roles/bigquery.dataEditor) role permissions:
```
bigquery.config.get
bigquery.datasets.create
bigquery.datasets.get
bigquery.datasets.getIamPolicy
bigquery.datasets.updateTag
bigquery.models.*
bigquery.routines.*
bigquery.tables.create
bigquery.tables.createSnapshot
bigquery.tables.delete
bigquery.tables.export
bigquery.tables.get
bigquery.tables.getData
bigquery.tables.getIamPolicy
bigquery.tables.list
bigquery.tables.restoreSnapshot
bigquery.tables.update
bigquery.tables.updateData
bigquery.tables.updateTag
resourcemanager.projects.get
resourcemanager.projects.list
```

The easiest way to create a Service Account is to follow GCP's guide for [Creating a Service Account](https://cloud.google.com/iam/docs/creating-managing-service-accounts). Once you've created the Service Account, make sure to keep its ID handy as you will need to reference it when granting roles. Service Account IDs typically take the form `<account-name>@<project-name>.iam.gserviceaccount.com`

Then, add the service account as a Member in your Google Cloud Project with the "BigQuery User" role. To do this, follow the instructions for [Granting Access](https://cloud.google.com/iam/docs/granting-changing-revoking-access#granting-console) in the Google documentation. The email address of the member you are adding is the same as the Service Account ID you just created.

At this point you should have a service account with the "BigQuery User" project-level permission.

#### Service account key

Service Account Keys are used to authenticate as Google Service Accounts. For Airbyte to leverage the permissions you granted to the Service Account in the previous step, you'll need to provide its Service Account Keys. See the [Google documentation](https://cloud.google.com/iam/docs/service-accounts#service_account_keys) for more information about Keys.

Follow the [Creating and Managing Service Account Keys](https://cloud.google.com/iam/docs/creating-managing-service-account-keys) guide to create a key. Airbyte currently supports JSON Keys only, so make sure you create your key in that format. As soon as you created the key, make sure to download it, as that is the only time Google will allow you to see its contents. Once you've successfully configured BigQuery as a destination in Airbyte, delete this key from your computer.

You should now have all the requirements needed to configure BigQuery as a destination in the UI. You'll need the following information to configure the BigQuery destination:

* **Project ID**
* **Dataset Location**
* **Dataset ID**: the name of the schema where the tables will be created.
* **Service Account Key**: the contents of your Service Account Key JSON file

Additional options can also be customized:

* **Google BigQuery client chunk size**: Google BigQuery client's chunk\(buffer\) size \(MIN=1, MAX = 15\) for each table. The default 15MiB value is used if not set explicitly. It's recommended to decrease value for big data sets migration for less HEAP memory consumption and avoiding crashes. For more details refer to [https://googleapis.dev/python/bigquery/latest/generated/google.cloud.bigquery.client.Client.html](https://googleapis.dev/python/bigquery/latest/generated/google.cloud.bigquery.client.Client.html)
* **Transformation Priority**: configure the priority of queries run for transformations. Refer to [https://cloud.google.com/bigquery/docs/running-queries](https://cloud.google.com/bigquery/docs/running-queries). By default, Airbyte runs interactive query jobs on BigQuery, which means that the query is executed as soon as possible and count towards daily concurrent quotas and limits. If set to use batch query on your behalf, BigQuery starts the query as soon as idle resources are available in the BigQuery shared resource pool. This usually occurs within a few minutes. If BigQuery hasn't started the query within 24 hours, BigQuery changes the job priority to interactive. Batch queries don't count towards your concurrent rate limit, which can make it easier to start many queries at once.

Once you've configured BigQuery as a destination, delete the Service Account Key from your computer.

## Notes about BigQuery Naming Conventions

From [BigQuery Datasets Naming](https://cloud.google.com/bigquery/docs/datasets#dataset-naming):

When you create a dataset in BigQuery, the dataset name must be unique for each project. The dataset name can contain the following:

* Up to 1,024 characters.
* Letters \(uppercase or lowercase\), numbers, and underscores.

  Note: In the Cloud Console, datasets that begin with an underscore are hidden from the navigation pane. You can query tables and views in these datasets even though these datasets aren't visible.

* Dataset names are case-sensitive: mydataset and MyDataset can coexist in the same project.
* Dataset names cannot contain spaces or special characters such as -, &, @, or %.

Therefore, Airbyte BigQuery destination will convert any invalid characters into `_` characters when writing data.

Since datasets that begin with `_` will be hidden from the BigQuery Explorer panel. To avoid creating such datasets, the destination will prepend the namespace with `n` if the converted namespace

## Loading Method

There are 2 available options to upload data to BigQuery `Standard` and `GCS Staging`.

### `GCS Staging`

This is the recommended configuration for uploading data to BigQuery. It works by first uploading all the data to a [GCS](https://cloud.google.com/storage) bucket, then ingesting the data to BigQuery. To configure GCS Staging, you'll need the following parameters:
* **GCS Bucket Name**
* **GCS Bucket Path**
* **Block Size (MB) for GCS multipart upload**
* **GCS Bucket Keep files after migration**
  * See [this](https://cloud.google.com/storage/docs/creating-buckets) for instructions on how to create a GCS bucket. The bucket cannot have a retention policy. Set Protection Tools to none or Object versioning.
* **HMAC Key Access ID**
  * See [this](https://cloud.google.com/storage/docs/authentication/managing-hmackeys) on how to generate an access key. For more information on hmac keys please reference the [GCP docs](https://cloud.google.com/storage/docs/authentication/hmackeys)
  * We recommend creating an Airbyte-specific user or service account. This user or account will require the following permissions for the bucket:
    ```
    storage.multipartUploads.abort
    storage.multipartUploads.create
    storage.objects.create
    storage.objects.delete
    storage.objects.get
    storage.objects.list
    ```
    You can set those by going to the permissions tab in the GCS bucket and adding the appropriate the email address of the service account or user and adding the aforementioned permissions.
* **Secret Access Key**
  * Corresponding key to the above access ID.
* Make sure your GCS bucket is accessible from the machine running Airbyte. This depends on your networking setup. The easiest way to verify if Airbyte is able to connect to your GCS bucket is via the check connection tool in the UI.

### `Standard` uploads
This uploads data directly from your source to BigQuery. While this is faster to setup initially, **we strongly recommend that you do not use this option for anything other than a quick demo**. It is more than 10x slower than the GCS uploading option and will fail for many datasets. Please be aware you may see some failures for big datasets and slow sources, e.g. if reading from source takes more than 10-12 hours. This is caused by the Google BigQuery SDK client limitations. For more details please check [https://github.com/airbytehq/airbyte/issues/3549](https://github.com/airbytehq/airbyte/issues/3549)

## CHANGELOG

### bigquery

| Version | Date | Pull Request | Subject |
|:--------| :--- | :--- | :--- |
| 1.0.2 | 2022-03-30 | [](https://github.com/airbytehq/airbyte/pull/) | Updated spec |
| 1.0.1 | 2022-03-24 | [11350](https://github.com/airbytehq/airbyte/pull/11350) | Improve check performance |
| 1.0.0 | 2022-03-18 | [11238](https://github.com/airbytehq/airbyte/pull/11238) | Updated spec and documentation |
| 0.6.12 | 2022-03-18 | [10793](https://github.com/airbytehq/airbyte/pull/10793) | Fix namespace with invalid characters |
| 0.6.11 | 2022-03-03 | [10755](https://github.com/airbytehq/airbyte/pull/10755) | Make sure to kill children threads and stop JVM |
| 0.6.8 | 2022-02-14 | [10256](https://github.com/airbytehq/airbyte/pull/10256) | Add `-XX:+ExitOnOutOfMemoryError` JVM option |
| 0.6.6   | 2022-02-01 | [\#9959](https://github.com/airbytehq/airbyte/pull/9959) | Fix null pointer exception from buffered stream consumer. |
| 0.6.6   | 2022-01-29 | [\#9745](https://github.com/airbytehq/airbyte/pull/9745) | Integrate with Sentry. |
| 0.6.5   | 2022-01-18 | [\#9573](https://github.com/airbytehq/airbyte/pull/9573)   | BigQuery Destination : update description for some input fields |
| 0.6.4   | 2022-01-17 | [\#8383](https://github.com/airbytehq/airbyte/issues/8383) | Support dataset-id prefixed by project-id |
| 0.6.3   | 2022-01-12 | [\#9415](https://github.com/airbytehq/airbyte/pull/9415)   | BigQuery Destination : Fix GCS processing of Facebook data |
| 0.6.2   | 2022-01-10 | [\#9121](https://github.com/airbytehq/airbyte/pull/9121)   | Fixed check method for GCS mode to verify if all roles assigned to user |
| 0.6.1   | 2021-12-22 | [\#9039](https://github.com/airbytehq/airbyte/pull/9039)   | Added part_size configuration to UI for GCS staging |
| 0.6.0   | 2021-12-17 | [\#8788](https://github.com/airbytehq/airbyte/issues/8788) | BigQuery/BiqQuery denorm Destinations : Add possibility to use different types of GCS files |
| 0.5.1   | 2021-12-16 | [\#8816](https://github.com/airbytehq/airbyte/issues/8816) | Update dataset locations |
| 0.5.0   | 2021-10-26 | [\#7240](https://github.com/airbytehq/airbyte/issues/7240) | Output partitioned/clustered tables |
| 0.4.1   | 2021-10-04 | [\#6733](https://github.com/airbytehq/airbyte/issues/6733) | Support dataset starting with numbers |
| 0.4.0   | 2021-08-26 | [\#5296](https://github.com/airbytehq/airbyte/issues/5296) | Added GCS Staging uploading option |
| 0.3.12  | 2021-08-03 | [\#3549](https://github.com/airbytehq/airbyte/issues/3549) | Add optional arg to make a possibility to change the BigQuery client's chunk\buffer size |
| 0.3.11  | 2021-07-30 | [\#5125](https://github.com/airbytehq/airbyte/pull/5125) | Enable `additionalPropertities` in spec.json |
| 0.3.10  | 2021-07-28 | [\#3549](https://github.com/airbytehq/airbyte/issues/3549) | Add extended logs and made JobId filled with region and projectId |
| 0.3.9   | 2021-07-28 | [\#5026](https://github.com/airbytehq/airbyte/pull/5026) | Add sanitized json fields in raw tables to handle quotes in column names |
| 0.3.6   | 2021-06-18 | [\#3947](https://github.com/airbytehq/airbyte/issues/3947) | Service account credentials are now optional. |
| 0.3.4   | 2021-06-07 | [\#3277](https://github.com/airbytehq/airbyte/issues/3277) | Add dataset location option |

### bigquery-denormalized

| Version | Date       | Pull Request                                               | Subject |
|:--------|:-----------|:-----------------------------------------------------------| :--- |
<<<<<<< HEAD
| 0.2.12 | 2022-03-30 | [](https://github.com/airbytehq/airbyte/pull/) | Updated spec |
=======
| 0.2.12 | 2022-03-28 | [11454](https://github.com/airbytehq/airbyte/pull/11454) | Integration test enhancement for picking test-data and schemas |
>>>>>>> b75295a3
| 0.2.11 | 2022-03-18 | [10793](https://github.com/airbytehq/airbyte/pull/10793) | Fix namespace with invalid characters |
| 0.2.10 | 2022-03-03 | [10755](https://github.com/airbytehq/airbyte/pull/10755) | Make sure to kill children threads and stop JVM |
| 0.2.8   | 2022-02-14 | [10256](https://github.com/airbytehq/airbyte/pull/10256) | Add `-XX:+ExitOnOutOfMemoryError` JVM option |
| 0.2.7   | 2022-02-01 | [\#9959](https://github.com/airbytehq/airbyte/pull/9959) | Fix null pointer exception from buffered stream consumer. |
| 0.2.6   | 2022-01-29 | [\#9745](https://github.com/airbytehq/airbyte/pull/9745) | Integrate with Sentry. |
| 0.2.5   | 2022-01-18 | [\#9573](https://github.com/airbytehq/airbyte/pull/9573)   | BigQuery Destination : update description for some input fields |
| 0.2.4   | 2022-01-17 | [\#8383](https://github.com/airbytehq/airbyte/issues/8383) | BigQuery/BiqQuery denorm Destinations : Support dataset-id prefixed by project-id |
| 0.2.3   | 2022-01-12 | [\#9415](https://github.com/airbytehq/airbyte/pull/9415)   | BigQuery Destination : Fix GCS processing of Facebook data |
| 0.2.2   | 2021-12-22 | [\#9039](https://github.com/airbytehq/airbyte/pull/9039)   | Added part_size configuration to UI for GCS staging |
| 0.2.1   | 2021-12-21 | [\#8574](https://github.com/airbytehq/airbyte/pull/8574)   | Added namespace to Avro and Parquet record types |
| 0.2.0   | 2021-12-17 | [\#8788](https://github.com/airbytehq/airbyte/pull/8788)   |  BigQuery/BiqQuery denorm Destinations : Add possibility to use different types of GCS files |
| 0.1.11  | 2021-12-16 | [\#8816](https://github.com/airbytehq/airbyte/issues/8816) | Update dataset locations |
| 0.1.10  | 2021-11-09 | [\#7804](https://github.com/airbytehq/airbyte/pull/7804)   |  handle null values in fields described by a $ref definition |
| 0.1.9   | 2021-11-08 | [\#7736](https://github.com/airbytehq/airbyte/issues/7736) | Fixed the handling of ObjectNodes with $ref definition key |
| 0.1.8   | 2021-10-27 | [\#7413](https://github.com/airbytehq/airbyte/issues/7413) | Fixed DATETIME conversion for BigQuery |
| 0.1.7   | 2021-10-26 | [\#7240](https://github.com/airbytehq/airbyte/issues/7240) | Output partitioned/clustered tables |
| 0.1.6   | 2021-09-16 | [\#6145](https://github.com/airbytehq/airbyte/pull/6145)   | BigQuery Denormalized support for date, datetime & timestamp types through the json "format" key |
| 0.1.5   | 2021-09-07 | [\#5881](https://github.com/airbytehq/airbyte/pull/5881)   | BigQuery Denormalized NPE fix |
| 0.1.4   | 2021-09-04 | [\#5813](https://github.com/airbytehq/airbyte/pull/5813)   | fix Stackoverflow error when receive a schema from source where "Array" type doesn't contain a required "items" element |
| 0.1.3   | 2021-08-07 | [\#5261](https://github.com/airbytehq/airbyte/pull/5261)   | 🐛 Destination BigQuery\(Denormalized\): Fix processing arrays of records |
| 0.1.2   | 2021-07-30 | [\#5125](https://github.com/airbytehq/airbyte/pull/5125)   | Enable `additionalPropertities` in spec.json |
| 0.1.1   | 2021-06-21 | [\#3555](https://github.com/airbytehq/airbyte/pull/3555)   | Partial Success in BufferedStreamConsumer |
| 0.1.0   | 2021-06-21 | [\#4176](https://github.com/airbytehq/airbyte/pull/4176)   | Destination using Typed Struct and Repeated fields |
<|MERGE_RESOLUTION|>--- conflicted
+++ resolved
@@ -236,11 +236,8 @@
 
 | Version | Date       | Pull Request                                               | Subject |
 |:--------|:-----------|:-----------------------------------------------------------| :--- |
-<<<<<<< HEAD
-| 0.2.12 | 2022-03-30 | [](https://github.com/airbytehq/airbyte/pull/) | Updated spec |
-=======
+| 0.2.13 | 2022-03-30 | [](https://github.com/airbytehq/airbyte/pull/) | Updated spec |
 | 0.2.12 | 2022-03-28 | [11454](https://github.com/airbytehq/airbyte/pull/11454) | Integration test enhancement for picking test-data and schemas |
->>>>>>> b75295a3
 | 0.2.11 | 2022-03-18 | [10793](https://github.com/airbytehq/airbyte/pull/10793) | Fix namespace with invalid characters |
 | 0.2.10 | 2022-03-03 | [10755](https://github.com/airbytehq/airbyte/pull/10755) | Make sure to kill children threads and stop JVM |
 | 0.2.8   | 2022-02-14 | [10256](https://github.com/airbytehq/airbyte/pull/10256) | Add `-XX:+ExitOnOutOfMemoryError` JVM option |
