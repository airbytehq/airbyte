--- conflicted
+++ resolved
@@ -142,12 +142,9 @@
 
 | Version | Date       | Pull Request                                               | Subject                                                                                                                                                         |
 |:--------|:-----------|:-----------------------------------------------------------|:----------------------------------------------------------------------------------------------------------------------------------------------------------------|
-<<<<<<< HEAD
-| 2.3.21  | 2023-12-14 | [\#33124](https://github.com/airbytehq/airbyte/pull/33124) | Make Schema Creation Separate from Table Creation                                                                                                               |
-=======
+| 2.3.23  | 2023-12-15 | [\#33124](https://github.com/airbytehq/airbyte/pull/33124) | Make Schema Creation Separate from Table Creation                                                                                                               |
 | 2.3.22  | 2023-12-14 | [\#33451](https://github.com/airbytehq/airbyte/pull/33451) | Remove old spec option                                                                                                                                          |
 | 2.3.21  | 2023-12-13 | [\#33232](https://github.com/airbytehq/airbyte/pull/33232) | Only run typing+deduping for a stream if the stream had any records                                                                                             |
->>>>>>> 0193ac38
 | 2.3.20  | 2023-12-08 | [\#33263](https://github.com/airbytehq/airbyte/pull/33263) | Adopt java CDK version 0.7.0                                                                                                                                    |
 | 2.3.19  | 2023-12-07 | [\#32326](https://github.com/airbytehq/airbyte/pull/32326) | Update common T&D interfaces                                                                                                                                    |
 | 2.3.18  | 2023-12-04 | [\#33084](https://github.com/airbytehq/airbyte/pull/33084) | T&D SQL statements moved to debug log level                                                                                                                     |
