--- conflicted
+++ resolved
@@ -210,11 +210,8 @@
 
 | Version     | Date       | Pull Request                                               | Subject                                                                                                                                                                           |
 |:------------|:-----------|:-----------------------------------------------------------|:----------------------------------------------------------------------------------------------------------------------------------------------------------------------------------|
-<<<<<<< HEAD
-| 3.0.4       | 2025-07-15 | [63312](https://github.com/airbytehq/airbyte/pull/63312)   | Pull in upstream fix to support null chars in GCS staging mode.                                                                                                                   |
-=======
+| 3.0.5       | 2025-07-15 | [63312](https://github.com/airbytehq/airbyte/pull/63312)   | Pull in upstream fix to support null chars in GCS staging mode.                                                                                                                   |
 | 3.0.4       | 2025-07-15 | [63327](https://github.com/airbytehq/airbyte/pull/63327)   | Improve error reporting for Billing errors.                                                                                                                                       |
->>>>>>> 6658d74f
 | 3.0.3       | 2025-07-02 | [62495](https://github.com/airbytehq/airbyte/pull/62495)   | Improve error reporting for misconfigured connections; improve support for complex types.                                                                                         |
 | 3.0.2       | 2025-06-26 | [62106](https://github.com/airbytehq/airbyte/pull/62106)   | Improve error reporting during schema evolution.                                                                                                                                  |
 | 3.0.1       | 2025-06-26 | [62085](https://github.com/airbytehq/airbyte/pull/62085)   | Correctly handle stream names/namespaces and column names which start with a digit.                                                                                               |
