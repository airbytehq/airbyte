# BigQuery

Setting up the BigQuery destination connector involves setting up the data loading method and configuring the BigQuery destination connector
using the Airbyte UI.

This page guides you through setting up the BigQuery destination connector.

## Prerequisites

- For Airbyte Open Source users using the
  [Postgres](https://docs.airbyte.com/integrations/sources/postgres) source connector,
  [upgrade](https://docs.airbyte.com/operator-guides/upgrading-airbyte/) your Airbyte platform to
  version `v0.40.0-alpha` or newer and upgrade your BigQuery connector to version `1.1.14` or newer
- [A Google Cloud project with BigQuery enabled](https://cloud.google.com/bigquery/docs/quickstarts/query-public-dataset-console)
- [A BigQuery dataset](https://cloud.google.com/bigquery/docs/quickstarts/quickstart-web-ui#create_a_dataset)
  to sync data to.

  **Note:** Queries written in BigQuery can only reference datasets in the same physical location.
  If you plan on combining the data that Airbyte syncs with data from other datasets in your
  queries, create the datasets in the same location on Google Cloud. For more information, read
  [Introduction to Datasets](https://cloud.google.com/bigquery/docs/datasets-intro)

- (Required for Airbyte Cloud; Optional for Airbyte Open Source) A Google Cloud
  [Service Account](https://cloud.google.com/iam/docs/service-accounts) with the
  [`BigQuery User`](https://cloud.google.com/bigquery/docs/access-control#bigquery) and
  [`BigQuery Data Editor`](https://cloud.google.com/bigquery/docs/access-control#bigquery) roles and
  the
  [Service Account Key in JSON format](https://cloud.google.com/iam/docs/creating-managing-service-account-keys).

## Setup guide

### Step 1: Set up a data loading method

#### Using Batched Standard Inserts

You can use the BigQuery driver's built-in conversion to take `INSERT` statements and convert that to file uploads which are then loaded into BigQuery in batches. This is the simplest way to load data into BigQuery in a performant way. These staging files are managed by BigQuery and deleted automatically after the load is complete.

#### Using a Google Cloud Storage bucket

If you want more control of how and where your staging files are stored, you can opt to use a GCS bucket.

To use a Google Cloud Storage bucket:

1. [Create a Cloud Storage bucket](https://cloud.google.com/storage/docs/creating-buckets) with the
   Protection Tools set to `none` or `Object versioning`. Make sure the bucket does not have a
   [retention policy](https://cloud.google.com/storage/docs/samples/storage-set-retention-policy).
2. [Create an HMAC key and access ID](https://cloud.google.com/storage/docs/authentication/managing-hmackeys#create).
3. Grant the
   [`Storage Object Admin` role](https://cloud.google.com/storage/docs/access-control/iam-roles#standard-roles)
   to the Google Cloud [Service Account](https://cloud.google.com/iam/docs/service-accounts). This
   must be the same service account as the one you configure for BigQuery access in the
   [BigQuery connector setup step](#step-2-set-up-the-bigquery-connector).
4. Make sure your Cloud Storage bucket is accessible from the machine running Airbyte. The easiest
   way to verify if Airbyte is able to connect to your bucket is via the check connection tool in
   the UI.

Your bucket must be encrypted using a Google-managed encryption key (this is the default setting
when creating a new bucket). We currently do not support buckets using customer-managed encryption
keys (CMEK). You can view this setting under the "Configuration" tab of your GCS bucket, in the
`Encryption type` row.

### Step 2: Set up the BigQuery connector

1. Log into your [Airbyte Cloud](https://cloud.airbyte.com/workspaces) or Airbyte Open Source
   account.
2. Click **Destinations** and then click **+ New destination**.
3. On the Set up the destination page, select **BigQuery** from the **Destination type** dropdown.
4. Enter the name for the BigQuery connector.
5. For **Project ID**, enter your
   [Google Cloud project ID](https://cloud.google.com/resource-manager/docs/creating-managing-projects#identifying_projects).
6. For **Dataset Location**, select the location of your BigQuery dataset.

:::warning
You cannot change the location later.
:::

7. For **Default Dataset ID**, enter the BigQuery
   [Dataset ID](https://cloud.google.com/bigquery/docs/datasets#create-dataset).
8. For **Loading Method**, select [Batched Standard Inserts](#using-batched-standard-inserts) or
   [GCS Staging](#using-a-google-cloud-storage-bucket).
9. For **Service Account Key JSON (Required for cloud, optional for open-source)**, enter the Google
   Cloud
   [Service Account Key in JSON format](https://cloud.google.com/iam/docs/creating-managing-service-account-keys).

:::note
Be sure to copy all contents in the Account Key JSON file including the brackets.
:::

11. For **Transformation Query Run Type (Optional)**, select **interactive** to have
    [BigQuery run interactive query jobs](https://cloud.google.com/bigquery/docs/running-queries#queries)
    or **batch** to have
    [BigQuery run batch queries](https://cloud.google.com/bigquery/docs/running-queries#batch).

:::note
Interactive queries are executed as soon as possible and count towards daily concurrent
quotas and limits, while batch queries are executed as soon as idle resources are available in
the BigQuery shared resource pool. If BigQuery hasn't started the query within 24 hours,
BigQuery changes the job priority to interactive. Batch queries don't count towards your
concurrent rate limit, making it easier to start many queries at once.
:::

11. For **Google BigQuery Client Chunk Size (Optional)**, use the default value of 15 MiB. Later, if
    you see networking or memory management problems with the sync (specifically on the
    destination), try decreasing the chunk size. In that case, the sync will be slower but more
    likely to succeed.

## Supported sync modes

The BigQuery destination connector supports the following
[sync modes](https://docs.airbyte.com/cloud/core-concepts#connection-sync-modes):

- Full Refresh Sync
- Incremental - Append Sync
- Incremental - Append + Deduped

## Output schema

Airbyte outputs each stream into its own raw table in `airbyte_internal` dataset by default (can be
overriden by user) and a final table with Typed columns. Contents in raw table are _NOT_
deduplicated.

### Raw Table schema

The raw table contains these fields:
- `_airbyte_raw_id`
- `_airbyte_generation_id`
- `_airbyte_extracted_at`
- `_airbyte_loaded_at`
- `_airbyte_meta`
- `_airbyte_data`

`_airbyte_data` is a JSON blob with the event data. See [here](/platform/understanding-airbyte/airbyte-metadata-fields)
for more information about the other fields.

**Note:** Although the contents of the `_airbyte_data` are fairly stable, schema of the raw table
could be subject to change in future versions.

### Final Table schema

The final table contains these fields, in addition to the columns declared in your stream schema:
- `airbyte_raw_id`
- `_airbyte_generation_id`
- `airbyte_extracted_at`
- `_airbyte_meta`

Again, see [here](/platform/understanding-airbyte/airbyte-metadata-fields) for more information about these fields.

The output tables in BigQuery are partitioned by the Time-unit column `airbyte_extracted_at` at a
daily granularity and clustered by `airbyte_extracted_at` and the table Primary Keys. Partitions
boundaries are based on UTC time. This is useful to limit the number of partitions scanned when
querying these partitioned tables, by using a predicate filter (a `WHERE` clause). Filters on the
partitioning column are used to prune the partitions and reduce the query cost. (The parameter
**Require partition filter** is not enabled by Airbyte, but you may toggle it by updating the
produced tables.)

## BigQuery Naming Conventions

Follow
[BigQuery Datasets Naming conventions](https://cloud.google.com/bigquery/docs/datasets#dataset-naming).

Airbyte converts any invalid characters into `_` characters when writing data. However, since
datasets that begin with `_` are hidden on the BigQuery Explorer panel, Airbyte prepends the
namespace with `n` for converted namespaces.

## Data type map

| Airbyte type                        | BigQuery type |
| :---------------------------------- | :------------ |
| STRING                              | STRING        |
| STRING (BASE64)                     | STRING        |
| STRING (BIG_NUMBER)                 | STRING        |
| STRING (BIG_INTEGER)                | STRING        |
| NUMBER                              | NUMERIC       |
| INTEGER                             | INT64         |
| BOOLEAN                             | BOOL          |
| STRING (TIMESTAMP_WITH_TIMEZONE)    | TIMESTAMP     |
| STRING (TIMESTAMP_WITHOUT_TIMEZONE) | DATETIME      |
| STRING (TIME_WITH_TIMEZONE)         | STRING        |
| STRING (TIME_WITHOUT_TIMEZONE)      | TIME          |
| DATE                                | DATE          |
| OBJECT                              | JSON          |
| ARRAY                               | JSON          |

## Troubleshooting permission issues

The service account does not have the proper permissions.

- Make sure the BigQuery service account has `BigQuery User` and `BigQuery Data Editor` roles or
  equivalent permissions as those two roles.
- If the GCS staging mode is selected, ensure the BigQuery service account has the right permissions
  to the GCS bucket and path or the `Cloud Storage Admin` role, which includes a superset of the
  required permissions.

The HMAC key is wrong.

- Make sure the HMAC key is created for the BigQuery service account, and the service account has
  permission to access the GCS bucket and path.

## Tutorials

Now that you have set up the BigQuery destination connector, check out the following BigQuery
tutorials:

- [Export Google Analytics data to BigQuery](https://airbyte.com/tutorials/export-google-analytics-to-bigquery)
- [Load data from Facebook Ads to BigQuery](https://airbyte.com/tutorials/facebook-ads-to-bigquery)
- [Replicate Salesforce data to BigQuery](https://airbyte.com/tutorials/replicate-salesforce-data-to-bigquery)
- [Partition and cluster BigQuery tables with Airbyte and dbt](https://airbyte.com/tutorials/bigquery-partition-cluster)

## Changelog

<details>
  <summary>Expand to review</summary>

| Version     | Date       | Pull Request                                               | Subject                                                                                                                                                                           |
|:------------|:-----------|:-----------------------------------------------------------|:----------------------------------------------------------------------------------------------------------------------------------------------------------------------------------|
<<<<<<< HEAD
| 2.11.3 | 2025-05-30 | [61018](https://github.com/airbytehq/airbyte/pull/61018) | Always emit a useful error message when erroring during sync startup. |
=======
| 2.11.3 | 2025-06-02 | [61321](https://github.com/airbytehq/airbyte/pull/61321) | CHECK operation doesn't need to drop the dataset anymore. |
>>>>>>> 10c64b86
| 2.11.2 | 2025-05-29 | [60986](https://github.com/airbytehq/airbyte/pull/60986) | CHECK operation uses configured default dataset instead of `airbyte_internal_test`. |
| 2.11.1 | 2025-05-29 | [60973](https://github.com/airbytehq/airbyte/pull/60973) | Improve error recovery when a stream's sync mode and schema are both changed and the previous sync exited uncleanly. |
| 2.11.0 | 2025-05-27 | [60922](https://github.com/airbytehq/airbyte/pull/60922) | Promoting release candidate 2.11.0-rc.7 to a main version. |
| 2.11.0-rc.7 | 2025-05-22 | [60865](https://github.com/airbytehq/airbyte/pull/60865)   | Add a random element to the check sync namespace                                                                                                                                  |
| 2.11.0-rc.6 | 2025-05-22 | [60859](https://github.com/airbytehq/airbyte/pull/60859)   | Improve bigquery quota usage in standard inserts for streams with heavy load                                                                                                      |
| 2.11.0-rc.5 | 2025-05-21 | [60841](https://github.com/airbytehq/airbyte/pull/60841)   | Improve behavior in syncs with many state messages                                                                                                                                |
| 2.11.0-rc.4 | 2025-05-19 | [60791](https://github.com/airbytehq/airbyte/pull/60791)   | Fix bug in detecting schema change when stream has no columns                                                                                                                     |
| 2.11.0-rc.3 | 2025-05-16 | [60324](https://github.com/airbytehq/airbyte/pull/60324)   | Fix bug in syncs with many state message                                                                                                                                          |
| 2.11.0-rc.2 | 2025-05-15 | [60302](https://github.com/airbytehq/airbyte/pull/60302)   | Fix bugs in handling special characters / uppercase characters in column names                                                                                                    |
| 2.11.0-rc.1 | 2025-05-08 | [59729](https://github.com/airbytehq/airbyte/pull/59729)   | Version 2.11.0 RC 1                                                                                                                                                               |
| 2.10.2      | 2025-04-29 | [59142](https://github.com/airbytehq/airbyte/pull/59142)   | Add `europe-north2` region.                                                                                                                                                       |
| 2.10.1      | 2025-04-14 | [57569](https://github.com/airbytehq/airbyte/pull/57569)   | Remove StringSubstitutor usage                                                                                                                                                    |
| 2.10.0      | 2025-04-02 | [56982](https://github.com/airbytehq/airbyte/pull/56982)   | Change default raw table partitioning scheme to be on `_airbyte_extracted_at`; upgrade CDK                                                                                        |
| 2.9.3       | 2025-03-24 | [56355](https://github.com/airbytehq/airbyte/pull/56355)   | Upgrade to airbyte/java-connector-base:2.0.1 to be M4 compatible.                                                                                                                 |
| 2.9.2       | 2025-01-10 | [51482](https://github.com/airbytehq/airbyte/pull/51482)   | Use a non root base image                                                                                                                                                         |
| 2.9.1       | 2024-12-18 | [49902](https://github.com/airbytehq/airbyte/pull/49902)   | Use a base image: airbyte/java-connector-base:1.0.0                                                                                                                               |
| 2.9.0       | 2024-09-18 | [45433](https://github.com/airbytehq/airbyte/pull/45433)   | upgrade all dependencies                                                                                                                                                          |
| 2.8.9       | 2024-08-20 | [44476](https://github.com/airbytehq/airbyte/pull/44476)   | Increase message parsing limit to 100mb                                                                                                                                           |
| 2.8.8       | 2024-08-22 | [44526](https://github.com/airbytehq/airbyte/pull/44526)   | Revert protocol compliance fix                                                                                                                                                    |
| 2.8.7       | 2024-08-15 | [42504](https://github.com/airbytehq/airbyte/pull/42504)   | Fix bug in refreshes logic (already mitigated in platform, just fixing protocol compliance)                                                                                       |
| 2.8.6       | 2024-07-30 | [42511](https://github.com/airbytehq/airbyte/pull/42511)   | Added a copy operation to validate copy permissions in the check function                                                                                                         |
| 2.8.5       | 2024-07-22 | [42407](https://github.com/airbytehq/airbyte/pull/42407)   | Batched Standard Inserts is default loading mode                                                                                                                                  |
| 2.8.4       | 2024-07-15 | [41968](https://github.com/airbytehq/airbyte/pull/41968)   | Don't hang forever on empty stream list; shorten error message on INCOMPLETE stream status                                                                                        |
| 2.8.3       | 2024-07-12 | [41674](https://github.com/airbytehq/airbyte/pull/41674)   | Upgrade to latest CDK                                                                                                                                                             |
| 2.8.2       | 2024-07-08 | [41041](https://github.com/airbytehq/airbyte/pull/41041)   | Fix resume logic in truncate refreshes to prevent data loss                                                                                                                       |
| 2.8.1       | 2024-06-25 | [39379](https://github.com/airbytehq/airbyte/pull/39379)   | Removing requirement of a redundant permission bigquery.datasets.create permission                                                                                                |
| 2.8.0       | 2024-06-21 | [39904](https://github.com/airbytehq/airbyte/pull/39904)   | Convert all production code to kotlin                                                                                                                                             |
| 2.7.1       | 2024-06-17 | [39526](https://github.com/airbytehq/airbyte/pull/39526)   | Internal code change for improved error reporting in case of source/platform failure (`INCOMPLETE` stream status / empty ConfiguredCatalog).                                      |
| 2.7.0       | 2024-06-17 | [38713](https://github.com/airbytehq/airbyte/pull/38713)   | Support for [refreshes](/platform/operator-guides/refreshes) and resumable full refresh. WARNING: You must upgrade to platform 0.63.7 before upgrading to this connector version. |
| 2.6.3       | 2024-06-10 | [38331](https://github.com/airbytehq/airbyte/pull/38331)   | Internal code changes in preparation for future feature release                                                                                                                   |
| 2.6.2       | 2024-06-07 | [38764](https://github.com/airbytehq/airbyte/pull/38764)   | Increase message length limit to 50MiB                                                                                                                                            |
| 2.6.1       | 2024-05-29 | [38770](https://github.com/airbytehq/airbyte/pull/38770)   | Internal code change (switch to CDK artifact)                                                                                                                                     |
| 2.6.0       | 2024-05-28 | [38359](https://github.com/airbytehq/airbyte/pull/38359)   | Propagate airbyte_meta from sources; add generation_id column                                                                                                                     |
| 2.5.1       | 2024-05-22 | [38591](https://github.com/airbytehq/airbyte/pull/38591)   | Bugfix to include forward-slash when cleaning up stage                                                                                                                            |
| 2.5.0       | 2024-05-22 | [38132](https://github.com/airbytehq/airbyte/pull/38132)   | Major rewrite of existing code, Adapting to CDK changes introduced in [38107](https://github.com/airbytehq/airbyte/pull/38107)                                                    |
| 2.4.20      | 2024-05-13 | [38131](https://github.com/airbytehq/airbyte/pull/38131)   | Cleanup `BigQueryWriteConfig` and reuse `StreamConfig`; Adapt to `StreamConfig` signature changes                                                                                 |
| 2.4.19      | 2024-05-10 | [38125](https://github.com/airbytehq/airbyte/pull/38125)   | adopt latest CDK code                                                                                                                                                             |
| 2.4.18      | 2024-05-10 | [38111](https://github.com/airbytehq/airbyte/pull/38111)   | No functional changes, deleting unused code                                                                                                                                       |
| 2.4.17      | 2024-05-09 | [38098](https://github.com/airbytehq/airbyte/pull/38098)   | Internal build structure change                                                                                                                                                   |
| 2.4.16      | 2024-05-08 | [37714](https://github.com/airbytehq/airbyte/pull/37714)   | Adopt CDK 0.34.0                                                                                                                                                                  |
| 2.4.15      | 2024-05-07 | [34611](https://github.com/airbytehq/airbyte/pull/34611)   | Adopt CDK 0.33.2                                                                                                                                                                  |
| 2.4.14      | 2024-02-25 | [37584](https://github.com/airbytehq/airbyte/pull/37584)   | Remove unused insecure dependencies from CDK                                                                                                                                      |
| 2.4.13      | 2024-02-25 | [36899](https://github.com/airbytehq/airbyte/pull/36899)   | adopt latest CDK                                                                                                                                                                  |
| 2.4.12      | 2024-03-04 | [35315](https://github.com/airbytehq/airbyte/pull/35315)   | Adopt CDK 0.23.11                                                                                                                                                                 |
| 2.4.11      | 2024-02-22 | [35569](https://github.com/airbytehq/airbyte/pull/35569)   | Fix logging bug.                                                                                                                                                                  |
| 2.4.10      | 2024-02-15 | [35240](https://github.com/airbytehq/airbyte/pull/35240)   | Adopt CDK 0.20.9                                                                                                                                                                  |
| 2.4.9       | 2024-02-15 | [35285](https://github.com/airbytehq/airbyte/pull/35285)   | Adopt CDK 0.20.8                                                                                                                                                                  |
| 2.4.8       | 2024-02-12 | [35144](https://github.com/airbytehq/airbyte/pull/35144)   | Adopt CDK 0.20.2                                                                                                                                                                  |
| 2.4.7       | 2024-02-12 | [35111](https://github.com/airbytehq/airbyte/pull/35111)   | Adopt CDK 0.20.1                                                                                                                                                                  |
| 2.4.6       | 2024-02-09 | [34575](https://github.com/airbytehq/airbyte/pull/34575)   | Adopt CDK 0.20.0                                                                                                                                                                  |
| 2.4.5       | 2024-02-08 | [34745](https://github.com/airbytehq/airbyte/pull/34745)   | Adopt CDK 0.19.0                                                                                                                                                                  |
| 2.4.4       | 2024-02-08 | [35027](https://github.com/airbytehq/airbyte/pull/35027)   | Upgrade CDK to 0.17.1                                                                                                                                                             |
| 2.4.3       | 2024-02-01 | [34728](https://github.com/airbytehq/airbyte/pull/34728)   | Upgrade CDK to 0.16.4; Notable changes from 0.14.2, 0.15.1 and 0.16.3                                                                                                             |
| 2.4.2       | 2024-01-24 | [34451](https://github.com/airbytehq/airbyte/pull/34451)   | Improve logging for unparseable input                                                                                                                                             |
| 2.4.1       | 2024-01-24 | [34458](https://github.com/airbytehq/airbyte/pull/34458)   | Improve error reporting                                                                                                                                                           |
| 2.4.0       | 2024-01-24 | [34468](https://github.com/airbytehq/airbyte/pull/34468)   | Upgrade CDK to 0.14.0                                                                                                                                                             |
| 2.3.31      | 2024-01-22 | [\#34023](https://github.com/airbytehq/airbyte/pull/34023) | Combine DDL operations into a single execution                                                                                                                                    |
| 2.3.30      | 2024-01-12 | [\#34226](https://github.com/airbytehq/airbyte/pull/34226) | Upgrade CDK to 0.12.0; Cleanup dependencies                                                                                                                                       |
| 2.3.29      | 2024-01-09 | [\#34003](https://github.com/airbytehq/airbyte/pull/34003) | Fix loading credentials from GCP Env                                                                                                                                              |
| 2.3.28      | 2024-01-08 | [\#34021](https://github.com/airbytehq/airbyte/pull/34021) | Add idempotency ids in dummy insert for check call                                                                                                                                |
| 2.3.27      | 2024-01-05 | [\#33948](https://github.com/airbytehq/airbyte/pull/33948) | Skip retrieving initial table state when setup fails                                                                                                                              |
| 2.3.26      | 2024-01-04 | [\#33730](https://github.com/airbytehq/airbyte/pull/33730) | Internal code structure changes                                                                                                                                                   |
| 2.3.25      | 2023-12-20 | [\#33704](https://github.com/airbytehq/airbyte/pull/33704) | Update to java CDK 0.10.0 (no changes)                                                                                                                                            |
| 2.3.24      | 2023-12-20 | [\#33697](https://github.com/airbytehq/airbyte/pull/33697) | Stop creating unnecessary tmp tables                                                                                                                                              |
| 2.3.23      | 2023-12-18 | [\#33124](https://github.com/airbytehq/airbyte/pull/33124) | Make Schema Creation Separate from Table Creation                                                                                                                                 |
| 2.3.22      | 2023-12-14 | [\#33451](https://github.com/airbytehq/airbyte/pull/33451) | Remove old spec option                                                                                                                                                            |
| 2.3.21      | 2023-12-13 | [\#33232](https://github.com/airbytehq/airbyte/pull/33232) | Only run typing+deduping for a stream if the stream had any records                                                                                                               |
| 2.3.20      | 2023-12-08 | [\#33263](https://github.com/airbytehq/airbyte/pull/33263) | Adopt java CDK version 0.7.0                                                                                                                                                      |
| 2.3.19      | 2023-12-07 | [\#32326](https://github.com/airbytehq/airbyte/pull/32326) | Update common T&D interfaces                                                                                                                                                      |
| 2.3.18      | 2023-12-04 | [\#33084](https://github.com/airbytehq/airbyte/pull/33084) | T&D SQL statements moved to debug log level                                                                                                                                       |
| 2.3.17      | 2023-12-04 | [\#33078](https://github.com/airbytehq/airbyte/pull/33078) | Further increase gcs COPY timeout                                                                                                                                                 |
| 2.3.16      | 2023-11-14 | [\#32526](https://github.com/airbytehq/airbyte/pull/32526) | Clean up memory manager logs.                                                                                                                                                     |
| 2.3.15      | 2023-11-13 | [\#32468](https://github.com/airbytehq/airbyte/pull/32468) | Further error grouping enhancements                                                                                                                                               |
| 2.3.14      | 2023-11-06 | [\#32234](https://github.com/airbytehq/airbyte/pull/32234) | Remove unused config option.                                                                                                                                                      |
| 2.3.13      | 2023-11-08 | [\#32125](https://github.com/airbytehq/airbyte/pull/32125) | fix compiler warnings                                                                                                                                                             |
| 2.3.12      | 2023-11-08 | [\#32309](https://github.com/airbytehq/airbyte/pull/32309) | Revert: Use Typed object for connection config                                                                                                                                    |
| 2.3.11      | 2023-11-07 | [\#32147](https://github.com/airbytehq/airbyte/pull/32147) | Use Typed object for connection config                                                                                                                                            |
| 2.3.10      | 2023-11-07 | [\#32261](https://github.com/airbytehq/airbyte/pull/32261) | Further improve error reporting                                                                                                                                                   |
| 2.3.9       | 2023-11-07 | [\#32112](https://github.com/airbytehq/airbyte/pull/32112) | GCS staging mode: reduce flush frequency to use rate limit more efficiently                                                                                                       |
| 2.3.8       | 2023-11-06 | [\#32026](https://github.com/airbytehq/airbyte/pull/32026) | Move SAFE_CAST transaction to separate transactions                                                                                                                               |
| 2.3.7       | 2023-11-06 | [\#32190](https://github.com/airbytehq/airbyte/pull/32190) | Further improve error reporting                                                                                                                                                   |
| 2.3.6       | 2023-11-06 | [\#32193](https://github.com/airbytehq/airbyte/pull/32193) | Adopt java CDK version 0.4.1.                                                                                                                                                     |
| 2.3.5       | 2023-11-02 | [\#31983](https://github.com/airbytehq/airbyte/pull/31983) | Improve error reporting                                                                                                                                                           |
| 2.3.4       | 2023-10-31 | [\#32010](https://github.com/airbytehq/airbyte/pull/32010) | Add additional data centers.                                                                                                                                                      |
| 2.3.3       | 2023-10-30 | [\#31985](https://github.com/airbytehq/airbyte/pull/31985) | Delay upgrade deadline to Nov 7                                                                                                                                                   |
| 2.3.2       | 2023-10-30 | [\#31960](https://github.com/airbytehq/airbyte/pull/31960) | Adopt java CDK version 0.2.0.                                                                                                                                                     |
| 2.3.1       | 2023-10-27 | [\#31529](https://github.com/airbytehq/airbyte/pull/31529) | Performance enhancement (switch to a `merge` statement for incremental-dedup syncs)                                                                                               |
| 2.3.0       | 2023-10-25 | [\#31686](https://github.com/airbytehq/airbyte/pull/31686) | Opt out flag for typed and deduped tables                                                                                                                                         |
| 2.2.0       | 2023-10-25 | [\#31520](https://github.com/airbytehq/airbyte/pull/31520) | Stop deduping raw table                                                                                                                                                           |
| 2.1.6       | 2023-10-23 | [\#31717](https://github.com/airbytehq/airbyte/pull/31717) | Remove inadvertent Destination v2 check                                                                                                                                           |
| 2.1.5       | 2023-10-17 | [\#30069](https://github.com/airbytehq/airbyte/pull/30069) | Staging destination async                                                                                                                                                         |
| 2.1.4       | 2023-10-17 | [\#31191](https://github.com/airbytehq/airbyte/pull/31191) | Improve typing+deduping performance by filtering new raw records on extracted_at                                                                                                  |
| 2.1.3       | 2023-10-10 | [\#31358](https://github.com/airbytehq/airbyte/pull/31358) | Stringify array and object types for type:string column in final table                                                                                                            |
| 2.1.2       | 2023-10-10 | [\#31194](https://github.com/airbytehq/airbyte/pull/31194) | Deallocate unused per stream buffer memory when empty                                                                                                                             |
| 2.1.1       | 2023-10-10 | [\#31083](https://github.com/airbytehq/airbyte/pull/31083) | Fix precision of numeric values in async destinations                                                                                                                             |
| 2.1.0       | 2023-10-09 | [\#31149](https://github.com/airbytehq/airbyte/pull/31149) | No longer fail syncs when PKs are null - try do dedupe anyway                                                                                                                     |
| 2.0.26      | 2023-10-09 | [\#31198](https://github.com/airbytehq/airbyte/pull/31198) | Clarify configuration groups                                                                                                                                                      |
| 2.0.25      | 2023-10-09 | [\#31185](https://github.com/airbytehq/airbyte/pull/31185) | Increase staging file upload timeout to 5 minutes                                                                                                                                 |
| 2.0.24      | 2023-10-06 | [\#31139](https://github.com/airbytehq/airbyte/pull/31139) | Bump CDK version                                                                                                                                                                  |
| 2.0.23      | 2023-10-06 | [\#31129](https://github.com/airbytehq/airbyte/pull/31129) | Reduce async buffer size                                                                                                                                                          |
| 2.0.22      | 2023-10-04 | [\#31082](https://github.com/airbytehq/airbyte/pull/31082) | Revert null PK checks                                                                                                                                                             |
| 2.0.21      | 2023-10-03 | [\#31028](https://github.com/airbytehq/airbyte/pull/31028) | Update timeout                                                                                                                                                                    |
| 2.0.20      | 2023-09-26 | [\#30779](https://github.com/airbytehq/airbyte/pull/30779) | Final table PK columns become non-null and skip check for null PKs in raw records (performance)                                                                                   |
| 2.0.19      | 2023-09-26 | [\#30775](https://github.com/airbytehq/airbyte/pull/30775) | Increase async block size                                                                                                                                                         |
| 2.0.18      | 2023-09-27 | [\#30739](https://github.com/airbytehq/airbyte/pull/30739) | Fix column name collision detection                                                                                                                                               |
| 2.0.17      | 2023-09-26 | [\#30696](https://github.com/airbytehq/airbyte/pull/30696) | Attempt unsafe typing operations with an exception clause                                                                                                                         |
| 2.0.16      | 2023-09-22 | [\#30697](https://github.com/airbytehq/airbyte/pull/30697) | Improve resiliency to unclean exit during schema change                                                                                                                           |
| 2.0.15      | 2023-09-21 | [\#30640](https://github.com/airbytehq/airbyte/pull/30640) | Handle streams with identical name and namespace                                                                                                                                  |
| 2.0.14      | 2023-09-20 | [\#30069](https://github.com/airbytehq/airbyte/pull/30069) | Staging destination async                                                                                                                                                         |
| 2.0.13      | 2023-09-19 | [\#30592](https://github.com/airbytehq/airbyte/pull/30592) | Internal code changes                                                                                                                                                             |
| 2.0.12      | 2023-09-19 | [\#30319](https://github.com/airbytehq/airbyte/pull/30319) | Improved testing                                                                                                                                                                  |
| 2.0.11      | 2023-09-18 | [\#30551](https://github.com/airbytehq/airbyte/pull/30551) | GCS Staging is first loading method option                                                                                                                                        |
| 2.0.10      | 2023-09-15 | [\#30491](https://github.com/airbytehq/airbyte/pull/30491) | Improve error message display                                                                                                                                                     |
| 2.0.9       | 2023-09-14 | [\#30439](https://github.com/airbytehq/airbyte/pull/30439) | Fix a transient error                                                                                                                                                             |
| 2.0.8       | 2023-09-12 | [\#30364](https://github.com/airbytehq/airbyte/pull/30364) | Add log message                                                                                                                                                                   |
| 2.0.7       | 2023-08-29 | [\#29878](https://github.com/airbytehq/airbyte/pull/29878) | Internal code changes                                                                                                                                                             |
| 2.0.6       | 2023-09-05 | [\#29917](https://github.com/airbytehq/airbyte/pull/29917) | Improve performance by changing metadata error array construction from ARRAY_CONCAT to ARRAY_AGG                                                                                  |
| 2.0.5       | 2023-08-31 | [\#30020](https://github.com/airbytehq/airbyte/pull/30020) | Run typing and deduping tasks in parallel                                                                                                                                         |
| 2.0.4       | 2023-09-05 | [\#30117](https://github.com/airbytehq/airbyte/pull/30117) | Type and Dedupe at sync start and then every 6 hours                                                                                                                              |
| 2.0.3       | 2023-09-01 | [\#30056](https://github.com/airbytehq/airbyte/pull/30056) | Internal refactor, no behavior change                                                                                                                                             |
| 2.0.2       | 2023-09-01 | [\#30120](https://github.com/airbytehq/airbyte/pull/30120) | Improve performance on very wide streams by skipping SAFE_CAST on strings                                                                                                         |
| 2.0.1       | 2023-08-29 | [\#29972](https://github.com/airbytehq/airbyte/pull/29972) | Publish a new version to supersede old v2.0.0                                                                                                                                     |
| 2.0.0       | 2023-08-27 | [\#29783](https://github.com/airbytehq/airbyte/pull/29783) | Destinations V2                                                                                                                                                                   |
| 1.10.2      | 2023-08-24 | [\#29805](https://github.com/airbytehq/airbyte/pull/29805) | Destinations v2: Don't soft reset in migration                                                                                                                                    |
| 1.10.1      | 2023-08-23 | [\#29774](https://github.com/airbytehq/airbyte/pull/29774) | Destinations v2: Don't soft reset overwrite syncs                                                                                                                                 |
| 1.10.0      | 2023-08-21 | [\#29636](https://github.com/airbytehq/airbyte/pull/29636) | Destinations v2: Several Critical Bug Fixes (cursorless dedup, improved floating-point handling, improved special characters handling; improved error handling)                   |
| 1.9.1       | 2023-08-21 | [\#28687](https://github.com/airbytehq/airbyte/pull/28687) | Under the hood: Add dependency on Java CDK v0.0.1.                                                                                                                                |
| 1.9.0       | 2023-08-17 | [\#29560](https://github.com/airbytehq/airbyte/pull/29560) | Destinations v2: throw an error on disallowed column name prefixes                                                                                                                |
| 1.8.1       | 2023-08-17 | [\#29522](https://github.com/airbytehq/airbyte/pull/29522) | Migration BugFix - ensure raw dataset created                                                                                                                                     |
| 1.8.0       | 2023-08-17 | [\#29498](https://github.com/airbytehq/airbyte/pull/29498) | Fix checkpointing logic in GCS staging mode                                                                                                                                       |
| 1.7.8       | 2023-08-15 | [\#29461](https://github.com/airbytehq/airbyte/pull/29461) | Migration BugFix - ensure migration happens before table creation for GCS staging.                                                                                                |
| 1.7.7       | 2023-08-11 | [\#29381](https://github.com/airbytehq/airbyte/pull/29381) | Destinations v2: Add support for streams with no columns                                                                                                                          |
| 1.7.6       | 2023-08-04 | [\#28894](https://github.com/airbytehq/airbyte/pull/28894) | Destinations v2: Add v1 -> v2 migration Logic                                                                                                                                     |
| 1.7.5       | 2023-08-04 | [\#29106](https://github.com/airbytehq/airbyte/pull/29106) | Destinations v2: handle unusual CDC deletion edge case                                                                                                                            |
| 1.7.4       | 2023-08-04 | [\#29089](https://github.com/airbytehq/airbyte/pull/29089) | Destinations v2: improve special character handling in column names                                                                                                               |
| 1.7.3       | 2023-08-03 | [\#28890](https://github.com/airbytehq/airbyte/pull/28890) | Internal code updates; improved testing                                                                                                                                           |
| 1.7.2       | 2023-08-02 | [\#28976](https://github.com/airbytehq/airbyte/pull/28976) | Fix composite PK handling in v1 mode                                                                                                                                              |
| 1.7.1       | 2023-08-02 | [\#28959](https://github.com/airbytehq/airbyte/pull/28959) | Destinations v2: Fix CDC syncs in non-dedup mode                                                                                                                                  |
| 1.7.0       | 2023-08-01 | [\#28894](https://github.com/airbytehq/airbyte/pull/28894) | Destinations v2: Open up early access program opt-in                                                                                                                              |
| 1.6.0       | 2023-07-26 | [\#28723](https://github.com/airbytehq/airbyte/pull/28723) | Destinations v2: Change raw table dataset and naming convention                                                                                                                   |
| 1.5.8       | 2023-07-25 | [\#28721](https://github.com/airbytehq/airbyte/pull/28721) | Destinations v2: Handle cursor change across syncs                                                                                                                                |
| 1.5.7       | 2023-07-24 | [\#28625](https://github.com/airbytehq/airbyte/pull/28625) | Destinations v2: Limit Clustering Columns to 4                                                                                                                                    |
| 1.5.6       | 2023-07-21 | [\#28580](https://github.com/airbytehq/airbyte/pull/28580) | Destinations v2: Create dataset in user-specified location                                                                                                                        |
| 1.5.5       | 2023-07-20 | [\#28490](https://github.com/airbytehq/airbyte/pull/28490) | Destinations v2: Fix schema change detection in OVERWRITE mode when existing table is empty; other code refactoring                                                               |
| 1.5.4       | 2023-07-17 | [\#28382](https://github.com/airbytehq/airbyte/pull/28382) | Destinations v2: Schema Change Detection                                                                                                                                          |
| 1.5.3       | 2023-07-14 | [\#28345](https://github.com/airbytehq/airbyte/pull/28345) | Increment patch to trigger a rebuild                                                                                                                                              |
| 1.5.2       | 2023-07-05 | [\#27936](https://github.com/airbytehq/airbyte/pull/27936) | Internal scaffolding change for future development                                                                                                                                |
| 1.5.1       | 2023-06-30 | [\#27891](https://github.com/airbytehq/airbyte/pull/27891) | Revert bugged update                                                                                                                                                              |
| 1.5.0       | 2023-06-27 | [\#27781](https://github.com/airbytehq/airbyte/pull/27781) | License Update: Elv2                                                                                                                                                              |
| 1.4.6       | 2023-06-28 | [\#27268](https://github.com/airbytehq/airbyte/pull/27268) | Internal scaffolding change for future development                                                                                                                                |
| 1.4.5       | 2023-06-21 | [\#27555](https://github.com/airbytehq/airbyte/pull/27555) | Reduce image size                                                                                                                                                                 |
| 1.4.4       | 2023-05-25 | [\#26585](https://github.com/airbytehq/airbyte/pull/26585) | Small tweak in logs for clarity                                                                                                                                                   |
| 1.4.3       | 2023-05-17 | [\#26213](https://github.com/airbytehq/airbyte/pull/26213) | Fix bug in parsing file buffer config count                                                                                                                                       |
| 1.4.2       | 2023-05-10 | [\#25925](https://github.com/airbytehq/airbyte/pull/25925) | Testing update. Normalization tests are now done in the destination container.                                                                                                    |
| 1.4.1       | 2023-05-11 | [\#25993](https://github.com/airbytehq/airbyte/pull/25993) | Internal library update                                                                                                                                                           |
| 1.4.0       | 2023-04-29 | [\#25570](https://github.com/airbytehq/airbyte/pull/25570) | Internal library update. Bumping version to stay in sync with BigQuery-denormalized.                                                                                              |
| 1.3.4       | 2023-04-28 | [\#25588](https://github.com/airbytehq/airbyte/pull/25588) | Internal scaffolding change for future development                                                                                                                                |
| 1.3.3       | 2023-04-27 | [\#25346](https://github.com/airbytehq/airbyte/pull/25346) | Internal code cleanup                                                                                                                                                             |
| 1.3.1       | 2023-04-20 | [\#25097](https://github.com/airbytehq/airbyte/pull/25097) | Internal scaffolding change for future development                                                                                                                                |
| 1.3.0       | 2023-04-19 | [\#25287](https://github.com/airbytehq/airbyte/pull/25287) | Add parameter to configure the number of file buffers when GCS is used as the loading method                                                                                      |
| 1.2.20      | 2023-04-12 | [\#25122](https://github.com/airbytehq/airbyte/pull/25122) | Add additional data centers                                                                                                                                                       |
| 1.2.19      | 2023-03-29 | [\#24671](https://github.com/airbytehq/airbyte/pull/24671) | Fail faster in certain error cases                                                                                                                                                |
| 1.2.18      | 2023-03-23 | [\#24447](https://github.com/airbytehq/airbyte/pull/24447) | Set the Service Account Key JSON field to always_show: true so that it isn't collapsed into an optional fields section                                                            |
| 1.2.17      | 2023-03-17 | [\#23788](https://github.com/airbytehq/airbyte/pull/23788) | S3-Parquet: added handler to process null values in arrays                                                                                                                        |
| 1.2.16      | 2023-03-10 | [\#23931](https://github.com/airbytehq/airbyte/pull/23931) | Added support for periodic buffer flush                                                                                                                                           |
| 1.2.15      | 2023-03-10 | [\#23466](https://github.com/airbytehq/airbyte/pull/23466) | Changed S3 Avro type from Int to Long                                                                                                                                             |
| 1.2.14      | 2023-02-08 | [\#22497](https://github.com/airbytehq/airbyte/pull/22497) | Fixed table already exists error                                                                                                                                                  |
| 1.2.13      | 2023-01-26 | [\#20631](https://github.com/airbytehq/airbyte/pull/20631) | Added support for destination checkpointing with staging                                                                                                                          |
| 1.2.12      | 2023-01-18 | [\#21087](https://github.com/airbytehq/airbyte/pull/21087) | Wrap Authentication Errors as Config Exceptions                                                                                                                                   |
| 1.2.11      | 2023-01-18 | [\#21144](https://github.com/airbytehq/airbyte/pull/21144) | Added explicit error message if sync fails due to a config issue                                                                                                                  |
| 1.2.9       | 2022-12-14 | [\#20501](https://github.com/airbytehq/airbyte/pull/20501) | Report GCS staging failures that occur during connection check                                                                                                                    |
| 1.2.8       | 2022-11-22 | [\#19489](https://github.com/airbytehq/airbyte/pull/19489) | Added non-billable projects handle to check connection stage                                                                                                                      |
| 1.2.7       | 2022-11-11 | [\#19358](https://github.com/airbytehq/airbyte/pull/19358) | Fixed check method to capture mismatch dataset location                                                                                                                           |
| 1.2.6       | 2022-11-10 | [\#18554](https://github.com/airbytehq/airbyte/pull/18554) | Improve check connection method to handle more errors                                                                                                                             |
| 1.2.5       | 2022-10-19 | [\#18162](https://github.com/airbytehq/airbyte/pull/18162) | Improve error logs                                                                                                                                                                |
| 1.2.4       | 2022-09-26 | [\#16890](https://github.com/airbytehq/airbyte/pull/16890) | Add user-agent header                                                                                                                                                             |
| 1.2.3       | 2022-09-22 | [\#17054](https://github.com/airbytehq/airbyte/pull/17054) | Respect stream namespace                                                                                                                                                          |
| 1.2.1       | 2022-09-14 | [\#15668](https://github.com/airbytehq/airbyte/pull/15668) | (bugged, do not use) Wrap logs in AirbyteLogMessage                                                                                                                               |
| 1.2.0       | 2022-09-09 | [\#14023](https://github.com/airbytehq/airbyte/pull/14023) | (bugged, do not use) Cover arrays only if they are nested                                                                                                                         |
| 1.1.16      | 2022-09-01 | [\#16243](https://github.com/airbytehq/airbyte/pull/16243) | Fix Json to Avro conversion when there is field name clash from combined restrictions (`anyOf`, `oneOf`, `allOf` fields)                                                          |
| 1.1.15      | 2022-08-22 | [\#15787](https://github.com/airbytehq/airbyte/pull/15787) | Throw exception if job failed                                                                                                                                                     |
| 1.1.14      | 2022-08-03 | [\#14784](https://github.com/airbytehq/airbyte/pull/14784) | Enabling Application Default Credentials                                                                                                                                          |
| 1.1.13      | 2022-08-02 | [\#14801](https://github.com/airbytehq/airbyte/pull/14801) | Fix multiple log bindings                                                                                                                                                         |
| 1.1.12      | 2022-08-02 | [\#15180](https://github.com/airbytehq/airbyte/pull/15180) | Fix standard loading mode                                                                                                                                                         |
| 1.1.11      | 2022-06-24 | [\#14114](https://github.com/airbytehq/airbyte/pull/14114) | Remove "additionalProperties": false from specs for connectors with staging                                                                                                       |
| 1.1.10      | 2022-06-16 | [\#13852](https://github.com/airbytehq/airbyte/pull/13852) | Updated stacktrace format for any trace message errors                                                                                                                            |
| 1.1.9       | 2022-06-17 | [\#13753](https://github.com/airbytehq/airbyte/pull/13753) | Deprecate and remove PART_SIZE_MB fields from connectors based on StreamTransferManager                                                                                           |
| 1.1.8       | 2022-06-07 | [\#13579](https://github.com/airbytehq/airbyte/pull/13579) | Always check GCS bucket for GCS loading method to catch invalid HMAC keys.                                                                                                        |
| 1.1.7       | 2022-06-07 | [\#13424](https://github.com/airbytehq/airbyte/pull/13424) | Reordered fields for specification.                                                                                                                                               |
| 1.1.6       | 2022-05-15 | [\#12768](https://github.com/airbytehq/airbyte/pull/12768) | Clarify that the service account key json field is required on cloud.                                                                                                             |
| 1.1.5       | 2022-05-12 | [\#12805](https://github.com/airbytehq/airbyte/pull/12805) | Updated to latest base-java to emit AirbyteTraceMessage on error.                                                                                                                 |
| 1.1.4       | 2022-05-04 | [\#12578](https://github.com/airbytehq/airbyte/pull/12578) | In JSON to Avro conversion, log JSON field values that do not follow Avro schema for debugging.                                                                                   |
| 1.1.3       | 2022-05-02 | [\#12528](https://github.com/airbytehq/airbyte/pull/12528) | Update Dataset location field description                                                                                                                                         |
| 1.1.2       | 2022-04-29 | [\#12477](https://github.com/airbytehq/airbyte/pull/12477) | Dataset location is a required field                                                                                                                                              |
| 1.1.1       | 2022-04-15 | [\#12068](https://github.com/airbytehq/airbyte/pull/12068) | Fixed bug with GCS bucket conditional binding                                                                                                                                     |
| 1.1.0       | 2022-04-06 | [\#11776](https://github.com/airbytehq/airbyte/pull/11776) | Use serialized buffering strategy to reduce memory consumption.                                                                                                                   |
| 1.0.2       | 2022-03-30 | [\#11620](https://github.com/airbytehq/airbyte/pull/11620) | Updated spec                                                                                                                                                                      |
| 1.0.1       | 2022-03-24 | [\#11350](https://github.com/airbytehq/airbyte/pull/11350) | Improve check performance                                                                                                                                                         |
| 1.0.0       | 2022-03-18 | [\#11238](https://github.com/airbytehq/airbyte/pull/11238) | Updated spec and documentation                                                                                                                                                    |
| 0.6.12      | 2022-03-18 | [\#10793](https://github.com/airbytehq/airbyte/pull/10793) | Fix namespace with invalid characters                                                                                                                                             |
| 0.6.11      | 2022-03-03 | [\#10755](https://github.com/airbytehq/airbyte/pull/10755) | Make sure to kill children threads and stop JVM                                                                                                                                   |
| 0.6.8       | 2022-02-14 | [\#10256](https://github.com/airbytehq/airbyte/pull/10256) | Add `-XX:+ExitOnOutOfMemoryError` JVM option                                                                                                                                      |
| 0.6.6       | 2022-02-01 | [\#9959](https://github.com/airbytehq/airbyte/pull/9959)   | Fix null pointer exception from buffered stream consumer.                                                                                                                         |
| 0.6.6       | 2022-01-29 | [\#9745](https://github.com/airbytehq/airbyte/pull/9745)   | Integrate with Sentry.                                                                                                                                                            |
| 0.6.5       | 2022-01-18 | [\#9573](https://github.com/airbytehq/airbyte/pull/9573)   | BigQuery Destination : update description for some input fields                                                                                                                   |
| 0.6.4       | 2022-01-17 | [\#8383](https://github.com/airbytehq/airbyte/issues/8383) | Support dataset-id prefixed by project-id                                                                                                                                         |
| 0.6.3       | 2022-01-12 | [\#9415](https://github.com/airbytehq/airbyte/pull/9415)   | BigQuery Destination : Fix GCS processing of Facebook data                                                                                                                        |
| 0.6.2       | 2022-01-10 | [\#9121](https://github.com/airbytehq/airbyte/pull/9121)   | Fixed check method for GCS mode to verify if all roles assigned to user                                                                                                           |
| 0.6.1       | 2021-12-22 | [\#9039](https://github.com/airbytehq/airbyte/pull/9039)   | Added part_size configuration to UI for GCS staging                                                                                                                               |
| 0.6.0       | 2021-12-17 | [\#8788](https://github.com/airbytehq/airbyte/issues/8788) | BigQuery/BiqQuery denorm Destinations : Add possibility to use different types of GCS files                                                                                       |
| 0.5.1       | 2021-12-16 | [\#8816](https://github.com/airbytehq/airbyte/issues/8816) | Update dataset locations                                                                                                                                                          |
| 0.5.0       | 2021-10-26 | [\#7240](https://github.com/airbytehq/airbyte/issues/7240) | Output partitioned/clustered tables                                                                                                                                               |
| 0.4.1       | 2021-10-04 | [\#6733](https://github.com/airbytehq/airbyte/issues/6733) | Support dataset starting with numbers                                                                                                                                             |
| 0.4.0       | 2021-08-26 | [\#5296](https://github.com/airbytehq/airbyte/issues/5296) | Added GCS Staging uploading option                                                                                                                                                |
| 0.3.12      | 2021-08-03 | [\#3549](https://github.com/airbytehq/airbyte/issues/3549) | Add optional arg to make a possibility to change the BigQuery client's chunk\buffer size                                                                                          |
| 0.3.11      | 2021-07-30 | [\#5125](https://github.com/airbytehq/airbyte/pull/5125)   | Enable `additionalPropertities` in spec.json                                                                                                                                      |
| 0.3.10      | 2021-07-28 | [\#3549](https://github.com/airbytehq/airbyte/issues/3549) | Add extended logs and made JobId filled with region and projectId                                                                                                                 |
| 0.3.9       | 2021-07-28 | [\#5026](https://github.com/airbytehq/airbyte/pull/5026)   | Add sanitized json fields in raw tables to handle quotes in column names                                                                                                          |
| 0.3.6       | 2021-06-18 | [\#3947](https://github.com/airbytehq/airbyte/issues/3947) | Service account credentials are now optional.                                                                                                                                     |
| 0.3.4       | 2021-06-07 | [\#3277](https://github.com/airbytehq/airbyte/issues/3277) | Add dataset location option                                                                                                                                                       |

</details><|MERGE_RESOLUTION|>--- conflicted
+++ resolved
@@ -213,11 +213,8 @@
 
 | Version     | Date       | Pull Request                                               | Subject                                                                                                                                                                           |
 |:------------|:-----------|:-----------------------------------------------------------|:----------------------------------------------------------------------------------------------------------------------------------------------------------------------------------|
-<<<<<<< HEAD
-| 2.11.3 | 2025-05-30 | [61018](https://github.com/airbytehq/airbyte/pull/61018) | Always emit a useful error message when erroring during sync startup. |
-=======
+| 2.11.4 | 2025-05-30 | [61018](https://github.com/airbytehq/airbyte/pull/61018) | Always emit a useful error message when erroring during sync startup. |
 | 2.11.3 | 2025-06-02 | [61321](https://github.com/airbytehq/airbyte/pull/61321) | CHECK operation doesn't need to drop the dataset anymore. |
->>>>>>> 10c64b86
 | 2.11.2 | 2025-05-29 | [60986](https://github.com/airbytehq/airbyte/pull/60986) | CHECK operation uses configured default dataset instead of `airbyte_internal_test`. |
 | 2.11.1 | 2025-05-29 | [60973](https://github.com/airbytehq/airbyte/pull/60973) | Improve error recovery when a stream's sync mode and schema are both changed and the previous sync exited uncleanly. |
 | 2.11.0 | 2025-05-27 | [60922](https://github.com/airbytehq/airbyte/pull/60922) | Promoting release candidate 2.11.0-rc.7 to a main version. |
