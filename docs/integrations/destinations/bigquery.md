--- conflicted
+++ resolved
@@ -135,11 +135,8 @@
 
 | Version | Date       | Pull Request                                               | Subject                                                                                                                  |
 |:--------|:-----------|:-----------------------------------------------------------|:-------------------------------------------------------------------------------------------------------------------------|
-<<<<<<< HEAD
-| 1.7.7   | 2023-08-15 | [\#29461](https://github.com/airbytehq/airbyte/pull/29461) | Migration BugFix - move migration logic up                                                                               |
-=======
+| 1.7.8   | 2023-08-15 | [\#29461](https://github.com/airbytehq/airbyte/pull/29461) | Migration BugFix - ensure migration happens before table creation for GCS staging.                                       |
 | 1.7.7   | 2023-08-11 | [\#29381](https://github.com/airbytehq/airbyte/pull/29381) | Destinations v2: Add support for streams with no columns                                                                 |
->>>>>>> 066a3f4e
 | 1.7.6   | 2023-08-04 | [\#28894](https://github.com/airbytehq/airbyte/pull/28894) | Destinations v2: Add v1 -> v2 migration Logic                                                                            |
 | 1.7.5   | 2023-08-04 | [\#29106](https://github.com/airbytehq/airbyte/pull/29106) | Destinations v2: handle unusual CDC deletion edge case                                                                   |
 | 1.7.4   | 2023-08-04 | [\#29089](https://github.com/airbytehq/airbyte/pull/29089) | Destinations v2: improve special character handling in column names                                                      |
