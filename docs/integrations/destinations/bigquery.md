# BigQuery

Setting up the BigQuery destination connector involves setting up the data loading method (BigQuery Standard method and Google Cloud Storage bucket) and configuring the BigQuery destination connector using the Airbyte UI.

This page guides you through setting up the BigQuery destination connector.

## Prerequisites

- For Airbyte Open Source users using the [Postgres](https://docs.airbyte.com/integrations/sources/postgres) source connector, [upgrade](https://docs.airbyte.com/operator-guides/upgrading-airbyte/) your Airbyte platform to version `v0.40.0-alpha` or newer and upgrade your BigQuery connector to version `1.1.14` or newer
- [A Google Cloud project with BigQuery enabled](https://cloud.google.com/bigquery/docs/quickstarts/query-public-dataset-console)
- [A BigQuery dataset](https://cloud.google.com/bigquery/docs/quickstarts/quickstart-web-ui#create_a_dataset) to sync data to.

  **Note:** Queries written in BigQuery can only reference datasets in the same physical location. If you plan on combining the data that Airbyte syncs with data from other datasets in your queries, create the datasets in the same location on Google Cloud. For more information, read [Introduction to Datasets](https://cloud.google.com/bigquery/docs/datasets-intro)

- (Required for Airbyte Cloud; Optional for Airbyte Open Source) A Google Cloud [Service Account](https://cloud.google.com/iam/docs/service-accounts) with the [`BigQuery User`](https://cloud.google.com/bigquery/docs/access-control#bigquery) and [`BigQuery Data Editor`](https://cloud.google.com/bigquery/docs/access-control#bigquery) roles and the [Service Account Key in JSON format](https://cloud.google.com/iam/docs/creating-managing-service-account-keys).

## Setup guide

### Step 1: Set up a data loading method

Although you can load data using BigQuery's [`INSERTS`](https://cloud.google.com/bigquery/docs/reference/standard-sql/dml-syntax), we highly recommend using a [Google Cloud Storage bucket](https://cloud.google.com/storage/docs/introduction) not only for performance and cost but reliability since larger datasets are prone to more failures when using standard inserts.

#### (Recommended) Using a Google Cloud Storage bucket

To use a Google Cloud Storage bucket:

1. [Create a Cloud Storage bucket](https://cloud.google.com/storage/docs/creating-buckets) with the Protection Tools set to `none` or `Object versioning`. Make sure the bucket does not have a [retention policy](https://cloud.google.com/storage/docs/samples/storage-set-retention-policy).
2. [Create an HMAC key and access ID](https://cloud.google.com/storage/docs/authentication/managing-hmackeys#create).
3. Grant the [`Storage Object Admin` role](https://cloud.google.com/storage/docs/access-control/iam-roles#standard-roles) to the Google Cloud [Service Account](https://cloud.google.com/iam/docs/service-accounts).
4. Make sure your Cloud Storage bucket is accessible from the machine running Airbyte. The easiest way to verify if Airbyte is able to connect to your bucket is via the check connection tool in the UI.

Your bucket must be encrypted using a Google-managed encryption key (this is the default setting when creating a new bucket). We currently do not support buckets using customer-managed encryption keys (CMEK). You can view this setting under the "Configuration" tab of your GCS bucket, in the `Encryption type` row.

#### Using `INSERT`

You can use BigQuery's [`INSERT`](https://cloud.google.com/bigquery/docs/reference/standard-sql/dml-syntax) statement to upload data directly from your source to BigQuery. While this is faster to set up initially, we strongly recommend not using this option for anything other than a quick demo. Due to the Google BigQuery SDK client limitations, using `INSERT` is 10x slower than using a Google Cloud Storage bucket, and you may see some failures for big datasets and slow sources (For example, if reading from a source takes more than 10-12 hours). For more details, refer to https://github.com/airbytehq/airbyte/issues/3549

### Step 2: Set up the BigQuery connector

1. Log into your [Airbyte Cloud](https://cloud.airbyte.com/workspaces) or Airbyte Open Source account.
2. Click **Destinations** and then click **+ New destination**.
3. On the Set up the destination page, select **BigQuery** from the **Destination type** dropdown.
4. Enter the name for the BigQuery connector.
5. For **Project ID**, enter your [Google Cloud project ID](https://cloud.google.com/resource-manager/docs/creating-managing-projects#identifying_projects).
6. For **Dataset Location**, select the location of your BigQuery dataset.
   :::warning
   You cannot change the location later.
   :::
7. For **Default Dataset ID**, enter the BigQuery [Dataset ID](https://cloud.google.com/bigquery/docs/datasets#create-dataset).
8. For **Loading Method**, select [Standard Inserts](#using-insert) or [GCS Staging](#recommended-using-a-google-cloud-storage-bucket).
   :::tip
   We recommend using the GCS Staging option.
   :::
9. For **Service Account Key JSON (Required for cloud, optional for open-source)**, enter the Google Cloud [Service Account Key in JSON format](https://cloud.google.com/iam/docs/creating-managing-service-account-keys).
10. For **Transformation Query Run Type (Optional)**, select **interactive** to have [BigQuery run interactive query jobs](https://cloud.google.com/bigquery/docs/running-queries#queries) or **batch** to have [BigQuery run batch queries](https://cloud.google.com/bigquery/docs/running-queries#batch).

    :::note
    Interactive queries are executed as soon as possible and count towards daily concurrent quotas and limits, while batch queries are executed as soon as idle resources are available in the BigQuery shared resource pool. If BigQuery hasn't started the query within 24 hours, BigQuery changes the job priority to interactive. Batch queries don't count towards your concurrent rate limit, making it easier to start many queries at once.
    :::

11. For **Google BigQuery Client Chunk Size (Optional)**, use the default value of 15 MiB. Later, if you see networking or memory management problems with the sync (specifically on the destination), try decreasing the chunk size. In that case, the sync will be slower but more likely to succeed.

## Supported sync modes

The BigQuery destination connector supports the following [sync modes](https://docs.airbyte.com/cloud/core-concepts#connection-sync-modes):

- Full Refresh Sync
- Incremental - Append Sync
- Incremental - Append + Deduped

## Output schema

Airbyte outputs each stream into its own raw table in `airbyte_internal` dataset by default (can be overriden by user) and a final table with Typed columns. Contents in raw table are _NOT_ deduplicated.

### Raw Table schema

| Airbyte field          | Description                                                        | Column type |
| ---------------------- | ------------------------------------------------------------------ | ----------- |
| \_airbyte_raw_id       | A UUID assigned to each processed event                            | STRING      |
| \_airbyte_extracted_at | A timestamp for when the event was pulled from the data source     | TIMESTAMP   |
| \_airbyte_loaded_at    | Timestamp to indicate when the record was loaded into Typed tables | TIMESTAMP   |
| \_airbyte_data         | A JSON blob with the event data.                                   | STRING      |

**Note:** Although the contents of the `_airbyte_data` are fairly stable, schema of the raw table could be subject to change in future versions.

### Final Table schema

- `airbyte_raw_id`: A UUID assigned by Airbyte to each event that is processed. The column type in BigQuery is `String`.
- `airbyte_extracted_at`: A timestamp representing when the event was pulled from the data source. The column type in BigQuery is `Timestamp`.
- `_airbyte_meta`: A JSON blob representing typing errors. You can query these results to audit misformatted or unexpected data. The column type in BigQuery is `JSON`.
  ... and a column of the proper data type for each of the top-level properties from your source's schema. Arrays and Objects will remain as JSON columns in BigQuery. Learn more about Typing and Deduping [here](/understanding-airbyte/typing-deduping)

The output tables in BigQuery are partitioned by the Time-unit column `airbyte_extracted_at` at a daily granularity and clustered by `airbyte_extracted_at` and the table Primary Keys. Partitions boundaries are based on UTC time.
This is useful to limit the number of partitions scanned when querying these partitioned tables, by using a predicate filter (a `WHERE` clause). Filters on the partitioning column are used to prune the partitions and reduce the query cost. (The parameter **Require partition filter** is not enabled by Airbyte, but you may toggle it by updating the produced tables.)

## BigQuery Naming Conventions

Follow [BigQuery Datasets Naming conventions](https://cloud.google.com/bigquery/docs/datasets#dataset-naming).

Airbyte converts any invalid characters into `_` characters when writing data. However, since datasets that begin with `_` are hidden on the BigQuery Explorer panel, Airbyte prepends the namespace with `n` for converted namespaces.

## Data type map

| Airbyte type                        | BigQuery type |
| :---------------------------------- | :------------ |
| DATE                                | DATE          |
| STRING (BASE64)                     | STRING        |
| NUMBER                              | FLOAT         |
| OBJECT                              | STRING        |
| STRING                              | STRING        |
| BOOLEAN                             | BOOLEAN       |
| INTEGER                             | INTEGER       |
| STRING (BIG_NUMBER)                 | STRING        |
| STRING (BIG_INTEGER)                | STRING        |
| ARRAY                               | REPEATED      |
| STRING (TIMESTAMP_WITH_TIMEZONE)    | TIMESTAMP     |
| STRING (TIMESTAMP_WITHOUT_TIMEZONE) | TIMESTAMP     |

## Troubleshooting permission issues

The service account does not have the proper permissions.

- Make sure the BigQuery service account has `BigQuery User` and `BigQuery Data Editor` roles or equivalent permissions as those two roles.
- If the GCS staging mode is selected, ensure the BigQuery service account has the right permissions to the GCS bucket and path or the `Cloud Storage Admin` role, which includes a superset of the required permissions.

The HMAC key is wrong.

- Make sure the HMAC key is created for the BigQuery service account, and the service account has permission to access the GCS bucket and path.

## Tutorials

Now that you have set up the BigQuery destination connector, check out the following BigQuery tutorials:

- [Export Google Analytics data to BigQuery](https://airbyte.com/tutorials/export-google-analytics-to-bigquery)
- [Load data from Facebook Ads to BigQuery](https://airbyte.com/tutorials/facebook-ads-to-bigquery)
- [Replicate Salesforce data to BigQuery](https://airbyte.com/tutorials/replicate-salesforce-data-to-bigquery)
- [Partition and cluster BigQuery tables with Airbyte and dbt](https://airbyte.com/tutorials/bigquery-partition-cluster)

## Changelog

| Version | Date       | Pull Request                                               | Subject                                                                                                                                                         |
<<<<<<< HEAD
| :------ | :--------- | :--------------------------------------------------------- | :-------------------------------------------------------------------------------------------------------------------------------------------------------------- |
| 2.3.14  | 2023-11-06 | [\#32234](https://github.com/airbytehq/airbyte/pull/32234) | Remove unused config option.                                                                                                                                    |
=======
|:--------|:-----------|:-----------------------------------------------------------|:----------------------------------------------------------------------------------------------------------------------------------------------------------------|
| 2.3.13  | 2023-11-08 | [\#32125](https://github.com/airbytehq/airbyte/pull/32125) | fix compiler warnings                                                                                                                          |
>>>>>>> 5013f954
| 2.3.12  | 2023-11-08 | [\#32309](https://github.com/airbytehq/airbyte/pull/32309) | Revert: Use Typed object for connection config                                                                                                                  |
| 2.3.11  | 2023-11-07 | [\#32147](https://github.com/airbytehq/airbyte/pull/32147) | Use Typed object for connection config                                                                                                                          |
| 2.3.10  | 2023-11-07 | [\#32261](https://github.com/airbytehq/airbyte/pull/32261) | Further improve error reporting                                                                                                                                 |
| 2.3.9   | 2023-11-07 | [\#32112](https://github.com/airbytehq/airbyte/pull/32112) | GCS staging mode: reduce flush frequency to use rate limit more efficiently                                                                                     |
| 2.3.8   | 2023-11-06 | [\#32026](https://github.com/airbytehq/airbyte/pull/32026) | Move SAFE_CAST transaction to separate transactions                                                                                                             |
| 2.3.7   | 2023-11-06 | [\#32190](https://github.com/airbytehq/airbyte/pull/32190) | Further improve error reporting                                                                                                                                 |
| 2.3.6   | 2023-11-06 | [\#32193](https://github.com/airbytehq/airbyte/pull/32193) | Adopt java CDK version 0.4.1.                                                                                                                                   |
| 2.3.5   | 2023-11-02 | [\#31983](https://github.com/airbytehq/airbyte/pull/31983) | Improve error reporting                                                                                                                                         |
| 2.3.4   | 2023-10-31 | [\#32010](https://github.com/airbytehq/airbyte/pull/32010) | Add additional data centers.                                                                                                                                    |
| 2.3.3   | 2023-10-30 | [\#31985](https://github.com/airbytehq/airbyte/pull/31985) | Delay upgrade deadline to Nov 7                                                                                                                                 |
| 2.3.2   | 2023-10-30 | [\#31960](https://github.com/airbytehq/airbyte/pull/31960) | Adopt java CDK version 0.2.0.                                                                                                                                   |
| 2.3.1   | 2023-10-27 | [\#31529](https://github.com/airbytehq/airbyte/pull/31529) | Performance enhancement (switch to a `merge` statement for incremental-dedup syncs)                                                                             |
| 2.3.0   | 2023-10-25 | [\#31686](https://github.com/airbytehq/airbyte/pull/31686) | Opt out flag for typed and deduped tables                                                                                                                       |
| 2.2.0   | 2023-10-25 | [\#31520](https://github.com/airbytehq/airbyte/pull/31520) | Stop deduping raw table                                                                                                                                         |
| 2.1.6   | 2023-10-23 | [\#31717](https://github.com/airbytehq/airbyte/pull/31717) | Remove inadvertent Destination v2 check                                                                                                                         |
| 2.1.5   | 2023-10-17 | [\#30069](https://github.com/airbytehq/airbyte/pull/30069) | Staging destination async                                                                                                                                       |
| 2.1.4   | 2023-10-17 | [\#31191](https://github.com/airbytehq/airbyte/pull/31191) | Improve typing+deduping performance by filtering new raw records on extracted_at                                                                                |
| 2.1.3   | 2023-10-10 | [\#31358](https://github.com/airbytehq/airbyte/pull/31358) | Stringify array and object types for type:string column in final table                                                                                          |
| 2.1.2   | 2023-10-10 | [\#31194](https://github.com/airbytehq/airbyte/pull/31194) | Deallocate unused per stream buffer memory when empty                                                                                                           |
| 2.1.1   | 2023-10-10 | [\#31083](https://github.com/airbytehq/airbyte/pull/31083) | Fix precision of numeric values in async destinations                                                                                                           |
| 2.1.0   | 2023-10-09 | [\#31149](https://github.com/airbytehq/airbyte/pull/31149) | No longer fail syncs when PKs are null - try do dedupe anyway                                                                                                   |
| 2.0.26  | 2023-10-09 | [\#31198](https://github.com/airbytehq/airbyte/pull/31198) | Clarify configuration groups                                                                                                                                    |
| 2.0.25  | 2023-10-09 | [\#31185](https://github.com/airbytehq/airbyte/pull/31185) | Increase staging file upload timeout to 5 minutes                                                                                                               |
| 2.0.24  | 2023-10-06 | [\#31139](https://github.com/airbytehq/airbyte/pull/31139) | Bump CDK version                                                                                                                                                |
| 2.0.23  | 2023-10-06 | [\#31129](https://github.com/airbytehq/airbyte/pull/31129) | Reduce async buffer size                                                                                                                                        |
| 2.0.22  | 2023-10-04 | [\#31082](https://github.com/airbytehq/airbyte/pull/31082) | Revert null PK checks                                                                                                                                           |
| 2.0.21  | 2023-10-03 | [\#31028](https://github.com/airbytehq/airbyte/pull/31028) | Update timeout                                                                                                                                                  |
| 2.0.20  | 2023-09-26 | [\#30779](https://github.com/airbytehq/airbyte/pull/30779) | Final table PK columns become non-null and skip check for null PKs in raw records (performance)                                                                 |
| 2.0.19  | 2023-09-26 | [\#30775](https://github.com/airbytehq/airbyte/pull/30775) | Increase async block size                                                                                                                                       |
| 2.0.18  | 2023-09-27 | [\#30739](https://github.com/airbytehq/airbyte/pull/30739) | Fix column name collision detection                                                                                                                             |
| 2.0.17  | 2023-09-26 | [\#30696](https://github.com/airbytehq/airbyte/pull/30696) | Attempt unsafe typing operations with an exception clause                                                                                                       |
| 2.0.16  | 2023-09-22 | [\#30697](https://github.com/airbytehq/airbyte/pull/30697) | Improve resiliency to unclean exit during schema change                                                                                                         |
| 2.0.15  | 2023-09-21 | [\#30640](https://github.com/airbytehq/airbyte/pull/30640) | Handle streams with identical name and namespace                                                                                                                |
| 2.0.14  | 2023-09-20 | [\#30069](https://github.com/airbytehq/airbyte/pull/30069) | Staging destination async                                                                                                                                       |
| 2.0.13  | 2023-09-19 | [\#30592](https://github.com/airbytehq/airbyte/pull/30592) | Internal code changes                                                                                                                                           |
| 2.0.12  | 2023-09-19 | [\#30319](https://github.com/airbytehq/airbyte/pull/30319) | Improved testing                                                                                                                                                |
| 2.0.11  | 2023-09-18 | [\#30551](https://github.com/airbytehq/airbyte/pull/30551) | GCS Staging is first loading method option                                                                                                                      |
| 2.0.10  | 2023-09-15 | [\#30491](https://github.com/airbytehq/airbyte/pull/30491) | Improve error message display                                                                                                                                   |
| 2.0.9   | 2023-09-14 | [\#30439](https://github.com/airbytehq/airbyte/pull/30439) | Fix a transient error                                                                                                                                           |
| 2.0.8   | 2023-09-12 | [\#30364](https://github.com/airbytehq/airbyte/pull/30364) | Add log message                                                                                                                                                 |
| 2.0.7   | 2023-08-29 | [\#29878](https://github.com/airbytehq/airbyte/pull/29878) | Internal code changes                                                                                                                                           |
| 2.0.6   | 2023-09-05 | [\#29917](https://github.com/airbytehq/airbyte/pull/29917) | Improve performance by changing metadata error array construction from ARRAY_CONCAT to ARRAY_AGG                                                                |
| 2.0.5   | 2023-08-31 | [\#30020](https://github.com/airbytehq/airbyte/pull/30020) | Run typing and deduping tasks in parallel                                                                                                                       |
| 2.0.4   | 2023-09-05 | [\#30117](https://github.com/airbytehq/airbyte/pull/30117) | Type and Dedupe at sync start and then every 6 hours                                                                                                            |
| 2.0.3   | 2023-09-01 | [\#30056](https://github.com/airbytehq/airbyte/pull/30056) | Internal refactor, no behavior change                                                                                                                           |
| 2.0.2   | 2023-09-01 | [\#30120](https://github.com/airbytehq/airbyte/pull/30120) | Improve performance on very wide streams by skipping SAFE_CAST on strings                                                                                       |
| 2.0.1   | 2023-08-29 | [\#29972](https://github.com/airbytehq/airbyte/pull/29972) | Publish a new version to supersede old v2.0.0                                                                                                                   |
| 2.0.0   | 2023-08-27 | [\#29783](https://github.com/airbytehq/airbyte/pull/29783) | Destinations V2                                                                                                                                                 |
| 1.10.2  | 2023-08-24 | [\#29805](https://github.com/airbytehq/airbyte/pull/29805) | Destinations v2: Don't soft reset in migration                                                                                                                  |
| 1.10.1  | 2023-08-23 | [\#29774](https://github.com/airbytehq/airbyte/pull/29774) | Destinations v2: Don't soft reset overwrite syncs                                                                                                               |
| 1.10.0  | 2023-08-21 | [\#29636](https://github.com/airbytehq/airbyte/pull/29636) | Destinations v2: Several Critical Bug Fixes (cursorless dedup, improved floating-point handling, improved special characters handling; improved error handling) |
| 1.9.1   | 2023-08-21 | [\#28687](https://github.com/airbytehq/airbyte/pull/28687) | Under the hood: Add dependency on Java CDK v0.0.1.                                                                                                              |
| 1.9.0   | 2023-08-17 | [\#29560](https://github.com/airbytehq/airbyte/pull/29560) | Destinations v2: throw an error on disallowed column name prefixes                                                                                              |
| 1.8.1   | 2023-08-17 | [\#29522](https://github.com/airbytehq/airbyte/pull/29522) | Migration BugFix - ensure raw dataset created                                                                                                                   |
| 1.8.0   | 2023-08-17 | [\#29498](https://github.com/airbytehq/airbyte/pull/29498) | Fix checkpointing logic in GCS staging mode                                                                                                                     |
| 1.7.8   | 2023-08-15 | [\#29461](https://github.com/airbytehq/airbyte/pull/29461) | Migration BugFix - ensure migration happens before table creation for GCS staging.                                                                              |
| 1.7.7   | 2023-08-11 | [\#29381](https://github.com/airbytehq/airbyte/pull/29381) | Destinations v2: Add support for streams with no columns                                                                                                        |
| 1.7.6   | 2023-08-04 | [\#28894](https://github.com/airbytehq/airbyte/pull/28894) | Destinations v2: Add v1 -> v2 migration Logic                                                                                                                   |
| 1.7.5   | 2023-08-04 | [\#29106](https://github.com/airbytehq/airbyte/pull/29106) | Destinations v2: handle unusual CDC deletion edge case                                                                                                          |
| 1.7.4   | 2023-08-04 | [\#29089](https://github.com/airbytehq/airbyte/pull/29089) | Destinations v2: improve special character handling in column names                                                                                             |
| 1.7.3   | 2023-08-03 | [\#28890](https://github.com/airbytehq/airbyte/pull/28890) | Internal code updates; improved testing                                                                                                                         |
| 1.7.2   | 2023-08-02 | [\#28976](https://github.com/airbytehq/airbyte/pull/28976) | Fix composite PK handling in v1 mode                                                                                                                            |
| 1.7.1   | 2023-08-02 | [\#28959](https://github.com/airbytehq/airbyte/pull/28959) | Destinations v2: Fix CDC syncs in non-dedup mode                                                                                                                |
| 1.7.0   | 2023-08-01 | [\#28894](https://github.com/airbytehq/airbyte/pull/28894) | Destinations v2: Open up early access program opt-in                                                                                                            |
| 1.6.0   | 2023-07-26 | [\#28723](https://github.com/airbytehq/airbyte/pull/28723) | Destinations v2: Change raw table dataset and naming convention                                                                                                 |
| 1.5.8   | 2023-07-25 | [\#28721](https://github.com/airbytehq/airbyte/pull/28721) | Destinations v2: Handle cursor change across syncs                                                                                                              |
| 1.5.7   | 2023-07-24 | [\#28625](https://github.com/airbytehq/airbyte/pull/28625) | Destinations v2: Limit Clustering Columns to 4                                                                                                                  |
| 1.5.6   | 2023-07-21 | [\#28580](https://github.com/airbytehq/airbyte/pull/28580) | Destinations v2: Create dataset in user-specified location                                                                                                      |
| 1.5.5   | 2023-07-20 | [\#28490](https://github.com/airbytehq/airbyte/pull/28490) | Destinations v2: Fix schema change detection in OVERWRITE mode when existing table is empty; other code refactoring                                             |
| 1.5.4   | 2023-07-17 | [\#28382](https://github.com/airbytehq/airbyte/pull/28382) | Destinations v2: Schema Change Detection                                                                                                                        |
| 1.5.3   | 2023-07-14 | [\#28345](https://github.com/airbytehq/airbyte/pull/28345) | Increment patch to trigger a rebuild                                                                                                                            |
| 1.5.2   | 2023-07-05 | [\#27936](https://github.com/airbytehq/airbyte/pull/27936) | Internal scaffolding change for future development                                                                                                              |
| 1.5.1   | 2023-06-30 | [\#27891](https://github.com/airbytehq/airbyte/pull/27891) | Revert bugged update                                                                                                                                            |
| 1.5.0   | 2023-06-27 | [\#27781](https://github.com/airbytehq/airbyte/pull/27781) | License Update: Elv2                                                                                                                                            |
| 1.4.6   | 2023-06-28 | [\#27268](https://github.com/airbytehq/airbyte/pull/27268) | Internal scaffolding change for future development                                                                                                              |
| 1.4.5   | 2023-06-21 | [\#27555](https://github.com/airbytehq/airbyte/pull/27555) | Reduce image size                                                                                                                                               |
| 1.4.4   | 2023-05-25 | [\#26585](https://github.com/airbytehq/airbyte/pull/26585) | Small tweak in logs for clarity                                                                                                                                 |
| 1.4.3   | 2023-05-17 | [\#26213](https://github.com/airbytehq/airbyte/pull/26213) | Fix bug in parsing file buffer config count                                                                                                                     |
| 1.4.2   | 2023-05-10 | [\#25925](https://github.com/airbytehq/airbyte/pull/25925) | Testing update. Normalization tests are now done in the destination container.                                                                                  |
| 1.4.1   | 2023-05-11 | [\#25993](https://github.com/airbytehq/airbyte/pull/25993) | Internal library update                                                                                                                                         |
| 1.4.0   | 2023-04-29 | [\#25570](https://github.com/airbytehq/airbyte/pull/25570) | Internal library update. Bumping version to stay in sync with BigQuery-denormalized.                                                                            |
| 1.3.4   | 2023-04-28 | [\#25588](https://github.com/airbytehq/airbyte/pull/25588) | Internal scaffolding change for future development                                                                                                              |
| 1.3.3   | 2023-04-27 | [\#25346](https://github.com/airbytehq/airbyte/pull/25346) | Internal code cleanup                                                                                                                                           |
| 1.3.1   | 2023-04-20 | [\#25097](https://github.com/airbytehq/airbyte/pull/25097) | Internal scaffolding change for future development                                                                                                              |
| 1.3.0   | 2023-04-19 | [\#25287](https://github.com/airbytehq/airbyte/pull/25287) | Add parameter to configure the number of file buffers when GCS is used as the loading method                                                                    |
| 1.2.20  | 2023-04-12 | [\#25122](https://github.com/airbytehq/airbyte/pull/25122) | Add additional data centers                                                                                                                                     |
| 1.2.19  | 2023-03-29 | [\#24671](https://github.com/airbytehq/airbyte/pull/24671) | Fail faster in certain error cases                                                                                                                              |
| 1.2.18  | 2023-03-23 | [\#24447](https://github.com/airbytehq/airbyte/pull/24447) | Set the Service Account Key JSON field to always_show: true so that it isn't collapsed into an optional fields section                                          |
| 1.2.17  | 2023-03-17 | [\#23788](https://github.com/airbytehq/airbyte/pull/23788) | S3-Parquet: added handler to process null values in arrays                                                                                                      |
| 1.2.16  | 2023-03-10 | [\#23931](https://github.com/airbytehq/airbyte/pull/23931) | Added support for periodic buffer flush                                                                                                                         |
| 1.2.15  | 2023-03-10 | [\#23466](https://github.com/airbytehq/airbyte/pull/23466) | Changed S3 Avro type from Int to Long                                                                                                                           |
| 1.2.14  | 2023-02-08 | [\#22497](https://github.com/airbytehq/airbyte/pull/22497) | Fixed table already exists error                                                                                                                                |
| 1.2.13  | 2023-01-26 | [\#20631](https://github.com/airbytehq/airbyte/pull/20631) | Added support for destination checkpointing with staging                                                                                                        |
| 1.2.12  | 2023-01-18 | [\#21087](https://github.com/airbytehq/airbyte/pull/21087) | Wrap Authentication Errors as Config Exceptions                                                                                                                 |
| 1.2.11  | 2023-01-18 | [\#21144](https://github.com/airbytehq/airbyte/pull/21144) | Added explicit error message if sync fails due to a config issue                                                                                                |
| 1.2.9   | 2022-12-14 | [\#20501](https://github.com/airbytehq/airbyte/pull/20501) | Report GCS staging failures that occur during connection check                                                                                                  |
| 1.2.8   | 2022-11-22 | [\#19489](https://github.com/airbytehq/airbyte/pull/19489) | Added non-billable projects handle to check connection stage                                                                                                    |
| 1.2.7   | 2022-11-11 | [\#19358](https://github.com/airbytehq/airbyte/pull/19358) | Fixed check method to capture mismatch dataset location                                                                                                         |
| 1.2.6   | 2022-11-10 | [\#18554](https://github.com/airbytehq/airbyte/pull/18554) | Improve check connection method to handle more errors                                                                                                           |
| 1.2.5   | 2022-10-19 | [\#18162](https://github.com/airbytehq/airbyte/pull/18162) | Improve error logs                                                                                                                                              |
| 1.2.4   | 2022-09-26 | [\#16890](https://github.com/airbytehq/airbyte/pull/16890) | Add user-agent header                                                                                                                                           |
| 1.2.3   | 2022-09-22 | [\#17054](https://github.com/airbytehq/airbyte/pull/17054) | Respect stream namespace                                                                                                                                        |
| 1.2.1   | 2022-09-14 | [\#15668](https://github.com/airbytehq/airbyte/pull/15668) | (bugged, do not use) Wrap logs in AirbyteLogMessage                                                                                                             |
| 1.2.0   | 2022-09-09 | [\#14023](https://github.com/airbytehq/airbyte/pull/14023) | (bugged, do not use) Cover arrays only if they are nested                                                                                                       |
| 1.1.16  | 2022-09-01 | [\#16243](https://github.com/airbytehq/airbyte/pull/16243) | Fix Json to Avro conversion when there is field name clash from combined restrictions (`anyOf`, `oneOf`, `allOf` fields)                                        |
| 1.1.15  | 2022-08-22 | [\#15787](https://github.com/airbytehq/airbyte/pull/15787) | Throw exception if job failed                                                                                                                                   |
| 1.1.14  | 2022-08-03 | [\#14784](https://github.com/airbytehq/airbyte/pull/14784) | Enabling Application Default Credentials                                                                                                                        |
| 1.1.13  | 2022-08-02 | [\#14801](https://github.com/airbytehq/airbyte/pull/14801) | Fix multiple log bindings                                                                                                                                       |
| 1.1.12  | 2022-08-02 | [\#15180](https://github.com/airbytehq/airbyte/pull/15180) | Fix standard loading mode                                                                                                                                       |
| 1.1.11  | 2022-06-24 | [\#14114](https://github.com/airbytehq/airbyte/pull/14114) | Remove "additionalProperties": false from specs for connectors with staging                                                                                     |
| 1.1.10  | 2022-06-16 | [\#13852](https://github.com/airbytehq/airbyte/pull/13852) | Updated stacktrace format for any trace message errors                                                                                                          |
| 1.1.9   | 2022-06-17 | [\#13753](https://github.com/airbytehq/airbyte/pull/13753) | Deprecate and remove PART_SIZE_MB fields from connectors based on StreamTransferManager                                                                         |
| 1.1.8   | 2022-06-07 | [\#13579](https://github.com/airbytehq/airbyte/pull/13579) | Always check GCS bucket for GCS loading method to catch invalid HMAC keys.                                                                                      |
| 1.1.7   | 2022-06-07 | [\#13424](https://github.com/airbytehq/airbyte/pull/13424) | Reordered fields for specification.                                                                                                                             |
| 1.1.6   | 2022-05-15 | [\#12768](https://github.com/airbytehq/airbyte/pull/12768) | Clarify that the service account key json field is required on cloud.                                                                                           |
| 1.1.5   | 2022-05-12 | [\#12805](https://github.com/airbytehq/airbyte/pull/12805) | Updated to latest base-java to emit AirbyteTraceMessage on error.                                                                                               |
| 1.1.4   | 2022-05-04 | [\#12578](https://github.com/airbytehq/airbyte/pull/12578) | In JSON to Avro conversion, log JSON field values that do not follow Avro schema for debugging.                                                                 |
| 1.1.3   | 2022-05-02 | [\#12528](https://github.com/airbytehq/airbyte/pull/12528) | Update Dataset location field description                                                                                                                       |
| 1.1.2   | 2022-04-29 | [\#12477](https://github.com/airbytehq/airbyte/pull/12477) | Dataset location is a required field                                                                                                                            |
| 1.1.1   | 2022-04-15 | [\#12068](https://github.com/airbytehq/airbyte/pull/12068) | Fixed bug with GCS bucket conditional binding                                                                                                                   |
| 1.1.0   | 2022-04-06 | [\#11776](https://github.com/airbytehq/airbyte/pull/11776) | Use serialized buffering strategy to reduce memory consumption.                                                                                                 |
| 1.0.2   | 2022-03-30 | [\#11620](https://github.com/airbytehq/airbyte/pull/11620) | Updated spec                                                                                                                                                    |
| 1.0.1   | 2022-03-24 | [\#11350](https://github.com/airbytehq/airbyte/pull/11350) | Improve check performance                                                                                                                                       |
| 1.0.0   | 2022-03-18 | [\#11238](https://github.com/airbytehq/airbyte/pull/11238) | Updated spec and documentation                                                                                                                                  |
| 0.6.12  | 2022-03-18 | [\#10793](https://github.com/airbytehq/airbyte/pull/10793) | Fix namespace with invalid characters                                                                                                                           |
| 0.6.11  | 2022-03-03 | [\#10755](https://github.com/airbytehq/airbyte/pull/10755) | Make sure to kill children threads and stop JVM                                                                                                                 |
| 0.6.8   | 2022-02-14 | [\#10256](https://github.com/airbytehq/airbyte/pull/10256) | Add `-XX:+ExitOnOutOfMemoryError` JVM option                                                                                                                    |
| 0.6.6   | 2022-02-01 | [\#9959](https://github.com/airbytehq/airbyte/pull/9959)   | Fix null pointer exception from buffered stream consumer.                                                                                                       |
| 0.6.6   | 2022-01-29 | [\#9745](https://github.com/airbytehq/airbyte/pull/9745)   | Integrate with Sentry.                                                                                                                                          |
| 0.6.5   | 2022-01-18 | [\#9573](https://github.com/airbytehq/airbyte/pull/9573)   | BigQuery Destination : update description for some input fields                                                                                                 |
| 0.6.4   | 2022-01-17 | [\#8383](https://github.com/airbytehq/airbyte/issues/8383) | Support dataset-id prefixed by project-id                                                                                                                       |
| 0.6.3   | 2022-01-12 | [\#9415](https://github.com/airbytehq/airbyte/pull/9415)   | BigQuery Destination : Fix GCS processing of Facebook data                                                                                                      |
| 0.6.2   | 2022-01-10 | [\#9121](https://github.com/airbytehq/airbyte/pull/9121)   | Fixed check method for GCS mode to verify if all roles assigned to user                                                                                         |
| 0.6.1   | 2021-12-22 | [\#9039](https://github.com/airbytehq/airbyte/pull/9039)   | Added part_size configuration to UI for GCS staging                                                                                                             |
| 0.6.0   | 2021-12-17 | [\#8788](https://github.com/airbytehq/airbyte/issues/8788) | BigQuery/BiqQuery denorm Destinations : Add possibility to use different types of GCS files                                                                     |
| 0.5.1   | 2021-12-16 | [\#8816](https://github.com/airbytehq/airbyte/issues/8816) | Update dataset locations                                                                                                                                        |
| 0.5.0   | 2021-10-26 | [\#7240](https://github.com/airbytehq/airbyte/issues/7240) | Output partitioned/clustered tables                                                                                                                             |
| 0.4.1   | 2021-10-04 | [\#6733](https://github.com/airbytehq/airbyte/issues/6733) | Support dataset starting with numbers                                                                                                                           |
| 0.4.0   | 2021-08-26 | [\#5296](https://github.com/airbytehq/airbyte/issues/5296) | Added GCS Staging uploading option                                                                                                                              |
| 0.3.12  | 2021-08-03 | [\#3549](https://github.com/airbytehq/airbyte/issues/3549) | Add optional arg to make a possibility to change the BigQuery client's chunk\buffer size                                                                        |
| 0.3.11  | 2021-07-30 | [\#5125](https://github.com/airbytehq/airbyte/pull/5125)   | Enable `additionalPropertities` in spec.json                                                                                                                    |
| 0.3.10  | 2021-07-28 | [\#3549](https://github.com/airbytehq/airbyte/issues/3549) | Add extended logs and made JobId filled with region and projectId                                                                                               |
| 0.3.9   | 2021-07-28 | [\#5026](https://github.com/airbytehq/airbyte/pull/5026)   | Add sanitized json fields in raw tables to handle quotes in column names                                                                                        |
| 0.3.6   | 2021-06-18 | [\#3947](https://github.com/airbytehq/airbyte/issues/3947) | Service account credentials are now optional.                                                                                                                   |
| 0.3.4   | 2021-06-07 | [\#3277](https://github.com/airbytehq/airbyte/issues/3277) | Add dataset location option                                                                                                                                     |<|MERGE_RESOLUTION|>--- conflicted
+++ resolved
@@ -139,13 +139,9 @@
 ## Changelog
 
 | Version | Date       | Pull Request                                               | Subject                                                                                                                                                         |
-<<<<<<< HEAD
 | :------ | :--------- | :--------------------------------------------------------- | :-------------------------------------------------------------------------------------------------------------------------------------------------------------- |
 | 2.3.14  | 2023-11-06 | [\#32234](https://github.com/airbytehq/airbyte/pull/32234) | Remove unused config option.                                                                                                                                    |
-=======
-|:--------|:-----------|:-----------------------------------------------------------|:----------------------------------------------------------------------------------------------------------------------------------------------------------------|
 | 2.3.13  | 2023-11-08 | [\#32125](https://github.com/airbytehq/airbyte/pull/32125) | fix compiler warnings                                                                                                                          |
->>>>>>> 5013f954
 | 2.3.12  | 2023-11-08 | [\#32309](https://github.com/airbytehq/airbyte/pull/32309) | Revert: Use Typed object for connection config                                                                                                                  |
 | 2.3.11  | 2023-11-07 | [\#32147](https://github.com/airbytehq/airbyte/pull/32147) | Use Typed object for connection config                                                                                                                          |
 | 2.3.10  | 2023-11-07 | [\#32261](https://github.com/airbytehq/airbyte/pull/32261) | Further improve error reporting                                                                                                                                 |
