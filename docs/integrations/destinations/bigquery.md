# BigQuery

Setting up the BigQuery destination connector involves setting up the data loading method (GigQuery Standard method and Google Cloud Storage bucket) and configuring the BigQuery destination connector using the Airbyte UI.

This page guides you through setting up the BigQuery destination connector.

## Prerequisites

- [A Google Cloud project with BigQuery enabled](https://cloud.google.com/bigquery/docs/quickstarts/query-public-dataset-console)
- [A BigQuery dataset](https://cloud.google.com/bigquery/docs/quickstarts/quickstart-web-ui#create_a_dataset) to sync data to. 
    
    **Note:** Queries written in BigQuery can only reference datasets in the same physical location. If you plan on combining the data that Airbyte syncs with data from other datasets in your queries, create the datasets in the same location on Google Cloud. For more information, read [Introduction to Datasets](https://cloud.google.com/bigquery/docs/datasets-intro)

- (Required for Airbyte Cloud; Optional for Airbyte OSS) A Google Cloud [Service Account](https://cloud.google.com/iam/docs/service-accounts) with the [`BigQuery User`](https://cloud.google.com/bigquery/docs/access-control#bigquery) and [`BigQuery Data Editor`](https://cloud.google.com/bigquery/docs/access-control#bigquery) roles and the [Service Account Key in JSON format](https://cloud.google.com/iam/docs/creating-managing-service-account-keys).

## Connector modes

While setting up the connector, you can configure it in the following modes:

- **BigQuery**: Produces a normalized output by storing the JSON blob data in `_airbyte_raw_*` tables and then transforming and normalizing the data into separate tables, potentially `exploding` nested streams into their own tables if basic normalization is configured.
- **BigQuery (Denormalized)**: Leverages BigQuery capabilities with Structured and Repeated fields to produce a single "big" table per stream. Airbyte does not support normalization for this option at this time.

## Setup guide

### Step 1: Set up a data loading method

Although you can load data using BigQuery's [`INSERTS`](https://cloud.google.com/bigquery/docs/reference/standard-sql/dml-syntax), we highly recommend using a [Google Cloud Storage bucket](https://cloud.google.com/storage/docs/introduction).

#### (Recommended) Using a Google Cloud Storage bucket

To use a Google Cloud Storage bucket:

1. [Create a Cloud Storage bucket](https://cloud.google.com/storage/docs/creating-buckets) with the Protection Tools set to `none` or `Object versioning`. Make sure the bucket does not have a [retention policy](https://cloud.google.com/storage/docs/samples/storage-set-retention-policy).
2. [Create an HMAC key and access ID](https://cloud.google.com/storage/docs/authentication/managing-hmackeys#create).
3. Grant the [`Storage Object Admin` role](https://cloud.google.com/storage/docs/access-control/iam-roles#standard-roles) to the Google Cloud [Service Account](https://cloud.google.com/iam/docs/service-accounts).
4. Make sure your Cloud Storage bucket is accessible from the machine running Airbyte. The easiest way to verify if Airbyte is able to connect to your bucket is via the check connection tool in the UI.

#### Using `INSERT`

You can use BigQuery's [`INSERT`](https://cloud.google.com/bigquery/docs/reference/standard-sql/dml-syntax) statement to upload data directly from your source to BigQuery. While this is faster to set up initially, we strongly recommend not using this option for anything other than a quick demo. Due to the Google BigQuery SDK client limitations, using `INSERT` is 10x slower than using a Google Cloud Storage bucket, and you may see some failures for big datasets and slow sources (For example, if reading from a source takes more than 10-12 hours). For more details, refer to https://github.com/airbytehq/airbyte/issues/3549

### Step 2: Set up the BigQuery connector

1. Log into your [Airbyte Cloud](https://cloud.airbyte.io/workspaces) or Airbyte OSS account.
2. Click **Destinations** and then click **+ New destination**.
3. On the Set up the destination page, select **BigQuery** or **BigQuery (denormalized typed struct)** from the **Destination type** dropdown depending on whether you want to set up the connector in [BigQuery](#connector-modes) or [BigQuery (Denormalized)](#connector-modes) mode.
4. Enter the name for the BigQuery connector.
5. For **Project ID**, enter your [Google Cloud project ID](https://cloud.google.com/resource-manager/docs/creating-managing-projects#identifying_projects).
6. For **Dataset Location**, select the location of your BigQuery dataset. 
    :::warning
    You cannot change the location later.
    :::
7. For **Default Dataset ID**, enter the BigQuery [Dataset ID](https://cloud.google.com/bigquery/docs/datasets#create-dataset).
8. For **Loading Method**, select [Standard Inserts](#using-insert) or [GCS Staging](#recommended-using-a-google-cloud-storage-bucket).
    :::tip
    We recommend using the GCS Staging option.
    :::
9. For **Service Account Key JSON (Required for cloud, optional for open-source)**, enter the Google Cloud [Service Account Key in JSON format](https://cloud.google.com/iam/docs/creating-managing-service-account-keys).
10. For **Transformation Query Run Type (Optional)**, select **interactive** to have [BigQuery run interactive query jobs](https://cloud.google.com/bigquery/docs/running-queries#queries) or **batch** to have [BigQuery run batch queries](https://cloud.google.com/bigquery/docs/running-queries#batch). 

    :::note
    Interactive queries are executed as soon as possible and count towards daily concurrent quotas and limits, while batch queries are executed as soon as idle resources are available in the BigQuery shared resource pool. If BigQuery hasn't started the query within 24 hours, BigQuery changes the job priority to interactive. Batch queries don't count towards your concurrent rate limit, making it easier to start many queries at once.
    :::
    
11. For **Google BigQuery Client Chunk Size (Optional)**, use the default value of 15 MiB. Later, if you see networking or memory management problems with the sync (specifically on the destination), try decreasing the chunk size. In that case, the sync will be slower but more likely to succeed. 

## Supported sync modes

The BigQuery destination connector supports the following [sync modes](https://docs.airbyte.com/cloud/core-concepts#connection-sync-modes):

- Full Refresh Sync
- Incremental - Append Sync
- Incremental - Deduped History

## Output schema

Airbyte outputs each stream into its own table in BigQuery. Each table contains three columns:

* `_airbyte_ab_id`: A UUID assigned by Airbyte to each event that is processed. The column type in BigQuery is `String`.
* `_airbyte_emitted_at`: A timestamp representing when the event was pulled from the data source. The column type in BigQuery is `Timestamp`.
* `_airbyte_data`: A JSON blob representing the event data. The column type in BigQuery is `String`.

The output tables in BigQuery are partitioned and clustered by the Time-unit column `_airbyte_emitted_at` at a daily granularity. Partitions boundaries are based on UTC time.
This is useful to limit the number of partitions scanned when querying these partitioned tables, by using a predicate filter (a `WHERE` clause). Filters on the partitioning column are used to prune the partitions and reduce the query cost. (The parameter **Require partition filter** is not enabled by Airbyte, but you may toggle it by updating the produced tables.)

## BigQuery Naming Conventions

Follow [BigQuery Datasets Naming conventions](https://cloud.google.com/bigquery/docs/datasets#dataset-naming).

Airbyte converts any invalid characters into `_` characters when writing data. However, since datasets that begin with `_` are hidden on the BigQuery Explorer panel, Airbyte prepends the namespace with `n` for converted namespaces.

## Data type map 
    
| Airbyte type                        | BigQuery type | BigQuery denormalized type |
|:------------------------------------|:--------------|:---------------------------|
| DATE                                | DATE          | DATE                       |
| STRING (BASE64)                     | STRING        | STRING                     |
| NUMBER                              | FLOAT         | FLOAT                      |
| OBJECT                              | STRING        | RECORD                     |
| STRING                              | STRING        | STRING                     |
| BOOLEAN                             | BOOLEAN       | BOOLEAN                    |
| INTEGER                             | INTEGER       | INTEGER                    |
| STRING (BIG_NUMBER)                 | STRING        | STRING                     |
| STRING (BIG_INTEGER)                | STRING        | STRING                     |
| ARRAY                               | REPEATED      | REPEATED                   |
| STRING (TIMESTAMP_WITH_TIMEZONE)    | TIMESTAMP     | DATETIME                   |
| STRING (TIMESTAMP_WITHOUT_TIMEZONE) | TIMESTAMP     | DATETIME                   |

## Troubleshooting permission issues

The service account does not have the proper permissions.

- Make sure the BigQuery service account has `BigQuery User` and `BigQuery Data Editor` roles or equivalent permissions as those two roles.
- If the GCS staging mode is selected, ensure the BigQuery service account has the right permissions to the GCS bucket and path or the `Cloud Storage Admin` role, which includes a superset of the required permissions.

The HMAC key is wrong.

- Make sure the HMAC key is created for the BigQuery service account, and the service account has permission to access the GCS bucket and path.

## Tutorials 
    
Now that you have set up the BigQuery destination connector, check out the following BigQuery tutorials:

- [Export Google Analytics data to BigQuery](https://airbyte.com/tutorials/export-google-analytics-to-bigquery)
- [Load data from Facebook Ads to BigQuery](https://airbyte.com/tutorials/facebook-ads-to-bigquery)
- [Replicate Salesforce data to BigQuery](https://airbyte.com/tutorials/replicate-salesforce-data-to-bigquery)
- [Partition and cluster BigQuery tables with Airbyte and dbt](https://airbyte.com/tutorials/bigquery-partition-cluster)


## Changelog

### bigquery

| Version | Date       | Pull Request                                               | Subject                                                                                         |
|:--------|:-----------|:-----------------------------------------------------------|:------------------------------------------------------------------------------------------------|
<<<<<<< HEAD
| 1.1.9  | 2022-06-17 | [\#13753](https://github.com/airbytehq/airbyte/pull/13753) | Deprecate and remove PART_SIZE_MB fields from connectors based on StreamTransferManager  |
=======
| 1.1.9 | 2022-06-16 | [\#13852](https://github.com/airbytehq/airbyte/pull/13852) | Updated stacktrace format for any trace message errors |
>>>>>>> 49d181a1
| 1.1.8   | 2022-06-07 | [13579](https://github.com/airbytehq/airbyte/pull/13579)   | Always check GCS bucket for GCS loading method to catch invalid HMAC keys. |
| 1.1.7   | 2022-06-07 | [13424](https://github.com/airbytehq/airbyte/pull/13424)   | Reordered fields for specification.                                                             |
| 1.1.6   | 2022-05-15 | [12768](https://github.com/airbytehq/airbyte/pull/12768)   | Clarify that the service account key json field is required on cloud. |
| 1.1.5   | 2022-05-12 | [12805](https://github.com/airbytehq/airbyte/pull/12805)   | Updated to latest base-java to emit AirbyteTraceMessage on error.                               |
| 1.1.4   | 2022-05-04 | [12578](https://github.com/airbytehq/airbyte/pull/12578)   | In JSON to Avro conversion, log JSON field values that do not follow Avro schema for debugging. |
| 1.1.3   | 2022-05-02 | [12528](https://github.com/airbytehq/airbyte/pull/12528)   | Update Dataset location field description                                                       |
| 1.1.2   | 2022-04-29 | [12477](https://github.com/airbytehq/airbyte/pull/12477)   | Dataset location is a required field                                                            |
| 1.1.1   | 2022-04-15 | [12068](https://github.com/airbytehq/airbyte/pull/12068)   | Fixed bug with GCS bucket conditional binding                                                   |
| 1.1.0   | 2022-04-06 | [11776](https://github.com/airbytehq/airbyte/pull/11776)   | Use serialized buffering strategy to reduce memory consumption.                                 |
| 1.0.2   | 2022-03-30 | [11620](https://github.com/airbytehq/airbyte/pull/11620)   | Updated spec                                                                                    |
| 1.0.1   | 2022-03-24 | [11350](https://github.com/airbytehq/airbyte/pull/11350)   | Improve check performance                                                                       |
| 1.0.0   | 2022-03-18 | [11238](https://github.com/airbytehq/airbyte/pull/11238)   | Updated spec and documentation                                                                  |
| 0.6.12  | 2022-03-18 | [10793](https://github.com/airbytehq/airbyte/pull/10793)   | Fix namespace with invalid characters                                                           |
| 0.6.11  | 2022-03-03 | [10755](https://github.com/airbytehq/airbyte/pull/10755)   | Make sure to kill children threads and stop JVM                                                 |
| 0.6.8   | 2022-02-14 | [10256](https://github.com/airbytehq/airbyte/pull/10256)   | Add `-XX:+ExitOnOutOfMemoryError` JVM option                                                    |
| 0.6.6   | 2022-02-01 | [\#9959](https://github.com/airbytehq/airbyte/pull/9959)   | Fix null pointer exception from buffered stream consumer.                                       |
| 0.6.6   | 2022-01-29 | [\#9745](https://github.com/airbytehq/airbyte/pull/9745)   | Integrate with Sentry.                                                                          |
| 0.6.5   | 2022-01-18 | [\#9573](https://github.com/airbytehq/airbyte/pull/9573)   | BigQuery Destination : update description for some input fields                                 |
| 0.6.4   | 2022-01-17 | [\#8383](https://github.com/airbytehq/airbyte/issues/8383) | Support dataset-id prefixed by project-id                                                       |
| 0.6.3   | 2022-01-12 | [\#9415](https://github.com/airbytehq/airbyte/pull/9415)   | BigQuery Destination : Fix GCS processing of Facebook data                                      |
| 0.6.2   | 2022-01-10 | [\#9121](https://github.com/airbytehq/airbyte/pull/9121)   | Fixed check method for GCS mode to verify if all roles assigned to user                         |
| 0.6.1   | 2021-12-22 | [\#9039](https://github.com/airbytehq/airbyte/pull/9039)   | Added part_size configuration to UI for GCS staging                                             |
| 0.6.0   | 2021-12-17 | [\#8788](https://github.com/airbytehq/airbyte/issues/8788) | BigQuery/BiqQuery denorm Destinations : Add possibility to use different types of GCS files     |
| 0.5.1   | 2021-12-16 | [\#8816](https://github.com/airbytehq/airbyte/issues/8816) | Update dataset locations                                                                        |
| 0.5.0   | 2021-10-26 | [\#7240](https://github.com/airbytehq/airbyte/issues/7240) | Output partitioned/clustered tables                                                             |
| 0.4.1   | 2021-10-04 | [\#6733](https://github.com/airbytehq/airbyte/issues/6733) | Support dataset starting with numbers                                                           |
| 0.4.0   | 2021-08-26 | [\#5296](https://github.com/airbytehq/airbyte/issues/5296) | Added GCS Staging uploading option                                                              |
| 0.3.12  | 2021-08-03 | [\#3549](https://github.com/airbytehq/airbyte/issues/3549) | Add optional arg to make a possibility to change the BigQuery client's chunk\buffer size        |
| 0.3.11  | 2021-07-30 | [\#5125](https://github.com/airbytehq/airbyte/pull/5125)   | Enable `additionalPropertities` in spec.json                                                    |
| 0.3.10  | 2021-07-28 | [\#3549](https://github.com/airbytehq/airbyte/issues/3549) | Add extended logs and made JobId filled with region and projectId                               |
| 0.3.9   | 2021-07-28 | [\#5026](https://github.com/airbytehq/airbyte/pull/5026)   | Add sanitized json fields in raw tables to handle quotes in column names                        |
| 0.3.6   | 2021-06-18 | [\#3947](https://github.com/airbytehq/airbyte/issues/3947) | Service account credentials are now optional.                                                   |
| 0.3.4   | 2021-06-07 | [\#3277](https://github.com/airbytehq/airbyte/issues/3277) | Add dataset location option                                                                     |

### bigquery-denormalized

| Version | Date       | Pull Request                                               | Subject                                                                                                                 |
|:--------|:-----------|:-----------------------------------------------------------|:------------------------------------------------------------------------------------------------------------------------|
<<<<<<< HEAD
| 1.1.9  | 2022-06-17 | [\#13753](https://github.com/airbytehq/airbyte/pull/13753) | Deprecate and remove PART_SIZE_MB fields from connectors based on StreamTransferManager  |
=======
| 1.1.9 | 2022-06-16 | [\#13852](https://github.com/airbytehq/airbyte/pull/13852) | Updated stacktrace format for any trace message errors |
>>>>>>> 49d181a1
| 1.1.8   | 2022-06-07 | [13579](https://github.com/airbytehq/airbyte/pull/13579)   | Always check GCS bucket for GCS loading method to catch invalid HMAC keys. |
| 1.1.7   | 2022-06-07 | [13424](https://github.com/airbytehq/airbyte/pull/13424)   | Reordered fields for specification.                                                                                     |
| 1.1.6   | 2022-05-15 | [12768](https://github.com/airbytehq/airbyte/pull/12768)   | Clarify that the service account key json field is required on cloud.                                                   |
| 0.3.5   | 2022-05-12 | [12805](https://github.com/airbytehq/airbyte/pull/12805)   | Updated to latest base-java to emit AirbyteTraceMessage on error.                                                       |
| 0.3.4   | 2022-05-04 | [12578](https://github.com/airbytehq/airbyte/pull/12578)   | In JSON to Avro conversion, log JSON field values that do not follow Avro schema for debugging.                         |
| 0.3.3   | 2022-05-02 | [12528](https://github.com/airbytehq/airbyte/pull/12528)   | Update Dataset location field description                                                                               |
| 0.3.2   | 2022-04-29 | [12477](https://github.com/airbytehq/airbyte/pull/12477)   | Dataset location is a required field                                                                                    |
| 0.3.1   | 2022-04-15 | [11978](https://github.com/airbytehq/airbyte/pull/11978)   | Fixed emittedAt timestamp.                                                                                              |
| 0.3.0   | 2022-04-06 | [11776](https://github.com/airbytehq/airbyte/pull/11776)   | Use serialized buffering strategy to reduce memory consumption.                                                         |
| 0.2.15  | 2022-04-05 | [11166](https://github.com/airbytehq/airbyte/pull/11166)   | Fixed handling of anyOf and allOf fields                                                                                |
| 0.2.14  | 2022-04-02 | [11620](https://github.com/airbytehq/airbyte/pull/11620)   | Updated spec                                                                                                            |
| 0.2.13  | 2022-04-01 | [11636](https://github.com/airbytehq/airbyte/pull/11636)   | Added new unit tests                                                                                                    |
| 0.2.12  | 2022-03-28 | [11454](https://github.com/airbytehq/airbyte/pull/11454)   | Integration test enhancement for picking test-data and schemas                                                          |
| 0.2.11  | 2022-03-18 | [10793](https://github.com/airbytehq/airbyte/pull/10793)   | Fix namespace with invalid characters                                                                                   |
| 0.2.10  | 2022-03-03 | [10755](https://github.com/airbytehq/airbyte/pull/10755)   | Make sure to kill children threads and stop JVM                                                                         |
| 0.2.8   | 2022-02-14 | [10256](https://github.com/airbytehq/airbyte/pull/10256)   | Add `-XX:+ExitOnOutOfMemoryError` JVM option                                                                            |
| 0.2.7   | 2022-02-01 | [\#9959](https://github.com/airbytehq/airbyte/pull/9959)   | Fix null pointer exception from buffered stream consumer.                                                               |
| 0.2.6   | 2022-01-29 | [\#9745](https://github.com/airbytehq/airbyte/pull/9745)   | Integrate with Sentry.                                                                                                  |
| 0.2.5   | 2022-01-18 | [\#9573](https://github.com/airbytehq/airbyte/pull/9573)   | BigQuery Destination : update description for some input fields                                                         |
| 0.2.4   | 2022-01-17 | [\#8383](https://github.com/airbytehq/airbyte/issues/8383) | BigQuery/BiqQuery denorm Destinations : Support dataset-id prefixed by project-id                                       |
| 0.2.3   | 2022-01-12 | [\#9415](https://github.com/airbytehq/airbyte/pull/9415)   | BigQuery Destination : Fix GCS processing of Facebook data                                                              |
| 0.2.2   | 2021-12-22 | [\#9039](https://github.com/airbytehq/airbyte/pull/9039)   | Added part_size configuration to UI for GCS staging                                                                     |
| 0.2.1   | 2021-12-21 | [\#8574](https://github.com/airbytehq/airbyte/pull/8574)   | Added namespace to Avro and Parquet record types                                                                        |
| 0.2.0   | 2021-12-17 | [\#8788](https://github.com/airbytehq/airbyte/pull/8788)   | BigQuery/BiqQuery denorm Destinations : Add possibility to use different types of GCS files                             |
| 0.1.11  | 2021-12-16 | [\#8816](https://github.com/airbytehq/airbyte/issues/8816) | Update dataset locations                                                                                                |
| 0.1.10  | 2021-11-09 | [\#7804](https://github.com/airbytehq/airbyte/pull/7804)   | handle null values in fields described by a $ref definition                                                             |
| 0.1.9   | 2021-11-08 | [\#7736](https://github.com/airbytehq/airbyte/issues/7736) | Fixed the handling of ObjectNodes with $ref definition key                                                              |
| 0.1.8   | 2021-10-27 | [\#7413](https://github.com/airbytehq/airbyte/issues/7413) | Fixed DATETIME conversion for BigQuery                                                                                  |
| 0.1.7   | 2021-10-26 | [\#7240](https://github.com/airbytehq/airbyte/issues/7240) | Output partitioned/clustered tables                                                                                     |
| 0.1.6   | 2021-09-16 | [\#6145](https://github.com/airbytehq/airbyte/pull/6145)   | BigQuery Denormalized support for date, datetime & timestamp types through the json "format" key                        |
| 0.1.5   | 2021-09-07 | [\#5881](https://github.com/airbytehq/airbyte/pull/5881)   | BigQuery Denormalized NPE fix                                                                                           |
| 0.1.4   | 2021-09-04 | [\#5813](https://github.com/airbytehq/airbyte/pull/5813)   | fix Stackoverflow error when receive a schema from source where "Array" type doesn't contain a required "items" element |
| 0.1.3   | 2021-08-07 | [\#5261](https://github.com/airbytehq/airbyte/pull/5261)   | 🐛 Destination BigQuery\(Denormalized\): Fix processing arrays of records                                               |
| 0.1.2   | 2021-07-30 | [\#5125](https://github.com/airbytehq/airbyte/pull/5125)   | Enable `additionalPropertities` in spec.json                                                                            |
| 0.1.1   | 2021-06-21 | [\#3555](https://github.com/airbytehq/airbyte/pull/3555)   | Partial Success in BufferedStreamConsumer                                                                               |
| 0.1.0   | 2021-06-21 | [\#4176](https://github.com/airbytehq/airbyte/pull/4176)   | Destination using Typed Struct and Repeated fields                                                                      |<|MERGE_RESOLUTION|>--- conflicted
+++ resolved
@@ -133,11 +133,8 @@
 
 | Version | Date       | Pull Request                                               | Subject                                                                                         |
 |:--------|:-----------|:-----------------------------------------------------------|:------------------------------------------------------------------------------------------------|
-<<<<<<< HEAD
+| 1.1.10 | 2022-06-16 | [\#13852](https://github.com/airbytehq/airbyte/pull/13852) | Updated stacktrace format for any trace message errors |
 | 1.1.9  | 2022-06-17 | [\#13753](https://github.com/airbytehq/airbyte/pull/13753) | Deprecate and remove PART_SIZE_MB fields from connectors based on StreamTransferManager  |
-=======
-| 1.1.9 | 2022-06-16 | [\#13852](https://github.com/airbytehq/airbyte/pull/13852) | Updated stacktrace format for any trace message errors |
->>>>>>> 49d181a1
 | 1.1.8   | 2022-06-07 | [13579](https://github.com/airbytehq/airbyte/pull/13579)   | Always check GCS bucket for GCS loading method to catch invalid HMAC keys. |
 | 1.1.7   | 2022-06-07 | [13424](https://github.com/airbytehq/airbyte/pull/13424)   | Reordered fields for specification.                                                             |
 | 1.1.6   | 2022-05-15 | [12768](https://github.com/airbytehq/airbyte/pull/12768)   | Clarify that the service account key json field is required on cloud. |
@@ -176,11 +173,8 @@
 
 | Version | Date       | Pull Request                                               | Subject                                                                                                                 |
 |:--------|:-----------|:-----------------------------------------------------------|:------------------------------------------------------------------------------------------------------------------------|
-<<<<<<< HEAD
+| 1.1.10 | 2022-06-16 | [\#13852](https://github.com/airbytehq/airbyte/pull/13852) | Updated stacktrace format for any trace message errors |
 | 1.1.9  | 2022-06-17 | [\#13753](https://github.com/airbytehq/airbyte/pull/13753) | Deprecate and remove PART_SIZE_MB fields from connectors based on StreamTransferManager  |
-=======
-| 1.1.9 | 2022-06-16 | [\#13852](https://github.com/airbytehq/airbyte/pull/13852) | Updated stacktrace format for any trace message errors |
->>>>>>> 49d181a1
 | 1.1.8   | 2022-06-07 | [13579](https://github.com/airbytehq/airbyte/pull/13579)   | Always check GCS bucket for GCS loading method to catch invalid HMAC keys. |
 | 1.1.7   | 2022-06-07 | [13424](https://github.com/airbytehq/airbyte/pull/13424)   | Reordered fields for specification.                                                                                     |
 | 1.1.6   | 2022-05-15 | [12768](https://github.com/airbytehq/airbyte/pull/12768)   | Clarify that the service account key json field is required on cloud.                                                   |
