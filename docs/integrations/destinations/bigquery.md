# BigQuery

Setting up the BigQuery destination connector involves setting up the data loading method (BigQuery Standard method and Google Cloud Storage bucket) and configuring the BigQuery destination connector using the Airbyte UI.

This page guides you through setting up the BigQuery destination connector.

## Prerequisites

- For Airbyte Open Source users using the [Postgres](https://docs.airbyte.com/integrations/sources/postgres) source connector, [upgrade](https://docs.airbyte.com/operator-guides/upgrading-airbyte/) your Airbyte platform to version `v0.40.0-alpha` or newer and upgrade your BigQuery connector to version `1.1.14` or newer
- [A Google Cloud project with BigQuery enabled](https://cloud.google.com/bigquery/docs/quickstarts/query-public-dataset-console)
- [A BigQuery dataset](https://cloud.google.com/bigquery/docs/quickstarts/quickstart-web-ui#create_a_dataset) to sync data to.

  **Note:** Queries written in BigQuery can only reference datasets in the same physical location. If you plan on combining the data that Airbyte syncs with data from other datasets in your queries, create the datasets in the same location on Google Cloud. For more information, read [Introduction to Datasets](https://cloud.google.com/bigquery/docs/datasets-intro)

- (Required for Airbyte Cloud; Optional for Airbyte Open Source) A Google Cloud [Service Account](https://cloud.google.com/iam/docs/service-accounts) with the [`BigQuery User`](https://cloud.google.com/bigquery/docs/access-control#bigquery) and [`BigQuery Data Editor`](https://cloud.google.com/bigquery/docs/access-control#bigquery) roles and the [Service Account Key in JSON format](https://cloud.google.com/iam/docs/creating-managing-service-account-keys).

## Connector modes

While setting up the connector, you can configure it in the following modes:

- **BigQuery**: Produces a normalized output by storing the JSON blob data in `_airbyte_raw_*` tables and then transforming and normalizing the data into separate tables, potentially `exploding` nested streams into their own tables if basic normalization is configured.
- **BigQuery (Denormalized)**: Leverages BigQuery capabilities with Structured and Repeated fields to produce a single "big" table per stream. Airbyte does not support normalization for this option at this time.

## Setup guide

### Step 1: Set up a data loading method

Although you can load data using BigQuery's [`INSERTS`](https://cloud.google.com/bigquery/docs/reference/standard-sql/dml-syntax), we highly recommend using a [Google Cloud Storage bucket](https://cloud.google.com/storage/docs/introduction) not only for performance and cost but reliability since larger datasets are prone to more failures when using standard inserts.

#### (Recommended) Using a Google Cloud Storage bucket

To use a Google Cloud Storage bucket:

1. [Create a Cloud Storage bucket](https://cloud.google.com/storage/docs/creating-buckets) with the Protection Tools set to `none` or `Object versioning`. Make sure the bucket does not have a [retention policy](https://cloud.google.com/storage/docs/samples/storage-set-retention-policy).
2. [Create an HMAC key and access ID](https://cloud.google.com/storage/docs/authentication/managing-hmackeys#create).
3. Grant the [`Storage Object Admin` role](https://cloud.google.com/storage/docs/access-control/iam-roles#standard-roles) to the Google Cloud [Service Account](https://cloud.google.com/iam/docs/service-accounts).
4. Make sure your Cloud Storage bucket is accessible from the machine running Airbyte. The easiest way to verify if Airbyte is able to connect to your bucket is via the check connection tool in the UI.

Your bucket must be encrypted using a Google-managed encryption key (this is the default setting when creating a new bucket). We currently do not support buckets using customer-managed encryption keys (CMEK). You can view this setting under the "Configuration" tab of your GCS bucket, in the `Encryption type` row.

#### Using `INSERT`

You can use BigQuery's [`INSERT`](https://cloud.google.com/bigquery/docs/reference/standard-sql/dml-syntax) statement to upload data directly from your source to BigQuery. While this is faster to set up initially, we strongly recommend not using this option for anything other than a quick demo. Due to the Google BigQuery SDK client limitations, using `INSERT` is 10x slower than using a Google Cloud Storage bucket, and you may see some failures for big datasets and slow sources (For example, if reading from a source takes more than 10-12 hours). For more details, refer to https://github.com/airbytehq/airbyte/issues/3549

### Step 2: Set up the BigQuery connector

1. Log into your [Airbyte Cloud](https://cloud.airbyte.com/workspaces) or Airbyte Open Source account.
2. Click **Destinations** and then click **+ New destination**.
3. On the Set up the destination page, select **BigQuery** or **BigQuery (denormalized typed struct)** from the **Destination type** dropdown depending on whether you want to set up the connector in [BigQuery](#connector-modes) or [BigQuery (Denormalized)](#connector-modes) mode.
4. Enter the name for the BigQuery connector.
5. For **Project ID**, enter your [Google Cloud project ID](https://cloud.google.com/resource-manager/docs/creating-managing-projects#identifying_projects).
6. For **Dataset Location**, select the location of your BigQuery dataset.
   :::warning
   You cannot change the location later.
   :::
7. For **Default Dataset ID**, enter the BigQuery [Dataset ID](https://cloud.google.com/bigquery/docs/datasets#create-dataset).
8. For **Loading Method**, select [Standard Inserts](#using-insert) or [GCS Staging](#recommended-using-a-google-cloud-storage-bucket).
   :::tip
   We recommend using the GCS Staging option.
   :::
9. For **Service Account Key JSON (Required for cloud, optional for open-source)**, enter the Google Cloud [Service Account Key in JSON format](https://cloud.google.com/iam/docs/creating-managing-service-account-keys).
10. For **Transformation Query Run Type (Optional)**, select **interactive** to have [BigQuery run interactive query jobs](https://cloud.google.com/bigquery/docs/running-queries#queries) or **batch** to have [BigQuery run batch queries](https://cloud.google.com/bigquery/docs/running-queries#batch).

    :::note
    Interactive queries are executed as soon as possible and count towards daily concurrent quotas and limits, while batch queries are executed as soon as idle resources are available in the BigQuery shared resource pool. If BigQuery hasn't started the query within 24 hours, BigQuery changes the job priority to interactive. Batch queries don't count towards your concurrent rate limit, making it easier to start many queries at once.
    :::

11. For **Google BigQuery Client Chunk Size (Optional)**, use the default value of 15 MiB. Later, if you see networking or memory management problems with the sync (specifically on the destination), try decreasing the chunk size. In that case, the sync will be slower but more likely to succeed.

## Supported sync modes

The BigQuery destination connector supports the following [sync modes](https://docs.airbyte.com/cloud/core-concepts#connection-sync-modes):

- Full Refresh Sync
- Incremental - Append Sync
- Incremental - Append + Deduped

## Output schema

Airbyte outputs each stream into its own table in BigQuery. Each table contains three columns:

- `_airbyte_ab_id`: A UUID assigned by Airbyte to each event that is processed. The column type in BigQuery is `String`.
- `_airbyte_emitted_at`: A timestamp representing when the event was pulled from the data source. The column type in BigQuery is `Timestamp`.
- `_airbyte_data`: A JSON blob representing the event data. The column type in BigQuery is `String`.

The output tables in BigQuery are partitioned and clustered by the Time-unit column `_airbyte_emitted_at` at a daily granularity. Partitions boundaries are based on UTC time.
This is useful to limit the number of partitions scanned when querying these partitioned tables, by using a predicate filter (a `WHERE` clause). Filters on the partitioning column are used to prune the partitions and reduce the query cost. (The parameter **Require partition filter** is not enabled by Airbyte, but you may toggle it by updating the produced tables.)

## BigQuery Naming Conventions

Follow [BigQuery Datasets Naming conventions](https://cloud.google.com/bigquery/docs/datasets#dataset-naming).

Airbyte converts any invalid characters into `_` characters when writing data. However, since datasets that begin with `_` are hidden on the BigQuery Explorer panel, Airbyte prepends the namespace with `n` for converted namespaces.

## Data type map

| Airbyte type                        | BigQuery type | BigQuery denormalized type |
| :---------------------------------- | :------------ | :------------------------- |
| DATE                                | DATE          | DATE                       |
| STRING (BASE64)                     | STRING        | STRING                     |
| NUMBER                              | FLOAT         | NUMBER                     |
| OBJECT                              | STRING        | RECORD                     |
| STRING                              | STRING        | STRING                     |
| BOOLEAN                             | BOOLEAN       | BOOLEAN                    |
| INTEGER                             | INTEGER       | INTEGER                    |
| STRING (BIG_NUMBER)                 | STRING        | STRING                     |
| STRING (BIG_INTEGER)                | STRING        | STRING                     |
| ARRAY                               | REPEATED      | REPEATED                   |
| STRING (TIMESTAMP_WITH_TIMEZONE)    | TIMESTAMP     | DATETIME                   |
| STRING (TIMESTAMP_WITHOUT_TIMEZONE) | TIMESTAMP     | DATETIME                   |

## Troubleshooting permission issues

The service account does not have the proper permissions.

- Make sure the BigQuery service account has `BigQuery User` and `BigQuery Data Editor` roles or equivalent permissions as those two roles.
- If the GCS staging mode is selected, ensure the BigQuery service account has the right permissions to the GCS bucket and path or the `Cloud Storage Admin` role, which includes a superset of the required permissions.

The HMAC key is wrong.

- Make sure the HMAC key is created for the BigQuery service account, and the service account has permission to access the GCS bucket and path.

## Tutorials

Now that you have set up the BigQuery destination connector, check out the following BigQuery tutorials:

- [Export Google Analytics data to BigQuery](https://airbyte.com/tutorials/export-google-analytics-to-bigquery)
- [Load data from Facebook Ads to BigQuery](https://airbyte.com/tutorials/facebook-ads-to-bigquery)
- [Replicate Salesforce data to BigQuery](https://airbyte.com/tutorials/replicate-salesforce-data-to-bigquery)
- [Partition and cluster BigQuery tables with Airbyte and dbt](https://airbyte.com/tutorials/bigquery-partition-cluster)

## Changelog

### bigquery

| Version | Date       | Pull Request                                               | Subject                                                                                                                                                         |
<<<<<<< HEAD
| :------ | :--------- | :--------------------------------------------------------- | :-------------------------------------------------------------------------------------------------------------------------------------------------------------- |
| 2.0.6   | 2023-08-29 | [29878](https://github.com/airbytehq/airbyte/pull/29878)   | Internal code changes                                                                                                                                           |
=======
|:--------|:-----------|:-----------------------------------------------------------|:----------------------------------------------------------------------------------------------------------------------------------------------------------------|
| 2.0.6   | 2023-09-05 | [\#29917](https://github.com/airbytehq/airbyte/pull/29917) | Improve performance by changing metadata error array construction from ARRAY_CONCAT to ARRAY_AGG                                                                |
>>>>>>> 49ddb9d0
| 2.0.5   | 2023-08-31 | [\#30020](https://github.com/airbytehq/airbyte/pull/30020) | Run typing and deduping tasks in parallel                                                                                                                       |
| 2.0.4   | 2023-09-05 | [\#30117](https://github.com/airbytehq/airbyte/pull/30117) | Type and Dedupe at sync start and then every 6 hours                                                                                                            |
| 2.0.3   | 2023-09-01 | [\#30056](https://github.com/airbytehq/airbyte/pull/30056) | Internal refactor, no behavior change                                                                                                                           |
| 2.0.2   | 2023-09-01 | [\#30120](https://github.com/airbytehq/airbyte/pull/30120) | Improve performance on very wide streams by skipping SAFE_CAST on strings                                                                                       |
| 2.0.1   | 2023-08-29 | [\#29972](https://github.com/airbytehq/airbyte/pull/29972) | Publish a new version to supersede old v2.0.0                                                                                                                   |
| 2.0.0   | 2023-08-27 | [\#29783](https://github.com/airbytehq/airbyte/pull/29783) | Destinations V2                                                                                                                                                 |
| 1.10.2  | 2023-08-24 | [\#29805](https://github.com/airbytehq/airbyte/pull/29805) | Destinations v2: Don't soft reset in migration                                                                                                                  |
| 1.10.1  | 2023-08-23 | [\#29774](https://github.com/airbytehq/airbyte/pull/29774) | Destinations v2: Don't soft reset overwrite syncs                                                                                                               |
| 1.10.0  | 2023-08-21 | [\#29636](https://github.com/airbytehq/airbyte/pull/29636) | Destinations v2: Several Critical Bug Fixes (cursorless dedup, improved floating-point handling, improved special characters handling; improved error handling) |
| 1.9.1   | 2023-08-21 | [\#28687](https://github.com/airbytehq/airbyte/pull/28687) | Under the hood: Add dependency on Java CDK v0.0.1.                                                                                                              |
| 1.9.0   | 2023-08-17 | [\#29560](https://github.com/airbytehq/airbyte/pull/29560) | Destinations v2: throw an error on disallowed column name prefixes                                                                                              |
| 1.8.1   | 2023-08-17 | [\#29522](https://github.com/airbytehq/airbyte/pull/29522) | Migration BugFix - ensure raw dataset created                                                                                                                   |
| 1.8.0   | 2023-08-17 | [\#29498](https://github.com/airbytehq/airbyte/pull/29498) | Fix checkpointing logic in GCS staging mode                                                                                                                     |
| 1.7.8   | 2023-08-15 | [\#29461](https://github.com/airbytehq/airbyte/pull/29461) | Migration BugFix - ensure migration happens before table creation for GCS staging.                                                                              |
| 1.7.7   | 2023-08-11 | [\#29381](https://github.com/airbytehq/airbyte/pull/29381) | Destinations v2: Add support for streams with no columns                                                                                                        |
| 1.7.6   | 2023-08-04 | [\#28894](https://github.com/airbytehq/airbyte/pull/28894) | Destinations v2: Add v1 -> v2 migration Logic                                                                                                                   |
| 1.7.5   | 2023-08-04 | [\#29106](https://github.com/airbytehq/airbyte/pull/29106) | Destinations v2: handle unusual CDC deletion edge case                                                                                                          |
| 1.7.4   | 2023-08-04 | [\#29089](https://github.com/airbytehq/airbyte/pull/29089) | Destinations v2: improve special character handling in column names                                                                                             |
| 1.7.3   | 2023-08-03 | [\#28890](https://github.com/airbytehq/airbyte/pull/28890) | Internal code updates; improved testing                                                                                                                         |
| 1.7.2   | 2023-08-02 | [\#28976](https://github.com/airbytehq/airbyte/pull/28976) | Fix composite PK handling in v1 mode                                                                                                                            |
| 1.7.1   | 2023-08-02 | [\#28959](https://github.com/airbytehq/airbyte/pull/28959) | Destinations v2: Fix CDC syncs in non-dedup mode                                                                                                                |
| 1.7.0   | 2023-08-01 | [\#28894](https://github.com/airbytehq/airbyte/pull/28894) | Destinations v2: Open up early access program opt-in                                                                                                            |
| 1.6.0   | 2023-07-26 | [\#28723](https://github.com/airbytehq/airbyte/pull/28723) | Destinations v2: Change raw table dataset and naming convention                                                                                                 |
| 1.5.8   | 2023-07-25 | [\#28721](https://github.com/airbytehq/airbyte/pull/28721) | Destinations v2: Handle cursor change across syncs                                                                                                              |
| 1.5.7   | 2023-07-24 | [\#28625](https://github.com/airbytehq/airbyte/pull/28625) | Destinations v2: Limit Clustering Columns to 4                                                                                                                  |
| 1.5.6   | 2023-07-21 | [\#28580](https://github.com/airbytehq/airbyte/pull/28580) | Destinations v2: Create dataset in user-specified location                                                                                                      |
| 1.5.5   | 2023-07-20 | [\#28490](https://github.com/airbytehq/airbyte/pull/28490) | Destinations v2: Fix schema change detection in OVERWRITE mode when existing table is empty; other code refactoring                                             |
| 1.5.4   | 2023-07-17 | [\#28382](https://github.com/airbytehq/airbyte/pull/28382) | Destinations v2: Schema Change Detection                                                                                                                        |
| 1.5.3   | 2023-07-14 | [\#28345](https://github.com/airbytehq/airbyte/pull/28345) | Increment patch to trigger a rebuild                                                                                                                            |
| 1.5.2   | 2023-07-05 | [\#27936](https://github.com/airbytehq/airbyte/pull/27936) | Internal scaffolding change for future development                                                                                                              |
| 1.5.1   | 2023-06-30 | [\#27891](https://github.com/airbytehq/airbyte/pull/27891) | Revert bugged update                                                                                                                                            |
| 1.5.0   | 2023-06-27 | [\#27781](https://github.com/airbytehq/airbyte/pull/27781) | License Update: Elv2                                                                                                                                            |
| 1.4.6   | 2023-06-28 | [\#27268](https://github.com/airbytehq/airbyte/pull/27268) | Internal scaffolding change for future development                                                                                                              |
| 1.4.5   | 2023-06-21 | [\#27555](https://github.com/airbytehq/airbyte/pull/27555) | Reduce image size                                                                                                                                               |
| 1.4.4   | 2023-05-25 | [\#26585](https://github.com/airbytehq/airbyte/pull/26585) | Small tweak in logs for clarity                                                                                                                                 |
| 1.4.3   | 2023-05-17 | [\#26213](https://github.com/airbytehq/airbyte/pull/26213) | Fix bug in parsing file buffer config count                                                                                                                     |
| 1.4.2   | 2023-05-10 | [\#25925](https://github.com/airbytehq/airbyte/pull/25925) | Testing update. Normalization tests are now done in the destination container.                                                                                  |
| 1.4.1   | 2023-05-11 | [\#25993](https://github.com/airbytehq/airbyte/pull/25993) | Internal library update                                                                                                                                         |
| 1.4.0   | 2023-04-29 | [\#25570](https://github.com/airbytehq/airbyte/pull/25570) | Internal library update. Bumping version to stay in sync with BigQuery-denormalized.                                                                            |
| 1.3.4   | 2023-04-28 | [\#25588](https://github.com/airbytehq/airbyte/pull/25588) | Internal scaffolding change for future development                                                                                                              |
| 1.3.3   | 2023-04-27 | [\#25346](https://github.com/airbytehq/airbyte/pull/25346) | Internal code cleanup                                                                                                                                           |
| 1.3.1   | 2023-04-20 | [\#25097](https://github.com/airbytehq/airbyte/pull/25097) | Internal scaffolding change for future development                                                                                                              |
| 1.3.0   | 2023-04-19 | [\#25287](https://github.com/airbytehq/airbyte/pull/25287) | Add parameter to configure the number of file buffers when GCS is used as the loading method                                                                    |
| 1.2.20  | 2023-04-12 | [\#25122](https://github.com/airbytehq/airbyte/pull/25122) | Add additional data centers                                                                                                                                     |
| 1.2.19  | 2023-03-29 | [\#24671](https://github.com/airbytehq/airbyte/pull/24671) | Fail faster in certain error cases                                                                                                                              |
| 1.2.18  | 2023-03-23 | [\#24447](https://github.com/airbytehq/airbyte/pull/24447) | Set the Service Account Key JSON field to always_show: true so that it isn't collapsed into an optional fields section                                          |
| 1.2.17  | 2023-03-17 | [\#23788](https://github.com/airbytehq/airbyte/pull/23788) | S3-Parquet: added handler to process null values in arrays                                                                                                      |
| 1.2.16  | 2023-03-10 | [\#23931](https://github.com/airbytehq/airbyte/pull/23931) | Added support for periodic buffer flush                                                                                                                         |
| 1.2.15  | 2023-03-10 | [\#23466](https://github.com/airbytehq/airbyte/pull/23466) | Changed S3 Avro type from Int to Long                                                                                                                           |
| 1.2.14  | 2023-02-08 | [\#22497](https://github.com/airbytehq/airbyte/pull/22497) | Fixed table already exists error                                                                                                                                |
| 1.2.13  | 2023-01-26 | [\#20631](https://github.com/airbytehq/airbyte/pull/20631) | Added support for destination checkpointing with staging                                                                                                        |
| 1.2.12  | 2023-01-18 | [\#21087](https://github.com/airbytehq/airbyte/pull/21087) | Wrap Authentication Errors as Config Exceptions                                                                                                                 |
| 1.2.11  | 2023-01-18 | [\#21144](https://github.com/airbytehq/airbyte/pull/21144) | Added explicit error message if sync fails due to a config issue                                                                                                |
| 1.2.9   | 2022-12-14 | [\#20501](https://github.com/airbytehq/airbyte/pull/20501) | Report GCS staging failures that occur during connection check                                                                                                  |
| 1.2.8   | 2022-11-22 | [\#19489](https://github.com/airbytehq/airbyte/pull/19489) | Added non-billable projects handle to check connection stage                                                                                                    |
| 1.2.7   | 2022-11-11 | [\#19358](https://github.com/airbytehq/airbyte/pull/19358) | Fixed check method to capture mismatch dataset location                                                                                                         |
| 1.2.6   | 2022-11-10 | [\#18554](https://github.com/airbytehq/airbyte/pull/18554) | Improve check connection method to handle more errors                                                                                                           |
| 1.2.5   | 2022-10-19 | [\#18162](https://github.com/airbytehq/airbyte/pull/18162) | Improve error logs                                                                                                                                              |
| 1.2.4   | 2022-09-26 | [\#16890](https://github.com/airbytehq/airbyte/pull/16890) | Add user-agent header                                                                                                                                           |
| 1.2.3   | 2022-09-22 | [\#17054](https://github.com/airbytehq/airbyte/pull/17054) | Respect stream namespace                                                                                                                                        |
| 1.2.1   | 2022-09-14 | [\#15668](https://github.com/airbytehq/airbyte/pull/15668) | (bugged, do not use) Wrap logs in AirbyteLogMessage                                                                                                             |
| 1.2.0   | 2022-09-09 | [\#14023](https://github.com/airbytehq/airbyte/pull/14023) | (bugged, do not use) Cover arrays only if they are nested                                                                                                       |
| 1.1.16  | 2022-09-01 | [\#16243](https://github.com/airbytehq/airbyte/pull/16243) | Fix Json to Avro conversion when there is field name clash from combined restrictions (`anyOf`, `oneOf`, `allOf` fields)                                        |
| 1.1.15  | 2022-08-22 | [\#15787](https://github.com/airbytehq/airbyte/pull/15787) | Throw exception if job failed                                                                                                                                   |
| 1.1.14  | 2022-08-03 | [\#14784](https://github.com/airbytehq/airbyte/pull/14784) | Enabling Application Default Credentials                                                                                                                        |
| 1.1.13  | 2022-08-02 | [\#14801](https://github.com/airbytehq/airbyte/pull/14801) | Fix multiple log bindings                                                                                                                                       |
| 1.1.12  | 2022-08-02 | [\#15180](https://github.com/airbytehq/airbyte/pull/15180) | Fix standard loading mode                                                                                                                                       |
| 1.1.11  | 2022-06-24 | [\#14114](https://github.com/airbytehq/airbyte/pull/14114) | Remove "additionalProperties": false from specs for connectors with staging                                                                                     |
| 1.1.10  | 2022-06-16 | [\#13852](https://github.com/airbytehq/airbyte/pull/13852) | Updated stacktrace format for any trace message errors                                                                                                          |
| 1.1.9   | 2022-06-17 | [\#13753](https://github.com/airbytehq/airbyte/pull/13753) | Deprecate and remove PART_SIZE_MB fields from connectors based on StreamTransferManager                                                                         |
| 1.1.8   | 2022-06-07 | [\#13579](https://github.com/airbytehq/airbyte/pull/13579) | Always check GCS bucket for GCS loading method to catch invalid HMAC keys.                                                                                      |
| 1.1.7   | 2022-06-07 | [\#13424](https://github.com/airbytehq/airbyte/pull/13424) | Reordered fields for specification.                                                                                                                             |
| 1.1.6   | 2022-05-15 | [\#12768](https://github.com/airbytehq/airbyte/pull/12768) | Clarify that the service account key json field is required on cloud.                                                                                           |
| 1.1.5   | 2022-05-12 | [\#12805](https://github.com/airbytehq/airbyte/pull/12805) | Updated to latest base-java to emit AirbyteTraceMessage on error.                                                                                               |
| 1.1.4   | 2022-05-04 | [\#12578](https://github.com/airbytehq/airbyte/pull/12578) | In JSON to Avro conversion, log JSON field values that do not follow Avro schema for debugging.                                                                 |
| 1.1.3   | 2022-05-02 | [\#12528](https://github.com/airbytehq/airbyte/pull/12528) | Update Dataset location field description                                                                                                                       |
| 1.1.2   | 2022-04-29 | [\#12477](https://github.com/airbytehq/airbyte/pull/12477) | Dataset location is a required field                                                                                                                            |
| 1.1.1   | 2022-04-15 | [\#12068](https://github.com/airbytehq/airbyte/pull/12068) | Fixed bug with GCS bucket conditional binding                                                                                                                   |
| 1.1.0   | 2022-04-06 | [\#11776](https://github.com/airbytehq/airbyte/pull/11776) | Use serialized buffering strategy to reduce memory consumption.                                                                                                 |
| 1.0.2   | 2022-03-30 | [\#11620](https://github.com/airbytehq/airbyte/pull/11620) | Updated spec                                                                                                                                                    |
| 1.0.1   | 2022-03-24 | [\#11350](https://github.com/airbytehq/airbyte/pull/11350) | Improve check performance                                                                                                                                       |
| 1.0.0   | 2022-03-18 | [\#11238](https://github.com/airbytehq/airbyte/pull/11238) | Updated spec and documentation                                                                                                                                  |
| 0.6.12  | 2022-03-18 | [\#10793](https://github.com/airbytehq/airbyte/pull/10793) | Fix namespace with invalid characters                                                                                                                           |
| 0.6.11  | 2022-03-03 | [\#10755](https://github.com/airbytehq/airbyte/pull/10755) | Make sure to kill children threads and stop JVM                                                                                                                 |
| 0.6.8   | 2022-02-14 | [\#10256](https://github.com/airbytehq/airbyte/pull/10256) | Add `-XX:+ExitOnOutOfMemoryError` JVM option                                                                                                                    |
| 0.6.6   | 2022-02-01 | [\#9959](https://github.com/airbytehq/airbyte/pull/9959)   | Fix null pointer exception from buffered stream consumer.                                                                                                       |
| 0.6.6   | 2022-01-29 | [\#9745](https://github.com/airbytehq/airbyte/pull/9745)   | Integrate with Sentry.                                                                                                                                          |
| 0.6.5   | 2022-01-18 | [\#9573](https://github.com/airbytehq/airbyte/pull/9573)   | BigQuery Destination : update description for some input fields                                                                                                 |
| 0.6.4   | 2022-01-17 | [\#8383](https://github.com/airbytehq/airbyte/issues/8383) | Support dataset-id prefixed by project-id                                                                                                                       |
| 0.6.3   | 2022-01-12 | [\#9415](https://github.com/airbytehq/airbyte/pull/9415)   | BigQuery Destination : Fix GCS processing of Facebook data                                                                                                      |
| 0.6.2   | 2022-01-10 | [\#9121](https://github.com/airbytehq/airbyte/pull/9121)   | Fixed check method for GCS mode to verify if all roles assigned to user                                                                                         |
| 0.6.1   | 2021-12-22 | [\#9039](https://github.com/airbytehq/airbyte/pull/9039)   | Added part_size configuration to UI for GCS staging                                                                                                             |
| 0.6.0   | 2021-12-17 | [\#8788](https://github.com/airbytehq/airbyte/issues/8788) | BigQuery/BiqQuery denorm Destinations : Add possibility to use different types of GCS files                                                                     |
| 0.5.1   | 2021-12-16 | [\#8816](https://github.com/airbytehq/airbyte/issues/8816) | Update dataset locations                                                                                                                                        |
| 0.5.0   | 2021-10-26 | [\#7240](https://github.com/airbytehq/airbyte/issues/7240) | Output partitioned/clustered tables                                                                                                                             |
| 0.4.1   | 2021-10-04 | [\#6733](https://github.com/airbytehq/airbyte/issues/6733) | Support dataset starting with numbers                                                                                                                           |
| 0.4.0   | 2021-08-26 | [\#5296](https://github.com/airbytehq/airbyte/issues/5296) | Added GCS Staging uploading option                                                                                                                              |
| 0.3.12  | 2021-08-03 | [\#3549](https://github.com/airbytehq/airbyte/issues/3549) | Add optional arg to make a possibility to change the BigQuery client's chunk\buffer size                                                                        |
| 0.3.11  | 2021-07-30 | [\#5125](https://github.com/airbytehq/airbyte/pull/5125)   | Enable `additionalPropertities` in spec.json                                                                                                                    |
| 0.3.10  | 2021-07-28 | [\#3549](https://github.com/airbytehq/airbyte/issues/3549) | Add extended logs and made JobId filled with region and projectId                                                                                               |
| 0.3.9   | 2021-07-28 | [\#5026](https://github.com/airbytehq/airbyte/pull/5026)   | Add sanitized json fields in raw tables to handle quotes in column names                                                                                        |
| 0.3.6   | 2021-06-18 | [\#3947](https://github.com/airbytehq/airbyte/issues/3947) | Service account credentials are now optional.                                                                                                                   |
| 0.3.4   | 2021-06-07 | [\#3277](https://github.com/airbytehq/airbyte/issues/3277) | Add dataset location option                                                                                                                                     |<|MERGE_RESOLUTION|>--- conflicted
+++ resolved
@@ -134,13 +134,9 @@
 ### bigquery
 
 | Version | Date       | Pull Request                                               | Subject                                                                                                                                                         |
-<<<<<<< HEAD
-| :------ | :--------- | :--------------------------------------------------------- | :-------------------------------------------------------------------------------------------------------------------------------------------------------------- |
-| 2.0.6   | 2023-08-29 | [29878](https://github.com/airbytehq/airbyte/pull/29878)   | Internal code changes                                                                                                                                           |
-=======
 |:--------|:-----------|:-----------------------------------------------------------|:----------------------------------------------------------------------------------------------------------------------------------------------------------------|
+| 2.0.7   | 2023-08-29 | [29878](https://github.com/airbytehq/airbyte/pull/29878)   | Internal code changes                                                                                                                                           |
 | 2.0.6   | 2023-09-05 | [\#29917](https://github.com/airbytehq/airbyte/pull/29917) | Improve performance by changing metadata error array construction from ARRAY_CONCAT to ARRAY_AGG                                                                |
->>>>>>> 49ddb9d0
 | 2.0.5   | 2023-08-31 | [\#30020](https://github.com/airbytehq/airbyte/pull/30020) | Run typing and deduping tasks in parallel                                                                                                                       |
 | 2.0.4   | 2023-09-05 | [\#30117](https://github.com/airbytehq/airbyte/pull/30117) | Type and Dedupe at sync start and then every 6 hours                                                                                                            |
 | 2.0.3   | 2023-09-01 | [\#30056](https://github.com/airbytehq/airbyte/pull/30056) | Internal refactor, no behavior change                                                                                                                           |
