---
description: >-
  BigQuery is a serverless, highly scalable, and cost-effective data warehouse
  offered by Google Cloud Provider.
---

# BigQuery

## Overview

The Airbyte BigQuery destination allows you to sync data to BigQuery.

### Sync overview

#### Output schema

Each stream will be output into its own table in BigQuery. Each table will contain 3 columns:

* `_airbyte_ab_id`: a uuid assigned by Airbyte to each event that is processed. The column type in BigQuery is `String`.
* `_airbyte_emitted_at`: a timestamp representing when the event was pulled from the data source. The column type in BigQuery is `Timestamp`.
* `_airbyte_data`: a json blob representing with the event data. The column type in BigQuery is `String`.

The output tables from the BigQuery destination are partitioned and clustered by the Time-unit column `_airbyte_emitted_at` at a daily granularity. Partitions boundaries are based on UTC time.
This is useful to limit the number of partitions scanned when querying these partitioned tables, by using a predicate filter (a WHERE clause). Filters on the partitioning column will be used to prune the partitions and reduce the query cost. (The parameter "Require partition filter" is not enabled by Airbyte, but you may toggle this by updating the produced tables if you wish so)

#### Features

| Feature | Supported?\(Yes/No\) | Notes |
| :--- | :--- | :--- |
| Full Refresh Sync | Yes |  |
| Incremental - Append Sync | Yes |  |
| Incremental - Deduped History | Yes |  |
| Bulk loading | Yes |  |
| Namespaces | Yes |  |

There are two flavors of connectors for this destination:

1. Bigquery: This is producing the standard Airbyte outputs using a `_airbyte_raw_*` tables storing the JSON blob data first. Afterward, these are transformed and normalized into separate tables, potentially "exploding" nested streams into their own tables if [basic normalization](../../understanding-airbyte/basic-normalization.md) is configured.
2. `Bigquery (Denormalized)`: Instead of splitting the final data into multiple tables, this destination leverages BigQuery capabilities with [Structured and Repeated fields](https://cloud.google.com/bigquery/docs/nested-repeated) to produce a single "big" table per stream. This does not write the `_airbyte_raw_*` tables in the destination and normalization from this connector is not supported at this time.

## Getting Started \(Airbyte Open-Source / Airbyte Cloud\)

#### Requirements

To use the BigQuery destination, you'll need:

* [A Google Cloud Project with BigQuery enabled](https://docs.airbyte.com/integrations/destinations/bigquery#google-cloud-project)
* [A BigQuery Dataset into which Airbyte can sync your data](https://docs.airbyte.com/integrations/destinations/bigquery#bigquery-dataset-for-airbyte-syncs)
* [A Google Cloud Service Account with the "BigQuery User" and "BigQuery Data Editor" roles in your GCP project](https://docs.airbyte.com/integrations/destinations/bigquery#service-account)
* [A Service Account Key to authenticate into your Service Account](https://docs.airbyte.com/integrations/destinations/bigquery#service-account-key)

For GCS Staging upload mode:

* GCS role enabled for same user as used for biqquery
* HMAC key obtained for user. Currently, only the [HMAC key](https://cloud.google.com/storage/docs/authentication/hmackeys) is supported. More credential types will be added in the future.

See the setup guide for more information about how to create the required resources.

#### Google cloud project

If you have a Google Cloud Project with BigQuery enabled, skip to the "Create a Dataset" section.

First, follow along the Google Cloud instructions to [Create a Project](https://cloud.google.com/resource-manager/docs/creating-managing-projects#before_you_begin).

**Enable BigQuery**

BigQuery is typically enabled automatically in new projects. If this is not the case for your project, follow the "Before you begin" section in the [BigQuery QuickStart](https://cloud.google.com/bigquery/docs/quickstarts/quickstart-web-ui) docs.

#### BigQuery dataset for Airbyte syncs

Airbyte needs a location in BigQuery to write the data being synced from your data sources. If you already have a Dataset into which Airbyte should sync data, skip this section. Otherwise, follow the Google Cloud guide for [Creating a Dataset via the Console UI](https://cloud.google.com/bigquery/docs/quickstarts/quickstart-web-ui#create_a_dataset) to achieve this.

Note that queries written in BigQuery can only reference Datasets in the same physical location. So if you plan on combining the data Airbyte synced with data from other datasets in your queries, make sure you create the datasets in the same location on Google Cloud. See the [Introduction to Datasets](https://cloud.google.com/bigquery/docs/datasets-intro) section for more info on considerations around creating Datasets.

#### Service account

In order for Airbyte to sync data into BigQuery, it needs credentials for a [Service Account](https://cloud.google.com/iam/docs/service-accounts) with the "BigQuery User"(roles/bigquery.user) and "BigQuery Data Editor"(roles/bigquery.dataEditor) roles, which grants permissions to run BigQuery jobs, write to BigQuery Datasets, and read table metadata. More read about BigQuery roles permissions ypu can read [here](https://cloud.google.com/bigquery/docs/access-control). 
We highly recommend that this Service Account is exclusive to Airbyte for ease of permissioning and auditing. However, you can use a pre-existing Service Account if you already have one with the correct permissions. "BigQuery User"(roles/bigquery.user) role permissions: 
``` 
bigquery.bireservations.get
bigquery.capacityCommitments.get
bigquery.capacityCommitments.list
bigquery.config.get
bigquery.datasets.create
bigquery.datasets.get
bigquery.datasets.getIamPolicy
bigquery.jobs.create
bigquery.jobs.list
bigquery.models.list
bigquery.readsessions.*
bigquery.reservationAssignments.list
bigquery.reservationAssignments.search
bigquery.reservations.get
bigquery.reservations.list
bigquery.routines.list
bigquery.savedqueries.get
bigquery.savedqueries.list
bigquery.tables.list
bigquery.transfers.get
resourcemanager.projects.get
resourcemanager.projects.list
```

"BigQuery Data Editor"(roles/bigquery.dataEditor) role permissions:
```
bigquery.config.get
bigquery.datasets.create
bigquery.datasets.get
bigquery.datasets.getIamPolicy
bigquery.datasets.updateTag
bigquery.models.*
bigquery.routines.*
bigquery.tables.create
bigquery.tables.createSnapshot
bigquery.tables.delete
bigquery.tables.export
bigquery.tables.get
bigquery.tables.getData
bigquery.tables.getIamPolicy
bigquery.tables.list
bigquery.tables.restoreSnapshot
bigquery.tables.update
bigquery.tables.updateData
bigquery.tables.updateTag
resourcemanager.projects.get
resourcemanager.projects.list
```

The easiest way to create a Service Account is to follow GCP's guide for [Creating a Service Account](https://cloud.google.com/iam/docs/creating-managing-service-accounts). Once you've created the Service Account, make sure to keep its ID handy as you will need to reference it when granting roles. Service Account IDs typically take the form `<account-name>@<project-name>.iam.gserviceaccount.com`

Then, add the service account as a Member in your Google Cloud Project with the "BigQuery User" role. To do this, follow the instructions for [Granting Access](https://cloud.google.com/iam/docs/granting-changing-revoking-access#granting-console) in the Google documentation. The email address of the member you are adding is the same as the Service Account ID you just created.

At this point you should have a service account with the "BigQuery User" project-level permission.

#### Service account key

Service Account Keys are used to authenticate as Google Service Accounts. For Airbyte to leverage the permissions you granted to the Service Account in the previous step, you'll need to provide its Service Account Keys. See the [Google documentation](https://cloud.google.com/iam/docs/service-accounts#service_account_keys) for more information about Keys.

Follow the [Creating and Managing Service Account Keys](https://cloud.google.com/iam/docs/creating-managing-service-account-keys) guide to create a key. Airbyte currently supports JSON Keys only, so make sure you create your key in that format. As soon as you created the key, make sure to download it, as that is the only time Google will allow you to see its contents. Once you've successfully configured BigQuery as a destination in Airbyte, delete this key from your computer.

You should now have all the requirements needed to configure BigQuery as a destination in the UI. You'll need the following information to configure the BigQuery destination:

* **Project ID**
* **Dataset Location**
* **Dataset ID**: the name of the schema where the tables will be created.
* **Service Account Key**: the contents of your Service Account Key JSON file

Additional options can also be customized:

* **Google BigQuery client chunk size**: Google BigQuery client's chunk\(buffer\) size \(MIN=1, MAX = 15\) for each table. The default 15MiB value is used if not set explicitly. It's recommended to decrease value for big data sets migration for less HEAP memory consumption and avoiding crashes. For more details refer to [https://googleapis.dev/python/bigquery/latest/generated/google.cloud.bigquery.client.Client.html](https://googleapis.dev/python/bigquery/latest/generated/google.cloud.bigquery.client.Client.html)
* **Transformation Priority**: configure the priority of queries run for transformations. Refer to [https://cloud.google.com/bigquery/docs/running-queries](https://cloud.google.com/bigquery/docs/running-queries). By default, Airbyte runs interactive query jobs on BigQuery, which means that the query is executed as soon as possible and count towards daily concurrent quotas and limits. If set to use batch query on your behalf, BigQuery starts the query as soon as idle resources are available in the BigQuery shared resource pool. This usually occurs within a few minutes. If BigQuery hasn't started the query within 24 hours, BigQuery changes the job priority to interactive. Batch queries don't count towards your concurrent rate limit, which can make it easier to start many queries at once.

Once you've configured BigQuery as a destination, delete the Service Account Key from your computer.

## Notes about BigQuery Naming Conventions

From [BigQuery Datasets Naming](https://cloud.google.com/bigquery/docs/datasets#dataset-naming):

When you create a dataset in BigQuery, the dataset name must be unique for each project. The dataset name can contain the following:

* Up to 1,024 characters.
* Letters \(uppercase or lowercase\), numbers, and underscores.

  Note: In the Cloud Console, datasets that begin with an underscore are hidden from the navigation pane. You can query tables and views in these datasets even though these datasets aren't visible.

* Dataset names are case-sensitive: mydataset and MyDataset can coexist in the same project.
* Dataset names cannot contain spaces or special characters such as -, &, @, or %.

Therefore, Airbyte BigQuery destination will convert any invalid characters into `_` characters when writing data.

Since datasets that begin with `_` will be hidden from the BigQuery Explorer panel. To avoid creating such datasets, the destination will prepend the namespace with `n` if the converted namespace

## Loading Method

There are 2 available options to upload data to BigQuery `Standard` and `GCS Staging`.

### `GCS Staging`

This is the recommended configuration for uploading data to BigQuery. It works by first uploading all the data to a [GCS](https://cloud.google.com/storage) bucket, then ingesting the data to BigQuery. To configure GCS Staging, you'll need the following parameters:
* **GCS Bucket Name**
* **GCS Bucket Path**
* **Block Size (MB) for GCS multipart upload**
* **GCS Bucket Keep files after migration**
  * See [this](https://cloud.google.com/storage/docs/creating-buckets) for instructions on how to create a GCS bucket. The bucket cannot have a retention policy. Set Protection Tools to none or Object versioning.
* **HMAC Key Access ID**
  * See [this](https://cloud.google.com/storage/docs/authentication/managing-hmackeys) on how to generate an access key. For more information on hmac keys please reference the [GCP docs](https://cloud.google.com/storage/docs/authentication/hmackeys)
  * We recommend creating an Airbyte-specific user or service account. This user or account will require the following permissions for the bucket:
    ```
    storage.multipartUploads.abort
    storage.multipartUploads.create
    storage.objects.create
    storage.objects.delete
    storage.objects.get
    storage.objects.list
    ```
    You can set those by going to the permissions tab in the GCS bucket and adding the appropriate the email address of the service account or user and adding the aforementioned permissions.
* **Secret Access Key**
  * Corresponding key to the above access ID.
* Make sure your GCS bucket is accessible from the machine running Airbyte. This depends on your networking setup. The easiest way to verify if Airbyte is able to connect to your GCS bucket is via the check connection tool in the UI.

### `Standard` uploads
This uploads data directly from your source to BigQuery. While this is faster to setup initially, **we strongly recommend that you do not use this option for anything other than a quick demo**. It is more than 10x slower than the GCS uploading option and will fail for many datasets. Please be aware you may see some failures for big datasets and slow sources, e.g. if reading from source takes more than 10-12 hours. This is caused by the Google BigQuery SDK client limitations. For more details please check [https://github.com/airbytehq/airbyte/issues/3549](https://github.com/airbytehq/airbyte/issues/3549)

## CHANGELOG

### bigquery

| Version | Date | Pull Request | Subject |
|:--------| :--- | :--- | :--- |
<<<<<<< HEAD
| 0.6.13 | 2022-03-24 | [11350](https://github.com/airbytehq/airbyte/pull/11350) | Improve check performance |
=======
| 1.0.0 | 2022-03-18 | [11238](https://github.com/airbytehq/airbyte/pull/11238) | Updated spec and documentation |
>>>>>>> c29d29b5
| 0.6.12 | 2022-03-18 | [10793](https://github.com/airbytehq/airbyte/pull/10793) | Fix namespace with invalid characters |
| 0.6.11 | 2022-03-03 | [10755](https://github.com/airbytehq/airbyte/pull/10755) | Make sure to kill children threads and stop JVM |
| 0.6.8 | 2022-02-14 | [10256](https://github.com/airbytehq/airbyte/pull/10256) | Add `-XX:+ExitOnOutOfMemoryError` JVM option |
| 0.6.6   | 2022-02-01 | [\#9959](https://github.com/airbytehq/airbyte/pull/9959) | Fix null pointer exception from buffered stream consumer. |
| 0.6.6   | 2022-01-29 | [\#9745](https://github.com/airbytehq/airbyte/pull/9745) | Integrate with Sentry. |
| 0.6.5   | 2022-01-18 | [\#9573](https://github.com/airbytehq/airbyte/pull/9573)   | BigQuery Destination : update description for some input fields |
| 0.6.4   | 2022-01-17 | [\#8383](https://github.com/airbytehq/airbyte/issues/8383) | Support dataset-id prefixed by project-id |
| 0.6.3   | 2022-01-12 | [\#9415](https://github.com/airbytehq/airbyte/pull/9415)   | BigQuery Destination : Fix GCS processing of Facebook data |
| 0.6.2   | 2022-01-10 | [\#9121](https://github.com/airbytehq/airbyte/pull/9121)   | Fixed check method for GCS mode to verify if all roles assigned to user |
| 0.6.1   | 2021-12-22 | [\#9039](https://github.com/airbytehq/airbyte/pull/9039)   | Added part_size configuration to UI for GCS staging |
| 0.6.0   | 2021-12-17 | [\#8788](https://github.com/airbytehq/airbyte/issues/8788) | BigQuery/BiqQuery denorm Destinations : Add possibility to use different types of GCS files |
| 0.5.1   | 2021-12-16 | [\#8816](https://github.com/airbytehq/airbyte/issues/8816) | Update dataset locations |
| 0.5.0   | 2021-10-26 | [\#7240](https://github.com/airbytehq/airbyte/issues/7240) | Output partitioned/clustered tables |
| 0.4.1   | 2021-10-04 | [\#6733](https://github.com/airbytehq/airbyte/issues/6733) | Support dataset starting with numbers |
| 0.4.0   | 2021-08-26 | [\#5296](https://github.com/airbytehq/airbyte/issues/5296) | Added GCS Staging uploading option |
| 0.3.12  | 2021-08-03 | [\#3549](https://github.com/airbytehq/airbyte/issues/3549) | Add optional arg to make a possibility to change the BigQuery client's chunk\buffer size |
| 0.3.11  | 2021-07-30 | [\#5125](https://github.com/airbytehq/airbyte/pull/5125) | Enable `additionalPropertities` in spec.json |
| 0.3.10  | 2021-07-28 | [\#3549](https://github.com/airbytehq/airbyte/issues/3549) | Add extended logs and made JobId filled with region and projectId |
| 0.3.9   | 2021-07-28 | [\#5026](https://github.com/airbytehq/airbyte/pull/5026) | Add sanitized json fields in raw tables to handle quotes in column names |
| 0.3.6   | 2021-06-18 | [\#3947](https://github.com/airbytehq/airbyte/issues/3947) | Service account credentials are now optional. |
| 0.3.4   | 2021-06-07 | [\#3277](https://github.com/airbytehq/airbyte/issues/3277) | Add dataset location option |

### bigquery-denormalized

| Version | Date       | Pull Request                                               | Subject |
|:--------|:-----------|:-----------------------------------------------------------| :--- |
| 0.2.11 | 2022-03-18 | [10793](https://github.com/airbytehq/airbyte/pull/10793) | Fix namespace with invalid characters |
| 0.2.10 | 2022-03-03 | [10755](https://github.com/airbytehq/airbyte/pull/10755) | Make sure to kill children threads and stop JVM |
| 0.2.8   | 2022-02-14 | [10256](https://github.com/airbytehq/airbyte/pull/10256) | Add `-XX:+ExitOnOutOfMemoryError` JVM option |
| 0.2.7   | 2022-02-01 | [\#9959](https://github.com/airbytehq/airbyte/pull/9959) | Fix null pointer exception from buffered stream consumer. |
| 0.2.6   | 2022-01-29 | [\#9745](https://github.com/airbytehq/airbyte/pull/9745) | Integrate with Sentry. |
| 0.2.5   | 2022-01-18 | [\#9573](https://github.com/airbytehq/airbyte/pull/9573)   | BigQuery Destination : update description for some input fields |
| 0.2.4   | 2022-01-17 | [\#8383](https://github.com/airbytehq/airbyte/issues/8383) | BigQuery/BiqQuery denorm Destinations : Support dataset-id prefixed by project-id |
| 0.2.3   | 2022-01-12 | [\#9415](https://github.com/airbytehq/airbyte/pull/9415)   | BigQuery Destination : Fix GCS processing of Facebook data |
| 0.2.2   | 2021-12-22 | [\#9039](https://github.com/airbytehq/airbyte/pull/9039)   | Added part_size configuration to UI for GCS staging |
| 0.2.1   | 2021-12-21 | [\#8574](https://github.com/airbytehq/airbyte/pull/8574)   | Added namespace to Avro and Parquet record types |
| 0.2.0   | 2021-12-17 | [\#8788](https://github.com/airbytehq/airbyte/pull/8788)   |  BigQuery/BiqQuery denorm Destinations : Add possibility to use different types of GCS files |
| 0.1.11  | 2021-12-16 | [\#8816](https://github.com/airbytehq/airbyte/issues/8816) | Update dataset locations |
| 0.1.10  | 2021-11-09 | [\#7804](https://github.com/airbytehq/airbyte/pull/7804)   |  handle null values in fields described by a $ref definition |
| 0.1.9   | 2021-11-08 | [\#7736](https://github.com/airbytehq/airbyte/issues/7736) | Fixed the handling of ObjectNodes with $ref definition key |
| 0.1.8   | 2021-10-27 | [\#7413](https://github.com/airbytehq/airbyte/issues/7413) | Fixed DATETIME conversion for BigQuery |
| 0.1.7   | 2021-10-26 | [\#7240](https://github.com/airbytehq/airbyte/issues/7240) | Output partitioned/clustered tables |
| 0.1.6   | 2021-09-16 | [\#6145](https://github.com/airbytehq/airbyte/pull/6145)   | BigQuery Denormalized support for date, datetime & timestamp types through the json "format" key |
| 0.1.5   | 2021-09-07 | [\#5881](https://github.com/airbytehq/airbyte/pull/5881)   | BigQuery Denormalized NPE fix |
| 0.1.4   | 2021-09-04 | [\#5813](https://github.com/airbytehq/airbyte/pull/5813)   | fix Stackoverflow error when receive a schema from source where "Array" type doesn't contain a required "items" element |
| 0.1.3   | 2021-08-07 | [\#5261](https://github.com/airbytehq/airbyte/pull/5261)   | 🐛 Destination BigQuery\(Denormalized\): Fix processing arrays of records |
| 0.1.2   | 2021-07-30 | [\#5125](https://github.com/airbytehq/airbyte/pull/5125)   | Enable `additionalPropertities` in spec.json |
| 0.1.1   | 2021-06-21 | [\#3555](https://github.com/airbytehq/airbyte/pull/3555)   | Partial Success in BufferedStreamConsumer |
| 0.1.0   | 2021-06-21 | [\#4176](https://github.com/airbytehq/airbyte/pull/4176)   | Destination using Typed Struct and Repeated fields |
<|MERGE_RESOLUTION|>--- conflicted
+++ resolved
@@ -207,11 +207,8 @@
 
 | Version | Date | Pull Request | Subject |
 |:--------| :--- | :--- | :--- |
-<<<<<<< HEAD
-| 0.6.13 | 2022-03-24 | [11350](https://github.com/airbytehq/airbyte/pull/11350) | Improve check performance |
-=======
+| 1.0.1 | 2022-03-24 | [11350](https://github.com/airbytehq/airbyte/pull/11350) | Improve check performance |
 | 1.0.0 | 2022-03-18 | [11238](https://github.com/airbytehq/airbyte/pull/11238) | Updated spec and documentation |
->>>>>>> c29d29b5
 | 0.6.12 | 2022-03-18 | [10793](https://github.com/airbytehq/airbyte/pull/10793) | Fix namespace with invalid characters |
 | 0.6.11 | 2022-03-03 | [10755](https://github.com/airbytehq/airbyte/pull/10755) | Make sure to kill children threads and stop JVM |
 | 0.6.8 | 2022-02-14 | [10256](https://github.com/airbytehq/airbyte/pull/10256) | Add `-XX:+ExitOnOutOfMemoryError` JVM option |
