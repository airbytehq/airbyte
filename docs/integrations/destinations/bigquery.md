--- conflicted
+++ resolved
@@ -174,11 +174,8 @@
 
 | Version | Date       | Pull Request                                               | Subject                                                                                                                 |
 |:--------|:-----------|:-----------------------------------------------------------|:------------------------------------------------------------------------------------------------------------------------|
-<<<<<<< HEAD
-| 1.1.11 | 2022-06-23 | [\#14079](https://github.com/airbytehq/airbyte/pull/14079) | Map "airbyte_type": "big_integer" to INT64 |
-=======
+| 1.1.12 | 2022-06-29 | [\#14079](https://github.com/airbytehq/airbyte/pull/14079) | Map "airbyte_type": "big_integer" to INT64 |
 | 1.1.11 | 2022-06-24 | [\#14114](https://github.com/airbytehq/airbyte/pull/14114) | Remove "additionalProperties": false from specs for connectors with staging  |
->>>>>>> a147b6f4
 | 1.1.10 | 2022-06-16 | [\#13852](https://github.com/airbytehq/airbyte/pull/13852) | Updated stacktrace format for any trace message errors |
 | 1.1.9  | 2022-06-17 | [\#13753](https://github.com/airbytehq/airbyte/pull/13753) | Deprecate and remove PART_SIZE_MB fields from connectors based on StreamTransferManager  |
 | 1.1.8   | 2022-06-07 | [13579](https://github.com/airbytehq/airbyte/pull/13579)   | Always check GCS bucket for GCS loading method to catch invalid HMAC keys. |
