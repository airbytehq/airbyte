# BigQuery

Setting up the BigQuery destination connector involves setting up the data loading method (BigQuery Standard method and Google Cloud Storage bucket) and configuring the BigQuery destination connector using the Airbyte UI.

This page guides you through setting up the BigQuery destination connector.

## Prerequisites

- For Airbyte Open Source users using the [Postgres](https://docs.airbyte.com/integrations/sources/postgres) source connector, [upgrade](https://docs.airbyte.com/operator-guides/upgrading-airbyte/) your Airbyte platform to version `v0.40.0-alpha` or newer and upgrade your BigQuery connector to version `1.1.14` or newer
- [A Google Cloud project with BigQuery enabled](https://cloud.google.com/bigquery/docs/quickstarts/query-public-dataset-console)
- [A BigQuery dataset](https://cloud.google.com/bigquery/docs/quickstarts/quickstart-web-ui#create_a_dataset) to sync data to.

  **Note:** Queries written in BigQuery can only reference datasets in the same physical location. If you plan on combining the data that Airbyte syncs with data from other datasets in your queries, create the datasets in the same location on Google Cloud. For more information, read [Introduction to Datasets](https://cloud.google.com/bigquery/docs/datasets-intro)

- (Required for Airbyte Cloud; Optional for Airbyte Open Source) A Google Cloud [Service Account](https://cloud.google.com/iam/docs/service-accounts) with the [`BigQuery User`](https://cloud.google.com/bigquery/docs/access-control#bigquery) and [`BigQuery Data Editor`](https://cloud.google.com/bigquery/docs/access-control#bigquery) roles and the [Service Account Key in JSON format](https://cloud.google.com/iam/docs/creating-managing-service-account-keys).

## Connector modes

While setting up the connector, you can configure it in the following modes:

- **BigQuery**: Produces a normalized output by storing the JSON blob data in `_airbyte_raw_*` tables and then transforming and normalizing the data into separate tables, potentially `exploding` nested streams into their own tables if basic normalization is configured.
- **BigQuery (Denormalized)**: Leverages BigQuery capabilities with Structured and Repeated fields to produce a single "big" table per stream. Airbyte does not support normalization for this option at this time.

## Setup guide

### Step 1: Set up a data loading method

Although you can load data using BigQuery's [`INSERTS`](https://cloud.google.com/bigquery/docs/reference/standard-sql/dml-syntax), we highly recommend using a [Google Cloud Storage bucket](https://cloud.google.com/storage/docs/introduction) not only for performance and cost but reliability since larger datasets are prone to more failures when using standard inserts.

#### (Recommended) Using a Google Cloud Storage bucket

To use a Google Cloud Storage bucket:

1. [Create a Cloud Storage bucket](https://cloud.google.com/storage/docs/creating-buckets) with the Protection Tools set to `none` or `Object versioning`. Make sure the bucket does not have a [retention policy](https://cloud.google.com/storage/docs/samples/storage-set-retention-policy).
2. [Create an HMAC key and access ID](https://cloud.google.com/storage/docs/authentication/managing-hmackeys#create).
3. Grant the [`Storage Object Admin` role](https://cloud.google.com/storage/docs/access-control/iam-roles#standard-roles) to the Google Cloud [Service Account](https://cloud.google.com/iam/docs/service-accounts).
4. Make sure your Cloud Storage bucket is accessible from the machine running Airbyte. The easiest way to verify if Airbyte is able to connect to your bucket is via the check connection tool in the UI.

Your bucket must be encrypted using a Google-managed encryption key (this is the default setting when creating a new bucket). We currently do not support buckets using customer-managed encryption keys (CMEK). You can view this setting under the "Configuration" tab of your GCS bucket, in the `Encryption type` row.

#### Using `INSERT`

You can use BigQuery's [`INSERT`](https://cloud.google.com/bigquery/docs/reference/standard-sql/dml-syntax) statement to upload data directly from your source to BigQuery. While this is faster to set up initially, we strongly recommend not using this option for anything other than a quick demo. Due to the Google BigQuery SDK client limitations, using `INSERT` is 10x slower than using a Google Cloud Storage bucket, and you may see some failures for big datasets and slow sources (For example, if reading from a source takes more than 10-12 hours). For more details, refer to https://github.com/airbytehq/airbyte/issues/3549

### Step 2: Set up the BigQuery connector

1. Log into your [Airbyte Cloud](https://cloud.airbyte.com/workspaces) or Airbyte Open Source account.
2. Click **Destinations** and then click **+ New destination**.
3. On the Set up the destination page, select **BigQuery** or **BigQuery (denormalized typed struct)** from the **Destination type** dropdown depending on whether you want to set up the connector in [BigQuery](#connector-modes) or [BigQuery (Denormalized)](#connector-modes) mode.
4. Enter the name for the BigQuery connector.
5. For **Project ID**, enter your [Google Cloud project ID](https://cloud.google.com/resource-manager/docs/creating-managing-projects#identifying_projects).
6. For **Dataset Location**, select the location of your BigQuery dataset.
   :::warning
   You cannot change the location later.
   :::
7. For **Default Dataset ID**, enter the BigQuery [Dataset ID](https://cloud.google.com/bigquery/docs/datasets#create-dataset).
8. For **Loading Method**, select [Standard Inserts](#using-insert) or [GCS Staging](#recommended-using-a-google-cloud-storage-bucket).
   :::tip
   We recommend using the GCS Staging option.
   :::
9. For **Service Account Key JSON (Required for cloud, optional for open-source)**, enter the Google Cloud [Service Account Key in JSON format](https://cloud.google.com/iam/docs/creating-managing-service-account-keys).
10. For **Transformation Query Run Type (Optional)**, select **interactive** to have [BigQuery run interactive query jobs](https://cloud.google.com/bigquery/docs/running-queries#queries) or **batch** to have [BigQuery run batch queries](https://cloud.google.com/bigquery/docs/running-queries#batch).

    :::note
    Interactive queries are executed as soon as possible and count towards daily concurrent quotas and limits, while batch queries are executed as soon as idle resources are available in the BigQuery shared resource pool. If BigQuery hasn't started the query within 24 hours, BigQuery changes the job priority to interactive. Batch queries don't count towards your concurrent rate limit, making it easier to start many queries at once.
    :::

11. For **Google BigQuery Client Chunk Size (Optional)**, use the default value of 15 MiB. Later, if you see networking or memory management problems with the sync (specifically on the destination), try decreasing the chunk size. In that case, the sync will be slower but more likely to succeed.

## Supported sync modes

The BigQuery destination connector supports the following [sync modes](https://docs.airbyte.com/cloud/core-concepts#connection-sync-modes):

- Full Refresh Sync
- Incremental - Append Sync
- Incremental - Append + Deduped

## Output schema

Airbyte outputs each stream into its own table in BigQuery. Each table contains three columns:

- `_airbyte_ab_id`: A UUID assigned by Airbyte to each event that is processed. The column type in BigQuery is `String`.
- `_airbyte_emitted_at`: A timestamp representing when the event was pulled from the data source. The column type in BigQuery is `Timestamp`.
- `_airbyte_data`: A JSON blob representing the event data. The column type in BigQuery is `String`.

The output tables in BigQuery are partitioned and clustered by the Time-unit column `_airbyte_emitted_at` at a daily granularity. Partitions boundaries are based on UTC time.
This is useful to limit the number of partitions scanned when querying these partitioned tables, by using a predicate filter (a `WHERE` clause). Filters on the partitioning column are used to prune the partitions and reduce the query cost. (The parameter **Require partition filter** is not enabled by Airbyte, but you may toggle it by updating the produced tables.)

## BigQuery Naming Conventions

Follow [BigQuery Datasets Naming conventions](https://cloud.google.com/bigquery/docs/datasets#dataset-naming).

Airbyte converts any invalid characters into `_` characters when writing data. However, since datasets that begin with `_` are hidden on the BigQuery Explorer panel, Airbyte prepends the namespace with `n` for converted namespaces.

## Data type map

| Airbyte type                        | BigQuery type | BigQuery denormalized type |
| :---------------------------------- | :------------ | :------------------------- |
| DATE                                | DATE          | DATE                       |
| STRING (BASE64)                     | STRING        | STRING                     |
| NUMBER                              | FLOAT         | NUMBER                     |
| OBJECT                              | STRING        | RECORD                     |
| STRING                              | STRING        | STRING                     |
| BOOLEAN                             | BOOLEAN       | BOOLEAN                    |
| INTEGER                             | INTEGER       | INTEGER                    |
| STRING (BIG_NUMBER)                 | STRING        | STRING                     |
| STRING (BIG_INTEGER)                | STRING        | STRING                     |
| ARRAY                               | REPEATED      | REPEATED                   |
| STRING (TIMESTAMP_WITH_TIMEZONE)    | TIMESTAMP     | DATETIME                   |
| STRING (TIMESTAMP_WITHOUT_TIMEZONE) | TIMESTAMP     | DATETIME                   |

## Troubleshooting permission issues

The service account does not have the proper permissions.

- Make sure the BigQuery service account has `BigQuery User` and `BigQuery Data Editor` roles or equivalent permissions as those two roles.
- If the GCS staging mode is selected, ensure the BigQuery service account has the right permissions to the GCS bucket and path or the `Cloud Storage Admin` role, which includes a superset of the required permissions.

The HMAC key is wrong.

- Make sure the HMAC key is created for the BigQuery service account, and the service account has permission to access the GCS bucket and path.

## Tutorials

Now that you have set up the BigQuery destination connector, check out the following BigQuery tutorials:

- [Export Google Analytics data to BigQuery](https://airbyte.com/tutorials/export-google-analytics-to-bigquery)
- [Load data from Facebook Ads to BigQuery](https://airbyte.com/tutorials/facebook-ads-to-bigquery)
- [Replicate Salesforce data to BigQuery](https://airbyte.com/tutorials/replicate-salesforce-data-to-bigquery)
- [Partition and cluster BigQuery tables with Airbyte and dbt](https://airbyte.com/tutorials/bigquery-partition-cluster)

## Changelog

| Version | Date       | Pull Request                                               | Subject                                                                                                                                                         |
|:--------|:-----------|:-----------------------------------------------------------|:----------------------------------------------------------------------------------------------------------------------------------------------------------------|
<<<<<<< HEAD
| 2.0.10  | 2023-09-14 | [\#30069](https://github.com/airbytehq/airbyte/pull/30069) | Staging destination async                                                                                                                                       |
=======
| 2.0.12  | 2023-09-19 | [\#30319](https://github.com/airbytehq/airbyte/pull/30319) | Improved testing                                                                                                                                                |
| 2.0.11  | 2023-09-18 | [\#30551](https://github.com/airbytehq/airbyte/pull/30551) | GCS Staging is first loading method option                                                                                                                      |
| 2.0.10  | 2023-09-15 | [\#30491](https://github.com/airbytehq/airbyte/pull/30491) | Improve error message display                                                                                                                                   |
>>>>>>> 12fb7533
| 2.0.9   | 2023-09-14 | [\#30439](https://github.com/airbytehq/airbyte/pull/30439) | Fix a transient error                                                                                                                                           |
| 2.0.8   | 2023-09-12 | [\#30364](https://github.com/airbytehq/airbyte/pull/30364) | Add log message                                                                                                                                                 |
| 2.0.7   | 2023-08-29 | [\#29878](https://github.com/airbytehq/airbyte/pull/29878) | Internal code changes                                                                                                                                           |
| 2.0.6   | 2023-09-05 | [\#29917](https://github.com/airbytehq/airbyte/pull/29917) | Improve performance by changing metadata error array construction from ARRAY_CONCAT to ARRAY_AGG                                                                |
| 2.0.5   | 2023-08-31 | [\#30020](https://github.com/airbytehq/airbyte/pull/30020) | Run typing and deduping tasks in parallel                                                                                                                       |
| 2.0.4   | 2023-09-05 | [\#30117](https://github.com/airbytehq/airbyte/pull/30117) | Type and Dedupe at sync start and then every 6 hours                                                                                                            |
| 2.0.3   | 2023-09-01 | [\#30056](https://github.com/airbytehq/airbyte/pull/30056) | Internal refactor, no behavior change                                                                                                                           |
| 2.0.2   | 2023-09-01 | [\#30120](https://github.com/airbytehq/airbyte/pull/30120) | Improve performance on very wide streams by skipping SAFE_CAST on strings                                                                                       |
| 2.0.1   | 2023-08-29 | [\#29972](https://github.com/airbytehq/airbyte/pull/29972) | Publish a new version to supersede old v2.0.0                                                                                                                   |
| 2.0.0   | 2023-08-27 | [\#29783](https://github.com/airbytehq/airbyte/pull/29783) | Destinations V2                                                                                                                                                 |
| 1.10.2  | 2023-08-24 | [\#29805](https://github.com/airbytehq/airbyte/pull/29805) | Destinations v2: Don't soft reset in migration                                                                                                                  |
| 1.10.1  | 2023-08-23 | [\#29774](https://github.com/airbytehq/airbyte/pull/29774) | Destinations v2: Don't soft reset overwrite syncs                                                                                                               |
| 1.10.0  | 2023-08-21 | [\#29636](https://github.com/airbytehq/airbyte/pull/29636) | Destinations v2: Several Critical Bug Fixes (cursorless dedup, improved floating-point handling, improved special characters handling; improved error handling) |
| 1.9.1   | 2023-08-21 | [\#28687](https://github.com/airbytehq/airbyte/pull/28687) | Under the hood: Add dependency on Java CDK v0.0.1.                                                                                                              |
| 1.9.0   | 2023-08-17 | [\#29560](https://github.com/airbytehq/airbyte/pull/29560) | Destinations v2: throw an error on disallowed column name prefixes                                                                                              |
| 1.8.1   | 2023-08-17 | [\#29522](https://github.com/airbytehq/airbyte/pull/29522) | Migration BugFix - ensure raw dataset created                                                                                                                   |
| 1.8.0   | 2023-08-17 | [\#29498](https://github.com/airbytehq/airbyte/pull/29498) | Fix checkpointing logic in GCS staging mode                                                                                                                     |
| 1.7.8   | 2023-08-15 | [\#29461](https://github.com/airbytehq/airbyte/pull/29461) | Migration BugFix - ensure migration happens before table creation for GCS staging.                                                                              |
| 1.7.7   | 2023-08-11 | [\#29381](https://github.com/airbytehq/airbyte/pull/29381) | Destinations v2: Add support for streams with no columns                                                                                                        |
| 1.7.6   | 2023-08-04 | [\#28894](https://github.com/airbytehq/airbyte/pull/28894) | Destinations v2: Add v1 -> v2 migration Logic                                                                                                                   |
| 1.7.5   | 2023-08-04 | [\#29106](https://github.com/airbytehq/airbyte/pull/29106) | Destinations v2: handle unusual CDC deletion edge case                                                                                                          |
| 1.7.4   | 2023-08-04 | [\#29089](https://github.com/airbytehq/airbyte/pull/29089) | Destinations v2: improve special character handling in column names                                                                                             |
| 1.7.3   | 2023-08-03 | [\#28890](https://github.com/airbytehq/airbyte/pull/28890) | Internal code updates; improved testing                                                                                                                         |
| 1.7.2   | 2023-08-02 | [\#28976](https://github.com/airbytehq/airbyte/pull/28976) | Fix composite PK handling in v1 mode                                                                                                                            |
| 1.7.1   | 2023-08-02 | [\#28959](https://github.com/airbytehq/airbyte/pull/28959) | Destinations v2: Fix CDC syncs in non-dedup mode                                                                                                                |
| 1.7.0   | 2023-08-01 | [\#28894](https://github.com/airbytehq/airbyte/pull/28894) | Destinations v2: Open up early access program opt-in                                                                                                            |
| 1.6.0   | 2023-07-26 | [\#28723](https://github.com/airbytehq/airbyte/pull/28723) | Destinations v2: Change raw table dataset and naming convention                                                                                                 |
| 1.5.8   | 2023-07-25 | [\#28721](https://github.com/airbytehq/airbyte/pull/28721) | Destinations v2: Handle cursor change across syncs                                                                                                              |
| 1.5.7   | 2023-07-24 | [\#28625](https://github.com/airbytehq/airbyte/pull/28625) | Destinations v2: Limit Clustering Columns to 4                                                                                                                  |
| 1.5.6   | 2023-07-21 | [\#28580](https://github.com/airbytehq/airbyte/pull/28580) | Destinations v2: Create dataset in user-specified location                                                                                                      |
| 1.5.5   | 2023-07-20 | [\#28490](https://github.com/airbytehq/airbyte/pull/28490) | Destinations v2: Fix schema change detection in OVERWRITE mode when existing table is empty; other code refactoring                                             |
| 1.5.4   | 2023-07-17 | [\#28382](https://github.com/airbytehq/airbyte/pull/28382) | Destinations v2: Schema Change Detection                                                                                                                        |
| 1.5.3   | 2023-07-14 | [\#28345](https://github.com/airbytehq/airbyte/pull/28345) | Increment patch to trigger a rebuild                                                                                                                            |
| 1.5.2   | 2023-07-05 | [\#27936](https://github.com/airbytehq/airbyte/pull/27936) | Internal scaffolding change for future development                                                                                                              |
| 1.5.1   | 2023-06-30 | [\#27891](https://github.com/airbytehq/airbyte/pull/27891) | Revert bugged update                                                                                                                                            |
| 1.5.0   | 2023-06-27 | [\#27781](https://github.com/airbytehq/airbyte/pull/27781) | License Update: Elv2                                                                                                                                            |
| 1.4.6   | 2023-06-28 | [\#27268](https://github.com/airbytehq/airbyte/pull/27268) | Internal scaffolding change for future development                                                                                                              |
| 1.4.5   | 2023-06-21 | [\#27555](https://github.com/airbytehq/airbyte/pull/27555) | Reduce image size                                                                                                                                               |
| 1.4.4   | 2023-05-25 | [\#26585](https://github.com/airbytehq/airbyte/pull/26585) | Small tweak in logs for clarity                                                                                                                                 |
| 1.4.3   | 2023-05-17 | [\#26213](https://github.com/airbytehq/airbyte/pull/26213) | Fix bug in parsing file buffer config count                                                                                                                     |
| 1.4.2   | 2023-05-10 | [\#25925](https://github.com/airbytehq/airbyte/pull/25925) | Testing update. Normalization tests are now done in the destination container.                                                                                  |
| 1.4.1   | 2023-05-11 | [\#25993](https://github.com/airbytehq/airbyte/pull/25993) | Internal library update                                                                                                                                         |
| 1.4.0   | 2023-04-29 | [\#25570](https://github.com/airbytehq/airbyte/pull/25570) | Internal library update. Bumping version to stay in sync with BigQuery-denormalized.                                                                            |
| 1.3.4   | 2023-04-28 | [\#25588](https://github.com/airbytehq/airbyte/pull/25588) | Internal scaffolding change for future development                                                                                                              |
| 1.3.3   | 2023-04-27 | [\#25346](https://github.com/airbytehq/airbyte/pull/25346) | Internal code cleanup                                                                                                                                           |
| 1.3.1   | 2023-04-20 | [\#25097](https://github.com/airbytehq/airbyte/pull/25097) | Internal scaffolding change for future development                                                                                                              |
| 1.3.0   | 2023-04-19 | [\#25287](https://github.com/airbytehq/airbyte/pull/25287) | Add parameter to configure the number of file buffers when GCS is used as the loading method                                                                    |
| 1.2.20  | 2023-04-12 | [\#25122](https://github.com/airbytehq/airbyte/pull/25122) | Add additional data centers                                                                                                                                     |
| 1.2.19  | 2023-03-29 | [\#24671](https://github.com/airbytehq/airbyte/pull/24671) | Fail faster in certain error cases                                                                                                                              |
| 1.2.18  | 2023-03-23 | [\#24447](https://github.com/airbytehq/airbyte/pull/24447) | Set the Service Account Key JSON field to always_show: true so that it isn't collapsed into an optional fields section                                          |
| 1.2.17  | 2023-03-17 | [\#23788](https://github.com/airbytehq/airbyte/pull/23788) | S3-Parquet: added handler to process null values in arrays                                                                                                      |
| 1.2.16  | 2023-03-10 | [\#23931](https://github.com/airbytehq/airbyte/pull/23931) | Added support for periodic buffer flush                                                                                                                         |
| 1.2.15  | 2023-03-10 | [\#23466](https://github.com/airbytehq/airbyte/pull/23466) | Changed S3 Avro type from Int to Long                                                                                                                           |
| 1.2.14  | 2023-02-08 | [\#22497](https://github.com/airbytehq/airbyte/pull/22497) | Fixed table already exists error                                                                                                                                |
| 1.2.13  | 2023-01-26 | [\#20631](https://github.com/airbytehq/airbyte/pull/20631) | Added support for destination checkpointing with staging                                                                                                        |
| 1.2.12  | 2023-01-18 | [\#21087](https://github.com/airbytehq/airbyte/pull/21087) | Wrap Authentication Errors as Config Exceptions                                                                                                                 |
| 1.2.11  | 2023-01-18 | [\#21144](https://github.com/airbytehq/airbyte/pull/21144) | Added explicit error message if sync fails due to a config issue                                                                                                |
| 1.2.9   | 2022-12-14 | [\#20501](https://github.com/airbytehq/airbyte/pull/20501) | Report GCS staging failures that occur during connection check                                                                                                  |
| 1.2.8   | 2022-11-22 | [\#19489](https://github.com/airbytehq/airbyte/pull/19489) | Added non-billable projects handle to check connection stage                                                                                                    |
| 1.2.7   | 2022-11-11 | [\#19358](https://github.com/airbytehq/airbyte/pull/19358) | Fixed check method to capture mismatch dataset location                                                                                                         |
| 1.2.6   | 2022-11-10 | [\#18554](https://github.com/airbytehq/airbyte/pull/18554) | Improve check connection method to handle more errors                                                                                                           |
| 1.2.5   | 2022-10-19 | [\#18162](https://github.com/airbytehq/airbyte/pull/18162) | Improve error logs                                                                                                                                              |
| 1.2.4   | 2022-09-26 | [\#16890](https://github.com/airbytehq/airbyte/pull/16890) | Add user-agent header                                                                                                                                           |
| 1.2.3   | 2022-09-22 | [\#17054](https://github.com/airbytehq/airbyte/pull/17054) | Respect stream namespace                                                                                                                                        |
| 1.2.1   | 2022-09-14 | [\#15668](https://github.com/airbytehq/airbyte/pull/15668) | (bugged, do not use) Wrap logs in AirbyteLogMessage                                                                                                             |
| 1.2.0   | 2022-09-09 | [\#14023](https://github.com/airbytehq/airbyte/pull/14023) | (bugged, do not use) Cover arrays only if they are nested                                                                                                       |
| 1.1.16  | 2022-09-01 | [\#16243](https://github.com/airbytehq/airbyte/pull/16243) | Fix Json to Avro conversion when there is field name clash from combined restrictions (`anyOf`, `oneOf`, `allOf` fields)                                        |
| 1.1.15  | 2022-08-22 | [\#15787](https://github.com/airbytehq/airbyte/pull/15787) | Throw exception if job failed                                                                                                                                   |
| 1.1.14  | 2022-08-03 | [\#14784](https://github.com/airbytehq/airbyte/pull/14784) | Enabling Application Default Credentials                                                                                                                        |
| 1.1.13  | 2022-08-02 | [\#14801](https://github.com/airbytehq/airbyte/pull/14801) | Fix multiple log bindings                                                                                                                                       |
| 1.1.12  | 2022-08-02 | [\#15180](https://github.com/airbytehq/airbyte/pull/15180) | Fix standard loading mode                                                                                                                                       |
| 1.1.11  | 2022-06-24 | [\#14114](https://github.com/airbytehq/airbyte/pull/14114) | Remove "additionalProperties": false from specs for connectors with staging                                                                                     |
| 1.1.10  | 2022-06-16 | [\#13852](https://github.com/airbytehq/airbyte/pull/13852) | Updated stacktrace format for any trace message errors                                                                                                          |
| 1.1.9   | 2022-06-17 | [\#13753](https://github.com/airbytehq/airbyte/pull/13753) | Deprecate and remove PART_SIZE_MB fields from connectors based on StreamTransferManager                                                                         |
| 1.1.8   | 2022-06-07 | [\#13579](https://github.com/airbytehq/airbyte/pull/13579) | Always check GCS bucket for GCS loading method to catch invalid HMAC keys.                                                                                      |
| 1.1.7   | 2022-06-07 | [\#13424](https://github.com/airbytehq/airbyte/pull/13424) | Reordered fields for specification.                                                                                                                             |
| 1.1.6   | 2022-05-15 | [\#12768](https://github.com/airbytehq/airbyte/pull/12768) | Clarify that the service account key json field is required on cloud.                                                                                           |
| 1.1.5   | 2022-05-12 | [\#12805](https://github.com/airbytehq/airbyte/pull/12805) | Updated to latest base-java to emit AirbyteTraceMessage on error.                                                                                               |
| 1.1.4   | 2022-05-04 | [\#12578](https://github.com/airbytehq/airbyte/pull/12578) | In JSON to Avro conversion, log JSON field values that do not follow Avro schema for debugging.                                                                 |
| 1.1.3   | 2022-05-02 | [\#12528](https://github.com/airbytehq/airbyte/pull/12528) | Update Dataset location field description                                                                                                                       |
| 1.1.2   | 2022-04-29 | [\#12477](https://github.com/airbytehq/airbyte/pull/12477) | Dataset location is a required field                                                                                                                            |
| 1.1.1   | 2022-04-15 | [\#12068](https://github.com/airbytehq/airbyte/pull/12068) | Fixed bug with GCS bucket conditional binding                                                                                                                   |
| 1.1.0   | 2022-04-06 | [\#11776](https://github.com/airbytehq/airbyte/pull/11776) | Use serialized buffering strategy to reduce memory consumption.                                                                                                 |
| 1.0.2   | 2022-03-30 | [\#11620](https://github.com/airbytehq/airbyte/pull/11620) | Updated spec                                                                                                                                                    |
| 1.0.1   | 2022-03-24 | [\#11350](https://github.com/airbytehq/airbyte/pull/11350) | Improve check performance                                                                                                                                       |
| 1.0.0   | 2022-03-18 | [\#11238](https://github.com/airbytehq/airbyte/pull/11238) | Updated spec and documentation                                                                                                                                  |
| 0.6.12  | 2022-03-18 | [\#10793](https://github.com/airbytehq/airbyte/pull/10793) | Fix namespace with invalid characters                                                                                                                           |
| 0.6.11  | 2022-03-03 | [\#10755](https://github.com/airbytehq/airbyte/pull/10755) | Make sure to kill children threads and stop JVM                                                                                                                 |
| 0.6.8   | 2022-02-14 | [\#10256](https://github.com/airbytehq/airbyte/pull/10256) | Add `-XX:+ExitOnOutOfMemoryError` JVM option                                                                                                                    |
| 0.6.6   | 2022-02-01 | [\#9959](https://github.com/airbytehq/airbyte/pull/9959)   | Fix null pointer exception from buffered stream consumer.                                                                                                       |
| 0.6.6   | 2022-01-29 | [\#9745](https://github.com/airbytehq/airbyte/pull/9745)   | Integrate with Sentry.                                                                                                                                          |
| 0.6.5   | 2022-01-18 | [\#9573](https://github.com/airbytehq/airbyte/pull/9573)   | BigQuery Destination : update description for some input fields                                                                                                 |
| 0.6.4   | 2022-01-17 | [\#8383](https://github.com/airbytehq/airbyte/issues/8383) | Support dataset-id prefixed by project-id                                                                                                                       |
| 0.6.3   | 2022-01-12 | [\#9415](https://github.com/airbytehq/airbyte/pull/9415)   | BigQuery Destination : Fix GCS processing of Facebook data                                                                                                      |
| 0.6.2   | 2022-01-10 | [\#9121](https://github.com/airbytehq/airbyte/pull/9121)   | Fixed check method for GCS mode to verify if all roles assigned to user                                                                                         |
| 0.6.1   | 2021-12-22 | [\#9039](https://github.com/airbytehq/airbyte/pull/9039)   | Added part_size configuration to UI for GCS staging                                                                                                             |
| 0.6.0   | 2021-12-17 | [\#8788](https://github.com/airbytehq/airbyte/issues/8788) | BigQuery/BiqQuery denorm Destinations : Add possibility to use different types of GCS files                                                                     |
| 0.5.1   | 2021-12-16 | [\#8816](https://github.com/airbytehq/airbyte/issues/8816) | Update dataset locations                                                                                                                                        |
| 0.5.0   | 2021-10-26 | [\#7240](https://github.com/airbytehq/airbyte/issues/7240) | Output partitioned/clustered tables                                                                                                                             |
| 0.4.1   | 2021-10-04 | [\#6733](https://github.com/airbytehq/airbyte/issues/6733) | Support dataset starting with numbers                                                                                                                           |
| 0.4.0   | 2021-08-26 | [\#5296](https://github.com/airbytehq/airbyte/issues/5296) | Added GCS Staging uploading option                                                                                                                              |
| 0.3.12  | 2021-08-03 | [\#3549](https://github.com/airbytehq/airbyte/issues/3549) | Add optional arg to make a possibility to change the BigQuery client's chunk\buffer size                                                                        |
| 0.3.11  | 2021-07-30 | [\#5125](https://github.com/airbytehq/airbyte/pull/5125)   | Enable `additionalPropertities` in spec.json                                                                                                                    |
| 0.3.10  | 2021-07-28 | [\#3549](https://github.com/airbytehq/airbyte/issues/3549) | Add extended logs and made JobId filled with region and projectId                                                                                               |
| 0.3.9   | 2021-07-28 | [\#5026](https://github.com/airbytehq/airbyte/pull/5026)   | Add sanitized json fields in raw tables to handle quotes in column names                                                                                        |
| 0.3.6   | 2021-06-18 | [\#3947](https://github.com/airbytehq/airbyte/issues/3947) | Service account credentials are now optional.                                                                                                                   |
| 0.3.4   | 2021-06-07 | [\#3277](https://github.com/airbytehq/airbyte/issues/3277) | Add dataset location option                                                                                                                                     |<|MERGE_RESOLUTION|>--- conflicted
+++ resolved
@@ -133,13 +133,10 @@
 
 | Version | Date       | Pull Request                                               | Subject                                                                                                                                                         |
 |:--------|:-----------|:-----------------------------------------------------------|:----------------------------------------------------------------------------------------------------------------------------------------------------------------|
-<<<<<<< HEAD
-| 2.0.10  | 2023-09-14 | [\#30069](https://github.com/airbytehq/airbyte/pull/30069) | Staging destination async                                                                                                                                       |
-=======
+| 2.0.13  | 2023-09-20 | [\#30069](https://github.com/airbytehq/airbyte/pull/30069) | Staging destination async                                                                                                                                       |
 | 2.0.12  | 2023-09-19 | [\#30319](https://github.com/airbytehq/airbyte/pull/30319) | Improved testing                                                                                                                                                |
 | 2.0.11  | 2023-09-18 | [\#30551](https://github.com/airbytehq/airbyte/pull/30551) | GCS Staging is first loading method option                                                                                                                      |
 | 2.0.10  | 2023-09-15 | [\#30491](https://github.com/airbytehq/airbyte/pull/30491) | Improve error message display                                                                                                                                   |
->>>>>>> 12fb7533
 | 2.0.9   | 2023-09-14 | [\#30439](https://github.com/airbytehq/airbyte/pull/30439) | Fix a transient error                                                                                                                                           |
 | 2.0.8   | 2023-09-12 | [\#30364](https://github.com/airbytehq/airbyte/pull/30364) | Add log message                                                                                                                                                 |
 | 2.0.7   | 2023-08-29 | [\#29878](https://github.com/airbytehq/airbyte/pull/29878) | Internal code changes                                                                                                                                           |
