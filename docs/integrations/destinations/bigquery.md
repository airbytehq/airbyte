--- conflicted
+++ resolved
@@ -133,11 +133,8 @@
 
 | Version | Date       | Pull Request                                               | Subject                                                                                                                                                         |
 |:--------|:-----------|:-----------------------------------------------------------|:----------------------------------------------------------------------------------------------------------------------------------------------------------------|
-<<<<<<< HEAD
-| 2.0.17  | 2023-09-25 | [\#30739](https://github.com/airbytehq/airbyte/pull/30739) | Fix column name collision detection                                                                                                                             |
-=======
+| 2.0.18  | 2023-09-27 | [\#30739](https://github.com/airbytehq/airbyte/pull/30739) | Fix column name collision detection                                                                                                                             |
 | 2.0.17  | 2023-09-26 | [\#30696](https://github.com/airbytehq/airbyte/pull/30696) | Attempt unsafe typing operations with an exception clause                                                                                                       |
->>>>>>> 05c7269a
 | 2.0.16  | 2023-09-22 | [\#30697](https://github.com/airbytehq/airbyte/pull/30697) | Improve resiliency to unclean exit during schema change                                                                                                         |
 | 2.0.15  | 2023-09-21 | [\#30640](https://github.com/airbytehq/airbyte/pull/30640) | Handle streams with identical name and namespace                                                                                                                |
 | 2.0.14  | 2023-09-20 | [\#30069](https://github.com/airbytehq/airbyte/pull/30069) | Staging destination async                                                                                                                                       |
