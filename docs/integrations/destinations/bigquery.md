# BigQuery

Setting up the BigQuery destination connector involves setting up the data loading method (BigQuery Standard method and Google Cloud Storage bucket) and configuring the BigQuery destination connector using the Airbyte UI.

This page guides you through setting up the BigQuery destination connector.

## Prerequisites

- For Airbyte Open Source users using the [Postgres](https://docs.airbyte.com/integrations/sources/postgres) source connector, [upgrade](https://docs.airbyte.com/operator-guides/upgrading-airbyte/) your Airbyte platform to version `v0.40.0-alpha` or newer and upgrade your BigQuery connector to version `1.1.14` or newer
- [A Google Cloud project with BigQuery enabled](https://cloud.google.com/bigquery/docs/quickstarts/query-public-dataset-console)
- [A BigQuery dataset](https://cloud.google.com/bigquery/docs/quickstarts/quickstart-web-ui#create_a_dataset) to sync data to.

  **Note:** Queries written in BigQuery can only reference datasets in the same physical location. If you plan on combining the data that Airbyte syncs with data from other datasets in your queries, create the datasets in the same location on Google Cloud. For more information, read [Introduction to Datasets](https://cloud.google.com/bigquery/docs/datasets-intro)

- (Required for Airbyte Cloud; Optional for Airbyte Open Source) A Google Cloud [Service Account](https://cloud.google.com/iam/docs/service-accounts) with the [`BigQuery User`](https://cloud.google.com/bigquery/docs/access-control#bigquery) and [`BigQuery Data Editor`](https://cloud.google.com/bigquery/docs/access-control#bigquery) roles and the [Service Account Key in JSON format](https://cloud.google.com/iam/docs/creating-managing-service-account-keys).

## Connector modes

While setting up the connector, you can configure it in the following modes:

- **BigQuery**: Produces a normalized output by storing the JSON blob data in `_airbyte_raw_*` tables and then transforming and normalizing the data into separate tables, potentially `exploding` nested streams into their own tables if basic normalization is configured.
- **BigQuery (Denormalized)**: Leverages BigQuery capabilities with Structured and Repeated fields to produce a single "big" table per stream. Airbyte does not support normalization for this option at this time.

## Setup guide

### Step 1: Set up a data loading method

Although you can load data using BigQuery's [`INSERTS`](https://cloud.google.com/bigquery/docs/reference/standard-sql/dml-syntax), we highly recommend using a [Google Cloud Storage bucket](https://cloud.google.com/storage/docs/introduction) not only for performance and cost but reliability since larger datasets are prone to more failures when using standard inserts.

#### (Recommended) Using a Google Cloud Storage bucket

To use a Google Cloud Storage bucket:

1. [Create a Cloud Storage bucket](https://cloud.google.com/storage/docs/creating-buckets) with the Protection Tools set to `none` or `Object versioning`. Make sure the bucket does not have a [retention policy](https://cloud.google.com/storage/docs/samples/storage-set-retention-policy).
2. [Create an HMAC key and access ID](https://cloud.google.com/storage/docs/authentication/managing-hmackeys#create).
3. Grant the [`Storage Object Admin` role](https://cloud.google.com/storage/docs/access-control/iam-roles#standard-roles) to the Google Cloud [Service Account](https://cloud.google.com/iam/docs/service-accounts).
4. Make sure your Cloud Storage bucket is accessible from the machine running Airbyte. The easiest way to verify if Airbyte is able to connect to your bucket is via the check connection tool in the UI.

Your bucket must be encrypted using a Google-managed encryption key (this is the default setting when creating a new bucket). We currently do not support buckets using customer-managed encryption keys (CMEK). You can view this setting under the "Configuration" tab of your GCS bucket, in the `Encryption type` row.

#### Using `INSERT`

You can use BigQuery's [`INSERT`](https://cloud.google.com/bigquery/docs/reference/standard-sql/dml-syntax) statement to upload data directly from your source to BigQuery. While this is faster to set up initially, we strongly recommend not using this option for anything other than a quick demo. Due to the Google BigQuery SDK client limitations, using `INSERT` is 10x slower than using a Google Cloud Storage bucket, and you may see some failures for big datasets and slow sources (For example, if reading from a source takes more than 10-12 hours). For more details, refer to https://github.com/airbytehq/airbyte/issues/3549

### Step 2: Set up the BigQuery connector

1. Log into your [Airbyte Cloud](https://cloud.airbyte.com/workspaces) or Airbyte Open Source account.
2. Click **Destinations** and then click **+ New destination**.
3. On the Set up the destination page, select **BigQuery** or **BigQuery (denormalized typed struct)** from the **Destination type** dropdown depending on whether you want to set up the connector in [BigQuery](#connector-modes) or [BigQuery (Denormalized)](#connector-modes) mode.
4. Enter the name for the BigQuery connector.
5. For **Project ID**, enter your [Google Cloud project ID](https://cloud.google.com/resource-manager/docs/creating-managing-projects#identifying_projects).
6. For **Dataset Location**, select the location of your BigQuery dataset.
   :::warning
   You cannot change the location later.
   :::
7. For **Default Dataset ID**, enter the BigQuery [Dataset ID](https://cloud.google.com/bigquery/docs/datasets#create-dataset).
8. For **Loading Method**, select [Standard Inserts](#using-insert) or [GCS Staging](#recommended-using-a-google-cloud-storage-bucket).
   :::tip
   We recommend using the GCS Staging option.
   :::
9. For **Service Account Key JSON (Required for cloud, optional for open-source)**, enter the Google Cloud [Service Account Key in JSON format](https://cloud.google.com/iam/docs/creating-managing-service-account-keys).
10. For **Transformation Query Run Type (Optional)**, select **interactive** to have [BigQuery run interactive query jobs](https://cloud.google.com/bigquery/docs/running-queries#queries) or **batch** to have [BigQuery run batch queries](https://cloud.google.com/bigquery/docs/running-queries#batch).

    :::note
    Interactive queries are executed as soon as possible and count towards daily concurrent quotas and limits, while batch queries are executed as soon as idle resources are available in the BigQuery shared resource pool. If BigQuery hasn't started the query within 24 hours, BigQuery changes the job priority to interactive. Batch queries don't count towards your concurrent rate limit, making it easier to start many queries at once.
    :::

11. For **Google BigQuery Client Chunk Size (Optional)**, use the default value of 15 MiB. Later, if you see networking or memory management problems with the sync (specifically on the destination), try decreasing the chunk size. In that case, the sync will be slower but more likely to succeed.

## Supported sync modes

The BigQuery destination connector supports the following [sync modes](https://docs.airbyte.com/cloud/core-concepts#connection-sync-modes):

- Full Refresh Sync
- Incremental - Append Sync
- Incremental - Append + Deduped

## Output schema

Airbyte outputs each stream into its own table in BigQuery. Each table contains three columns:

- `_airbyte_ab_id`: A UUID assigned by Airbyte to each event that is processed. The column type in BigQuery is `String`.
- `_airbyte_emitted_at`: A timestamp representing when the event was pulled from the data source. The column type in BigQuery is `Timestamp`.
- `_airbyte_data`: A JSON blob representing the event data. The column type in BigQuery is `String`.

The output tables in BigQuery are partitioned and clustered by the Time-unit column `_airbyte_emitted_at` at a daily granularity. Partitions boundaries are based on UTC time.
This is useful to limit the number of partitions scanned when querying these partitioned tables, by using a predicate filter (a `WHERE` clause). Filters on the partitioning column are used to prune the partitions and reduce the query cost. (The parameter **Require partition filter** is not enabled by Airbyte, but you may toggle it by updating the produced tables.)

## BigQuery Naming Conventions

Follow [BigQuery Datasets Naming conventions](https://cloud.google.com/bigquery/docs/datasets#dataset-naming).

Airbyte converts any invalid characters into `_` characters when writing data. However, since datasets that begin with `_` are hidden on the BigQuery Explorer panel, Airbyte prepends the namespace with `n` for converted namespaces.

## Data type map

| Airbyte type                        | BigQuery type | BigQuery denormalized type |
| :---------------------------------- | :------------ | :------------------------- |
| DATE                                | DATE          | DATE                       |
| STRING (BASE64)                     | STRING        | STRING                     |
| NUMBER                              | FLOAT         | NUMBER                     |
| OBJECT                              | STRING        | RECORD                     |
| STRING                              | STRING        | STRING                     |
| BOOLEAN                             | BOOLEAN       | BOOLEAN                    |
| INTEGER                             | INTEGER       | INTEGER                    |
| STRING (BIG_NUMBER)                 | STRING        | STRING                     |
| STRING (BIG_INTEGER)                | STRING        | STRING                     |
| ARRAY                               | REPEATED      | REPEATED                   |
| STRING (TIMESTAMP_WITH_TIMEZONE)    | TIMESTAMP     | DATETIME                   |
| STRING (TIMESTAMP_WITHOUT_TIMEZONE) | TIMESTAMP     | DATETIME                   |

## Troubleshooting permission issues

The service account does not have the proper permissions.

- Make sure the BigQuery service account has `BigQuery User` and `BigQuery Data Editor` roles or equivalent permissions as those two roles.
- If the GCS staging mode is selected, ensure the BigQuery service account has the right permissions to the GCS bucket and path or the `Cloud Storage Admin` role, which includes a superset of the required permissions.

The HMAC key is wrong.

- Make sure the HMAC key is created for the BigQuery service account, and the service account has permission to access the GCS bucket and path.

## Tutorials

Now that you have set up the BigQuery destination connector, check out the following BigQuery tutorials:

- [Export Google Analytics data to BigQuery](https://airbyte.com/tutorials/export-google-analytics-to-bigquery)
- [Load data from Facebook Ads to BigQuery](https://airbyte.com/tutorials/facebook-ads-to-bigquery)
- [Replicate Salesforce data to BigQuery](https://airbyte.com/tutorials/replicate-salesforce-data-to-bigquery)
- [Partition and cluster BigQuery tables with Airbyte and dbt](https://airbyte.com/tutorials/bigquery-partition-cluster)

## Changelog

### bigquery

| Version | Date       | Pull Request                                               | Subject                                                                                                                                                         |
| :------ | :--------- | :--------------------------------------------------------- | :-------------------------------------------------------------------------------------------------------------------------------------------------------------- |
<<<<<<< HEAD
| 2.0.2   | 2023-09-01 | [30056](https://github.com/airbytehq/airbyte/pull/30056)   | Internal refactor, no behavior change                                                                                                                           |
=======
| 2.0.2   | 2023-09-01 | [30120](https://github.com/airbytehq/airbyte/pull/30120)   | Improve performance on very wide streams by skipping SAFE_CAST on strings                                                                                                                       |
>>>>>>> 0cfbfd27
| 2.0.1   | 2023-08-29 | [29972](https://github.com/airbytehq/airbyte/pull/29972)   | Publish a new version to supersede old v2.0.0                                                                                                                   |
| 2.0.0   | 2023-08-27 | [29783](https://github.com/airbytehq/airbyte/pull/29783)   | Destinations V2                                                                                                                                                 |
| 1.10.2  | 2023-08-24 | [\#29805](https://github.com/airbytehq/airbyte/pull/29805) | Destinations v2: Don't soft reset in migration                                                                                                                  |
| 1.10.1  | 2023-08-23 | [\#29774](https://github.com/airbytehq/airbyte/pull/29774) | Destinations v2: Don't soft reset overwrite syncs                                                                                                               |
| 1.10.0  | 2023-08-21 | [\#29636](https://github.com/airbytehq/airbyte/pull/29636) | Destinations v2: Several Critical Bug Fixes (cursorless dedup, improved floating-point handling, improved special characters handling; improved error handling) |
| 1.9.1   | 2023-08-21 | [\#28687](https://github.com/airbytehq/airbyte/pull/28687) | Under the hood: Add dependency on Java CDK v0.0.1.                                                                                                              |
| 1.9.0   | 2023-08-17 | [\#29560](https://github.com/airbytehq/airbyte/pull/29560) | Destinations v2: throw an error on disallowed column name prefixes                                                                                              |
| 1.8.1   | 2023-08-17 | [\#29522](https://github.com/airbytehq/airbyte/pull/29522) | Migration BugFix - ensure raw dataset created                                                                                                                   |
| 1.8.0   | 2023-08-17 | [\#29498](https://github.com/airbytehq/airbyte/pull/29498) | Fix checkpointing logic in GCS staging mode                                                                                                                     |
| 1.7.8   | 2023-08-15 | [\#29461](https://github.com/airbytehq/airbyte/pull/29461) | Migration BugFix - ensure migration happens before table creation for GCS staging.                                                                              |
| 1.7.7   | 2023-08-11 | [\#29381](https://github.com/airbytehq/airbyte/pull/29381) | Destinations v2: Add support for streams with no columns                                                                                                        |
| 1.7.6   | 2023-08-04 | [\#28894](https://github.com/airbytehq/airbyte/pull/28894) | Destinations v2: Add v1 -> v2 migration Logic                                                                                                                   |
| 1.7.5   | 2023-08-04 | [\#29106](https://github.com/airbytehq/airbyte/pull/29106) | Destinations v2: handle unusual CDC deletion edge case                                                                                                          |
| 1.7.4   | 2023-08-04 | [\#29089](https://github.com/airbytehq/airbyte/pull/29089) | Destinations v2: improve special character handling in column names                                                                                             |
| 1.7.3   | 2023-08-03 | [\#28890](https://github.com/airbytehq/airbyte/pull/28890) | Internal code updates; improved testing                                                                                                                         |
| 1.7.2   | 2023-08-02 | [\#28976](https://github.com/airbytehq/airbyte/pull/28976) | Fix composite PK handling in v1 mode                                                                                                                            |
| 1.7.1   | 2023-08-02 | [\#28959](https://github.com/airbytehq/airbyte/pull/28959) | Destinations v2: Fix CDC syncs in non-dedup mode                                                                                                                |
| 1.7.0   | 2023-08-01 | [\#28894](https://github.com/airbytehq/airbyte/pull/28894) | Destinations v2: Open up early access program opt-in                                                                                                            |
| 1.6.0   | 2023-07-26 | [\#28723](https://github.com/airbytehq/airbyte/pull/28723) | Destinations v2: Change raw table dataset and naming convention                                                                                                 |
| 1.5.8   | 2023-07-25 | [\#28721](https://github.com/airbytehq/airbyte/pull/28721) | Destinations v2: Handle cursor change across syncs                                                                                                              |
| 1.5.7   | 2023-07-24 | [\#28625](https://github.com/airbytehq/airbyte/pull/28625) | Destinations v2: Limit Clustering Columns to 4                                                                                                                  |
| 1.5.6   | 2023-07-21 | [\#28580](https://github.com/airbytehq/airbyte/pull/28580) | Destinations v2: Create dataset in user-specified location                                                                                                      |
| 1.5.5   | 2023-07-20 | [\#28490](https://github.com/airbytehq/airbyte/pull/28490) | Destinations v2: Fix schema change detection in OVERWRITE mode when existing table is empty; other code refactoring                                             |
| 1.5.4   | 2023-07-17 | [\#28382](https://github.com/airbytehq/airbyte/pull/28382) | Destinations v2: Schema Change Detection                                                                                                                        |
| 1.5.3   | 2023-07-14 | [\#28345](https://github.com/airbytehq/airbyte/pull/28345) | Increment patch to trigger a rebuild                                                                                                                            |
| 1.5.2   | 2023-07-05 | [\#27936](https://github.com/airbytehq/airbyte/pull/27936) | Internal scaffolding change for future development                                                                                                              |
| 1.5.1   | 2023-06-30 | [\#27891](https://github.com/airbytehq/airbyte/pull/27891) | Revert bugged update                                                                                                                                            |
| 1.5.0   | 2023-06-27 | [\#27781](https://github.com/airbytehq/airbyte/pull/27781) | License Update: Elv2                                                                                                                                            |
| 1.4.6   | 2023-06-28 | [\#27268](https://github.com/airbytehq/airbyte/pull/27268) | Internal scaffolding change for future development                                                                                                              |
| 1.4.5   | 2023-06-21 | [\#27555](https://github.com/airbytehq/airbyte/pull/27555) | Reduce image size                                                                                                                                               |
| 1.4.4   | 2023-05-25 | [\#26585](https://github.com/airbytehq/airbyte/pull/26585) | Small tweak in logs for clarity                                                                                                                                 |
| 1.4.3   | 2023-05-17 | [\#26213](https://github.com/airbytehq/airbyte/pull/26213) | Fix bug in parsing file buffer config count                                                                                                                     |
| 1.4.2   | 2023-05-10 | [\#25925](https://github.com/airbytehq/airbyte/pull/25925) | Testing update. Normalization tests are now done in the destination container.                                                                                  |
| 1.4.1   | 2023-05-11 | [\#25993](https://github.com/airbytehq/airbyte/pull/25993) | Internal library update                                                                                                                                         |
| 1.4.0   | 2023-04-29 | [\#25570](https://github.com/airbytehq/airbyte/pull/25570) | Internal library update. Bumping version to stay in sync with BigQuery-denormalized.                                                                            |
| 1.3.4   | 2023-04-28 | [\#25588](https://github.com/airbytehq/airbyte/pull/25588) | Internal scaffolding change for future development                                                                                                              |
| 1.3.3   | 2023-04-27 | [\#25346](https://github.com/airbytehq/airbyte/pull/25346) | Internal code cleanup                                                                                                                                           |
| 1.3.1   | 2023-04-20 | [\#25097](https://github.com/airbytehq/airbyte/pull/25097) | Internal scaffolding change for future development                                                                                                              |
| 1.3.0   | 2023-04-19 | [\#25287](https://github.com/airbytehq/airbyte/pull/25287) | Add parameter to configure the number of file buffers when GCS is used as the loading method                                                                    |
| 1.2.20  | 2023-04-12 | [\#25122](https://github.com/airbytehq/airbyte/pull/25122) | Add additional data centers                                                                                                                                     |
| 1.2.19  | 2023-03-29 | [\#24671](https://github.com/airbytehq/airbyte/pull/24671) | Fail faster in certain error cases                                                                                                                              |
| 1.2.18  | 2023-03-23 | [\#24447](https://github.com/airbytehq/airbyte/pull/24447) | Set the Service Account Key JSON field to always_show: true so that it isn't collapsed into an optional fields section                                          |
| 1.2.17  | 2023-03-17 | [\#23788](https://github.com/airbytehq/airbyte/pull/23788) | S3-Parquet: added handler to process null values in arrays                                                                                                      |
| 1.2.16  | 2023-03-10 | [\#23931](https://github.com/airbytehq/airbyte/pull/23931) | Added support for periodic buffer flush                                                                                                                         |
| 1.2.15  | 2023-03-10 | [\#23466](https://github.com/airbytehq/airbyte/pull/23466) | Changed S3 Avro type from Int to Long                                                                                                                           |
| 1.2.14  | 2023-02-08 | [\#22497](https://github.com/airbytehq/airbyte/pull/22497) | Fixed table already exists error                                                                                                                                |
| 1.2.13  | 2023-01-26 | [\#20631](https://github.com/airbytehq/airbyte/pull/20631) | Added support for destination checkpointing with staging                                                                                                        |
| 1.2.12  | 2023-01-18 | [\#21087](https://github.com/airbytehq/airbyte/pull/21087) | Wrap Authentication Errors as Config Exceptions                                                                                                                 |
| 1.2.11  | 2023-01-18 | [\#21144](https://github.com/airbytehq/airbyte/pull/21144) | Added explicit error message if sync fails due to a config issue                                                                                                |
| 1.2.9   | 2022-12-14 | [\#20501](https://github.com/airbytehq/airbyte/pull/20501) | Report GCS staging failures that occur during connection check                                                                                                  |
| 1.2.8   | 2022-11-22 | [\#19489](https://github.com/airbytehq/airbyte/pull/19489) | Added non-billable projects handle to check connection stage                                                                                                    |
| 1.2.7   | 2022-11-11 | [\#19358](https://github.com/airbytehq/airbyte/pull/19358) | Fixed check method to capture mismatch dataset location                                                                                                         |
| 1.2.6   | 2022-11-10 | [\#18554](https://github.com/airbytehq/airbyte/pull/18554) | Improve check connection method to handle more errors                                                                                                           |
| 1.2.5   | 2022-10-19 | [\#18162](https://github.com/airbytehq/airbyte/pull/18162) | Improve error logs                                                                                                                                              |
| 1.2.4   | 2022-09-26 | [\#16890](https://github.com/airbytehq/airbyte/pull/16890) | Add user-agent header                                                                                                                                           |
| 1.2.3   | 2022-09-22 | [\#17054](https://github.com/airbytehq/airbyte/pull/17054) | Respect stream namespace                                                                                                                                        |
| 1.2.1   | 2022-09-14 | [\#15668](https://github.com/airbytehq/airbyte/pull/15668) | (bugged, do not use) Wrap logs in AirbyteLogMessage                                                                                                             |
| 1.2.0   | 2022-09-09 | [\#14023](https://github.com/airbytehq/airbyte/pull/14023) | (bugged, do not use) Cover arrays only if they are nested                                                                                                       |
| 1.1.16  | 2022-09-01 | [\#16243](https://github.com/airbytehq/airbyte/pull/16243) | Fix Json to Avro conversion when there is field name clash from combined restrictions (`anyOf`, `oneOf`, `allOf` fields)                                        |
| 1.1.15  | 2022-08-22 | [\#15787](https://github.com/airbytehq/airbyte/pull/15787) | Throw exception if job failed                                                                                                                                   |
| 1.1.14  | 2022-08-03 | [\#14784](https://github.com/airbytehq/airbyte/pull/14784) | Enabling Application Default Credentials                                                                                                                        |
| 1.1.13  | 2022-08-02 | [\#14801](https://github.com/airbytehq/airbyte/pull/14801) | Fix multiple log bindings                                                                                                                                       |
| 1.1.12  | 2022-08-02 | [\#15180](https://github.com/airbytehq/airbyte/pull/15180) | Fix standard loading mode                                                                                                                                       |
| 1.1.11  | 2022-06-24 | [\#14114](https://github.com/airbytehq/airbyte/pull/14114) | Remove "additionalProperties": false from specs for connectors with staging                                                                                     |
| 1.1.10  | 2022-06-16 | [\#13852](https://github.com/airbytehq/airbyte/pull/13852) | Updated stacktrace format for any trace message errors                                                                                                          |
| 1.1.9   | 2022-06-17 | [\#13753](https://github.com/airbytehq/airbyte/pull/13753) | Deprecate and remove PART_SIZE_MB fields from connectors based on StreamTransferManager                                                                         |
| 1.1.8   | 2022-06-07 | [\#13579](https://github.com/airbytehq/airbyte/pull/13579) | Always check GCS bucket for GCS loading method to catch invalid HMAC keys.                                                                                      |
| 1.1.7   | 2022-06-07 | [\#13424](https://github.com/airbytehq/airbyte/pull/13424) | Reordered fields for specification.                                                                                                                             |
| 1.1.6   | 2022-05-15 | [\#12768](https://github.com/airbytehq/airbyte/pull/12768) | Clarify that the service account key json field is required on cloud.                                                                                           |
| 1.1.5   | 2022-05-12 | [\#12805](https://github.com/airbytehq/airbyte/pull/12805) | Updated to latest base-java to emit AirbyteTraceMessage on error.                                                                                               |
| 1.1.4   | 2022-05-04 | [\#12578](https://github.com/airbytehq/airbyte/pull/12578) | In JSON to Avro conversion, log JSON field values that do not follow Avro schema for debugging.                                                                 |
| 1.1.3   | 2022-05-02 | [\#12528](https://github.com/airbytehq/airbyte/pull/12528) | Update Dataset location field description                                                                                                                       |
| 1.1.2   | 2022-04-29 | [\#12477](https://github.com/airbytehq/airbyte/pull/12477) | Dataset location is a required field                                                                                                                            |
| 1.1.1   | 2022-04-15 | [\#12068](https://github.com/airbytehq/airbyte/pull/12068) | Fixed bug with GCS bucket conditional binding                                                                                                                   |
| 1.1.0   | 2022-04-06 | [\#11776](https://github.com/airbytehq/airbyte/pull/11776) | Use serialized buffering strategy to reduce memory consumption.                                                                                                 |
| 1.0.2   | 2022-03-30 | [\#11620](https://github.com/airbytehq/airbyte/pull/11620) | Updated spec                                                                                                                                                    |
| 1.0.1   | 2022-03-24 | [\#11350](https://github.com/airbytehq/airbyte/pull/11350) | Improve check performance                                                                                                                                       |
| 1.0.0   | 2022-03-18 | [\#11238](https://github.com/airbytehq/airbyte/pull/11238) | Updated spec and documentation                                                                                                                                  |
| 0.6.12  | 2022-03-18 | [\#10793](https://github.com/airbytehq/airbyte/pull/10793) | Fix namespace with invalid characters                                                                                                                           |
| 0.6.11  | 2022-03-03 | [\#10755](https://github.com/airbytehq/airbyte/pull/10755) | Make sure to kill children threads and stop JVM                                                                                                                 |
| 0.6.8   | 2022-02-14 | [\#10256](https://github.com/airbytehq/airbyte/pull/10256) | Add `-XX:+ExitOnOutOfMemoryError` JVM option                                                                                                                    |
| 0.6.6   | 2022-02-01 | [\#9959](https://github.com/airbytehq/airbyte/pull/9959)   | Fix null pointer exception from buffered stream consumer.                                                                                                       |
| 0.6.6   | 2022-01-29 | [\#9745](https://github.com/airbytehq/airbyte/pull/9745)   | Integrate with Sentry.                                                                                                                                          |
| 0.6.5   | 2022-01-18 | [\#9573](https://github.com/airbytehq/airbyte/pull/9573)   | BigQuery Destination : update description for some input fields                                                                                                 |
| 0.6.4   | 2022-01-17 | [\#8383](https://github.com/airbytehq/airbyte/issues/8383) | Support dataset-id prefixed by project-id                                                                                                                       |
| 0.6.3   | 2022-01-12 | [\#9415](https://github.com/airbytehq/airbyte/pull/9415)   | BigQuery Destination : Fix GCS processing of Facebook data                                                                                                      |
| 0.6.2   | 2022-01-10 | [\#9121](https://github.com/airbytehq/airbyte/pull/9121)   | Fixed check method for GCS mode to verify if all roles assigned to user                                                                                         |
| 0.6.1   | 2021-12-22 | [\#9039](https://github.com/airbytehq/airbyte/pull/9039)   | Added part_size configuration to UI for GCS staging                                                                                                             |
| 0.6.0   | 2021-12-17 | [\#8788](https://github.com/airbytehq/airbyte/issues/8788) | BigQuery/BiqQuery denorm Destinations : Add possibility to use different types of GCS files                                                                     |
| 0.5.1   | 2021-12-16 | [\#8816](https://github.com/airbytehq/airbyte/issues/8816) | Update dataset locations                                                                                                                                        |
| 0.5.0   | 2021-10-26 | [\#7240](https://github.com/airbytehq/airbyte/issues/7240) | Output partitioned/clustered tables                                                                                                                             |
| 0.4.1   | 2021-10-04 | [\#6733](https://github.com/airbytehq/airbyte/issues/6733) | Support dataset starting with numbers                                                                                                                           |
| 0.4.0   | 2021-08-26 | [\#5296](https://github.com/airbytehq/airbyte/issues/5296) | Added GCS Staging uploading option                                                                                                                              |
| 0.3.12  | 2021-08-03 | [\#3549](https://github.com/airbytehq/airbyte/issues/3549) | Add optional arg to make a possibility to change the BigQuery client's chunk\buffer size                                                                        |
| 0.3.11  | 2021-07-30 | [\#5125](https://github.com/airbytehq/airbyte/pull/5125)   | Enable `additionalPropertities` in spec.json                                                                                                                    |
| 0.3.10  | 2021-07-28 | [\#3549](https://github.com/airbytehq/airbyte/issues/3549) | Add extended logs and made JobId filled with region and projectId                                                                                               |
| 0.3.9   | 2021-07-28 | [\#5026](https://github.com/airbytehq/airbyte/pull/5026)   | Add sanitized json fields in raw tables to handle quotes in column names                                                                                        |
| 0.3.6   | 2021-06-18 | [\#3947](https://github.com/airbytehq/airbyte/issues/3947) | Service account credentials are now optional.                                                                                                                   |
| 0.3.4   | 2021-06-07 | [\#3277](https://github.com/airbytehq/airbyte/issues/3277) | Add dataset location option                                                                                                                                     |<|MERGE_RESOLUTION|>--- conflicted
+++ resolved
@@ -135,11 +135,8 @@
 
 | Version | Date       | Pull Request                                               | Subject                                                                                                                                                         |
 | :------ | :--------- | :--------------------------------------------------------- | :-------------------------------------------------------------------------------------------------------------------------------------------------------------- |
-<<<<<<< HEAD
-| 2.0.2   | 2023-09-01 | [30056](https://github.com/airbytehq/airbyte/pull/30056)   | Internal refactor, no behavior change                                                                                                                           |
-=======
+| 2.0.3   | 2023-09-01 | [30056](https://github.com/airbytehq/airbyte/pull/30056)   | Internal refactor, no behavior change                                                                                                                           |
 | 2.0.2   | 2023-09-01 | [30120](https://github.com/airbytehq/airbyte/pull/30120)   | Improve performance on very wide streams by skipping SAFE_CAST on strings                                                                                                                       |
->>>>>>> 0cfbfd27
 | 2.0.1   | 2023-08-29 | [29972](https://github.com/airbytehq/airbyte/pull/29972)   | Publish a new version to supersede old v2.0.0                                                                                                                   |
 | 2.0.0   | 2023-08-27 | [29783](https://github.com/airbytehq/airbyte/pull/29783)   | Destinations V2                                                                                                                                                 |
 | 1.10.2  | 2023-08-24 | [\#29805](https://github.com/airbytehq/airbyte/pull/29805) | Destinations v2: Don't soft reset in migration                                                                                                                  |
