# BigQuery

Setting up the BigQuery destination connector involves setting up the data loading method (BigQuery Standard method and Google Cloud Storage bucket) and configuring the BigQuery destination connector using the Airbyte UI.

This page guides you through setting up the BigQuery destination connector.

## Prerequisites

- For Airbyte Open Source users using the [Postgres](https://docs.airbyte.com/integrations/sources/postgres) source connector, [upgrade](https://docs.airbyte.com/operator-guides/upgrading-airbyte/) your Airbyte platform to version `v0.40.0-alpha` or newer and upgrade your BigQuery connector to version `1.1.14` or newer
- [A Google Cloud project with BigQuery enabled](https://cloud.google.com/bigquery/docs/quickstarts/query-public-dataset-console)
- [A BigQuery dataset](https://cloud.google.com/bigquery/docs/quickstarts/quickstart-web-ui#create_a_dataset) to sync data to.

  **Note:** Queries written in BigQuery can only reference datasets in the same physical location. If you plan on combining the data that Airbyte syncs with data from other datasets in your queries, create the datasets in the same location on Google Cloud. For more information, read [Introduction to Datasets](https://cloud.google.com/bigquery/docs/datasets-intro)

- (Required for Airbyte Cloud; Optional for Airbyte Open Source) A Google Cloud [Service Account](https://cloud.google.com/iam/docs/service-accounts) with the [`BigQuery User`](https://cloud.google.com/bigquery/docs/access-control#bigquery) and [`BigQuery Data Editor`](https://cloud.google.com/bigquery/docs/access-control#bigquery) roles and the [Service Account Key in JSON format](https://cloud.google.com/iam/docs/creating-managing-service-account-keys).

## Setup guide

### Step 1: Set up a data loading method

Although you can load data using BigQuery's [`INSERTS`](https://cloud.google.com/bigquery/docs/reference/standard-sql/dml-syntax), we highly recommend using a [Google Cloud Storage bucket](https://cloud.google.com/storage/docs/introduction) not only for performance and cost but reliability since larger datasets are prone to more failures when using standard inserts.

#### (Recommended) Using a Google Cloud Storage bucket

To use a Google Cloud Storage bucket:

1. [Create a Cloud Storage bucket](https://cloud.google.com/storage/docs/creating-buckets) with the Protection Tools set to `none` or `Object versioning`. Make sure the bucket does not have a [retention policy](https://cloud.google.com/storage/docs/samples/storage-set-retention-policy).
2. [Create an HMAC key and access ID](https://cloud.google.com/storage/docs/authentication/managing-hmackeys#create).
3. Grant the [`Storage Object Admin` role](https://cloud.google.com/storage/docs/access-control/iam-roles#standard-roles) to the Google Cloud [Service Account](https://cloud.google.com/iam/docs/service-accounts).
4. Make sure your Cloud Storage bucket is accessible from the machine running Airbyte. The easiest way to verify if Airbyte is able to connect to your bucket is via the check connection tool in the UI.

Your bucket must be encrypted using a Google-managed encryption key (this is the default setting when creating a new bucket). We currently do not support buckets using customer-managed encryption keys (CMEK). You can view this setting under the "Configuration" tab of your GCS bucket, in the `Encryption type` row.

#### Using `INSERT`

You can use BigQuery's [`INSERT`](https://cloud.google.com/bigquery/docs/reference/standard-sql/dml-syntax) statement to upload data directly from your source to BigQuery. While this is faster to set up initially, we strongly recommend not using this option for anything other than a quick demo. Due to the Google BigQuery SDK client limitations, using `INSERT` is 10x slower than using a Google Cloud Storage bucket, and you may see some failures for big datasets and slow sources (For example, if reading from a source takes more than 10-12 hours). For more details, refer to https://github.com/airbytehq/airbyte/issues/3549

### Step 2: Set up the BigQuery connector

1. Log into your [Airbyte Cloud](https://cloud.airbyte.com/workspaces) or Airbyte Open Source account.
2. Click **Destinations** and then click **+ New destination**.
3. On the Set up the destination page, select **BigQuery** from the **Destination type** dropdown.
4. Enter the name for the BigQuery connector.
5. For **Project ID**, enter your [Google Cloud project ID](https://cloud.google.com/resource-manager/docs/creating-managing-projects#identifying_projects).
6. For **Dataset Location**, select the location of your BigQuery dataset.
   :::warning
   You cannot change the location later.
   :::
7. For **Default Dataset ID**, enter the BigQuery [Dataset ID](https://cloud.google.com/bigquery/docs/datasets#create-dataset).
8. For **Loading Method**, select [Standard Inserts](#using-insert) or [GCS Staging](#recommended-using-a-google-cloud-storage-bucket).
   :::tip
   We recommend using the GCS Staging option.
   :::
9. For **Service Account Key JSON (Required for cloud, optional for open-source)**, enter the Google Cloud [Service Account Key in JSON format](https://cloud.google.com/iam/docs/creating-managing-service-account-keys).
10. For **Transformation Query Run Type (Optional)**, select **interactive** to have [BigQuery run interactive query jobs](https://cloud.google.com/bigquery/docs/running-queries#queries) or **batch** to have [BigQuery run batch queries](https://cloud.google.com/bigquery/docs/running-queries#batch).

    :::note
    Interactive queries are executed as soon as possible and count towards daily concurrent quotas and limits, while batch queries are executed as soon as idle resources are available in the BigQuery shared resource pool. If BigQuery hasn't started the query within 24 hours, BigQuery changes the job priority to interactive. Batch queries don't count towards your concurrent rate limit, making it easier to start many queries at once.
    :::

11. For **Google BigQuery Client Chunk Size (Optional)**, use the default value of 15 MiB. Later, if you see networking or memory management problems with the sync (specifically on the destination), try decreasing the chunk size. In that case, the sync will be slower but more likely to succeed.

## Supported sync modes

The BigQuery destination connector supports the following [sync modes](https://docs.airbyte.com/cloud/core-concepts#connection-sync-modes):

- Full Refresh Sync
- Incremental - Append Sync
- Incremental - Append + Deduped

## Output schema

Airbyte outputs each stream into its own table in BigQuery. Each table contains three columns:

- `_airbyte_ab_id`: A UUID assigned by Airbyte to each event that is processed. The column type in BigQuery is `String`.
- `_airbyte_emitted_at`: A timestamp representing when the event was pulled from the data source. The column type in BigQuery is `Timestamp`.
- `_airbyte_data`: A JSON blob representing the event data. The column type in BigQuery is `String`.

The output tables in BigQuery are partitioned and clustered by the Time-unit column `_airbyte_emitted_at` at a daily granularity. Partitions boundaries are based on UTC time.
This is useful to limit the number of partitions scanned when querying these partitioned tables, by using a predicate filter (a `WHERE` clause). Filters on the partitioning column are used to prune the partitions and reduce the query cost. (The parameter **Require partition filter** is not enabled by Airbyte, but you may toggle it by updating the produced tables.)

## BigQuery Naming Conventions

Follow [BigQuery Datasets Naming conventions](https://cloud.google.com/bigquery/docs/datasets#dataset-naming).

Airbyte converts any invalid characters into `_` characters when writing data. However, since datasets that begin with `_` are hidden on the BigQuery Explorer panel, Airbyte prepends the namespace with `n` for converted namespaces.

## Data type map

| Airbyte type                        | BigQuery type |
|:------------------------------------|:--------------|
| DATE                                | DATE          |
| STRING (BASE64)                     | STRING        |
| NUMBER                              | FLOAT         |
| OBJECT                              | STRING        |
| STRING                              | STRING        |
| BOOLEAN                             | BOOLEAN       |
| INTEGER                             | INTEGER       |
| STRING (BIG_NUMBER)                 | STRING        |
| STRING (BIG_INTEGER)                | STRING        |
| ARRAY                               | REPEATED      |
| STRING (TIMESTAMP_WITH_TIMEZONE)    | TIMESTAMP     |
| STRING (TIMESTAMP_WITHOUT_TIMEZONE) | TIMESTAMP     |

## Troubleshooting permission issues

The service account does not have the proper permissions.

- Make sure the BigQuery service account has `BigQuery User` and `BigQuery Data Editor` roles or equivalent permissions as those two roles.
- If the GCS staging mode is selected, ensure the BigQuery service account has the right permissions to the GCS bucket and path or the `Cloud Storage Admin` role, which includes a superset of the required permissions.

The HMAC key is wrong.

- Make sure the HMAC key is created for the BigQuery service account, and the service account has permission to access the GCS bucket and path.

## Tutorials

Now that you have set up the BigQuery destination connector, check out the following BigQuery tutorials:

- [Export Google Analytics data to BigQuery](https://airbyte.com/tutorials/export-google-analytics-to-bigquery)
- [Load data from Facebook Ads to BigQuery](https://airbyte.com/tutorials/facebook-ads-to-bigquery)
- [Replicate Salesforce data to BigQuery](https://airbyte.com/tutorials/replicate-salesforce-data-to-bigquery)
- [Partition and cluster BigQuery tables with Airbyte and dbt](https://airbyte.com/tutorials/bigquery-partition-cluster)

## Changelog

| Version | Date       | Pull Request                                               | Subject                                                                                                                                                         |
|:--------|:-----------|:-----------------------------------------------------------|:----------------------------------------------------------------------------------------------------------------------------------------------------------------|
<<<<<<< HEAD
| 2.1.4   | 2023-10-13 | [\#30069](https://github.com/airbytehq/airbyte/pull/30069) | Staging destination async                                                                                                                                       |
=======
| 2.1.4   | 2023-10-17 | [\#31191](https://github.com/airbytehq/airbyte/pull/31191) | Improve typing+deduping performance by filtering new raw records on extracted_at                                                                                |
>>>>>>> 69a0abca
| 2.1.3   | 2023-10-10 | [\#31358](https://github.com/airbytehq/airbyte/pull/31358) | Stringify array and object types for type:string column in final table                                                                                          |
| 2.1.2   | 2023-10-10 | [\#31194](https://github.com/airbytehq/airbyte/pull/31194) | Deallocate unused per stream buffer memory when empty                                                                                                           |
| 2.1.1   | 2023-10-10 | [\#31083](https://github.com/airbytehq/airbyte/pull/31083) | Fix precision of numeric values in async destinations                                                                                                           |
| 2.1.0   | 2023-10-09 | [\#31149](https://github.com/airbytehq/airbyte/pull/31149) | No longer fail syncs when PKs are null - try do dedupe anyway                                                                                                   |
| 2.0.26  | 2023-10-09 | [\#31198](https://github.com/airbytehq/airbyte/pull/31198) | Clarify configuration groups                                                                                                                                    |
| 2.0.25  | 2023-10-09 | [\#31185](https://github.com/airbytehq/airbyte/pull/31185) | Increase staging file upload timeout to 5 minutes                                                                                                               |
| 2.0.24  | 2023-10-06 | [\#31139](https://github.com/airbytehq/airbyte/pull/31139) | Bump CDK version                                                                                                                                                |
| 2.0.23  | 2023-10-06 | [\#31129](https://github.com/airbytehq/airbyte/pull/31129) | Reduce async buffer size                                                                                                                                        |
| 2.0.22  | 2023-10-04 | [\#31082](https://github.com/airbytehq/airbyte/pull/31082) | Revert null PK checks                                                                                                                                           |
| 2.0.21  | 2023-10-03 | [\#31028](https://github.com/airbytehq/airbyte/pull/31028) | Update timeout                                                                                                                                                  |
| 2.0.20  | 2023-09-26 | [\#30779](https://github.com/airbytehq/airbyte/pull/30779) | Final table PK columns become non-null and skip check for null PKs in raw records (performance)                                                                 |
| 2.0.19  | 2023-09-26 | [\#30775](https://github.com/airbytehq/airbyte/pull/30775) | Increase async block size                                                                                                                                       |
| 2.0.18  | 2023-09-27 | [\#30739](https://github.com/airbytehq/airbyte/pull/30739) | Fix column name collision detection                                                                                                                             |
| 2.0.17  | 2023-09-26 | [\#30696](https://github.com/airbytehq/airbyte/pull/30696) | Attempt unsafe typing operations with an exception clause                                                                                                       |
| 2.0.16  | 2023-09-22 | [\#30697](https://github.com/airbytehq/airbyte/pull/30697) | Improve resiliency to unclean exit during schema change                                                                                                         |
| 2.0.15  | 2023-09-21 | [\#30640](https://github.com/airbytehq/airbyte/pull/30640) | Handle streams with identical name and namespace                                                                                                                |
| 2.0.14  | 2023-09-20 | [\#30069](https://github.com/airbytehq/airbyte/pull/30069) | Staging destination async                                                                                                                                       |
| 2.0.13  | 2023-09-19 | [\#30592](https://github.com/airbytehq/airbyte/pull/30592) | Internal code changes                                                                                                                                           |
| 2.0.12  | 2023-09-19 | [\#30319](https://github.com/airbytehq/airbyte/pull/30319) | Improved testing                                                                                                                                                |
| 2.0.11  | 2023-09-18 | [\#30551](https://github.com/airbytehq/airbyte/pull/30551) | GCS Staging is first loading method option                                                                                                                      |
| 2.0.10  | 2023-09-15 | [\#30491](https://github.com/airbytehq/airbyte/pull/30491) | Improve error message display                                                                                                                                   |
| 2.0.9   | 2023-09-14 | [\#30439](https://github.com/airbytehq/airbyte/pull/30439) | Fix a transient error                                                                                                                                           |
| 2.0.8   | 2023-09-12 | [\#30364](https://github.com/airbytehq/airbyte/pull/30364) | Add log message                                                                                                                                                 |
| 2.0.7   | 2023-08-29 | [\#29878](https://github.com/airbytehq/airbyte/pull/29878) | Internal code changes                                                                                                                                           |
| 2.0.6   | 2023-09-05 | [\#29917](https://github.com/airbytehq/airbyte/pull/29917) | Improve performance by changing metadata error array construction from ARRAY_CONCAT to ARRAY_AGG                                                                |
| 2.0.5   | 2023-08-31 | [\#30020](https://github.com/airbytehq/airbyte/pull/30020) | Run typing and deduping tasks in parallel                                                                                                                       |
| 2.0.4   | 2023-09-05 | [\#30117](https://github.com/airbytehq/airbyte/pull/30117) | Type and Dedupe at sync start and then every 6 hours                                                                                                            |
| 2.0.3   | 2023-09-01 | [\#30056](https://github.com/airbytehq/airbyte/pull/30056) | Internal refactor, no behavior change                                                                                                                           |
| 2.0.2   | 2023-09-01 | [\#30120](https://github.com/airbytehq/airbyte/pull/30120) | Improve performance on very wide streams by skipping SAFE_CAST on strings                                                                                       |
| 2.0.1   | 2023-08-29 | [\#29972](https://github.com/airbytehq/airbyte/pull/29972) | Publish a new version to supersede old v2.0.0                                                                                                                   |
| 2.0.0   | 2023-08-27 | [\#29783](https://github.com/airbytehq/airbyte/pull/29783) | Destinations V2                                                                                                                                                 |
| 1.10.2  | 2023-08-24 | [\#29805](https://github.com/airbytehq/airbyte/pull/29805) | Destinations v2: Don't soft reset in migration                                                                                                                  |
| 1.10.1  | 2023-08-23 | [\#29774](https://github.com/airbytehq/airbyte/pull/29774) | Destinations v2: Don't soft reset overwrite syncs                                                                                                               |
| 1.10.0  | 2023-08-21 | [\#29636](https://github.com/airbytehq/airbyte/pull/29636) | Destinations v2: Several Critical Bug Fixes (cursorless dedup, improved floating-point handling, improved special characters handling; improved error handling) |
| 1.9.1   | 2023-08-21 | [\#28687](https://github.com/airbytehq/airbyte/pull/28687) | Under the hood: Add dependency on Java CDK v0.0.1.                                                                                                              |
| 1.9.0   | 2023-08-17 | [\#29560](https://github.com/airbytehq/airbyte/pull/29560) | Destinations v2: throw an error on disallowed column name prefixes                                                                                              |
| 1.8.1   | 2023-08-17 | [\#29522](https://github.com/airbytehq/airbyte/pull/29522) | Migration BugFix - ensure raw dataset created                                                                                                                   |
| 1.8.0   | 2023-08-17 | [\#29498](https://github.com/airbytehq/airbyte/pull/29498) | Fix checkpointing logic in GCS staging mode                                                                                                                     |
| 1.7.8   | 2023-08-15 | [\#29461](https://github.com/airbytehq/airbyte/pull/29461) | Migration BugFix - ensure migration happens before table creation for GCS staging.                                                                              |
| 1.7.7   | 2023-08-11 | [\#29381](https://github.com/airbytehq/airbyte/pull/29381) | Destinations v2: Add support for streams with no columns                                                                                                        |
| 1.7.6   | 2023-08-04 | [\#28894](https://github.com/airbytehq/airbyte/pull/28894) | Destinations v2: Add v1 -> v2 migration Logic                                                                                                                   |
| 1.7.5   | 2023-08-04 | [\#29106](https://github.com/airbytehq/airbyte/pull/29106) | Destinations v2: handle unusual CDC deletion edge case                                                                                                          |
| 1.7.4   | 2023-08-04 | [\#29089](https://github.com/airbytehq/airbyte/pull/29089) | Destinations v2: improve special character handling in column names                                                                                             |
| 1.7.3   | 2023-08-03 | [\#28890](https://github.com/airbytehq/airbyte/pull/28890) | Internal code updates; improved testing                                                                                                                         |
| 1.7.2   | 2023-08-02 | [\#28976](https://github.com/airbytehq/airbyte/pull/28976) | Fix composite PK handling in v1 mode                                                                                                                            |
| 1.7.1   | 2023-08-02 | [\#28959](https://github.com/airbytehq/airbyte/pull/28959) | Destinations v2: Fix CDC syncs in non-dedup mode                                                                                                                |
| 1.7.0   | 2023-08-01 | [\#28894](https://github.com/airbytehq/airbyte/pull/28894) | Destinations v2: Open up early access program opt-in                                                                                                            |
| 1.6.0   | 2023-07-26 | [\#28723](https://github.com/airbytehq/airbyte/pull/28723) | Destinations v2: Change raw table dataset and naming convention                                                                                                 |
| 1.5.8   | 2023-07-25 | [\#28721](https://github.com/airbytehq/airbyte/pull/28721) | Destinations v2: Handle cursor change across syncs                                                                                                              |
| 1.5.7   | 2023-07-24 | [\#28625](https://github.com/airbytehq/airbyte/pull/28625) | Destinations v2: Limit Clustering Columns to 4                                                                                                                  |
| 1.5.6   | 2023-07-21 | [\#28580](https://github.com/airbytehq/airbyte/pull/28580) | Destinations v2: Create dataset in user-specified location                                                                                                      |
| 1.5.5   | 2023-07-20 | [\#28490](https://github.com/airbytehq/airbyte/pull/28490) | Destinations v2: Fix schema change detection in OVERWRITE mode when existing table is empty; other code refactoring                                             |
| 1.5.4   | 2023-07-17 | [\#28382](https://github.com/airbytehq/airbyte/pull/28382) | Destinations v2: Schema Change Detection                                                                                                                        |
| 1.5.3   | 2023-07-14 | [\#28345](https://github.com/airbytehq/airbyte/pull/28345) | Increment patch to trigger a rebuild                                                                                                                            |
| 1.5.2   | 2023-07-05 | [\#27936](https://github.com/airbytehq/airbyte/pull/27936) | Internal scaffolding change for future development                                                                                                              |
| 1.5.1   | 2023-06-30 | [\#27891](https://github.com/airbytehq/airbyte/pull/27891) | Revert bugged update                                                                                                                                            |
| 1.5.0   | 2023-06-27 | [\#27781](https://github.com/airbytehq/airbyte/pull/27781) | License Update: Elv2                                                                                                                                            |
| 1.4.6   | 2023-06-28 | [\#27268](https://github.com/airbytehq/airbyte/pull/27268) | Internal scaffolding change for future development                                                                                                              |
| 1.4.5   | 2023-06-21 | [\#27555](https://github.com/airbytehq/airbyte/pull/27555) | Reduce image size                                                                                                                                               |
| 1.4.4   | 2023-05-25 | [\#26585](https://github.com/airbytehq/airbyte/pull/26585) | Small tweak in logs for clarity                                                                                                                                 |
| 1.4.3   | 2023-05-17 | [\#26213](https://github.com/airbytehq/airbyte/pull/26213) | Fix bug in parsing file buffer config count                                                                                                                     |
| 1.4.2   | 2023-05-10 | [\#25925](https://github.com/airbytehq/airbyte/pull/25925) | Testing update. Normalization tests are now done in the destination container.                                                                                  |
| 1.4.1   | 2023-05-11 | [\#25993](https://github.com/airbytehq/airbyte/pull/25993) | Internal library update                                                                                                                                         |
| 1.4.0   | 2023-04-29 | [\#25570](https://github.com/airbytehq/airbyte/pull/25570) | Internal library update. Bumping version to stay in sync with BigQuery-denormalized.                                                                            |
| 1.3.4   | 2023-04-28 | [\#25588](https://github.com/airbytehq/airbyte/pull/25588) | Internal scaffolding change for future development                                                                                                              |
| 1.3.3   | 2023-04-27 | [\#25346](https://github.com/airbytehq/airbyte/pull/25346) | Internal code cleanup                                                                                                                                           |
| 1.3.1   | 2023-04-20 | [\#25097](https://github.com/airbytehq/airbyte/pull/25097) | Internal scaffolding change for future development                                                                                                              |
| 1.3.0   | 2023-04-19 | [\#25287](https://github.com/airbytehq/airbyte/pull/25287) | Add parameter to configure the number of file buffers when GCS is used as the loading method                                                                    |
| 1.2.20  | 2023-04-12 | [\#25122](https://github.com/airbytehq/airbyte/pull/25122) | Add additional data centers                                                                                                                                     |
| 1.2.19  | 2023-03-29 | [\#24671](https://github.com/airbytehq/airbyte/pull/24671) | Fail faster in certain error cases                                                                                                                              |
| 1.2.18  | 2023-03-23 | [\#24447](https://github.com/airbytehq/airbyte/pull/24447) | Set the Service Account Key JSON field to always_show: true so that it isn't collapsed into an optional fields section                                          |
| 1.2.17  | 2023-03-17 | [\#23788](https://github.com/airbytehq/airbyte/pull/23788) | S3-Parquet: added handler to process null values in arrays                                                                                                      |
| 1.2.16  | 2023-03-10 | [\#23931](https://github.com/airbytehq/airbyte/pull/23931) | Added support for periodic buffer flush                                                                                                                         |
| 1.2.15  | 2023-03-10 | [\#23466](https://github.com/airbytehq/airbyte/pull/23466) | Changed S3 Avro type from Int to Long                                                                                                                           |
| 1.2.14  | 2023-02-08 | [\#22497](https://github.com/airbytehq/airbyte/pull/22497) | Fixed table already exists error                                                                                                                                |
| 1.2.13  | 2023-01-26 | [\#20631](https://github.com/airbytehq/airbyte/pull/20631) | Added support for destination checkpointing with staging                                                                                                        |
| 1.2.12  | 2023-01-18 | [\#21087](https://github.com/airbytehq/airbyte/pull/21087) | Wrap Authentication Errors as Config Exceptions                                                                                                                 |
| 1.2.11  | 2023-01-18 | [\#21144](https://github.com/airbytehq/airbyte/pull/21144) | Added explicit error message if sync fails due to a config issue                                                                                                |
| 1.2.9   | 2022-12-14 | [\#20501](https://github.com/airbytehq/airbyte/pull/20501) | Report GCS staging failures that occur during connection check                                                                                                  |
| 1.2.8   | 2022-11-22 | [\#19489](https://github.com/airbytehq/airbyte/pull/19489) | Added non-billable projects handle to check connection stage                                                                                                    |
| 1.2.7   | 2022-11-11 | [\#19358](https://github.com/airbytehq/airbyte/pull/19358) | Fixed check method to capture mismatch dataset location                                                                                                         |
| 1.2.6   | 2022-11-10 | [\#18554](https://github.com/airbytehq/airbyte/pull/18554) | Improve check connection method to handle more errors                                                                                                           |
| 1.2.5   | 2022-10-19 | [\#18162](https://github.com/airbytehq/airbyte/pull/18162) | Improve error logs                                                                                                                                              |
| 1.2.4   | 2022-09-26 | [\#16890](https://github.com/airbytehq/airbyte/pull/16890) | Add user-agent header                                                                                                                                           |
| 1.2.3   | 2022-09-22 | [\#17054](https://github.com/airbytehq/airbyte/pull/17054) | Respect stream namespace                                                                                                                                        |
| 1.2.1   | 2022-09-14 | [\#15668](https://github.com/airbytehq/airbyte/pull/15668) | (bugged, do not use) Wrap logs in AirbyteLogMessage                                                                                                             |
| 1.2.0   | 2022-09-09 | [\#14023](https://github.com/airbytehq/airbyte/pull/14023) | (bugged, do not use) Cover arrays only if they are nested                                                                                                       |
| 1.1.16  | 2022-09-01 | [\#16243](https://github.com/airbytehq/airbyte/pull/16243) | Fix Json to Avro conversion when there is field name clash from combined restrictions (`anyOf`, `oneOf`, `allOf` fields)                                        |
| 1.1.15  | 2022-08-22 | [\#15787](https://github.com/airbytehq/airbyte/pull/15787) | Throw exception if job failed                                                                                                                                   |
| 1.1.14  | 2022-08-03 | [\#14784](https://github.com/airbytehq/airbyte/pull/14784) | Enabling Application Default Credentials                                                                                                                        |
| 1.1.13  | 2022-08-02 | [\#14801](https://github.com/airbytehq/airbyte/pull/14801) | Fix multiple log bindings                                                                                                                                       |
| 1.1.12  | 2022-08-02 | [\#15180](https://github.com/airbytehq/airbyte/pull/15180) | Fix standard loading mode                                                                                                                                       |
| 1.1.11  | 2022-06-24 | [\#14114](https://github.com/airbytehq/airbyte/pull/14114) | Remove "additionalProperties": false from specs for connectors with staging                                                                                     |
| 1.1.10  | 2022-06-16 | [\#13852](https://github.com/airbytehq/airbyte/pull/13852) | Updated stacktrace format for any trace message errors                                                                                                          |
| 1.1.9   | 2022-06-17 | [\#13753](https://github.com/airbytehq/airbyte/pull/13753) | Deprecate and remove PART_SIZE_MB fields from connectors based on StreamTransferManager                                                                         |
| 1.1.8   | 2022-06-07 | [\#13579](https://github.com/airbytehq/airbyte/pull/13579) | Always check GCS bucket for GCS loading method to catch invalid HMAC keys.                                                                                      |
| 1.1.7   | 2022-06-07 | [\#13424](https://github.com/airbytehq/airbyte/pull/13424) | Reordered fields for specification.                                                                                                                             |
| 1.1.6   | 2022-05-15 | [\#12768](https://github.com/airbytehq/airbyte/pull/12768) | Clarify that the service account key json field is required on cloud.                                                                                           |
| 1.1.5   | 2022-05-12 | [\#12805](https://github.com/airbytehq/airbyte/pull/12805) | Updated to latest base-java to emit AirbyteTraceMessage on error.                                                                                               |
| 1.1.4   | 2022-05-04 | [\#12578](https://github.com/airbytehq/airbyte/pull/12578) | In JSON to Avro conversion, log JSON field values that do not follow Avro schema for debugging.                                                                 |
| 1.1.3   | 2022-05-02 | [\#12528](https://github.com/airbytehq/airbyte/pull/12528) | Update Dataset location field description                                                                                                                       |
| 1.1.2   | 2022-04-29 | [\#12477](https://github.com/airbytehq/airbyte/pull/12477) | Dataset location is a required field                                                                                                                            |
| 1.1.1   | 2022-04-15 | [\#12068](https://github.com/airbytehq/airbyte/pull/12068) | Fixed bug with GCS bucket conditional binding                                                                                                                   |
| 1.1.0   | 2022-04-06 | [\#11776](https://github.com/airbytehq/airbyte/pull/11776) | Use serialized buffering strategy to reduce memory consumption.                                                                                                 |
| 1.0.2   | 2022-03-30 | [\#11620](https://github.com/airbytehq/airbyte/pull/11620) | Updated spec                                                                                                                                                    |
| 1.0.1   | 2022-03-24 | [\#11350](https://github.com/airbytehq/airbyte/pull/11350) | Improve check performance                                                                                                                                       |
| 1.0.0   | 2022-03-18 | [\#11238](https://github.com/airbytehq/airbyte/pull/11238) | Updated spec and documentation                                                                                                                                  |
| 0.6.12  | 2022-03-18 | [\#10793](https://github.com/airbytehq/airbyte/pull/10793) | Fix namespace with invalid characters                                                                                                                           |
| 0.6.11  | 2022-03-03 | [\#10755](https://github.com/airbytehq/airbyte/pull/10755) | Make sure to kill children threads and stop JVM                                                                                                                 |
| 0.6.8   | 2022-02-14 | [\#10256](https://github.com/airbytehq/airbyte/pull/10256) | Add `-XX:+ExitOnOutOfMemoryError` JVM option                                                                                                                    |
| 0.6.6   | 2022-02-01 | [\#9959](https://github.com/airbytehq/airbyte/pull/9959)   | Fix null pointer exception from buffered stream consumer.                                                                                                       |
| 0.6.6   | 2022-01-29 | [\#9745](https://github.com/airbytehq/airbyte/pull/9745)   | Integrate with Sentry.                                                                                                                                          |
| 0.6.5   | 2022-01-18 | [\#9573](https://github.com/airbytehq/airbyte/pull/9573)   | BigQuery Destination : update description for some input fields                                                                                                 |
| 0.6.4   | 2022-01-17 | [\#8383](https://github.com/airbytehq/airbyte/issues/8383) | Support dataset-id prefixed by project-id                                                                                                                       |
| 0.6.3   | 2022-01-12 | [\#9415](https://github.com/airbytehq/airbyte/pull/9415)   | BigQuery Destination : Fix GCS processing of Facebook data                                                                                                      |
| 0.6.2   | 2022-01-10 | [\#9121](https://github.com/airbytehq/airbyte/pull/9121)   | Fixed check method for GCS mode to verify if all roles assigned to user                                                                                         |
| 0.6.1   | 2021-12-22 | [\#9039](https://github.com/airbytehq/airbyte/pull/9039)   | Added part_size configuration to UI for GCS staging                                                                                                             |
| 0.6.0   | 2021-12-17 | [\#8788](https://github.com/airbytehq/airbyte/issues/8788) | BigQuery/BiqQuery denorm Destinations : Add possibility to use different types of GCS files                                                                     |
| 0.5.1   | 2021-12-16 | [\#8816](https://github.com/airbytehq/airbyte/issues/8816) | Update dataset locations                                                                                                                                        |
| 0.5.0   | 2021-10-26 | [\#7240](https://github.com/airbytehq/airbyte/issues/7240) | Output partitioned/clustered tables                                                                                                                             |
| 0.4.1   | 2021-10-04 | [\#6733](https://github.com/airbytehq/airbyte/issues/6733) | Support dataset starting with numbers                                                                                                                           |
| 0.4.0   | 2021-08-26 | [\#5296](https://github.com/airbytehq/airbyte/issues/5296) | Added GCS Staging uploading option                                                                                                                              |
| 0.3.12  | 2021-08-03 | [\#3549](https://github.com/airbytehq/airbyte/issues/3549) | Add optional arg to make a possibility to change the BigQuery client's chunk\buffer size                                                                        |
| 0.3.11  | 2021-07-30 | [\#5125](https://github.com/airbytehq/airbyte/pull/5125)   | Enable `additionalPropertities` in spec.json                                                                                                                    |
| 0.3.10  | 2021-07-28 | [\#3549](https://github.com/airbytehq/airbyte/issues/3549) | Add extended logs and made JobId filled with region and projectId                                                                                               |
| 0.3.9   | 2021-07-28 | [\#5026](https://github.com/airbytehq/airbyte/pull/5026)   | Add sanitized json fields in raw tables to handle quotes in column names                                                                                        |
| 0.3.6   | 2021-06-18 | [\#3947](https://github.com/airbytehq/airbyte/issues/3947) | Service account credentials are now optional.                                                                                                                   |
| 0.3.4   | 2021-06-07 | [\#3277](https://github.com/airbytehq/airbyte/issues/3277) | Add dataset location option                                                                                                                                     |<|MERGE_RESOLUTION|>--- conflicted
+++ resolved
@@ -126,11 +126,8 @@
 
 | Version | Date       | Pull Request                                               | Subject                                                                                                                                                         |
 |:--------|:-----------|:-----------------------------------------------------------|:----------------------------------------------------------------------------------------------------------------------------------------------------------------|
-<<<<<<< HEAD
-| 2.1.4   | 2023-10-13 | [\#30069](https://github.com/airbytehq/airbyte/pull/30069) | Staging destination async                                                                                                                                       |
-=======
+| 2.1.5   | 2023-10-17 | [\#30069](https://github.com/airbytehq/airbyte/pull/30069) | Staging destination async                                                                                                                                       |
 | 2.1.4   | 2023-10-17 | [\#31191](https://github.com/airbytehq/airbyte/pull/31191) | Improve typing+deduping performance by filtering new raw records on extracted_at                                                                                |
->>>>>>> 69a0abca
 | 2.1.3   | 2023-10-10 | [\#31358](https://github.com/airbytehq/airbyte/pull/31358) | Stringify array and object types for type:string column in final table                                                                                          |
 | 2.1.2   | 2023-10-10 | [\#31194](https://github.com/airbytehq/airbyte/pull/31194) | Deallocate unused per stream buffer memory when empty                                                                                                           |
 | 2.1.1   | 2023-10-10 | [\#31083](https://github.com/airbytehq/airbyte/pull/31083) | Fix precision of numeric values in async destinations                                                                                                           |
