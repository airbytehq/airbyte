--- conflicted
+++ resolved
@@ -135,14 +135,11 @@
 
 | Version | Date       | Pull Request                                               | Subject                                                                                                                                                         |
 | :------ | :--------- | :--------------------------------------------------------- | :-------------------------------------------------------------------------------------------------------------------------------------------------------------- |
-<<<<<<< HEAD
-| 2.0.2   | 2023-08-29 | [29878](https://github.com/airbytehq/airbyte/pull/29878)   | Internal code changes                                                                                                                                           |
-=======
+| 2.0.6   | 2023-08-29 | [29878](https://github.com/airbytehq/airbyte/pull/29878)   | Internal code changes                                                                                                                                           |
 | 2.0.5   | 2023-08-31 | [\#30020](https://github.com/airbytehq/airbyte/pull/30020) | Run typing and deduping tasks in parallel                                                                                                                       |
 | 2.0.4   | 2023-09-05 | [30117](https://github.com/airbytehq/airbyte/pull/30117)   | Type and Dedupe at sync start and then every 6 hours                                                                                                            |
 | 2.0.3   | 2023-09-01 | [30056](https://github.com/airbytehq/airbyte/pull/30056)   | Internal refactor, no behavior change                                                                                                                           |
 | 2.0.2   | 2023-09-01 | [30120](https://github.com/airbytehq/airbyte/pull/30120)   | Improve performance on very wide streams by skipping SAFE_CAST on strings                                                                                       |
->>>>>>> 0d5ea947
 | 2.0.1   | 2023-08-29 | [29972](https://github.com/airbytehq/airbyte/pull/29972)   | Publish a new version to supersede old v2.0.0                                                                                                                   |
 | 2.0.0   | 2023-08-27 | [29783](https://github.com/airbytehq/airbyte/pull/29783)   | Destinations V2                                                                                                                                                 |
 | 1.10.2  | 2023-08-24 | [\#29805](https://github.com/airbytehq/airbyte/pull/29805) | Destinations v2: Don't soft reset in migration                                                                                                                  |
