# BigQuery

Setting up the BigQuery destination connector involves setting up the data loading method (BigQuery Standard method and Google Cloud Storage bucket) and configuring the BigQuery destination connector using the Airbyte UI.

This page guides you through setting up the BigQuery destination connector.

## Prerequisites

- For Airbyte Open Source users using the [Postgres](https://docs.airbyte.com/integrations/sources/postgres) source connector, [upgrade](https://docs.airbyte.com/operator-guides/upgrading-airbyte/) your Airbyte platform to version `v0.40.0-alpha` or newer and upgrade your BigQuery connector to version `1.1.14` or newer
- [A Google Cloud project with BigQuery enabled](https://cloud.google.com/bigquery/docs/quickstarts/query-public-dataset-console)
- [A BigQuery dataset](https://cloud.google.com/bigquery/docs/quickstarts/quickstart-web-ui#create_a_dataset) to sync data to.

  **Note:** Queries written in BigQuery can only reference datasets in the same physical location. If you plan on combining the data that Airbyte syncs with data from other datasets in your queries, create the datasets in the same location on Google Cloud. For more information, read [Introduction to Datasets](https://cloud.google.com/bigquery/docs/datasets-intro)

- (Required for Airbyte Cloud; Optional for Airbyte Open Source) A Google Cloud [Service Account](https://cloud.google.com/iam/docs/service-accounts) with the [`BigQuery User`](https://cloud.google.com/bigquery/docs/access-control#bigquery) and [`BigQuery Data Editor`](https://cloud.google.com/bigquery/docs/access-control#bigquery) roles and the [Service Account Key in JSON format](https://cloud.google.com/iam/docs/creating-managing-service-account-keys).

## Connector modes

While setting up the connector, you can configure it in the following modes:

- **BigQuery**: Produces a normalized output by storing the JSON blob data in `_airbyte_raw_*` tables and then transforming and normalizing the data into separate tables, potentially `exploding` nested streams into their own tables if basic normalization is configured.
- **BigQuery (Denormalized)**: Leverages BigQuery capabilities with Structured and Repeated fields to produce a single "big" table per stream. Airbyte does not support normalization for this option at this time.

## Setup guide

### Step 1: Set up a data loading method

Although you can load data using BigQuery's [`INSERTS`](https://cloud.google.com/bigquery/docs/reference/standard-sql/dml-syntax), we highly recommend using a [Google Cloud Storage bucket](https://cloud.google.com/storage/docs/introduction) not only for performance and cost but reliability since larger datasets are prone to more failures when using standard inserts.

#### (Recommended) Using a Google Cloud Storage bucket

To use a Google Cloud Storage bucket:

1. [Create a Cloud Storage bucket](https://cloud.google.com/storage/docs/creating-buckets) with the Protection Tools set to `none` or `Object versioning`. Make sure the bucket does not have a [retention policy](https://cloud.google.com/storage/docs/samples/storage-set-retention-policy).
2. [Create an HMAC key and access ID](https://cloud.google.com/storage/docs/authentication/managing-hmackeys#create).
3. Grant the [`Storage Object Admin` role](https://cloud.google.com/storage/docs/access-control/iam-roles#standard-roles) to the Google Cloud [Service Account](https://cloud.google.com/iam/docs/service-accounts).
4. Make sure your Cloud Storage bucket is accessible from the machine running Airbyte. The easiest way to verify if Airbyte is able to connect to your bucket is via the check connection tool in the UI.

Your bucket must be encrypted using a Google-managed encryption key (this is the default setting when creating a new bucket). We currently do not support buckets using customer-managed encryption keys (CMEK). You can view this setting under the "Configuration" tab of your GCS bucket, in the `Encryption type` row.

#### Using `INSERT`

You can use BigQuery's [`INSERT`](https://cloud.google.com/bigquery/docs/reference/standard-sql/dml-syntax) statement to upload data directly from your source to BigQuery. While this is faster to set up initially, we strongly recommend not using this option for anything other than a quick demo. Due to the Google BigQuery SDK client limitations, using `INSERT` is 10x slower than using a Google Cloud Storage bucket, and you may see some failures for big datasets and slow sources (For example, if reading from a source takes more than 10-12 hours). For more details, refer to https://github.com/airbytehq/airbyte/issues/3549

### Step 2: Set up the BigQuery connector

1. Log into your [Airbyte Cloud](https://cloud.airbyte.com/workspaces) or Airbyte Open Source account.
2. Click **Destinations** and then click **+ New destination**.
3. On the Set up the destination page, select **BigQuery** or **BigQuery (denormalized typed struct)** from the **Destination type** dropdown depending on whether you want to set up the connector in [BigQuery](#connector-modes) or [BigQuery (Denormalized)](#connector-modes) mode.
4. Enter the name for the BigQuery connector.
5. For **Project ID**, enter your [Google Cloud project ID](https://cloud.google.com/resource-manager/docs/creating-managing-projects#identifying_projects).
6. For **Dataset Location**, select the location of your BigQuery dataset.
   :::warning
   You cannot change the location later.
   :::
7. For **Default Dataset ID**, enter the BigQuery [Dataset ID](https://cloud.google.com/bigquery/docs/datasets#create-dataset).
8. For **Loading Method**, select [Standard Inserts](#using-insert) or [GCS Staging](#recommended-using-a-google-cloud-storage-bucket).
   :::tip
   We recommend using the GCS Staging option.
   :::
9. For **Service Account Key JSON (Required for cloud, optional for open-source)**, enter the Google Cloud [Service Account Key in JSON format](https://cloud.google.com/iam/docs/creating-managing-service-account-keys).
10. For **Transformation Query Run Type (Optional)**, select **interactive** to have [BigQuery run interactive query jobs](https://cloud.google.com/bigquery/docs/running-queries#queries) or **batch** to have [BigQuery run batch queries](https://cloud.google.com/bigquery/docs/running-queries#batch).

    :::note
    Interactive queries are executed as soon as possible and count towards daily concurrent quotas and limits, while batch queries are executed as soon as idle resources are available in the BigQuery shared resource pool. If BigQuery hasn't started the query within 24 hours, BigQuery changes the job priority to interactive. Batch queries don't count towards your concurrent rate limit, making it easier to start many queries at once.
    :::

11. For **Google BigQuery Client Chunk Size (Optional)**, use the default value of 15 MiB. Later, if you see networking or memory management problems with the sync (specifically on the destination), try decreasing the chunk size. In that case, the sync will be slower but more likely to succeed.

## Supported sync modes

The BigQuery destination connector supports the following [sync modes](https://docs.airbyte.com/cloud/core-concepts#connection-sync-modes):

- Full Refresh Sync
- Incremental - Append Sync
- Incremental - Append + Deduped

## Output schema

Airbyte outputs each stream into its own table in BigQuery. Each table contains three columns:

- `_airbyte_ab_id`: A UUID assigned by Airbyte to each event that is processed. The column type in BigQuery is `String`.
- `_airbyte_emitted_at`: A timestamp representing when the event was pulled from the data source. The column type in BigQuery is `Timestamp`.
- `_airbyte_data`: A JSON blob representing the event data. The column type in BigQuery is `String`.

The output tables in BigQuery are partitioned and clustered by the Time-unit column `_airbyte_emitted_at` at a daily granularity. Partitions boundaries are based on UTC time.
This is useful to limit the number of partitions scanned when querying these partitioned tables, by using a predicate filter (a `WHERE` clause). Filters on the partitioning column are used to prune the partitions and reduce the query cost. (The parameter **Require partition filter** is not enabled by Airbyte, but you may toggle it by updating the produced tables.)

## BigQuery Naming Conventions

Follow [BigQuery Datasets Naming conventions](https://cloud.google.com/bigquery/docs/datasets#dataset-naming).

Airbyte converts any invalid characters into `_` characters when writing data. However, since datasets that begin with `_` are hidden on the BigQuery Explorer panel, Airbyte prepends the namespace with `n` for converted namespaces.

## Data type map

| Airbyte type                        | BigQuery type | BigQuery denormalized type |
| :---------------------------------- | :------------ | :------------------------- |
| DATE                                | DATE          | DATE                       |
| STRING (BASE64)                     | STRING        | STRING                     |
| NUMBER                              | FLOAT         | NUMBER                     |
| OBJECT                              | STRING        | RECORD                     |
| STRING                              | STRING        | STRING                     |
| BOOLEAN                             | BOOLEAN       | BOOLEAN                    |
| INTEGER                             | INTEGER       | INTEGER                    |
| STRING (BIG_NUMBER)                 | STRING        | STRING                     |
| STRING (BIG_INTEGER)                | STRING        | STRING                     |
| ARRAY                               | REPEATED      | REPEATED                   |
| STRING (TIMESTAMP_WITH_TIMEZONE)    | TIMESTAMP     | DATETIME                   |
| STRING (TIMESTAMP_WITHOUT_TIMEZONE) | TIMESTAMP     | DATETIME                   |

## Troubleshooting permission issues

The service account does not have the proper permissions.

- Make sure the BigQuery service account has `BigQuery User` and `BigQuery Data Editor` roles or equivalent permissions as those two roles.
- If the GCS staging mode is selected, ensure the BigQuery service account has the right permissions to the GCS bucket and path or the `Cloud Storage Admin` role, which includes a superset of the required permissions.

The HMAC key is wrong.

- Make sure the HMAC key is created for the BigQuery service account, and the service account has permission to access the GCS bucket and path.

## Tutorials

Now that you have set up the BigQuery destination connector, check out the following BigQuery tutorials:

- [Export Google Analytics data to BigQuery](https://airbyte.com/tutorials/export-google-analytics-to-bigquery)
- [Load data from Facebook Ads to BigQuery](https://airbyte.com/tutorials/facebook-ads-to-bigquery)
- [Replicate Salesforce data to BigQuery](https://airbyte.com/tutorials/replicate-salesforce-data-to-bigquery)
- [Partition and cluster BigQuery tables with Airbyte and dbt](https://airbyte.com/tutorials/bigquery-partition-cluster)

## Changelog

| Version | Date       | Pull Request                                               | Subject                                                                                                                                                         |
|:--------|:-----------|:-----------------------------------------------------------|:----------------------------------------------------------------------------------------------------------------------------------------------------------------|
<<<<<<< HEAD
| 2.0.14  | 2023-09-20 | [\#30640](https://github.com/airbytehq/airbyte/pull/30640) | Handle streams with identical name and namespace                                                                                                                |
=======
| 2.0.14  | 2023-09-20 | [\#30069](https://github.com/airbytehq/airbyte/pull/30069) | Staging destination async                                                                                                                                       |
>>>>>>> c07c0036
| 2.0.13  | 2023-09-19 | [\#30592](https://github.com/airbytehq/airbyte/pull/30592) | Internal code changes                                                                                                                                           |
| 2.0.12  | 2023-09-19 | [\#30319](https://github.com/airbytehq/airbyte/pull/30319) | Improved testing                                                                                                                                                |
| 2.0.11  | 2023-09-18 | [\#30551](https://github.com/airbytehq/airbyte/pull/30551) | GCS Staging is first loading method option                                                                                                                      |
| 2.0.10  | 2023-09-15 | [\#30491](https://github.com/airbytehq/airbyte/pull/30491) | Improve error message display                                                                                                                                   |
| 2.0.9   | 2023-09-14 | [\#30439](https://github.com/airbytehq/airbyte/pull/30439) | Fix a transient error                                                                                                                                           |
| 2.0.8   | 2023-09-12 | [\#30364](https://github.com/airbytehq/airbyte/pull/30364) | Add log message                                                                                                                                                 |
| 2.0.7   | 2023-08-29 | [\#29878](https://github.com/airbytehq/airbyte/pull/29878) | Internal code changes                                                                                                                                           |
| 2.0.6   | 2023-09-05 | [\#29917](https://github.com/airbytehq/airbyte/pull/29917) | Improve performance by changing metadata error array construction from ARRAY_CONCAT to ARRAY_AGG                                                                |
| 2.0.5   | 2023-08-31 | [\#30020](https://github.com/airbytehq/airbyte/pull/30020) | Run typing and deduping tasks in parallel                                                                                                                       |
| 2.0.4   | 2023-09-05 | [\#30117](https://github.com/airbytehq/airbyte/pull/30117) | Type and Dedupe at sync start and then every 6 hours                                                                                                            |
| 2.0.3   | 2023-09-01 | [\#30056](https://github.com/airbytehq/airbyte/pull/30056) | Internal refactor, no behavior change                                                                                                                           |
| 2.0.2   | 2023-09-01 | [\#30120](https://github.com/airbytehq/airbyte/pull/30120) | Improve performance on very wide streams by skipping SAFE_CAST on strings                                                                                       |
| 2.0.1   | 2023-08-29 | [\#29972](https://github.com/airbytehq/airbyte/pull/29972) | Publish a new version to supersede old v2.0.0                                                                                                                   |
| 2.0.0   | 2023-08-27 | [\#29783](https://github.com/airbytehq/airbyte/pull/29783) | Destinations V2                                                                                                                                                 |
| 1.10.2  | 2023-08-24 | [\#29805](https://github.com/airbytehq/airbyte/pull/29805) | Destinations v2: Don't soft reset in migration                                                                                                                  |
| 1.10.1  | 2023-08-23 | [\#29774](https://github.com/airbytehq/airbyte/pull/29774) | Destinations v2: Don't soft reset overwrite syncs                                                                                                               |
| 1.10.0  | 2023-08-21 | [\#29636](https://github.com/airbytehq/airbyte/pull/29636) | Destinations v2: Several Critical Bug Fixes (cursorless dedup, improved floating-point handling, improved special characters handling; improved error handling) |
| 1.9.1   | 2023-08-21 | [\#28687](https://github.com/airbytehq/airbyte/pull/28687) | Under the hood: Add dependency on Java CDK v0.0.1.                                                                                                              |
| 1.9.0   | 2023-08-17 | [\#29560](https://github.com/airbytehq/airbyte/pull/29560) | Destinations v2: throw an error on disallowed column name prefixes                                                                                              |
| 1.8.1   | 2023-08-17 | [\#29522](https://github.com/airbytehq/airbyte/pull/29522) | Migration BugFix - ensure raw dataset created                                                                                                                   |
| 1.8.0   | 2023-08-17 | [\#29498](https://github.com/airbytehq/airbyte/pull/29498) | Fix checkpointing logic in GCS staging mode                                                                                                                     |
| 1.7.8   | 2023-08-15 | [\#29461](https://github.com/airbytehq/airbyte/pull/29461) | Migration BugFix - ensure migration happens before table creation for GCS staging.                                                                              |
| 1.7.7   | 2023-08-11 | [\#29381](https://github.com/airbytehq/airbyte/pull/29381) | Destinations v2: Add support for streams with no columns                                                                                                        |
| 1.7.6   | 2023-08-04 | [\#28894](https://github.com/airbytehq/airbyte/pull/28894) | Destinations v2: Add v1 -> v2 migration Logic                                                                                                                   |
| 1.7.5   | 2023-08-04 | [\#29106](https://github.com/airbytehq/airbyte/pull/29106) | Destinations v2: handle unusual CDC deletion edge case                                                                                                          |
| 1.7.4   | 2023-08-04 | [\#29089](https://github.com/airbytehq/airbyte/pull/29089) | Destinations v2: improve special character handling in column names                                                                                             |
| 1.7.3   | 2023-08-03 | [\#28890](https://github.com/airbytehq/airbyte/pull/28890) | Internal code updates; improved testing                                                                                                                         |
| 1.7.2   | 2023-08-02 | [\#28976](https://github.com/airbytehq/airbyte/pull/28976) | Fix composite PK handling in v1 mode                                                                                                                            |
| 1.7.1   | 2023-08-02 | [\#28959](https://github.com/airbytehq/airbyte/pull/28959) | Destinations v2: Fix CDC syncs in non-dedup mode                                                                                                                |
| 1.7.0   | 2023-08-01 | [\#28894](https://github.com/airbytehq/airbyte/pull/28894) | Destinations v2: Open up early access program opt-in                                                                                                            |
| 1.6.0   | 2023-07-26 | [\#28723](https://github.com/airbytehq/airbyte/pull/28723) | Destinations v2: Change raw table dataset and naming convention                                                                                                 |
| 1.5.8   | 2023-07-25 | [\#28721](https://github.com/airbytehq/airbyte/pull/28721) | Destinations v2: Handle cursor change across syncs                                                                                                              |
| 1.5.7   | 2023-07-24 | [\#28625](https://github.com/airbytehq/airbyte/pull/28625) | Destinations v2: Limit Clustering Columns to 4                                                                                                                  |
| 1.5.6   | 2023-07-21 | [\#28580](https://github.com/airbytehq/airbyte/pull/28580) | Destinations v2: Create dataset in user-specified location                                                                                                      |
| 1.5.5   | 2023-07-20 | [\#28490](https://github.com/airbytehq/airbyte/pull/28490) | Destinations v2: Fix schema change detection in OVERWRITE mode when existing table is empty; other code refactoring                                             |
| 1.5.4   | 2023-07-17 | [\#28382](https://github.com/airbytehq/airbyte/pull/28382) | Destinations v2: Schema Change Detection                                                                                                                        |
| 1.5.3   | 2023-07-14 | [\#28345](https://github.com/airbytehq/airbyte/pull/28345) | Increment patch to trigger a rebuild                                                                                                                            |
| 1.5.2   | 2023-07-05 | [\#27936](https://github.com/airbytehq/airbyte/pull/27936) | Internal scaffolding change for future development                                                                                                              |
| 1.5.1   | 2023-06-30 | [\#27891](https://github.com/airbytehq/airbyte/pull/27891) | Revert bugged update                                                                                                                                            |
| 1.5.0   | 2023-06-27 | [\#27781](https://github.com/airbytehq/airbyte/pull/27781) | License Update: Elv2                                                                                                                                            |
| 1.4.6   | 2023-06-28 | [\#27268](https://github.com/airbytehq/airbyte/pull/27268) | Internal scaffolding change for future development                                                                                                              |
| 1.4.5   | 2023-06-21 | [\#27555](https://github.com/airbytehq/airbyte/pull/27555) | Reduce image size                                                                                                                                               |
| 1.4.4   | 2023-05-25 | [\#26585](https://github.com/airbytehq/airbyte/pull/26585) | Small tweak in logs for clarity                                                                                                                                 |
| 1.4.3   | 2023-05-17 | [\#26213](https://github.com/airbytehq/airbyte/pull/26213) | Fix bug in parsing file buffer config count                                                                                                                     |
| 1.4.2   | 2023-05-10 | [\#25925](https://github.com/airbytehq/airbyte/pull/25925) | Testing update. Normalization tests are now done in the destination container.                                                                                  |
| 1.4.1   | 2023-05-11 | [\#25993](https://github.com/airbytehq/airbyte/pull/25993) | Internal library update                                                                                                                                         |
| 1.4.0   | 2023-04-29 | [\#25570](https://github.com/airbytehq/airbyte/pull/25570) | Internal library update. Bumping version to stay in sync with BigQuery-denormalized.                                                                            |
| 1.3.4   | 2023-04-28 | [\#25588](https://github.com/airbytehq/airbyte/pull/25588) | Internal scaffolding change for future development                                                                                                              |
| 1.3.3   | 2023-04-27 | [\#25346](https://github.com/airbytehq/airbyte/pull/25346) | Internal code cleanup                                                                                                                                           |
| 1.3.1   | 2023-04-20 | [\#25097](https://github.com/airbytehq/airbyte/pull/25097) | Internal scaffolding change for future development                                                                                                              |
| 1.3.0   | 2023-04-19 | [\#25287](https://github.com/airbytehq/airbyte/pull/25287) | Add parameter to configure the number of file buffers when GCS is used as the loading method                                                                    |
| 1.2.20  | 2023-04-12 | [\#25122](https://github.com/airbytehq/airbyte/pull/25122) | Add additional data centers                                                                                                                                     |
| 1.2.19  | 2023-03-29 | [\#24671](https://github.com/airbytehq/airbyte/pull/24671) | Fail faster in certain error cases                                                                                                                              |
| 1.2.18  | 2023-03-23 | [\#24447](https://github.com/airbytehq/airbyte/pull/24447) | Set the Service Account Key JSON field to always_show: true so that it isn't collapsed into an optional fields section                                          |
| 1.2.17  | 2023-03-17 | [\#23788](https://github.com/airbytehq/airbyte/pull/23788) | S3-Parquet: added handler to process null values in arrays                                                                                                      |
| 1.2.16  | 2023-03-10 | [\#23931](https://github.com/airbytehq/airbyte/pull/23931) | Added support for periodic buffer flush                                                                                                                         |
| 1.2.15  | 2023-03-10 | [\#23466](https://github.com/airbytehq/airbyte/pull/23466) | Changed S3 Avro type from Int to Long                                                                                                                           |
| 1.2.14  | 2023-02-08 | [\#22497](https://github.com/airbytehq/airbyte/pull/22497) | Fixed table already exists error                                                                                                                                |
| 1.2.13  | 2023-01-26 | [\#20631](https://github.com/airbytehq/airbyte/pull/20631) | Added support for destination checkpointing with staging                                                                                                        |
| 1.2.12  | 2023-01-18 | [\#21087](https://github.com/airbytehq/airbyte/pull/21087) | Wrap Authentication Errors as Config Exceptions                                                                                                                 |
| 1.2.11  | 2023-01-18 | [\#21144](https://github.com/airbytehq/airbyte/pull/21144) | Added explicit error message if sync fails due to a config issue                                                                                                |
| 1.2.9   | 2022-12-14 | [\#20501](https://github.com/airbytehq/airbyte/pull/20501) | Report GCS staging failures that occur during connection check                                                                                                  |
| 1.2.8   | 2022-11-22 | [\#19489](https://github.com/airbytehq/airbyte/pull/19489) | Added non-billable projects handle to check connection stage                                                                                                    |
| 1.2.7   | 2022-11-11 | [\#19358](https://github.com/airbytehq/airbyte/pull/19358) | Fixed check method to capture mismatch dataset location                                                                                                         |
| 1.2.6   | 2022-11-10 | [\#18554](https://github.com/airbytehq/airbyte/pull/18554) | Improve check connection method to handle more errors                                                                                                           |
| 1.2.5   | 2022-10-19 | [\#18162](https://github.com/airbytehq/airbyte/pull/18162) | Improve error logs                                                                                                                                              |
| 1.2.4   | 2022-09-26 | [\#16890](https://github.com/airbytehq/airbyte/pull/16890) | Add user-agent header                                                                                                                                           |
| 1.2.3   | 2022-09-22 | [\#17054](https://github.com/airbytehq/airbyte/pull/17054) | Respect stream namespace                                                                                                                                        |
| 1.2.1   | 2022-09-14 | [\#15668](https://github.com/airbytehq/airbyte/pull/15668) | (bugged, do not use) Wrap logs in AirbyteLogMessage                                                                                                             |
| 1.2.0   | 2022-09-09 | [\#14023](https://github.com/airbytehq/airbyte/pull/14023) | (bugged, do not use) Cover arrays only if they are nested                                                                                                       |
| 1.1.16  | 2022-09-01 | [\#16243](https://github.com/airbytehq/airbyte/pull/16243) | Fix Json to Avro conversion when there is field name clash from combined restrictions (`anyOf`, `oneOf`, `allOf` fields)                                        |
| 1.1.15  | 2022-08-22 | [\#15787](https://github.com/airbytehq/airbyte/pull/15787) | Throw exception if job failed                                                                                                                                   |
| 1.1.14  | 2022-08-03 | [\#14784](https://github.com/airbytehq/airbyte/pull/14784) | Enabling Application Default Credentials                                                                                                                        |
| 1.1.13  | 2022-08-02 | [\#14801](https://github.com/airbytehq/airbyte/pull/14801) | Fix multiple log bindings                                                                                                                                       |
| 1.1.12  | 2022-08-02 | [\#15180](https://github.com/airbytehq/airbyte/pull/15180) | Fix standard loading mode                                                                                                                                       |
| 1.1.11  | 2022-06-24 | [\#14114](https://github.com/airbytehq/airbyte/pull/14114) | Remove "additionalProperties": false from specs for connectors with staging                                                                                     |
| 1.1.10  | 2022-06-16 | [\#13852](https://github.com/airbytehq/airbyte/pull/13852) | Updated stacktrace format for any trace message errors                                                                                                          |
| 1.1.9   | 2022-06-17 | [\#13753](https://github.com/airbytehq/airbyte/pull/13753) | Deprecate and remove PART_SIZE_MB fields from connectors based on StreamTransferManager                                                                         |
| 1.1.8   | 2022-06-07 | [\#13579](https://github.com/airbytehq/airbyte/pull/13579) | Always check GCS bucket for GCS loading method to catch invalid HMAC keys.                                                                                      |
| 1.1.7   | 2022-06-07 | [\#13424](https://github.com/airbytehq/airbyte/pull/13424) | Reordered fields for specification.                                                                                                                             |
| 1.1.6   | 2022-05-15 | [\#12768](https://github.com/airbytehq/airbyte/pull/12768) | Clarify that the service account key json field is required on cloud.                                                                                           |
| 1.1.5   | 2022-05-12 | [\#12805](https://github.com/airbytehq/airbyte/pull/12805) | Updated to latest base-java to emit AirbyteTraceMessage on error.                                                                                               |
| 1.1.4   | 2022-05-04 | [\#12578](https://github.com/airbytehq/airbyte/pull/12578) | In JSON to Avro conversion, log JSON field values that do not follow Avro schema for debugging.                                                                 |
| 1.1.3   | 2022-05-02 | [\#12528](https://github.com/airbytehq/airbyte/pull/12528) | Update Dataset location field description                                                                                                                       |
| 1.1.2   | 2022-04-29 | [\#12477](https://github.com/airbytehq/airbyte/pull/12477) | Dataset location is a required field                                                                                                                            |
| 1.1.1   | 2022-04-15 | [\#12068](https://github.com/airbytehq/airbyte/pull/12068) | Fixed bug with GCS bucket conditional binding                                                                                                                   |
| 1.1.0   | 2022-04-06 | [\#11776](https://github.com/airbytehq/airbyte/pull/11776) | Use serialized buffering strategy to reduce memory consumption.                                                                                                 |
| 1.0.2   | 2022-03-30 | [\#11620](https://github.com/airbytehq/airbyte/pull/11620) | Updated spec                                                                                                                                                    |
| 1.0.1   | 2022-03-24 | [\#11350](https://github.com/airbytehq/airbyte/pull/11350) | Improve check performance                                                                                                                                       |
| 1.0.0   | 2022-03-18 | [\#11238](https://github.com/airbytehq/airbyte/pull/11238) | Updated spec and documentation                                                                                                                                  |
| 0.6.12  | 2022-03-18 | [\#10793](https://github.com/airbytehq/airbyte/pull/10793) | Fix namespace with invalid characters                                                                                                                           |
| 0.6.11  | 2022-03-03 | [\#10755](https://github.com/airbytehq/airbyte/pull/10755) | Make sure to kill children threads and stop JVM                                                                                                                 |
| 0.6.8   | 2022-02-14 | [\#10256](https://github.com/airbytehq/airbyte/pull/10256) | Add `-XX:+ExitOnOutOfMemoryError` JVM option                                                                                                                    |
| 0.6.6   | 2022-02-01 | [\#9959](https://github.com/airbytehq/airbyte/pull/9959)   | Fix null pointer exception from buffered stream consumer.                                                                                                       |
| 0.6.6   | 2022-01-29 | [\#9745](https://github.com/airbytehq/airbyte/pull/9745)   | Integrate with Sentry.                                                                                                                                          |
| 0.6.5   | 2022-01-18 | [\#9573](https://github.com/airbytehq/airbyte/pull/9573)   | BigQuery Destination : update description for some input fields                                                                                                 |
| 0.6.4   | 2022-01-17 | [\#8383](https://github.com/airbytehq/airbyte/issues/8383) | Support dataset-id prefixed by project-id                                                                                                                       |
| 0.6.3   | 2022-01-12 | [\#9415](https://github.com/airbytehq/airbyte/pull/9415)   | BigQuery Destination : Fix GCS processing of Facebook data                                                                                                      |
| 0.6.2   | 2022-01-10 | [\#9121](https://github.com/airbytehq/airbyte/pull/9121)   | Fixed check method for GCS mode to verify if all roles assigned to user                                                                                         |
| 0.6.1   | 2021-12-22 | [\#9039](https://github.com/airbytehq/airbyte/pull/9039)   | Added part_size configuration to UI for GCS staging                                                                                                             |
| 0.6.0   | 2021-12-17 | [\#8788](https://github.com/airbytehq/airbyte/issues/8788) | BigQuery/BiqQuery denorm Destinations : Add possibility to use different types of GCS files                                                                     |
| 0.5.1   | 2021-12-16 | [\#8816](https://github.com/airbytehq/airbyte/issues/8816) | Update dataset locations                                                                                                                                        |
| 0.5.0   | 2021-10-26 | [\#7240](https://github.com/airbytehq/airbyte/issues/7240) | Output partitioned/clustered tables                                                                                                                             |
| 0.4.1   | 2021-10-04 | [\#6733](https://github.com/airbytehq/airbyte/issues/6733) | Support dataset starting with numbers                                                                                                                           |
| 0.4.0   | 2021-08-26 | [\#5296](https://github.com/airbytehq/airbyte/issues/5296) | Added GCS Staging uploading option                                                                                                                              |
| 0.3.12  | 2021-08-03 | [\#3549](https://github.com/airbytehq/airbyte/issues/3549) | Add optional arg to make a possibility to change the BigQuery client's chunk\buffer size                                                                        |
| 0.3.11  | 2021-07-30 | [\#5125](https://github.com/airbytehq/airbyte/pull/5125)   | Enable `additionalPropertities` in spec.json                                                                                                                    |
| 0.3.10  | 2021-07-28 | [\#3549](https://github.com/airbytehq/airbyte/issues/3549) | Add extended logs and made JobId filled with region and projectId                                                                                               |
| 0.3.9   | 2021-07-28 | [\#5026](https://github.com/airbytehq/airbyte/pull/5026)   | Add sanitized json fields in raw tables to handle quotes in column names                                                                                        |
| 0.3.6   | 2021-06-18 | [\#3947](https://github.com/airbytehq/airbyte/issues/3947) | Service account credentials are now optional.                                                                                                                   |
| 0.3.4   | 2021-06-07 | [\#3277](https://github.com/airbytehq/airbyte/issues/3277) | Add dataset location option                                                                                                                                     |<|MERGE_RESOLUTION|>--- conflicted
+++ resolved
@@ -133,11 +133,8 @@
 
 | Version | Date       | Pull Request                                               | Subject                                                                                                                                                         |
 |:--------|:-----------|:-----------------------------------------------------------|:----------------------------------------------------------------------------------------------------------------------------------------------------------------|
-<<<<<<< HEAD
-| 2.0.14  | 2023-09-20 | [\#30640](https://github.com/airbytehq/airbyte/pull/30640) | Handle streams with identical name and namespace                                                                                                                |
-=======
+| 2.0.15  | 2023-09-21 | [\#30640](https://github.com/airbytehq/airbyte/pull/30640) | Handle streams with identical name and namespace                                                                                                                |
 | 2.0.14  | 2023-09-20 | [\#30069](https://github.com/airbytehq/airbyte/pull/30069) | Staging destination async                                                                                                                                       |
->>>>>>> c07c0036
 | 2.0.13  | 2023-09-19 | [\#30592](https://github.com/airbytehq/airbyte/pull/30592) | Internal code changes                                                                                                                                           |
 | 2.0.12  | 2023-09-19 | [\#30319](https://github.com/airbytehq/airbyte/pull/30319) | Improved testing                                                                                                                                                |
 | 2.0.11  | 2023-09-18 | [\#30551](https://github.com/airbytehq/airbyte/pull/30551) | GCS Staging is first loading method option                                                                                                                      |
