--- conflicted
+++ resolved
@@ -111,23 +111,13 @@
 
 2. Configure the destination with the following information.
 
-<<<<<<< HEAD
     - **Hostname**: Your ClickHouse server hostname (without protocol prefix like `http://` or `https://`)
-    - **Port**: HTTP port for ClickHouse (default: 8443 for HTTPS, 8123 for HTTP)
-    - **Protocol**: Connection protocol (HTTPS recommended for production)
+    - **Port**: HTTP port for ClickHouse (defaults are 8123 for HTTP and 8443 for HTTPS)
+    - **Protocol** (self-hosted only): Choose HTTP or HTTPS. In Airbyte Cloud, this option is hidden and managed by the platform.
     - **Database**: Target database name (default: `default`)
     - **Username**: The ClickHouse user you created (for example, `airbyte_user`)
     - **Password**: The password for the ClickHouse user
     - **Enable JSON**: Whether to use ClickHouse's JSON type for object fields (recommended if your ClickHouse version supports it)
-=======
-- **Hostname**: Your ClickHouse server hostname (without protocol prefix like `http://` or `https://`)
-- **Port**: HTTP port for ClickHouse (defaults are 8123 for HTTP and 8443 for HTTPS)
-- **Protocol** (self-hosted only): Choose HTTP or HTTPS. In Airbyte Cloud, this option is hidden and managed by the platform.
-- **Database**: Target database name (default: `default`)
-- **Username**: The ClickHouse user you created (for example, `airbyte_user`)
-- **Password**: The password for the ClickHouse user
-- **Enable JSON**: Whether to use ClickHouse's JSON type for object fields (recommended if your ClickHouse version supports it)
->>>>>>> 8584fb3a
 
 ### 4. SSH tunnel (optional)
 
