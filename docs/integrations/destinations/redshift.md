--- conflicted
+++ resolved
@@ -124,11 +124,8 @@
 
 | Version | Date       | Pull Request | Subject |
 |:--------| :--------  | :-----       | :------ |
-<<<<<<< HEAD
+| 0.3.30  | 2022-02-17 | [\#9407](https://github.com/airbytehq/airbyte/pull/9407) | Added option to support SUPER datatype in _airbyte_raw_** table |
 | 0.3.29  | 2022-04-05 | [11729](https://github.com/airbytehq/airbyte/pull/11729) | Fixed bug with dashes in schema name |                                                                   |
-=======
-| 0.3.29  | 2022-02-17 | [\#9407](https://github.com/airbytehq/airbyte/pull/9407) | Added option to support SUPER datatype in _airbyte_raw_** table |
->>>>>>> 9713ef74
 | 0.3.28  | 2022-03-18 | [\#11254](https://github.com/airbytehq/airbyte/pull/11254) | Fixed missing records during S3 staging |
 | 0.3.27  | 2022-02-25 | [10421](https://github.com/airbytehq/airbyte/pull/10421) | Refactor JDBC parameters handling                                                                   |
 | 0.3.25  | 2022-02-14 | [#9920](https://github.com/airbytehq/airbyte/pull/9920) | Updated the size of staging files for S3 staging. Also, added closure of S3 writers to staging files when data has been written to an staging file. |
