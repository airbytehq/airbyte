# Redshift

This page guides you through the process of setting up the Redshift destination connector.

## Prerequisites

The Airbyte Redshift destination allows you to sync data to Redshift.

This Redshift destination connector has two replication strategies:

1. INSERT: Replicates data via SQL INSERT queries. This is built on top of the destination-jdbc code
   base and is configured to rely on JDBC 4.2 standard drivers provided by Amazon via Mulesoft
   [here](https://mvnrepository.com/artifact/com.amazon.redshift/redshift-jdbc42) as described in
   Redshift documentation
   [here](https://docs.aws.amazon.com/redshift/latest/mgmt/jdbc20-install.html). **Not recommended
   for production workloads as this does not scale well**.

For INSERT strategy:

- **Host**
- **Port**
- **Username**
- **Password**
- **Schema**
- **Database**
  - This database needs to exist within the cluster provided.
- **JDBC URL Params** (optional)

2. COPY: Replicates data by first uploading data to an S3 bucket and issuing a COPY command. This is
   the recommended loading approach described by Redshift
   [best practices](https://docs.aws.amazon.com/redshift/latest/dg/c_loading-data-best-practices.html).
   Requires an S3 bucket and credentials.

Airbyte automatically picks an approach depending on the given configuration - if S3 configuration
is present, Airbyte will use the COPY strategy and vice versa.

For COPY strategy:

- **S3 Bucket Name**
  - See [this](https://docs.aws.amazon.com/AmazonS3/latest/userguide/create-bucket-overview.html) to
    create an S3 bucket.
- **S3 Bucket Region**
  - Place the S3 bucket and the Redshift cluster in the same region to save on networking costs.
- **Access Key Id**
  - See
    [this](https://docs.aws.amazon.com/general/latest/gr/aws-sec-cred-types.html#access-keys-and-secret-access-keys)
    on how to generate an access key.
  - We recommend creating an Airbyte-specific user. This user will require
    [read and write permissions](https://docs.aws.amazon.com/IAM/latest/UserGuide/reference_policies_examples_s3_rw-bucket.html)
    to objects in the staging bucket.
- **Secret Access Key**
  - Corresponding key to the above key id.
- **Part Size**
  - Affects the size limit of an individual Redshift table. Optional. Increase this if syncing
    tables larger than 100GB. Files are streamed to S3 in parts. This determines the size of each
    part, in MBs. As S3 has a limit of 10,000 parts per file, part size affects the table size. This
    is 10MB by default, resulting in a default table limit of 100GB. Note, a larger part size will
    result in larger memory requirements. A rule of thumb is to multiply the part size by 10 to get
    the memory requirement. Modify this with care.
- **S3 Filename pattern**
  - The pattern allows you to set the file-name format for the S3 staging file(s), next placeholders
    combinations are currently supported: `{date}`, `{date:yyyy_MM}`, `{timestamp}`,
    `{timestamp:millis}`, `{timestamp:micros}`, `{part_number}`, `{sync_id}`, `{format_extension}`.
    Please, don't use empty space and not supportable placeholders, as they won't recognized.

Optional parameters:

- **Bucket Path**
  - The directory within the S3 bucket to place the staging data. For example, if you set this to
    `yourFavoriteSubdirectory`, we will place the staging data inside
    `s3://yourBucket/yourFavoriteSubdirectory`. If not provided, defaults to the root directory.
- **Purge Staging Data**
  - Whether to delete the staging files from S3 after completing the sync. Specifically, the
    connector will create CSV files named
    `bucketPath/namespace/streamName/syncDate_epochMillis_randomUuid.csv` containing three columns
    (`ab_id`, `data`, `emitted_at`). Normally these files are deleted after the `COPY` command
    completes; if you want to keep them for other purposes, set `purge_staging_data` to `false`.

NOTE: S3 staging does not use the SSH Tunnel option, if configured. SSH Tunnel supports the SQL
connection only. S3 is secured through public HTTPS access only.

## Step 1: Set up Redshift

1. [Log in](https://aws.amazon.com/console/) to AWS Management console. If you don't have a AWS
   account already, you’ll need to
   [create](https://aws.amazon.com/premiumsupport/knowledge-center/create-and-activate-aws-account/)
   one in order to use the API.
2. Go to the AWS Redshift service.
3. [Create](https://docs.aws.amazon.com/ses/latest/dg/event-publishing-redshift-cluster.html) and
   activate AWS Redshift cluster if you don't have one ready.
4. (Optional)
   [Allow](https://aws.amazon.com/premiumsupport/knowledge-center/cannot-connect-redshift-cluster/)
   connections from Airbyte to your Redshift cluster \(if they exist in separate VPCs\).
5. (Optional)
   [Create](https://docs.aws.amazon.com/AmazonS3/latest/userguide/create-bucket-overview.html) a
   staging S3 bucket \(for the COPY strategy\).

### Permissions in Redshift
Airbyte writes data into two schemas, whichever schema you want your data to land in, e.g. `my_schema`
and a "Raw Data" schema that Airbyte uses to improve ELT reliability. By default, this raw data schema
is `airbyte_internal` but this can be overridden in the Redshift Destination's advanced settings. 
Airbyte also needs to query Redshift's
[SVV_TABLE_INFO](https://docs.aws.amazon.com/redshift/latest/dg/r_SVV_TABLE_INFO.html) table for 
metadata about the tables airbyte manages. 

To ensure the `airbyte_user` has the correction permissions to:
- create schemas in your database
- grant usage to any existing schemas you want Airbyte to use
- grant select to the `svv_table_info` table

You can execute the following SQL statements

```sql
GRANT CREATE ON DATABASE database_name TO airbyte_user; -- add create schema permission
GRANT usage, create on schema my_schema TO airbyte_user; -- add create table permission
GRANT SELECT ON TABLE SVV_TABLE_INFO TO airbyte_user; -- add select permission for svv_table_info
```

### Optional Use of SSH Bastion Host

This connector supports the use of a Bastion host as a gateway to a private Redshift cluster via SSH
Tunneling. Setup of the host is beyond the scope of this document but several tutorials are
available online to fascilitate this task. Enter the bastion host, port and credentials in the
destination configuration.

## Step 2: Set up the destination connector in Airbyte

**For Airbyte Cloud:**

1. [Log into your Airbyte Cloud](https://cloud.airbyte.com/workspaces) account.
2. In the left navigation bar, click **Destinations**. In the top-right corner, click **+ new
   destination**.
3. On the destination setup page, select **Redshift** from the Destination type dropdown and enter a
   name for this connector.
4. Fill in all the required fields to use the INSERT or COPY strategy.
5. Click `Set up destination`.

**For Airbyte Open Source:**

1. Go to local Airbyte page.
2. In the left navigation bar, click **Destinations**. In the top-right corner, click **+ new
   destination**.
3. On the destination setup page, select **Redshift** from the Destination type dropdown and enter a
   name for this connector.
4. Fill in all the required fields to use the INSERT or COPY strategy.
5. Click `Set up destination`.

## Supported sync modes

The Redshift destination connector supports the following
[sync modes](https://docs.airbyte.com/cloud/core-concepts/#connection-sync-mode):

- Full Refresh
- Incremental - Append Sync
- Incremental - Append + Deduped

## Performance considerations

Synchronization performance depends on the amount of data to be transferred. Cluster scaling issues
can be resolved directly using the cluster settings in the AWS Redshift console.

## Connector-specific features & highlights

### Notes about Redshift Naming Conventions

From [Redshift Names & Identifiers](https://docs.aws.amazon.com/redshift/latest/dg/r_names.html):

#### Standard Identifiers

- Begin with an ASCII single-byte alphabetic character or underscore character, or a UTF-8 multibyte
  character two to four bytes long.
- Subsequent characters can be ASCII single-byte alphanumeric characters, underscores, or dollar
  signs, or UTF-8 multibyte characters two to four bytes long.
- Be between 1 and 127 bytes in length, not including quotation marks for delimited identifiers.
- Contain no quotation marks and no spaces.

#### Delimited Identifiers

Delimited identifiers \(also known as quoted identifiers\) begin and end with double quotation marks
\("\). If you use a delimited identifier, you must use the double quotation marks for every
reference to that object. The identifier can contain any standard UTF-8 printable characters other
than the double quotation mark itself. Therefore, you can create column or table names that include
otherwise illegal characters, such as spaces or the percent symbol. ASCII letters in delimited
identifiers are case-insensitive and are folded to lowercase. To use a double quotation mark in a
string, you must precede it with another double quotation mark character.

Therefore, Airbyte Redshift destination will create tables and schemas using the Unquoted
identifiers when possible or fallback to Quoted Identifiers if the names are containing special
characters.

### Data Size Limitations

Redshift specifies a maximum limit of 16MB (and 65535 bytes for any VARCHAR fields within the JSON
record) to store the raw JSON record data. Thus, when a row is too big to fit, the Redshift
destination fails to load such data and currently ignores that record. See docs for
[SUPER](https://docs.aws.amazon.com/redshift/latest/dg/r_SUPER_type.html) and
[SUPER limitations](https://docs.aws.amazon.com/redshift/latest/dg/limitations-super.html).

### Encryption

All Redshift connections are encrypted using SSL.

### Output schema

Each stream will be output into its own raw table in Redshift. Each table will contain 3 columns:

- `_airbyte_ab_id`: a uuid assigned by Airbyte to each event that is processed. The column type in
  Redshift is `VARCHAR`.
- `_airbyte_emitted_at`: a timestamp representing when the event was pulled from the data source.
  The column type in Redshift is `TIMESTAMP WITH TIME ZONE`.
- `_airbyte_data`: a json blob representing with the event data. The column type in Redshift is
  `SUPER`.

## Data type mapping

| Redshift Type         | Airbyte Type              | Notes |
| :-------------------- | :------------------------ | :---- |
| `boolean`             | `boolean`                 |       |
| `int`                 | `integer`                 |       |
| `float`               | `number`                  |       |
| `varchar`             | `string`                  |       |
| `date/varchar`        | `date`                    |       |
| `time/varchar`        | `time`                    |       |
| `timestamptz/varchar` | `timestamp_with_timezone` |       |
| `varchar`             | `array`                   |       |
| `varchar`             | `object`                  |       |

## Changelog

| Version | Date       | Pull Request                                               | Subject                                                                                                                                                                                                          |
|:--------|:-----------|:-----------------------------------------------------------|:-----------------------------------------------------------------------------------------------------------------------------------------------------------------------------------------------------------------|
<<<<<<< HEAD
| 0.7.15  | 2024-01-11 | [\#34177](https://github.com/airbytehq/airbyte/pull/34177) | Update to java CDK 0.13.0 (no changes)                                                                                                                                                                           |
=======
| 0.7.15  | 2024-01-11 | [\#34186](https://github.com/airbytehq/airbyte/pull/34186) | Update check method with svv_table_info permission check, fix bug where s3 staging files were not being deleted.                                                                                                 |
>>>>>>> 00633825
| 0.7.14  | 2024-01-08 | [\#34014](https://github.com/airbytehq/airbyte/pull/34014) | Update order of options in spec                                                                                                                                                                                  |
| 0.7.13  | 2024-01-05 | [\#33948](https://github.com/airbytehq/airbyte/pull/33948) | Fix NPE when prepare tables fail; Add case sensitive session for super; Bastion heartbeats added                                                                                                                 |
| 0.7.12  | 2024-01-03 | [\#33924](https://github.com/airbytehq/airbyte/pull/33924) | Add new ap-southeast-3 AWS region                                                                                                                                                                                |
| 0.7.11  | 2024-01-04 | [\#33730](https://github.com/airbytehq/airbyte/pull/33730) | Internal code structure changes                                                                                                                                                                                  |
| 0.7.10  | 2024-01-04 | [\#33728](https://github.com/airbytehq/airbyte/pull/33728) | Allow users to disable final table creation                                                                                                                                                                      |
| 0.7.9   | 2024-01-03 | [\#33877](https://github.com/airbytehq/airbyte/pull/33877) | Fix Jooq StackOverflowError                                                                                                                                                                                      |
| 0.7.8   | 2023-12-28 | [\#33788](https://github.com/airbytehq/airbyte/pull/33788) | Thread-safe fix for file part names (s3 staging files)                                                                                                                                                           |
| 0.7.7   | 2024-01-04 | [\#33728](https://github.com/airbytehq/airbyte/pull/33728) | Add option to only type and dedupe at the end of the sync                                                                                                                                                        |
| 0.7.6   | 2023-12-20 | [\#33704](https://github.com/airbytehq/airbyte/pull/33704) | Only run T+D on a stream if it had any records during the sync                                                                                                                                                   |
| 0.7.5   | 2023-12-18 | [\#33124](https://github.com/airbytehq/airbyte/pull/33124) | Make Schema Creation Separate from Table Creation                                                                                                                                                                |
| 0.7.4   | 2023-12-13 | [\#33369](https://github.com/airbytehq/airbyte/pull/33369) | Use jdbc common sql implementation                                                                                                                                                                               |
| 0.7.3   | 2023-12-12 | [\#33367](https://github.com/airbytehq/airbyte/pull/33367) | DV2: fix migration logic                                                                                                                                                                                         |
| 0.7.2   | 2023-12-11 | [\#33335](https://github.com/airbytehq/airbyte/pull/33335) | DV2: improve data type mapping                                                                                                                                                                                   |
| 0.7.1   | 2023-12-11 | [\#33307](https://github.com/airbytehq/airbyte/pull/33307) | ~DV2: improve data type mapping~ No changes                                                                                                                                                                      |
| 0.7.0   | 2023-12-05 | [\#32326](https://github.com/airbytehq/airbyte/pull/32326) | Opt in beta for v2 destination                                                                                                                                                                                   |
| 0.6.11  | 2023-11-29 | [\#32888](https://github.com/airbytehq/airbyte/pull/32888) | Use the new async framework.                                                                                                                                                                                     |
| 0.6.10  | 2023-11-06 | [\#32193](https://github.com/airbytehq/airbyte/pull/32193) | Adopt java CDK version 0.4.1.                                                                                                                                                                                    |
| 0.6.9   | 2023-10-10 | [\#31083](https://github.com/airbytehq/airbyte/pull/31083) | Fix precision of numeric values in async destinations                                                                                                                                                            |
| 0.6.8   | 2023-10-10 | [\#31218](https://github.com/airbytehq/airbyte/pull/31218) | Clarify configuration groups                                                                                                                                                                                     |
| 0.6.7   | 2023-10-06 | [\#31153](https://github.com/airbytehq/airbyte/pull/31153) | Increase jvm GC retries                                                                                                                                                                                          |
| 0.6.6   | 2023-10-06 | [\#31129](https://github.com/airbytehq/airbyte/pull/31129) | Reduce async buffer size                                                                                                                                                                                         |
| 0.6.5   | 2023-08-18 | [\#28619](https://github.com/airbytehq/airbyte/pull/29640) | Fix duplicate staging object names in concurrent environment (e.g. async)                                                                                                                                        |
| 0.6.4   | 2023-08-10 | [\#28619](https://github.com/airbytehq/airbyte/pull/28619) | Use async method for staging                                                                                                                                                                                     |
| 0.6.3   | 2023-08-07 | [\#29188](https://github.com/airbytehq/airbyte/pull/29188) | Internal code refactoring                                                                                                                                                                                        |
| 0.6.2   | 2023-07-24 | [\#28618](https://github.com/airbytehq/airbyte/pull/28618) | Add hooks in preparation for destinations v2 implementation                                                                                                                                                      |
| 0.6.1   | 2023-07-14 | [\#28345](https://github.com/airbytehq/airbyte/pull/28345) | Increment patch to trigger a rebuild                                                                                                                                                                             |
| 0.6.0   | 2023-06-27 | [\#27993](https://github.com/airbytehq/airbyte/pull/27993) | destination-redshift will fail syncs if records or properties are too large, rather than silently skipping records and succeeding                                                                                |
| 0.5.0   | 2023-06-27 | [\#27781](https://github.com/airbytehq/airbyte/pull/27781) | License Update: Elv2                                                                                                                                                                                             |
| 0.4.9   | 2023-06-21 | [\#27555](https://github.com/airbytehq/airbyte/pull/27555) | Reduce image size                                                                                                                                                                                                |
| 0.4.8   | 2023-05-17 | [\#26165](https://github.com/airbytehq/airbyte/pull/26165) | Internal code change for future development (install normalization packages inside connector)                                                                                                                    |
| 0.4.7   | 2023-05-01 | [\#25698](https://github.com/airbytehq/airbyte/pull/25698) | Remove old VARCHAR to SUPER migration Java functionality                                                                                                                                                         |
| 0.4.6   | 2023-04-27 | [\#25346](https://github.com/airbytehq/airbyte/pull/25346) | Internal code cleanup                                                                                                                                                                                            |
| 0.4.5   | 2023-03-30 | [\#24736](https://github.com/airbytehq/airbyte/pull/24736) | Improve behavior when throttled by AWS API                                                                                                                                                                       |
| 0.4.4   | 2023-03-29 | [\#24671](https://github.com/airbytehq/airbyte/pull/24671) | Fail faster in certain error cases                                                                                                                                                                               |
| 0.4.3   | 2023-03-17 | [\#23788](https://github.com/airbytehq/airbyte/pull/23788) | S3-Parquet: added handler to process null values in arrays                                                                                                                                                       |
| 0.4.2   | 2023-03-10 | [\#23931](https://github.com/airbytehq/airbyte/pull/23931) | Added support for periodic buffer flush                                                                                                                                                                          |
| 0.4.1   | 2023-03-10 | [\#23466](https://github.com/airbytehq/airbyte/pull/23466) | Changed S3 Avro type from Int to Long                                                                                                                                                                            |
| 0.4.0   | 2023-02-28 | [\#23523](https://github.com/airbytehq/airbyte/pull/23523) | Add SSH Bastion Host configuration options                                                                                                                                                                       |
| 0.3.56  | 2023-01-26 | [\#21890](https://github.com/airbytehq/airbyte/pull/21890) | Fixed configurable parameter for number of file buffers                                                                                                                                                          |
| 0.3.55  | 2023-01-26 | [\#20631](https://github.com/airbytehq/airbyte/pull/20631) | Added support for destination checkpointing with staging                                                                                                                                                         |
| 0.3.54  | 2023-01-18 | [\#21087](https://github.com/airbytehq/airbyte/pull/21087) | Wrap Authentication Errors as Config Exceptions                                                                                                                                                                  |
| 0.3.53  | 2023-01-03 | [\#17273](https://github.com/airbytehq/airbyte/pull/17273) | Flatten JSON arrays to fix maximum size check for SUPER field                                                                                                                                                    |
| 0.3.52  | 2022-12-30 | [\#20879](https://github.com/airbytehq/airbyte/pull/20879) | Added configurable parameter for number of file buffers (⛔ this version has a bug and will not work; use `0.3.56` instead)                                                                                       |
| 0.3.51  | 2022-10-26 | [\#18434](https://github.com/airbytehq/airbyte/pull/18434) | Fix empty S3 bucket path handling                                                                                                                                                                                |
| 0.3.50  | 2022-09-14 | [\#15668](https://github.com/airbytehq/airbyte/pull/15668) | Wrap logs in AirbyteLogMessage                                                                                                                                                                                   |
| 0.3.49  | 2022-09-01 | [\#16243](https://github.com/airbytehq/airbyte/pull/16243) | Fix Json to Avro conversion when there is field name clash from combined restrictions (`anyOf`, `oneOf`, `allOf` fields)                                                                                         |
| 0.3.48  | 2022-09-01 |                                                            | Added JDBC URL params                                                                                                                                                                                            |
| 0.3.47  | 2022-07-15 | [\#14494](https://github.com/airbytehq/airbyte/pull/14494) | Make S3 output filename configurable.                                                                                                                                                                            |
| 0.3.46  | 2022-06-27 | [\#14190](https://github.com/airbytehq/airbyte/pull/13916) | Correctly cleanup S3 bucket when using a configured bucket path for S3 staging operations.                                                                                                                       |
| 0.3.45  | 2022-06-25 | [\#13916](https://github.com/airbytehq/airbyte/pull/13916) | Use the configured bucket path for S3 staging operations.                                                                                                                                                        |
| 0.3.44  | 2022-06-24 | [\#14114](https://github.com/airbytehq/airbyte/pull/14114) | Remove "additionalProperties": false from specs for connectors with staging                                                                                                                                      |
| 0.3.43  | 2022-06-24 | [\#13690](https://github.com/airbytehq/airbyte/pull/13690) | Improved discovery for NOT SUPER column                                                                                                                                                                          |
| 0.3.42  | 2022-06-21 | [\#14013](https://github.com/airbytehq/airbyte/pull/14013) | Add an option to use encryption with staging in Redshift Destination                                                                                                                                             |
| 0.3.40  | 2022-06-17 | [\#13753](https://github.com/airbytehq/airbyte/pull/13753) | Deprecate and remove PART\*SIZE_MB fields from connectors based on StreamTransferManager                                                                                                                         |
| 0.3.39  | 2022-06-02 | [\#13415](https://github.com/airbytehq/airbyte/pull/13415) | Add dropdown to select Uploading Method. <br /> **PLEASE NOTICE**: After this update your **uploading method** will be set to **Standard**, you will need to reconfigure the method to use **S3 Staging** again. |
| 0.3.37  | 2022-05-23 | [\#13090](https://github.com/airbytehq/airbyte/pull/13090) | Removed redshiftDataTmpTableMode. Some refactoring.                                                                                                                                                              |
| 0.3.36  | 2022-05-23 | [\#12820](https://github.com/airbytehq/airbyte/pull/12820) | Improved 'check' operation performance                                                                                                                                                                           |
| 0.3.35  | 2022-05-18 | [\#12940](https://github.com/airbytehq/airbyte/pull/12940) | Fixed maximum record size for SUPER type                                                                                                                                                                         |
| 0.3.34  | 2022-05-16 | [\#12869](https://github.com/airbytehq/airbyte/pull/12869) | Fixed NPE in S3 staging check                                                                                                                                                                                    |
| 0.3.33  | 2022-05-04 | [\#12601](https://github.com/airbytehq/airbyte/pull/12601) | Apply buffering strategy for S3 staging                                                                                                                                                                          |
| 0.3.32  | 2022-04-20 | [\#12085](https://github.com/airbytehq/airbyte/pull/12085) | Fixed bug with switching between INSERT and COPY config                                                                                                                                                          |
| 0.3.31  | 2022-04-19 | [\#12064](https://github.com/airbytehq/airbyte/pull/12064) | Added option to support SUPER datatype in \_airbyte_raw\*\*\* table                                                                                                                                              |
| 0.3.29  | 2022-04-05 | [\#11729](https://github.com/airbytehq/airbyte/pull/11729) | Fixed bug with dashes in schema name                                                                                                                                                                             |
| 0.3.28  | 2022-03-18 | [\#11254](https://github.com/airbytehq/airbyte/pull/11254) | Fixed missing records during S3 staging                                                                                                                                                                          |
| 0.3.27  | 2022-02-25 | [\#10421](https://github.com/airbytehq/airbyte/pull/10421) | Refactor JDBC parameters handling                                                                                                                                                                                |
| 0.3.25  | 2022-02-14 | [\#9920](https://github.com/airbytehq/airbyte/pull/9920)   | Updated the size of staging files for S3 staging. Also, added closure of S3 writers to staging files when data has been written to an staging file.                                                              |
| 0.3.24  | 2022-02-14 | [\#10256](https://github.com/airbytehq/airbyte/pull/10256) | Add `-XX:+ExitOnOutOfMemoryError` JVM option                                                                                                                                                                     |
| 0.3.23  | 2021-12-16 | [\#8855](https://github.com/airbytehq/airbyte/pull/8855)   | Add `purgeStagingData` option to enable/disable deleting the staging data                                                                                                                                        |
| 0.3.22  | 2021-12-15 | [\#8607](https://github.com/airbytehq/airbyte/pull/8607)   | Accept a path for the staging data                                                                                                                                                                               |
| 0.3.21  | 2021-12-10 | [\#8562](https://github.com/airbytehq/airbyte/pull/8562)   | Moving classes around for better dependency management                                                                                                                                                           |
| 0.3.20  | 2021-11-08 | [\#7719](https://github.com/airbytehq/airbyte/pull/7719)   | Improve handling of wide rows by buffering records based on their byte size rather than their count                                                                                                              |
| 0.3.19  | 2021-10-21 | [\#7234](https://github.com/airbytehq/airbyte/pull/7234)   | Allow SSL traffic only                                                                                                                                                                                           |
| 0.3.17  | 2021-10-12 | [\#6965](https://github.com/airbytehq/airbyte/pull/6965)   | Added SSL Support                                                                                                                                                                                                |
| 0.3.16  | 2021-10-11 | [\#6949](https://github.com/airbytehq/airbyte/pull/6949)   | Each stream was split into files of 10,000 records each for copying using S3 or GCS                                                                                                                              |
| 0.3.14  | 2021-10-08 | [\#5924](https://github.com/airbytehq/airbyte/pull/5924)   | Fixed AWS S3 Staging COPY is writing records from different table in the same raw table                                                                                                                          |
| 0.3.13  | 2021-09-02 | [\#5745](https://github.com/airbytehq/airbyte/pull/5745)   | Disable STATUPDATE flag when using S3 staging to speed up performance                                                                                                                                            |
| 0.3.12  | 2021-07-21 | [\#3555](https://github.com/airbytehq/airbyte/pull/3555)   | Enable partial checkpointing for halfway syncs                                                                                                                                                                   |
| 0.3.11  | 2021-07-20 | [\#4874](https://github.com/airbytehq/airbyte/pull/4874)   | allow `additionalProperties` in connector spec                                                                                                                                                                   |<|MERGE_RESOLUTION|>--- conflicted
+++ resolved
@@ -229,11 +229,7 @@
 
 | Version | Date       | Pull Request                                               | Subject                                                                                                                                                                                                          |
 |:--------|:-----------|:-----------------------------------------------------------|:-----------------------------------------------------------------------------------------------------------------------------------------------------------------------------------------------------------------|
-<<<<<<< HEAD
-| 0.7.15  | 2024-01-11 | [\#34177](https://github.com/airbytehq/airbyte/pull/34177) | Update to java CDK 0.13.0 (no changes)                                                                                                                                                                           |
-=======
 | 0.7.15  | 2024-01-11 | [\#34186](https://github.com/airbytehq/airbyte/pull/34186) | Update check method with svv_table_info permission check, fix bug where s3 staging files were not being deleted.                                                                                                 |
->>>>>>> 00633825
 | 0.7.14  | 2024-01-08 | [\#34014](https://github.com/airbytehq/airbyte/pull/34014) | Update order of options in spec                                                                                                                                                                                  |
 | 0.7.13  | 2024-01-05 | [\#33948](https://github.com/airbytehq/airbyte/pull/33948) | Fix NPE when prepare tables fail; Add case sensitive session for super; Bastion heartbeats added                                                                                                                 |
 | 0.7.12  | 2024-01-03 | [\#33924](https://github.com/airbytehq/airbyte/pull/33924) | Add new ap-southeast-3 AWS region                                                                                                                                                                                |
