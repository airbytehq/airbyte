# Redshift

This page guides you through the process of setting up the Redshift destination connector.

## Prerequisites

The Airbyte Redshift destination allows you to sync data to Redshift.

This Redshift destination connector has two replication strategies:

1. INSERT: Replicates data via SQL INSERT queries. This is built on top of the destination-jdbc code base and is configured to rely on JDBC 4.2 standard drivers provided by Amazon via Mulesoft [here](https://mvnrepository.com/artifact/com.amazon.redshift/redshift-jdbc42) as described in Redshift documentation [here](https://docs.aws.amazon.com/redshift/latest/mgmt/jdbc20-install.html). **Not recommended for production workloads as this does not scale well**.

For INSERT strategy:
* **Host**
* **Port**
* **Username**
* **Password**
* **Schema**
* **Database**
    * This database needs to exist within the cluster provided.

2. COPY: Replicates data by first uploading data to an S3 bucket and issuing a COPY command. This is the recommended loading approach described by Redshift [best practices](https://docs.aws.amazon.com/redshift/latest/dg/c_loading-data-best-practices.html). Requires an S3 bucket and credentials.

Airbyte automatically picks an approach depending on the given configuration - if S3 configuration is present, Airbyte will use the COPY strategy and vice versa.

For COPY strategy:

* **S3 Bucket Name**
    * See [this](https://docs.aws.amazon.com/AmazonS3/latest/userguide/create-bucket-overview.html) to create an S3 bucket.
* **S3 Bucket Region**
    * Place the S3 bucket and the Redshift cluster in the same region to save on networking costs.
* **Access Key Id**
    * See [this](https://docs.aws.amazon.com/general/latest/gr/aws-sec-cred-types.html#access-keys-and-secret-access-keys) on how to generate an access key.
    * We recommend creating an Airbyte-specific user. This user will require [read and write permissions](https://docs.aws.amazon.com/IAM/latest/UserGuide/reference_policies_examples_s3_rw-bucket.html) to objects in the staging bucket.
* **Secret Access Key**
    * Corresponding key to the above key id.
* **Part Size**
    * Affects the size limit of an individual Redshift table. Optional. Increase this if syncing tables larger than 100GB. Files are streamed to S3 in parts. This determines the size of each part, in MBs. As S3 has a limit of 10,000 parts per file, part size affects the table size. This is 10MB by default, resulting in a default table limit of 100GB. Note, a larger part size will result in larger memory requirements. A rule of thumb is to multiply the part size by 10 to get the memory requirement. Modify this with care.

Optional parameters:
* **Bucket Path**
    * The directory within the S3 bucket to place the staging data. For example, if you set this to `yourFavoriteSubdirectory`, we will place the staging data inside `s3://yourBucket/yourFavoriteSubdirectory`. If not provided, defaults to the root directory.
* **Purge Staging Data**
    * Whether to delete the staging files from S3 after completing the sync. Specifically, the connector will create CSV files named `bucketPath/namespace/streamName/syncDate_epochMillis_randomUuid.csv` containing three columns (`ab_id`, `data`, `emitted_at`). Normally these files are deleted after the `COPY` command completes; if you want to keep them for other purposes, set `purge_staging_data` to `false`.


## Step 1: Set up Redshift

1. [Log in](https://aws.amazon.com/console/) to AWS Management console.
   If you don't have a AWS account already, you’ll need to [create](https://aws.amazon.com/premiumsupport/knowledge-center/create-and-activate-aws-account/) one in order to use the API.
2. Go to the AWS Redshift service
3. [Create](https://docs.aws.amazon.com/ses/latest/dg/event-publishing-redshift-cluster.html) and activate AWS Redshift cluster if you don't have one ready
4. (Optional) [Allow](https://aws.amazon.com/premiumsupport/knowledge-center/cannot-connect-redshift-cluster/) connections from Airbyte to your Redshift cluster \(if they exist in separate VPCs\)
5. (Optional) [Create](https://docs.aws.amazon.com/AmazonS3/latest/userguide/create-bucket-overview.html) a staging S3 bucket \(for the COPY strategy\).

## Step 2: Set up the destination connector in Airbyte

**For Airbyte Cloud:**

1. [Log into your Airbyte Cloud](https://cloud.airbyte.io/workspaces) account.
2. In the left navigation bar, click **Destinations**. In the top-right corner, click **+ new destination**.
3. On the destination setup page, select **Redshift** from the Destination type dropdown and enter a name for this connector.
4. Fill in all the required fields to use the INSERT or COPY strategy
5. Click `Set up destination`.

**For Airbyte OSS:**

1. Go to local Airbyte page.
2. In the left navigation bar, click **Destinations**. In the top-right corner, click **+ new destination**.
3. On the destination setup page, select **Redshift** from the Destination type dropdown and enter a name for this connector.
4. Fill in all the required fields to use the INSERT or COPY strategy
5. Click `Set up destination`.


## Supported sync modes

The Redshift destination connector supports the following [sync modes](https://docs.airbyte.com/cloud/core-concepts/#connection-sync-mode):
- Full Refresh
- Incremental - Append Sync
- Incremental - Deduped History

## Performance considerations

Synchronization performance depends on the amount of data to be transferred.
Cluster scaling issues can be resolved directly using the cluster settings in the AWS Redshift console

## Connector-specific features & highlights

### Notes about Redshift Naming Conventions

From [Redshift Names & Identifiers](https://docs.aws.amazon.com/redshift/latest/dg/r_names.html):

#### Standard Identifiers

* Begin with an ASCII single-byte alphabetic character or underscore character, or a UTF-8 multibyte character two to four bytes long.
* Subsequent characters can be ASCII single-byte alphanumeric characters, underscores, or dollar signs, or UTF-8 multibyte characters two to four bytes long.
* Be between 1 and 127 bytes in length, not including quotation marks for delimited identifiers.
* Contain no quotation marks and no spaces.

#### Delimited Identifiers

Delimited identifiers \(also known as quoted identifiers\) begin and end with double quotation marks \("\). If you use a delimited identifier, you must use the double quotation marks for every reference to that object. The identifier can contain any standard UTF-8 printable characters other than the double quotation mark itself. Therefore, you can create column or table names that include otherwise illegal characters, such as spaces or the percent symbol. ASCII letters in delimited identifiers are case-insensitive and are folded to lowercase. To use a double quotation mark in a string, you must precede it with another double quotation mark character.

Therefore, Airbyte Redshift destination will create tables and schemas using the Unquoted identifiers when possible or fallback to Quoted Identifiers if the names are containing special characters.

### Data Size Limitations

Redshift specifies a maximum limit of 65535 bytes to store the raw JSON record data. Thus, when a row is too big to fit, the Redshift destination fails to load such data and currently ignores that record.
See [docs](https://docs.aws.amazon.com/redshift/latest/dg/r_Character_types.html)

### Encryption

All Redshift connections are encrypted using SSL

### Output schema

Each stream will be output into its own raw table in Redshift. Each table will contain 3 columns:

* `_airbyte_ab_id`: a uuid assigned by Airbyte to each event that is processed. The column type in Redshift is `VARCHAR`.
* `_airbyte_emitted_at`: a timestamp representing when the event was pulled from the data source. The column type in Redshift is `TIMESTAMP WITH TIME ZONE`.
* `_airbyte_data`: a json blob representing with the event data. The column type in Redshift is `VARCHAR` but can be be parsed with JSON functions.

## Data type mapping

| Redshift Type | Airbyte Type | Notes |
| :--- | :--- | :--- |
| `boolean` | `boolean` | |
| `int` | `integer` | |
| `float` | `number` | |
| `varchar` | `string` | |
| `date/varchar` | `date` | |
| `time/varchar` | `time` | |
| `timestamptz/varchar` | `timestamp_with_timezone` | |
| `varchar` | `array` | |
| `varchar` | `object` | |

## Changelog

| Version | Date       | Pull Request | Subject |
|:--------|:-----------| :-----       | :------ |
<<<<<<< HEAD
| 0.3.34  | 2022-05-17 | [12820](https://github.com/airbytehq/airbyte/pull/12820) | Improved 'check' operation performance |
=======
| 0.3.34  | 2022-05-16 | [12869](https://github.com/airbytehq/airbyte/pull/12869) | Fixed NPE in S3 staging check  |
>>>>>>> 39ab9a20
| 0.3.33  | 2022-05-04 | [12601](https://github.com/airbytehq/airbyte/pull/12601) | Apply buffering strategy for S3 staging  |
| 0.3.32  | 2022-04-20 | [12085](https://github.com/airbytehq/airbyte/pull/12085) | Fixed bug with switching between INSERT and COPY config |
| 0.3.31  | 2022-04-19 | [\#12064](https://github.com/airbytehq/airbyte/pull/12064) | Added option to support SUPER datatype in _airbyte_raw_** table |
| 0.3.29  | 2022-04-05 | [11729](https://github.com/airbytehq/airbyte/pull/11729) | Fixed bug with dashes in schema name |                                                                   |
| 0.3.28  | 2022-03-18 | [\#11254](https://github.com/airbytehq/airbyte/pull/11254) | Fixed missing records during S3 staging |
| 0.3.27  | 2022-02-25 | [10421](https://github.com/airbytehq/airbyte/pull/10421) | Refactor JDBC parameters handling                                                                   |
| 0.3.25  | 2022-02-14 | [#9920](https://github.com/airbytehq/airbyte/pull/9920) | Updated the size of staging files for S3 staging. Also, added closure of S3 writers to staging files when data has been written to an staging file. |
| 0.3.24  | 2022-02-14 | [10256](https://github.com/airbytehq/airbyte/pull/10256) | Add `-XX:+ExitOnOutOfMemoryError` JVM option |
| 0.3.23  | 2021-12-16 | [\#8855](https://github.com/airbytehq/airbyte/pull/8855) | Add `purgeStagingData` option to enable/disable deleting the staging data |
| 0.3.22  | 2021-12-15 | [#8607](https://github.com/airbytehq/airbyte/pull/8607) | Accept a path for the staging data |
| 0.3.21  | 2021-12-10 | [#8562](https://github.com/airbytehq/airbyte/pull/8562) | Moving classes around for better dependency management |
| 0.3.20  | 2021-11-08 | [#7719](https://github.com/airbytehq/airbyte/pull/7719) | Improve handling of wide rows by buffering records based on their byte size rather than their count |
| 0.3.19  | 2021-10-21 | [7234](https://github.com/airbytehq/airbyte/pull/7234) | Allow SSL traffic only |
| 0.3.17  | 2021-10-12 | [6965](https://github.com/airbytehq/airbyte/pull/6965) | Added SSL Support |
| 0.3.16  | 2021-10-11 | [6949](https://github.com/airbytehq/airbyte/pull/6949) | Each stream was split into files of 10,000 records each for copying using S3 or GCS  |
| 0.3.14  | 2021-10-08 | [5924](https://github.com/airbytehq/airbyte/pull/5924) | Fixed AWS S3 Staging COPY is writing records from different table in the same raw table  |
| 0.3.13  | 2021-09-02 | [5745](https://github.com/airbytehq/airbyte/pull/5745) | Disable STATUPDATE flag when using S3 staging to speed up performance |
| 0.3.12  | 2021-07-21 | [3555](https://github.com/airbytehq/airbyte/pull/3555) | Enable partial checkpointing for halfway syncs |
| 0.3.11  | 2021-07-20 | [4874](https://github.com/airbytehq/airbyte/pull/4874) | allow `additionalProperties` in connector spec |

<|MERGE_RESOLUTION|>--- conflicted
+++ resolved
@@ -138,11 +138,8 @@
 
 | Version | Date       | Pull Request | Subject |
 |:--------|:-----------| :-----       | :------ |
-<<<<<<< HEAD
-| 0.3.34  | 2022-05-17 | [12820](https://github.com/airbytehq/airbyte/pull/12820) | Improved 'check' operation performance |
-=======
+| 0.3.35  | 2022-05-17 | [12820](https://github.com/airbytehq/airbyte/pull/12820) | Improved 'check' operation performance |
 | 0.3.34  | 2022-05-16 | [12869](https://github.com/airbytehq/airbyte/pull/12869) | Fixed NPE in S3 staging check  |
->>>>>>> 39ab9a20
 | 0.3.33  | 2022-05-04 | [12601](https://github.com/airbytehq/airbyte/pull/12601) | Apply buffering strategy for S3 staging  |
 | 0.3.32  | 2022-04-20 | [12085](https://github.com/airbytehq/airbyte/pull/12085) | Fixed bug with switching between INSERT and COPY config |
 | 0.3.31  | 2022-04-19 | [\#12064](https://github.com/airbytehq/airbyte/pull/12064) | Added option to support SUPER datatype in _airbyte_raw_** table |
