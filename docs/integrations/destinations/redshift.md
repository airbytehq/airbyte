--- conflicted
+++ resolved
@@ -155,12 +155,8 @@
 ## Changelog
 
 | Version | Date       | Pull Request                                               | Subject                                                                                                                                                                                                          |
-<<<<<<< HEAD
 |:--------|:-----------|:-----------------------------------------------------------|:-----------------------------------------------------------------------------------------------------------------------------------------------------------------------------------------------------------------|
 | 0.6.3   | 2023-08-02 | [\#28619](https://github.com/airbytehq/airbyte/pull/28619) | Use async method for staging                                                                                                                                                                                     |
-=======
-| :------ | :--------- | :--------------------------------------------------------- | :--------------------------------------------------------------------------------------------------------------------------------------------------------------------------------------------------------------- | --- |
->>>>>>> b8d5ca77
 | 0.6.2   | 2023-07-24 | [\#28618](https://github.com/airbytehq/airbyte/pull/28618) | Add hooks in preparation for destinations v2 implementation                                                                                                                                                      |
 | 0.6.1   | 2023-07-14 | [\#28345](https://github.com/airbytehq/airbyte/pull/28345) | Increment patch to trigger a rebuild                                                                                                                                                                             |
 | 0.6.0   | 2023-06-27 | [\#27993](https://github.com/airbytehq/airbyte/pull/27993) | destination-redshift will fail syncs if records or properties are too large, rather than silently skipping records and succeeding                                                                                |
