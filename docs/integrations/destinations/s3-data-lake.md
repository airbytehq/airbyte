# S3 Data Lake

:::danger

This connector is in early access, and SHOULD NOT be used for production workloads.
This connector is subject to breaking changes **without notice**.

We're interested in hearing about your experience! See [Github](https://github.com/airbytehq/airbyte/discussions/50404)
for more information.

:::

## Changelog

<details>
  <summary>Expand to review</summary>

| Version | Date       | Pull Request                                               | Subject                                                                      |
|:--------|:-----------|:-----------------------------------------------------------|:-----------------------------------------------------------------------------|
<<<<<<< HEAD
| 0.2.19  | 2025-01-16 | [\#51569](https://github.com/airbytehq/airbyte/pull/51569) | Enable schema evolution integration tests.                                   |
=======
| 0.2.19  | 2025-01-16 | [\#51595](https://github.com/airbytehq/airbyte/pull/51595) | Clarifications in connector config options                                   |
>>>>>>> 7333ff48
| 0.2.18  | 2025-01-15 | [\#51042](https://github.com/airbytehq/airbyte/pull/51042) | Write structs as JSON strings instead of Iceberg structs.                    |
| 0.2.17  | 2025-01-14 | [\#51542](https://github.com/airbytehq/airbyte/pull/51542) | New identifier fields should be marked as required.                          |
| 0.2.16  | 2025-01-14 | [\#51538](https://github.com/airbytehq/airbyte/pull/51538) | Update identifier fields if incoming fields are different than existing ones |
| 0.2.15  | 2025-01-14 | [\#51530](https://github.com/airbytehq/airbyte/pull/51530) | Set AWS region for S3 bucket for nessie catalog                              |
| 0.2.14  | 2025-01-14 | [\#50413](https://github.com/airbytehq/airbyte/pull/50413) | Update existing table schema based on the incoming schema                    |
| 0.2.13  | 2025-01-14 | [\#50412](https://github.com/airbytehq/airbyte/pull/50412) | Implement logic to determine super types between iceberg types               |
| 0.2.12  | 2025-01-10 | [\#50876](https://github.com/airbytehq/airbyte/pull/50876) | Add support for AWS instance profile auth                                    |
| 0.2.11  | 2025-01-10 | [\#50971](https://github.com/airbytehq/airbyte/pull/50971) | Internal refactor in AWS auth flow                                           |
| 0.2.10  | 2025-01-09 | [\#50400](https://github.com/airbytehq/airbyte/pull/50400) | Add S3DataLakeTypesComparator                                                |
| 0.2.9   | 2025-01-09 | [\#51022](https://github.com/airbytehq/airbyte/pull/51022) | Rename all classes and files from Iceberg V2                                 |
| 0.2.8   | 2025-01-09 | [\#51012](https://github.com/airbytehq/airbyte/pull/51012) | Rename/Cleanup package from Iceberg V2                                       |
| 0.2.7   | 2025-01-09 | [\#50957](https://github.com/airbytehq/airbyte/pull/50957) | Add support for GLUE RBAC (Assume role)                                      |
| 0.2.6   | 2025-01-08 | [\#50991](https://github.com/airbytehq/airbyte/pull/50991) | Initial public release.                                                      |

</details><|MERGE_RESOLUTION|>--- conflicted
+++ resolved
@@ -17,11 +17,8 @@
 
 | Version | Date       | Pull Request                                               | Subject                                                                      |
 |:--------|:-----------|:-----------------------------------------------------------|:-----------------------------------------------------------------------------|
-<<<<<<< HEAD
-| 0.2.19  | 2025-01-16 | [\#51569](https://github.com/airbytehq/airbyte/pull/51569) | Enable schema evolution integration tests.                                   |
-=======
+| 0.2.20  | 2025-01-23 | [\#51569](https://github.com/airbytehq/airbyte/pull/51569) | Enable schema evolution integration tests.                                   |
 | 0.2.19  | 2025-01-16 | [\#51595](https://github.com/airbytehq/airbyte/pull/51595) | Clarifications in connector config options                                   |
->>>>>>> 7333ff48
 | 0.2.18  | 2025-01-15 | [\#51042](https://github.com/airbytehq/airbyte/pull/51042) | Write structs as JSON strings instead of Iceberg structs.                    |
 | 0.2.17  | 2025-01-14 | [\#51542](https://github.com/airbytehq/airbyte/pull/51542) | New identifier fields should be marked as required.                          |
 | 0.2.16  | 2025-01-14 | [\#51538](https://github.com/airbytehq/airbyte/pull/51538) | Update identifier fields if incoming fields are different than existing ones |
