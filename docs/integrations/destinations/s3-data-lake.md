--- conflicted
+++ resolved
@@ -338,11 +338,8 @@
 
 | Version | Date       | Pull Request                                               | Subject                                                                                                                         |
 |:--------|:-----------|:-----------------------------------------------------------|:--------------------------------------------------------------------------------------------------------------------------------|
-<<<<<<< HEAD
-| 0.3.37  | 2025-10-02 | [XXXXX](https://github.com/airbytehq/airbyte/pull/XXXXX)   | Fix: Treat empty string role_arn as null to prevent misleading config errors                                                    |
-=======
+| 0.3.38  | 2025-10-02 | [XXXXX](https://github.com/airbytehq/airbyte/pull/XXXXX)   | Fix: Treat empty string role_arn as null to prevent misleading config errors                                                    |
 | 0.3.37  | 2025-10-07 | [67150](https://github.com/airbytehq/airbyte/pull/67150)   | Fix check operation to use unique table names, preventing conflicts with stale metadata and concurrent operations              |
->>>>>>> 8d7216c1
 | 0.3.36  | 2025-09-25 | [66711](https://github.com/airbytehq/airbyte/pull/66711)   | CHECK operation uses configured default dataset instead of `airbyte_test_namespace`                                             |
 | 0.3.35  | 2025-07-23 | [63746](https://github.com/airbytehq/airbyte/pull/63746)   | Remove unnecessary properties from table                                                                                        |
 | 0.3.34  | 2025-07-11 | [62952](https://github.com/airbytehq/airbyte/pull/62952)   | Update CDK version                                                                                                              |
