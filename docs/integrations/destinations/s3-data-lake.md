# S3 Data Lake

:::danger

This connector is in early access, and SHOULD NOT be used for production workloads.
This connector is subject to breaking changes **without notice**.

We're interested in hearing about your experience! See [Github](https://github.com/airbytehq/airbyte/discussions/50404)
for more information.

:::

## Changelog

<details>
  <summary>Expand to review</summary>

| Version | Date       | Pull Request                                               | Subject                                                                      |
|:--------|:-----------|:-----------------------------------------------------------|:-----------------------------------------------------------------------------|
<<<<<<< HEAD
| 0.2.22  | 2025-01-27 | [\#51600](https://github.com/airbytehq/airbyte/pull/51600) | Internal refactor                                                            |
=======
| 0.2.22  | 2025-01-22 | [\#52081](https://github.com/airbytehq/airbyte/pull/52081) | Implement support for REST catalog                                           |
>>>>>>> 49690aa0
| 0.2.21  | 2025-01-27 | [\#52564](https://github.com/airbytehq/airbyte/pull/52564) | Fix crash on stream with 0 records                                           |
| 0.2.20  | 2025-01-23 | [\#52068](https://github.com/airbytehq/airbyte/pull/52068) | Add support for default namespace (/database name)                           |
| 0.2.19  | 2025-01-16 | [\#51595](https://github.com/airbytehq/airbyte/pull/51595) | Clarifications in connector config options                                   |
| 0.2.18  | 2025-01-15 | [\#51042](https://github.com/airbytehq/airbyte/pull/51042) | Write structs as JSON strings instead of Iceberg structs.                    |
| 0.2.17  | 2025-01-14 | [\#51542](https://github.com/airbytehq/airbyte/pull/51542) | New identifier fields should be marked as required.                          |
| 0.2.16  | 2025-01-14 | [\#51538](https://github.com/airbytehq/airbyte/pull/51538) | Update identifier fields if incoming fields are different than existing ones |
| 0.2.15  | 2025-01-14 | [\#51530](https://github.com/airbytehq/airbyte/pull/51530) | Set AWS region for S3 bucket for nessie catalog                              |
| 0.2.14  | 2025-01-14 | [\#50413](https://github.com/airbytehq/airbyte/pull/50413) | Update existing table schema based on the incoming schema                    |
| 0.2.13  | 2025-01-14 | [\#50412](https://github.com/airbytehq/airbyte/pull/50412) | Implement logic to determine super types between iceberg types               |
| 0.2.12  | 2025-01-10 | [\#50876](https://github.com/airbytehq/airbyte/pull/50876) | Add support for AWS instance profile auth                                    |
| 0.2.11  | 2025-01-10 | [\#50971](https://github.com/airbytehq/airbyte/pull/50971) | Internal refactor in AWS auth flow                                           |
| 0.2.10  | 2025-01-09 | [\#50400](https://github.com/airbytehq/airbyte/pull/50400) | Add S3DataLakeTypesComparator                                                |
| 0.2.9   | 2025-01-09 | [\#51022](https://github.com/airbytehq/airbyte/pull/51022) | Rename all classes and files from Iceberg V2                                 |
| 0.2.8   | 2025-01-09 | [\#51012](https://github.com/airbytehq/airbyte/pull/51012) | Rename/Cleanup package from Iceberg V2                                       |
| 0.2.7   | 2025-01-09 | [\#50957](https://github.com/airbytehq/airbyte/pull/50957) | Add support for GLUE RBAC (Assume role)                                      |
| 0.2.6   | 2025-01-08 | [\#50991](https://github.com/airbytehq/airbyte/pull/50991) | Initial public release.                                                      |

</details><|MERGE_RESOLUTION|>--- conflicted
+++ resolved
@@ -17,11 +17,8 @@
 
 | Version | Date       | Pull Request                                               | Subject                                                                      |
 |:--------|:-----------|:-----------------------------------------------------------|:-----------------------------------------------------------------------------|
-<<<<<<< HEAD
-| 0.2.22  | 2025-01-27 | [\#51600](https://github.com/airbytehq/airbyte/pull/51600) | Internal refactor                                                            |
-=======
+| 0.2.23  | 2025-01-27 | [\#51600](https://github.com/airbytehq/airbyte/pull/51600) | Internal refactor                                                            |
 | 0.2.22  | 2025-01-22 | [\#52081](https://github.com/airbytehq/airbyte/pull/52081) | Implement support for REST catalog                                           |
->>>>>>> 49690aa0
 | 0.2.21  | 2025-01-27 | [\#52564](https://github.com/airbytehq/airbyte/pull/52564) | Fix crash on stream with 0 records                                           |
 | 0.2.20  | 2025-01-23 | [\#52068](https://github.com/airbytehq/airbyte/pull/52068) | Add support for default namespace (/database name)                           |
 | 0.2.19  | 2025-01-16 | [\#51595](https://github.com/airbytehq/airbyte/pull/51595) | Clarifications in connector config options                                   |
