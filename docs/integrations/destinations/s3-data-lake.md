# S3 Data Lake

:::danger

This connector is in early access, and SHOULD NOT be used for production workloads.
This connector is subject to breaking changes **without notice**.

We're interested in hearing about your experience! See [Github](https://github.com/airbytehq/airbyte/discussions/50404)
for more information.

:::

## Changelog

<details>
  <summary>Expand to review</summary>

<<<<<<< HEAD
| Version | Date       | Pull Request                                                | Subject                                     |
|:--------|:-----------|:------------------------------------------------------------|:--------------------------------------------|
| 0.2.9   | 2025-01-09 | [\#50971](https://github.com/airbytehq/airbyte/pull/50971)  | Internal refactor in AWS auth flow          |
| 0.2.8   | 2025-01-09 | [\#51012](https://github.com/airbytehq/airbyte/pull/51012)  | Rename/Cleanup package name from Iceberg V2 |
| 0.2.7   | 2025-01-09 | [\#50957](https://github.com/airbytehq/airbyte/pull/50957)  | Add support for GLUE RBAC (Assume role)     |
| 0.2.6   | 2025-01-08 | [\#50991](https://github.com/airbytehq/airbyte/pull/50991)  | Initial public release.                     |
=======
| Version | Date       | Pull Request                                                | Subject                                      |
|:--------|:-----------|:------------------------------------------------------------|:---------------------------------------------|
| 0.2.10  | 2025-01-09 | [\#50400](https://github.com/airbytehq/airbyte/pull/50400)  | Add S3DataLakeTypesComparator                |
| 0.2.9   | 2025-01-09 | [\#51022](https://github.com/airbytehq/airbyte/pull/51022)  | Rename all classes and files from Iceberg V2 |
| 0.2.8   | 2025-01-09 | [\#51012](https://github.com/airbytehq/airbyte/pull/51012)  | Rename/Cleanup package from Iceberg V2       |
| 0.2.7   | 2025-01-09 | [\#50957](https://github.com/airbytehq/airbyte/pull/50957)  | Add support for GLUE RBAC (Assume role)      |
| 0.2.6   | 2025-01-08 | [\#50991](https://github.com/airbytehq/airbyte/pull/50991)  | Initial public release.                      |
>>>>>>> d7939e71

</details><|MERGE_RESOLUTION|>--- conflicted
+++ resolved
@@ -15,21 +15,13 @@
 <details>
   <summary>Expand to review</summary>
 
-<<<<<<< HEAD
-| Version | Date       | Pull Request                                                | Subject                                     |
-|:--------|:-----------|:------------------------------------------------------------|:--------------------------------------------|
-| 0.2.9   | 2025-01-09 | [\#50971](https://github.com/airbytehq/airbyte/pull/50971)  | Internal refactor in AWS auth flow          |
-| 0.2.8   | 2025-01-09 | [\#51012](https://github.com/airbytehq/airbyte/pull/51012)  | Rename/Cleanup package name from Iceberg V2 |
-| 0.2.7   | 2025-01-09 | [\#50957](https://github.com/airbytehq/airbyte/pull/50957)  | Add support for GLUE RBAC (Assume role)     |
-| 0.2.6   | 2025-01-08 | [\#50991](https://github.com/airbytehq/airbyte/pull/50991)  | Initial public release.                     |
-=======
 | Version | Date       | Pull Request                                                | Subject                                      |
 |:--------|:-----------|:------------------------------------------------------------|:---------------------------------------------|
+| 0.2.11  | 2025-01-10 | [\#50971](https://github.com/airbytehq/airbyte/pull/50971)  | Internal refactor in AWS auth flow           |
 | 0.2.10  | 2025-01-09 | [\#50400](https://github.com/airbytehq/airbyte/pull/50400)  | Add S3DataLakeTypesComparator                |
 | 0.2.9   | 2025-01-09 | [\#51022](https://github.com/airbytehq/airbyte/pull/51022)  | Rename all classes and files from Iceberg V2 |
 | 0.2.8   | 2025-01-09 | [\#51012](https://github.com/airbytehq/airbyte/pull/51012)  | Rename/Cleanup package from Iceberg V2       |
 | 0.2.7   | 2025-01-09 | [\#50957](https://github.com/airbytehq/airbyte/pull/50957)  | Add support for GLUE RBAC (Assume role)      |
 | 0.2.6   | 2025-01-08 | [\#50991](https://github.com/airbytehq/airbyte/pull/50991)  | Initial public release.                      |
->>>>>>> d7939e71
 
 </details>