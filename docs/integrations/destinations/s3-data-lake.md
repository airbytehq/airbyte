# S3 Data Lake

:::danger

This connector is in early access, and SHOULD NOT be used for production workloads.
This connector is subject to breaking changes **without notice**.

We're interested in hearing about your experience! See [Github](https://github.com/airbytehq/airbyte/discussions/50404)
for more information.

:::

## Changelog

<details>
  <summary>Expand to review</summary>

<<<<<<< HEAD
| Version | Date       | Pull Request                                               | Subject                                   |
|:--------|:-----------|:-----------------------------------------------------------|:------------------------------------------|
| 0.2.8   | 2025-01-09 | [\#50876](https://github.com/airbytehq/airbyte/pull/50876) | Add support for AWS instance profile auth |
| 0.2.7   | 2025-01-08 | [\#50957](https://github.com/airbytehq/airbyte/pull/50957) | Add support for GLUE RBAC (Assume role)   |
| 0.2.6   | 2025-01-08 | [\#50991](https://github.com/airbytehq/airbyte/pull/50991) | Initial public release.                   |
=======
| Version | Date       | Pull Request                                                | Subject                                     |
|:--------|:-----------|:------------------------------------------------------------|:--------------------------------------------|
| 0.2.8   | 2025-01-09 | [\#51012](https://github.com/airbytehq/airbyte/pull/50991)  | Rename/Cleanup package name from Iceberg V2 |
| 0.2.7   | 2025-01-09 | [\#50957](https://github.com/airbytehq/airbyte/pull/50991)  | Add support for GLUE RBAC (Assume role)     |
| 0.2.6   | 2025-01-08 | [\#50991](https://github.com/airbytehq/airbyte/pull/50991)  | Initial public release.                     |
>>>>>>> e79e4e32

</details><|MERGE_RESOLUTION|>--- conflicted
+++ resolved
@@ -15,18 +15,11 @@
 <details>
   <summary>Expand to review</summary>
 
-<<<<<<< HEAD
-| Version | Date       | Pull Request                                               | Subject                                   |
-|:--------|:-----------|:-----------------------------------------------------------|:------------------------------------------|
-| 0.2.8   | 2025-01-09 | [\#50876](https://github.com/airbytehq/airbyte/pull/50876) | Add support for AWS instance profile auth |
-| 0.2.7   | 2025-01-08 | [\#50957](https://github.com/airbytehq/airbyte/pull/50957) | Add support for GLUE RBAC (Assume role)   |
-| 0.2.6   | 2025-01-08 | [\#50991](https://github.com/airbytehq/airbyte/pull/50991) | Initial public release.                   |
-=======
-| Version | Date       | Pull Request                                                | Subject                                     |
-|:--------|:-----------|:------------------------------------------------------------|:--------------------------------------------|
-| 0.2.8   | 2025-01-09 | [\#51012](https://github.com/airbytehq/airbyte/pull/50991)  | Rename/Cleanup package name from Iceberg V2 |
-| 0.2.7   | 2025-01-09 | [\#50957](https://github.com/airbytehq/airbyte/pull/50991)  | Add support for GLUE RBAC (Assume role)     |
-| 0.2.6   | 2025-01-08 | [\#50991](https://github.com/airbytehq/airbyte/pull/50991)  | Initial public release.                     |
->>>>>>> e79e4e32
+| Version | Date       | Pull Request                                               | Subject                                     |
+|:--------|:-----------|:-----------------------------------------------------------|:--------------------------------------------|
+| 0.2.9   | 2025-01-09 | [\#50876](https://github.com/airbytehq/airbyte/pull/50876) | Add support for AWS instance profile auth   |
+| 0.2.8   | 2025-01-09 | [\#51012](https://github.com/airbytehq/airbyte/pull/50991) | Rename/Cleanup package name from Iceberg V2 |
+| 0.2.7   | 2025-01-09 | [\#50957](https://github.com/airbytehq/airbyte/pull/50991) | Add support for GLUE RBAC (Assume role)     |
+| 0.2.6   | 2025-01-08 | [\#50991](https://github.com/airbytehq/airbyte/pull/50991) | Initial public release.                     |
 
 </details>