# S3 Data Lake

:::caution

This connector is in early access and still evolving.
Future updates may introduce breaking changes.

We're interested in hearing about your experience! See [Github](https://github.com/airbytehq/airbyte/discussions/50404)
for more information on joining the beta.

:::

This page guides you through the process of setting up the S3 Data Lake destination connector.

This connector writes the Iceberg table format to S3, or an S3-compatible storage backend.
Currently it supports the REST, AWS Glue, and Nessie catalogs.

## Setup Guide

S3 Data Lake requires configuring two components: [S3 storage](#s3-setup), and your [Iceberg catalog](#iceberg-catalog-setup).

### S3 Setup

The connector needs certain permissions to be able to write Iceberg-format files to S3:
* `s3:ListAllMyBuckets`
* `s3:GetObject*`
* `s3:PutObject`
* `s3:PutObjectAcl`
* `s3:DeleteObject`
* `s3:ListBucket*`

### Iceberg Catalog Setup

Different catalogs have different setup requirements.

#### AWS Glue

In addition to the S3 permissions, you should also grant these Glue permissions:
* `glue:TagResource`
* `glue:UnTagResource`
* `glue:BatchCreatePartition`
* `glue:BatchDeletePartition`
* `glue:BatchDeleteTable`
* `glue:BatchGetPartition`
* `glue:CreateDatabase`
* `glue:CreateTable`
* `glue:CreatePartition`
* `glue:DeletePartition`
* `glue:DeleteTable`
* `glue:GetDatabase`
* `glue:GetDatabases`
* `glue:GetPartition`
* `glue:GetPartitions`
* `glue:GetTable`
* `glue:GetTables`
* `glue:UpdateDatabase`
* `glue:UpdatePartition`
* `glue:UpdateTable`

Set the "warehouse location" option to `s3://<bucket name>/path/within/bucket`.

The "Role ARN" option is only usable in cloud.

#### REST catalog

You will need the URI of your REST catalog.

#### Nessie

You will need the URI of your Nessie catalog, and an access token to authenticate to that catalog.

Set the "warehouse location" option to `s3://<bucket name>/path/within/bucket`.

## Iceberg schema generation

The top-level fields of the stream will be mapped to Iceberg fields. Nested fields (objects, arrays, and unions) will be
mapped to `STRING` columns, and written as serialized JSON. This is the full mapping between Airbyte types and Iceberg types:

| Airbyte type               | Iceberg type                   |
|----------------------------|--------------------------------|
| Boolean                    | Boolean                        |
| Date                       | Date                           |
| Integer                    | Long                           |
| Number                     | Double                         |
| String                     | String                         |
| Time with timezone         | Time                           |
| Time without timezone      | Time                           |
| Timestamp with timezone    | Timestamp with timezone        |
| Timestamp without timezone | Timestamp without timezone     |
| Object                     | String (JSON-serialized value) |
| Array                      | String (JSON-serialized value) |
| Union                      | String (JSON-serialized value) |

Note that for the time/timestamp with timezone types, the value is first adjusted to UTC, and then
written into the Iceberg file.

### Schema evolution

This connector supports limited schema evolution. Outside of refreshes/clears, the connector will never
rewrite existing data files. This means that we can only handle specific schema changes:
* Adding/removing a column
* Widening columns
* Changing the primary key

If your source goes through an unsupported schema change, the connector will fail at sync time.
To resolve this, you can either:
* Manually edit your table schema via Iceberg directly
* Refresh your connection (removing existing records) / clear your connection

Full refresh overwrite syncs can also handle these schema changes transparently.

## Deduplication

This connector uses a merge-on-read strategy to support deduplication:
* The stream's primary keys are translated to Iceberg's [identifier columns](https://iceberg.apache.org/spec/#identifier-field-ids).
* An "upsert" is an [equality-based delete](https://iceberg.apache.org/spec/#equality-delete-files)
  on that row's primary key, followed by an insertion of the new data.

### Assumptions

The S3 Data Lake connector assumes that one of two things is true:
* The source will never emit the same primary key twice in a single sync attempt
* If the source emits the same PK multiple times in a single attempt, it will always emit those records
  in cursor order (oldest to newest)

If these conditions are not met, you may see inaccurate data in the destination (i.e. older records
taking precendence over newer records). If this happens, you should use the `append` or `overwrite`
sync mode.

## Branching

Iceberg supports [Git-like semantics](https://iceberg.apache.org/docs/latest/branching/) over your data.
Most query engines target the `main` branch.

This connector leverages those semantics to provide resilient syncs:
* Within each sync, each microbatch creates a new snapshot
* During truncate syncs, the connector writes the refreshed data to the `airbyte_staging` branch,
  and fast-forwards the `main` branch at the end of the sync.
  * This means that your data remains queryable right up to the end of a truncate sync, at which point
    it is atomically swapped to the updated version.

## Changelog

<details>
  <summary>Expand to review</summary>

| Version | Date       | Pull Request                                               | Subject                                                                      |
|:--------|:-----------|:-----------------------------------------------------------|:-----------------------------------------------------------------------------|
<<<<<<< HEAD
| 0.3.11  | 2025-02-12 | [\#53170](https://github.com/airbytehq/airbyte/pull/53170) | Improve documentation, tweak error handling of invalid schema evolution      |
=======
| 0.3.11  | 2025-02-12 | [\#53216](https://github.com/airbytehq/airbyte/pull/53216) | Support arbitrary schema change in overwrite / truncate refresh / clear sync |
>>>>>>> f0a96b3c
| 0.3.10  | 2025-02-11 | [\#53622](https://github.com/airbytehq/airbyte/pull/53622) | Enable the Nessie integration tests                                          |
| 0.3.9   | 2025-02-10 | [\#53165](https://github.com/airbytehq/airbyte/pull/53165) | Very basic usability improvements and documentation                          |
| 0.3.8   | 2025-02-10 | [\#52666](https://github.com/airbytehq/airbyte/pull/52666) | Change the chunk size to 1.5Gb                                               |
| 0.3.7   | 2025-02-07 | [\#53141](https://github.com/airbytehq/airbyte/pull/53141) | Adding integration tests around the Rest catalog                             |
| 0.3.6   | 2025-02-06 | [\#53172](https://github.com/airbytehq/airbyte/pull/53172) | Internal refactor                                                            |
| 0.3.5   | 2025-02-06 | [\#53164](https://github.com/airbytehq/airbyte/pull/53164) | Improve error message on null primary key in dedup mode                      |
| 0.3.4   | 2025-02-05 | [\#53173](https://github.com/airbytehq/airbyte/pull/53173) | Tweak spec wording                                                           |
| 0.3.3   | 2025-02-05 | [\#53176](https://github.com/airbytehq/airbyte/pull/53176) | Fix time_with_timezone handling (values are now adjusted to UTC)             |
| 0.3.2   | 2025-02-04 | [\#52690](https://github.com/airbytehq/airbyte/pull/52690) | Handle special characters in stream name/namespace when using AWS Glue       |
| 0.3.1   | 2025-02-03 | [\#52633](https://github.com/airbytehq/airbyte/pull/52633) | Fix dedup                                                                    |
| 0.3.0   | 2025-01-31 | [\#52639](https://github.com/airbytehq/airbyte/pull/52639) | Make the database/namespace a required field                                 |
| 0.2.23  | 2025-01-27 | [\#51600](https://github.com/airbytehq/airbyte/pull/51600) | Internal refactor                                                            |
| 0.2.22  | 2025-01-22 | [\#52081](https://github.com/airbytehq/airbyte/pull/52081) | Implement support for REST catalog                                           |
| 0.2.21  | 2025-01-27 | [\#52564](https://github.com/airbytehq/airbyte/pull/52564) | Fix crash on stream with 0 records                                           |
| 0.2.20  | 2025-01-23 | [\#52068](https://github.com/airbytehq/airbyte/pull/52068) | Add support for default namespace (/database name)                           |
| 0.2.19  | 2025-01-16 | [\#51595](https://github.com/airbytehq/airbyte/pull/51595) | Clarifications in connector config options                                   |
| 0.2.18  | 2025-01-15 | [\#51042](https://github.com/airbytehq/airbyte/pull/51042) | Write structs as JSON strings instead of Iceberg structs.                    |
| 0.2.17  | 2025-01-14 | [\#51542](https://github.com/airbytehq/airbyte/pull/51542) | New identifier fields should be marked as required.                          |
| 0.2.16  | 2025-01-14 | [\#51538](https://github.com/airbytehq/airbyte/pull/51538) | Update identifier fields if incoming fields are different than existing ones |
| 0.2.15  | 2025-01-14 | [\#51530](https://github.com/airbytehq/airbyte/pull/51530) | Set AWS region for S3 bucket for nessie catalog                              |
| 0.2.14  | 2025-01-14 | [\#50413](https://github.com/airbytehq/airbyte/pull/50413) | Update existing table schema based on the incoming schema                    |
| 0.2.13  | 2025-01-14 | [\#50412](https://github.com/airbytehq/airbyte/pull/50412) | Implement logic to determine super types between iceberg types               |
| 0.2.12  | 2025-01-10 | [\#50876](https://github.com/airbytehq/airbyte/pull/50876) | Add support for AWS instance profile auth                                    |
| 0.2.11  | 2025-01-10 | [\#50971](https://github.com/airbytehq/airbyte/pull/50971) | Internal refactor in AWS auth flow                                           |
| 0.2.10  | 2025-01-09 | [\#50400](https://github.com/airbytehq/airbyte/pull/50400) | Add S3DataLakeTypesComparator                                                |
| 0.2.9   | 2025-01-09 | [\#51022](https://github.com/airbytehq/airbyte/pull/51022) | Rename all classes and files from Iceberg V2                                 |
| 0.2.8   | 2025-01-09 | [\#51012](https://github.com/airbytehq/airbyte/pull/51012) | Rename/Cleanup package from Iceberg V2                                       |
| 0.2.7   | 2025-01-09 | [\#50957](https://github.com/airbytehq/airbyte/pull/50957) | Add support for GLUE RBAC (Assume role)                                      |
| 0.2.6   | 2025-01-08 | [\#50991](https://github.com/airbytehq/airbyte/pull/50991) | Initial public release.                                                      |

</details><|MERGE_RESOLUTION|>--- conflicted
+++ resolved
@@ -146,11 +146,8 @@
 
 | Version | Date       | Pull Request                                               | Subject                                                                      |
 |:--------|:-----------|:-----------------------------------------------------------|:-----------------------------------------------------------------------------|
-<<<<<<< HEAD
-| 0.3.11  | 2025-02-12 | [\#53170](https://github.com/airbytehq/airbyte/pull/53170) | Improve documentation, tweak error handling of invalid schema evolution      |
-=======
+| 0.3.12  | 2025-02-12 | [\#53170](https://github.com/airbytehq/airbyte/pull/53170) | Improve documentation, tweak error handling of invalid schema evolution      |
 | 0.3.11  | 2025-02-12 | [\#53216](https://github.com/airbytehq/airbyte/pull/53216) | Support arbitrary schema change in overwrite / truncate refresh / clear sync |
->>>>>>> f0a96b3c
 | 0.3.10  | 2025-02-11 | [\#53622](https://github.com/airbytehq/airbyte/pull/53622) | Enable the Nessie integration tests                                          |
 | 0.3.9   | 2025-02-10 | [\#53165](https://github.com/airbytehq/airbyte/pull/53165) | Very basic usability improvements and documentation                          |
 | 0.3.8   | 2025-02-10 | [\#52666](https://github.com/airbytehq/airbyte/pull/52666) | Change the chunk size to 1.5Gb                                               |
