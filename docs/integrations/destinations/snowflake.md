# Snowflake

## Overview

The Airbyte Snowflake destination allows you to sync data to Snowflake.

### Sync overview

#### Output schema

Each stream will be output into its own table in Snowflake. Each table will contain 3 columns:

* `_airbyte_ab_id`: a uuid assigned by Airbyte to each event that is processed. The column type in Snowflake is `VARCHAR`.
* `_airbyte_emitted_at`: a timestamp representing when the event was pulled from the data source. The column type in Snowflake is `TIMESTAMP WITH TIME ZONE`.
* `_airbyte_data`: a json blob representing with the event data. The column type in Snowflake is `VARIANT`.

#### Features

| Feature | Supported?\(Yes/No\) | Notes |
| :--- | :--- | :--- |
| Full Refresh Sync | Yes |  |
| Incremental - Append Sync | Yes |  |
| Incremental - Deduped History | Yes |  |
| Namespaces | Yes |  |

## Getting started

We recommend creating an Airbyte-specific warehouse, database, schema, user, and role for writing data into Snowflake so it is possible to track costs specifically related to Airbyte \(including the cost of running this warehouse\) and control permissions at a granular level. Since the Airbyte user creates, drops, and alters tables, `OWNERSHIP` permissions are required in Snowflake. If you are not following the recommended script below, please limit the `OWNERSHIP` permissions to only the necessary database and schema for the Airbyte user.

We provide the following script to create these resources. Before running, you must change the password to something secure. You may change the names of the other resources if you desire.

```text
-- set variables (these need to be uppercase)
set airbyte_role = 'AIRBYTE_ROLE';
set airbyte_username = 'AIRBYTE_USER';
set airbyte_warehouse = 'AIRBYTE_WAREHOUSE';
set airbyte_database = 'AIRBYTE_DATABASE';
set airbyte_schema = 'AIRBYTE_SCHEMA';

-- set user password
set airbyte_password = 'password';

begin;

-- create Airbyte role
use role securityadmin;
create role if not exists identifier($airbyte_role);
grant role identifier($airbyte_role) to role SYSADMIN;

-- create Airbyte user
create user if not exists identifier($airbyte_username)
password = $airbyte_password
default_role = $airbyte_role
default_warehouse = $airbyte_warehouse;

grant role identifier($airbyte_role) to user identifier($airbyte_username);

-- change role to sysadmin for warehouse / database steps
use role sysadmin;

-- create Airbyte warehouse
create warehouse if not exists identifier($airbyte_warehouse)
warehouse_size = xsmall
warehouse_type = standard
auto_suspend = 60
auto_resume = true
initially_suspended = true;

-- create Airbyte database
create database if not exists identifier($airbyte_database);

-- grant Airbyte warehouse access
grant USAGE
on warehouse identifier($airbyte_warehouse)
to role identifier($airbyte_role);

-- grant Airbyte database access
grant OWNERSHIP
on database identifier($airbyte_database)
to role identifier($airbyte_role);

commit;

begin;

USE DATABASE identifier($airbyte_database);

-- create schema for Airbyte data
CREATE SCHEMA IF NOT EXISTS identifier($airbyte_schema);

commit;

begin;

-- grant Airbyte schema access
grant OWNERSHIP
on schema identifier($airbyte_schema)
to role identifier($airbyte_role);

commit;
```

### Setup the Snowflake destination in Airbyte

You should now have all the requirements needed to configure Snowflake as a destination in the UI. You'll need the following information to configure the Snowflake destination:

* **Host**
* **Role**
* **Warehouse**
* **Database**
* **Schema**
* **Username**
* **Password**

## Notes about Snowflake Naming Conventions

From [Snowflake Identifiers syntax](https://docs.snowflake.com/en/sql-reference/identifiers-syntax.html):

### Unquoted Identifiers:

* Start with a letter \(A-Z, a-z\) or an underscore \(“\_”\).
* Contain only letters, underscores, decimal digits \(0-9\), and dollar signs \(“$”\).
* Are case-insensitive.

When an identifier is unquoted, it is stored and resolved in uppercase.

### Quoted Identifiers:

* The identifier is case-sensitive.
* Delimited identifiers \(i.e. identifiers enclosed in double quotes\) can start with and contain any valid characters, including:
  * Numbers
  * Special characters \(., ', !, @, \#, $, %, ^, &, \*, etc.\)
  * Extended ASCII and non-ASCII characters
  * Blank spaces

When an identifier is double-quoted, it is stored and resolved exactly as entered, including case.

### Note

* Regardless of whether an identifier is unquoted or double-quoted, the maximum number of characters allowed is 255 \(including blank spaces\).
* Identifiers can also be specified using string literals, session variables or bind variables. For details, see SQL Variables.
* If an object is created using a double-quoted identifier, when referenced in a query or any other SQL statement, the identifier must be specified exactly as created, including the double quotes. Failure to include the quotes might result in an Object does not exist error \(or similar type of error\).
* Also, note that the entire identifier must be enclosed in quotes when referenced in a query/SQL statement. This is particularly important if periods \(.\) are used in identifiers because periods are also used in fully-qualified object names to separate each object.

Therefore, Airbyte Snowflake destination will create tables and schemas using the Unquoted identifiers when possible or fallback to Quoted Identifiers if the names are containing special characters.

## Cloud Storage Staging

By default, Airbyte uses batches of `INSERT` commands to add data to a temporary table before copying it over to the final table in Snowflake. This is too slow for larger/multi-GB replications. For those larger replications we recommend configuring using cloud storage to allow batch writes and loading.

### Internal Staging

Internal named stages are storage location objects within a Snowflake database/schema. Because they are database objects, the same security permissions apply as with any other database objects. No need to provide additional properties for internal staging

**Operating on a stage also requires the USAGE privilege on the parent database and schema.**

### AWS S3

For AWS S3, you will need to create a bucket and provide credentials to access the bucket. We recommend creating a bucket that is only used for Airbyte to stage data to Snowflake. Airbyte needs read/write access to interact with this bucket.

### Google Cloud Storage \(GCS\)

First you will need to create a GCS bucket.

Then you will need to run the script below:

* You must run the script as the account admin for Snowflake.
* You should replace `AIRBYTE_ROLE` with the role you used for Airbyte's Snowflake configuration.
* Replace `YOURBUCKETNAME` with your bucket name
* The stage name can be modified to any valid name.
* `gcs_airbyte_integration` must be used

The script:

```text
create storage INTEGRATION gcs_airbyte_integration
  TYPE = EXTERNAL_STAGE
  STORAGE_PROVIDER = GCS
  ENABLED = TRUE
  STORAGE_ALLOWED_LOCATIONS = ('gcs://YOURBUCKETNAME');

create stage gcs_airbyte_stage
  url = 'gcs://YOURBUCKETNAME'
  storage_integration = gcs_airbyte_integration;

GRANT USAGE ON integration gcs_airbyte_integration TO ROLE AIRBYTE_ROLE;
GRANT USAGE ON stage gcs_airbyte_stage TO ROLE AIRBYTE_ROLE;

DESC STORAGE INTEGRATION gcs_airbyte_integration;
```

The final query should show a `STORAGE_GCP_SERVICE_ACCOUNT` property with an email as the property value.

Finally, you need to add read/write permissions to your bucket with that email.


| Version | Date      | Pull Request | Subject |
<<<<<<< HEAD
| :------ | :-------- | :-----       | :------ |
| 0.3.24 | 2021-12-28 | [#9141](https://github.com/airbytehq/airbyte/pull/9141) | Fixed duplicate rows on retries |
| 0.3.23 | 2021-12-22 | [#9039](https://github.com/airbytehq/airbyte/pull/9039) | Added part_size configuration in UI for S3 loading method |
| 0.3.22 | 2021-12-21 | [#9006](https://github.com/airbytehq/airbyte/pull/9006) | Updated jdbc schema naming to follow Snowflake Naming Conventions |
| 0.3.21 | 2021-12-15 | [#8781](https://github.com/airbytehq/airbyte/pull/8781) | Updated check method to verify permissions to create/drop stage for internal staging; compatibility fix for Java 17 |
| 0.3.20 | 2021-12-10 | [#8562](https://github.com/airbytehq/airbyte/pull/8562) | Moving classes around for better dependency management; compatibility fix for Java 17 |
| 0.3.19 | 2021-12-06 | [#8528](https://github.com/airbytehq/airbyte/pull/8528) | Set Internal Staging as default choice |
| 0.3.18 | 2021-11-26 | [#8253](https://github.com/airbytehq/airbyte/pull/8253) | Snowflake Internal Staging Support |
| 0.3.17 | 2021-11-08 | [#7719](https://github.com/airbytehq/airbyte/pull/7719) | Improve handling of wide rows by buffering records based on their byte size rather than their count |
=======
|:--------| :-------- | :-----       | :------ |
| 0.3.24  | 2021-12-23 | [#8869](https://github.com/airbytehq/airbyte/pull/8869) | Changed staging approach to Byte-Buffered |                                                                          |
| 0.3.23  | 2021-12-22 | [#9039](https://github.com/airbytehq/airbyte/pull/9039) | Added part_size configuration in UI for S3 loading method |
| 0.3.22  | 2021-12-21 | [#9006](https://github.com/airbytehq/airbyte/pull/9006) | Updated jdbc schema naming to follow Snowflake Naming Conventions |
| 0.3.21  | 2021-12-15 | [#8781](https://github.com/airbytehq/airbyte/pull/8781) | Updated check method to verify permissions to create/drop stage for internal staging; compatibility fix for Java 17 |
| 0.3.20  | 2021-12-10 | [#8562](https://github.com/airbytehq/airbyte/pull/8562) | Moving classes around for better dependency management; compatibility fix for Java 17 |
| 0.3.19  | 2021-12-06 | [#8528](https://github.com/airbytehq/airbyte/pull/8528) | Set Internal Staging as default choice |
| 0.3.18  | 2021-11-26 | [#8253](https://github.com/airbytehq/airbyte/pull/8253) | Snowflake Internal Staging Support |
| 0.3.17  | 2021-11-08 | [#7719](https://github.com/airbytehq/airbyte/pull/7719) | Improve handling of wide rows by buffering records based on their byte size rather than their count |
>>>>>>> 23598ec8
| 0.3.15  | 2021-10-11 | [#6949](https://github.com/airbytehq/airbyte/pull/6949) | Each stream was split into files of 10,000 records each for copying using S3 or GCS  |
| 0.3.14  | 2021-09-08 | [#5924](https://github.com/airbytehq/airbyte/pull/5924) | Fixed AWS S3 Staging COPY is writing records from different table in the same raw table  |
| 0.3.13  | 2021-09-01 | [#5784](https://github.com/airbytehq/airbyte/pull/5784) | Updated query timeout from 30 minutes to 3 hours |
| 0.3.12  | 2021-07-30 | [#5125](https://github.com/airbytehq/airbyte/pull/5125) | Enable `additionalPropertities` in spec.json |
| 0.3.11  | 2021-07-21 | [#3555](https://github.com/airbytehq/airbyte/pull/3555) | Partial Success in BufferedStreamConsumer |
| 0.3.10  | 2021-07-12 | [#4713](https://github.com/airbytehq/airbyte/pull/4713)| Tag traffic with `airbyte` label to enable optimization opportunities from Snowflake |
<|MERGE_RESOLUTION|>--- conflicted
+++ resolved
@@ -195,18 +195,8 @@
 
 
 | Version | Date      | Pull Request | Subject |
-<<<<<<< HEAD
-| :------ | :-------- | :-----       | :------ |
-| 0.3.24 | 2021-12-28 | [#9141](https://github.com/airbytehq/airbyte/pull/9141) | Fixed duplicate rows on retries |
-| 0.3.23 | 2021-12-22 | [#9039](https://github.com/airbytehq/airbyte/pull/9039) | Added part_size configuration in UI for S3 loading method |
-| 0.3.22 | 2021-12-21 | [#9006](https://github.com/airbytehq/airbyte/pull/9006) | Updated jdbc schema naming to follow Snowflake Naming Conventions |
-| 0.3.21 | 2021-12-15 | [#8781](https://github.com/airbytehq/airbyte/pull/8781) | Updated check method to verify permissions to create/drop stage for internal staging; compatibility fix for Java 17 |
-| 0.3.20 | 2021-12-10 | [#8562](https://github.com/airbytehq/airbyte/pull/8562) | Moving classes around for better dependency management; compatibility fix for Java 17 |
-| 0.3.19 | 2021-12-06 | [#8528](https://github.com/airbytehq/airbyte/pull/8528) | Set Internal Staging as default choice |
-| 0.3.18 | 2021-11-26 | [#8253](https://github.com/airbytehq/airbyte/pull/8253) | Snowflake Internal Staging Support |
-| 0.3.17 | 2021-11-08 | [#7719](https://github.com/airbytehq/airbyte/pull/7719) | Improve handling of wide rows by buffering records based on their byte size rather than their count |
-=======
 |:--------| :-------- | :-----       | :------ |
+| 0.3.25 | 2021-12-28 | [#9141](https://github.com/airbytehq/airbyte/pull/9141) | Fixed duplicate rows on retries |
 | 0.3.24  | 2021-12-23 | [#8869](https://github.com/airbytehq/airbyte/pull/8869) | Changed staging approach to Byte-Buffered |                                                                          |
 | 0.3.23  | 2021-12-22 | [#9039](https://github.com/airbytehq/airbyte/pull/9039) | Added part_size configuration in UI for S3 loading method |
 | 0.3.22  | 2021-12-21 | [#9006](https://github.com/airbytehq/airbyte/pull/9006) | Updated jdbc schema naming to follow Snowflake Naming Conventions |
@@ -215,7 +205,6 @@
 | 0.3.19  | 2021-12-06 | [#8528](https://github.com/airbytehq/airbyte/pull/8528) | Set Internal Staging as default choice |
 | 0.3.18  | 2021-11-26 | [#8253](https://github.com/airbytehq/airbyte/pull/8253) | Snowflake Internal Staging Support |
 | 0.3.17  | 2021-11-08 | [#7719](https://github.com/airbytehq/airbyte/pull/7719) | Improve handling of wide rows by buffering records based on their byte size rather than their count |
->>>>>>> 23598ec8
 | 0.3.15  | 2021-10-11 | [#6949](https://github.com/airbytehq/airbyte/pull/6949) | Each stream was split into files of 10,000 records each for copying using S3 or GCS  |
 | 0.3.14  | 2021-09-08 | [#5924](https://github.com/airbytehq/airbyte/pull/5924) | Fixed AWS S3 Staging COPY is writing records from different table in the same raw table  |
 | 0.3.13  | 2021-09-01 | [#5784](https://github.com/airbytehq/airbyte/pull/5784) | Updated query timeout from 30 minutes to 3 hours |
