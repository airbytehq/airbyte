# Snowflake

## Overview

The Airbyte Snowflake destination allows you to sync data to Snowflake.

### Sync overview

#### Output schema

Each stream will be output into its own table in Snowflake. Each table will contain 3 columns:

* `_airbyte_ab_id`: a uuid assigned by Airbyte to each event that is processed. The column type in Snowflake is `VARCHAR`.
* `_airbyte_emitted_at`: a timestamp representing when the event was pulled from the data source. The column type in Snowflake is `TIMESTAMP WITH TIME ZONE`.
* `_airbyte_data`: a json blob representing with the event data. The column type in Snowflake is `VARIANT`.

Note that Airbyte will create **permanent** tables. If you prefer to create transient tables (see [Snowflake docs](https://docs.snowflake.com/en/user-guide/tables-temp-transient.html) for a comparison), you will want to create a dedicated transient database for Airbyte (`CREATE TRANSIENT DATABASE airbyte_database`).

#### Features

| Feature | Supported?\(Yes/No\) | Notes |
| :--- | :--- | :--- |
| Full Refresh Sync | Yes |  |
| Incremental - Append Sync | Yes |  |
| Incremental - Deduped History | Yes |  |
| Namespaces | Yes |  |

## Getting started

We recommend creating an Airbyte-specific warehouse, database, schema, user, and role for writing data into Snowflake so it is possible to track costs specifically related to Airbyte \(including the cost of running this warehouse\) and control permissions at a granular level. Since the Airbyte user creates, drops, and alters tables, `OWNERSHIP` permissions are required in Snowflake. If you are not following the recommended script below, please limit the `OWNERSHIP` permissions to only the necessary database and schema for the Airbyte user.

We provide the following script to create these resources. Before running, you must change the password to something secure. You may change the names of the other resources if you desire.

```text
-- set variables (these need to be uppercase)
set airbyte_role = 'AIRBYTE_ROLE';
set airbyte_username = 'AIRBYTE_USER';
set airbyte_warehouse = 'AIRBYTE_WAREHOUSE';
set airbyte_database = 'AIRBYTE_DATABASE';
set airbyte_schema = 'AIRBYTE_SCHEMA';

-- set user password
set airbyte_password = 'password';

begin;

-- create Airbyte role
use role securityadmin;
create role if not exists identifier($airbyte_role);
grant role identifier($airbyte_role) to role SYSADMIN;

-- create Airbyte user
create user if not exists identifier($airbyte_username)
password = $airbyte_password
default_role = $airbyte_role
default_warehouse = $airbyte_warehouse;

grant role identifier($airbyte_role) to user identifier($airbyte_username);

-- change role to sysadmin for warehouse / database steps
use role sysadmin;

-- create Airbyte warehouse
create warehouse if not exists identifier($airbyte_warehouse)
warehouse_size = xsmall
warehouse_type = standard
auto_suspend = 60
auto_resume = true
initially_suspended = true;

-- create Airbyte database
create database if not exists identifier($airbyte_database);

-- grant Airbyte warehouse access
grant USAGE
on warehouse identifier($airbyte_warehouse)
to role identifier($airbyte_role);

-- grant Airbyte database access
grant OWNERSHIP
on database identifier($airbyte_database)
to role identifier($airbyte_role);

commit;

begin;

USE DATABASE identifier($airbyte_database);

-- create schema for Airbyte data
CREATE SCHEMA IF NOT EXISTS identifier($airbyte_schema);

commit;

begin;

-- grant Airbyte schema access
grant OWNERSHIP
on schema identifier($airbyte_schema)
to role identifier($airbyte_role);

commit;
```

### Setup the Snowflake destination in Airbyte

You should now have all the requirements needed to configure Snowflake as a destination in the UI. You'll need the following information to configure the Snowflake destination:

* **Host**
* **Role**
* **Warehouse**
* **Database**
* **Schema**
* **Username**
* **Password**
* **JDBC URL Params** (Optional)

## Notes about Snowflake Naming Conventions

From [Snowflake Identifiers syntax](https://docs.snowflake.com/en/sql-reference/identifiers-syntax.html):

### Unquoted Identifiers:

* Start with a letter \(A-Z, a-z\) or an underscore \(“\_”\).
* Contain only letters, underscores, decimal digits \(0-9\), and dollar signs \(“$”\).
* Are case-insensitive.

When an identifier is unquoted, it is stored and resolved in uppercase.

### Quoted Identifiers:

* The identifier is case-sensitive.
* Delimited identifiers \(i.e. identifiers enclosed in double quotes\) can start with and contain any valid characters, including:
  * Numbers
  * Special characters \(., ', !, @, \#, $, %, ^, &, \*, etc.\)
  * Extended ASCII and non-ASCII characters
  * Blank spaces

When an identifier is double-quoted, it is stored and resolved exactly as entered, including case.

### Note

* Regardless of whether an identifier is unquoted or double-quoted, the maximum number of characters allowed is 255 \(including blank spaces\).
* Identifiers can also be specified using string literals, session variables or bind variables. For details, see SQL Variables.
* If an object is created using a double-quoted identifier, when referenced in a query or any other SQL statement, the identifier must be specified exactly as created, including the double quotes. Failure to include the quotes might result in an Object does not exist error \(or similar type of error\).
* Also, note that the entire identifier must be enclosed in quotes when referenced in a query/SQL statement. This is particularly important if periods \(.\) are used in identifiers because periods are also used in fully-qualified object names to separate each object.

Therefore, Airbyte Snowflake destination will create tables and schemas using the Unquoted identifiers when possible or fallback to Quoted Identifiers if the names are containing special characters.

## Cloud Storage Staging

By default, Airbyte uses batches of `INSERT` commands to add data to a temporary table before copying it over to the final table in Snowflake. This is too slow for larger/multi-GB replications. For those larger replications we recommend configuring using cloud storage to allow batch writes and loading.

### Internal Staging

Internal named stages are storage location objects within a Snowflake database/schema. Because they are database objects, the same security permissions apply as with any other database objects. No need to provide additional properties for internal staging

**Operating on a stage also requires the USAGE privilege on the parent database and schema.**

### AWS S3

For AWS S3, you will need to create a bucket and provide credentials to access the bucket. We recommend creating a bucket that is only used for Airbyte to stage data to Snowflake. Airbyte needs read/write access to interact with this bucket.

Provide the required S3 info.

* **S3 Bucket Name**
    * See [this](https://docs.aws.amazon.com/AmazonS3/latest/userguide/create-bucket-overview.html) to create an S3 bucket.
* **S3 Bucket Region**
    * Place the S3 bucket and the Redshift cluster in the same region to save on networking costs.
* **Access Key Id**
    * See [this](https://docs.aws.amazon.com/general/latest/gr/aws-sec-cred-types.html#access-keys-and-secret-access-keys) on how to generate an access key.
    * We recommend creating an Airbyte-specific user. This user will require [read and write permissions](https://docs.aws.amazon.com/IAM/latest/UserGuide/reference_policies_examples_s3_rw-bucket.html) to objects in the staging bucket.
* **Secret Access Key**
    * Corresponding key to the above key id.
* **Part Size**
    * Affects the size limit of an individual Redshift table. Optional. Increase this if syncing tables larger than 100GB. Files are streamed to S3 in parts. This determines the size of each part, in MBs. As S3 has a limit of 10,000 parts per file, part size affects the table size. This is 10MB by default, resulting in a default table limit of 100GB. Note, a larger part size will result in larger memory requirements. A rule of thumb is to multiply the part size by 10 to get the memory requirement. Modify this with care.

Optional parameters:
* **Purge Staging Data**
    * Whether to delete the staging files from S3 after completing the sync. Specifically, the connector will create CSV files named `bucketPath/namespace/streamName/syncDate_epochMillis_randomUuid.csv` containing three columns (`ab_id`, `data`, `emitted_at`). Normally these files are deleted after the `COPY` command completes; if you want to keep them for other purposes, set `purge_staging_data` to `false`.


### Google Cloud Storage \(GCS\)

First you will need to create a GCS bucket.

Then you will need to run the script below:

* You must run the script as the account admin for Snowflake.
* You should replace `AIRBYTE_ROLE` with the role you used for Airbyte's Snowflake configuration.
* Replace `YOURBUCKETNAME` with your bucket name
* The stage name can be modified to any valid name.
* `gcs_airbyte_integration` must be used

The script:

```text
create storage INTEGRATION gcs_airbyte_integration
  TYPE = EXTERNAL_STAGE
  STORAGE_PROVIDER = GCS
  ENABLED = TRUE
  STORAGE_ALLOWED_LOCATIONS = ('gcs://YOURBUCKETNAME');

create stage gcs_airbyte_stage
  url = 'gcs://YOURBUCKETNAME'
  storage_integration = gcs_airbyte_integration;

GRANT USAGE ON integration gcs_airbyte_integration TO ROLE AIRBYTE_ROLE;
GRANT USAGE ON stage gcs_airbyte_stage TO ROLE AIRBYTE_ROLE;

DESC STORAGE INTEGRATION gcs_airbyte_integration;
```

The final query should show a `STORAGE_GCP_SERVICE_ACCOUNT` property with an email as the property value.

Finally, you need to add read/write permissions to your bucket with that email.

| Version | Date       | Pull Request | Subject |
|:--------|:-----------| :-----       | :------ |
<<<<<<< HEAD
| 0.4.11  | 2022-02-15 | [\#10342](https://github.com/airbytehq/airbyte/pull/10342) | Use connection pool, and fix connection leak. |
=======
| 0.4.11  | 2022-02-14 | [\#9920](https://github.com/airbytehq/airbyte/pull/9920) | Updated the size of staging files for S3 staging. Also, added closure of S3 writers to staging files when data has been written to an staging file. |
>>>>>>> 7c93ef1a
| 0.4.10  | 2022-02-14 | [\#10297](https://github.com/airbytehq/airbyte/pull/10297) | Halve the record buffer size to reduce memory consumption. |
| 0.4.9   | 2022-02-14 | [\#10256](https://github.com/airbytehq/airbyte/pull/10256) | Add `ExitOnOutOfMemoryError` JVM flag. |
| 0.4.8   | 2022-02-01 | [\#9959](https://github.com/airbytehq/airbyte/pull/9959) | Fix null pointer exception from buffered stream consumer. |
| 0.4.7   | 2022-01-29 | [\#9745](https://github.com/airbytehq/airbyte/pull/9745) | Integrate with Sentry. |
| 0.4.6   | 2022-01-28 | [#9623](https://github.com/airbytehq/airbyte/pull/9623) | Add jdbc_url_params support for optional JDBC parameters |
| 0.4.5   | 2021-12-29 | [#9184](https://github.com/airbytehq/airbyte/pull/9184) | Update connector fields title/description |
| 0.4.4   | 2022-01-24 | [#9743](https://github.com/airbytehq/airbyte/pull/9743) | Fixed bug with dashes in schema name |
| 0.4.3   | 2022-01-20 | [#9531](https://github.com/airbytehq/airbyte/pull/9531) | Start using new S3StreamCopier and expose the purgeStagingData option |
| 0.4.2   | 2022-01-10 | [#9141](https://github.com/airbytehq/airbyte/pull/9141) | Fixed duplicate rows on retries |
| 0.4.1   | 2021-01-06 | [#9311](https://github.com/airbytehq/airbyte/pull/9311) | Update сreating schema during check |
| 0.4.0   | 2021-12-27 | [#9063](https://github.com/airbytehq/airbyte/pull/9063) | Updated normalization to produce permanent tables |
| 0.3.24  | 2021-12-23 | [#8869](https://github.com/airbytehq/airbyte/pull/8869) | Changed staging approach to Byte-Buffered |
| 0.3.23  | 2021-12-22 | [#9039](https://github.com/airbytehq/airbyte/pull/9039) | Added part_size configuration in UI for S3 loading method |
| 0.3.22  | 2021-12-21 | [#9006](https://github.com/airbytehq/airbyte/pull/9006) | Updated jdbc schema naming to follow Snowflake Naming Conventions |
| 0.3.21  | 2021-12-15 | [#8781](https://github.com/airbytehq/airbyte/pull/8781) | Updated check method to verify permissions to create/drop stage for internal staging; compatibility fix for Java 17 |
| 0.3.20  | 2021-12-10 | [#8562](https://github.com/airbytehq/airbyte/pull/8562) | Moving classes around for better dependency management; compatibility fix for Java 17                               |
| 0.3.19  | 2021-12-06 | [#8528](https://github.com/airbytehq/airbyte/pull/8528) | Set Internal Staging as default choice                                                                              |
| 0.3.18  | 2021-11-26 | [#8253](https://github.com/airbytehq/airbyte/pull/8253) | Snowflake Internal Staging Support                                                                                  |
| 0.3.17  | 2021-11-08 | [#7719](https://github.com/airbytehq/airbyte/pull/7719) | Improve handling of wide rows by buffering records based on their byte size rather than their count                 |
| 0.3.15  | 2021-10-11 | [#6949](https://github.com/airbytehq/airbyte/pull/6949) | Each stream was split into files of 10,000 records each for copying using S3 or GCS                                 |
| 0.3.14  | 2021-09-08 | [#5924](https://github.com/airbytehq/airbyte/pull/5924) | Fixed AWS S3 Staging COPY is writing records from different table in the same raw table                             |
| 0.3.13  | 2021-09-01 | [#5784](https://github.com/airbytehq/airbyte/pull/5784) | Updated query timeout from 30 minutes to 3 hours                                                                    |
| 0.3.12  | 2021-07-30 | [#5125](https://github.com/airbytehq/airbyte/pull/5125) | Enable `additionalPropertities` in spec.json                                                                        |
| 0.3.11  | 2021-07-21 | [#3555](https://github.com/airbytehq/airbyte/pull/3555) | Partial Success in BufferedStreamConsumer                                                                           |
| 0.3.10  | 2021-07-12 | [#4713](https://github.com/airbytehq/airbyte/pull/4713)| Tag traffic with `airbyte` label to enable optimization opportunities from Snowflake                                |<|MERGE_RESOLUTION|>--- conflicted
+++ resolved
@@ -217,11 +217,8 @@
 
 | Version | Date       | Pull Request | Subject |
 |:--------|:-----------| :-----       | :------ |
-<<<<<<< HEAD
-| 0.4.11  | 2022-02-15 | [\#10342](https://github.com/airbytehq/airbyte/pull/10342) | Use connection pool, and fix connection leak. |
-=======
+| 0.4.12  | 2022-02-15 | [\#10342](https://github.com/airbytehq/airbyte/pull/10342) | Use connection pool, and fix connection leak. |
 | 0.4.11  | 2022-02-14 | [\#9920](https://github.com/airbytehq/airbyte/pull/9920) | Updated the size of staging files for S3 staging. Also, added closure of S3 writers to staging files when data has been written to an staging file. |
->>>>>>> 7c93ef1a
 | 0.4.10  | 2022-02-14 | [\#10297](https://github.com/airbytehq/airbyte/pull/10297) | Halve the record buffer size to reduce memory consumption. |
 | 0.4.9   | 2022-02-14 | [\#10256](https://github.com/airbytehq/airbyte/pull/10256) | Add `ExitOnOutOfMemoryError` JVM flag. |
 | 0.4.8   | 2022-02-01 | [\#9959](https://github.com/airbytehq/airbyte/pull/9959) | Fix null pointer exception from buffered stream consumer. |
