# Snowflake

Setting up the Snowflake destination connector involves setting up Snowflake entities (warehouse, database, schema, user, and role) in the Snowflake console, setting up the data loading method (internal stage, AWS S3, Google Cloud Storage bucket, or Azure Blob Storage), and configuring the Snowflake destination connector using the Airbyte UI.

This page describes the step-by-step process of setting up the Snowflake destination connector.

## Prerequisites

- A Snowflake account with the [ACCOUNTADMIN](https://docs.snowflake.com/en/user-guide/security-access-control-considerations.html) role. If you don’t have an account with the `ACCOUNTADMIN` role, contact your Snowflake administrator to set one up for you.
- (Optional) An AWS, Google Cloud Storage, or Azure account.

## Step 1: Set up Airbyte-specific entities in Snowflake

To set up the Snowflake destination connector, you first need to create Airbyte-specific Snowflake entities (a warehouse, database, schema, user, and role) with the `OWNERSHIP` permission to write data into Snowflake, track costs pertaining to Airbyte, and control permissions at a granular level.

You can use the following script in a new [Snowflake worksheet](https://docs.snowflake.com/en/user-guide/ui-worksheet.html) to create the entities:

1. [Log into your Snowflake account](https://www.snowflake.com/login/).
2. Edit the following script to change the password to a more secure password and to change the names of other resources if you so desire.

    **Note:** Make sure you follow the [Snowflake identifier requirements](https://docs.snowflake.com/en/sql-reference/identifiers-syntax.html) while renaming the resources.

        -- set variables (these need to be uppercase)
        set airbyte_role = 'AIRBYTE_ROLE';
        set airbyte_username = 'AIRBYTE_USER';
        set airbyte_warehouse = 'AIRBYTE_WAREHOUSE';
        set airbyte_database = 'AIRBYTE_DATABASE';
        set airbyte_schema = 'AIRBYTE_SCHEMA';

        -- set user password
        set airbyte_password = 'password';

        begin;

        -- create Airbyte role
        use role securityadmin;
        create role if not exists identifier($airbyte_role);
        grant role identifier($airbyte_role) to role SYSADMIN;

        -- create Airbyte user
        create user if not exists identifier($airbyte_username)
        password = $airbyte_password
        default_role = $airbyte_role
        default_warehouse = $airbyte_warehouse;

        grant role identifier($airbyte_role) to user identifier($airbyte_username);

        -- change role to sysadmin for warehouse / database steps
        use role sysadmin;

        -- create Airbyte warehouse
        create warehouse if not exists identifier($airbyte_warehouse)
        warehouse_size = xsmall
        warehouse_type = standard
        auto_suspend = 60
        auto_resume = true
        initially_suspended = true;

        -- create Airbyte database
        create database if not exists identifier($airbyte_database);

        -- grant Airbyte warehouse access
        grant USAGE
        on warehouse identifier($airbyte_warehouse)
        to role identifier($airbyte_role);

        -- grant Airbyte database access
        grant OWNERSHIP
        on database identifier($airbyte_database)
        to role identifier($airbyte_role);

        commit;

        begin;

        USE DATABASE identifier($airbyte_database);

        -- create schema for Airbyte data
        CREATE SCHEMA IF NOT EXISTS identifier($airbyte_schema);

        commit;

        begin;

        -- grant Airbyte schema access
        grant OWNERSHIP
        on schema identifier($airbyte_schema)
        to role identifier($airbyte_role);

        commit;


3. Run the script using the [Worksheet page](https://docs.snowflake.com/en/user-guide/ui-worksheet.html) or [Snowlight](https://docs.snowflake.com/en/user-guide/ui-snowsight-gs.html). Make sure to select the **All Queries** checkbox.

## Step 2: Set up a data loading method

By default, Airbyte uses Snowflake’s [Internal Stage](https://docs.snowflake.com/en/user-guide/data-load-local-file-system-create-stage.html) to load data. You can also load data using an [Amazon S3 bucket](https://docs.aws.amazon.com/AmazonS3/latest/userguide/Welcome.html), a [Google Cloud Storage bucket](https://cloud.google.com/storage/docs/introduction), or [Azure Blob Storage](https://docs.microsoft.com/en-us/azure/storage/blobs/).

Make sure the database and schema have the `USAGE` privilege.

### Using an Amazon S3 bucket

To use an Amazon S3 bucket, [create a new Amazon S3 bucket](https://docs.aws.amazon.com/AmazonS3/latest/userguide/create-bucket-overview.html) with read/write access for Airbyte to stage data to Snowflake.


### Using a Google Cloud Storage bucket

To use a Google Cloud Storage bucket:

1. Navigate to the Google Cloud Console and [create a new bucket](https://cloud.google.com/storage/docs/creating-buckets) with read/write access for Airbyte to stage data to Snowflake.
2. [Generate a JSON key](https://cloud.google.com/iam/docs/creating-managing-service-account-keys#creating_service_account_keys) for your service account.
3. Edit the following script to replace `AIRBYTE_ROLE` with the role you used for Airbyte's Snowflake configuration and `YOURBUCKETNAME` with your bucket name.
    ```text
    create storage INTEGRATION gcs_airbyte_integration
      TYPE = EXTERNAL_STAGE
      STORAGE_PROVIDER = GCS
      ENABLED = TRUE
      STORAGE_ALLOWED_LOCATIONS = ('gcs://YOURBUCKETNAME');

    create stage gcs_airbyte_stage
      url = 'gcs://YOURBUCKETNAME'
      storage_integration = gcs_airbyte_integration;

    GRANT USAGE ON integration gcs_airbyte_integration TO ROLE AIRBYTE_ROLE;
    GRANT USAGE ON stage gcs_airbyte_stage TO ROLE AIRBYTE_ROLE;

    DESC STORAGE INTEGRATION gcs_airbyte_integration;
    ```
    The final query should show a `STORAGE_GCP_SERVICE_ACCOUNT` property with an email as the property value. Add read/write permissions to your bucket with that email.

4. Navigate to the Snowflake UI and run the script as a [Snowflake account admin](https://docs.snowflake.com/en/user-guide/security-access-control-considerations.html) using the [Worksheet page](https://docs.snowflake.com/en/user-guide/ui-worksheet.html) or [Snowlight](https://docs.snowflake.com/en/user-guide/ui-snowsight-gs.html).

### Using Azure Blob Storage

To use Azure Blob Storage, [create a storage account](https://docs.microsoft.com/en-us/azure/storage/common/storage-account-create?tabs=azure-portal) and [container](https://docs.microsoft.com/en-us/rest/api/storageservices/create-container), and provide a [SAS Token](https://docs.snowflake.com/en/user-guide/data-load-azure-config.html#option-2-generating-a-sas-token) to access the container. We recommend creating a dedicated container for Airbyte to stage data to Snowflake. Airbyte needs read/write access to interact with this container.


## Step 3: Set up Snowflake as a destination in Airbyte

Navigate to the Airbyte UI to set up Snowflake as a destination. You can authenticate using username/password or OAuth 2.0:

### Login and Password
| Field | Description |
|---|---|
| [Host](https://docs.snowflake.com/en/user-guide/admin-account-identifier.html) | The host domain of the snowflake instance (must include the account, region, cloud environment, and end with snowflakecomputing.com). Example: `accountname.us-east-2.aws.snowflakecomputing.com` |
| [Role](https://docs.snowflake.com/en/user-guide/security-access-control-overview.html#roles) | The role you created in Step 1 for Airbyte to access Snowflake. Example: `AIRBYTE_ROLE` |
| [Warehouse](https://docs.snowflake.com/en/user-guide/warehouses-overview.html#overview-of-warehouses) | The warehouse you created in Step 1 for Airbyte to sync data into. Example: `AIRBYTE_WAREHOUSE` |
| [Database](https://docs.snowflake.com/en/sql-reference/ddl-database.html#database-schema-share-ddl) | The database you created in Step 1 for Airbyte to sync data into. Example: `AIRBYTE_DATABASE` |
| [Schema](https://docs.snowflake.com/en/sql-reference/ddl-database.html#database-schema-share-ddl) | The default schema used as the target schema for all statements issued from the connection that do not explicitly specify a schema name.  |
| Username | The username you created in Step 1 to allow Airbyte to access the database. Example: `AIRBYTE_USER` |
| Password | The password associated with the username. |
| [JDBC URL Params](https://docs.snowflake.com/en/user-guide/jdbc-parameters.html) (Optional) | Additional properties to pass to the JDBC URL string when connecting to the database formatted as `key=value` pairs separated by the symbol `&`. Example: `key1=value1&key2=value2&key3=value3` |


### OAuth 2.0
Field | Description |
|---|---|
| [Host](https://docs.snowflake.com/en/user-guide/admin-account-identifier.html) | The host domain of the snowflake instance (must include the account, region, cloud environment, and end with snowflakecomputing.com). Example: `accountname.us-east-2.aws.snowflakecomputing.com` |
| [Role](https://docs.snowflake.com/en/user-guide/security-access-control-overview.html#roles) | The role you created in Step 1 for Airbyte to access Snowflake. Example: `AIRBYTE_ROLE` |
| [Warehouse](https://docs.snowflake.com/en/user-guide/warehouses-overview.html#overview-of-warehouses) | The warehouse you created in Step 1 for Airbyte to sync data into. Example: `AIRBYTE_WAREHOUSE` |
| [Database](https://docs.snowflake.com/en/sql-reference/ddl-database.html#database-schema-share-ddl) | The database you created in Step 1 for Airbyte to sync data into. Example: `AIRBYTE_DATABASE` |
| [Schema](https://docs.snowflake.com/en/sql-reference/ddl-database.html#database-schema-share-ddl) | The default schema used as the target schema for all statements issued from the connection that do not explicitly specify a schema name.  |
| Username | The username you created in Step 1 to allow Airbyte to access the database. Example: `AIRBYTE_USER` |
| OAuth2 | The Login name and password to obtain auth token. |
| [JDBC URL Params](https://docs.snowflake.com/en/user-guide/jdbc-parameters.html) (Optional) | Additional properties to pass to the JDBC URL string when connecting to the database formatted as `key=value` pairs separated by the symbol `&`. Example: `key1=value1&key2=value2&key3=value3` |


To use AWS S3 as the cloud storage, enter the information for the S3 bucket you created in Step 2:

| Field | Description |
|---|---|
| S3 Bucket Name | The name of the staging S3 bucket (Example: `airbyte.staging`). Airbyte will write files to this bucket and read them via statements on Snowflake.  |
| S3 Bucket Region | The S3 staging bucket region used. |
| S3 Key Id *  | The Access Key ID granting access to the S3 staging bucket. Airbyte requires Read and Write permissions for the bucket.  |
| S3 Access Key *  | The corresponding secret to the S3 Key ID. |
| Stream Part Size (Optional) | Increase this if syncing tables larger than 100GB. Files are streamed to S3 in parts. This determines the size of each part, in MBs. As S3 has a limit of 10,000 parts per file, part size affects the table size. This is 10MB by default, resulting in a default limit of 100GB tables. <br/>Note, a larger part size will result in larger memory requirements. A rule of thumb is to multiply the part size by 10 to get the memory requirement. Modify this with care. (e.g. 5)  |
| Purge Staging Files and Tables | Determines whether to delete the staging files from S3 after completing the sync. Specifically, the connector will create CSV files named `bucketPath/namespace/streamName/syncDate_epochMillis_randomUuid.csv` containing three columns (`ab_id`, `data`, `emitted_at`). Normally these files are deleted after sync; if you want to keep them for other purposes, set `purge_staging_data` to false. |
| Encryption | Whether files on S3 are encrypted. You probably don't need to enable this, but it can provide an additional layer of security if you are sharing your data storage with other applications. If you do use encryption, you must choose between ephemeral keys (Airbyte will automatically generate a new key for each sync, and nobody but Airbyte and Snowflake will be able to read the data on S3) or providing your own key (if you have the "Purge staging files and tables" option disabled, and you want to be able to decrypt the data yourself) |

To use a Google Cloud Storage bucket, enter the information for the bucket you created in Step 2:

| Field | Description |
|---|---|
| GCP Project ID | The name of the GCP project ID for your credentials. (Example: `my-project`)  |
| GCP Bucket Name | The name of the staging bucket. Airbyte will write files to this bucket and read them via statements on Snowflake. (Example: `airbyte-staging`)  |
| Google Application Credentials | The contents of the JSON key file that has read/write permissions to the staging GCS bucket. You will separately need to grant bucket access to your Snowflake GCP service account. See the [Google Cloud docs](https://cloud.google.com/iam/docs/creating-managing-service-account-keys#creating_service_account_keys) for more information on how to generate a JSON key for your service account.  |

To use Azure Blob storage, enter the information for the storage you created in Step 2:

| Field | Description |
|---|---|
| Endpoint Domain Name | Leave default value `blob.core.windows.net` or [map a custom domain](https://docs.microsoft.com/en-us/azure/storage/blobs/storage-custom-domain-name?tabs=azure-portal) to an Azure Blob Storage endpoint. |
| Azure Blob Storage Account Name | The Azure storage account you created in Step 2. |
| Azure blob storage container (Bucket) Name | The Azure blob storage container you created in Step 2. |
| SAS Token | The SAS Token you provided in Step 2. |


## Output schema

Airbyte outputs each stream into its own table with the following columns in Snowflake:

| Airbyte field | Description | Column type |
|---|---|---|
| _airbyte_ab_id | A UUID assigned to each processed event | VARCHAR |
| _airbyte_emitted_at | A timestamp for when the event was pulled from the data source | TIMESTAMP WITH TIME ZONE |
| _airbyte_data | A JSON blob with the event data. | VARIANT |

**Note:** By default, Airbyte creates permanent tables. If you prefer transient tables, create a dedicated transient database for Airbyte. For more information, refer to[ Working with Temporary and Transient Tables](https://docs.snowflake.com/en/user-guide/tables-temp-transient.html)


## Supported sync modes

The Snowflake destination supports the following sync modes:

- [Full Refresh - Overwrite](https://docs.airbyte.com/understanding-airbyte/glossary#full-refresh-sync)
- [Full Refresh - Append](https://docs.airbyte.com/understanding-airbyte/connections/full-refresh-append)
- [Incremental Sync - Append](https://docs.airbyte.com/understanding-airbyte/connections/incremental-append)
- [Incremental Sync - Deduped History](https://docs.airbyte.com/understanding-airbyte/connections/incremental-deduped-history)

## Snowflake tutorials

Now that you have set up the Snowflake destination connector, check out the following Snowflake tutorials:

- [Build a data ingestion pipeline from Mailchimp to Snowflake](https://airbyte.com/tutorials/data-ingestion-pipeline-mailchimp-snowflake)
- [Replicate data from a PostgreSQL database to Snowflake](https://airbyte.com/tutorials/postgresql-database-to-snowflake)
- [Migrate your data from Redshift to Snowflake](https://airbyte.com/tutorials/redshift-to-snowflake)
- [Orchestrate ELT pipelines with Prefect, Airbyte and dbt](https://airbyte.com/tutorials/elt-pipeline-prefect-airbyte-dbt)


## Changelog

| Version | Date       | Pull Request                                               | Subject                                                                                                                                             |
|:--------|:-----------|:-----------------------------------------------------------|:----------------------------------------------------------------------------------------------------------------------------------------------------|
<<<<<<< HEAD
| 0.4.29 | 2022-06-17 | [13864](https://github.com/airbytehq/airbyte/pull/13864) | Updated stacktrace format for any trace message errors |
=======
| 0.4.29  | 2022-06-17 | [\#13753](https://github.com/airbytehq/airbyte/pull/13753) | Deprecate and remove PART_SIZE_MB fields from connectors based on StreamTransferManager  |
>>>>>>> de057533
| 0.4.28  | 2022-05-18 | [\#12952](https://github.com/airbytehq/airbyte/pull/12952) | Apply buffering strategy on GCS staging |
| 0.4.27  | 2022-05-17 | [12820](https://github.com/airbytehq/airbyte/pull/12820) | Improved 'check' operation performance |
| 0.4.26  | 2022-05-12 | [\#12805](https://github.com/airbytehq/airbyte/pull/12805) | Updated to latest base-java to emit AirbyteTraceMessages on error.                                                                                  |
| 0.4.25  | 2022-05-03 | [\#12452](https://github.com/airbytehq/airbyte/pull/12452) | Add support for encrypted staging on S3; fix the purge_staging_files option                                                                         |
| 0.4.24  | 2022-03-24 | [\#11093](https://github.com/airbytehq/airbyte/pull/11093) | Added OAuth support (Compatible with Airbyte Version 0.35.60+)                                                                                      |
| 0.4.22  | 2022-03-18 | [\#10793](https://github.com/airbytehq/airbyte/pull/10793) | Fix namespace with invalid characters                                                                                                               |
| 0.4.21  | 2022-03-18 | [\#11071](https://github.com/airbytehq/airbyte/pull/11071) | Switch to compressed on-disk buffering before staging to s3/internal stage                                                                          |
| 0.4.20  | 2022-03-14 | [\#10341](https://github.com/airbytehq/airbyte/pull/10341) | Add Azure blob staging support                                                                                                                      |
| 0.4.19  | 2022-03-11 | [10699](https://github.com/airbytehq/airbyte/pull/10699)   | Added unit tests                                                                                                                                    |
| 0.4.17  | 2022-02-25 | [10421](https://github.com/airbytehq/airbyte/pull/10421)   | Refactor JDBC parameters handling                                                                                                                   |
| 0.4.16  | 2022-02-25 | [\#10627](https://github.com/airbytehq/airbyte/pull/10627) | Add try catch to make sure all handlers are closed                                                                                                  |
| 0.4.15  | 2022-02-22 | [\#10459](https://github.com/airbytehq/airbyte/pull/10459) | Add FailureTrackingAirbyteMessageConsumer                                                                                                           |
| 0.4.14  | 2022-02-17 | [\#10394](https://github.com/airbytehq/airbyte/pull/10394) | Reduce memory footprint.                                                                                                                            |
| 0.4.13  | 2022-02-16 | [\#10212](https://github.com/airbytehq/airbyte/pull/10212) | Execute COPY command in parallel for S3 and GCS staging                                                                                             |
| 0.4.12  | 2022-02-15 | [\#10342](https://github.com/airbytehq/airbyte/pull/10342) | Use connection pool, and fix connection leak.                                                                                                       |
| 0.4.11  | 2022-02-14 | [\#9920](https://github.com/airbytehq/airbyte/pull/9920)   | Updated the size of staging files for S3 staging. Also, added closure of S3 writers to staging files when data has been written to an staging file. |
| 0.4.10  | 2022-02-14 | [\#10297](https://github.com/airbytehq/airbyte/pull/10297) | Halve the record buffer size to reduce memory consumption.                                                                                          |
| 0.4.9   | 2022-02-14 | [\#10256](https://github.com/airbytehq/airbyte/pull/10256) | Add `ExitOnOutOfMemoryError` JVM flag.                                                                                                              |
| 0.4.8   | 2022-02-01 | [\#9959](https://github.com/airbytehq/airbyte/pull/9959)   | Fix null pointer exception from buffered stream consumer.                                                                                           |
| 0.4.7   | 2022-01-29 | [\#9745](https://github.com/airbytehq/airbyte/pull/9745)   | Integrate with Sentry.                                                                                                                              |
| 0.4.6   | 2022-01-28 | [#9623](https://github.com/airbytehq/airbyte/pull/9623)    | Add jdbc_url_params support for optional JDBC parameters                                                                                            |
| 0.4.5   | 2021-12-29 | [#9184](https://github.com/airbytehq/airbyte/pull/9184)    | Update connector fields title/description                                                                                                           |
| 0.4.4   | 2022-01-24 | [#9743](https://github.com/airbytehq/airbyte/pull/9743)    | Fixed bug with dashes in schema name                                                                                                                |
| 0.4.3   | 2022-01-20 | [#9531](https://github.com/airbytehq/airbyte/pull/9531)    | Start using new S3StreamCopier and expose the purgeStagingData option                                                                               |
| 0.4.2   | 2022-01-10 | [#9141](https://github.com/airbytehq/airbyte/pull/9141)    | Fixed duplicate rows on retries                                                                                                                     |
| 0.4.1   | 2021-01-06 | [#9311](https://github.com/airbytehq/airbyte/pull/9311)    | Update сreating schema during check                                                                                                                 |
| 0.4.0   | 2021-12-27 | [#9063](https://github.com/airbytehq/airbyte/pull/9063)    | Updated normalization to produce permanent tables                                                                                                   |
| 0.3.24  | 2021-12-23 | [#8869](https://github.com/airbytehq/airbyte/pull/8869)    | Changed staging approach to Byte-Buffered                                                                                                           |
| 0.3.23  | 2021-12-22 | [#9039](https://github.com/airbytehq/airbyte/pull/9039)    | Added part_size configuration in UI for S3 loading method                                                                                           |
| 0.3.22  | 2021-12-21 | [#9006](https://github.com/airbytehq/airbyte/pull/9006)    | Updated jdbc schema naming to follow Snowflake Naming Conventions                                                                                   |
| 0.3.21  | 2021-12-15 | [#8781](https://github.com/airbytehq/airbyte/pull/8781)    | Updated check method to verify permissions to create/drop stage for internal staging; compatibility fix for Java 17                                 |
| 0.3.20  | 2021-12-10 | [#8562](https://github.com/airbytehq/airbyte/pull/8562)    | Moving classes around for better dependency management; compatibility fix for Java 17                                                               |
| 0.3.19  | 2021-12-06 | [#8528](https://github.com/airbytehq/airbyte/pull/8528)    | Set Internal Staging as default choice                                                                                                              |
| 0.3.18  | 2021-11-26 | [#8253](https://github.com/airbytehq/airbyte/pull/8253)    | Snowflake Internal Staging Support                                                                                                                  |
| 0.3.17  | 2021-11-08 | [#7719](https://github.com/airbytehq/airbyte/pull/7719)    | Improve handling of wide rows by buffering records based on their byte size rather than their count                                                 |
| 0.3.15  | 2021-10-11 | [#6949](https://github.com/airbytehq/airbyte/pull/6949)    | Each stream was split into files of 10,000 records each for copying using S3 or GCS                                                                 |
| 0.3.14  | 2021-09-08 | [#5924](https://github.com/airbytehq/airbyte/pull/5924)    | Fixed AWS S3 Staging COPY is writing records from different table in the same raw table                                                             |
| 0.3.13  | 2021-09-01 | [#5784](https://github.com/airbytehq/airbyte/pull/5784)    | Updated query timeout from 30 minutes to 3 hours                                                                                                    |
| 0.3.12  | 2021-07-30 | [#5125](https://github.com/airbytehq/airbyte/pull/5125)    | Enable `additionalPropertities` in spec.json                                                                                                        |
| 0.3.11  | 2021-07-21 | [#3555](https://github.com/airbytehq/airbyte/pull/3555)    | Partial Success in BufferedStreamConsumer                                                                                                           |
| 0.3.10  | 2021-07-12 | [#4713](https://github.com/airbytehq/airbyte/pull/4713)    | Tag traffic with `airbyte` label to enable optimization opportunities from Snowflake                                                                |<|MERGE_RESOLUTION|>--- conflicted
+++ resolved
@@ -231,11 +231,7 @@
 
 | Version | Date       | Pull Request                                               | Subject                                                                                                                                             |
 |:--------|:-----------|:-----------------------------------------------------------|:----------------------------------------------------------------------------------------------------------------------------------------------------|
-<<<<<<< HEAD
-| 0.4.29 | 2022-06-17 | [13864](https://github.com/airbytehq/airbyte/pull/13864) | Updated stacktrace format for any trace message errors |
-=======
 | 0.4.29  | 2022-06-17 | [\#13753](https://github.com/airbytehq/airbyte/pull/13753) | Deprecate and remove PART_SIZE_MB fields from connectors based on StreamTransferManager  |
->>>>>>> de057533
 | 0.4.28  | 2022-05-18 | [\#12952](https://github.com/airbytehq/airbyte/pull/12952) | Apply buffering strategy on GCS staging |
 | 0.4.27  | 2022-05-17 | [12820](https://github.com/airbytehq/airbyte/pull/12820) | Improved 'check' operation performance |
 | 0.4.26  | 2022-05-12 | [\#12805](https://github.com/airbytehq/airbyte/pull/12805) | Updated to latest base-java to emit AirbyteTraceMessages on error.                                                                                  |
