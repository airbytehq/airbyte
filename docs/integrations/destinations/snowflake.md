# Snowflake

Setting up the Snowflake destination connector involves setting up Snowflake entities (warehouse, database, schema, user, and role) in the Snowflake console, setting up the data loading method (internal stage, AWS S3, or Google Cloud Storage bucket), and configuring the Snowflake destination connector using the Airbyte UI.

This page describes the step-by-step process of setting up the Snowflake destination connector.

## Prerequisites

- A Snowflake account with the [ACCOUNTADMIN](https://docs.snowflake.com/en/user-guide/security-access-control-considerations.html) role. If you don’t have an account with the `ACCOUNTADMIN` role, contact your Snowflake administrator to set one up for you.
- (Optional) An AWS, or Google Cloud Storage.

### Network policies

By default, Snowflake allows users to connect to the service from any computer or device IP address. A security administrator (i.e. users with the SECURITYADMIN role) or higher can create a network policy to allow or deny access to a single IP address or a list of addresses.

If you have any issues connecting with Airbyte Cloud please make sure that the list of IP addresses is on the allowed list

To determine whether a network policy is set on your account or for a specific user, execute the _SHOW PARAMETERS_ command.

**Account**

        SHOW PARAMETERS LIKE 'network_policy' IN ACCOUNT;

**User**

        SHOW PARAMETERS LIKE 'network_policy' IN USER <username>;

To read more please check official [Snowflake documentation](https://docs.snowflake.com/en/user-guide/network-policies.html#)

## Setup guide

### Step 1: Set up Airbyte-specific entities in Snowflake

To set up the Snowflake destination connector, you first need to create Airbyte-specific Snowflake entities (a warehouse, database, schema, user, and role) with the `OWNERSHIP` permission to write data into Snowflake, track costs pertaining to Airbyte, and control permissions at a granular level.

You can use the following script in a new [Snowflake worksheet](https://docs.snowflake.com/en/user-guide/ui-worksheet.html) to create the entities:

1.  [Log into your Snowflake account](https://www.snowflake.com/login/).
2.  Edit the following script to change the password to a more secure password and to change the names of other resources if you so desire.

    **Note:** Make sure you follow the [Snowflake identifier requirements](https://docs.snowflake.com/en/sql-reference/identifiers-syntax.html) while renaming the resources.

        -- set variables (these need to be uppercase)
        set airbyte_role = 'AIRBYTE_ROLE';
        set airbyte_username = 'AIRBYTE_USER';
        set airbyte_warehouse = 'AIRBYTE_WAREHOUSE';
        set airbyte_database = 'AIRBYTE_DATABASE';
        set airbyte_schema = 'AIRBYTE_SCHEMA';

        -- set user password
        set airbyte_password = 'password';

        begin;

        -- create Airbyte role
        use role securityadmin;
        create role if not exists identifier($airbyte_role);
        grant role identifier($airbyte_role) to role SYSADMIN;

        -- create Airbyte user
        create user if not exists identifier($airbyte_username)
        password = $airbyte_password
        default_role = $airbyte_role
        default_warehouse = $airbyte_warehouse;

        grant role identifier($airbyte_role) to user identifier($airbyte_username);

        -- change role to sysadmin for warehouse / database steps
        use role sysadmin;

        -- create Airbyte warehouse
        create warehouse if not exists identifier($airbyte_warehouse)
        warehouse_size = xsmall
        warehouse_type = standard
        auto_suspend = 60
        auto_resume = true
        initially_suspended = true;

        -- create Airbyte database
        create database if not exists identifier($airbyte_database);

        -- grant Airbyte warehouse access
        grant USAGE
        on warehouse identifier($airbyte_warehouse)
        to role identifier($airbyte_role);

        -- grant Airbyte database access
        grant OWNERSHIP
        on database identifier($airbyte_database)
        to role identifier($airbyte_role);

        commit;

        begin;

        USE DATABASE identifier($airbyte_database);

        -- create schema for Airbyte data
        CREATE SCHEMA IF NOT EXISTS identifier($airbyte_schema);

        commit;

        begin;

        -- grant Airbyte schema access
        grant OWNERSHIP
        on schema identifier($airbyte_schema)
        to role identifier($airbyte_role);

        commit;

3.  Run the script using the [Worksheet page](https://docs.snowflake.com/en/user-guide/ui-worksheet.html) or [Snowsight](https://docs.snowflake.com/en/user-guide/ui-snowsight-gs.html). Make sure to select the **All Queries** checkbox.

### Step 2: Set up a data loading method

By default, Airbyte uses Snowflake’s [Internal Stage](https://docs.snowflake.com/en/user-guide/data-load-local-file-system-create-stage.html) to load data. You can also load data using an [Amazon S3 bucket](https://docs.aws.amazon.com/AmazonS3/latest/userguide/Welcome.html), or [Google Cloud Storage bucket](https://cloud.google.com/storage/docs/introduction).

Make sure the database and schema have the `USAGE` privilege.

#### Using an Amazon S3 bucket

To use an Amazon S3 bucket, [create a new Amazon S3 bucket](https://docs.aws.amazon.com/AmazonS3/latest/userguide/create-bucket-overview.html) with read/write access for Airbyte to stage data to Snowflake.

#### Using a Google Cloud Storage bucket

To use a Google Cloud Storage bucket:

1. Navigate to the Google Cloud Console and [create a new bucket](https://cloud.google.com/storage/docs/creating-buckets) with read/write access for Airbyte to stage data to Snowflake.
2. [Generate a JSON key](https://cloud.google.com/iam/docs/creating-managing-service-account-keys#creating_service_account_keys) for your service account.
3. Edit the following script to replace `AIRBYTE_ROLE` with the role you used for Airbyte's Snowflake configuration and `YOURBUCKETNAME` with your bucket name.

   ```text
   create storage INTEGRATION gcs_airbyte_integration
     TYPE = EXTERNAL_STAGE
     STORAGE_PROVIDER = GCS
     ENABLED = TRUE
     STORAGE_ALLOWED_LOCATIONS = ('gcs://YOURBUCKETNAME');

   create stage gcs_airbyte_stage
     url = 'gcs://YOURBUCKETNAME'
     storage_integration = gcs_airbyte_integration;

   GRANT USAGE ON integration gcs_airbyte_integration TO ROLE AIRBYTE_ROLE;
   GRANT USAGE ON stage gcs_airbyte_stage TO ROLE AIRBYTE_ROLE;

   DESC STORAGE INTEGRATION gcs_airbyte_integration;
   ```

   The final query should show a `STORAGE_GCP_SERVICE_ACCOUNT` property with an email as the property value. Add read/write permissions to your bucket with that email.

4. Navigate to the Snowflake UI and run the script as a [Snowflake account admin](https://docs.snowflake.com/en/user-guide/security-access-control-considerations.html) using the [Worksheet page](https://docs.snowflake.com/en/user-guide/ui-worksheet.html) or [Snowsight](https://docs.snowflake.com/en/user-guide/ui-snowsight-gs.html).

### Step 3: Set up Snowflake as a destination in Airbyte

Navigate to the Airbyte UI to set up Snowflake as a destination. You can authenticate using username/password or OAuth 2.0:

### Login and Password

| Field                                                                                                 | Description                                                                                                                                                                                       |
| ----------------------------------------------------------------------------------------------------- | ------------------------------------------------------------------------------------------------------------------------------------------------------------------------------------------------- |
| [Host](https://docs.snowflake.com/en/user-guide/admin-account-identifier.html)                        | The host domain of the snowflake instance (must include the account, region, cloud environment, and end with snowflakecomputing.com). Example: `accountname.us-east-2.aws.snowflakecomputing.com` |
| [Role](https://docs.snowflake.com/en/user-guide/security-access-control-overview.html#roles)          | The role you created in Step 1 for Airbyte to access Snowflake. Example: `AIRBYTE_ROLE`                                                                                                           |
| [Warehouse](https://docs.snowflake.com/en/user-guide/warehouses-overview.html#overview-of-warehouses) | The warehouse you created in Step 1 for Airbyte to sync data into. Example: `AIRBYTE_WAREHOUSE`                                                                                                   |
| [Database](https://docs.snowflake.com/en/sql-reference/ddl-database.html#database-schema-share-ddl)   | The database you created in Step 1 for Airbyte to sync data into. Example: `AIRBYTE_DATABASE`                                                                                                     |
| [Schema](https://docs.snowflake.com/en/sql-reference/ddl-database.html#database-schema-share-ddl)     | The default schema used as the target schema for all statements issued from the connection that do not explicitly specify a schema name.                                                          |
| Username                                                                                              | The username you created in Step 1 to allow Airbyte to access the database. Example: `AIRBYTE_USER`                                                                                               |
| Password                                                                                              | The password associated with the username.                                                                                                                                                        |
| [JDBC URL Params](https://docs.snowflake.com/en/user-guide/jdbc-parameters.html) (Optional)           | Additional properties to pass to the JDBC URL string when connecting to the database formatted as `key=value` pairs separated by the symbol `&`. Example: `key1=value1&key2=value2&key3=value3`   |

### OAuth 2.0

| Field                                                                                                 | Description                                                                                                                                                                                       |
| :---------------------------------------------------------------------------------------------------- | :------------------------------------------------------------------------------------------------------------------------------------------------------------------------------------------------ |
| [Host](https://docs.snowflake.com/en/user-guide/admin-account-identifier.html)                        | The host domain of the snowflake instance (must include the account, region, cloud environment, and end with snowflakecomputing.com). Example: `accountname.us-east-2.aws.snowflakecomputing.com` |
| [Role](https://docs.snowflake.com/en/user-guide/security-access-control-overview.html#roles)          | The role you created in Step 1 for Airbyte to access Snowflake. Example: `AIRBYTE_ROLE`                                                                                                           |
| [Warehouse](https://docs.snowflake.com/en/user-guide/warehouses-overview.html#overview-of-warehouses) | The warehouse you created in Step 1 for Airbyte to sync data into. Example: `AIRBYTE_WAREHOUSE`                                                                                                   |
| [Database](https://docs.snowflake.com/en/sql-reference/ddl-database.html#database-schema-share-ddl)   | The database you created in Step 1 for Airbyte to sync data into. Example: `AIRBYTE_DATABASE`                                                                                                     |
| [Schema](https://docs.snowflake.com/en/sql-reference/ddl-database.html#database-schema-share-ddl)     | The default schema used as the target schema for all statements issued from the connection that do not explicitly specify a schema name.                                                          |
| Username                                                                                              | The username you created in Step 1 to allow Airbyte to access the database. Example: `AIRBYTE_USER`                                                                                               |
| OAuth2                                                                                                | The Login name and password to obtain auth token.                                                                                                                                                 |
| [JDBC URL Params](https://docs.snowflake.com/en/user-guide/jdbc-parameters.html) (Optional)           | Additional properties to pass to the JDBC URL string when connecting to the database formatted as `key=value` pairs separated by the symbol `&`. Example: `key1=value1&key2=value2&key3=value3`   |

### Key pair authentication

    In order to configure key pair authentication you will need a private/public key pair.
    If you do not have the key pair yet, you can generate one using openssl command line tool
    Use this command in order to generate an unencrypted private key file:

       `openssl genrsa 2048 | openssl pkcs8 -topk8 -inform PEM -out rsa_key.p8 -nocrypt`

    Alternatively, use this command to generate an encrypted private key file:

      `openssl genrsa 2048 | openssl pkcs8 -topk8 -inform PEM -v1 PBE-SHA1-RC4-128 -out rsa_key.p8`

    Once you have your private key, you need to generate a matching public key.
    You can do so with the following command:

      `openssl rsa -in rsa_key.p8 -pubout -out rsa_key.pub`

    Finally, you need to add the public key to your Snowflake user account.
    You can do so with the following SQL command in Snowflake:

      `alter user <user_name> set rsa_public_key=<public_key_value>;`

    and replace <user_name> with your user name and <public_key_value> with your public key.

To use AWS S3 as the cloud storage, enter the information for the S3 bucket you created in Step 2:

| Field                          | Description                                                                                                                                                                                                                                                                                                                                                                                                                                                                                                                                             |
| ------------------------------ | ------------------------------------------------------------------------------------------------------------------------------------------------------------------------------------------------------------------------------------------------------------------------------------------------------------------------------------------------------------------------------------------------------------------------------------------------------------------------------------------------------------------------------------------------------- |
| S3 Bucket Name                 | The name of the staging S3 bucket (Example: `airbyte.staging`). Airbyte will write files to this bucket and read them via statements on Snowflake.                                                                                                                                                                                                                                                                                                                                                                                                      |
| S3 Bucket Region               | The S3 staging bucket region used.                                                                                                                                                                                                                                                                                                                                                                                                                                                                                                                      |
| S3 Key Id \*                   | The Access Key ID granting access to the S3 staging bucket. Airbyte requires Read and Write permissions for the bucket.                                                                                                                                                                                                                                                                                                                                                                                                                                 |
| S3 Access Key \*               | The corresponding secret to the S3 Key ID.                                                                                                                                                                                                                                                                                                                                                                                                                                                                                                              |
| Stream Part Size (Optional)    | Increase this if syncing tables larger than 100GB. Files are streamed to S3 in parts. This determines the size of each part, in MBs. As S3 has a limit of 10,000 parts per file, part size affects the table size. This is 5MB by default, resulting in a default limit of 100GB tables. <br/>Note, a larger part size will result in larger memory requirements. A rule of thumb is to multiply the part size by 10 to get the memory requirement. Modify this with care. (e.g. 5)                                                                     |
| Purge Staging Files and Tables | Determines whether to delete the staging files from S3 after completing the sync. Specifically, the connector will create CSV files named `bucketPath/namespace/streamName/syncDate_epochMillis_randomUuid.csv` containing three columns (`ab_id`, `data`, `emitted_at`). Normally these files are deleted after sync; if you want to keep them for other purposes, set `purge_staging_data` to false.                                                                                                                                                  |
| Encryption                     | Whether files on S3 are encrypted. You probably don't need to enable this, but it can provide an additional layer of security if you are sharing your data storage with other applications. If you do use encryption, you must choose between ephemeral keys (Airbyte will automatically generate a new key for each sync, and nobody but Airbyte and Snowflake will be able to read the data on S3) or providing your own key (if you have the "Purge staging files and tables" option disabled, and you want to be able to decrypt the data yourself) |
| S3 Filename pattern (Optional) | The pattern allows you to set the file-name format for the S3 staging file(s), next placeholders combinations are currently supported: {date}, {date:yyyy_MM}, {timestamp}, {timestamp:millis}, {timestamp:micros}, {part_number}, {sync_id}, {format_extension}. Please, don't use empty space and not supportable placeholders, as they won't recognized.                                                                                                                                                                                             |

To use a Google Cloud Storage bucket, enter the information for the bucket you created in Step 2:

| Field                          | Description                                                                                                                                                                                                                                                                                                                                                                                          |
| ------------------------------ | ---------------------------------------------------------------------------------------------------------------------------------------------------------------------------------------------------------------------------------------------------------------------------------------------------------------------------------------------------------------------------------------------------- |
| GCP Project ID                 | The name of the GCP project ID for your credentials. (Example: `my-project`)                                                                                                                                                                                                                                                                                                                         |
| GCP Bucket Name                | The name of the staging bucket. Airbyte will write files to this bucket and read them via statements on Snowflake. (Example: `airbyte-staging`)                                                                                                                                                                                                                                                      |
| Google Application Credentials | The contents of the JSON key file that has read/write permissions to the staging GCS bucket. You will separately need to grant bucket access to your Snowflake GCP service account. See the [Google Cloud docs](https://cloud.google.com/iam/docs/creating-managing-service-account-keys#creating_service_account_keys) for more information on how to generate a JSON key for your service account. |

## Output schema

Airbyte outputs each stream into its own table with the following columns in Snowflake:

| Airbyte field        | Description                                                    | Column type              |
| -------------------- | -------------------------------------------------------------- | ------------------------ |
| \_airbyte_ab_id      | A UUID assigned to each processed event                        | VARCHAR                  |
| \_airbyte_emitted_at | A timestamp for when the event was pulled from the data source | TIMESTAMP WITH TIME ZONE |
| \_airbyte_data       | A JSON blob with the event data.                               | VARIANT                  |

**Note:** By default, Airbyte creates permanent tables. If you prefer transient tables, create a dedicated transient database for Airbyte. For more information, refer to[ Working with Temporary and Transient Tables](https://docs.snowflake.com/en/user-guide/tables-temp-transient.html)

## Supported sync modes

The Snowflake destination supports the following sync modes:

- [Full Refresh - Overwrite](https://docs.airbyte.com/understanding-airbyte/connections/full-refresh-overwrite/)
- [Full Refresh - Append](https://docs.airbyte.com/understanding-airbyte/connections/full-refresh-append)
- [Incremental Sync - Append](https://docs.airbyte.com/understanding-airbyte/connections/incremental-append)
- [Incremental Sync - Append + Deduped](https://docs.airbyte.com/understanding-airbyte/connections/incremental-append-deduped)

## Snowflake tutorials

Now that you have set up the Snowflake destination connector, check out the following Snowflake tutorials:

- [Build a data ingestion pipeline from Mailchimp to Snowflake](https://airbyte.com/tutorials/data-ingestion-pipeline-mailchimp-snowflake)
- [Replicate data from a PostgreSQL database to Snowflake](https://airbyte.com/tutorials/postgresql-database-to-snowflake)
- [Migrate your data from Redshift to Snowflake](https://airbyte.com/tutorials/redshift-to-snowflake)
- [Orchestrate ELT pipelines with Prefect, Airbyte and dbt](https://airbyte.com/tutorials/elt-pipeline-prefect-airbyte-dbt)

## Troubleshooting

### 'Current role does not have permissions on the target schema'

If you receive an error stating `Current role does not have permissions on the target schema` make sure that the
Snowflake destination `SCHEMA` is one that the role you've provided has permissions on. When creating a connection,
it may allow you to select `Mirror source structure` for the `Destination namespace`, which if you have followed
some of our default examples and tutorials may result in the connection trying to write to a `PUBLIC` schema.

A quick fix could be to edit your connection's 'Replication' settings from `Mirror source structure` to `Destination Default`.
Otherwise, make sure to grant the role the required permissions in the desired namespace.

## Changelog

| Version         | Date       | Pull Request                                               | Subject                                                                                                                                             |
|:----------------|:-----------|:-----------------------------------------------------------|:----------------------------------------------------------------------------------------------------------------------------------------------------|
<<<<<<< HEAD
| 1.2.10          | 2023-08-04 | [\#28894](https://github.com/airbytehq/airbyte/pull/28894) | Destinations v2: Update SqlGenerator                                                                                                                |
=======
| 1.3.0           | 2023-08-07 | [\#29174](https://github.com/airbytehq/airbyte/pull/29174) | Destinations v2: early access release                                                                                                               |
| 1.2.10          | 2023-08-07 | [\#29188](https://github.com/airbytehq/airbyte/pull/29188) | Internal code refactoring                                                                                                                           |
>>>>>>> cc8d5ccd
| 1.2.9           | 2023-08-04 | [\#28677](https://github.com/airbytehq/airbyte/pull/28677) | Destinations v2: internal code changes to prepare for early access release                                                                          |
| 1.2.8           | 2023-08-03 | [\#29047](https://github.com/airbytehq/airbyte/pull/29047) | Avoid logging record if the format is invalid                                                                                                       |
| 1.2.7           | 2023-08-02 | [\#28976](https://github.com/airbytehq/airbyte/pull/28976) | Fix composite PK handling in v1 mode                                                                                                                |
| 1.2.6           | 2023-08-01 | [\#28618](https://github.com/airbytehq/airbyte/pull/28618) | Reduce logging noise                                                                                                                                |
| 1.2.5           | 2023-07-24 | [\#28618](https://github.com/airbytehq/airbyte/pull/28618) | Add hooks in preparation for destinations v2 implementation                                                                                         |
| 1.2.4           | 2023-07-21 | [\#28584](https://github.com/airbytehq/airbyte/pull/28584) | Install dependencies in preparation for destinations v2 work                                                                                        |
| 1.2.3           | 2023-07-21 | [\#28345](https://github.com/airbytehq/airbyte/pull/28345) | Pull in async framework minor bug fix for race condition on state emission                                                                          |
| 1.2.2           | 2023-07-14 | [\#28345](https://github.com/airbytehq/airbyte/pull/28345) | Increment patch to trigger a rebuild                                                                                                                |
| 1.2.1           | 2023-07-14 | [\#28315](https://github.com/airbytehq/airbyte/pull/28315) | Pull in async framework minor bug fix to avoid Snowflake hanging on close                                                                           |
| 1.2.0           | 2023-07-5  | [\#27935](https://github.com/airbytehq/airbyte/pull/27935) | Enable Faster Snowflake Syncs with Asynchronous writes                                                                                              |
| 1.1.0           | 2023-06-27 | [\#27781](https://github.com/airbytehq/airbyte/pull/27781) | License Update: Elv2                                                                                                                                |
| 1.0.6           | 2023-06-21 | [\#27555](https://github.com/airbytehq/airbyte/pull/27555) | Reduce image size                                                                                                                                   |
| 1.0.5           | 2023-05-31 | [\#25782](https://github.com/airbytehq/airbyte/pull/25782) | Internal scaffolding for future development                                                                                                         |
| 1.0.4           | 2023-05-19 | [\#26323](https://github.com/airbytehq/airbyte/pull/26323) | Prevent infinite retry loop under specific circumstances                                                                                            |
| 1.0.3           | 2023-05-15 | [\#26081](https://github.com/airbytehq/airbyte/pull/26081) | Reverts splits bases                                                                                                                                |
| 1.0.2           | 2023-05-05 | [\#25649](https://github.com/airbytehq/airbyte/pull/25649) | Splits bases (reverted)                                                                                                                             |
| 1.0.1           | 2023-04-29 | [\#25570](https://github.com/airbytehq/airbyte/pull/25570) | Internal library update                                                                                                                             |
| 1.0.0           | 2023-05-02 | [\#25739](https://github.com/airbytehq/airbyte/pull/25739) | Removed Azure Blob Storage as a loading method                                                                                                      |
| 0.4.63          | 2023-04-27 | [\#25346](https://github.com/airbytehq/airbyte/pull/25346) | Added FlushBufferFunction interface                                                                                                                 |
| 0.4.61          | 2023-03-30 | [\#24736](https://github.com/airbytehq/airbyte/pull/24736) | Improve behavior when throttled by AWS API                                                                                                          |
| 0.4.60          | 2023-03-30 | [\#24698](https://github.com/airbytehq/airbyte/pull/24698) | Add option in spec to allow increasing the stream buffer size to 50                                                                                 |
| 0.4.59          | 2023-03-23 | [\#23904](https://github.com/airbytehq/airbyte/pull/24405) | Fail faster in certain error cases                                                                                                                  |
| 0.4.58          | 2023-03-27 | [\#24615](https://github.com/airbytehq/airbyte/pull/24615) | Fixed host validation by pattern on UI                                                                                                              |
| 0.4.56 (broken) | 2023-03-22 | [\#23904](https://github.com/airbytehq/airbyte/pull/23904) | Added host validation by pattern on UI                                                                                                              |
| 0.4.54          | 2023-03-17 | [\#23788](https://github.com/airbytehq/airbyte/pull/23788) | S3-Parquet: added handler to process null values in arrays                                                                                          |
| 0.4.53          | 2023-03-15 | [\#24058](https://github.com/airbytehq/airbyte/pull/24058) | added write attempt to internal staging Check method                                                                                                |
| 0.4.52          | 2023-03-10 | [\#23931](https://github.com/airbytehq/airbyte/pull/23931) | Added support for periodic buffer flush                                                                                                             |
| 0.4.51          | 2023-03-10 | [\#23466](https://github.com/airbytehq/airbyte/pull/23466) | Changed S3 Avro type from Int to Long                                                                                                               |
| 0.4.49          | 2023-02-27 | [\#23360](https://github.com/airbytehq/airbyte/pull/23360) | Added logging for flushing and writing data to destination storage                                                                                  |
| 0.4.48          | 2023-02-23 | [\#22877](https://github.com/airbytehq/airbyte/pull/22877) | Add handler for IP not in whitelist error and more handlers for insufficient permission error                                                       |
| 0.4.47          | 2023-01-30 | [\#21912](https://github.com/airbytehq/airbyte/pull/21912) | Catch "Create" Table and Stage Known Permissions and rethrow as ConfigExceptions                                                                    |
| 0.4.46          | 2023-01-26 | [\#20631](https://github.com/airbytehq/airbyte/pull/20631) | Added support for destination checkpointing with staging                                                                                            |
| 0.4.45          | 2023-01-25 | [\#21087](https://github.com/airbytehq/airbyte/pull/21764) | Catch Known Permissions and rethrow as ConfigExceptions                                                                                             |
| 0.4.44          | 2023-01-20 | [\#21087](https://github.com/airbytehq/airbyte/pull/21087) | Wrap Authentication Errors as Config Exceptions                                                                                                     |
| 0.4.43          | 2023-01-20 | [\#21450](https://github.com/airbytehq/airbyte/pull/21450) | Updated Check methods to handle more possible s3 and gcs stagings issues                                                                            |
| 0.4.42          | 2023-01-12 | [\#21342](https://github.com/airbytehq/airbyte/pull/21342) | Better handling for conflicting destination streams                                                                                                 |
| 0.4.41          | 2022-12-16 | [\#20566](https://github.com/airbytehq/airbyte/pull/20566) | Improve spec to adhere to standards                                                                                                                 |
| 0.4.40          | 2022-11-11 | [\#19302](https://github.com/airbytehq/airbyte/pull/19302) | Set jdbc application env variable depends on env - airbyte_oss or airbyte_cloud                                                                     |
| 0.4.39          | 2022-11-09 | [\#18970](https://github.com/airbytehq/airbyte/pull/18970) | Updated "check" connection method to handle more errors                                                                                             |
| 0.4.38          | 2022-09-26 | [\#17115](https://github.com/airbytehq/airbyte/pull/17115) | Added connection string identifier                                                                                                                  |
| 0.4.37          | 2022-09-21 | [\#16839](https://github.com/airbytehq/airbyte/pull/16839) | Update JDBC driver for Snowflake to 3.13.19                                                                                                         |
| 0.4.36          | 2022-09-14 | [\#15668](https://github.com/airbytehq/airbyte/pull/15668) | Wrap logs in AirbyteLogMessage                                                                                                                      |
| 0.4.35          | 2022-09-01 | [\#16243](https://github.com/airbytehq/airbyte/pull/16243) | Fix Json to Avro conversion when there is field name clash from combined restrictions (`anyOf`, `oneOf`, `allOf` fields).                           |
| 0.4.34          | 2022-07-23 | [\#14388](https://github.com/airbytehq/airbyte/pull/14388) | Add support for key pair authentication                                                                                                             |
| 0.4.33          | 2022-07-15 | [\#14494](https://github.com/airbytehq/airbyte/pull/14494) | Make S3 output filename configurable.                                                                                                               |
| 0.4.32          | 2022-07-14 | [\#14618](https://github.com/airbytehq/airbyte/pull/14618) | Removed additionalProperties: false from JDBC destination connectors                                                                                |
| 0.4.31          | 2022-07-07 | [\#13729](https://github.com/airbytehq/airbyte/pull/13729) | Improve configuration field description                                                                                                             |
| 0.4.30          | 2022-06-24 | [\#14114](https://github.com/airbytehq/airbyte/pull/14114) | Remove "additionalProperties": false from specs for connectors with staging                                                                         |
| 0.4.29          | 2022-06-17 | [\#13753](https://github.com/airbytehq/airbyte/pull/13753) | Deprecate and remove PART_SIZE_MB fields from connectors based on StreamTransferManager                                                             |
| 0.4.28          | 2022-05-18 | [\#12952](https://github.com/airbytehq/airbyte/pull/12952) | Apply buffering strategy on GCS staging                                                                                                             |
| 0.4.27          | 2022-05-17 | [\#12820](https://github.com/airbytehq/airbyte/pull/12820) | Improved 'check' operation performance                                                                                                              |
| 0.4.26          | 2022-05-12 | [\#12805](https://github.com/airbytehq/airbyte/pull/12805) | Updated to latest base-java to emit AirbyteTraceMessages on error.                                                                                  |
| 0.4.25          | 2022-05-03 | [\#12452](https://github.com/airbytehq/airbyte/pull/12452) | Add support for encrypted staging on S3; fix the purge_staging_files option                                                                         |
| 0.4.24          | 2022-03-24 | [\#11093](https://github.com/airbytehq/airbyte/pull/11093) | Added OAuth support (Compatible with Airbyte Version 0.35.60+)                                                                                      |
| 0.4.22          | 2022-03-18 | [\#10793](https://github.com/airbytehq/airbyte/pull/10793) | Fix namespace with invalid characters                                                                                                               |
| 0.4.21          | 2022-03-18 | [\#11071](https://github.com/airbytehq/airbyte/pull/11071) | Switch to compressed on-disk buffering before staging to s3/internal stage                                                                          |
| 0.4.20          | 2022-03-14 | [\#10341](https://github.com/airbytehq/airbyte/pull/10341) | Add Azure blob staging support                                                                                                                      |
| 0.4.19          | 2022-03-11 | [\#10699](https://github.com/airbytehq/airbyte/pull/10699) | Added unit tests                                                                                                                                    |
| 0.4.17          | 2022-02-25 | [\#10421](https://github.com/airbytehq/airbyte/pull/10421) | Refactor JDBC parameters handling                                                                                                                   |
| 0.4.16          | 2022-02-25 | [\#10627](https://github.com/airbytehq/airbyte/pull/10627) | Add try catch to make sure all handlers are closed                                                                                                  |
| 0.4.15          | 2022-02-22 | [\#10459](https://github.com/airbytehq/airbyte/pull/10459) | Add FailureTrackingAirbyteMessageConsumer                                                                                                           |
| 0.4.14          | 2022-02-17 | [\#10394](https://github.com/airbytehq/airbyte/pull/10394) | Reduce memory footprint.                                                                                                                            |
| 0.4.13          | 2022-02-16 | [\#10212](https://github.com/airbytehq/airbyte/pull/10212) | Execute COPY command in parallel for S3 and GCS staging                                                                                             |
| 0.4.12          | 2022-02-15 | [\#10342](https://github.com/airbytehq/airbyte/pull/10342) | Use connection pool, and fix connection leak.                                                                                                       |
| 0.4.11          | 2022-02-14 | [\#9920](https://github.com/airbytehq/airbyte/pull/9920)   | Updated the size of staging files for S3 staging. Also, added closure of S3 writers to staging files when data has been written to an staging file. |
| 0.4.10          | 2022-02-14 | [\#10297](https://github.com/airbytehq/airbyte/pull/10297) | Halve the record buffer size to reduce memory consumption.                                                                                          |
| 0.4.9           | 2022-02-14 | [\#10256](https://github.com/airbytehq/airbyte/pull/10256) | Add `ExitOnOutOfMemoryError` JVM flag.                                                                                                              |
| 0.4.8           | 2022-02-01 | [\#9959](https://github.com/airbytehq/airbyte/pull/9959)   | Fix null pointer exception from buffered stream consumer.                                                                                           |
| 0.4.7           | 2022-01-29 | [\#9745](https://github.com/airbytehq/airbyte/pull/9745)   | Integrate with Sentry.                                                                                                                              |
| 0.4.6           | 2022-01-28 | [\#9623](https://github.com/airbytehq/airbyte/pull/9623)   | Add jdbc_url_params support for optional JDBC parameters                                                                                            |
| 0.4.5           | 2021-12-29 | [\#9184](https://github.com/airbytehq/airbyte/pull/9184)   | Update connector fields title/description                                                                                                           |
| 0.4.4           | 2022-01-24 | [\#9743](https://github.com/airbytehq/airbyte/pull/9743)   | Fixed bug with dashes in schema name                                                                                                                |
| 0.4.3           | 2022-01-20 | [\#9531](https://github.com/airbytehq/airbyte/pull/9531)   | Start using new S3StreamCopier and expose the purgeStagingData option                                                                               |
| 0.4.2           | 2022-01-10 | [\#9141](https://github.com/airbytehq/airbyte/pull/9141)   | Fixed duplicate rows on retries                                                                                                                     |
| 0.4.1           | 2021-01-06 | [\#9311](https://github.com/airbytehq/airbyte/pull/9311)   | Update сreating schema during check                                                                                                                 |
| 0.4.0           | 2021-12-27 | [\#9063](https://github.com/airbytehq/airbyte/pull/9063)   | Updated normalization to produce permanent tables                                                                                                   |
| 0.3.24          | 2021-12-23 | [\#8869](https://github.com/airbytehq/airbyte/pull/8869)   | Changed staging approach to Byte-Buffered                                                                                                           |
| 0.3.23          | 2021-12-22 | [\#9039](https://github.com/airbytehq/airbyte/pull/9039)   | Added part_size configuration in UI for S3 loading method                                                                                           |
| 0.3.22          | 2021-12-21 | [\#9006](https://github.com/airbytehq/airbyte/pull/9006)   | Updated jdbc schema naming to follow Snowflake Naming Conventions                                                                                   |
| 0.3.21          | 2021-12-15 | [\#8781](https://github.com/airbytehq/airbyte/pull/8781)   | Updated check method to verify permissions to create/drop stage for internal staging; compatibility fix for Java 17                                 |
| 0.3.20          | 2021-12-10 | [\#8562](https://github.com/airbytehq/airbyte/pull/8562)   | Moving classes around for better dependency management; compatibility fix for Java 17                                                               |
| 0.3.19          | 2021-12-06 | [\#8528](https://github.com/airbytehq/airbyte/pull/8528)   | Set Internal Staging as default choice                                                                                                              |
| 0.3.18          | 2021-11-26 | [\#8253](https://github.com/airbytehq/airbyte/pull/8253)   | Snowflake Internal Staging Support                                                                                                                  |
| 0.3.17          | 2021-11-08 | [\#7719](https://github.com/airbytehq/airbyte/pull/7719)   | Improve handling of wide rows by buffering records based on their byte size rather than their count                                                 |
| 0.3.15          | 2021-10-11 | [\#6949](https://github.com/airbytehq/airbyte/pull/6949)   | Each stream was split into files of 10,000 records each for copying using S3 or GCS                                                                 |
| 0.3.14          | 2021-09-08 | [\#5924](https://github.com/airbytehq/airbyte/pull/5924)   | Fixed AWS S3 Staging COPY is writing records from different table in the same raw table                                                             |
| 0.3.13          | 2021-09-01 | [\#5784](https://github.com/airbytehq/airbyte/pull/5784)   | Updated query timeout from 30 minutes to 3 hours                                                                                                    |
| 0.3.12          | 2021-07-30 | [\#5125](https://github.com/airbytehq/airbyte/pull/5125)   | Enable `additionalPropertities` in spec.json                                                                                                        |
| 0.3.11          | 2021-07-21 | [\#3555](https://github.com/airbytehq/airbyte/pull/3555)   | Partial Success in BufferedStreamConsumer                                                                                                           |
| 0.3.10          | 2021-07-12 | [\#4713](https://github.com/airbytehq/airbyte/pull/4713)   | Tag traffic with `airbyte` label to enable optimization opportunities from Snowflake                                                                |<|MERGE_RESOLUTION|>--- conflicted
+++ resolved
@@ -271,12 +271,9 @@
 
 | Version         | Date       | Pull Request                                               | Subject                                                                                                                                             |
 |:----------------|:-----------|:-----------------------------------------------------------|:----------------------------------------------------------------------------------------------------------------------------------------------------|
-<<<<<<< HEAD
-| 1.2.10          | 2023-08-04 | [\#28894](https://github.com/airbytehq/airbyte/pull/28894) | Destinations v2: Update SqlGenerator                                                                                                                |
-=======
+| 1.3.1           | 2023-08-04 | [\#28894](https://github.com/airbytehq/airbyte/pull/28894) | Destinations v2: Update SqlGenerator                                                                                                                |
 | 1.3.0           | 2023-08-07 | [\#29174](https://github.com/airbytehq/airbyte/pull/29174) | Destinations v2: early access release                                                                                                               |
 | 1.2.10          | 2023-08-07 | [\#29188](https://github.com/airbytehq/airbyte/pull/29188) | Internal code refactoring                                                                                                                           |
->>>>>>> cc8d5ccd
 | 1.2.9           | 2023-08-04 | [\#28677](https://github.com/airbytehq/airbyte/pull/28677) | Destinations v2: internal code changes to prepare for early access release                                                                          |
 | 1.2.8           | 2023-08-03 | [\#29047](https://github.com/airbytehq/airbyte/pull/29047) | Avoid logging record if the format is invalid                                                                                                       |
 | 1.2.7           | 2023-08-02 | [\#28976](https://github.com/airbytehq/airbyte/pull/28976) | Fix composite PK handling in v1 mode                                                                                                                |
