# Snowflake

Setting up the Snowflake destination connector involves setting up Snowflake entities (warehouse, database, schema, user, and role) in the Snowflake console and configuring the Snowflake destination connector using the Airbyte UI.

This page describes the step-by-step process of setting up the Snowflake destination connector.

## Prerequisites

- A Snowflake account with the [ACCOUNTADMIN](https://docs.snowflake.com/en/user-guide/security-access-control-considerations.html) role. If you don’t have an account with the `ACCOUNTADMIN` role, contact your Snowflake administrator to set one up for you.
- (Optional) An AWS, or Google Cloud Storage.

### Network policies

By default, Snowflake allows users to connect to the service from any computer or device IP address. A security administrator (i.e. users with the SECURITYADMIN role) or higher can create a network policy to allow or deny access to a single IP address or a list of addresses.

If you have any issues connecting with Airbyte Cloud please make sure that the list of IP addresses is on the allowed list

To determine whether a network policy is set on your account or for a specific user, execute the _SHOW PARAMETERS_ command.

**Account**

```
SHOW PARAMETERS LIKE 'network_policy' IN ACCOUNT;
```

**User**

```
SHOW PARAMETERS LIKE 'network_policy' IN USER <username>;
```

To read more please check official [Snowflake documentation](https://docs.snowflake.com/en/user-guide/network-policies.html#)

## Setup guide

### Step 1: Set up Airbyte-specific entities in Snowflake

To set up the Snowflake destination connector, you first need to create Airbyte-specific Snowflake entities (a warehouse, database, schema, user, and role) with the `OWNERSHIP` permission to write data into Snowflake, track costs pertaining to Airbyte, and control permissions at a granular level.

You can use the following script in a new [Snowflake worksheet](https://docs.snowflake.com/en/user-guide/ui-worksheet.html) to create the entities:

1.  [Log into your Snowflake account](https://www.snowflake.com/login/).
2.  Edit the following script to change the password to a more secure password and to change the names of other resources if you so desire.

    **Note:** Make sure you follow the [Snowflake identifier requirements](https://docs.snowflake.com/en/sql-reference/identifiers-syntax.html) while renaming the resources.

        -- set variables (these need to be uppercase)
        set airbyte_role = 'AIRBYTE_ROLE';
        set airbyte_username = 'AIRBYTE_USER';
        set airbyte_warehouse = 'AIRBYTE_WAREHOUSE';
        set airbyte_database = 'AIRBYTE_DATABASE';
        set airbyte_schema = 'AIRBYTE_SCHEMA';

        -- set user password
        set airbyte_password = 'password';

        begin;

        -- create Airbyte role
        use role securityadmin;
        create role if not exists identifier($airbyte_role);
        grant role identifier($airbyte_role) to role SYSADMIN;

        -- create Airbyte user
        create user if not exists identifier($airbyte_username)
        password = $airbyte_password
        default_role = $airbyte_role
        default_warehouse = $airbyte_warehouse;

        grant role identifier($airbyte_role) to user identifier($airbyte_username);

        -- change role to sysadmin for warehouse / database steps
        use role sysadmin;

        -- create Airbyte warehouse
        create warehouse if not exists identifier($airbyte_warehouse)
        warehouse_size = xsmall
        warehouse_type = standard
        auto_suspend = 60
        auto_resume = true
        initially_suspended = true;

        -- create Airbyte database
        create database if not exists identifier($airbyte_database);

        -- grant Airbyte warehouse access
        grant USAGE
        on warehouse identifier($airbyte_warehouse)
        to role identifier($airbyte_role);

        -- grant Airbyte database access
        grant OWNERSHIP
        on database identifier($airbyte_database)
        to role identifier($airbyte_role);

        commit;

        begin;

        USE DATABASE identifier($airbyte_database);

        -- create schema for Airbyte data
        CREATE SCHEMA IF NOT EXISTS identifier($airbyte_schema);

        commit;

        begin;

        -- grant Airbyte schema access
        grant OWNERSHIP
        on schema identifier($airbyte_schema)
        to role identifier($airbyte_role);

        commit;

3.  Run the script using the [Worksheet page](https://docs.snowflake.com/en/user-guide/ui-worksheet.html) or [Snowsight](https://docs.snowflake.com/en/user-guide/ui-snowsight-gs.html). Make sure to select the **All Queries** checkbox.

### Step 2: Set up a data loading method

Airbyte uses Snowflake’s [Internal Stage](https://docs.snowflake.com/en/user-guide/data-load-local-file-system-create-stage.html) to load data.

Make sure the database and schema have the `USAGE` privilege.

### Step 3: Set up Snowflake as a destination in Airbyte

Navigate to the Airbyte UI to set up Snowflake as a destination. You can authenticate using username/password or OAuth 2.0:

### Login and Password

| Field                                                                                                 | Description                                                                                                                                                                                                                          |
|-------------------------------------------------------------------------------------------------------|--------------------------------------------------------------------------------------------------------------------------------------------------------------------------------------------------------------------------------------|
| [Host](https://docs.snowflake.com/en/user-guide/admin-account-identifier.html)                        | The host domain of the snowflake instance (must include the account, region, cloud environment, and end with snowflakecomputing.com). Example: `accountname.us-east-2.aws.snowflakecomputing.com`                                    |
| [Role](https://docs.snowflake.com/en/user-guide/security-access-control-overview.html#roles)          | The role you created in Step 1 for Airbyte to access Snowflake. Example: `AIRBYTE_ROLE`                                                                                                                                              |
| [Warehouse](https://docs.snowflake.com/en/user-guide/warehouses-overview.html#overview-of-warehouses) | The warehouse you created in Step 1 for Airbyte to sync data into. Example: `AIRBYTE_WAREHOUSE`                                                                                                                                      |
| [Database](https://docs.snowflake.com/en/sql-reference/ddl-database.html#database-schema-share-ddl)   | The database you created in Step 1 for Airbyte to sync data into. Example: `AIRBYTE_DATABASE`                                                                                                                                        |
| [Schema](https://docs.snowflake.com/en/sql-reference/ddl-database.html#database-schema-share-ddl)     | The default schema used as the target schema for all statements issued from the connection that do not explicitly specify a schema name.                                                                                             |
| Username                                                                                              | The username you created in Step 1 to allow Airbyte to access the database. Example: `AIRBYTE_USER`                                                                                                                                  |
| Password                                                                                              | The password associated with the username.                                                                                                                                                                                           |
| [JDBC URL Params](https://docs.snowflake.com/en/user-guide/jdbc-parameters.html) (Optional)           | Additional properties to pass to the JDBC URL string when connecting to the database formatted as `key=value` pairs separated by the symbol `&`. Example: `key1=value1&key2=value2&key3=value3`                                      |
| Disable Final Tables (Optional)                                                                       | Disables writing final Typed tables See [output schema](#output-schema). WARNING! The data format in \_airbyte_data is likely stable but there are no guarantees that other metadata columns will remain the same in future versions |

### OAuth 2.0

| Field                                                                                                 | Description                                                                                                                                                                                       |
|:------------------------------------------------------------------------------------------------------|:--------------------------------------------------------------------------------------------------------------------------------------------------------------------------------------------------|
| [Host](https://docs.snowflake.com/en/user-guide/admin-account-identifier.html)                        | The host domain of the snowflake instance (must include the account, region, cloud environment, and end with snowflakecomputing.com). Example: `accountname.us-east-2.aws.snowflakecomputing.com` |
| [Role](https://docs.snowflake.com/en/user-guide/security-access-control-overview.html#roles)          | The role you created in Step 1 for Airbyte to access Snowflake. Example: `AIRBYTE_ROLE`                                                                                                           |
| [Warehouse](https://docs.snowflake.com/en/user-guide/warehouses-overview.html#overview-of-warehouses) | The warehouse you created in Step 1 for Airbyte to sync data into. Example: `AIRBYTE_WAREHOUSE`                                                                                                   |
| [Database](https://docs.snowflake.com/en/sql-reference/ddl-database.html#database-schema-share-ddl)   | The database you created in Step 1 for Airbyte to sync data into. Example: `AIRBYTE_DATABASE`                                                                                                     |
| [Schema](https://docs.snowflake.com/en/sql-reference/ddl-database.html#database-schema-share-ddl)     | The default schema used as the target schema for all statements issued from the connection that do not explicitly specify a schema name.                                                          |
| Username                                                                                              | The username you created in Step 1 to allow Airbyte to access the database. Example: `AIRBYTE_USER`                                                                                               |
| OAuth2                                                                                                | The Login name and password to obtain auth token.                                                                                                                                                 |
| [JDBC URL Params](https://docs.snowflake.com/en/user-guide/jdbc-parameters.html) (Optional)           | Additional properties to pass to the JDBC URL string when connecting to the database formatted as `key=value` pairs separated by the symbol `&`. Example: `key1=value1&key2=value2&key3=value3`   |

### Key pair authentication

    In order to configure key pair authentication you will need a private/public key pair.
    If you do not have the key pair yet, you can generate one using openssl command line tool
    Use this command in order to generate an unencrypted private key file:

       `openssl genrsa 2048 | openssl pkcs8 -topk8 -inform PEM -out rsa_key.p8 -nocrypt`

    Alternatively, use this command to generate an encrypted private key file:

      `openssl genrsa 2048 | openssl pkcs8 -topk8 -inform PEM -v1 PBE-SHA1-RC4-128 -out rsa_key.p8`

    Once you have your private key, you need to generate a matching public key.
    You can do so with the following command:

      `openssl rsa -in rsa_key.p8 -pubout -out rsa_key.pub`

    Finally, you need to add the public key to your Snowflake user account.
    You can do so with the following SQL command in Snowflake:

      `alter user <user_name> set rsa_public_key=<public_key_value>;`

    and replace `<user_name>` with your user name and `<public_key_value>` with your public key.

## Output schema

Airbyte outputs each stream into its own raw table in `airbyte_internal` schema by default (can be overriden by user) and a final table with Typed columns. Contents in raw table are _NOT_ deduplicated.

### Raw Table schema

| Airbyte field          | Description                                                        | Column type              |
|------------------------|--------------------------------------------------------------------|--------------------------|
| \_airbyte_raw_id       | A UUID assigned to each processed event                            | VARCHAR                  |
| \_airbyte_extracted_at | A timestamp for when the event was pulled from the data source     | TIMESTAMP WITH TIME ZONE |
| \_airbyte_loaded_at    | Timestamp to indicate when the record was loaded into Typed tables | TIMESTAMP WITH TIME ZONE |
| \_airbyte_data         | A JSON blob with the event data.                                   | VARIANT                  |

**Note:** Although the contents of the `_airbyte_data` are fairly stable, schema of the raw table could be subject to change in future versions.

**Note:** By default, Airbyte creates permanent tables. If you prefer transient tables, create a dedicated transient database for Airbyte. For more information, refer to[ Working with Temporary and Transient Tables](https://docs.snowflake.com/en/user-guide/tables-temp-transient.html)

## Data type map

| Airbyte type                        | Snowflake type |
|:------------------------------------|:---------------|
| STRING                              | TEXT           |
| STRING (BASE64)                     | TEXT           |
| STRING (BIG_NUMBER)                 | TEXT           |
| STRING (BIG_INTEGER)                | TEXT           |
| NUMBER                              | FLOAT          |
| INTEGER                             | NUMBER         |
| BOOLEAN                             | BOOLEAN        |
| STRING (TIMESTAMP_WITH_TIMEZONE)    | TIMESTAMP_TZ   |
| STRING (TIMESTAMP_WITHOUT_TIMEZONE) | TIMESTAMP_NTZ  |
| STRING (TIME_WITH_TIMEZONE)         | TEXT           |
| STRING (TIME_WITHOUT_TIMEZONE)      | TIME           |
| DATE                                | DATE           |
| OBJECT                              | OBJECT         |
| ARRAY                               | ARRAY          |

## Supported sync modes

The Snowflake destination supports the following sync modes:

- [Full Refresh - Overwrite](https://docs.airbyte.com/understanding-airbyte/connections/full-refresh-overwrite/)
- [Full Refresh - Append](https://docs.airbyte.com/understanding-airbyte/connections/full-refresh-append)
- [Incremental Sync - Append](https://docs.airbyte.com/understanding-airbyte/connections/incremental-append)
- [Incremental Sync - Append + Deduped](https://docs.airbyte.com/understanding-airbyte/connections/incremental-append-deduped)

## Snowflake tutorials

Now that you have set up the Snowflake destination connector, check out the following Snowflake tutorials:

- [Build a data ingestion pipeline from Mailchimp to Snowflake](https://airbyte.com/tutorials/data-ingestion-pipeline-mailchimp-snowflake)
- [Replicate data from a PostgreSQL database to Snowflake](https://airbyte.com/tutorials/postgresql-database-to-snowflake)
- [Migrate your data from Redshift to Snowflake](https://airbyte.com/tutorials/redshift-to-snowflake)
- [Orchestrate ELT pipelines with Prefect, Airbyte and dbt](https://airbyte.com/tutorials/elt-pipeline-prefect-airbyte-dbt)

## Troubleshooting

### 'Current role does not have permissions on the target schema'

If you receive an error stating `Current role does not have permissions on the target schema` make sure that the
Snowflake destination `SCHEMA` is one that the role you've provided has permissions on. When creating a connection,
it may allow you to select `Mirror source structure` for the `Destination namespace`, which if you have followed
some of our default examples and tutorials may result in the connection trying to write to a `PUBLIC` schema.

A quick fix could be to edit your connection's 'Replication' settings from `Mirror source structure` to `Destination Default`.
Otherwise, make sure to grant the role the required permissions in the desired namespace.

## Changelog

| Version         | Date       | Pull Request                                               | Subject                                                                                                                                                         |
|:----------------|:-----------|:-----------------------------------------------------------|:----------------------------------------------------------------------------------------------------------------------------------------------------------------|
<<<<<<< HEAD
| 3.5.3           | 2024-01-24 | [\#34451](https://github.com/airbytehq/airbyte/pull/34451) | Improve logging for unparseable input                                                                                                                           |
=======
| 3.5.3           | 2024-01-25 | [\#34528](https://github.com/airbytehq/airbyte/pull/34528) | Fix spurious `check` failure (`UnsupportedOperationException: Snowflake does not use the native JDBC DV2 interface`)                                            |
>>>>>>> d01bb65d
| 3.5.2           | 2024-01-24 | [\#34458](https://github.com/airbytehq/airbyte/pull/34458) | Improve error reporting                                                                                                                                         |
| 3.5.1           | 2024-01-24 | [\#34501](https://github.com/airbytehq/airbyte/pull/34501) | Internal code changes for Destinations V2                                                                                                                       |
| 3.5.0           | 2024-01-24 | [\#34462](https://github.com/airbytehq/airbyte/pull/34462) | Upgrade CDK to 0.14.0                                                                                                                                           |
| 3.4.22          | 2024-01-12 | [\#34227](https://github.com/airbytehq/airbyte/pull/34227) | Upgrade CDK to 0.12.0; Cleanup unused dependencies                                                                                                              |
| 3.4.21          | 2024-01-10 | [\#34083](https://github.com/airbytehq/airbyte/pull/34083) | Emit destination stats as part of the state message                                                                                                             |
| 3.4.20          | 2024-01-05 | [\#33948](https://github.com/airbytehq/airbyte/pull/33948) | Skip retrieving initial table state when setup fails                                                                                                            |
| 3.4.19          | 2024-01-04 | [\#33730](https://github.com/airbytehq/airbyte/pull/33730) | Internal code structure changes                                                                                                                                 |
| 3.4.18          | 2024-01-02 | [\#33728](https://github.com/airbytehq/airbyte/pull/33728) | Add option to only type and dedupe at the end of the sync                                                                                                       |
| 3.4.17          | 2023-12-20 | [\#33704](https://github.com/airbytehq/airbyte/pull/33704) | Update to java CDK 0.10.0 (no changes)                                                                                                                          |
| 3.4.16          | 2023-12-18 | [\#33124](https://github.com/airbytehq/airbyte/pull/33124) | Make Schema Creation Seperate from Table Creation                                                                                                               |
| 3.4.15          | 2023-12-13 | [\#33232](https://github.com/airbytehq/airbyte/pull/33232) | Only run typing+deduping for a stream if the stream had any records                                                                                             |
| 3.4.14          | 2023-12-08 | [\#33263](https://github.com/airbytehq/airbyte/pull/33263) | Adopt java CDK version 0.7.0                                                                                                                                    |
| 3.4.13          | 2023-12-05 | [\#32326](https://github.com/airbytehq/airbyte/pull/32326) | Use jdbc metadata for table existence check                                                                                                                     |
| 3.4.12          | 2023-12-04 | [\#33084](https://github.com/airbytehq/airbyte/pull/33084) | T&D SQL statements moved to debug log level                                                                                                                     |
| 3.4.11          | 2023-11-14 | [\#32526](https://github.com/airbytehq/airbyte/pull/32526) | Clean up memory manager logs.                                                                                                                                   |
| 3.4.10          | 2023-11-08 | [\#32125](https://github.com/airbytehq/airbyte/pull/32125) | Fix compilation warnings.                                                                                                                                       |
| 3.4.9           | 2023-11-06 | [\#32026](https://github.com/airbytehq/airbyte/pull/32026) | Add separate TRY_CAST transaction to reduce compute usage                                                                                                       |
| 3.4.8           | 2023-11-06 | [\#32190](https://github.com/airbytehq/airbyte/pull/32190) | Further improve error reporting                                                                                                                                 |
| 3.4.7           | 2023-11-06 | [\#32193](https://github.com/airbytehq/airbyte/pull/32193) | Adopt java CDK version 0.4.1.                                                                                                                                   |
| 3.4.6           | 2023-11-02 | [\#32124](https://github.com/airbytehq/airbyte/pull/32124) | Revert `merge` statement                                                                                                                                        |
| 3.4.5           | 2023-11-02 | [\#31983](https://github.com/airbytehq/airbyte/pull/31983) | Improve error reporting                                                                                                                                         |
| 3.4.4           | 2023-10-30 | [\#31985](https://github.com/airbytehq/airbyte/pull/31985) | Delay upgrade deadline to Nov 7                                                                                                                                 |
| 3.4.3           | 2023-10-30 | [\#31960](https://github.com/airbytehq/airbyte/pull/31960) | Adopt java CDK version 0.2.0.                                                                                                                                   |
| 3.4.2           | 2023-10-27 | [\#31897](https://github.com/airbytehq/airbyte/pull/31897) | Further filtering on extracted_at                                                                                                                               |
| 3.4.1           | 2023-10-27 | [\#31683](https://github.com/airbytehq/airbyte/pull/31683) | Performance enhancement (switch to a `merge` statement for incremental-dedup syncs)                                                                             |
| 3.4.0           | 2023-10-25 | [\#31686](https://github.com/airbytehq/airbyte/pull/31686) | Opt out flag for typed and deduped tables                                                                                                                       |
| 3.3.0           | 2023-10-25 | [\#31520](https://github.com/airbytehq/airbyte/pull/31520) | Stop deduping raw table                                                                                                                                         |
| 3.2.3           | 2023-10-17 | [\#31191](https://github.com/airbytehq/airbyte/pull/31191) | Improve typing+deduping performance by filtering new raw records on extracted_at                                                                                |
| 3.2.2           | 2023-10-10 | [\#31194](https://github.com/airbytehq/airbyte/pull/31194) | Deallocate unused per stream buffer memory when empty                                                                                                           |
| 3.2.1           | 2023-10-10 | [\#31083](https://github.com/airbytehq/airbyte/pull/31083) | Fix precision of numeric values in async destinations                                                                                                           |
| 3.2.0           | 2023-10-09 | [\#31149](https://github.com/airbytehq/airbyte/pull/31149) | No longer fail syncs when PKs are null - try do dedupe anyway                                                                                                   |
| 3.1.22          | 2023-10-06 | [\#31153](https://github.com/airbytehq/airbyte/pull/31153) | Increase jvm GC retries                                                                                                                                         |
| 3.1.21          | 2023-10-06 | [\#31139](https://github.com/airbytehq/airbyte/pull/31139) | Bump CDK version                                                                                                                                                |
| 3.1.20          | 2023-10-06 | [\#31129](https://github.com/airbytehq/airbyte/pull/31129) | Reduce async buffer size                                                                                                                                        |
| 3.1.19          | 2023-10-04 | [\#31082](https://github.com/airbytehq/airbyte/pull/31082) | Revert null PK checks                                                                                                                                           |
| 3.1.18          | 2023-10-01 | [\#30779](https://github.com/airbytehq/airbyte/pull/30779) | Final table PK columns become non-null and skip check for null PKs in raw records (performance)                                                                 |
| 3.1.17          | 2023-09-29 | [\#30938](https://github.com/airbytehq/airbyte/pull/30938) | Upgrade snowflake-jdbc driver                                                                                                                                   |
| 3.1.16          | 2023-09-28 | [\#30835](https://github.com/airbytehq/airbyte/pull/30835) | Fix regression from 3.1.15 in supporting concurrent syncs with identical stream name but different namespace                                                    |
| 3.1.15          | 2023-09-26 | [\#30775](https://github.com/airbytehq/airbyte/pull/30775) | Increase async block size                                                                                                                                       |
| 3.1.14          | 2023-09-27 | [\#30739](https://github.com/airbytehq/airbyte/pull/30739) | Fix column name collision detection                                                                                                                             |
| 3.1.13          | 2023-09-19 | [\#30599](https://github.com/airbytehq/airbyte/pull/30599) | Support concurrent syncs with identical stream name but different namespace                                                                                     |
| 3.1.12          | 2023-09-21 | [\#30671](https://github.com/airbytehq/airbyte/pull/30671) | Reduce async buffer size                                                                                                                                        |
| 3.1.11          | 2023-09-19 | [\#30592](https://github.com/airbytehq/airbyte/pull/30592) | Internal code changes                                                                                                                                           |
| 3.1.10          | 2023-09-18 | [\#30546](https://github.com/airbytehq/airbyte/pull/30546) | Make sure that the async buffer are flush every 5 minutes                                                                                                       |
| 3.1.9           | 2023-09-19 | [\#30319](https://github.com/airbytehq/airbyte/pull/30319) | Support column names that are reserved                                                                                                                          |
| 3.1.8           | 2023-09-18 | [\#30479](https://github.com/airbytehq/airbyte/pull/30479) | Fix async memory management                                                                                                                                     |
| 3.1.7           | 2023-09-15 | [\#30491](https://github.com/airbytehq/airbyte/pull/30491) | Improve error message display                                                                                                                                   |
| 3.1.6           | 2023-09-14 | [\#30439](https://github.com/airbytehq/airbyte/pull/30439) | Fix a transient error                                                                                                                                           |
| 3.1.5           | 2023-09-13 | [\#30416](https://github.com/airbytehq/airbyte/pull/30416) | Support `${` in stream name/namespace, and in column names                                                                                                      |
| 3.1.4           | 2023-09-12 | [\#30364](https://github.com/airbytehq/airbyte/pull/30364) | Add log message                                                                                                                                                 |
| 3.1.3           | 2023-08-29 | [\#29878](https://github.com/airbytehq/airbyte/pull/29878) | Reenable incremental typing and deduping                                                                                                                        |
| 3.1.2           | 2023-08-31 | [\#30020](https://github.com/airbytehq/airbyte/pull/30020) | Run typing and deduping tasks in parallel                                                                                                                       |
| 3.1.1           | 2023-09-05 | [\#30117](https://github.com/airbytehq/airbyte/pull/30117) | Type and Dedupe at sync start and then every 6 hours                                                                                                            |
| 3.1.0           | 2023-09-01 | [\#30056](https://github.com/airbytehq/airbyte/pull/30056) | Upcase final table names to allow case-insensitive references                                                                                                   |
| 3.0.2           | 2023-09-01 | [\#30121](https://github.com/airbytehq/airbyte/pull/30121) | Improve performance on very wide streams by skipping TRY_CAST on strings                                                                                        |
| 3.0.1           | 2023-08-27 | [\#30065](https://github.com/airbytehq/airbyte/pull/30065) | Clearer error thrown when records are missing a primary key                                                                                                     |
| 3.0.0           | 2023-08-27 | [\#29783](https://github.com/airbytehq/airbyte/pull/29783) | Destinations V2                                                                                                                                                 |
| 2.1.7           | 2023-08-29 | [\#29949](https://github.com/airbytehq/airbyte/pull/29949) | Destinations V2: Fix checking for empty table by ensuring upper-case DB names                                                                                   |
| 2.1.6           | 2023-08-28 | [\#29878](https://github.com/airbytehq/airbyte/pull/29878) | Destinations V2: Fix detection of existing table by ensuring upper-case DB names                                                                                |
| 2.1.5           | 2023-08-28 | [\#29903](https://github.com/airbytehq/airbyte/pull/29917) | Destinations V2: Performance Improvement, Changing Metadata error array construction from ARRAY_CAT to ARRAY_CONSTRUCT_COMPACT                                  |
| 2.1.4           | 2023-08-28 | [\#29903](https://github.com/airbytehq/airbyte/pull/29903) | Abort queries on crash                                                                                                                                          |
| 2.1.3           | 2023-08-25 | [\#29881](https://github.com/airbytehq/airbyte/pull/29881) | Destinations v2: Only run T+D once at end of sync, to prevent data loss under async conditions                                                                  |
| 2.1.2           | 2023-08-24 | [\#29805](https://github.com/airbytehq/airbyte/pull/29805) | Destinations v2: Don't soft reset in migration                                                                                                                  |
| 2.1.1           | 2023-08-23 | [\#29774](https://github.com/airbytehq/airbyte/pull/29774) | Destinations v2: Don't soft reset overwrite syncs                                                                                                               |
| 2.1.0           | 2023-08-21 | [\#29636](https://github.com/airbytehq/airbyte/pull/29636) | Destinations v2: Several Critical Bug Fixes (cursorless dedup, improved floating-point handling, improved special characters handling; improved error handling) |
| 2.0.0           | 2023-08-09 | [\#28894](https://github.com/airbytehq/airbyte/pull/29236) | Remove support for Snowflake GCS/S3 loading method in favor of Snowflake Internal staging                                                                       |
| 1.3.3           | 2023-08-15 | [\#29461](https://github.com/airbytehq/airbyte/pull/29461) | Changing a static constant reference                                                                                                                            |
| 1.3.2           | 2023-08-11 | [\#29381](https://github.com/airbytehq/airbyte/pull/29381) | Destinations v2: Add support for streams with no columns                                                                                                        |
| 1.3.1           | 2023-08-04 | [\#28894](https://github.com/airbytehq/airbyte/pull/28894) | Destinations v2: Update SqlGenerator                                                                                                                            |
| 1.3.0           | 2023-08-07 | [\#29174](https://github.com/airbytehq/airbyte/pull/29174) | Destinations v2: early access release                                                                                                                           |
| 1.2.10          | 2023-08-07 | [\#29188](https://github.com/airbytehq/airbyte/pull/29188) | Internal code refactoring                                                                                                                                       |
| 1.2.9           | 2023-08-04 | [\#28677](https://github.com/airbytehq/airbyte/pull/28677) | Destinations v2: internal code changes to prepare for early access release                                                                                      |
| 1.2.8           | 2023-08-03 | [\#29047](https://github.com/airbytehq/airbyte/pull/29047) | Avoid logging record if the format is invalid                                                                                                                   |
| 1.2.7           | 2023-08-02 | [\#28976](https://github.com/airbytehq/airbyte/pull/28976) | Fix composite PK handling in v1 mode                                                                                                                            |
| 1.2.6           | 2023-08-01 | [\#28618](https://github.com/airbytehq/airbyte/pull/28618) | Reduce logging noise                                                                                                                                            |
| 1.2.5           | 2023-07-24 | [\#28618](https://github.com/airbytehq/airbyte/pull/28618) | Add hooks in preparation for destinations v2 implementation                                                                                                     |
| 1.2.4           | 2023-07-21 | [\#28584](https://github.com/airbytehq/airbyte/pull/28584) | Install dependencies in preparation for destinations v2 work                                                                                                    |
| 1.2.3           | 2023-07-21 | [\#28345](https://github.com/airbytehq/airbyte/pull/28345) | Pull in async framework minor bug fix for race condition on state emission                                                                                      |
| 1.2.2           | 2023-07-14 | [\#28345](https://github.com/airbytehq/airbyte/pull/28345) | Increment patch to trigger a rebuild                                                                                                                            |
| 1.2.1           | 2023-07-14 | [\#28315](https://github.com/airbytehq/airbyte/pull/28315) | Pull in async framework minor bug fix to avoid Snowflake hanging on close                                                                                       |
| 1.2.0           | 2023-07-5  | [\#27935](https://github.com/airbytehq/airbyte/pull/27935) | Enable Faster Snowflake Syncs with Asynchronous writes                                                                                                          |
| 1.1.0           | 2023-06-27 | [\#27781](https://github.com/airbytehq/airbyte/pull/27781) | License Update: Elv2                                                                                                                                            |
| 1.0.6           | 2023-06-21 | [\#27555](https://github.com/airbytehq/airbyte/pull/27555) | Reduce image size                                                                                                                                               |
| 1.0.5           | 2023-05-31 | [\#25782](https://github.com/airbytehq/airbyte/pull/25782) | Internal scaffolding for future development                                                                                                                     |
| 1.0.4           | 2023-05-19 | [\#26323](https://github.com/airbytehq/airbyte/pull/26323) | Prevent infinite retry loop under specific circumstances                                                                                                        |
| 1.0.3           | 2023-05-15 | [\#26081](https://github.com/airbytehq/airbyte/pull/26081) | Reverts splits bases                                                                                                                                            |
| 1.0.2           | 2023-05-05 | [\#25649](https://github.com/airbytehq/airbyte/pull/25649) | Splits bases (reverted)                                                                                                                                         |
| 1.0.1           | 2023-04-29 | [\#25570](https://github.com/airbytehq/airbyte/pull/25570) | Internal library update                                                                                                                                         |
| 1.0.0           | 2023-05-02 | [\#25739](https://github.com/airbytehq/airbyte/pull/25739) | Removed Azure Blob Storage as a loading method                                                                                                                  |
| 0.4.63          | 2023-04-27 | [\#25346](https://github.com/airbytehq/airbyte/pull/25346) | Added FlushBufferFunction interface                                                                                                                             |
| 0.4.61          | 2023-03-30 | [\#24736](https://github.com/airbytehq/airbyte/pull/24736) | Improve behavior when throttled by AWS API                                                                                                                      |
| 0.4.60          | 2023-03-30 | [\#24698](https://github.com/airbytehq/airbyte/pull/24698) | Add option in spec to allow increasing the stream buffer size to 50                                                                                             |
| 0.4.59          | 2023-03-23 | [\#23904](https://github.com/airbytehq/airbyte/pull/24405) | Fail faster in certain error cases                                                                                                                              |
| 0.4.58          | 2023-03-27 | [\#24615](https://github.com/airbytehq/airbyte/pull/24615) | Fixed host validation by pattern on UI                                                                                                                          |
| 0.4.56 (broken) | 2023-03-22 | [\#23904](https://github.com/airbytehq/airbyte/pull/23904) | Added host validation by pattern on UI                                                                                                                          |
| 0.4.54          | 2023-03-17 | [\#23788](https://github.com/airbytehq/airbyte/pull/23788) | S3-Parquet: added handler to process null values in arrays                                                                                                      |
| 0.4.53          | 2023-03-15 | [\#24058](https://github.com/airbytehq/airbyte/pull/24058) | added write attempt to internal staging Check method                                                                                                            |
| 0.4.52          | 2023-03-10 | [\#23931](https://github.com/airbytehq/airbyte/pull/23931) | Added support for periodic buffer flush                                                                                                                         |
| 0.4.51          | 2023-03-10 | [\#23466](https://github.com/airbytehq/airbyte/pull/23466) | Changed S3 Avro type from Int to Long                                                                                                                           |
| 0.4.49          | 2023-02-27 | [\#23360](https://github.com/airbytehq/airbyte/pull/23360) | Added logging for flushing and writing data to destination storage                                                                                              |
| 0.4.48          | 2023-02-23 | [\#22877](https://github.com/airbytehq/airbyte/pull/22877) | Add handler for IP not in whitelist error and more handlers for insufficient permission error                                                                   |
| 0.4.47          | 2023-01-30 | [\#21912](https://github.com/airbytehq/airbyte/pull/21912) | Catch "Create" Table and Stage Known Permissions and rethrow as ConfigExceptions                                                                                |
| 0.4.46          | 2023-01-26 | [\#20631](https://github.com/airbytehq/airbyte/pull/20631) | Added support for destination checkpointing with staging                                                                                                        |
| 0.4.45          | 2023-01-25 | [\#21087](https://github.com/airbytehq/airbyte/pull/21764) | Catch Known Permissions and rethrow as ConfigExceptions                                                                                                         |
| 0.4.44          | 2023-01-20 | [\#21087](https://github.com/airbytehq/airbyte/pull/21087) | Wrap Authentication Errors as Config Exceptions                                                                                                                 |
| 0.4.43          | 2023-01-20 | [\#21450](https://github.com/airbytehq/airbyte/pull/21450) | Updated Check methods to handle more possible s3 and gcs stagings issues                                                                                        |
| 0.4.42          | 2023-01-12 | [\#21342](https://github.com/airbytehq/airbyte/pull/21342) | Better handling for conflicting destination streams                                                                                                             |
| 0.4.41          | 2022-12-16 | [\#20566](https://github.com/airbytehq/airbyte/pull/20566) | Improve spec to adhere to standards                                                                                                                             |
| 0.4.40          | 2022-11-11 | [\#19302](https://github.com/airbytehq/airbyte/pull/19302) | Set jdbc application env variable depends on env - airbyte_oss or airbyte_cloud                                                                                 |
| 0.4.39          | 2022-11-09 | [\#18970](https://github.com/airbytehq/airbyte/pull/18970) | Updated "check" connection method to handle more errors                                                                                                         |
| 0.4.38          | 2022-09-26 | [\#17115](https://github.com/airbytehq/airbyte/pull/17115) | Added connection string identifier                                                                                                                              |
| 0.4.37          | 2022-09-21 | [\#16839](https://github.com/airbytehq/airbyte/pull/16839) | Update JDBC driver for Snowflake to 3.13.19                                                                                                                     |
| 0.4.36          | 2022-09-14 | [\#15668](https://github.com/airbytehq/airbyte/pull/15668) | Wrap logs in AirbyteLogMessage                                                                                                                                  |
| 0.4.35          | 2022-09-01 | [\#16243](https://github.com/airbytehq/airbyte/pull/16243) | Fix Json to Avro conversion when there is field name clash from combined restrictions (`anyOf`, `oneOf`, `allOf` fields).                                       |
| 0.4.34          | 2022-07-23 | [\#14388](https://github.com/airbytehq/airbyte/pull/14388) | Add support for key pair authentication                                                                                                                         |
| 0.4.33          | 2022-07-15 | [\#14494](https://github.com/airbytehq/airbyte/pull/14494) | Make S3 output filename configurable.                                                                                                                           |
| 0.4.32          | 2022-07-14 | [\#14618](https://github.com/airbytehq/airbyte/pull/14618) | Removed additionalProperties: false from JDBC destination connectors                                                                                            |
| 0.4.31          | 2022-07-07 | [\#13729](https://github.com/airbytehq/airbyte/pull/13729) | Improve configuration field description                                                                                                                         |
| 0.4.30          | 2022-06-24 | [\#14114](https://github.com/airbytehq/airbyte/pull/14114) | Remove "additionalProperties": false from specs for connectors with staging                                                                                     |
| 0.4.29          | 2022-06-17 | [\#13753](https://github.com/airbytehq/airbyte/pull/13753) | Deprecate and remove PART_SIZE_MB fields from connectors based on StreamTransferManager                                                                         |
| 0.4.28          | 2022-05-18 | [\#12952](https://github.com/airbytehq/airbyte/pull/12952) | Apply buffering strategy on GCS staging                                                                                                                         |
| 0.4.27          | 2022-05-17 | [\#12820](https://github.com/airbytehq/airbyte/pull/12820) | Improved 'check' operation performance                                                                                                                          |
| 0.4.26          | 2022-05-12 | [\#12805](https://github.com/airbytehq/airbyte/pull/12805) | Updated to latest base-java to emit AirbyteTraceMessages on error.                                                                                              |
| 0.4.25          | 2022-05-03 | [\#12452](https://github.com/airbytehq/airbyte/pull/12452) | Add support for encrypted staging on S3; fix the purge_staging_files option                                                                                     |
| 0.4.24          | 2022-03-24 | [\#11093](https://github.com/airbytehq/airbyte/pull/11093) | Added OAuth support (Compatible with Airbyte Version 0.35.60+)                                                                                                  |
| 0.4.22          | 2022-03-18 | [\#10793](https://github.com/airbytehq/airbyte/pull/10793) | Fix namespace with invalid characters                                                                                                                           |
| 0.4.21          | 2022-03-18 | [\#11071](https://github.com/airbytehq/airbyte/pull/11071) | Switch to compressed on-disk buffering before staging to s3/internal stage                                                                                      |
| 0.4.20          | 2022-03-14 | [\#10341](https://github.com/airbytehq/airbyte/pull/10341) | Add Azure blob staging support                                                                                                                                  |
| 0.4.19          | 2022-03-11 | [\#10699](https://github.com/airbytehq/airbyte/pull/10699) | Added unit tests                                                                                                                                                |
| 0.4.17          | 2022-02-25 | [\#10421](https://github.com/airbytehq/airbyte/pull/10421) | Refactor JDBC parameters handling                                                                                                                               |
| 0.4.16          | 2022-02-25 | [\#10627](https://github.com/airbytehq/airbyte/pull/10627) | Add try catch to make sure all handlers are closed                                                                                                              |
| 0.4.15          | 2022-02-22 | [\#10459](https://github.com/airbytehq/airbyte/pull/10459) | Add FailureTrackingAirbyteMessageConsumer                                                                                                                       |
| 0.4.14          | 2022-02-17 | [\#10394](https://github.com/airbytehq/airbyte/pull/10394) | Reduce memory footprint.                                                                                                                                        |
| 0.4.13          | 2022-02-16 | [\#10212](https://github.com/airbytehq/airbyte/pull/10212) | Execute COPY command in parallel for S3 and GCS staging                                                                                                         |
| 0.4.12          | 2022-02-15 | [\#10342](https://github.com/airbytehq/airbyte/pull/10342) | Use connection pool, and fix connection leak.                                                                                                                   |
| 0.4.11          | 2022-02-14 | [\#9920](https://github.com/airbytehq/airbyte/pull/9920)   | Updated the size of staging files for S3 staging. Also, added closure of S3 writers to staging files when data has been written to an staging file.             |
| 0.4.10          | 2022-02-14 | [\#10297](https://github.com/airbytehq/airbyte/pull/10297) | Halve the record buffer size to reduce memory consumption.                                                                                                      |
| 0.4.9           | 2022-02-14 | [\#10256](https://github.com/airbytehq/airbyte/pull/10256) | Add `ExitOnOutOfMemoryError` JVM flag.                                                                                                                          |
| 0.4.8           | 2022-02-01 | [\#9959](https://github.com/airbytehq/airbyte/pull/9959)   | Fix null pointer exception from buffered stream consumer.                                                                                                       |
| 0.4.7           | 2022-01-29 | [\#9745](https://github.com/airbytehq/airbyte/pull/9745)   | Integrate with Sentry.                                                                                                                                          |
| 0.4.6           | 2022-01-28 | [\#9623](https://github.com/airbytehq/airbyte/pull/9623)   | Add jdbc_url_params support for optional JDBC parameters                                                                                                        |
| 0.4.5           | 2021-12-29 | [\#9184](https://github.com/airbytehq/airbyte/pull/9184)   | Update connector fields title/description                                                                                                                       |
| 0.4.4           | 2022-01-24 | [\#9743](https://github.com/airbytehq/airbyte/pull/9743)   | Fixed bug with dashes in schema name                                                                                                                            |
| 0.4.3           | 2022-01-20 | [\#9531](https://github.com/airbytehq/airbyte/pull/9531)   | Start using new S3StreamCopier and expose the purgeStagingData option                                                                                           |
| 0.4.2           | 2022-01-10 | [\#9141](https://github.com/airbytehq/airbyte/pull/9141)   | Fixed duplicate rows on retries                                                                                                                                 |
| 0.4.1           | 2021-01-06 | [\#9311](https://github.com/airbytehq/airbyte/pull/9311)   | Update сreating schema during check                                                                                                                             |
| 0.4.0           | 2021-12-27 | [\#9063](https://github.com/airbytehq/airbyte/pull/9063)   | Updated normalization to produce permanent tables                                                                                                               |
| 0.3.24          | 2021-12-23 | [\#8869](https://github.com/airbytehq/airbyte/pull/8869)   | Changed staging approach to Byte-Buffered                                                                                                                       |
| 0.3.23          | 2021-12-22 | [\#9039](https://github.com/airbytehq/airbyte/pull/9039)   | Added part_size configuration in UI for S3 loading method                                                                                                       |
| 0.3.22          | 2021-12-21 | [\#9006](https://github.com/airbytehq/airbyte/pull/9006)   | Updated jdbc schema naming to follow Snowflake Naming Conventions                                                                                               |
| 0.3.21          | 2021-12-15 | [\#8781](https://github.com/airbytehq/airbyte/pull/8781)   | Updated check method to verify permissions to create/drop stage for internal staging; compatibility fix for Java 17                                             |
| 0.3.20          | 2021-12-10 | [\#8562](https://github.com/airbytehq/airbyte/pull/8562)   | Moving classes around for better dependency management; compatibility fix for Java 17                                                                           |
| 0.3.19          | 2021-12-06 | [\#8528](https://github.com/airbytehq/airbyte/pull/8528)   | Set Internal Staging as default choice                                                                                                                          |
| 0.3.18          | 2021-11-26 | [\#8253](https://github.com/airbytehq/airbyte/pull/8253)   | Snowflake Internal Staging Support                                                                                                                              |
| 0.3.17          | 2021-11-08 | [\#7719](https://github.com/airbytehq/airbyte/pull/7719)   | Improve handling of wide rows by buffering records based on their byte size rather than their count                                                             |
| 0.3.15          | 2021-10-11 | [\#6949](https://github.com/airbytehq/airbyte/pull/6949)   | Each stream was split into files of 10,000 records each for copying using S3 or GCS                                                                             |
| 0.3.14          | 2021-09-08 | [\#5924](https://github.com/airbytehq/airbyte/pull/5924)   | Fixed AWS S3 Staging COPY is writing records from different table in the same raw table                                                                         |
| 0.3.13          | 2021-09-01 | [\#5784](https://github.com/airbytehq/airbyte/pull/5784)   | Updated query timeout from 30 minutes to 3 hours                                                                                                                |
| 0.3.12          | 2021-07-30 | [\#5125](https://github.com/airbytehq/airbyte/pull/5125)   | Enable `additionalPropertities` in spec.json                                                                                                                    |
| 0.3.11          | 2021-07-21 | [\#3555](https://github.com/airbytehq/airbyte/pull/3555)   | Partial Success in BufferedStreamConsumer                                                                                                                       |
| 0.3.10          | 2021-07-12 | [\#4713](https://github.com/airbytehq/airbyte/pull/4713)   | Tag traffic with `airbyte` label to enable optimization opportunities from Snowflake                                                                            |<|MERGE_RESOLUTION|>--- conflicted
+++ resolved
@@ -246,11 +246,8 @@
 
 | Version         | Date       | Pull Request                                               | Subject                                                                                                                                                         |
 |:----------------|:-----------|:-----------------------------------------------------------|:----------------------------------------------------------------------------------------------------------------------------------------------------------------|
-<<<<<<< HEAD
-| 3.5.3           | 2024-01-24 | [\#34451](https://github.com/airbytehq/airbyte/pull/34451) | Improve logging for unparseable input                                                                                                                           |
-=======
+| 3.5.4           | 2024-01-24 | [\#34451](https://github.com/airbytehq/airbyte/pull/34451) | Improve logging for unparseable input                                                                                                                           |
 | 3.5.3           | 2024-01-25 | [\#34528](https://github.com/airbytehq/airbyte/pull/34528) | Fix spurious `check` failure (`UnsupportedOperationException: Snowflake does not use the native JDBC DV2 interface`)                                            |
->>>>>>> d01bb65d
 | 3.5.2           | 2024-01-24 | [\#34458](https://github.com/airbytehq/airbyte/pull/34458) | Improve error reporting                                                                                                                                         |
 | 3.5.1           | 2024-01-24 | [\#34501](https://github.com/airbytehq/airbyte/pull/34501) | Internal code changes for Destinations V2                                                                                                                       |
 | 3.5.0           | 2024-01-24 | [\#34462](https://github.com/airbytehq/airbyte/pull/34462) | Upgrade CDK to 0.14.0                                                                                                                                           |
