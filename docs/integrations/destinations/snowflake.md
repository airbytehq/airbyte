--- conflicted
+++ resolved
@@ -271,12 +271,9 @@
 
 | Version         | Date       | Pull Request                                               | Subject                                                                                                                                             |
 |:----------------|:-----------|:-----------------------------------------------------------|:----------------------------------------------------------------------------------------------------------------------------------------------------|
-<<<<<<< HEAD
 | 2.0.0           | 2023-08-09 | [\#28894](https://github.com/airbytehq/airbyte/pull/29236) | Remove support for Snowflake GCS/S3 loading method in favor of Snowflake Internal staging                                                           |
-=======
 | 1.3.3           | 2023-08-15 | [\#29461](https://github.com/airbytehq/airbyte/pull/29461) | Changing a static constant reference                                                                                                                |
 | 1.3.2           | 2023-08-11 | [\#29381](https://github.com/airbytehq/airbyte/pull/29381) | Destinations v2: Add support for streams with no columns                                                                                            |
->>>>>>> 1d747327
 | 1.3.1           | 2023-08-04 | [\#28894](https://github.com/airbytehq/airbyte/pull/28894) | Destinations v2: Update SqlGenerator                                                                                                                |
 | 1.3.0           | 2023-08-07 | [\#29174](https://github.com/airbytehq/airbyte/pull/29174) | Destinations v2: early access release                                                                                                               |
 | 1.2.10          | 2023-08-07 | [\#29188](https://github.com/airbytehq/airbyte/pull/29188) | Internal code refactoring                                                                                                                           |
