# Snowflake

Setting up the Snowflake destination connector involves setting up Snowflake entities (warehouse, database, schema, user, and role) in the Snowflake console, setting up the data loading method (internal stage, AWS S3, Google Cloud Storage bucket, or Azure Blob Storage), and configuring the Snowflake destination connector using the Airbyte UI.

This page describes the step-by-step process of setting up the Snowflake destination connector.

## Prerequisites

- A Snowflake account with the [ACCOUNTADMIN](https://docs.snowflake.com/en/user-guide/security-access-control-considerations.html) role. If you don’t have an account with the `ACCOUNTADMIN` role, contact your Snowflake administrator to set one up for you.
- (Optional) An AWS, Google Cloud Storage, or Azure account.

### Network policies

By default, Snowflake allows users to connect to the service from any computer or device IP address. A security administrator (i.e. users with the SECURITYADMIN role) or higher can create a network policy to allow or deny access to a single IP address or a list of addresses.

If you have any issues connecting with Airbyte Cloud please make sure that the list of IP addresses is on the allowed list

To determine whether a network policy is set on your account or for a specific user, execute the _SHOW PARAMETERS_ command.

**Account** 

        SHOW PARAMETERS LIKE 'network_policy' IN ACCOUNT;

**User**

        SHOW PARAMETERS LIKE 'network_policy' IN USER <username>;

To read more please check official [Snowflake documentation](https://docs.snowflake.com/en/user-guide/network-policies.html#)

## Step 1: Set up Airbyte-specific entities in Snowflake

To set up the Snowflake destination connector, you first need to create Airbyte-specific Snowflake entities (a warehouse, database, schema, user, and role) with the `OWNERSHIP` permission to write data into Snowflake, track costs pertaining to Airbyte, and control permissions at a granular level.

You can use the following script in a new [Snowflake worksheet](https://docs.snowflake.com/en/user-guide/ui-worksheet.html) to create the entities:

1. [Log into your Snowflake account](https://www.snowflake.com/login/).
2. Edit the following script to change the password to a more secure password and to change the names of other resources if you so desire.

    **Note:** Make sure you follow the [Snowflake identifier requirements](https://docs.snowflake.com/en/sql-reference/identifiers-syntax.html) while renaming the resources.

        -- set variables (these need to be uppercase)
        set airbyte_role = 'AIRBYTE_ROLE';
        set airbyte_username = 'AIRBYTE_USER';
        set airbyte_warehouse = 'AIRBYTE_WAREHOUSE';
        set airbyte_database = 'AIRBYTE_DATABASE';
        set airbyte_schema = 'AIRBYTE_SCHEMA';

        -- set user password
        set airbyte_password = 'password';

        begin;

        -- create Airbyte role
        use role securityadmin;
        create role if not exists identifier($airbyte_role);
        grant role identifier($airbyte_role) to role SYSADMIN;

        -- create Airbyte user
        create user if not exists identifier($airbyte_username)
        password = $airbyte_password
        default_role = $airbyte_role
        default_warehouse = $airbyte_warehouse;

        grant role identifier($airbyte_role) to user identifier($airbyte_username);

        -- change role to sysadmin for warehouse / database steps
        use role sysadmin;

        -- create Airbyte warehouse
        create warehouse if not exists identifier($airbyte_warehouse)
        warehouse_size = xsmall
        warehouse_type = standard
        auto_suspend = 60
        auto_resume = true
        initially_suspended = true;

        -- create Airbyte database
        create database if not exists identifier($airbyte_database);

        -- grant Airbyte warehouse access
        grant USAGE
        on warehouse identifier($airbyte_warehouse)
        to role identifier($airbyte_role);

        -- grant Airbyte database access
        grant OWNERSHIP
        on database identifier($airbyte_database)
        to role identifier($airbyte_role);

        commit;

        begin;

        USE DATABASE identifier($airbyte_database);

        -- create schema for Airbyte data
        CREATE SCHEMA IF NOT EXISTS identifier($airbyte_schema);

        commit;

        begin;

        -- grant Airbyte schema access
        grant OWNERSHIP
        on schema identifier($airbyte_schema)
        to role identifier($airbyte_role);

        commit;


3. Run the script using the [Worksheet page](https://docs.snowflake.com/en/user-guide/ui-worksheet.html) or [Snowlight](https://docs.snowflake.com/en/user-guide/ui-snowsight-gs.html). Make sure to select the **All Queries** checkbox.

## Step 2: Set up a data loading method

By default, Airbyte uses Snowflake’s [Internal Stage](https://docs.snowflake.com/en/user-guide/data-load-local-file-system-create-stage.html) to load data. You can also load data using an [Amazon S3 bucket](https://docs.aws.amazon.com/AmazonS3/latest/userguide/Welcome.html), a [Google Cloud Storage bucket](https://cloud.google.com/storage/docs/introduction), or [Azure Blob Storage](https://docs.microsoft.com/en-us/azure/storage/blobs/).

Make sure the database and schema have the `USAGE` privilege.

### Using an Amazon S3 bucket

To use an Amazon S3 bucket, [create a new Amazon S3 bucket](https://docs.aws.amazon.com/AmazonS3/latest/userguide/create-bucket-overview.html) with read/write access for Airbyte to stage data to Snowflake.


### Using a Google Cloud Storage bucket

To use a Google Cloud Storage bucket:

1. Navigate to the Google Cloud Console and [create a new bucket](https://cloud.google.com/storage/docs/creating-buckets) with read/write access for Airbyte to stage data to Snowflake.
2. [Generate a JSON key](https://cloud.google.com/iam/docs/creating-managing-service-account-keys#creating_service_account_keys) for your service account.
3. Edit the following script to replace `AIRBYTE_ROLE` with the role you used for Airbyte's Snowflake configuration and `YOURBUCKETNAME` with your bucket name.
    ```text
    create storage INTEGRATION gcs_airbyte_integration
      TYPE = EXTERNAL_STAGE
      STORAGE_PROVIDER = GCS
      ENABLED = TRUE
      STORAGE_ALLOWED_LOCATIONS = ('gcs://YOURBUCKETNAME');

    create stage gcs_airbyte_stage
      url = 'gcs://YOURBUCKETNAME'
      storage_integration = gcs_airbyte_integration;

    GRANT USAGE ON integration gcs_airbyte_integration TO ROLE AIRBYTE_ROLE;
    GRANT USAGE ON stage gcs_airbyte_stage TO ROLE AIRBYTE_ROLE;

    DESC STORAGE INTEGRATION gcs_airbyte_integration;
    ```
    The final query should show a `STORAGE_GCP_SERVICE_ACCOUNT` property with an email as the property value. Add read/write permissions to your bucket with that email.

4. Navigate to the Snowflake UI and run the script as a [Snowflake account admin](https://docs.snowflake.com/en/user-guide/security-access-control-considerations.html) using the [Worksheet page](https://docs.snowflake.com/en/user-guide/ui-worksheet.html) or [Snowlight](https://docs.snowflake.com/en/user-guide/ui-snowsight-gs.html).

### Using Azure Blob Storage

To use Azure Blob Storage, [create a storage account](https://docs.microsoft.com/en-us/azure/storage/common/storage-account-create?tabs=azure-portal) and [container](https://docs.microsoft.com/en-us/rest/api/storageservices/create-container), and provide a [SAS Token](https://docs.snowflake.com/en/user-guide/data-load-azure-config.html#option-2-generating-a-sas-token) to access the container. We recommend creating a dedicated container for Airbyte to stage data to Snowflake. Airbyte needs read/write access to interact with this container.


## Step 3: Set up Snowflake as a destination in Airbyte

Navigate to the Airbyte UI to set up Snowflake as a destination. You can authenticate using username/password or OAuth 2.0:

### Login and Password
| Field | Description |
|---|---|
| [Host](https://docs.snowflake.com/en/user-guide/admin-account-identifier.html) | The host domain of the snowflake instance (must include the account, region, cloud environment, and end with snowflakecomputing.com). Example: `accountname.us-east-2.aws.snowflakecomputing.com` |
| [Role](https://docs.snowflake.com/en/user-guide/security-access-control-overview.html#roles) | The role you created in Step 1 for Airbyte to access Snowflake. Example: `AIRBYTE_ROLE` |
| [Warehouse](https://docs.snowflake.com/en/user-guide/warehouses-overview.html#overview-of-warehouses) | The warehouse you created in Step 1 for Airbyte to sync data into. Example: `AIRBYTE_WAREHOUSE` |
| [Database](https://docs.snowflake.com/en/sql-reference/ddl-database.html#database-schema-share-ddl) | The database you created in Step 1 for Airbyte to sync data into. Example: `AIRBYTE_DATABASE` |
| [Schema](https://docs.snowflake.com/en/sql-reference/ddl-database.html#database-schema-share-ddl) | The default schema used as the target schema for all statements issued from the connection that do not explicitly specify a schema name.  |
| Username | The username you created in Step 1 to allow Airbyte to access the database. Example: `AIRBYTE_USER` |
| Password | The password associated with the username. |
| [JDBC URL Params](https://docs.snowflake.com/en/user-guide/jdbc-parameters.html) (Optional) | Additional properties to pass to the JDBC URL string when connecting to the database formatted as `key=value` pairs separated by the symbol `&`. Example: `key1=value1&key2=value2&key3=value3` |


### OAuth 2.0
Field | Description |
|---|---|
| [Host](https://docs.snowflake.com/en/user-guide/admin-account-identifier.html) | The host domain of the snowflake instance (must include the account, region, cloud environment, and end with snowflakecomputing.com). Example: `accountname.us-east-2.aws.snowflakecomputing.com` |
| [Role](https://docs.snowflake.com/en/user-guide/security-access-control-overview.html#roles) | The role you created in Step 1 for Airbyte to access Snowflake. Example: `AIRBYTE_ROLE` |
| [Warehouse](https://docs.snowflake.com/en/user-guide/warehouses-overview.html#overview-of-warehouses) | The warehouse you created in Step 1 for Airbyte to sync data into. Example: `AIRBYTE_WAREHOUSE` |
| [Database](https://docs.snowflake.com/en/sql-reference/ddl-database.html#database-schema-share-ddl) | The database you created in Step 1 for Airbyte to sync data into. Example: `AIRBYTE_DATABASE` |
| [Schema](https://docs.snowflake.com/en/sql-reference/ddl-database.html#database-schema-share-ddl) | The default schema used as the target schema for all statements issued from the connection that do not explicitly specify a schema name.  |
| Username | The username you created in Step 1 to allow Airbyte to access the database. Example: `AIRBYTE_USER` |
| OAuth2 | The Login name and password to obtain auth token. |
| [JDBC URL Params](https://docs.snowflake.com/en/user-guide/jdbc-parameters.html) (Optional) | Additional properties to pass to the JDBC URL string when connecting to the database formatted as `key=value` pairs separated by the symbol `&`. Example: `key1=value1&key2=value2&key3=value3` |


### Key pair authentication
    In order to configure key pair authentication you will need a private/public key pair.
    If you do not have the key pair yet, you can generate one using openssl command line tool
    Use this command in order to generate an unencrypted private key file:

       `openssl genrsa 2048 | openssl pkcs8 -topk8 -inform PEM -out rsa_key.p8 -nocrypt`

    Alternatively, use this command to generate an encrypted private key file:

      `openssl genrsa 2048 | openssl pkcs8 -topk8 -inform PEM -v1 PBE-SHA1-RC4-128 -out rsa_key.p8`

    Once you have your private key, you need to generate a matching public key.
    You can do so with the following command:

      `openssl rsa -in rsa_key.p8 -pubout -out rsa_key.pub`

    Finally, you need to add the public key to your Snowflake user account.
    You can do so with the following SQL command in Snowflake:

      `alter user <user_name> set rsa_public_key=<public_key_value>;`

    and replace <user_name> with your user name and <public_key_value> with your public key.



To use AWS S3 as the cloud storage, enter the information for the S3 bucket you created in Step 2:

| Field                          | Description                                                                                                                                                                                                                                                                                                                                                                                                                                                                                                                                             |
|--------------------------------|---------------------------------------------------------------------------------------------------------------------------------------------------------------------------------------------------------------------------------------------------------------------------------------------------------------------------------------------------------------------------------------------------------------------------------------------------------------------------------------------------------------------------------------------------------|
| S3 Bucket Name                 | The name of the staging S3 bucket (Example: `airbyte.staging`). Airbyte will write files to this bucket and read them via statements on Snowflake.                                                                                                                                                                                                                                                                                                                                                                                                      |
| S3 Bucket Region               | The S3 staging bucket region used.                                                                                                                                                                                                                                                                                                                                                                                                                                                                                                                      |
| S3 Key Id *                    | The Access Key ID granting access to the S3 staging bucket. Airbyte requires Read and Write permissions for the bucket.                                                                                                                                                                                                                                                                                                                                                                                                                                 |
| S3 Access Key *                | The corresponding secret to the S3 Key ID.                                                                                                                                                                                                                                                                                                                                                                                                                                                                                                              |
| Stream Part Size (Optional)    | Increase this if syncing tables larger than 100GB. Files are streamed to S3 in parts. This determines the size of each part, in MBs. As S3 has a limit of 10,000 parts per file, part size affects the table size. This is 10MB by default, resulting in a default limit of 100GB tables. <br/>Note, a larger part size will result in larger memory requirements. A rule of thumb is to multiply the part size by 10 to get the memory requirement. Modify this with care. (e.g. 5)                                                                    |
| Purge Staging Files and Tables | Determines whether to delete the staging files from S3 after completing the sync. Specifically, the connector will create CSV files named `bucketPath/namespace/streamName/syncDate_epochMillis_randomUuid.csv` containing three columns (`ab_id`, `data`, `emitted_at`). Normally these files are deleted after sync; if you want to keep them for other purposes, set `purge_staging_data` to false.                                                                                                                                                  |
| Encryption                     | Whether files on S3 are encrypted. You probably don't need to enable this, but it can provide an additional layer of security if you are sharing your data storage with other applications. If you do use encryption, you must choose between ephemeral keys (Airbyte will automatically generate a new key for each sync, and nobody but Airbyte and Snowflake will be able to read the data on S3) or providing your own key (if you have the "Purge staging files and tables" option disabled, and you want to be able to decrypt the data yourself) |
| S3 Filename pattern (Optional) | The pattern allows you to set the file-name format for the S3 staging file(s), next placeholders combinations are currently supported: {date}, {date:yyyy_MM}, {timestamp}, {timestamp:millis}, {timestamp:micros}, {part_number}, {sync_id}, {format_extension}. Please, don't use empty space and not supportable placeholders, as they won't recognized.                                                                                                                                                                                             |

To use a Google Cloud Storage bucket, enter the information for the bucket you created in Step 2:

| Field | Description |
|---|---|
| GCP Project ID | The name of the GCP project ID for your credentials. (Example: `my-project`)  |
| GCP Bucket Name | The name of the staging bucket. Airbyte will write files to this bucket and read them via statements on Snowflake. (Example: `airbyte-staging`)  |
| Google Application Credentials | The contents of the JSON key file that has read/write permissions to the staging GCS bucket. You will separately need to grant bucket access to your Snowflake GCP service account. See the [Google Cloud docs](https://cloud.google.com/iam/docs/creating-managing-service-account-keys#creating_service_account_keys) for more information on how to generate a JSON key for your service account.  |

To use Azure Blob storage, enter the information for the storage you created in Step 2:

| Field | Description |
|---|---|
| Endpoint Domain Name | Leave default value `blob.core.windows.net` or [map a custom domain](https://docs.microsoft.com/en-us/azure/storage/blobs/storage-custom-domain-name?tabs=azure-portal) to an Azure Blob Storage endpoint. |
| Azure Blob Storage Account Name | The Azure storage account you created in Step 2. |
| Azure blob storage container (Bucket) Name | The Azure blob storage container you created in Step 2. |
| SAS Token | The SAS Token you provided in Step 2. |


## Output schema

Airbyte outputs each stream into its own table with the following columns in Snowflake:

| Airbyte field | Description | Column type |
|---|---|---|
| _airbyte_ab_id | A UUID assigned to each processed event | VARCHAR |
| _airbyte_emitted_at | A timestamp for when the event was pulled from the data source | TIMESTAMP WITH TIME ZONE |
| _airbyte_data | A JSON blob with the event data. | VARIANT |

**Note:** By default, Airbyte creates permanent tables. If you prefer transient tables, create a dedicated transient database for Airbyte. For more information, refer to[ Working with Temporary and Transient Tables](https://docs.snowflake.com/en/user-guide/tables-temp-transient.html)


## Supported sync modes

The Snowflake destination supports the following sync modes:

- [Full Refresh - Overwrite](https://docs.airbyte.com/understanding-airbyte/glossary#full-refresh-sync)
- [Full Refresh - Append](https://docs.airbyte.com/understanding-airbyte/connections/full-refresh-append)
- [Incremental Sync - Append](https://docs.airbyte.com/understanding-airbyte/connections/incremental-append)
- [Incremental Sync - Deduped History](https://docs.airbyte.com/understanding-airbyte/connections/incremental-deduped-history)

## Snowflake tutorials

Now that you have set up the Snowflake destination connector, check out the following Snowflake tutorials:

- [Build a data ingestion pipeline from Mailchimp to Snowflake](https://airbyte.com/tutorials/data-ingestion-pipeline-mailchimp-snowflake)
- [Replicate data from a PostgreSQL database to Snowflake](https://airbyte.com/tutorials/postgresql-database-to-snowflake)
- [Migrate your data from Redshift to Snowflake](https://airbyte.com/tutorials/redshift-to-snowflake)
- [Orchestrate ELT pipelines with Prefect, Airbyte and dbt](https://airbyte.com/tutorials/elt-pipeline-prefect-airbyte-dbt)


## Changelog

| Version | Date       | Pull Request                                               | Subject                                                                                                                                             |
|:--------|:-----------|:-----------------------------------------------------------|:----------------------------------------------------------------------------------------------------------------------------------------------------|
<<<<<<< HEAD
| 0.4.32  | 2022-07-14 | [\#14388](https://github.com/airbytehq/airbyte/pull/14388) | Add support for key pair authentication  |
| 0.4.31  | 2022-07-07 | [\#13729](https://github.com/airbytehq/airbyte/pull/13729) | Improve configuration field description  |
| 0.4.30  | 2022-06-24 | [\#14114](https://github.com/airbytehq/airbyte/pull/14114) | Remove "additionalProperties": false from specs for connectors with staging  |
| 0.4.29  | 2022-06-17 | [\#13753](https://github.com/airbytehq/airbyte/pull/13753) | Deprecate and remove PART_SIZE_MB fields from connectors based on StreamTransferManager  |
| 0.4.28  | 2022-05-18 | [\#12952](https://github.com/airbytehq/airbyte/pull/12952) | Apply buffering strategy on GCS staging |
| 0.4.27  | 2022-05-17 | [\#12820](https://github.com/airbytehq/airbyte/pull/12820) | Improved 'check' operation performance |
=======
| 0.4.33  | 2022-07-15 | [\#14494](https://github.com/airbytehq/airbyte/pull/14494) | Make S3 output filename configurable.                                                                                                               |
| 0.4.32  | 2022-07-14 | [\#14618](https://github.com/airbytehq/airbyte/pull/14618) | Removed additionalProperties: false from JDBC destination connectors                                                                                |
| 0.4.31  | 2022-07-07 | [\#13729](https://github.com/airbytehq/airbyte/pull/13729) | Improve configuration field description                                                                                                             |
| 0.4.30  | 2022-06-24 | [\#14114](https://github.com/airbytehq/airbyte/pull/14114) | Remove "additionalProperties": false from specs for connectors with staging                                                                         |
| 0.4.29  | 2022-06-17 | [\#13753](https://github.com/airbytehq/airbyte/pull/13753) | Deprecate and remove PART_SIZE_MB fields from connectors based on StreamTransferManager                                                             |
| 0.4.28  | 2022-05-18 | [\#12952](https://github.com/airbytehq/airbyte/pull/12952) | Apply buffering strategy on GCS staging                                                                                                             |
| 0.4.27  | 2022-05-17 | [12820](https://github.com/airbytehq/airbyte/pull/12820)   | Improved 'check' operation performance                                                                                                              |
>>>>>>> 1d2c53ce
| 0.4.26  | 2022-05-12 | [\#12805](https://github.com/airbytehq/airbyte/pull/12805) | Updated to latest base-java to emit AirbyteTraceMessages on error.                                                                                  |
| 0.4.25  | 2022-05-03 | [\#12452](https://github.com/airbytehq/airbyte/pull/12452) | Add support for encrypted staging on S3; fix the purge_staging_files option                                                                         |
| 0.4.24  | 2022-03-24 | [\#11093](https://github.com/airbytehq/airbyte/pull/11093) | Added OAuth support (Compatible with Airbyte Version 0.35.60+)                                                                                      |
| 0.4.22  | 2022-03-18 | [\#10793](https://github.com/airbytehq/airbyte/pull/10793) | Fix namespace with invalid characters                                                                                                               |
| 0.4.21  | 2022-03-18 | [\#11071](https://github.com/airbytehq/airbyte/pull/11071) | Switch to compressed on-disk buffering before staging to s3/internal stage                                                                          |
| 0.4.20  | 2022-03-14 | [\#10341](https://github.com/airbytehq/airbyte/pull/10341) | Add Azure blob staging support                                                                                                                      |
| 0.4.19  | 2022-03-11 | [10699](https://github.com/airbytehq/airbyte/pull/10699)   | Added unit tests                                                                                                                                    |
| 0.4.17  | 2022-02-25 | [10421](https://github.com/airbytehq/airbyte/pull/10421)   | Refactor JDBC parameters handling                                                                                                                   |
| 0.4.16  | 2022-02-25 | [\#10627](https://github.com/airbytehq/airbyte/pull/10627) | Add try catch to make sure all handlers are closed                                                                                                  |
| 0.4.15  | 2022-02-22 | [\#10459](https://github.com/airbytehq/airbyte/pull/10459) | Add FailureTrackingAirbyteMessageConsumer                                                                                                           |
| 0.4.14  | 2022-02-17 | [\#10394](https://github.com/airbytehq/airbyte/pull/10394) | Reduce memory footprint.                                                                                                                            |
| 0.4.13  | 2022-02-16 | [\#10212](https://github.com/airbytehq/airbyte/pull/10212) | Execute COPY command in parallel for S3 and GCS staging                                                                                             |
| 0.4.12  | 2022-02-15 | [\#10342](https://github.com/airbytehq/airbyte/pull/10342) | Use connection pool, and fix connection leak.                                                                                                       |
| 0.4.11  | 2022-02-14 | [\#9920](https://github.com/airbytehq/airbyte/pull/9920)   | Updated the size of staging files for S3 staging. Also, added closure of S3 writers to staging files when data has been written to an staging file. |
| 0.4.10  | 2022-02-14 | [\#10297](https://github.com/airbytehq/airbyte/pull/10297) | Halve the record buffer size to reduce memory consumption.                                                                                          |
| 0.4.9   | 2022-02-14 | [\#10256](https://github.com/airbytehq/airbyte/pull/10256) | Add `ExitOnOutOfMemoryError` JVM flag.                                                                                                              |
| 0.4.8   | 2022-02-01 | [\#9959](https://github.com/airbytehq/airbyte/pull/9959)   | Fix null pointer exception from buffered stream consumer.                                                                                           |
| 0.4.7   | 2022-01-29 | [\#9745](https://github.com/airbytehq/airbyte/pull/9745)   | Integrate with Sentry.                                                                                                                              |
| 0.4.6   | 2022-01-28 | [#9623](https://github.com/airbytehq/airbyte/pull/9623)    | Add jdbc_url_params support for optional JDBC parameters                                                                                            |
| 0.4.5   | 2021-12-29 | [#9184](https://github.com/airbytehq/airbyte/pull/9184)    | Update connector fields title/description                                                                                                           |
| 0.4.4   | 2022-01-24 | [#9743](https://github.com/airbytehq/airbyte/pull/9743)    | Fixed bug with dashes in schema name                                                                                                                |
| 0.4.3   | 2022-01-20 | [#9531](https://github.com/airbytehq/airbyte/pull/9531)    | Start using new S3StreamCopier and expose the purgeStagingData option                                                                               |
| 0.4.2   | 2022-01-10 | [#9141](https://github.com/airbytehq/airbyte/pull/9141)    | Fixed duplicate rows on retries                                                                                                                     |
| 0.4.1   | 2021-01-06 | [#9311](https://github.com/airbytehq/airbyte/pull/9311)    | Update сreating schema during check                                                                                                                 |
| 0.4.0   | 2021-12-27 | [#9063](https://github.com/airbytehq/airbyte/pull/9063)    | Updated normalization to produce permanent tables                                                                                                   |
| 0.3.24  | 2021-12-23 | [#8869](https://github.com/airbytehq/airbyte/pull/8869)    | Changed staging approach to Byte-Buffered                                                                                                           |
| 0.3.23  | 2021-12-22 | [#9039](https://github.com/airbytehq/airbyte/pull/9039)    | Added part_size configuration in UI for S3 loading method                                                                                           |
| 0.3.22  | 2021-12-21 | [#9006](https://github.com/airbytehq/airbyte/pull/9006)    | Updated jdbc schema naming to follow Snowflake Naming Conventions                                                                                   |
| 0.3.21  | 2021-12-15 | [#8781](https://github.com/airbytehq/airbyte/pull/8781)    | Updated check method to verify permissions to create/drop stage for internal staging; compatibility fix for Java 17                                 |
| 0.3.20  | 2021-12-10 | [#8562](https://github.com/airbytehq/airbyte/pull/8562)    | Moving classes around for better dependency management; compatibility fix for Java 17                                                               |
| 0.3.19  | 2021-12-06 | [#8528](https://github.com/airbytehq/airbyte/pull/8528)    | Set Internal Staging as default choice                                                                                                              |
| 0.3.18  | 2021-11-26 | [#8253](https://github.com/airbytehq/airbyte/pull/8253)    | Snowflake Internal Staging Support                                                                                                                  |
| 0.3.17  | 2021-11-08 | [#7719](https://github.com/airbytehq/airbyte/pull/7719)    | Improve handling of wide rows by buffering records based on their byte size rather than their count                                                 |
| 0.3.15  | 2021-10-11 | [#6949](https://github.com/airbytehq/airbyte/pull/6949)    | Each stream was split into files of 10,000 records each for copying using S3 or GCS                                                                 |
| 0.3.14  | 2021-09-08 | [#5924](https://github.com/airbytehq/airbyte/pull/5924)    | Fixed AWS S3 Staging COPY is writing records from different table in the same raw table                                                             |
| 0.3.13  | 2021-09-01 | [#5784](https://github.com/airbytehq/airbyte/pull/5784)    | Updated query timeout from 30 minutes to 3 hours                                                                                                    |
| 0.3.12  | 2021-07-30 | [#5125](https://github.com/airbytehq/airbyte/pull/5125)    | Enable `additionalPropertities` in spec.json                                                                                                        |
| 0.3.11  | 2021-07-21 | [#3555](https://github.com/airbytehq/airbyte/pull/3555)    | Partial Success in BufferedStreamConsumer                                                                                                           |
| 0.3.10  | 2021-07-12 | [#4713](https://github.com/airbytehq/airbyte/pull/4713)    | Tag traffic with `airbyte` label to enable optimization opportunities from Snowflake                                                                |<|MERGE_RESOLUTION|>--- conflicted
+++ resolved
@@ -275,14 +275,7 @@
 
 | Version | Date       | Pull Request                                               | Subject                                                                                                                                             |
 |:--------|:-----------|:-----------------------------------------------------------|:----------------------------------------------------------------------------------------------------------------------------------------------------|
-<<<<<<< HEAD
-| 0.4.32  | 2022-07-14 | [\#14388](https://github.com/airbytehq/airbyte/pull/14388) | Add support for key pair authentication  |
-| 0.4.31  | 2022-07-07 | [\#13729](https://github.com/airbytehq/airbyte/pull/13729) | Improve configuration field description  |
-| 0.4.30  | 2022-06-24 | [\#14114](https://github.com/airbytehq/airbyte/pull/14114) | Remove "additionalProperties": false from specs for connectors with staging  |
-| 0.4.29  | 2022-06-17 | [\#13753](https://github.com/airbytehq/airbyte/pull/13753) | Deprecate and remove PART_SIZE_MB fields from connectors based on StreamTransferManager  |
-| 0.4.28  | 2022-05-18 | [\#12952](https://github.com/airbytehq/airbyte/pull/12952) | Apply buffering strategy on GCS staging |
-| 0.4.27  | 2022-05-17 | [\#12820](https://github.com/airbytehq/airbyte/pull/12820) | Improved 'check' operation performance |
-=======
+| 0.4.34  | 2022-07-23 | [\#14388](https://github.com/airbytehq/airbyte/pull/14388) | Add support for key pair authentication  |
 | 0.4.33  | 2022-07-15 | [\#14494](https://github.com/airbytehq/airbyte/pull/14494) | Make S3 output filename configurable.                                                                                                               |
 | 0.4.32  | 2022-07-14 | [\#14618](https://github.com/airbytehq/airbyte/pull/14618) | Removed additionalProperties: false from JDBC destination connectors                                                                                |
 | 0.4.31  | 2022-07-07 | [\#13729](https://github.com/airbytehq/airbyte/pull/13729) | Improve configuration field description                                                                                                             |
@@ -290,7 +283,6 @@
 | 0.4.29  | 2022-06-17 | [\#13753](https://github.com/airbytehq/airbyte/pull/13753) | Deprecate and remove PART_SIZE_MB fields from connectors based on StreamTransferManager                                                             |
 | 0.4.28  | 2022-05-18 | [\#12952](https://github.com/airbytehq/airbyte/pull/12952) | Apply buffering strategy on GCS staging                                                                                                             |
 | 0.4.27  | 2022-05-17 | [12820](https://github.com/airbytehq/airbyte/pull/12820)   | Improved 'check' operation performance                                                                                                              |
->>>>>>> 1d2c53ce
 | 0.4.26  | 2022-05-12 | [\#12805](https://github.com/airbytehq/airbyte/pull/12805) | Updated to latest base-java to emit AirbyteTraceMessages on error.                                                                                  |
 | 0.4.25  | 2022-05-03 | [\#12452](https://github.com/airbytehq/airbyte/pull/12452) | Add support for encrypted staging on S3; fix the purge_staging_files option                                                                         |
 | 0.4.24  | 2022-03-24 | [\#11093](https://github.com/airbytehq/airbyte/pull/11093) | Added OAuth support (Compatible with Airbyte Version 0.35.60+)                                                                                      |
