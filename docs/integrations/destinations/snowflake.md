--- conflicted
+++ resolved
@@ -214,22 +214,15 @@
 
 Finally, you need to add read/write permissions to your bucket with that email.
 
-
-<<<<<<< HEAD
-| Version | Date      | Pull Request | Subject |
-|:--------| :-------- | :-----       | :------ |
-| 0.3.25  | 2021-12-29 | [#9184](https://github.com/airbytehq/airbyte/pull/9184) | Update connector fields title/description |
-| 0.3.24  | 2021-12-23 | [#8869](https://github.com/airbytehq/airbyte/pull/8869) | Changed staging approach to Byte-Buffered |                                                                          |
-=======
 | Version | Date       | Pull Request | Subject |
 |:--------|:-----------| :-----       | :------ |
+| 0.4.5   | 2021-12-29 | [#9184](https://github.com/airbytehq/airbyte/pull/9184) | Update connector fields title/description |
 | 0.4.4   | 2022-01-24 | [#9743](https://github.com/airbytehq/airbyte/pull/9743) | Fixed bug with dashes in schema name |
 | 0.4.3   | 2022-01-20 | [#9531](https://github.com/airbytehq/airbyte/pull/9531) | Start using new S3StreamCopier and expose the purgeStagingData option |
 | 0.4.2   | 2022-01-10 | [#9141](https://github.com/airbytehq/airbyte/pull/9141) | Fixed duplicate rows on retries |
 | 0.4.1   | 2021-01-06 | [#9311](https://github.com/airbytehq/airbyte/pull/9311) | Update сreating schema during check |
 | 0.4.0   | 2021-12-27 | [#9063](https://github.com/airbytehq/airbyte/pull/9063) | Updated normalization to produce permanent tables |
 | 0.3.24  | 2021-12-23 | [#8869](https://github.com/airbytehq/airbyte/pull/8869) | Changed staging approach to Byte-Buffered |
->>>>>>> 360e4380
 | 0.3.23  | 2021-12-22 | [#9039](https://github.com/airbytehq/airbyte/pull/9039) | Added part_size configuration in UI for S3 loading method |
 | 0.3.22  | 2021-12-21 | [#9006](https://github.com/airbytehq/airbyte/pull/9006) | Updated jdbc schema naming to follow Snowflake Naming Conventions |
 | 0.3.21  | 2021-12-15 | [#8781](https://github.com/airbytehq/airbyte/pull/8781) | Updated check method to verify permissions to create/drop stage for internal staging; compatibility fix for Java 17 |
