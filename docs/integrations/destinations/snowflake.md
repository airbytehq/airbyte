--- conflicted
+++ resolved
@@ -196,21 +196,13 @@
 Finally, you need to add read/write permissions to your bucket with that email.
 
 
-<<<<<<< HEAD
-| Version | Date       | Pull Request | Subject                                                                                                             |
-|:--------|:-----------| :-----       |:--------------------------------------------------------------------------------------------------------------------|
-| 0.3.25  | 2022-01-06 | [#9311](https://github.com/airbytehq/airbyte/pull/9311) | Update сreating schema during check                                                                                 |                                                                          |
-| 0.3.24  | 2021-12-23 | [#8869](https://github.com/airbytehq/airbyte/pull/8869) | Changed staging approach to Byte-Buffered                                                                           |                                                                          |
-| 0.3.23  | 2021-12-22 | [#9039](https://github.com/airbytehq/airbyte/pull/9039) | Added part_size configuration in UI for S3 loading method                                                           |
-| 0.3.22  | 2021-12-21 | [#9006](https://github.com/airbytehq/airbyte/pull/9006) | Updated jdbc schema naming to follow Snowflake Naming Conventions                                                   |
-=======
-| Version | Date      | Pull Request | Subject |
-|:--------| :-------- | :-----       | :------ |
-| 0.4.0  | 2021-12-27 | [#9063](https://github.com/airbytehq/airbyte/pull/9063) | Updated normalization to produce permanent tables |
+| Version | Date       | Pull Request | Subject |
+|:--------|:-----------| :-----       | :------ |
+| 0.4.1   | 2021-01-06 | [#9311](https://github.com/airbytehq/airbyte/pull/9311) | Update сreating schema during check |
+| 0.4.0   | 2021-12-27 | [#9063](https://github.com/airbytehq/airbyte/pull/9063) | Updated normalization to produce permanent tables |
 | 0.3.24  | 2021-12-23 | [#8869](https://github.com/airbytehq/airbyte/pull/8869) | Changed staging approach to Byte-Buffered |
 | 0.3.23  | 2021-12-22 | [#9039](https://github.com/airbytehq/airbyte/pull/9039) | Added part_size configuration in UI for S3 loading method |
 | 0.3.22  | 2021-12-21 | [#9006](https://github.com/airbytehq/airbyte/pull/9006) | Updated jdbc schema naming to follow Snowflake Naming Conventions |
->>>>>>> c7021e6f
 | 0.3.21  | 2021-12-15 | [#8781](https://github.com/airbytehq/airbyte/pull/8781) | Updated check method to verify permissions to create/drop stage for internal staging; compatibility fix for Java 17 |
 | 0.3.20  | 2021-12-10 | [#8562](https://github.com/airbytehq/airbyte/pull/8562) | Moving classes around for better dependency management; compatibility fix for Java 17                               |
 | 0.3.19  | 2021-12-06 | [#8528](https://github.com/airbytehq/airbyte/pull/8528) | Set Internal Staging as default choice                                                                              |
