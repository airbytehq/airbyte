# Snowflake

Setting up the Snowflake destination connector involves setting up Snowflake entities (warehouse, database, schema, user, and role) in the Snowflake console, setting up the data loading method (internal stage, AWS S3, or Google Cloud Storage bucket), and configuring the Snowflake destination connector using the Airbyte UI.

This page describes the step-by-step process of setting up the Snowflake destination connector.

## Prerequisites

- A Snowflake account with the [ACCOUNTADMIN](https://docs.snowflake.com/en/user-guide/security-access-control-considerations.html) role. If you don’t have an account with the `ACCOUNTADMIN` role, contact your Snowflake administrator to set one up for you.
- (Optional) An AWS, or Google Cloud Storage.

### Network policies

By default, Snowflake allows users to connect to the service from any computer or device IP address. A security administrator (i.e. users with the SECURITYADMIN role) or higher can create a network policy to allow or deny access to a single IP address or a list of addresses.

If you have any issues connecting with Airbyte Cloud please make sure that the list of IP addresses is on the allowed list

To determine whether a network policy is set on your account or for a specific user, execute the _SHOW PARAMETERS_ command.

**Account**

        SHOW PARAMETERS LIKE 'network_policy' IN ACCOUNT;

**User**

        SHOW PARAMETERS LIKE 'network_policy' IN USER <username>;

To read more please check official [Snowflake documentation](https://docs.snowflake.com/en/user-guide/network-policies.html#)

## Setup guide

### Step 1: Set up Airbyte-specific entities in Snowflake

To set up the Snowflake destination connector, you first need to create Airbyte-specific Snowflake entities (a warehouse, database, schema, user, and role) with the `OWNERSHIP` permission to write data into Snowflake, track costs pertaining to Airbyte, and control permissions at a granular level.

You can use the following script in a new [Snowflake worksheet](https://docs.snowflake.com/en/user-guide/ui-worksheet.html) to create the entities:

1. [Log into your Snowflake account](https://www.snowflake.com/login/).
2. Edit the following script to change the password to a more secure password and to change the names of other resources if you so desire.

    **Note:** Make sure you follow the [Snowflake identifier requirements](https://docs.snowflake.com/en/sql-reference/identifiers-syntax.html) while renaming the resources.

        -- set variables (these need to be uppercase)
        set airbyte_role = 'AIRBYTE_ROLE';
        set airbyte_username = 'AIRBYTE_USER';
        set airbyte_warehouse = 'AIRBYTE_WAREHOUSE';
        set airbyte_database = 'AIRBYTE_DATABASE';
        set airbyte_schema = 'AIRBYTE_SCHEMA';

        -- set user password
        set airbyte_password = 'password';

        begin;

        -- create Airbyte role
        use role securityadmin;
        create role if not exists identifier($airbyte_role);
        grant role identifier($airbyte_role) to role SYSADMIN;

        -- create Airbyte user
        create user if not exists identifier($airbyte_username)
        password = $airbyte_password
        default_role = $airbyte_role
        default_warehouse = $airbyte_warehouse;

        grant role identifier($airbyte_role) to user identifier($airbyte_username);

        -- change role to sysadmin for warehouse / database steps
        use role sysadmin;

        -- create Airbyte warehouse
        create warehouse if not exists identifier($airbyte_warehouse)
        warehouse_size = xsmall
        warehouse_type = standard
        auto_suspend = 60
        auto_resume = true
        initially_suspended = true;

        -- create Airbyte database
        create database if not exists identifier($airbyte_database);

        -- grant Airbyte warehouse access
        grant USAGE
        on warehouse identifier($airbyte_warehouse)
        to role identifier($airbyte_role);

        -- grant Airbyte database access
        grant OWNERSHIP
        on database identifier($airbyte_database)
        to role identifier($airbyte_role);

        commit;

        begin;

        USE DATABASE identifier($airbyte_database);

        -- create schema for Airbyte data
        CREATE SCHEMA IF NOT EXISTS identifier($airbyte_schema);

        commit;

        begin;

        -- grant Airbyte schema access
        grant OWNERSHIP
        on schema identifier($airbyte_schema)
        to role identifier($airbyte_role);

        commit;


3. Run the script using the [Worksheet page](https://docs.snowflake.com/en/user-guide/ui-worksheet.html) or [Snowsight](https://docs.snowflake.com/en/user-guide/ui-snowsight-gs.html). Make sure to select the **All Queries** checkbox.

### Step 2: Set up a data loading method

By default, Airbyte uses Snowflake’s [Internal Stage](https://docs.snowflake.com/en/user-guide/data-load-local-file-system-create-stage.html) to load data. You can also load data using an [Amazon S3 bucket](https://docs.aws.amazon.com/AmazonS3/latest/userguide/Welcome.html), or [Google Cloud Storage bucket](https://cloud.google.com/storage/docs/introduction).

Make sure the database and schema have the `USAGE` privilege.

#### Using an Amazon S3 bucket

To use an Amazon S3 bucket, [create a new Amazon S3 bucket](https://docs.aws.amazon.com/AmazonS3/latest/userguide/create-bucket-overview.html) with read/write access for Airbyte to stage data to Snowflake.


#### Using a Google Cloud Storage bucket

To use a Google Cloud Storage bucket:

1. Navigate to the Google Cloud Console and [create a new bucket](https://cloud.google.com/storage/docs/creating-buckets) with read/write access for Airbyte to stage data to Snowflake.
2. [Generate a JSON key](https://cloud.google.com/iam/docs/creating-managing-service-account-keys#creating_service_account_keys) for your service account.
3. Edit the following script to replace `AIRBYTE_ROLE` with the role you used for Airbyte's Snowflake configuration and `YOURBUCKETNAME` with your bucket name.
    ```text
    create storage INTEGRATION gcs_airbyte_integration
      TYPE = EXTERNAL_STAGE
      STORAGE_PROVIDER = GCS
      ENABLED = TRUE
      STORAGE_ALLOWED_LOCATIONS = ('gcs://YOURBUCKETNAME');

    create stage gcs_airbyte_stage
      url = 'gcs://YOURBUCKETNAME'
      storage_integration = gcs_airbyte_integration;

    GRANT USAGE ON integration gcs_airbyte_integration TO ROLE AIRBYTE_ROLE;
    GRANT USAGE ON stage gcs_airbyte_stage TO ROLE AIRBYTE_ROLE;

    DESC STORAGE INTEGRATION gcs_airbyte_integration;
    ```
    The final query should show a `STORAGE_GCP_SERVICE_ACCOUNT` property with an email as the property value. Add read/write permissions to your bucket with that email.

4. Navigate to the Snowflake UI and run the script as a [Snowflake account admin](https://docs.snowflake.com/en/user-guide/security-access-control-considerations.html) using the [Worksheet page](https://docs.snowflake.com/en/user-guide/ui-worksheet.html) or [Snowsight](https://docs.snowflake.com/en/user-guide/ui-snowsight-gs.html).


### Step 3: Set up Snowflake as a destination in Airbyte

Navigate to the Airbyte UI to set up Snowflake as a destination. You can authenticate using username/password or OAuth 2.0:

### Login and Password
| Field                                                                                                 | Description                                                                                                                                                                                       |
|-------------------------------------------------------------------------------------------------------|---------------------------------------------------------------------------------------------------------------------------------------------------------------------------------------------------|
| [Host](https://docs.snowflake.com/en/user-guide/admin-account-identifier.html)                        | The host domain of the snowflake instance (must include the account, region, cloud environment, and end with snowflakecomputing.com). Example: `accountname.us-east-2.aws.snowflakecomputing.com` |
| [Role](https://docs.snowflake.com/en/user-guide/security-access-control-overview.html#roles)          | The role you created in Step 1 for Airbyte to access Snowflake. Example: `AIRBYTE_ROLE`                                                                                                           |
| [Warehouse](https://docs.snowflake.com/en/user-guide/warehouses-overview.html#overview-of-warehouses) | The warehouse you created in Step 1 for Airbyte to sync data into. Example: `AIRBYTE_WAREHOUSE`                                                                                                   |
| [Database](https://docs.snowflake.com/en/sql-reference/ddl-database.html#database-schema-share-ddl)   | The database you created in Step 1 for Airbyte to sync data into. Example: `AIRBYTE_DATABASE`                                                                                                     |
| [Schema](https://docs.snowflake.com/en/sql-reference/ddl-database.html#database-schema-share-ddl)     | The default schema used as the target schema for all statements issued from the connection that do not explicitly specify a schema name.                                                          |
| Username                                                                                              | The username you created in Step 1 to allow Airbyte to access the database. Example: `AIRBYTE_USER`                                                                                               |
| Password                                                                                              | The password associated with the username.                                                                                                                                                        |
| [JDBC URL Params](https://docs.snowflake.com/en/user-guide/jdbc-parameters.html) (Optional)           | Additional properties to pass to the JDBC URL string when connecting to the database formatted as `key=value` pairs separated by the symbol `&`. Example: `key1=value1&key2=value2&key3=value3`   |


### OAuth 2.0
| Field                                                                                                  | Description                                                                                                                                                                                        |
|:-------------------------------------------------------------------------------------------------------|:---------------------------------------------------------------------------------------------------------------------------------------------------------------------------------------------------|
| [Host](https://docs.snowflake.com/en/user-guide/admin-account-identifier.html)                         | The host domain of the snowflake instance (must include the account, region, cloud environment, and end with snowflakecomputing.com). Example: `accountname.us-east-2.aws.snowflakecomputing.com`  |
| [Role](https://docs.snowflake.com/en/user-guide/security-access-control-overview.html#roles)           | The role you created in Step 1 for Airbyte to access Snowflake. Example: `AIRBYTE_ROLE`                                                                                                            |
| [Warehouse](https://docs.snowflake.com/en/user-guide/warehouses-overview.html#overview-of-warehouses)  | The warehouse you created in Step 1 for Airbyte to sync data into. Example: `AIRBYTE_WAREHOUSE`                                                                                                    |
| [Database](https://docs.snowflake.com/en/sql-reference/ddl-database.html#database-schema-share-ddl)    | The database you created in Step 1 for Airbyte to sync data into. Example: `AIRBYTE_DATABASE`                                                                                                      |
| [Schema](https://docs.snowflake.com/en/sql-reference/ddl-database.html#database-schema-share-ddl)      | The default schema used as the target schema for all statements issued from the connection that do not explicitly specify a schema name.                                                           |
| Username                                                                                               | The username you created in Step 1 to allow Airbyte to access the database. Example: `AIRBYTE_USER`                                                                                                |
| OAuth2                                                                                                 | The Login name and password to obtain auth token.                                                                                                                                                  |
| [JDBC URL Params](https://docs.snowflake.com/en/user-guide/jdbc-parameters.html) (Optional)            | Additional properties to pass to the JDBC URL string when connecting to the database formatted as `key=value` pairs separated by the symbol `&`. Example: `key1=value1&key2=value2&key3=value3`    |


### Key pair authentication
    In order to configure key pair authentication you will need a private/public key pair.
    If you do not have the key pair yet, you can generate one using openssl command line tool
    Use this command in order to generate an unencrypted private key file:

       `openssl genrsa 2048 | openssl pkcs8 -topk8 -inform PEM -out rsa_key.p8 -nocrypt`

    Alternatively, use this command to generate an encrypted private key file:

      `openssl genrsa 2048 | openssl pkcs8 -topk8 -inform PEM -v1 PBE-SHA1-RC4-128 -out rsa_key.p8`

    Once you have your private key, you need to generate a matching public key.
    You can do so with the following command:

      `openssl rsa -in rsa_key.p8 -pubout -out rsa_key.pub`

    Finally, you need to add the public key to your Snowflake user account.
    You can do so with the following SQL command in Snowflake:

      `alter user <user_name> set rsa_public_key=<public_key_value>;`

    and replace <user_name> with your user name and <public_key_value> with your public key.



To use AWS S3 as the cloud storage, enter the information for the S3 bucket you created in Step 2:

| Field                          | Description                                                                                                                                                                                                                                                                                                                                                                                                                                                                                                                                             |
|--------------------------------|---------------------------------------------------------------------------------------------------------------------------------------------------------------------------------------------------------------------------------------------------------------------------------------------------------------------------------------------------------------------------------------------------------------------------------------------------------------------------------------------------------------------------------------------------------|
| S3 Bucket Name                 | The name of the staging S3 bucket (Example: `airbyte.staging`). Airbyte will write files to this bucket and read them via statements on Snowflake.                                                                                                                                                                                                                                                                                                                                                                                                      |
| S3 Bucket Region               | The S3 staging bucket region used.                                                                                                                                                                                                                                                                                                                                                                                                                                                                                                                      |
| S3 Key Id *                    | The Access Key ID granting access to the S3 staging bucket. Airbyte requires Read and Write permissions for the bucket.                                                                                                                                                                                                                                                                                                                                                                                                                                 |
| S3 Access Key *                | The corresponding secret to the S3 Key ID.                                                                                                                                                                                                                                                                                                                                                                                                                                                                                                              |
| Stream Part Size (Optional)    | Increase this if syncing tables larger than 100GB. Files are streamed to S3 in parts. This determines the size of each part, in MBs. As S3 has a limit of 10,000 parts per file, part size affects the table size. This is 5MB by default, resulting in a default limit of 100GB tables. <br/>Note, a larger part size will result in larger memory requirements. A rule of thumb is to multiply the part size by 10 to get the memory requirement. Modify this with care. (e.g. 5)                                                                     |
| Purge Staging Files and Tables | Determines whether to delete the staging files from S3 after completing the sync. Specifically, the connector will create CSV files named `bucketPath/namespace/streamName/syncDate_epochMillis_randomUuid.csv` containing three columns (`ab_id`, `data`, `emitted_at`). Normally these files are deleted after sync; if you want to keep them for other purposes, set `purge_staging_data` to false.                                                                                                                                                  |
| Encryption                     | Whether files on S3 are encrypted. You probably don't need to enable this, but it can provide an additional layer of security if you are sharing your data storage with other applications. If you do use encryption, you must choose between ephemeral keys (Airbyte will automatically generate a new key for each sync, and nobody but Airbyte and Snowflake will be able to read the data on S3) or providing your own key (if you have the "Purge staging files and tables" option disabled, and you want to be able to decrypt the data yourself) |
| S3 Filename pattern (Optional) | The pattern allows you to set the file-name format for the S3 staging file(s), next placeholders combinations are currently supported: {date}, {date:yyyy_MM}, {timestamp}, {timestamp:millis}, {timestamp:micros}, {part_number}, {sync_id}, {format_extension}. Please, don't use empty space and not supportable placeholders, as they won't recognized.                                                                                                                                                                                             |

To use a Google Cloud Storage bucket, enter the information for the bucket you created in Step 2:

| Field                          | Description                                                                                                                                                                                                                                                                                                                                                                                          |
|--------------------------------|------------------------------------------------------------------------------------------------------------------------------------------------------------------------------------------------------------------------------------------------------------------------------------------------------------------------------------------------------------------------------------------------------|
| GCP Project ID                 | The name of the GCP project ID for your credentials. (Example: `my-project`)                                                                                                                                                                                                                                                                                                                         |
| GCP Bucket Name                | The name of the staging bucket. Airbyte will write files to this bucket and read them via statements on Snowflake. (Example: `airbyte-staging`)                                                                                                                                                                                                                                                      |
| Google Application Credentials | The contents of the JSON key file that has read/write permissions to the staging GCS bucket. You will separately need to grant bucket access to your Snowflake GCP service account. See the [Google Cloud docs](https://cloud.google.com/iam/docs/creating-managing-service-account-keys#creating_service_account_keys) for more information on how to generate a JSON key for your service account. |

## Output schema

Airbyte outputs each stream into its own table with the following columns in Snowflake:

| Airbyte field       | Description                                                    | Column type              |
|---------------------|----------------------------------------------------------------|--------------------------|
| _airbyte_ab_id      | A UUID assigned to each processed event                        | VARCHAR                  |
| _airbyte_emitted_at | A timestamp for when the event was pulled from the data source | TIMESTAMP WITH TIME ZONE |
| _airbyte_data       | A JSON blob with the event data.                               | VARIANT                  |

**Note:** By default, Airbyte creates permanent tables. If you prefer transient tables, create a dedicated transient database for Airbyte. For more information, refer to[ Working with Temporary and Transient Tables](https://docs.snowflake.com/en/user-guide/tables-temp-transient.html)


## Supported sync modes

The Snowflake destination supports the following sync modes:

- [Full Refresh - Overwrite](https://docs.airbyte.com/understanding-airbyte/connections/full-refresh-overwrite/)
- [Full Refresh - Append](https://docs.airbyte.com/understanding-airbyte/connections/full-refresh-append)
- [Incremental Sync - Append](https://docs.airbyte.com/understanding-airbyte/connections/incremental-append)
- [Incremental Sync - Deduped History](https://docs.airbyte.com/understanding-airbyte/connections/incremental-deduped-history)

## Snowflake tutorials

Now that you have set up the Snowflake destination connector, check out the following Snowflake tutorials:

- [Build a data ingestion pipeline from Mailchimp to Snowflake](https://airbyte.com/tutorials/data-ingestion-pipeline-mailchimp-snowflake)
- [Replicate data from a PostgreSQL database to Snowflake](https://airbyte.com/tutorials/postgresql-database-to-snowflake)
- [Migrate your data from Redshift to Snowflake](https://airbyte.com/tutorials/redshift-to-snowflake)
- [Orchestrate ELT pipelines with Prefect, Airbyte and dbt](https://airbyte.com/tutorials/elt-pipeline-prefect-airbyte-dbt)

## Troubleshooting

### 'Current role does not have permissions on the target schema'
If you receive an error stating `Current role does not have permissions on the target schema` make sure that the
Snowflake destination `SCHEMA` is one that the role you've provided has permissions on. When creating a connection,
it may allow you to select `Mirror source structure` for the `Destination namespace`, which if you have followed
some of our default examples and tutorials may result in the connection trying to write to a `PUBLIC` schema.

A quick fix could be to edit your connection's 'Replication' settings from `Mirror source structure` to `Destination Default`.
Otherwise, make sure to grant the role the required permissions in the desired namespace.

## Changelog

| Version         | Date       | Pull Request                                               | Subject                                                                                                                                             |
|:----------------|:-----------|:-----------------------------------------------------------|:----------------------------------------------------------------------------------------------------------------------------------------------------|
<<<<<<< HEAD
=======
| 1.0.5           | 2023-05-31 | [\#25782](https://github.com/airbytehq/airbyte/pull/25782) | Internal scaffolding for future development                                                                                                         |
>>>>>>> 0fc11c51
| 1.0.4           | 2023-05-19 | [\#26323](https://github.com/airbytehq/airbyte/pull/26323) | Prevent infinite retry loop under specific circumstances                                                                                            |
| 1.0.3           | 2023-05-15 | [\#26081](https://github.com/airbytehq/airbyte/pull/26081) | Reverts splits bases                                                                                                                                |
| 1.0.2           | 2023-05-05 | [\#25649](https://github.com/airbytehq/airbyte/pull/25649) | Splits bases (reverted)                                                                                                                             |
| 1.0.1           | 2023-04-29 | [\#25570](https://github.com/airbytehq/airbyte/pull/25570) | Internal library update                                                                                                                             |
| 1.0.0           | 2023-05-02 | [\#25739](https://github.com/airbytehq/airbyte/pull/25739) | Removed Azure Blob Storage as a loading method                                                                                                      |
| 0.4.63          | 2023-04-27 | [\#25346](https://github.com/airbytehq/airbyte/pull/25346) | Added FlushBufferFunction interface                                                                                                                 |
| 0.4.61          | 2023-03-30 | [\#24736](https://github.com/airbytehq/airbyte/pull/24736) | Improve behavior when throttled by AWS API                                                                                                          |
| 0.4.60          | 2023-03-30 | [\#24698](https://github.com/airbytehq/airbyte/pull/24698) | Add option in spec to allow increasing the stream buffer size to 50                                                                                 |
| 0.4.59          | 2023-03-23 | [\#23904](https://github.com/airbytehq/airbyte/pull/24405) | Fail faster in certain error cases                                                                                                                  |
| 0.4.58          | 2023-03-27 | [\#24615](https://github.com/airbytehq/airbyte/pull/24615) | Fixed host validation by pattern on UI                                                                                                              |
| 0.4.56 (broken) | 2023-03-22 | [\#23904](https://github.com/airbytehq/airbyte/pull/23904) | Added host validation by pattern on UI                                                                                                              |
| 0.4.54          | 2023-03-17 | [\#23788](https://github.com/airbytehq/airbyte/pull/23788) | S3-Parquet: added handler to process null values in arrays                                                                                          |
| 0.4.53          | 2023-03-15 | [\#24058](https://github.com/airbytehq/airbyte/pull/24058) | added write attempt to internal staging Check method                                                                                                |
| 0.4.52          | 2023-03-10 | [\#23931](https://github.com/airbytehq/airbyte/pull/23931) | Added support for periodic buffer flush                                                                                                             |
| 0.4.51          | 2023-03-10 | [\#23466](https://github.com/airbytehq/airbyte/pull/23466) | Changed S3 Avro type from Int to Long                                                                                                               |
| 0.4.49          | 2023-02-27 | [\#23360](https://github.com/airbytehq/airbyte/pull/23360) | Added logging for flushing and writing data to destination storage                                                                                  |
| 0.4.48          | 2023-02-23 | [\#22877](https://github.com/airbytehq/airbyte/pull/22877) | Add handler for IP not in whitelist error and more handlers for insufficient permission error                                                       |
| 0.4.47          | 2023-01-30 | [\#21912](https://github.com/airbytehq/airbyte/pull/21912) | Catch "Create" Table and Stage Known Permissions and rethrow as ConfigExceptions                                                                    |
| 0.4.46          | 2023-01-26 | [\#20631](https://github.com/airbytehq/airbyte/pull/20631) | Added support for destination checkpointing with staging                                                                                            |
| 0.4.45          | 2023-01-25 | [\#21087](https://github.com/airbytehq/airbyte/pull/21764) | Catch Known Permissions and rethrow as ConfigExceptions                                                                                             |
| 0.4.44          | 2023-01-20 | [\#21087](https://github.com/airbytehq/airbyte/pull/21087) | Wrap Authentication Errors as Config Exceptions                                                                                                     |
| 0.4.43          | 2023-01-20 | [\#21450](https://github.com/airbytehq/airbyte/pull/21450) | Updated Check methods to handle more possible s3 and gcs stagings issues                                                                            |
| 0.4.42          | 2023-01-12 | [\#21342](https://github.com/airbytehq/airbyte/pull/21342) | Better handling for conflicting destination streams                                                                                                 |
| 0.4.41          | 2022-12-16 | [\#20566](https://github.com/airbytehq/airbyte/pull/20566) | Improve spec to adhere to standards                                                                                                                 |
| 0.4.40          | 2022-11-11 | [\#19302](https://github.com/airbytehq/airbyte/pull/19302) | Set jdbc application env variable depends on env - airbyte_oss or airbyte_cloud                                                                     |
| 0.4.39          | 2022-11-09 | [\#18970](https://github.com/airbytehq/airbyte/pull/18970) | Updated "check" connection method to handle more errors                                                                                             |
| 0.4.38          | 2022-09-26 | [\#17115](https://github.com/airbytehq/airbyte/pull/17115) | Added connection string identifier                                                                                                                  |
| 0.4.37          | 2022-09-21 | [\#16839](https://github.com/airbytehq/airbyte/pull/16839) | Update JDBC driver for Snowflake to 3.13.19                                                                                                         |
| 0.4.36          | 2022-09-14 | [\#15668](https://github.com/airbytehq/airbyte/pull/15668) | Wrap logs in AirbyteLogMessage                                                                                                                      |
| 0.4.35          | 2022-09-01 | [\#16243](https://github.com/airbytehq/airbyte/pull/16243) | Fix Json to Avro conversion when there is field name clash from combined restrictions (`anyOf`, `oneOf`, `allOf` fields).                           |
| 0.4.34          | 2022-07-23 | [\#14388](https://github.com/airbytehq/airbyte/pull/14388) | Add support for key pair authentication                                                                                                             |
| 0.4.33          | 2022-07-15 | [\#14494](https://github.com/airbytehq/airbyte/pull/14494) | Make S3 output filename configurable.                                                                                                               |
| 0.4.32          | 2022-07-14 | [\#14618](https://github.com/airbytehq/airbyte/pull/14618) | Removed additionalProperties: false from JDBC destination connectors                                                                                |
| 0.4.31          | 2022-07-07 | [\#13729](https://github.com/airbytehq/airbyte/pull/13729) | Improve configuration field description                                                                                                             |
| 0.4.30          | 2022-06-24 | [\#14114](https://github.com/airbytehq/airbyte/pull/14114) | Remove "additionalProperties": false from specs for connectors with staging                                                                         |
| 0.4.29          | 2022-06-17 | [\#13753](https://github.com/airbytehq/airbyte/pull/13753) | Deprecate and remove PART_SIZE_MB fields from connectors based on StreamTransferManager                                                             |
| 0.4.28          | 2022-05-18 | [\#12952](https://github.com/airbytehq/airbyte/pull/12952) | Apply buffering strategy on GCS staging                                                                                                             |
| 0.4.27          | 2022-05-17 | [\#12820](https://github.com/airbytehq/airbyte/pull/12820) | Improved 'check' operation performance                                                                                                              |
| 0.4.26          | 2022-05-12 | [\#12805](https://github.com/airbytehq/airbyte/pull/12805) | Updated to latest base-java to emit AirbyteTraceMessages on error.                                                                                  |
| 0.4.25          | 2022-05-03 | [\#12452](https://github.com/airbytehq/airbyte/pull/12452) | Add support for encrypted staging on S3; fix the purge_staging_files option                                                                         |
| 0.4.24          | 2022-03-24 | [\#11093](https://github.com/airbytehq/airbyte/pull/11093) | Added OAuth support (Compatible with Airbyte Version 0.35.60+)                                                                                      |
| 0.4.22          | 2022-03-18 | [\#10793](https://github.com/airbytehq/airbyte/pull/10793) | Fix namespace with invalid characters                                                                                                               |
| 0.4.21          | 2022-03-18 | [\#11071](https://github.com/airbytehq/airbyte/pull/11071) | Switch to compressed on-disk buffering before staging to s3/internal stage                                                                          |
| 0.4.20          | 2022-03-14 | [\#10341](https://github.com/airbytehq/airbyte/pull/10341) | Add Azure blob staging support                                                                                                                      |
| 0.4.19          | 2022-03-11 | [\#10699](https://github.com/airbytehq/airbyte/pull/10699) | Added unit tests                                                                                                                                    |
| 0.4.17          | 2022-02-25 | [\#10421](https://github.com/airbytehq/airbyte/pull/10421) | Refactor JDBC parameters handling                                                                                                                   |
| 0.4.16          | 2022-02-25 | [\#10627](https://github.com/airbytehq/airbyte/pull/10627) | Add try catch to make sure all handlers are closed                                                                                                  |
| 0.4.15          | 2022-02-22 | [\#10459](https://github.com/airbytehq/airbyte/pull/10459) | Add FailureTrackingAirbyteMessageConsumer                                                                                                           |
| 0.4.14          | 2022-02-17 | [\#10394](https://github.com/airbytehq/airbyte/pull/10394) | Reduce memory footprint.                                                                                                                            |
| 0.4.13          | 2022-02-16 | [\#10212](https://github.com/airbytehq/airbyte/pull/10212) | Execute COPY command in parallel for S3 and GCS staging                                                                                             |
| 0.4.12          | 2022-02-15 | [\#10342](https://github.com/airbytehq/airbyte/pull/10342) | Use connection pool, and fix connection leak.                                                                                                       |
| 0.4.11          | 2022-02-14 | [\#9920](https://github.com/airbytehq/airbyte/pull/9920)   | Updated the size of staging files for S3 staging. Also, added closure of S3 writers to staging files when data has been written to an staging file. |
| 0.4.10          | 2022-02-14 | [\#10297](https://github.com/airbytehq/airbyte/pull/10297) | Halve the record buffer size to reduce memory consumption.                                                                                          |
| 0.4.9           | 2022-02-14 | [\#10256](https://github.com/airbytehq/airbyte/pull/10256) | Add `ExitOnOutOfMemoryError` JVM flag.                                                                                                              |
| 0.4.8           | 2022-02-01 | [\#9959](https://github.com/airbytehq/airbyte/pull/9959)   | Fix null pointer exception from buffered stream consumer.                                                                                           |
| 0.4.7           | 2022-01-29 | [\#9745](https://github.com/airbytehq/airbyte/pull/9745)   | Integrate with Sentry.                                                                                                                              |
| 0.4.6           | 2022-01-28 | [\#9623](https://github.com/airbytehq/airbyte/pull/9623)   | Add jdbc_url_params support for optional JDBC parameters                                                                                            |
| 0.4.5           | 2021-12-29 | [\#9184](https://github.com/airbytehq/airbyte/pull/9184)   | Update connector fields title/description                                                                                                           |
| 0.4.4           | 2022-01-24 | [\#9743](https://github.com/airbytehq/airbyte/pull/9743)   | Fixed bug with dashes in schema name                                                                                                                |
| 0.4.3           | 2022-01-20 | [\#9531](https://github.com/airbytehq/airbyte/pull/9531)   | Start using new S3StreamCopier and expose the purgeStagingData option                                                                               |
| 0.4.2           | 2022-01-10 | [\#9141](https://github.com/airbytehq/airbyte/pull/9141)   | Fixed duplicate rows on retries                                                                                                                     |
| 0.4.1           | 2021-01-06 | [\#9311](https://github.com/airbytehq/airbyte/pull/9311)   | Update сreating schema during check                                                                                                                 |
| 0.4.0           | 2021-12-27 | [\#9063](https://github.com/airbytehq/airbyte/pull/9063)   | Updated normalization to produce permanent tables                                                                                                   |
| 0.3.24          | 2021-12-23 | [\#8869](https://github.com/airbytehq/airbyte/pull/8869)   | Changed staging approach to Byte-Buffered                                                                                                           |
| 0.3.23          | 2021-12-22 | [\#9039](https://github.com/airbytehq/airbyte/pull/9039)   | Added part_size configuration in UI for S3 loading method                                                                                           |
| 0.3.22          | 2021-12-21 | [\#9006](https://github.com/airbytehq/airbyte/pull/9006)   | Updated jdbc schema naming to follow Snowflake Naming Conventions                                                                                   |
| 0.3.21          | 2021-12-15 | [\#8781](https://github.com/airbytehq/airbyte/pull/8781)   | Updated check method to verify permissions to create/drop stage for internal staging; compatibility fix for Java 17                                 |
| 0.3.20          | 2021-12-10 | [\#8562](https://github.com/airbytehq/airbyte/pull/8562)   | Moving classes around for better dependency management; compatibility fix for Java 17                                                               |
| 0.3.19          | 2021-12-06 | [\#8528](https://github.com/airbytehq/airbyte/pull/8528)   | Set Internal Staging as default choice                                                                                                              |
| 0.3.18          | 2021-11-26 | [\#8253](https://github.com/airbytehq/airbyte/pull/8253)   | Snowflake Internal Staging Support                                                                                                                  |
| 0.3.17          | 2021-11-08 | [\#7719](https://github.com/airbytehq/airbyte/pull/7719)   | Improve handling of wide rows by buffering records based on their byte size rather than their count                                                 |
| 0.3.15          | 2021-10-11 | [\#6949](https://github.com/airbytehq/airbyte/pull/6949)   | Each stream was split into files of 10,000 records each for copying using S3 or GCS                                                                 |
| 0.3.14          | 2021-09-08 | [\#5924](https://github.com/airbytehq/airbyte/pull/5924)   | Fixed AWS S3 Staging COPY is writing records from different table in the same raw table                                                             |
| 0.3.13          | 2021-09-01 | [\#5784](https://github.com/airbytehq/airbyte/pull/5784)   | Updated query timeout from 30 minutes to 3 hours                                                                                                    |
| 0.3.12          | 2021-07-30 | [\#5125](https://github.com/airbytehq/airbyte/pull/5125)   | Enable `additionalPropertities` in spec.json                                                                                                        |
| 0.3.11          | 2021-07-21 | [\#3555](https://github.com/airbytehq/airbyte/pull/3555)   | Partial Success in BufferedStreamConsumer                                                                                                           |
| 0.3.10          | 2021-07-12 | [\#4713](https://github.com/airbytehq/airbyte/pull/4713)   | Tag traffic with `airbyte` label to enable optimization opportunities from Snowflake                                                                |<|MERGE_RESOLUTION|>--- conflicted
+++ resolved
@@ -273,10 +273,7 @@
 
 | Version         | Date       | Pull Request                                               | Subject                                                                                                                                             |
 |:----------------|:-----------|:-----------------------------------------------------------|:----------------------------------------------------------------------------------------------------------------------------------------------------|
-<<<<<<< HEAD
-=======
 | 1.0.5           | 2023-05-31 | [\#25782](https://github.com/airbytehq/airbyte/pull/25782) | Internal scaffolding for future development                                                                                                         |
->>>>>>> 0fc11c51
 | 1.0.4           | 2023-05-19 | [\#26323](https://github.com/airbytehq/airbyte/pull/26323) | Prevent infinite retry loop under specific circumstances                                                                                            |
 | 1.0.3           | 2023-05-15 | [\#26081](https://github.com/airbytehq/airbyte/pull/26081) | Reverts splits bases                                                                                                                                |
 | 1.0.2           | 2023-05-05 | [\#25649](https://github.com/airbytehq/airbyte/pull/25649) | Splits bases (reverted)                                                                                                                             |
