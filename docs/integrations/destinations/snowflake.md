--- conflicted
+++ resolved
@@ -251,11 +251,8 @@
 
 | Version         | Date       | Pull Request                                                        | Subject                                                                                                                                                                                |
 |:----------------|:-----------|:--------------------------------------------------------------------|:---------------------------------------------------------------------------------------------------------------------------------------------------------------------------------------|
-<<<<<<< HEAD
-| 4.0.16          | 2025-10-21 | [TBD](https://github.com/airbytehq/airbyte/pull/TBD)                | Wrap Snowflake permission errors as ConfigErrorException for better error handling |
-=======
+| 4.0.17          | 2025-10-21 | [TBD](https://github.com/airbytehq/airbyte/pull/TBD)                | Wrap Snowflake permission errors as ConfigErrorException for better error handling |
 | 4.0.16          | 2025-10-21 | [68516](https://github.com/airbytehq/airbyte/pull/68516)            | Ensure columns are marked as non-nullable in destination schema.                                                                                                                       |
->>>>>>> 2a96617a
 | 4.0.15          | 2025-10-21 | [67153](https://github.com/airbytehq/airbyte/pull/67153)            | Implement new proto schema implementation |
 | 4.0.14          | 2025-10-16 | [68148](https://github.com/airbytehq/airbyte/pull/68148)            | No user-facing changes. Internal code reorganization.                                                                                                                                  |
 | 4.0.13          | 2025-10-15 | [68106](https://github.com/airbytehq/airbyte/pull/68106)            | Revert cache change to fix performance issue.                                                                                                                                          |
