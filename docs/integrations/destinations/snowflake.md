# Snowflake

Setting up the Snowflake destination connector involves setting up Snowflake entities (warehouse, database, schema, user, and role) in the Snowflake console, then setting up the data loading method (internal stage, AWS S3, GCS bucket, or Azure Blob Storage), and then configuring the Snowflake destination connector using the Airbyte UI.  

This page describes the step-by-step process of setting up the Snowflake destination connector.

## Prerequisites

- A Snowflake account with the[ ACCOUNTADMIN](https://docs.snowflake.com/en/user-guide/security-access-control-considerations.html) role. If you don’t have an account with the `ACCOUNTADMIN` role, contact your Snowflake administrator to set one up for you.
- (Optional) An AWS, Google Cloud Storage, or Azure account.

## Step 1: Set up Airbyte-specific entities in Snowflake

To set up the Snowflake destination connector, you first need to create Airbyte-specific Snowflake entities (a warehouse, database, schema, user, and role) with the `OWNERSHIP` permission to write data into Snowflake, track costs pertaining to Airbyte, and control permissions at a granular level.

You can use the following script in a new [Snowflake worksheet](https://docs.snowflake.com/en/user-guide/ui-worksheet.html) to create the entities:

1. [Log into your Snowflake account](https://www.snowflake.com/login/). 
2. Edit the following script to change the password to a more secure password and to change the names of other resources if you so desire.

    **Note:** Make sure you follow the [Snowflake identifier requirements](https://docs.snowflake.com/en/sql-reference/identifiers-syntax.html) while renaming the resources.
    
        -- set variables (these need to be uppercase)
        set airbyte_role = 'AIRBYTE_ROLE';
        set airbyte_username = 'AIRBYTE_USER';
        set airbyte_warehouse = 'AIRBYTE_WAREHOUSE';
        set airbyte_database = 'AIRBYTE_DATABASE';
        set airbyte_schema = 'AIRBYTE_SCHEMA';

        -- set user password
        set airbyte_password = 'password';

        begin;

        -- create Airbyte role
        use role securityadmin;
        create role if not exists identifier($airbyte_role);
        grant role identifier($airbyte_role) to role SYSADMIN;

        -- create Airbyte user
        create user if not exists identifier($airbyte_username)
        password = $airbyte_password
        default_role = $airbyte_role
        default_warehouse = $airbyte_warehouse;

        grant role identifier($airbyte_role) to user identifier($airbyte_username);

        -- change role to sysadmin for warehouse / database steps
        use role sysadmin;

        -- create Airbyte warehouse
        create warehouse if not exists identifier($airbyte_warehouse)
        warehouse_size = xsmall
        warehouse_type = standard
        auto_suspend = 60
        auto_resume = true
        initially_suspended = true;

        -- create Airbyte database
        create database if not exists identifier($airbyte_database);

        -- grant Airbyte warehouse access
        grant USAGE
        on warehouse identifier($airbyte_warehouse)
        to role identifier($airbyte_role);

        -- grant Airbyte database access
        grant OWNERSHIP
        on database identifier($airbyte_database)
        to role identifier($airbyte_role);

        commit;

        begin;

        USE DATABASE identifier($airbyte_database);

        -- create schema for Airbyte data
        CREATE SCHEMA IF NOT EXISTS identifier($airbyte_schema);

        commit;

        begin;

        -- grant Airbyte schema access
        grant OWNERSHIP
        on schema identifier($airbyte_schema)
        to role identifier($airbyte_role);

        commit;
        

3. Run the script using the [Worksheet page](https://docs.snowflake.com/en/user-guide/ui-worksheet.html) or [Snowlight](https://docs.snowflake.com/en/user-guide/ui-snowsight-gs.html). Make sure to select the **All Queries** checkbox.

## Step 2: Set up a data loading method

By default, Airbyte uses Snowflake’s [Internal Stage](https://docs.snowflake.com/en/user-guide/data-load-local-file-system-create-stage.html) to load data.

Make sure the database and schema have the `USAGE` privilege.

You can also store data externally using an [Amazon S3 bucket](https://docs.aws.amazon.com/AmazonS3/latest/userguide/Welcome.html), a [Google Cloud Storage (GCS) bucket](https://cloud.google.com/storage/docs/introduction), or [Azure Blob Storage](https://docs.microsoft.com/en-us/azure/storage/blobs/).


### Using an Amazon S3 bucket

To use an Amazon S3 bucket, [create a new Amazon S3 bucket](https://docs.aws.amazon.com/AmazonS3/latest/userguide/create-bucket-overview.html) with read/write access for Airbyte to stage data to Snowflake. 

<<<<<<< HEAD
#### There are 2 way ways of oauth supported: login\pass and oauth2.

### Login and Password
* **[Host](https://docs.snowflake.com/en/user-guide/admin-account-identifier.html)** : The host domain of the snowflake instance (must include the account, region, cloud environment, and end with snowflakecomputing.com). Be sure to use the correct [account identifier format](https://docs.snowflake.com/en/user-guide/admin-account-identifier.html#account-identifier-formats-by-cloud-platform-and-region) based on the region you are in: 
   * Example - us-west-1: `xy12345.snowflakecomputing.com`
   * Example - us-east-2: `xy12345.us-east-2.aws.snowflakecomputing.com`
* **[Role](https://docs.snowflake.com/en/user-guide/security-access-control-overview.html#roles)** : The role you created for Airbyte to access Snowflake. Example - `AIRBYTE_ROLE`
* **[Warehouse](https://docs.snowflake.com/en/user-guide/warehouses-overview.html#overview-of-warehouses)** : The warehouse you created for Airbyte to sync data into. Example - `AIRBYTE_WAREHOUSE`
* **[Database](https://docs.snowflake.com/en/sql-reference/ddl-database.html#database-schema-share-ddl)** : The database you created for Airbyte to sync data into. Example - `AIRBYTE_DATABASE`
* **[Schema](https://docs.snowflake.com/en/sql-reference/ddl-database.html#database-schema-share-ddl)** : The default schema is used as the target schema for all statements issued from the connection that do not explicitly specify a schema name. Schema name would be transformed to allowed by Snowflake if it not follow [Snowflake Naming Conventions](https://docs.airbyte.io/integrations/destinations/snowflake#notes-about-snowflake-naming-conventions).
* **Username** : The username you created to allow Airbyte to access the database. Example - `AIRBYTE_USER`
* **Password** : The password associated with the username.
* **[JDBC URL Params](https://docs.snowflake.com/en/user-guide/jdbc-parameters.html)** (Optional) : Additional properties to pass to the JDBC URL string when connecting to the database formatted as 'key=value' pairs separated by the symbol '&'. (example: key1=value1&key2=value2&key3=value3). 

### OAuth 2.0
* **[Host](https://docs.snowflake.com/en/user-guide/admin-account-identifier.html)** : The host domain of the snowflake instance (must include the account, region, cloud environment, and end with snowflakecomputing.com). Be sure to use the correct [account identifier format](https://docs.snowflake.com/en/user-guide/admin-account-identifier.html#account-identifier-formats-by-cloud-platform-and-region) based on the region you are in:
    * Example - us-west-1: `xy12345.snowflakecomputing.com`
    * Example - us-east-2: `xy12345.us-east-2.aws.snowflakecomputing.com`
* **[Role](https://docs.snowflake.com/en/user-guide/security-access-control-overview.html#roles)** : The role you created for Airbyte to access Snowflake. Example - `AIRBYTE_ROLE`
* **[Warehouse](https://docs.snowflake.com/en/user-guide/warehouses-overview.html#overview-of-warehouses)** : The warehouse you created for Airbyte to sync data into. Example - `AIRBYTE_WAREHOUSE`
* **[Database](https://docs.snowflake.com/en/sql-reference/ddl-database.html#database-schema-share-ddl)** : The database you created for Airbyte to sync data into. Example - `AIRBYTE_DATABASE`
* **[Schema](https://docs.snowflake.com/en/sql-reference/ddl-database.html#database-schema-share-ddl)** : The default schema is used as the target schema for all statements issued from the connection that do not explicitly specify a schema name. Schema name would be transformed to allowed by Snowflake if it not follow [Snowflake Naming Conventions](https://docs.airbyte.io/integrations/destinations/snowflake#notes-about-snowflake-naming-conventions).
* **Username** : The username you created to allow Airbyte to access the database. Example - `AIRBYTE_USER`
* **OAuth2** : The Login name and password to obtain auth token.
* **[JDBC URL Params](https://docs.snowflake.com/en/user-guide/jdbc-parameters.html)** (Optional) : Additional properties to pass to the JDBC URL string when connecting to the database formatted as 'key=value' pairs separated by the symbol '&'. (example: key1=value1&key2=value2&key3=value3).


## Notes about Snowflake Naming Conventions
=======

### Using a Google Cloud Storage (GCS) bucket
>>>>>>> abae829a

To use a GCS bucket:

1. Navigate to the Google Cloud Console and [create a new GCS bucket](https://cloud.google.com/storage/docs/creating-buckets) with read/write access for Airbyte to stage data to Snowflake.
2. [Generate a JSON key](https://cloud.google.com/iam/docs/creating-managing-service-account-keys#creating_service_account_keys) for your service account. 
3. Edit the following script to replace `AIRBYTE_ROLE` with the role you used for Airbyte's Snowflake configuration and `YOURBUCKETNAME` with your GCS bucket name.
    ```text
    create storage INTEGRATION gcs_airbyte_integration
      TYPE = EXTERNAL_STAGE
      STORAGE_PROVIDER = GCS
      ENABLED = TRUE
      STORAGE_ALLOWED_LOCATIONS = ('gcs://YOURBUCKETNAME');

    create stage gcs_airbyte_stage
      url = 'gcs://YOURBUCKETNAME'
      storage_integration = gcs_airbyte_integration;

    GRANT USAGE ON integration gcs_airbyte_integration TO ROLE AIRBYTE_ROLE;
    GRANT USAGE ON stage gcs_airbyte_stage TO ROLE AIRBYTE_ROLE;

    DESC STORAGE INTEGRATION gcs_airbyte_integration;
    ```
    The final query should show a `STORAGE_GCP_SERVICE_ACCOUNT` property with an email as the property value. Add read/write permissions to your bucket with that email.
    
4. Navigate to the Snowflake UI and run the script as a [Snowflake account admin](https://docs.snowflake.com/en/user-guide/security-access-control-considerations.html) using the [Worksheet page](https://docs.snowflake.com/en/user-guide/ui-worksheet.html) or [Snowlight](https://docs.snowflake.com/en/user-guide/ui-snowsight-gs.html).

### Using Azure Blob Storage

To use Azure Blob Storage, you will need to [create a storage account](https://docs.microsoft.com/en-us/azure/storage/common/storage-account-create?tabs=azure-portal) and [container](https://docs.microsoft.com/en-us/rest/api/storageservices/create-container), and provide a [SAS Token](https://docs.snowflake.com/en/user-guide/data-load-azure-config.html#option-2-generating-a-sas-token) to access the container. We recommend creating a dedicated container for Airbyte to stage data to Snowflake. Airbyte needs read/write access to interact with this container.


## Step 3: Set up Snowflake as a destination in Airbyte

Navigate to the Airbyte UI to set up Snowflake as a destination. You'll need the following information to configure the Snowflake destination:

| Field | Description |
|---|---|
| [Host](https://docs.snowflake.com/en/user-guide/admin-account-identifier.html) | The host domain of the snowflake instance (must include the account, region, cloud environment, and end with snowflakecomputing.com). Example: `accountname.us-east-2.aws.snowflakecomputing.com` |
| [Role](https://docs.snowflake.com/en/user-guide/security-access-control-overview.html#roles) | The role you created in Step 1 for Airbyte to access Snowflake. Example: `AIRBYTE_ROLE` |
| [Warehouse](https://docs.snowflake.com/en/user-guide/warehouses-overview.html#overview-of-warehouses) | The warehouse you created in Step 1 for Airbyte to sync data into. Example: `AIRBYTE_WAREHOUSE` |
| [Database](https://docs.snowflake.com/en/sql-reference/ddl-database.html#database-schema-share-ddl) | The database you created in Step 1 for Airbyte to sync data into. Example: `AIRBYTE_DATABASE` |
| [Schema](https://docs.snowflake.com/en/sql-reference/ddl-database.html#database-schema-share-ddl) | The default schema used as the target schema for all statements issued from the connection that do not explicitly specify a schema name.  |
| Username | The username you created in Step 1 to allow Airbyte to access the database. Example: `AIRBYTE_USER` |
| Password | The password associated with the username. |
| [JDBC URL Params](https://docs.snowflake.com/en/user-guide/jdbc-parameters.html) (Optional) | Additional properties to pass to the JDBC URL string when connecting to the database formatted as `key=value` pairs separated by the symbol `&`. Example: `key1=value1&key2=value2&key3=value3` |

To use AWS S3 as the cloud storage, enter the information for the S3 bucket you created in Step 2:

| Field | Description |
|---|---|
| S3 Bucket Name | The name of the staging S3 bucket (Example: `airbyte.staging`). Airbyte will write files to this bucket and read them via statements on Snowflake.  |
| S3 Bucket Region | The S3 staging bucket region used. |
| S3 Key Id *  | The Access Key ID granting access to the S3 staging bucket. Airbyte requires Read and Write permissions for the bucket.  |
| S3 Access Key *  | The corresponding secret to the S3 Key ID. |
| Stream Part Size (Optional) | Increase this if syncing tables larger than 100GB. Files are streamed to S3 in parts. This determines the size of each part, in MBs. As S3 has a limit of 10,000 parts per file, part size affects the table size. This is 10MB by default, resulting in a default limit of 100GB tables. <br>Note, a larger part size will result in larger memory requirements. A rule of thumb is to multiply the part size by 10 to get the memory requirement. Modify this with care. (e.g. 5)  |
| Purge Staging Files and Tables | Determines whether to delete the staging files from S3 after completing the sync. Specifically, the connector will create CSV files named `bucketPath/namespace/streamName/syncDate_epochMillis_randomUuid.csv` containing three columns (`ab_id`, `data`, `emitted_at`). Normally these files are deleted after sync; if you want to keep them for other purposes, set `purge_staging_data` to false. |

To use GCS as the cloud storage, enter the information for the GCS bucket you created in Step 2:

| Field | Description |
|---|---|
| GCP Project ID | The name of the GCP project ID for your credentials. (Example: `my-project`)  |
| GCP Bucket Name | The name of the staging GCS bucket. Airbyte will write files to this bucket and read them via statements on Snowflake. (Example: `airbyte-staging`)  |
| Google Application Credentials | The contents of the JSON key file that has read/write permissions to the staging GCS bucket. You will separately need to grant bucket access to your Snowflake GCP service account. See the [GCP docs](https://cloud.google.com/iam/docs/creating-managing-service-account-keys#creating_service_account_keys) for more information on how to generate a JSON key for your service account.  |

To use Azure Blob storage, enter the information for the storage you created in Step 2:

| Field | Description |
|---|---|
| Endpoint Domain Name | Leave default value `blob.core.windows.net` or [map a custom domain](https://docs.microsoft.com/en-us/azure/storage/blobs/storage-custom-domain-name?tabs=azure-portal) to an Azure Blob Storage endpoint. |
| Azure Blob Storage Account Name | The Azure storage account you created in Step 2. |
| Azure blob storage container (Bucket) Name | The Azure blob storage container you created in Step 2. |
| SAS Token | The SAS Token you provided in Step 2. |


## Output schema 

Airbyte outputs each stream into its own table with the following columns in Snowflake:

| Airbyte field | Description | Column type |
|---|---|---|
| _airbyte_ab_id | A UUID assigned to each processed event | VARCHAR |
| _airbyte_emitted_at | A timestamp for when the event was pulled from the data source | TIMESTAMP WITH TIME ZONE |
| _airbyte_data | A JSON blob with the event data. | VARIANT |

**Note:** By default, Airbyte creates permanent tables. If you prefer transient tables, create a dedicated transient database for Airbyte. For more information, refer to[ Working with Temporary and Transient Tables](https://docs.snowflake.com/en/user-guide/tables-temp-transient.html)


## Supported sync modes

The Snowflake destination supports the following sync modes:

- [Full Refresh Sync](https://docs.airbyte.com/understanding-airbyte/glossary#full-refresh-sync)
- [Full Refresh - Append](https://docs.airbyte.com/understanding-airbyte/connections/full-refresh-append)
- [Incremental Sync - Append](https://docs.airbyte.com/understanding-airbyte/connections/incremental-append)
- [Incremental Sync - Deduped History](https://docs.airbyte.com/understanding-airbyte/connections/incremental-deduped-history)

## Snowflake tutorials

Now that you have set up the Snowflake destination connector, check out the following Snowflake tutorials:

- [Build a data ingestion pipeline from Mailchimp to Snowflake](https://airbyte.com/tutorials/data-ingestion-pipeline-mailchimp-snowflake)
- [Replicate data from a PostgreSQL database to Snowflake](https://airbyte.com/tutorials/postgresql-database-to-snowflake)
- [Migrate your data from Redshift to Snowflake](https://airbyte.com/tutorials/redshift-to-snowflake)
- [Orchestrate ELT pipelines with Prefect, Airbyte and dbt](https://airbyte.com/tutorials/elt-pipeline-prefect-airbyte-dbt)


## Changelog

| Version | Date       | Pull Request | Subject |
|:--------|:-----------| :-----       | :------ |
| 0.4.22  | 2022-03-18 | [\#10793](https://github.com/airbytehq/airbyte/pull/10793) | Fix namespace with invalid characters |
| 0.4.21  | 2022-03-18 | [\#11071](https://github.com/airbytehq/airbyte/pull/11071) | Switch to compressed on-disk buffering before staging to s3/internal stage |
| 0.4.20  | 2022-03-14 | [\#10341](https://github.com/airbytehq/airbyte/pull/10341) | Add Azure blob staging support |
| 0.4.19  | 2022-03-11 | [10699](https://github.com/airbytehq/airbyte/pull/10699) | Added unit tests                                                                   |
| 0.4.17  | 2022-02-25 | [10421](https://github.com/airbytehq/airbyte/pull/10421) | Refactor JDBC parameters handling                                                                   |
| 0.4.16  | 2022-02-25 | [\#10627](https://github.com/airbytehq/airbyte/pull/10627) | Add try catch to make sure all handlers are closed |
| 0.4.15  | 2022-02-22 | [\#10459](https://github.com/airbytehq/airbyte/pull/10459) | Add FailureTrackingAirbyteMessageConsumer |
| 0.4.14  | 2022-02-17 | [\#10394](https://github.com/airbytehq/airbyte/pull/10394) | Reduce memory footprint. |
| 0.4.13  | 2022-02-16 | [\#10212](https://github.com/airbytehq/airbyte/pull/10212) | Execute COPY command in parallel for S3 and GCS staging |
| 0.4.12  | 2022-02-15 | [\#10342](https://github.com/airbytehq/airbyte/pull/10342) | Use connection pool, and fix connection leak. |
| 0.4.11  | 2022-02-14 | [\#9920](https://github.com/airbytehq/airbyte/pull/9920) | Updated the size of staging files for S3 staging. Also, added closure of S3 writers to staging files when data has been written to an staging file. |
| 0.4.10  | 2022-02-14 | [\#10297](https://github.com/airbytehq/airbyte/pull/10297) | Halve the record buffer size to reduce memory consumption. |
| 0.4.9   | 2022-02-14 | [\#10256](https://github.com/airbytehq/airbyte/pull/10256) | Add `ExitOnOutOfMemoryError` JVM flag. |
| 0.4.8   | 2022-02-01 | [\#9959](https://github.com/airbytehq/airbyte/pull/9959) | Fix null pointer exception from buffered stream consumer. |
| 0.4.7   | 2022-01-29 | [\#9745](https://github.com/airbytehq/airbyte/pull/9745) | Integrate with Sentry. |
| 0.4.6   | 2022-01-28 | [#9623](https://github.com/airbytehq/airbyte/pull/9623) | Add jdbc_url_params support for optional JDBC parameters |
| 0.4.5   | 2021-12-29 | [#9184](https://github.com/airbytehq/airbyte/pull/9184) | Update connector fields title/description |
| 0.4.4   | 2022-01-24 | [#9743](https://github.com/airbytehq/airbyte/pull/9743) | Fixed bug with dashes in schema name |
| 0.4.3   | 2022-01-20 | [#9531](https://github.com/airbytehq/airbyte/pull/9531) | Start using new S3StreamCopier and expose the purgeStagingData option |
| 0.4.2   | 2022-01-10 | [#9141](https://github.com/airbytehq/airbyte/pull/9141) | Fixed duplicate rows on retries |
| 0.4.1   | 2021-01-06 | [#9311](https://github.com/airbytehq/airbyte/pull/9311) | Update сreating schema during check |
| 0.4.0   | 2021-12-27 | [#9063](https://github.com/airbytehq/airbyte/pull/9063) | Updated normalization to produce permanent tables |
| 0.3.24  | 2021-12-23 | [#8869](https://github.com/airbytehq/airbyte/pull/8869) | Changed staging approach to Byte-Buffered |
| 0.3.23  | 2021-12-22 | [#9039](https://github.com/airbytehq/airbyte/pull/9039) | Added part_size configuration in UI for S3 loading method |
| 0.3.22  | 2021-12-21 | [#9006](https://github.com/airbytehq/airbyte/pull/9006) | Updated jdbc schema naming to follow Snowflake Naming Conventions |
| 0.3.21  | 2021-12-15 | [#8781](https://github.com/airbytehq/airbyte/pull/8781) | Updated check method to verify permissions to create/drop stage for internal staging; compatibility fix for Java 17 |
| 0.3.20  | 2021-12-10 | [#8562](https://github.com/airbytehq/airbyte/pull/8562) | Moving classes around for better dependency management; compatibility fix for Java 17                               |
| 0.3.19  | 2021-12-06 | [#8528](https://github.com/airbytehq/airbyte/pull/8528) | Set Internal Staging as default choice                                                                              |
| 0.3.18  | 2021-11-26 | [#8253](https://github.com/airbytehq/airbyte/pull/8253) | Snowflake Internal Staging Support                                                                                  |
| 0.3.17  | 2021-11-08 | [#7719](https://github.com/airbytehq/airbyte/pull/7719) | Improve handling of wide rows by buffering records based on their byte size rather than their count                 |
| 0.3.15  | 2021-10-11 | [#6949](https://github.com/airbytehq/airbyte/pull/6949) | Each stream was split into files of 10,000 records each for copying using S3 or GCS                                 |
| 0.3.14  | 2021-09-08 | [#5924](https://github.com/airbytehq/airbyte/pull/5924) | Fixed AWS S3 Staging COPY is writing records from different table in the same raw table                             |
| 0.3.13  | 2021-09-01 | [#5784](https://github.com/airbytehq/airbyte/pull/5784) | Updated query timeout from 30 minutes to 3 hours                                                                    |
| 0.3.12  | 2021-07-30 | [#5125](https://github.com/airbytehq/airbyte/pull/5125) | Enable `additionalPropertities` in spec.json                                                                        |
| 0.3.11  | 2021-07-21 | [#3555](https://github.com/airbytehq/airbyte/pull/3555) | Partial Success in BufferedStreamConsumer                                                                           |
| 0.3.10  | 2021-07-12 | [#4713](https://github.com/airbytehq/airbyte/pull/4713)| Tag traffic with `airbyte` label to enable optimization opportunities from Snowflake                                |<|MERGE_RESOLUTION|>--- conflicted
+++ resolved
@@ -105,39 +105,8 @@
 
 To use an Amazon S3 bucket, [create a new Amazon S3 bucket](https://docs.aws.amazon.com/AmazonS3/latest/userguide/create-bucket-overview.html) with read/write access for Airbyte to stage data to Snowflake. 
 
-<<<<<<< HEAD
-#### There are 2 way ways of oauth supported: login\pass and oauth2.
-
-### Login and Password
-* **[Host](https://docs.snowflake.com/en/user-guide/admin-account-identifier.html)** : The host domain of the snowflake instance (must include the account, region, cloud environment, and end with snowflakecomputing.com). Be sure to use the correct [account identifier format](https://docs.snowflake.com/en/user-guide/admin-account-identifier.html#account-identifier-formats-by-cloud-platform-and-region) based on the region you are in: 
-   * Example - us-west-1: `xy12345.snowflakecomputing.com`
-   * Example - us-east-2: `xy12345.us-east-2.aws.snowflakecomputing.com`
-* **[Role](https://docs.snowflake.com/en/user-guide/security-access-control-overview.html#roles)** : The role you created for Airbyte to access Snowflake. Example - `AIRBYTE_ROLE`
-* **[Warehouse](https://docs.snowflake.com/en/user-guide/warehouses-overview.html#overview-of-warehouses)** : The warehouse you created for Airbyte to sync data into. Example - `AIRBYTE_WAREHOUSE`
-* **[Database](https://docs.snowflake.com/en/sql-reference/ddl-database.html#database-schema-share-ddl)** : The database you created for Airbyte to sync data into. Example - `AIRBYTE_DATABASE`
-* **[Schema](https://docs.snowflake.com/en/sql-reference/ddl-database.html#database-schema-share-ddl)** : The default schema is used as the target schema for all statements issued from the connection that do not explicitly specify a schema name. Schema name would be transformed to allowed by Snowflake if it not follow [Snowflake Naming Conventions](https://docs.airbyte.io/integrations/destinations/snowflake#notes-about-snowflake-naming-conventions).
-* **Username** : The username you created to allow Airbyte to access the database. Example - `AIRBYTE_USER`
-* **Password** : The password associated with the username.
-* **[JDBC URL Params](https://docs.snowflake.com/en/user-guide/jdbc-parameters.html)** (Optional) : Additional properties to pass to the JDBC URL string when connecting to the database formatted as 'key=value' pairs separated by the symbol '&'. (example: key1=value1&key2=value2&key3=value3). 
-
-### OAuth 2.0
-* **[Host](https://docs.snowflake.com/en/user-guide/admin-account-identifier.html)** : The host domain of the snowflake instance (must include the account, region, cloud environment, and end with snowflakecomputing.com). Be sure to use the correct [account identifier format](https://docs.snowflake.com/en/user-guide/admin-account-identifier.html#account-identifier-formats-by-cloud-platform-and-region) based on the region you are in:
-    * Example - us-west-1: `xy12345.snowflakecomputing.com`
-    * Example - us-east-2: `xy12345.us-east-2.aws.snowflakecomputing.com`
-* **[Role](https://docs.snowflake.com/en/user-guide/security-access-control-overview.html#roles)** : The role you created for Airbyte to access Snowflake. Example - `AIRBYTE_ROLE`
-* **[Warehouse](https://docs.snowflake.com/en/user-guide/warehouses-overview.html#overview-of-warehouses)** : The warehouse you created for Airbyte to sync data into. Example - `AIRBYTE_WAREHOUSE`
-* **[Database](https://docs.snowflake.com/en/sql-reference/ddl-database.html#database-schema-share-ddl)** : The database you created for Airbyte to sync data into. Example - `AIRBYTE_DATABASE`
-* **[Schema](https://docs.snowflake.com/en/sql-reference/ddl-database.html#database-schema-share-ddl)** : The default schema is used as the target schema for all statements issued from the connection that do not explicitly specify a schema name. Schema name would be transformed to allowed by Snowflake if it not follow [Snowflake Naming Conventions](https://docs.airbyte.io/integrations/destinations/snowflake#notes-about-snowflake-naming-conventions).
-* **Username** : The username you created to allow Airbyte to access the database. Example - `AIRBYTE_USER`
-* **OAuth2** : The Login name and password to obtain auth token.
-* **[JDBC URL Params](https://docs.snowflake.com/en/user-guide/jdbc-parameters.html)** (Optional) : Additional properties to pass to the JDBC URL string when connecting to the database formatted as 'key=value' pairs separated by the symbol '&'. (example: key1=value1&key2=value2&key3=value3).
-
-
-## Notes about Snowflake Naming Conventions
-=======
 
 ### Using a Google Cloud Storage (GCS) bucket
->>>>>>> abae829a
 
 To use a GCS bucket:
 
