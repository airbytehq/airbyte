--- conflicted
+++ resolved
@@ -228,7 +228,7 @@
 
 ## Output schema
 
-Airbyte outputs each stream into its own raw table in `airbyte_internal` schema by default (can be overriden by user) and a final table with Typed columns. Contents in raw table are _NOT_ deduplicated. 
+Airbyte outputs each stream into its own raw table in `airbyte_internal` schema by default (can be overriden by user) and a final table with Typed columns. Contents in raw table are _NOT_ deduplicated.
 
 ### Raw Table schema
 
@@ -239,7 +239,7 @@
 | \_airbyte_loaded_at    | Timestamp to indicate when the record was loaded into Typed tables | TIMESTAMP WITH TIME ZONE |
 | \_airbyte_data         | A JSON blob with the event data.                                   | VARIANT                  |
 
-**Note:** Although the contents of the `_airbyte_data` are fairly stable, schema of the raw table could be subject to change in future versions. 
+**Note:** Although the contents of the `_airbyte_data` are fairly stable, schema of the raw table could be subject to change in future versions.
 
 **Note:** By default, Airbyte creates permanent tables. If you prefer transient tables, create a dedicated transient database for Airbyte. For more information, refer to[ Working with Temporary and Transient Tables](https://docs.snowflake.com/en/user-guide/tables-temp-transient.html)
 
@@ -277,11 +277,8 @@
 
 | Version         | Date       | Pull Request                                               | Subject                                                                                                                                                         |
 |:----------------|:-----------|:-----------------------------------------------------------|:----------------------------------------------------------------------------------------------------------------------------------------------------------------|
-<<<<<<< HEAD
-| 3.3.1           | 2023-10-26 | [\#31897](https://github.com/airbytehq/airbyte/pull/31897) | Further filtering on extracted_at                                                                                                                               |
-=======
+| 3.4.1           | 2023-10-26 | [\#31897](https://github.com/airbytehq/airbyte/pull/31897) | Further filtering on extracted_at                                                                                                                               |
 | 3.4.0           | 2023-10-25 | [31686](https://github.com/airbytehq/airbyte/pull/31686)   | Opt out flag for typed and deduped tables                                                                                                                       |
->>>>>>> 3e764712
 | 3.3.0           | 2023-10-25 | [\#31520](https://github.com/airbytehq/airbyte/pull/31520) | Stop deduping raw table                                                                                                                                         |
 | 3.2.3           | 2023-10-17 | [\#31191](https://github.com/airbytehq/airbyte/pull/31191) | Improve typing+deduping performance by filtering new raw records on extracted_at                                                                                |
 | 3.2.2           | 2023-10-10 | [\#31194](https://github.com/airbytehq/airbyte/pull/31194) | Deallocate unused per stream buffer memory when empty                                                                                                           |
