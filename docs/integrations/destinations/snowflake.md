--- conflicted
+++ resolved
@@ -149,13 +149,6 @@
    The final query should show a `STORAGE_GCP_SERVICE_ACCOUNT` property with an email as the property value. Add read/write permissions to your bucket with that email.
 
 4. Navigate to the Snowflake UI and run the script as a [Snowflake account admin](https://docs.snowflake.com/en/user-guide/security-access-control-considerations.html) using the [Worksheet page](https://docs.snowflake.com/en/user-guide/ui-worksheet.html) or [Snowsight](https://docs.snowflake.com/en/user-guide/ui-snowsight-gs.html).
-
-<<<<<<< HEAD
-#### Using Azure Blob Storage
-
-To use Azure Blob Storage, [create a storage account](https://docs.microsoft.com/en-us/azure/storage/common/storage-account-create?tabs=azure-portal) and [container](https://docs.microsoft.com/en-us/rest/api/storageservices/create-container), and provide a [SAS Token](https://docs.snowflake.com/en/user-guide/data-load-azure-config.html#option-2-generating-a-sas-token) to access the container. We recommend creating a dedicated container for Airbyte to stage data to Snowflake. Airbyte needs read/write access to interact with this container.
-=======
->>>>>>> 63d04021
 
 ### Step 3: Set up Snowflake as a destination in Airbyte
 
@@ -232,18 +225,6 @@
 | GCP Bucket Name                | The name of the staging bucket. Airbyte will write files to this bucket and read them via statements on Snowflake. (Example: `airbyte-staging`)                                                                                                                                                                                                                                                      |
 | Google Application Credentials | The contents of the JSON key file that has read/write permissions to the staging GCS bucket. You will separately need to grant bucket access to your Snowflake GCP service account. See the [Google Cloud docs](https://cloud.google.com/iam/docs/creating-managing-service-account-keys#creating_service_account_keys) for more information on how to generate a JSON key for your service account. |
 
-<<<<<<< HEAD
-To use Azure Blob storage, enter the information for the storage you created in Step 2:
-
-| Field                                      | Description                                                                                                                                                                                                |
-| ------------------------------------------ | ---------------------------------------------------------------------------------------------------------------------------------------------------------------------------------------------------------- |
-| Endpoint Domain Name                       | Leave default value `blob.core.windows.net` or [map a custom domain](https://docs.microsoft.com/en-us/azure/storage/blobs/storage-custom-domain-name?tabs=azure-portal) to an Azure Blob Storage endpoint. |
-| Azure Blob Storage Account Name            | The Azure storage account you created in Step 2.                                                                                                                                                           |
-| Azure blob storage container (Bucket) Name | The Azure blob storage container you created in Step 2.                                                                                                                                                    |
-| SAS Token                                  | The SAS Token you provided in Step 2.                                                                                                                                                                      |
-
-=======
->>>>>>> 63d04021
 ## Output schema
 
 Airbyte outputs each stream into its own table with the following columns in Snowflake:
@@ -289,17 +270,9 @@
 ## Changelog
 
 | Version         | Date       | Pull Request                                               | Subject                                                                                                                                             |
-<<<<<<< HEAD
-| :-------------- | :--------- | :--------------------------------------------------------- | :-------------------------------------------------------------------------------------------------------------------------------------------------- |
-| 0.1.64          | 2023-03-30 | [25446](https://github.com/airbytehq/airbyte/pull/25446)   | Update Snowflake driver to v3.13.30                                                                                                                 |
-| 0.4.61          | 2023-03-30 | [#24736](https://github.com/airbytehq/airbyte/pull/24736)  | Improve behavior when throttled by AWS API                                                                                                          |
-| 0.4.60          | 2023-03-30 | [#24698](https://github.com/airbytehq/airbyte/pull/24698)  | Add option in spec to allow increasing the stream buffer size to 50                                                                                 |
-| 0.4.59          | 2023-03-23 | [#23904](https://github.com/airbytehq/airbyte/pull/24405)  | Fail faster in certain error cases                                                                                                                  |
-| 0.4.58          | 2023-03-27 | [#24615](https://github.com/airbytehq/airbyte/pull/24615)  | Fixed host validation by pattern on UI                                                                                                              |
-| 0.4.56 (broken) | 2023-03-22 | [#23904](https://github.com/airbytehq/airbyte/pull/23904)  | Added host validation by pattern on UI                                                                                                              |
-| 0.4.54          | 2023-03-17 | [#23788](https://github.com/airbytehq/airbyte/pull/23788)  | S3-Parquet: added handler to process null values in arrays                                                                                          |
-=======
+
 |:----------------|:-----------|:-----------------------------------------------------------|:----------------------------------------------------------------------------------------------------------------------------------------------------|
+| 1.0.1           | 2023-05-04 | [\#25446](https://github.com/airbytehq/airbyte/pull/25446) | Update Snowflake driver to v3.13.30                                                                                                                 |
 | 1.0.0           | 2023-05-02 | [\#25739](https://github.com/airbytehq/airbyte/pull/25739) | Removed Azure Blob Storage as a loading method                                                                                                      |
 | 0.4.63          | 2023-04-27 | [\#25346](https://github.com/airbytehq/airbyte/pull/25346) | Added FlushBufferFunction interface                                                                                                                 |
 | 0.4.61          | 2023-03-30 | [\#24736](https://github.com/airbytehq/airbyte/pull/24736) | Improve behavior when throttled by AWS API                                                                                                          |
@@ -308,7 +281,6 @@
 | 0.4.58          | 2023-03-27 | [\#24615](https://github.com/airbytehq/airbyte/pull/24615) | Fixed host validation by pattern on UI                                                                                                              |
 | 0.4.56 (broken) | 2023-03-22 | [\#23904](https://github.com/airbytehq/airbyte/pull/23904) | Added host validation by pattern on UI                                                                                                              |
 | 0.4.54          | 2023-03-17 | [\#23788](https://github.com/airbytehq/airbyte/pull/23788) | S3-Parquet: added handler to process null values in arrays                                                                                          |
->>>>>>> 63d04021
 | 0.4.53          | 2023-03-15 | [\#24058](https://github.com/airbytehq/airbyte/pull/24058) | added write attempt to internal staging Check method                                                                                                |
 | 0.4.52          | 2023-03-10 | [\#23931](https://github.com/airbytehq/airbyte/pull/23931) | Added support for periodic buffer flush                                                                                                             |
 | 0.4.51          | 2023-03-10 | [\#23466](https://github.com/airbytehq/airbyte/pull/23466) | Changed S3 Avro type from Int to Long                                                                                                               |
