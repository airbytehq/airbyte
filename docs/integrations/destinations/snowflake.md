# Snowflake

Setting up the Snowflake destination connector involves setting up Snowflake entities (warehouse, database, schema, user, and role) in the Snowflake console, setting up the data loading method (internal stage, AWS S3, or Google Cloud Storage bucket), and configuring the Snowflake destination connector using the Airbyte UI.

This page describes the step-by-step process of setting up the Snowflake destination connector.

## Prerequisites

- A Snowflake account with the [ACCOUNTADMIN](https://docs.snowflake.com/en/user-guide/security-access-control-considerations.html) role. If you don’t have an account with the `ACCOUNTADMIN` role, contact your Snowflake administrator to set one up for you.
- (Optional) An AWS, or Google Cloud Storage.

### Network policies

By default, Snowflake allows users to connect to the service from any computer or device IP address. A security administrator (i.e. users with the SECURITYADMIN role) or higher can create a network policy to allow or deny access to a single IP address or a list of addresses.

If you have any issues connecting with Airbyte Cloud please make sure that the list of IP addresses is on the allowed list

To determine whether a network policy is set on your account or for a specific user, execute the _SHOW PARAMETERS_ command.

**Account**

        SHOW PARAMETERS LIKE 'network_policy' IN ACCOUNT;

**User**

        SHOW PARAMETERS LIKE 'network_policy' IN USER <username>;

To read more please check official [Snowflake documentation](https://docs.snowflake.com/en/user-guide/network-policies.html#)

## Setup guide

### Step 1: Set up Airbyte-specific entities in Snowflake

To set up the Snowflake destination connector, you first need to create Airbyte-specific Snowflake entities (a warehouse, database, schema, user, and role) with the `OWNERSHIP` permission to write data into Snowflake, track costs pertaining to Airbyte, and control permissions at a granular level.

You can use the following script in a new [Snowflake worksheet](https://docs.snowflake.com/en/user-guide/ui-worksheet.html) to create the entities:

1.  [Log into your Snowflake account](https://www.snowflake.com/login/).
2.  Edit the following script to change the password to a more secure password and to change the names of other resources if you so desire.

    **Note:** Make sure you follow the [Snowflake identifier requirements](https://docs.snowflake.com/en/sql-reference/identifiers-syntax.html) while renaming the resources.

        -- set variables (these need to be uppercase)
        set airbyte_role = 'AIRBYTE_ROLE';
        set airbyte_username = 'AIRBYTE_USER';
        set airbyte_warehouse = 'AIRBYTE_WAREHOUSE';
        set airbyte_database = 'AIRBYTE_DATABASE';
        set airbyte_schema = 'AIRBYTE_SCHEMA';

        -- set user password
        set airbyte_password = 'password';

        begin;

        -- create Airbyte role
        use role securityadmin;
        create role if not exists identifier($airbyte_role);
        grant role identifier($airbyte_role) to role SYSADMIN;

        -- create Airbyte user
        create user if not exists identifier($airbyte_username)
        password = $airbyte_password
        default_role = $airbyte_role
        default_warehouse = $airbyte_warehouse;

        grant role identifier($airbyte_role) to user identifier($airbyte_username);

        -- change role to sysadmin for warehouse / database steps
        use role sysadmin;

        -- create Airbyte warehouse
        create warehouse if not exists identifier($airbyte_warehouse)
        warehouse_size = xsmall
        warehouse_type = standard
        auto_suspend = 60
        auto_resume = true
        initially_suspended = true;

        -- create Airbyte database
        create database if not exists identifier($airbyte_database);

        -- grant Airbyte warehouse access
        grant USAGE
        on warehouse identifier($airbyte_warehouse)
        to role identifier($airbyte_role);

        -- grant Airbyte database access
        grant OWNERSHIP
        on database identifier($airbyte_database)
        to role identifier($airbyte_role);

        commit;

        begin;

        USE DATABASE identifier($airbyte_database);

        -- create schema for Airbyte data
        CREATE SCHEMA IF NOT EXISTS identifier($airbyte_schema);

        commit;

        begin;

        -- grant Airbyte schema access
        grant OWNERSHIP
        on schema identifier($airbyte_schema)
        to role identifier($airbyte_role);

        commit;

3.  Run the script using the [Worksheet page](https://docs.snowflake.com/en/user-guide/ui-worksheet.html) or [Snowsight](https://docs.snowflake.com/en/user-guide/ui-snowsight-gs.html). Make sure to select the **All Queries** checkbox.

### Step 2: Set up a data loading method

By default, Airbyte uses Snowflake’s [Internal Stage](https://docs.snowflake.com/en/user-guide/data-load-local-file-system-create-stage.html) to load data. You can also load data using an [Amazon S3 bucket](https://docs.aws.amazon.com/AmazonS3/latest/userguide/Welcome.html), or [Google Cloud Storage bucket](https://cloud.google.com/storage/docs/introduction).

Make sure the database and schema have the `USAGE` privilege.

#### Using an Amazon S3 bucket

To use an Amazon S3 bucket, [create a new Amazon S3 bucket](https://docs.aws.amazon.com/AmazonS3/latest/userguide/create-bucket-overview.html) with read/write access for Airbyte to stage data to Snowflake.

#### Using a Google Cloud Storage bucket

To use a Google Cloud Storage bucket:

1. Navigate to the Google Cloud Console and [create a new bucket](https://cloud.google.com/storage/docs/creating-buckets) with read/write access for Airbyte to stage data to Snowflake.
2. [Generate a JSON key](https://cloud.google.com/iam/docs/creating-managing-service-account-keys#creating_service_account_keys) for your service account.
3. Edit the following script to replace `AIRBYTE_ROLE` with the role you used for Airbyte's Snowflake configuration and `YOURBUCKETNAME` with your bucket name.

   ```text
   create storage INTEGRATION gcs_airbyte_integration
     TYPE = EXTERNAL_STAGE
     STORAGE_PROVIDER = GCS
     ENABLED = TRUE
     STORAGE_ALLOWED_LOCATIONS = ('gcs://YOURBUCKETNAME');

   create stage gcs_airbyte_stage
     url = 'gcs://YOURBUCKETNAME'
     storage_integration = gcs_airbyte_integration;

   GRANT USAGE ON integration gcs_airbyte_integration TO ROLE AIRBYTE_ROLE;
   GRANT USAGE ON stage gcs_airbyte_stage TO ROLE AIRBYTE_ROLE;

   DESC STORAGE INTEGRATION gcs_airbyte_integration;
   ```

   The final query should show a `STORAGE_GCP_SERVICE_ACCOUNT` property with an email as the property value. Add read/write permissions to your bucket with that email.

4. Navigate to the Snowflake UI and run the script as a [Snowflake account admin](https://docs.snowflake.com/en/user-guide/security-access-control-considerations.html) using the [Worksheet page](https://docs.snowflake.com/en/user-guide/ui-worksheet.html) or [Snowsight](https://docs.snowflake.com/en/user-guide/ui-snowsight-gs.html).

### Step 3: Set up Snowflake as a destination in Airbyte

Navigate to the Airbyte UI to set up Snowflake as a destination. You can authenticate using username/password or OAuth 2.0:

### Login and Password

| Field                                                                                                 | Description                                                                                                                                                                                       |
| ----------------------------------------------------------------------------------------------------- | ------------------------------------------------------------------------------------------------------------------------------------------------------------------------------------------------- |
| [Host](https://docs.snowflake.com/en/user-guide/admin-account-identifier.html)                        | The host domain of the snowflake instance (must include the account, region, cloud environment, and end with snowflakecomputing.com). Example: `accountname.us-east-2.aws.snowflakecomputing.com` |
| [Role](https://docs.snowflake.com/en/user-guide/security-access-control-overview.html#roles)          | The role you created in Step 1 for Airbyte to access Snowflake. Example: `AIRBYTE_ROLE`                                                                                                           |
| [Warehouse](https://docs.snowflake.com/en/user-guide/warehouses-overview.html#overview-of-warehouses) | The warehouse you created in Step 1 for Airbyte to sync data into. Example: `AIRBYTE_WAREHOUSE`                                                                                                   |
| [Database](https://docs.snowflake.com/en/sql-reference/ddl-database.html#database-schema-share-ddl)   | The database you created in Step 1 for Airbyte to sync data into. Example: `AIRBYTE_DATABASE`                                                                                                     |
| [Schema](https://docs.snowflake.com/en/sql-reference/ddl-database.html#database-schema-share-ddl)     | The default schema used as the target schema for all statements issued from the connection that do not explicitly specify a schema name.                                                          |
| Username                                                                                              | The username you created in Step 1 to allow Airbyte to access the database. Example: `AIRBYTE_USER`                                                                                               |
| Password                                                                                              | The password associated with the username.                                                                                                                                                        |
| [JDBC URL Params](https://docs.snowflake.com/en/user-guide/jdbc-parameters.html) (Optional)           | Additional properties to pass to the JDBC URL string when connecting to the database formatted as `key=value` pairs separated by the symbol `&`. Example: `key1=value1&key2=value2&key3=value3`   |

### OAuth 2.0

| Field                                                                                                 | Description                                                                                                                                                                                       |
| :---------------------------------------------------------------------------------------------------- | :------------------------------------------------------------------------------------------------------------------------------------------------------------------------------------------------ |
| [Host](https://docs.snowflake.com/en/user-guide/admin-account-identifier.html)                        | The host domain of the snowflake instance (must include the account, region, cloud environment, and end with snowflakecomputing.com). Example: `accountname.us-east-2.aws.snowflakecomputing.com` |
| [Role](https://docs.snowflake.com/en/user-guide/security-access-control-overview.html#roles)          | The role you created in Step 1 for Airbyte to access Snowflake. Example: `AIRBYTE_ROLE`                                                                                                           |
| [Warehouse](https://docs.snowflake.com/en/user-guide/warehouses-overview.html#overview-of-warehouses) | The warehouse you created in Step 1 for Airbyte to sync data into. Example: `AIRBYTE_WAREHOUSE`                                                                                                   |
| [Database](https://docs.snowflake.com/en/sql-reference/ddl-database.html#database-schema-share-ddl)   | The database you created in Step 1 for Airbyte to sync data into. Example: `AIRBYTE_DATABASE`                                                                                                     |
| [Schema](https://docs.snowflake.com/en/sql-reference/ddl-database.html#database-schema-share-ddl)     | The default schema used as the target schema for all statements issued from the connection that do not explicitly specify a schema name.                                                          |
| Username                                                                                              | The username you created in Step 1 to allow Airbyte to access the database. Example: `AIRBYTE_USER`                                                                                               |
| OAuth2                                                                                                | The Login name and password to obtain auth token.                                                                                                                                                 |
| [JDBC URL Params](https://docs.snowflake.com/en/user-guide/jdbc-parameters.html) (Optional)           | Additional properties to pass to the JDBC URL string when connecting to the database formatted as `key=value` pairs separated by the symbol `&`. Example: `key1=value1&key2=value2&key3=value3`   |

### Key pair authentication

    In order to configure key pair authentication you will need a private/public key pair.
    If you do not have the key pair yet, you can generate one using openssl command line tool
    Use this command in order to generate an unencrypted private key file:

       `openssl genrsa 2048 | openssl pkcs8 -topk8 -inform PEM -out rsa_key.p8 -nocrypt`

    Alternatively, use this command to generate an encrypted private key file:

      `openssl genrsa 2048 | openssl pkcs8 -topk8 -inform PEM -v1 PBE-SHA1-RC4-128 -out rsa_key.p8`

    Once you have your private key, you need to generate a matching public key.
    You can do so with the following command:

      `openssl rsa -in rsa_key.p8 -pubout -out rsa_key.pub`

    Finally, you need to add the public key to your Snowflake user account.
    You can do so with the following SQL command in Snowflake:

      `alter user <user_name> set rsa_public_key=<public_key_value>;`

    and replace <user_name> with your user name and <public_key_value> with your public key.

To use AWS S3 as the cloud storage, enter the information for the S3 bucket you created in Step 2:

| Field                          | Description                                                                                                                                                                                                                                                                                                                                                                                                                                                                                                                                             |
| ------------------------------ | ------------------------------------------------------------------------------------------------------------------------------------------------------------------------------------------------------------------------------------------------------------------------------------------------------------------------------------------------------------------------------------------------------------------------------------------------------------------------------------------------------------------------------------------------------- |
| S3 Bucket Name                 | The name of the staging S3 bucket (Example: `airbyte.staging`). Airbyte will write files to this bucket and read them via statements on Snowflake.                                                                                                                                                                                                                                                                                                                                                                                                      |
| S3 Bucket Region               | The S3 staging bucket region used.                                                                                                                                                                                                                                                                                                                                                                                                                                                                                                                      |
| S3 Key Id \*                   | The Access Key ID granting access to the S3 staging bucket. Airbyte requires Read and Write permissions for the bucket.                                                                                                                                                                                                                                                                                                                                                                                                                                 |
| S3 Access Key \*               | The corresponding secret to the S3 Key ID.                                                                                                                                                                                                                                                                                                                                                                                                                                                                                                              |
| Stream Part Size (Optional)    | Increase this if syncing tables larger than 100GB. Files are streamed to S3 in parts. This determines the size of each part, in MBs. As S3 has a limit of 10,000 parts per file, part size affects the table size. This is 5MB by default, resulting in a default limit of 100GB tables. <br/>Note, a larger part size will result in larger memory requirements. A rule of thumb is to multiply the part size by 10 to get the memory requirement. Modify this with care. (e.g. 5)                                                                     |
| Purge Staging Files and Tables | Determines whether to delete the staging files from S3 after completing the sync. Specifically, the connector will create CSV files named `bucketPath/namespace/streamName/syncDate_epochMillis_randomUuid.csv` containing three columns (`ab_id`, `data`, `emitted_at`). Normally these files are deleted after sync; if you want to keep them for other purposes, set `purge_staging_data` to false.                                                                                                                                                  |
| Encryption                     | Whether files on S3 are encrypted. You probably don't need to enable this, but it can provide an additional layer of security if you are sharing your data storage with other applications. If you do use encryption, you must choose between ephemeral keys (Airbyte will automatically generate a new key for each sync, and nobody but Airbyte and Snowflake will be able to read the data on S3) or providing your own key (if you have the "Purge staging files and tables" option disabled, and you want to be able to decrypt the data yourself) |
| S3 Filename pattern (Optional) | The pattern allows you to set the file-name format for the S3 staging file(s), next placeholders combinations are currently supported: {date}, {date:yyyy_MM}, {timestamp}, {timestamp:millis}, {timestamp:micros}, {part_number}, {sync_id}, {format_extension}. Please, don't use empty space and not supportable placeholders, as they won't recognized.                                                                                                                                                                                             |

To use a Google Cloud Storage bucket, enter the information for the bucket you created in Step 2:

| Field                          | Description                                                                                                                                                                                                                                                                                                                                                                                          |
| ------------------------------ | ---------------------------------------------------------------------------------------------------------------------------------------------------------------------------------------------------------------------------------------------------------------------------------------------------------------------------------------------------------------------------------------------------- |
| GCP Project ID                 | The name of the GCP project ID for your credentials. (Example: `my-project`)                                                                                                                                                                                                                                                                                                                         |
| GCP Bucket Name                | The name of the staging bucket. Airbyte will write files to this bucket and read them via statements on Snowflake. (Example: `airbyte-staging`)                                                                                                                                                                                                                                                      |
| Google Application Credentials | The contents of the JSON key file that has read/write permissions to the staging GCS bucket. You will separately need to grant bucket access to your Snowflake GCP service account. See the [Google Cloud docs](https://cloud.google.com/iam/docs/creating-managing-service-account-keys#creating_service_account_keys) for more information on how to generate a JSON key for your service account. |

## Output schema

Airbyte outputs each stream into its own table with the following columns in Snowflake:

| Airbyte field        | Description                                                    | Column type              |
| -------------------- | -------------------------------------------------------------- | ------------------------ |
| \_airbyte_ab_id      | A UUID assigned to each processed event                        | VARCHAR                  |
| \_airbyte_emitted_at | A timestamp for when the event was pulled from the data source | TIMESTAMP WITH TIME ZONE |
| \_airbyte_data       | A JSON blob with the event data.                               | VARIANT                  |

**Note:** By default, Airbyte creates permanent tables. If you prefer transient tables, create a dedicated transient database for Airbyte. For more information, refer to[ Working with Temporary and Transient Tables](https://docs.snowflake.com/en/user-guide/tables-temp-transient.html)

## Supported sync modes

The Snowflake destination supports the following sync modes:

- [Full Refresh - Overwrite](https://docs.airbyte.com/understanding-airbyte/connections/full-refresh-overwrite/)
- [Full Refresh - Append](https://docs.airbyte.com/understanding-airbyte/connections/full-refresh-append)
- [Incremental Sync - Append](https://docs.airbyte.com/understanding-airbyte/connections/incremental-append)
- [Incremental Sync - Append + Deduped](https://docs.airbyte.com/understanding-airbyte/connections/incremental-append-deduped)

## Snowflake tutorials

Now that you have set up the Snowflake destination connector, check out the following Snowflake tutorials:

- [Build a data ingestion pipeline from Mailchimp to Snowflake](https://airbyte.com/tutorials/data-ingestion-pipeline-mailchimp-snowflake)
- [Replicate data from a PostgreSQL database to Snowflake](https://airbyte.com/tutorials/postgresql-database-to-snowflake)
- [Migrate your data from Redshift to Snowflake](https://airbyte.com/tutorials/redshift-to-snowflake)
- [Orchestrate ELT pipelines with Prefect, Airbyte and dbt](https://airbyte.com/tutorials/elt-pipeline-prefect-airbyte-dbt)

## Troubleshooting

### 'Current role does not have permissions on the target schema'

If you receive an error stating `Current role does not have permissions on the target schema` make sure that the
Snowflake destination `SCHEMA` is one that the role you've provided has permissions on. When creating a connection,
it may allow you to select `Mirror source structure` for the `Destination namespace`, which if you have followed
some of our default examples and tutorials may result in the connection trying to write to a `PUBLIC` schema.

A quick fix could be to edit your connection's 'Replication' settings from `Mirror source structure` to `Destination Default`.
Otherwise, make sure to grant the role the required permissions in the desired namespace.

## Changelog

| Version         | Date       | Pull Request                                               | Subject                                                                                                                                                         |
<<<<<<< HEAD
|:----------------|:-----------|:-----------------------------------------------------------|:----------------------------------------------------------------------------------------------------------------------------------------------------------------|
| 3.1.7           | 2023-09-15 | [\#30479](https://github.com/airbytehq/airbyte/pull/30479) | Fix async memory management                                                                                                                                     |
=======
| :-------------- | :--------- | :--------------------------------------------------------- | :-------------------------------------------------------------------------------------------------------------------------------------------------------------- |
| 3.1.7           | 2023-09-15 | [\#30491](https://github.com/airbytehq/airbyte/pull/30491) | Improve error message display                                                                                                                                   |
>>>>>>> c769e360
| 3.1.6           | 2023-09-14 | [\#30439](https://github.com/airbytehq/airbyte/pull/30439) | Fix a transient error                                                                                                                                           |
| 3.1.5           | 2023-09-13 | [\#30416](https://github.com/airbytehq/airbyte/pull/30416) | Support `${` in stream name/namespace, and in column names                                                                                                      |
| 3.1.4           | 2023-09-12 | [\#30364](https://github.com/airbytehq/airbyte/pull/30364) | Add log message                                                                                                                                                 |
| 3.1.3           | 2023-08-29 | [\#29878](https://github.com/airbytehq/airbyte/pull/29878) | Reenable incremental typing and deduping                                                                                                                        |
| 3.1.2           | 2023-08-31 | [\#30020](https://github.com/airbytehq/airbyte/pull/30020) | Run typing and deduping tasks in parallel                                                                                                                       |
| 3.1.1           | 2023-09-05 | [\#30117](https://github.com/airbytehq/airbyte/pull/30117) | Type and Dedupe at sync start and then every 6 hours                                                                                                            |
| 3.1.0           | 2023-09-01 | [\#30056](https://github.com/airbytehq/airbyte/pull/30056) | Upcase final table names to allow case-insensitive references                                                                                                   |
| 3.0.2           | 2023-09-01 | [\#30121](https://github.com/airbytehq/airbyte/pull/30121) | Improve performance on very wide streams by skipping TRY_CAST on strings                                                                                        |
| 3.0.1           | 2023-08-27 | [\#30065](https://github.com/airbytehq/airbyte/pull/30065) | Clearer error thrown when records are missing a primary key                                                                                                     |
| 3.0.0           | 2023-08-27 | [\#29783](https://github.com/airbytehq/airbyte/pull/29783) | Destinations V2                                                                                                                                                 |
| 2.1.7           | 2023-08-29 | [\#29949](https://github.com/airbytehq/airbyte/pull/29949) | Destinations V2: Fix checking for empty table by ensuring upper-case DB names                                                                                   |
| 2.1.6           | 2023-08-28 | [\#29878](https://github.com/airbytehq/airbyte/pull/29878) | Destinations V2: Fix detection of existing table by ensuring upper-case DB names                                                                                |
| 2.1.5           | 2023-08-28 | [\#29903](https://github.com/airbytehq/airbyte/pull/29917) | Destinations V2: Performance Improvement, Changing Metadata error array construction from ARRAY_CAT to ARRAY_CONSTRUCT_COMPACT                                  |
| 2.1.4           | 2023-08-28 | [\#29903](https://github.com/airbytehq/airbyte/pull/29903) | Abort queries on crash                                                                                                                                          |
| 2.1.3           | 2023-08-25 | [\#29881](https://github.com/airbytehq/airbyte/pull/29881) | Destinations v2: Only run T+D once at end of sync, to prevent data loss under async conditions                                                                  |
| 2.1.2           | 2023-08-24 | [\#29805](https://github.com/airbytehq/airbyte/pull/29805) | Destinations v2: Don't soft reset in migration                                                                                                                  |
| 2.1.1           | 2023-08-23 | [\#29774](https://github.com/airbytehq/airbyte/pull/29774) | Destinations v2: Don't soft reset overwrite syncs                                                                                                               |
| 2.1.0           | 2023-08-21 | [\#29636](https://github.com/airbytehq/airbyte/pull/29636) | Destinations v2: Several Critical Bug Fixes (cursorless dedup, improved floating-point handling, improved special characters handling; improved error handling) |
| 2.0.0           | 2023-08-09 | [\#28894](https://github.com/airbytehq/airbyte/pull/29236) | Remove support for Snowflake GCS/S3 loading method in favor of Snowflake Internal staging                                                                       |
| 1.3.3           | 2023-08-15 | [\#29461](https://github.com/airbytehq/airbyte/pull/29461) | Changing a static constant reference                                                                                                                            |
| 1.3.2           | 2023-08-11 | [\#29381](https://github.com/airbytehq/airbyte/pull/29381) | Destinations v2: Add support for streams with no columns                                                                                                        |
| 1.3.1           | 2023-08-04 | [\#28894](https://github.com/airbytehq/airbyte/pull/28894) | Destinations v2: Update SqlGenerator                                                                                                                            |
| 1.3.0           | 2023-08-07 | [\#29174](https://github.com/airbytehq/airbyte/pull/29174) | Destinations v2: early access release                                                                                                                           |
| 1.2.10          | 2023-08-07 | [\#29188](https://github.com/airbytehq/airbyte/pull/29188) | Internal code refactoring                                                                                                                                       |
| 1.2.9           | 2023-08-04 | [\#28677](https://github.com/airbytehq/airbyte/pull/28677) | Destinations v2: internal code changes to prepare for early access release                                                                                      |
| 1.2.8           | 2023-08-03 | [\#29047](https://github.com/airbytehq/airbyte/pull/29047) | Avoid logging record if the format is invalid                                                                                                                   |
| 1.2.7           | 2023-08-02 | [\#28976](https://github.com/airbytehq/airbyte/pull/28976) | Fix composite PK handling in v1 mode                                                                                                                            |
| 1.2.6           | 2023-08-01 | [\#28618](https://github.com/airbytehq/airbyte/pull/28618) | Reduce logging noise                                                                                                                                            |
| 1.2.5           | 2023-07-24 | [\#28618](https://github.com/airbytehq/airbyte/pull/28618) | Add hooks in preparation for destinations v2 implementation                                                                                                     |
| 1.2.4           | 2023-07-21 | [\#28584](https://github.com/airbytehq/airbyte/pull/28584) | Install dependencies in preparation for destinations v2 work                                                                                                    |
| 1.2.3           | 2023-07-21 | [\#28345](https://github.com/airbytehq/airbyte/pull/28345) | Pull in async framework minor bug fix for race condition on state emission                                                                                      |
| 1.2.2           | 2023-07-14 | [\#28345](https://github.com/airbytehq/airbyte/pull/28345) | Increment patch to trigger a rebuild                                                                                                                            |
| 1.2.1           | 2023-07-14 | [\#28315](https://github.com/airbytehq/airbyte/pull/28315) | Pull in async framework minor bug fix to avoid Snowflake hanging on close                                                                                       |
| 1.2.0           | 2023-07-5  | [\#27935](https://github.com/airbytehq/airbyte/pull/27935) | Enable Faster Snowflake Syncs with Asynchronous writes                                                                                                          |
| 1.1.0           | 2023-06-27 | [\#27781](https://github.com/airbytehq/airbyte/pull/27781) | License Update: Elv2                                                                                                                                            |
| 1.0.6           | 2023-06-21 | [\#27555](https://github.com/airbytehq/airbyte/pull/27555) | Reduce image size                                                                                                                                               |
| 1.0.5           | 2023-05-31 | [\#25782](https://github.com/airbytehq/airbyte/pull/25782) | Internal scaffolding for future development                                                                                                                     |
| 1.0.4           | 2023-05-19 | [\#26323](https://github.com/airbytehq/airbyte/pull/26323) | Prevent infinite retry loop under specific circumstances                                                                                                        |
| 1.0.3           | 2023-05-15 | [\#26081](https://github.com/airbytehq/airbyte/pull/26081) | Reverts splits bases                                                                                                                                            |
| 1.0.2           | 2023-05-05 | [\#25649](https://github.com/airbytehq/airbyte/pull/25649) | Splits bases (reverted)                                                                                                                                         |
| 1.0.1           | 2023-04-29 | [\#25570](https://github.com/airbytehq/airbyte/pull/25570) | Internal library update                                                                                                                                         |
| 1.0.0           | 2023-05-02 | [\#25739](https://github.com/airbytehq/airbyte/pull/25739) | Removed Azure Blob Storage as a loading method                                                                                                                  |
| 0.4.63          | 2023-04-27 | [\#25346](https://github.com/airbytehq/airbyte/pull/25346) | Added FlushBufferFunction interface                                                                                                                             |
| 0.4.61          | 2023-03-30 | [\#24736](https://github.com/airbytehq/airbyte/pull/24736) | Improve behavior when throttled by AWS API                                                                                                                      |
| 0.4.60          | 2023-03-30 | [\#24698](https://github.com/airbytehq/airbyte/pull/24698) | Add option in spec to allow increasing the stream buffer size to 50                                                                                             |
| 0.4.59          | 2023-03-23 | [\#23904](https://github.com/airbytehq/airbyte/pull/24405) | Fail faster in certain error cases                                                                                                                              |
| 0.4.58          | 2023-03-27 | [\#24615](https://github.com/airbytehq/airbyte/pull/24615) | Fixed host validation by pattern on UI                                                                                                                          |
| 0.4.56 (broken) | 2023-03-22 | [\#23904](https://github.com/airbytehq/airbyte/pull/23904) | Added host validation by pattern on UI                                                                                                                          |
| 0.4.54          | 2023-03-17 | [\#23788](https://github.com/airbytehq/airbyte/pull/23788) | S3-Parquet: added handler to process null values in arrays                                                                                                      |
| 0.4.53          | 2023-03-15 | [\#24058](https://github.com/airbytehq/airbyte/pull/24058) | added write attempt to internal staging Check method                                                                                                            |
| 0.4.52          | 2023-03-10 | [\#23931](https://github.com/airbytehq/airbyte/pull/23931) | Added support for periodic buffer flush                                                                                                                         |
| 0.4.51          | 2023-03-10 | [\#23466](https://github.com/airbytehq/airbyte/pull/23466) | Changed S3 Avro type from Int to Long                                                                                                                           |
| 0.4.49          | 2023-02-27 | [\#23360](https://github.com/airbytehq/airbyte/pull/23360) | Added logging for flushing and writing data to destination storage                                                                                              |
| 0.4.48          | 2023-02-23 | [\#22877](https://github.com/airbytehq/airbyte/pull/22877) | Add handler for IP not in whitelist error and more handlers for insufficient permission error                                                                   |
| 0.4.47          | 2023-01-30 | [\#21912](https://github.com/airbytehq/airbyte/pull/21912) | Catch "Create" Table and Stage Known Permissions and rethrow as ConfigExceptions                                                                                |
| 0.4.46          | 2023-01-26 | [\#20631](https://github.com/airbytehq/airbyte/pull/20631) | Added support for destination checkpointing with staging                                                                                                        |
| 0.4.45          | 2023-01-25 | [\#21087](https://github.com/airbytehq/airbyte/pull/21764) | Catch Known Permissions and rethrow as ConfigExceptions                                                                                                         |
| 0.4.44          | 2023-01-20 | [\#21087](https://github.com/airbytehq/airbyte/pull/21087) | Wrap Authentication Errors as Config Exceptions                                                                                                                 |
| 0.4.43          | 2023-01-20 | [\#21450](https://github.com/airbytehq/airbyte/pull/21450) | Updated Check methods to handle more possible s3 and gcs stagings issues                                                                                        |
| 0.4.42          | 2023-01-12 | [\#21342](https://github.com/airbytehq/airbyte/pull/21342) | Better handling for conflicting destination streams                                                                                                             |
| 0.4.41          | 2022-12-16 | [\#20566](https://github.com/airbytehq/airbyte/pull/20566) | Improve spec to adhere to standards                                                                                                                             |
| 0.4.40          | 2022-11-11 | [\#19302](https://github.com/airbytehq/airbyte/pull/19302) | Set jdbc application env variable depends on env - airbyte_oss or airbyte_cloud                                                                                 |
| 0.4.39          | 2022-11-09 | [\#18970](https://github.com/airbytehq/airbyte/pull/18970) | Updated "check" connection method to handle more errors                                                                                                         |
| 0.4.38          | 2022-09-26 | [\#17115](https://github.com/airbytehq/airbyte/pull/17115) | Added connection string identifier                                                                                                                              |
| 0.4.37          | 2022-09-21 | [\#16839](https://github.com/airbytehq/airbyte/pull/16839) | Update JDBC driver for Snowflake to 3.13.19                                                                                                                     |
| 0.4.36          | 2022-09-14 | [\#15668](https://github.com/airbytehq/airbyte/pull/15668) | Wrap logs in AirbyteLogMessage                                                                                                                                  |
| 0.4.35          | 2022-09-01 | [\#16243](https://github.com/airbytehq/airbyte/pull/16243) | Fix Json to Avro conversion when there is field name clash from combined restrictions (`anyOf`, `oneOf`, `allOf` fields).                                       |
| 0.4.34          | 2022-07-23 | [\#14388](https://github.com/airbytehq/airbyte/pull/14388) | Add support for key pair authentication                                                                                                                         |
| 0.4.33          | 2022-07-15 | [\#14494](https://github.com/airbytehq/airbyte/pull/14494) | Make S3 output filename configurable.                                                                                                                           |
| 0.4.32          | 2022-07-14 | [\#14618](https://github.com/airbytehq/airbyte/pull/14618) | Removed additionalProperties: false from JDBC destination connectors                                                                                            |
| 0.4.31          | 2022-07-07 | [\#13729](https://github.com/airbytehq/airbyte/pull/13729) | Improve configuration field description                                                                                                                         |
| 0.4.30          | 2022-06-24 | [\#14114](https://github.com/airbytehq/airbyte/pull/14114) | Remove "additionalProperties": false from specs for connectors with staging                                                                                     |
| 0.4.29          | 2022-06-17 | [\#13753](https://github.com/airbytehq/airbyte/pull/13753) | Deprecate and remove PART_SIZE_MB fields from connectors based on StreamTransferManager                                                                         |
| 0.4.28          | 2022-05-18 | [\#12952](https://github.com/airbytehq/airbyte/pull/12952) | Apply buffering strategy on GCS staging                                                                                                                         |
| 0.4.27          | 2022-05-17 | [\#12820](https://github.com/airbytehq/airbyte/pull/12820) | Improved 'check' operation performance                                                                                                                          |
| 0.4.26          | 2022-05-12 | [\#12805](https://github.com/airbytehq/airbyte/pull/12805) | Updated to latest base-java to emit AirbyteTraceMessages on error.                                                                                              |
| 0.4.25          | 2022-05-03 | [\#12452](https://github.com/airbytehq/airbyte/pull/12452) | Add support for encrypted staging on S3; fix the purge_staging_files option                                                                                     |
| 0.4.24          | 2022-03-24 | [\#11093](https://github.com/airbytehq/airbyte/pull/11093) | Added OAuth support (Compatible with Airbyte Version 0.35.60+)                                                                                                  |
| 0.4.22          | 2022-03-18 | [\#10793](https://github.com/airbytehq/airbyte/pull/10793) | Fix namespace with invalid characters                                                                                                                           |
| 0.4.21          | 2022-03-18 | [\#11071](https://github.com/airbytehq/airbyte/pull/11071) | Switch to compressed on-disk buffering before staging to s3/internal stage                                                                                      |
| 0.4.20          | 2022-03-14 | [\#10341](https://github.com/airbytehq/airbyte/pull/10341) | Add Azure blob staging support                                                                                                                                  |
| 0.4.19          | 2022-03-11 | [\#10699](https://github.com/airbytehq/airbyte/pull/10699) | Added unit tests                                                                                                                                                |
| 0.4.17          | 2022-02-25 | [\#10421](https://github.com/airbytehq/airbyte/pull/10421) | Refactor JDBC parameters handling                                                                                                                               |
| 0.4.16          | 2022-02-25 | [\#10627](https://github.com/airbytehq/airbyte/pull/10627) | Add try catch to make sure all handlers are closed                                                                                                              |
| 0.4.15          | 2022-02-22 | [\#10459](https://github.com/airbytehq/airbyte/pull/10459) | Add FailureTrackingAirbyteMessageConsumer                                                                                                                       |
| 0.4.14          | 2022-02-17 | [\#10394](https://github.com/airbytehq/airbyte/pull/10394) | Reduce memory footprint.                                                                                                                                        |
| 0.4.13          | 2022-02-16 | [\#10212](https://github.com/airbytehq/airbyte/pull/10212) | Execute COPY command in parallel for S3 and GCS staging                                                                                                         |
| 0.4.12          | 2022-02-15 | [\#10342](https://github.com/airbytehq/airbyte/pull/10342) | Use connection pool, and fix connection leak.                                                                                                                   |
| 0.4.11          | 2022-02-14 | [\#9920](https://github.com/airbytehq/airbyte/pull/9920)   | Updated the size of staging files for S3 staging. Also, added closure of S3 writers to staging files when data has been written to an staging file.             |
| 0.4.10          | 2022-02-14 | [\#10297](https://github.com/airbytehq/airbyte/pull/10297) | Halve the record buffer size to reduce memory consumption.                                                                                                      |
| 0.4.9           | 2022-02-14 | [\#10256](https://github.com/airbytehq/airbyte/pull/10256) | Add `ExitOnOutOfMemoryError` JVM flag.                                                                                                                          |
| 0.4.8           | 2022-02-01 | [\#9959](https://github.com/airbytehq/airbyte/pull/9959)   | Fix null pointer exception from buffered stream consumer.                                                                                                       |
| 0.4.7           | 2022-01-29 | [\#9745](https://github.com/airbytehq/airbyte/pull/9745)   | Integrate with Sentry.                                                                                                                                          |
| 0.4.6           | 2022-01-28 | [\#9623](https://github.com/airbytehq/airbyte/pull/9623)   | Add jdbc_url_params support for optional JDBC parameters                                                                                                        |
| 0.4.5           | 2021-12-29 | [\#9184](https://github.com/airbytehq/airbyte/pull/9184)   | Update connector fields title/description                                                                                                                       |
| 0.4.4           | 2022-01-24 | [\#9743](https://github.com/airbytehq/airbyte/pull/9743)   | Fixed bug with dashes in schema name                                                                                                                            |
| 0.4.3           | 2022-01-20 | [\#9531](https://github.com/airbytehq/airbyte/pull/9531)   | Start using new S3StreamCopier and expose the purgeStagingData option                                                                                           |
| 0.4.2           | 2022-01-10 | [\#9141](https://github.com/airbytehq/airbyte/pull/9141)   | Fixed duplicate rows on retries                                                                                                                                 |
| 0.4.1           | 2021-01-06 | [\#9311](https://github.com/airbytehq/airbyte/pull/9311)   | Update сreating schema during check                                                                                                                             |
| 0.4.0           | 2021-12-27 | [\#9063](https://github.com/airbytehq/airbyte/pull/9063)   | Updated normalization to produce permanent tables                                                                                                               |
| 0.3.24          | 2021-12-23 | [\#8869](https://github.com/airbytehq/airbyte/pull/8869)   | Changed staging approach to Byte-Buffered                                                                                                                       |
| 0.3.23          | 2021-12-22 | [\#9039](https://github.com/airbytehq/airbyte/pull/9039)   | Added part_size configuration in UI for S3 loading method                                                                                                       |
| 0.3.22          | 2021-12-21 | [\#9006](https://github.com/airbytehq/airbyte/pull/9006)   | Updated jdbc schema naming to follow Snowflake Naming Conventions                                                                                               |
| 0.3.21          | 2021-12-15 | [\#8781](https://github.com/airbytehq/airbyte/pull/8781)   | Updated check method to verify permissions to create/drop stage for internal staging; compatibility fix for Java 17                                             |
| 0.3.20          | 2021-12-10 | [\#8562](https://github.com/airbytehq/airbyte/pull/8562)   | Moving classes around for better dependency management; compatibility fix for Java 17                                                                           |
| 0.3.19          | 2021-12-06 | [\#8528](https://github.com/airbytehq/airbyte/pull/8528)   | Set Internal Staging as default choice                                                                                                                          |
| 0.3.18          | 2021-11-26 | [\#8253](https://github.com/airbytehq/airbyte/pull/8253)   | Snowflake Internal Staging Support                                                                                                                              |
| 0.3.17          | 2021-11-08 | [\#7719](https://github.com/airbytehq/airbyte/pull/7719)   | Improve handling of wide rows by buffering records based on their byte size rather than their count                                                             |
| 0.3.15          | 2021-10-11 | [\#6949](https://github.com/airbytehq/airbyte/pull/6949)   | Each stream was split into files of 10,000 records each for copying using S3 or GCS                                                                             |
| 0.3.14          | 2021-09-08 | [\#5924](https://github.com/airbytehq/airbyte/pull/5924)   | Fixed AWS S3 Staging COPY is writing records from different table in the same raw table                                                                         |
| 0.3.13          | 2021-09-01 | [\#5784](https://github.com/airbytehq/airbyte/pull/5784)   | Updated query timeout from 30 minutes to 3 hours                                                                                                                |
| 0.3.12          | 2021-07-30 | [\#5125](https://github.com/airbytehq/airbyte/pull/5125)   | Enable `additionalPropertities` in spec.json                                                                                                                    |
| 0.3.11          | 2021-07-21 | [\#3555](https://github.com/airbytehq/airbyte/pull/3555)   | Partial Success in BufferedStreamConsumer                                                                                                                       |
| 0.3.10          | 2021-07-12 | [\#4713](https://github.com/airbytehq/airbyte/pull/4713)   | Tag traffic with `airbyte` label to enable optimization opportunities from Snowflake                                                                            |<|MERGE_RESOLUTION|>--- conflicted
+++ resolved
@@ -270,13 +270,9 @@
 ## Changelog
 
 | Version         | Date       | Pull Request                                               | Subject                                                                                                                                                         |
-<<<<<<< HEAD
 |:----------------|:-----------|:-----------------------------------------------------------|:----------------------------------------------------------------------------------------------------------------------------------------------------------------|
-| 3.1.7           | 2023-09-15 | [\#30479](https://github.com/airbytehq/airbyte/pull/30479) | Fix async memory management                                                                                                                                     |
-=======
-| :-------------- | :--------- | :--------------------------------------------------------- | :-------------------------------------------------------------------------------------------------------------------------------------------------------------- |
+| 3.1.8           | 2023-09-18 | [\#30479](https://github.com/airbytehq/airbyte/pull/30479) | Fix async memory management                                                                                                                                     |
 | 3.1.7           | 2023-09-15 | [\#30491](https://github.com/airbytehq/airbyte/pull/30491) | Improve error message display                                                                                                                                   |
->>>>>>> c769e360
 | 3.1.6           | 2023-09-14 | [\#30439](https://github.com/airbytehq/airbyte/pull/30439) | Fix a transient error                                                                                                                                           |
 | 3.1.5           | 2023-09-13 | [\#30416](https://github.com/airbytehq/airbyte/pull/30416) | Support `${` in stream name/namespace, and in column names                                                                                                      |
 | 3.1.4           | 2023-09-12 | [\#30364](https://github.com/airbytehq/airbyte/pull/30364) | Add log message                                                                                                                                                 |
