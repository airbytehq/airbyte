--- conflicted
+++ resolved
@@ -92,12 +92,8 @@
 
 | Version | Date       | Pull Request                                    | Subject                                                  |
 |:--------|:-----------|:------------------------------------------------|:---------------------------------------------------------|
-<<<<<<< HEAD
 | 0.2.0   |            |                                                 | Added LDAP and SSO authentication mechanism              |
-| 0.1.9   |            |                                                 | Added Query Band Support                                 |
-=======
 | 0.1.9   | 2025-03-17 | https://github.com/airbytehq/airbyte/pull/55800 | Added Query Band Support                                 |
->>>>>>> f4330796
 | 0.1.8   | 2025-03-14 | https://github.com/airbytehq/airbyte/pull/55771 | Migration to Kotlin                                      |
 | 0.1.7   | 2025-03-07 | https://github.com/airbytehq/airbyte/pull/55183 | Upgrade teradata jdbc driver to 20.00.00.43              |
 | 0.1.6   | 2024-06-24 | https://github.com/airbytehq/airbyte/pull/39455 | Fix for Parameter 2 length size                          |
