# TiDB

[TiDB](https://github.com/pingcap/tidb) (/’taɪdiːbi:/, "Ti" stands for Titanium) is an open-source, distributed, NewSQL database that supports Hybrid Transactional and Analytical Processing (HTAP) workloads. It is MySQL compatible and features horizontal scalability, strong consistency, and high availability. Now, everyone can take a free dev trial on [TiDB Cloud](https://en.pingcap.com/tidb-cloud/).

This page guides you through the process of setting up the TiDB destination connector.

## Features

| Feature                       | Supported?\(Yes/No\) | Notes |
|:------------------------------|:---------------------|:------|
| Full Refresh Sync             | Yes                  |       |
| Incremental - Append Sync     | Yes                  |       |
| Incremental - Deduped History | Yes                  |       |
| Namespaces                    | Yes                  |       |
| SSH Tunnel Connection         | Yes                  |       |

#### Output Schema

Each stream will be output into its own table in TiDB. Each table will contain 3 columns:

* `_airbyte_ab_id`: a uuid assigned by Airbyte to each event that is processed. The column type in TiDB is `VARCHAR(256)`.
* `_airbyte_emitted_at`: a timestamp representing when the event was pulled from the data source. The column type in TiDB is `TIMESTAMP(6)`.
* `_airbyte_data`: a json blob representing with the event data. The column type in TiDB is `JSON`.

## Getting Started

### Requirements

To use the TiDB destination, you'll need:

* To sync data to TiDB **with normalization** you should have a TiDB database v5.4.0 or above.

#### Network Access

Make sure your TiDB database can be accessed by Airbyte. If your database is within a VPC, you may need to allow access from the IP you're using to expose Airbyte.

#### **Permissions**

You need a user with `CREATE, INSERT, SELECT, DROP, CREATE VIEW, ALTER` permissions. We highly recommend creating an Airbyte-specific user for this purpose.

To create a dedicated database user, run the following commands against your database:

```sql
CREATE USER 'airbyte'@'%' IDENTIFIED BY 'your_password_here';
```

Then give it access to the relevant database:

```sql
GRANT CREATE, INSERT, SELECT, DROP, CREATE VIEW, ALTER ON <database name>.* TO 'airbyte'@'%';
```

#### Target Database

TiDB doesn't differentiate between a database and schema. A database is essentially a schema where all the tables live in. You will need to choose an existing database or create a new database. This will act as a default database/schema where the tables will be created if the source doesn't provide a namespace.

### Setup the TiDB destination in Airbyte

Config the following information in the TiDB destination:

* **Host**
* **Port**
* **Username**
* **Password**
* **Database**
* **jdbc_url_params** (Optional)

**Note:** When connecting to TiDB Cloud with TLS enabled, you need to specify TLS protocol, such as `enabledTLSProtocols=TLSv1.2` or `enabledTLSProtocols=TLSv1.3` in the JDBC parameters.

### Default JDBC URL Parameters

* `useSSL=false` (unless `ssl` is set to true)
* `requireSSL=false` (unless `ssl` is set to true)
* `verifyServerCertificate=false` (unless `ssl` is set to true)

## Known Limitations

TiDB destination forces all identifier \(table, schema and columns\) names to be lowercase.

## Connection via SSH Tunnel

Airbyte has the ability to connect to a TiDB instance via an SSH Tunnel. The reason you might want to do this because it is not possible \(or against security policy\) to connect to the database directly \(e.g. it does not have a public IP address\).

When using an SSH tunnel, you are configuring Airbyte to connect to an intermediate server \(a.k.a. a bastion sever\) that _does_ have direct access to the database. Airbyte connects to the bastion and then asks the bastion to connect directly to the server.

Using this feature requires additional configuration, when creating the destination. We will talk through what each piece of configuration means.

1. Configure all fields for the destination as you normally would, except `SSH Tunnel Method`.
2. `SSH Tunnel Method` defaults to `No Tunnel` \(meaning a direct connection\). If you want to use an SSH Tunnel choose `SSH Key Authentication` or `Password Authentication`.
    1. Choose `Key Authentication` if you will be using an RSA private key as your secret for establishing the SSH Tunnel \(see below for more information on generating this key\).
    2. Choose `Password Authentication` if you will be using a password as your secret for establishing the SSH Tunnel.
3. `SSH Tunnel Jump Server Host` refers to the intermediate \(bastion\) server that Airbyte will connect to. This should be a hostname or an IP Address.
4. `SSH Connection Port` is the port on the bastion server with which to make the SSH connection. The default port for SSH connections is `22`, so unless you have explicitly changed something, go with the default.
5. `SSH Login Username` is the username that Airbyte should use when connection to the bastion server. This is NOT the TiDB username.
6. If you are using `Password Authentication`, then `SSH Login Username` should be set to the password of the User from the previous step. If you are using `SSH Key Authentication` leave this blank. Again, this is not the TiDB password, but the password for the OS-user that Airbyte is using to perform commands on the bastion.
7. If you are using `SSH Key Authentication`, then `SSH Private Key` should be set to the RSA Private Key that you are using to create the SSH connection. This should be the full contents of the key file starting with `-----BEGIN RSA PRIVATE KEY-----` and ending with `-----END RSA PRIVATE KEY-----`.

## CHANGELOG

| Version | Date       | Pull Request                                               | Subject                               |
|:--------|:-----------|:-----------------------------------------------------------|:--------------------------------------|
<<<<<<< HEAD
=======
| 0.1.3   | 2023-06-05 | [\#27025](https://github.com/airbytehq/airbyte/pull/27025) | Internal code change for future development (install normalization packages inside connector) |
>>>>>>> 0fc11c51
| 0.1.2   | 2023-05-23 | [\#19109](https://github.com/airbytehq/airbyte/pull/19109) | Enabled Append Dedub mode             |
| 0.1.1   | 2023-04-04 | [\#24604](https://github.com/airbytehq/airbyte/pull/24604) | Support for destination checkpointing |
| 0.1.0   | 2022-08-12 | [\#15592](https://github.com/airbytehq/airbyte/pull/15592) | Added TiDB destination.               |<|MERGE_RESOLUTION|>--- conflicted
+++ resolved
@@ -99,10 +99,7 @@
 
 | Version | Date       | Pull Request                                               | Subject                               |
 |:--------|:-----------|:-----------------------------------------------------------|:--------------------------------------|
-<<<<<<< HEAD
-=======
 | 0.1.3   | 2023-06-05 | [\#27025](https://github.com/airbytehq/airbyte/pull/27025) | Internal code change for future development (install normalization packages inside connector) |
->>>>>>> 0fc11c51
 | 0.1.2   | 2023-05-23 | [\#19109](https://github.com/airbytehq/airbyte/pull/19109) | Enabled Append Dedub mode             |
 | 0.1.1   | 2023-04-04 | [\#24604](https://github.com/airbytehq/airbyte/pull/24604) | Support for destination checkpointing |
 | 0.1.0   | 2022-08-12 | [\#15592](https://github.com/airbytehq/airbyte/pull/15592) | Added TiDB destination.               |