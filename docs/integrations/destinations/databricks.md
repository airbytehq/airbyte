--- conflicted
+++ resolved
@@ -118,11 +118,8 @@
 
 | Version | Date       | Pull Request                                                                                                        | Subject                                                                                                               |
 |:--------|:-----------|:--------------------------------------------------------------------------------------------------------------------|:----------------------------------------------------------------------------------------------------------------------|
-<<<<<<< HEAD
 | 0.3.0   | 2022-08-04 | [\#15329](https://github.com/airbytehq/airbyte/pull/15329)                                                          | Add support for Azure storage.                                                                                        |
-=======
 | 0.2.6   | 2022-08-05 | [\#14801](https://github.com/airbytehq/airbyte/pull/14801)                                                          | Fix multiply log bindings                                                                                             |
->>>>>>> 054cbbe9
 | 0.2.5   | 2022-07-15 | [\#14494](https://github.com/airbytehq/airbyte/pull/14494)                                                          | Make S3 output filename configurable.                                                                                 |
 | 0.2.4   | 2022-07-14 | [\#14618](https://github.com/airbytehq/airbyte/pull/14618)                                                          | Removed additionalProperties: false from JDBC destination connectors                                                  |
 | 0.2.3   | 2022-06-16 | [\#13852](https://github.com/airbytehq/airbyte/pull/13852)                                                          | Updated stacktrace format for any trace message errors                                                                |
