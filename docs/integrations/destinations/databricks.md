# Databricks Lakehouse

## Overview

This destination syncs data to Delta Lake on Databricks Lakehouse. Each stream is written to its own [delta-table](https://delta.io/).

This connector requires a JDBC driver to connect to the Databricks cluster. By using the driver and the connector, you must agree to the [JDBC ODBC driver license](https://databricks.com/jdbc-odbc-driver-license). This means that you can only use this connector to connect third party applications to Apache Spark SQL within a Databricks offering using the ODBC and/or JDBC protocols.

Currently, this connector requires 30+MB of memory for each stream. When syncing multiple streams, it may run into an out-of-memory error if the allocated memory is too small. This performance bottleneck is tracked in [this issue](https://github.com/airbytehq/airbyte/issues/11424). Once this issue is resolved, the connector should be able to sync an almost infinite number of streams with less than 500MB of memory.

## Getting started

## Databricks AWS Setup
### 1. Create a Databricks Workspace
- Follow Databricks guide [Create a workspace using the account console](https://docs.databricks.com/administration-guide/workspace/create-workspace.html#create-a-workspace-using-the-account-console).
> **_IMPORTANT:_** Don't forget to create a [cross-account IAM role](https://docs.databricks.com/administration-guide/cloud-configurations/aws/iam-role.html#create-a-cross-account-iam-role) for workspaces

> **_TIP:_** Alternatively use Databricks quickstart for new workspace
> ![](../../.gitbook/assets/destination/databricks/databricks_workspace_quciksetup.png)

### 2. Create a metastore and attach it to workspace
> **_IMPORTANT:_** The metastore should be in the same region as the workspaces you want to use to access the data. Make sure that this matches the region of the cloud storage bucket you created earlier.

#### Setup storage bucket and IAM role in AWS
 Follow [Configure a storage bucket and IAM role in AWS](https://docs.databricks.com/data-governance/unity-catalog/get-started.html#configure-a-storage-bucket-and-iam-role-in-aws) to setup AWS bucket with necessary permissions.

#### Create metastore
- Login into Databricks [account console](https://accounts.cloud.databricks.com/login) with admin permissions.
- Go to Data tab and hit Create metastore button:

  ![](../../.gitbook/assets/destination/databricks/databricks_new_metastore.png)

- Provide all necessary data and click Create:

    ![](../../.gitbook/assets/destination/databricks/databrikcs_metastore_fields.png)
  - `Name`
  - `Region` The metastore should be in same region as the workspace.
  - `S3 bucket path` created at [Setup storage bucket and IAM role in AWS](#setup-storage-bucket-and-iam-role-in-aws) step.
  - `IAM role ARN` created at [Setup storage bucket and IAM role in AWS](#setup-storage-bucket-and-iam-role-in-aws) step. Example: `arn:aws:iam::<AWS_ACCOUNT_ID>:role/<AWS_IAM_ROLE_NAME>`
- Select the workspaces in `Assign to workspaces` tab and click Assign.

### 3. Create Databricks SQL Warehouse
> **_TIP:_** If you use Databricks cluster skip this step

- Open the workspace tab and click on created workspace console:

  ![](../../.gitbook/assets/destination/databricks/databricks_open_worspace.png)

- Create SQL warehouse:

- ![](../../.gitbook/assets/destination/databricks/databricks_new_warehouse.png)
  - Switch to SQL tab
  - Click New button
  - Choose SQL Warehouse
- After SQL warehouse was created we can it's Connection details to con

### 4. Databricks SQL Warehouse connection details
> **_TIP:_** If you use Databricks cluster skip this step

- Open workspace console.
- Go to SQL Warehouse section and open it

  ![](../../.gitbook/assets/destination/databricks/databricks_open_sql_warehouse.png)

- Open Connection Details tab:

  ![](../../.gitbook/assets/destination/databricks/databricks_sql_warehouse_connection_details.png)

> **_IMPORTANT:_** `Server hostname`, `Port`, `HTTP path` are used for Airbyte connection

### 5. Create Databricks Cluster
> **_TIP:_** If you use Databricks SQL Warehouse skip this step

- Open the workspace tab and click on created workspace console:

  ![](../../.gitbook/assets/destination/databricks/databricks_open_worspace.png)

- Create Cluster:

  ![](../../.gitbook/assets/destination/databricks/databrick_new_cluster.png)

    - Switch to Data science & Engineering
    - Click New button
    - Choose Cluster

### 6. Databricks Cluster connection details
> **_TIP:_** If you use Databricks SQL Warehouse skip this step

- Open workspace console.
- Go to Compute section under Data science & Engineering and click on cluster link:

  ![](../../.gitbook/assets/destination/databricks/databricks_cluster_details_open.png)

- Open Advanced options under Configuration, choose JDBC/ODBC tab:

  ![](../../.gitbook/assets/destination/databricks/databricks_cluster_connection_details2.png)
> **_IMPORTANT:_** `Server hostname`, `Port`, `HTTP path` are used for Airbyte connection

### 7. Create Databricks Token
- Open workspace console.
- Open User Settings, go to Access tokens tab and click Generate new token:

  ![](../../.gitbook/assets/destination/databricks/dtabricks_token_user_new.png)

- In the new window put a comment (Optional) and lifetime:

  ![](../../.gitbook/assets/destination/databricks/databricks_generate_token.png)

> **_TIP:_** `Lifetime` can be set to `0`

### 8. Adding External Locations (Optional)
> **_TIP:_** Skip this step if no external data source is used.

- Open workspace console.
- Go to `Data` section, expand on `External Location` and click `Create Location` button:

  ![](../../.gitbook/assets/destination/databricks/databricks_add_external_location.png)

- Fill in the fields and click Create button:

  ![](../../.gitbook/assets/destination/databricks/databricks_new_external_location.png)

> **_TIP:_** The new `Storage credential` can be added in the `Storage Credentials` tab or use same as for Metastore.

## Airbyte Setup
### Databricks fields
- `Agree to the Databricks JDBC Driver Terms & Conditions`  - [Databricks JDBC ODBC driver license](https://www.databricks.com/legal/jdbc-odbc-driver-license).
- `Server Hostname` - can be taken from [4. Databricks SQL Warehouse connection details](#4-databricks-sql-warehouse-connection-details)  or [6. Databricks Cluster connection details](#6-databricks-cluster-connection-details) steps.
- `HTTP Path` - can be taken from [4. Databricks SQL Warehouse connection details](#4-databricks-sql-warehouse-connection-details)  or [6. Databricks Cluster connection details](#6-databricks-cluster-connection-details) steps.
- `Port` - can be taken from [4. Databricks SQL Warehouse connection details](#4-databricks-sql-warehouse-connection-details)  or [6. Databricks Cluster connection details](#6-databricks-cluster-connection-details) steps.
- `Access Token` - can be taken from [7. Create Databricks Token](#7-create-databricks-token) step.

### Data Source
You could choose a data source type
 - Managed tables
 - Amazon S3 (External storage)
 - Azure Blob Storage (External storage)

#### Managed tables data source type

Please check Databricks documentation about [What is managed tables](https://docs.databricks.com/lakehouse/data-objects.html#what-is-a-managed-table)

> **_TIP:_** There is no addition setup should be done for this type.

#### Amazon S3 data source type (External storage)
> **_IMPORTANT:_** Make sure the `External Locations` has been added to the workspace. Check [Adding External Locations](#8-adding-external-locations-optional) step.

Provide your Amazon S3 data:
- `S3 Bucket Name` - The bucket name
- `S3 Bucket Path` - Subdirectory under the above bucket to sync the data into
- `S3 Bucket Region` - See [here](https://docs.aws.amazon.com/AWSEC2/latest/UserGuide/using-regions-availability-zones.html#concepts-available-regions) for all region codes.
> **_IMPORTANT:_** The metastore should be in the same region as the workspaces you want to use to access the data. Make sure that this matches the region of the cloud storage bucket you created earlier.
- `S3 Access Key ID` - Corresponding key to the above key id
- `S3 Secret Access Key` -
  - See [this](https://docs.aws.amazon.com/general/latest/gr/aws-sec-cred-types.html#access-keys-and-secret-access-keys) on how to generate an access key.
  - We recommend creating an Airbyte-specific user. This user will require [read and write permissions](https://docs.aws.amazon.com/IAM/latest/UserGuide/reference_policies_examples_s3_rw-bucket.html) to objects in the bucket.
- `S3 Filename pattern` - The pattern allows you to set the file-name format for the S3 staging file(s), next placeholders combinations are currently supported: {date}, {date:yyyy_MM}, {timestamp}, {timestamp:millis}, {timestamp:micros}, {part_number}, {sync_id}, {format_extension}. Please, don't use empty space and not supportable placeholders, as they won't be recognized

#### Azure Blob Storage data source type (External storage)
> **_IMPORTANT:_** The work in progress.

## Sync Mode

| Feature | Support | Notes |
| :--- | :---: | :--- |
| Full Refresh Sync | ✅ | Warning: this mode deletes all previously synced data in the configured bucket path. |
| Incremental - Append Sync | ✅ |  |
| Incremental - Deduped History | ❌ |  |
| Namespaces | ✅ |  |

## Configuration

| Category            | Parameter               |  Type   | Notes                                                                                                                                                                                                                                                                                                                                                       |
|:--------------------|:------------------------|:-------:|:------------------------------------------------------------------------------------------------------------------------------------------------------------------------------------------------------------------------------------------------------------------------------------------------------------------------------------------------------------|
| Databricks          | Server Hostname         | string  | Required. Example: `abc-12345678-wxyz.cloud.databricks.com`. See [documentation](https://docs.databricks.com/integrations/bi/jdbc-odbc-bi.html#get-server-hostname-port-http-path-and-jdbc-url). Please note that this is the server for the Databricks Cluster. It is different from the SQL Endpoint Cluster.                                             |
|                     | HTTP Path               | string  | Required. Example: `sql/protocolvx/o/1234567489/0000-1111111-abcd90`. See [documentation](https://docs.databricks.com/integrations/bi/jdbc-odbc-bi.html#get-server-hostname-port-http-path-and-jdbc-url).                                                                                                                                                   |
|                     | Port                    | string  | Optional. Default to "443". See [documentation](https://docs.databricks.com/integrations/bi/jdbc-odbc-bi.html#get-server-hostname-port-http-path-and-jdbc-url).                                                                                                                                                                                             |
|                     | Personal Access Token   | string  | Required. Example: `dapi0123456789abcdefghij0123456789AB`. See [documentation](https://docs.databricks.com/sql/user/security/personal-access-tokens.html).                                                                                                                                                                                                  |
| General             | Databricks catalog      | string  | Optional. The name of the catalog. If not specified otherwise, the "hive_metastore" will be used.                                                                                                                                                                                                                                                           |
|                     | Database schema         | string  | Optional. The default schema tables are written. If not specified otherwise, the "default" will be used.
|                     | Schema evolution        | boolean | Optional. The connector enables automatic schema evolution in the destination tables.                                                                                                                                                                                                                                                      |
|                     | Purge Staging Data      | boolean | The connector creates staging files and tables on S3 or Azure. By default, they will be purged when the data sync is complete. Set it to `false` for debugging purposes.                                                                                                                                                                                    |
| Data Source - S3    | Bucket Name             | string  | Name of the bucket to sync data into.                                                                                                                                                                                                                                                                                                                       |
|                     | Bucket Path             | string  | Subdirectory under the above bucket to sync the data into.                                                                                                                                                                                                                                                                                                  |
|                     | Region                  | string  | See [documentation](https://docs.aws.amazon.com/AWSEC2/latest/UserGuide/using-regions-availability-zones.html#concepts-available-regions) for all region codes.                                                                                                                                                                                             |
|                     | Access Key ID           | string  | AWS/Minio credential.                                                                                                                                                                                                                                                                                                                                       |
|                     | Secret Access Key       | string  | AWS/Minio credential.                                                                                                                                                                                                                                                                                                                                       |
|                     | S3 Filename pattern     | string  | The pattern allows you to set the file-name format for the S3 staging file(s), next placeholders combinations are currently supported: {date}, {date:yyyy_MM}, {timestamp}, {timestamp:millis}, {timestamp:micros}, {part_number}, {sync_id}, {format_extension}. Please, don't use empty space and not supportable placeholders, as they won't recognized. |
| Data Source - Azure | Account Name            | string  | Name of the account to sync data into.                                                                                                                                                                                                                                                                                                                      |
|                     | Container Name          | string  | Container under the above account to sync the data into.                                                                                                                                                                                                                                                                                                    |
|                     | SAS token               | string  | Shared-access signature token for the above account.                                                                                                                                                                                                                                                                                                        |
|                     | Endpoint domain name    | string  | Usually blob.core.windows.net.                                                                                                                                                                                                                                                                                                                              |

⚠️ Please note that under "Full Refresh Sync" mode, data in the configured bucket and path will be wiped out before each sync. We recommend you provision a dedicated S3 or Azure resource for this sync to prevent unexpected data deletion from misconfiguration. ⚠️

## Staging Files (Delta Format)

### S3
Data streams are first written as staging delta-table ([Parquet](https://parquet.apache.org/) + [Transaction Log](https://databricks.com/blog/2019/08/21/diving-into-delta-lake-unpacking-the-transaction-log.html)) files on S3, and then loaded into Databricks delta-tables. All the staging files will be deleted after the sync is done. For debugging purposes, here is the full path for a staging file:

```text
s3://<bucket-name>/<bucket-path>/<uuid>/<stream-name>
```

For example:

```text
s3://testing_bucket/data_output_path/98c450be-5b1c-422d-b8b5-6ca9903727d9/users/_delta_log
     ↑              ↑                ↑                                    ↑     ↑
     |              |                |                                    |     transaction log
     |              |                |                                    stream name
     |              |                database schema
     |              bucket path
     bucket name
```

### Azure
Similarly, streams are first written to a staging location, but the Azure option uses CSV format. A staging table is created from the CSV files.

## Unmanaged Spark SQL Table

Currently, all streams are synced into unmanaged Spark SQL tables. See [documentation](https://docs.databricks.com/data/tables.html#managed-and-unmanaged-tables) for details. In summary, you have full control of the location of the data underlying an unmanaged table. In S3, the full path of each data stream is:

```text
s3://<bucket-name>/<bucket-path>/<database-schema>/<stream-name>
```

For example:

```text
s3://testing_bucket/data_output_path/public/users
     ↑              ↑                ↑      ↑
     |              |                |      stream name
     |              |                database schema
     |              bucket path
     bucket name
```

In Azure, the full path of each data stream is:

```text
abfss://<container-name>@<account-name>.dfs.core.windows.net/<database-schema>/<stream-name>
```
Please keep these data directories on S3/Azure. Otherwise, the corresponding tables will have no data in Databricks.

## Output Schema

Each table will have the following columns:

| Column | Type | Notes |
| :--- | :---: | :--- |
| `_airbyte_ab_id` | string | UUID. |
| `_airbyte_emitted_at` | timestamp | Data emission timestamp. |
| Data fields from the source stream | various | All fields in the staging files will be expanded in the table. |

Under the hood, an Airbyte data stream in Json schema is first converted to an Avro schema, then the Json object is converted to an Avro record, and finally the Avro record is outputted to the Parquet format. Because the data stream can come from any data source, the Json to Avro conversion process has arbitrary rules and limitations. Learn more about how source data is converted to Avro and the current limitations [here](https://docs.airbyte.com/understanding-airbyte/json-avro-conversion).

## Related tutorial
Suppose you are interested in learning more about the Databricks connector or details on how the Delta Lake tables are created. You may want to consult the tutorial on [How to Load Data into Delta Lake on Databricks Lakehouse](https://airbyte.com/tutorials/load-data-into-delta-lake-on-databricks-lakehouse).

## CHANGELOG

| Version | Date       | Pull Request                                                                                                                                                             | Subject                                                                                                                  |
|:--------|:-----------|:-------------------------------------------------------------------------------------------------------------------------------------------------------------------------|:-------------------------------------------------------------------------------------------------------------------------|
<<<<<<< HEAD
=======
| 1.1.0   | 2023-06-02 | [\#26942](https://github.com/airbytehq/airbyte/pull/26942)                                                                                                               | Support schema evolution                                                                                |
>>>>>>> 0fc11c51
| 1.0.2   | 2023-04-20 | [\#25366](https://github.com/airbytehq/airbyte/pull/25366)                                                                                                               | Fix default catalog to be `hive_metastore`                                                                               |
| 1.0.1   | 2023-03-30 | [\#24657](https://github.com/airbytehq/airbyte/pull/24657)                                                                                                               | Fix support for external tables on S3                                                                                    |
| 1.0.0   | 2023-03-21 | [\#23965](https://github.com/airbytehq/airbyte/pull/23965)                                                                                                               | Added: Managed table storage type, Databricks Catalog field                                                              |
| 0.3.1   | 2022-10-15 | [\#18032](https://github.com/airbytehq/airbyte/pull/18032)                                                                                                               | Add `SSL=1` to the JDBC URL to ensure SSL connection.                                                                    |
| 0.3.0   | 2022-10-14 | [\#15329](https://github.com/airbytehq/airbyte/pull/15329)                                                                                                               | Add support for Azure storage.                                                                                           |
|         | 2022-09-01 | [\#16243](https://github.com/airbytehq/airbyte/pull/16243)                                                                                                               | Fix Json to Avro conversion when there is field name clash from combined restrictions (`anyOf`, `oneOf`, `allOf` fields) |
| 0.2.6   | 2022-08-05 | [\#14801](https://github.com/airbytehq/airbyte/pull/14801)                                                                                                               | Fix multiply log bindings                                                                                                |
| 0.2.5   | 2022-07-15 | [\#14494](https://github.com/airbytehq/airbyte/pull/14494)                                                                                                               | Make S3 output filename configurable.                                                                                    |
| 0.2.4   | 2022-07-14 | [\#14618](https://github.com/airbytehq/airbyte/pull/14618)                                                                                                               | Removed additionalProperties: false from JDBC destination connectors                                                     |
| 0.2.3   | 2022-06-16 | [\#13852](https://github.com/airbytehq/airbyte/pull/13852)                                                                                                               | Updated stacktrace format for any trace message errors                                                                   |
| 0.2.2   | 2022-06-13 | [\#13722](https://github.com/airbytehq/airbyte/pull/13722)                                                                                                               | Rename to "Databricks Lakehouse".                                                                                        |
| 0.2.1   | 2022-06-08 | [\#13630](https://github.com/airbytehq/airbyte/pull/13630)                                                                                                               | Rename to "Databricks Delta Lake" and add field orders in the spec.                                                      |
| 0.2.0   | 2022-05-15 | [\#12861](https://github.com/airbytehq/airbyte/pull/12861)                                                                                                               | Use new public Databricks JDBC driver, and open source the connector.                                                    |
| 0.1.5   | 2022-05-04 | [\#12578](https://github.com/airbytehq/airbyte/pull/12578)                                                                                                               | In JSON to Avro conversion, log JSON field values that do not follow Avro schema for debugging.                          |
| 0.1.4   | 2022-02-14 | [\#10256](https://github.com/airbytehq/airbyte/pull/10256)                                                                                                               | Add `-XX:+ExitOnOutOfMemoryError` JVM option                                                                             |
| 0.1.3   | 2022-01-06 | [\#7622](https://github.com/airbytehq/airbyte/pull/7622) [\#9153](https://github.com/airbytehq/airbyte/issues/9153)                                                      | Upgrade Spark JDBC driver to `2.6.21` to patch Log4j vulnerability; update connector fields title/description.           |
| 0.1.2   | 2021-11-03 | [\#7288](https://github.com/airbytehq/airbyte/issues/7288)                                                                                                               | Support Json `additionalProperties`.                                                                                     |
| 0.1.1   | 2021-10-05 | [\#6792](https://github.com/airbytehq/airbyte/pull/6792)                                                                                                                 | Require users to accept Databricks JDBC Driver [Terms & Conditions](https://databricks.com/jdbc-odbc-driver-license).    |
| 0.1.0   | 2021-09-14 | [\#5998](https://github.com/airbytehq/airbyte/pull/5998)                                                                                                                 | Initial private release.                                                                                                 |<|MERGE_RESOLUTION|>--- conflicted
+++ resolved
@@ -262,10 +262,7 @@
 
 | Version | Date       | Pull Request                                                                                                                                                             | Subject                                                                                                                  |
 |:--------|:-----------|:-------------------------------------------------------------------------------------------------------------------------------------------------------------------------|:-------------------------------------------------------------------------------------------------------------------------|
-<<<<<<< HEAD
-=======
 | 1.1.0   | 2023-06-02 | [\#26942](https://github.com/airbytehq/airbyte/pull/26942)                                                                                                               | Support schema evolution                                                                                |
->>>>>>> 0fc11c51
 | 1.0.2   | 2023-04-20 | [\#25366](https://github.com/airbytehq/airbyte/pull/25366)                                                                                                               | Fix default catalog to be `hive_metastore`                                                                               |
 | 1.0.1   | 2023-03-30 | [\#24657](https://github.com/airbytehq/airbyte/pull/24657)                                                                                                               | Fix support for external tables on S3                                                                                    |
 | 1.0.0   | 2023-03-21 | [\#23965](https://github.com/airbytehq/airbyte/pull/23965)                                                                                                               | Added: Managed table storage type, Databricks Catalog field                                                              |
