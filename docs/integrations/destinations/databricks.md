--- conflicted
+++ resolved
@@ -121,11 +121,8 @@
 
 | Version | Date       | Pull Request                                                                                                        | Subject                                                                                                               |
 |:--------|:-----------|:--------------------------------------------------------------------------------------------------------------------|:----------------------------------------------------------------------------------------------------------------------|
-<<<<<<< HEAD
 | 0.3.0   | 2022-08-04 | [\#15329](https://github.com/airbytehq/airbyte/pull/15329)                                                          | Add support for Azure storage.                                                                                        |
-=======
 | (unpublished) | 2022-09-01 | [\#16243](https://github.com/airbytehq/airbyte/pull/16243) | Fix Json to Avro conversion when there is field name clash from combined restrictions (`anyOf`, `oneOf`, `allOf` fields) |
->>>>>>> e0db09bc
 | 0.2.6   | 2022-08-05 | [\#14801](https://github.com/airbytehq/airbyte/pull/14801)                                                          | Fix multiply log bindings                                                                                             |
 | 0.2.5   | 2022-07-15 | [\#14494](https://github.com/airbytehq/airbyte/pull/14494)                                                          | Make S3 output filename configurable.                                                                                 |
 | 0.2.4   | 2022-07-14 | [\#14618](https://github.com/airbytehq/airbyte/pull/14618)                                                          | Removed additionalProperties: false from JDBC destination connectors                                                  |
