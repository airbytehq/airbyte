--- conflicted
+++ resolved
@@ -52,17 +52,12 @@
 
 ## Changelog
 
-<<<<<<< HEAD
 <details>
   <summary>Expand to review</summary>
 
 | Version | Date       | Pull Request                                             | Subject                                                           |
 | :------ | :--------- | :------------------------------------------------------- | :---------------------------------------------------------------- |
-=======
-| Version | Date       | Pull Request                                             | Subject                                                            |
-| :------ | :--------- | :------------------------------------------------------- | :----------------------------------------------------------------- |
 | 0.2.1   | 2024-05-21 | [38527](https://github.com/airbytehq/airbyte/pull/38527) | [autopull] base image + poetry + up_to_date                        |
->>>>>>> 9a1663a2
 | 0.2.0   | 2023-05-15 | [26103](https://github.com/airbytehq/airbyte/pull/26103) | 🐛 Update Convex destination connector to fix overwrite sync mode |
 | 0.1.0   | 2023-01-05 | [21287](https://github.com/airbytehq/airbyte/pull/21287) | 🎉 New Destination: Convex                                        |
 
