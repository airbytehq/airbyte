# S3-Glue

This page guides you through the process of setting up the S3 destination connector with Glue.

## Prerequisites

List of required fields:

- **Access Key ID**
- **Secret Access Key**
- **S3 Bucket Name**
- **S3 Bucket Path**
- **S3 Bucket Region**
- **Glue database**
- **Glue serialization library**

1. Allow connections from Airbyte server to your AWS S3/ Minio S3 cluster \(if they exist in
   separate VPCs\).
2. An S3 bucket with credentials or an instance profile with read/write permissions configured for
   the host (ec2, eks).
3. [Enforce encryption of data in transit](https://docs.aws.amazon.com/AmazonS3/latest/userguide/security-best-practices.html#transit)
4. Allow permissions to access the AWS Glue service from the Airbyte connector

## Step 1: Set up S3

[Sign in](https://console.aws.amazon.com/iam/) to your AWS account. Use an existing or create new
[Access Key ID and Secret Access Key](https://docs.aws.amazon.com/general/latest/gr/aws-sec-cred-types.html#:~:text=IAM%20User%20Guide.-,Programmatic%20access,-You%20must%20provide).

Prepare S3 bucket that will be used as destination, see
[this](https://docs.aws.amazon.com/AmazonS3/latest/userguide/create-bucket-overview.html) to create
an S3 bucket.

NOTE: If the S3 cluster is not configured to use TLS, the connection to Amazon S3 silently reverts
to an unencrypted connection. Airbyte recommends all connections be configured to use TLS/SSL as
support for AWS's
[shared responsibility model](https://aws.amazon.com/compliance/shared-responsibility-model/)

## Step 2: Set up Glue

[Sign in](https://console.aws.amazon.com/iam/) to your AWS account. Use an existing or create new
[Access Key ID and Secret Access Key](https://docs.aws.amazon.com/general/latest/gr/aws-sec-cred-types.html#:~:text=IAM%20User%20Guide.-,Programmatic%20access,-You%20must%20provide).

Prepare the Glue database that will be used as destination, see
[this](https://docs.aws.amazon.com/glue/latest/dg/console-databases.html) to create a Glue database

## Step 3: Set up the S3-Glue destination connector in Airbyte

**For Airbyte Cloud:**

1. [Log into your Airbyte Cloud](https://cloud.airbyte.com/workspaces) account.
2. In the left navigation bar, click **Destinations**. In the top-right corner, click **+ new
   destination**.
3. On the destination setup page, select **S3** from the Destination type dropdown and enter a name
   for this connector.
4. Configure fields:
   - **Access Key Id**
     - See
       [this](https://docs.aws.amazon.com/general/latest/gr/aws-sec-cred-types.html#access-keys-and-secret-access-keys)
       on how to generate an access key.
     - We recommend creating an Airbyte-specific user. This user will require
       [read and write permissions](https://docs.aws.amazon.com/IAM/latest/UserGuide/reference_policies_examples_s3_rw-bucket.html)
       to objects in the bucket.
   - **Secret Access Key**
     - Corresponding key to the above key id.
   - **S3 Bucket Name**
     - See [this](https://docs.aws.amazon.com/AmazonS3/latest/userguide/create-bucket-overview.html)
       to create an S3 bucket.
   - **S3 Bucket Path**
     - Subdirectory under the above bucket to sync the data into.
   - **S3 Bucket Region**
     - See
       [here](https://docs.aws.amazon.com/AWSEC2/latest/UserGuide/using-regions-availability-zones.html#concepts-available-regions)
       for all region codes.
   - **S3 Path Format**
     - Additional string format on how to store data under S3 Bucket Path. Default value is
       `${NAMESPACE}/${STREAM_NAME}/${YEAR}_${MONTH}_${DAY}_${EPOCH}_`.
   - **S3 Endpoint**
     - Leave empty if using AWS S3, fill in S3 URL if using Minio S3.
   - **S3 Filename pattern**
     - The pattern allows you to set the file-name format for the S3 staging file(s), next
       placeholders combinations are currently supported: `{date}`, `{date:yyyy_MM}`, `{timestamp}`,
       `{timestamp:millis}`, `{timestamp:micros}`, `{part_number}`, `{sync_id}`,
       `{format_extension}`. Please, don't use empty space and not supportable placeholders, as they
       won't recognized.
   - **Glue database**
     - The Glue database name that was previously created through the management console or the cli.
   - **Glue serialization library**
     - The library that your query engine will use for reading and writing data in your lake
5. Click `Set up destination`.

**For Airbyte Open Source:**

1. Go to local Airbyte page.
2. In the left navigation bar, click **Destinations**. In the top-right corner, click **+ new
   destination**.
3. On the destination setup page, select **S3** from the Destination type dropdown and enter a name
   for this connector.
4. Configure fields:

   - **Access Key Id**
     - See
       [this](https://docs.aws.amazon.com/general/latest/gr/aws-sec-cred-types.html#access-keys-and-secret-access-keys)
       on how to generate an access key.
     - See
       [this](https://docs.aws.amazon.com/IAM/latest/UserGuide/id_roles_use_switch-role-ec2_instance-profiles.html)
       on how to create a instanceprofile.
     - We recommend creating an Airbyte-specific user. This user will require
       [read and write permissions](https://docs.aws.amazon.com/IAM/latest/UserGuide/reference_policies_examples_s3_rw-bucket.html)
       to objects in the staging bucket.
     - If the Access Key and Secret Access Key are not provided, the authentication will rely on the
       instanceprofile.
   - **Secret Access Key**
     - Corresponding key to the above key id.
   - Make sure your S3 bucket is accessible from the machine running Airbyte.
     - This depends on your networking setup.
     - You can check AWS S3 documentation with a tutorial on how to properly configure your S3's
       access
       [here](https://docs.aws.amazon.com/AmazonS3/latest/userguide/access-control-overview.html).
     - If you use instance profile authentication, make sure the role has permission to read/write
       on the bucket.
     - The easiest way to verify if Airbyte is able to connect to your S3 bucket is via the check
       connection tool in the UI.
   - **S3 Bucket Name**
     - See [this](https://docs.aws.amazon.com/AmazonS3/latest/userguide/create-bucket-overview.html)
       to create an S3 bucket.
   - **S3 Bucket Path**
     - Subdirectory under the above bucket to sync the data into.
   - **S3 Bucket Region**
     - See
       [here](https://docs.aws.amazon.com/AWSEC2/latest/UserGuide/using-regions-availability-zones.html#concepts-available-regions)
       for all region codes.
   - **S3 Path Format**
     - Additional string format on how to store data under S3 Bucket Path. Default value is
       `${NAMESPACE}/${STREAM_NAME}/${YEAR}_${MONTH}_${DAY}_${EPOCH}_`.
   - **S3 Endpoint**
     - Leave empty if using AWS S3, fill in S3 URL if using Minio S3.
   - **S3 Filename pattern**
     - The pattern allows you to set the file-name format for the S3 staging file(s), next
       placeholders combinations are currently supported: `{date}`, `{date:yyyy_MM}`, `{timestamp}`,
       `{timestamp:millis}`, `{timestamp:micros}`, `{part_number}`, `{sync_id}`,
       `{format_extension}`. Please, don't use empty space and not supportable placeholders, as they
       won't recognized.
   - **Glue database**
     - The Glue database name that was previously created through the management console or the cli.
   - **Glue serialization library**
     - The library that your query engine will use for reading and writing data in your lake

5. Click `Set up destination`.

In order for everything to work correctly, it is also necessary that the user whose "S3 Key Id" and
"S3 Access Key" are used have access to both the bucket and its contents. Policies to use:

```json
{
  "Version": "2012-10-17",
  "Statement": [
    {
      "Effect": "Allow",
      "Action": "s3:*",
      "Resource": ["arn:aws:s3:::YOUR_BUCKET_NAME/*", "arn:aws:s3:::YOUR_BUCKET_NAME"]
    }
  ]
}
```

For setting up the necessary Glue policies see
[this](https://docs.aws.amazon.com/glue/latest/dg/glue-resource-policies.html) and
[this](https://docs.aws.amazon.com/glue/latest/dg/create-service-policy.html)

The full path of the output data with the default S3 Path Format
`${NAMESPACE}/${STREAM_NAME}/${YEAR}_${MONTH}_${DAY}_${EPOCH}_` is:

```text
<bucket-name>/<source-namespace-if-exists>/<stream-name>/<upload-date>_<epoch>_<partition-id>.<format-extension>
```

For example:

```text
testing_bucket/data_output_path/public/users/2021_01_01_1234567890_0.csv.gz
↑              ↑                ↑      ↑     ↑          ↑          ↑ ↑
|              |                |      |     |          |          | format extension
|              |                |      |     |          |          unique incremental part id
|              |                |      |     |          milliseconds since epoch
|              |                |      |     upload date in YYYY_MM_DD
|              |                |      stream name
|              |                source namespace (if it exists)
|              bucket path
bucket name
```

The rationales behind this naming pattern are:

1. Each stream has its own directory.
2. The data output files can be sorted by upload time.
3. The upload time composes of a date part and millis part so that it is both readable and unique.

But it is possible to further customize by using the available variables to format the bucket path:

- `${NAMESPACE}`: Namespace where the stream comes from or configured by the connection namespace
  fields.
- `${STREAM_NAME}`: Name of the stream
- `${YEAR}`: Year in which the sync was writing the output data in.
- `${MONTH}`: Month in which the sync was writing the output data in.
- `${DAY}`: Day in which the sync was writing the output data in.
- `${HOUR}`: Hour in which the sync was writing the output data in.
- `${MINUTE}` : Minute in which the sync was writing the output data in.
- `${SECOND}`: Second in which the sync was writing the output data in.
- `${MILLISECOND}`: Millisecond in which the sync was writing the output data in.
- `${EPOCH}`: Milliseconds since Epoch in which the sync was writing the output data in.
- `${UUID}`: random uuid string

Note:

- Multiple `/` characters in the S3 path are collapsed into a single `/` character.
- If the output bucket contains too many files, the part id variable is using a `UUID` instead. It
  uses sequential ID otherwise.

Please note that the stream name may contain a prefix, if it is configured on the connection. A data
sync may create multiple files as the output files can be partitioned by size (targeting a size of
200MB compressed or lower) .

## Supported sync modes

| Feature                        | Support | Notes                                                                                                                                                                                                    |
| :----------------------------- | :-----: | :------------------------------------------------------------------------------------------------------------------------------------------------------------------------------------------------------- |
| Full Refresh Sync              |   ✅    | Warning: this mode deletes all previously synced data in the configured bucket path.                                                                                                                     |
| Incremental - Append Sync      |   ✅    | Warning: Airbyte provides at-least-once delivery. Depending on your source, you may see duplicated data. Learn more [here](/using-airbyte/core-concepts/sync-modes/incremental-append#inclusive-cursors) |
| Incremental - Append + Deduped |   ❌    |                                                                                                                                                                                                          |
| Namespaces                     |   ❌    | Setting a specific bucket path is equivalent to having separate namespaces.                                                                                                                              |

The Airbyte S3 destination allows you to sync data to AWS S3 or Minio S3. Each stream is written to
its own directory under the bucket. ⚠️ Please note that under "Full Refresh Sync" mode, data in the
configured bucket and path will be wiped out before each sync. We recommend you to provision a
dedicated S3 resource for this sync to prevent unexpected data deletion from misconfiguration. ⚠️

## Supported Output schema

Each stream will be outputted to its dedicated directory according to the configuration. The
complete datastore of each stream includes all the output files under that directory. You can think
of the directory as equivalent of a Table in the database world.

- Under Full Refresh Sync mode, old output files will be purged before new files are created.
- Under Incremental - Append Sync mode, new output files will be added that only contain the new
  data.

### JSON Lines \(JSONL\)

[JSON Lines](https://jsonlines.org/) is a text format with one JSON per line. Each line has a
structure as follows:

```json
{
  "_airbyte_ab_id": "<uuid>",
  "_airbyte_emitted_at": "<timestamp-in-millis>",
  "_airbyte_data": "<json-data-from-source><optional>"
}
```

For example, given the following two json objects from a source:

```json
[
  {
    "user_id": 123,
    "name": {
      "first": "John",
      "last": "Doe"
    }
  },
  {
    "user_id": 456,
    "name": {
      "first": "Jane",
      "last": "Roe"
    }
  }
]
```

depending on whether you want to flatten your data or not (**_available as a configuration
option_**)

The json objects can have the following formats:

```text
{ "_airbyte_ab_id": "26d73cde-7eb1-4e1e-b7db-a4c03b4cf206", "_airbyte_emitted_at": "1622135805000", "_airbyte_data": { "user_id": 123, "name": { "first": "John", "last": "Doe" } } }
{ "_airbyte_ab_id": "0a61de1b-9cdd-4455-a739-93572c9a5f20", "_airbyte_emitted_at": "1631948170000", "_airbyte_data": { "user_id": 456, "name": { "first": "Jane", "last": "Roe" } } }
```

```text
{ "_airbyte_ab_id": "26d73cde-7eb1-4e1e-b7db-a4c03b4cf206", "_airbyte_emitted_at": "1622135805000", "user_id": 123, "name": { "first": "John", "last": "Doe" } }
{ "_airbyte_ab_id": "0a61de1b-9cdd-4455-a739-93572c9a5f20", "_airbyte_emitted_at": "1631948170000", "user_id": 456, "name": { "first": "Jane", "last": "Roe" } }
```

Output files can be compressed. The default option is GZIP compression. If compression is selected,
the output filename will have an extra extension (GZIP: `.jsonl.gz`).

### Parquet

#### Configuration

The following configuration is available to configure the Parquet output:

| Parameter                 |  Type   |    Default     | Description                                                                                                                                                                                                                       |
| :------------------------ | :-----: | :------------: | :-------------------------------------------------------------------------------------------------------------------------------------------------------------------------------------------------------------------------------- |
| `compression_codec`       |  enum   | `UNCOMPRESSED` | **Compression algorithm**. Available candidates are: `UNCOMPRESSED`, `SNAPPY`, `GZIP`, `LZO`, `BROTLI`, `LZ4`, and `ZSTD`.                                                                                                        |
| `block_size_mb`           | integer |   128 \(MB\)   | **Block size \(row group size\)** in MB. This is the size of a row group being buffered in memory. It limits the memory usage when writing. Larger values will improve the IO when reading, but consume more memory when writing. |
| `max_padding_size_mb`     | integer |    8 \(MB\)    | **Max padding size** in MB. This is the maximum size allowed as padding to align row groups. This is also the minimum size of a row group.                                                                                        |
| `page_size_kb`            | integer |  1024 \(KB\)   | **Page size** in KB. The page size is for compression. A block is composed of pages. A page is the smallest unit that must be read fully to access a single record. If this value is too small, the compression will deteriorate. |
| `dictionary_page_size_kb` | integer |  1024 \(KB\)   | **Dictionary Page Size** in KB. There is one dictionary page per column per row group when dictionary encoding is used. The dictionary page size works like the page size but for dictionary.                                     |
| `dictionary_encoding`     | boolean |     `true`     | **Dictionary encoding**. This parameter controls whether dictionary encoding is turned on.                                                                                                                                        |

These parameters are related to the `ParquetOutputFormat`. See the [Java doc](https://www.javadoc.io/doc/org.apache.parquet/parquet-hadoop/1.12.0/org/apache/parquet/hadoop/ParquetOutputFormat.html) for more details. Also see [Parquet documentation](https://parquet.apache.org/docs/file-format/configurations/) for their recommended configurations \(512 - 1024 MB block size, 8 KB page size\).

## CHANGELOG

<<<<<<< HEAD
| Version | Date       | Pull Request                                             | Subject                                                                                 |
| :------ | :--------- | :------------------------------------------------------- | :-------------------------------------------------------------------------------------- |
| 0.1.8   | 2023-10-08 | [31192](https://github.com/airbytehq/airbyte/pull/31192) | Add Parquet Output Format                                                               |
| 0.1.7   | 2023-05-01 | [25724](https://github.com/airbytehq/airbyte/pull/25724) | Fix decimal type creation syntax to avoid overflow                                      |
| 0.1.6   | 2023-04-13 | [25178](https://github.com/airbytehq/airbyte/pull/25178) | Fix decimal precision and scale to allow for a wider range of numeric values            |
| 0.1.5   | 2023-04-11 | [25048](https://github.com/airbytehq/airbyte/pull/25048) | Fix config schema to support new JSONL flattening configuration interface               |
| 0.1.4   | 2023-03-10 | [23950](https://github.com/airbytehq/airbyte/pull/23950) | Fix schema syntax error for struct fields and handle missing `items` in array fields    |
| 0.1.3   | 2023-02-10 | [22822](https://github.com/airbytehq/airbyte/pull/22822) | Fix data type for \_ab_emitted_at column in table definition                            |
| 0.1.2   | 2023-02-01 | [22220](https://github.com/airbytehq/airbyte/pull/22220) | Fix race condition in test, table metadata, add Airbyte sync fields to table definition |
| 0.1.1   | 2022-12-13 | [19907](https://github.com/airbytehq/airbyte/pull/19907) | Fix parsing empty object in schema                                                      |
| 0.1.0   | 2022-11-17 | [18695](https://github.com/airbytehq/airbyte/pull/18695) | Initial Commit                                                                          |
=======
| Version | Date       | Pull Request                                              | Subject                                                                                 |
| :------ | :--------- | :-------------------------------------------------------- | :-------------------------------------------------------------------------------------- |
| 0.1.8   | 2024-01-03 | [#33924](https://github.com/airbytehq/airbyte/pull/33924) | Add new ap-southeast-3 AWS region                                                       |
| 0.1.7   | 2023-05-01 | [25724](https://github.com/airbytehq/airbyte/pull/25724)  | Fix decimal type creation syntax to avoid overflow                                      |
| 0.1.6   | 2023-04-13 | [25178](https://github.com/airbytehq/airbyte/pull/25178)  | Fix decimal precision and scale to allow for a wider range of numeric values            |
| 0.1.5   | 2023-04-11 | [25048](https://github.com/airbytehq/airbyte/pull/25048)  | Fix config schema to support new JSONL flattening configuration interface               |
| 0.1.4   | 2023-03-10 | [23950](https://github.com/airbytehq/airbyte/pull/23950)  | Fix schema syntax error for struct fields and handle missing `items` in array fields    |
| 0.1.3   | 2023-02-10 | [22822](https://github.com/airbytehq/airbyte/pull/22822)  | Fix data type for \_ab_emitted_at column in table definition                            |
| 0.1.2   | 2023-02-01 | [22220](https://github.com/airbytehq/airbyte/pull/22220)  | Fix race condition in test, table metadata, add Airbyte sync fields to table definition |
| 0.1.1   | 2022-12-13 | [19907](https://github.com/airbytehq/airbyte/pull/19907)  | Fix parsing empty object in schema                                                      |
| 0.1.0   | 2022-11-17 | [18695](https://github.com/airbytehq/airbyte/pull/18695)  | Initial Commit                                                                          |
>>>>>>> cd286a66
<|MERGE_RESOLUTION|>--- conflicted
+++ resolved
@@ -315,19 +315,6 @@
 
 ## CHANGELOG
 
-<<<<<<< HEAD
-| Version | Date       | Pull Request                                             | Subject                                                                                 |
-| :------ | :--------- | :------------------------------------------------------- | :-------------------------------------------------------------------------------------- |
-| 0.1.8   | 2023-10-08 | [31192](https://github.com/airbytehq/airbyte/pull/31192) | Add Parquet Output Format                                                               |
-| 0.1.7   | 2023-05-01 | [25724](https://github.com/airbytehq/airbyte/pull/25724) | Fix decimal type creation syntax to avoid overflow                                      |
-| 0.1.6   | 2023-04-13 | [25178](https://github.com/airbytehq/airbyte/pull/25178) | Fix decimal precision and scale to allow for a wider range of numeric values            |
-| 0.1.5   | 2023-04-11 | [25048](https://github.com/airbytehq/airbyte/pull/25048) | Fix config schema to support new JSONL flattening configuration interface               |
-| 0.1.4   | 2023-03-10 | [23950](https://github.com/airbytehq/airbyte/pull/23950) | Fix schema syntax error for struct fields and handle missing `items` in array fields    |
-| 0.1.3   | 2023-02-10 | [22822](https://github.com/airbytehq/airbyte/pull/22822) | Fix data type for \_ab_emitted_at column in table definition                            |
-| 0.1.2   | 2023-02-01 | [22220](https://github.com/airbytehq/airbyte/pull/22220) | Fix race condition in test, table metadata, add Airbyte sync fields to table definition |
-| 0.1.1   | 2022-12-13 | [19907](https://github.com/airbytehq/airbyte/pull/19907) | Fix parsing empty object in schema                                                      |
-| 0.1.0   | 2022-11-17 | [18695](https://github.com/airbytehq/airbyte/pull/18695) | Initial Commit                                                                          |
-=======
 | Version | Date       | Pull Request                                              | Subject                                                                                 |
 | :------ | :--------- | :-------------------------------------------------------- | :-------------------------------------------------------------------------------------- |
 | 0.1.8   | 2024-01-03 | [#33924](https://github.com/airbytehq/airbyte/pull/33924) | Add new ap-southeast-3 AWS region                                                       |
@@ -338,5 +325,4 @@
 | 0.1.3   | 2023-02-10 | [22822](https://github.com/airbytehq/airbyte/pull/22822)  | Fix data type for \_ab_emitted_at column in table definition                            |
 | 0.1.2   | 2023-02-01 | [22220](https://github.com/airbytehq/airbyte/pull/22220)  | Fix race condition in test, table metadata, add Airbyte sync fields to table definition |
 | 0.1.1   | 2022-12-13 | [19907](https://github.com/airbytehq/airbyte/pull/19907)  | Fix parsing empty object in schema                                                      |
-| 0.1.0   | 2022-11-17 | [18695](https://github.com/airbytehq/airbyte/pull/18695)  | Initial Commit                                                                          |
->>>>>>> cd286a66
+| 0.1.0   | 2022-11-17 | [18695](https://github.com/airbytehq/airbyte/pull/18695)  | Initial Commit                                                                          |