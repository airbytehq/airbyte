--- conflicted
+++ resolved
@@ -54,76 +54,22 @@
 
 ### Setup the Oracle destination in Airbyte
 
-You should now have all the requirements needed to configure Oracle as a destination in the UI.
-You'll need the following information to configure the Oracle destination:
+You should now have all the requirements needed to configure Oracle as a destination in the UI. You'll need the following information to configure the Oracle destination:
 
 * **Host**
 * **Port**
 * **Username**
 * **Password**
 * **Database**
-<<<<<<< HEAD
-*
-
-## Connection via SSH Tunnel
-
-Airbyte has the ability to connect to a Oracle instance via an SSH Tunnel. The reason you might want
-to do this because it is not possible (or against security policy) to connect to the database
-directly (e.g. it does not have a public IP address).
-
-When using an SSH tunnel, you are configuring Airbyte to connect to an intermediate server (a.k.a. a
-bastion sever) that _does_ have direct access to the database. Airbyte connects to the bastion and
-then asks the bastion to connect directly to the server.
-=======
 * **Connection via SSH Tunnel**
 
 Airbyte has the ability to connect to a Oracle instance via an SSH Tunnel. The reason you might want to do this because it is not possible \(or against security policy\) to connect to the database directly \(e.g. it does not have a public IP address\).
 
 When using an SSH tunnel, you are configuring Airbyte to connect to an intermediate server \(a.k.a. a bastion sever\) that _does_ have direct access to the database. Airbyte connects to the bastion and then asks the bastion to connect directly to the server.
->>>>>>> 6a284888
 
-Using this feature requires additional configuration, when creating the source. We will talk through
-what each piece of configuration means.
+Using this feature requires additional configuration, when creating the source. We will talk through what each piece of configuration means.
 
 1. Configure all fields for the source as you normally would, except `SSH Tunnel Method`.
-<<<<<<< HEAD
-2. `SSH Tunnel Method` defaults to `No Tunnel` (meaning a direct connection). If you want to use an
-   SSH Tunnel choose `SSH Key Authentication` or `Password Authentication`.
-   1. Choose `Key Authentication` if you will be using an RSA private key as your secret for
-      establishing the SSH Tunnel (see below for more information on generating this key).
-   2. Choose `Password Authentication` if you will be using a password as your secret for
-      establishing the SSH Tunnel.
-3. `SSH Tunnel Jump Server Host` refers to the intermediate (bastion) server that Airbyte will
-   connect to. This should be a hostname or an IP Address.
-4. `SSH Connection Port` is the port on the bastion server with which to make the SSH connection.
-   The default port for SSH connections is `22`, so unless you have explicitly changed something, go
-   with the default.
-5. `SSH Login Username` is the username that Airbyte should use when connection to the bastion
-   server. This is NOT the Oracle username.
-6. If you are using `Password Authentication`, then `SSH Login Username` should be set to the
-   password of the User from the previous step. If you are using `SSH Key Authentication` leave this
-   blank. Again, this is not the Oracle password, but the password for the OS-user that Airbyte is
-   using to perform commands on the bastion.
-7. If you are using `SSH Key Authentication`, then `SSH Private Key` should be set to the RSA
-   Private Key that you are using to create the SSH connection. This should be the full contents of
-   the key file starting with `-----BEGIN RSA PRIVATE KEY-----` and ending
-   with `-----END RSA PRIVATE KEY-----`.
-
-## Encryption Options
-
-Airbite has the ability to connect to the Oracle source with 3 network connectivity options:
-
-1.`Unencrypted` the connection will be made using the TCP protocol. In this case, all data over the
-network will be transmitted in unencrypted form. 2.`Native network encryption` gives you the ability
-to encrypt database connections, without the configuration overhead of TCP / IP and SSL / TLS and
-without the need to open and listen on different ports. In this case, the *SQLNET.ENCRYPTION_CLIENT*
-option will always be set as *REQUIRED* by default: The client or server will only accept encrypted
-traffic, but the user has the opportunity to choose an `Encryption algorithm` according to the
-security policies he needs. 3.`TLS Encrypted` (verify certificate) - if this option is selected,
-data transfer will be transfered using the TLS protocol, taking into account the handshake procedure
-and certificate verification. To use this option, insert the content of the certificate issued by
-the server into the `SSL PEM file` field
-=======
 2. `SSH Tunnel Method` defaults to `No Tunnel` \(meaning a direct connection\). If you want to use an SSH Tunnel choose `SSH Key Authentication` or `Password Authentication`.
    1. Choose `Key Authentication` if you will be using an RSA private key as your secret for establishing the SSH Tunnel \(see below for more information on generating this key\).
    2. Choose `Password Authentication` if you will be using a password as your secret for establishing the SSH Tunnel.
@@ -132,24 +78,12 @@
 5. `SSH Login Username` is the username that Airbyte should use when connection to the bastion server. This is NOT the Oracle username.
 6. If you are using `Password Authentication`, then `SSH Login Username` should be set to the password of the User from the previous step. If you are using `SSH Key Authentication` leave this blank. Again, this is not the Oracle password, but the password for the OS-user that Airbyte is using to perform commands on the bastion.
 7. If you are using `SSH Key Authentication`, then `SSH Private Key` should be set to the RSA Private Key that you are using to create the SSH connection. This should be the full contents of the key file starting with `-----BEGIN RSA PRIVATE KEY-----` and ending with `-----END RSA PRIVATE KEY-----`.
->>>>>>> 6a284888
 
 ## Changelog
 
 | Version | Date | Pull Request | Subject |
-<<<<<<< HEAD
-| :--- | :---  | :--- | :--- |
-| 0.1.10 | 2021-10-08 | [#6893](https://github.com/airbytehq/airbyte/pull/6893)| 🎉 Destination Oracle: implemented connection encryption|
-| 0.1.9 | 2021-10-06 | [#6611](https://github.com/airbytehq/airbyte/pull/6611)| 🐛 Destination Oracle: maxStringLength should be 128|
-| 0.1.8 | 2021-09-28 | [#6370](https://github.com/airbytehq/airbyte/pull/6370)| Add SSH Support for Oracle Destination |
-| 0.1.7 | 2021-08-30 | [#5746](https://github.com/airbytehq/airbyte/pull/5746) | Use default column name for raw tables |
-| 0.1.6 | 2021-08-23 | [#5542](https://github.com/airbytehq/airbyte/pull/5542) | Remove support for Oracle 11g to allow normalization |
-| 0.1.5 | 2021-08-10 | [#5307](https://github.com/airbytehq/airbyte/pull/5307) | 🐛 Destination Oracle: Fix destination check for users without dba role |
-| 0.1.4 | 2021-07-30 | [#5125](https://github.com/airbytehq/airbyte/pull/5125) | Enable `additionalPropertities` in spec.json |
-| 0.1.3 | 2021-07-21 | [#3555](https://github.com/airbytehq/airbyte/pull/3555) | Partial Success in BufferedStreamConsumer |
-| 0.1.2 | 2021-07-20 | [4874](https://github.com/airbytehq/airbyte/pull/4874) | Require `sid` instead of `database` in connector specification |
-=======
 | :--- | :--- | :--- | :--- |
+| 0.1.10 | 2021-10-08 | [\#6893](https://github.com/airbytehq/airbyte/pull/6893)| 🎉 Destination Oracle: implemented connection encryption |
 | 0.1.9 | 2021-10-06 | [\#6611](https://github.com/airbytehq/airbyte/pull/6611) | 🐛 Destination Oracle: maxStringLength should be 128 |
 | 0.1.8 | 2021-09-28 | [\#6370](https://github.com/airbytehq/airbyte/pull/6370) | Add SSH Support for Oracle Destination |
 | 0.1.7 | 2021-08-30 | [\#5746](https://github.com/airbytehq/airbyte/pull/5746) | Use default column name for raw tables |
@@ -158,4 +92,3 @@
 | 0.1.4 | 2021-07-30 | [\#5125](https://github.com/airbytehq/airbyte/pull/5125) | Enable `additionalPropertities` in spec.json |
 | 0.1.3 | 2021-07-21 | [\#3555](https://github.com/airbytehq/airbyte/pull/3555) | Partial Success in BufferedStreamConsumer |
 | 0.1.2 | 2021-07-20 | [4874](https://github.com/airbytehq/airbyte/pull/4874) | Require `sid` instead of `database` in connector specification |
->>>>>>> 6a284888
