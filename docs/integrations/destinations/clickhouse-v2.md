# ClickHouse v2

A fresh implementation of ClickHouse leveraging our new CDK. 

## Improvements over v1
* All sync modes supported
* Data will be typed and written to columns matching the defined schema (Direct Load)
* Performance improvements
* Actively maintained and developed by Airbyte

## Features

All sync modes are supported.

| Feature                        | Supported?\(Yes/No\) | Notes                          |
| :----------------------------- |:---------------------|:-------------------------------|
| Full Refresh Sync              | Yes                  |                                |
| Incremental - Append Sync      | Yes                  |                                |
| Incremental - Append + Deduped | Yes                  | Leverages `ReplacingMergeTree` |
| Namespaces                     | Yes                  |                                |

### Output Schema

Each stream will be output into its own table in ClickHouse in either the configured default database (`default`) or a database corresponding to the specified namespace on the stream.

Airbyte types will be converted as follows:

    BooleanType -> Bool
    DateType -> Date32
    IntegerType -> Int64
    NumberType (float) -> DECIMAL128(9)
    StringType -> String
    TimeTypeWithTimezone -> String
    TimeTypeWithoutTimezone -> String
    TimestampTypeWithTimezone -> DateTime64(3)
    TimestampTypeWithoutTimezone -> DateTime64(3)
    Other Misc. -> String

### Requirements

To use the ClickHouse destination, you'll need:

- A cloud ClickHouse instance
- A ClickHouse server version 21.8.10.19 or above

### Configure Network Access

Make sure your ClickHouse database can be accessed by Airbyte. If your database is within a VPC, you may need to allow access from the IP you're using to expose Airbyte.

### **Permissions**

You need a ClickHouse user with the following permissions:

- can create tables and write rows.
- can create databases e.g:

You can create such a user by running:

```
GRANT CREATE ON * TO airbyte_user;
GRANT CREATE ON {your configured default database} * TO airbyte_user;
GRANT DROP ON * TO airbyte_user;
GRANT TRUNCATE ON * TO airbyte_user;
GRANT INSERT ON * TO airbyte_user;
GRANT SELECT ON * TO airbyte_user;
GRANT CREATE DATABASE ON airbyte_internal.* TO airbyte_user;
GRANT CREATE TABLE ON airbyte_internal.* TO airbyte_user;
GRANT DROP ON airbyte_internal.* TO airbyte_user;
GRANT TRUNCATE ON airbyte_internal.* TO airbyte_user;
GRANT INSERT ON airbyte_internal.* TO airbyte_user;
GRANT SELECT ON airbyte_internal.* TO airbyte_user;
```

You can also use a pre-existing user but we highly recommend creating a dedicated user for Airbyte.

## Changelog

<details>
  <summary>Expand to review</summary>

| Version | Date       | Pull Request                                               | Subject                                             |
|:--------|:-----------|:-----------------------------------------------------------|:----------------------------------------------------|
<<<<<<< HEAD
| 0.1.7   | 2025-06-30 | [\#62100](https://github.com/airbytehq/airbyte/pull/62100) | Add support JSON.                                   |
=======
| 0.1.7   | 2025-06-24 | [\#62047](https://github.com/airbytehq/airbyte/pull/62047) | Remove the use of the internal namespace.           |
>>>>>>> 2b364cc0
| 0.1.6   | 2025-06-24 | [\#62047](https://github.com/airbytehq/airbyte/pull/62047) | Hide protocol option when running on cloud.         |
| 0.1.5   | 2025-06-24 | [\#62043](https://github.com/airbytehq/airbyte/pull/62043) | Expose database protocol config option.             |
| 0.1.4   | 2025-06-24 | [\#62040](https://github.com/airbytehq/airbyte/pull/62040) | Checker inserts into configured DB.                 |
| 0.1.3   | 2025-06-24 | [\#62038](https://github.com/airbytehq/airbyte/pull/62038) | Allow the client to connect to the resolved DB.     |
| 0.1.2   | 2025-06-23 | [\#62028](https://github.com/airbytehq/airbyte/pull/62028) | Enable the registry in OSS and cloud.               |
| 0.1.1   | 2025-06-23 | [\#62022](https://github.com/airbytehq/airbyte/pull/62022) | Publish first beta version and pin the CDK version. |
| 0.1.0   | 2025-06-23 | [\#62024](https://github.com/airbytehq/airbyte/pull/62024) | Release first beta version.                         |
</details><|MERGE_RESOLUTION|>--- conflicted
+++ resolved
@@ -80,11 +80,8 @@
 
 | Version | Date       | Pull Request                                               | Subject                                             |
 |:--------|:-----------|:-----------------------------------------------------------|:----------------------------------------------------|
-<<<<<<< HEAD
-| 0.1.7   | 2025-06-30 | [\#62100](https://github.com/airbytehq/airbyte/pull/62100) | Add support JSON.                                   |
-=======
+| 0.1.8   | 2025-06-30 | [\#62100](https://github.com/airbytehq/airbyte/pull/62100) | Add support JSON.                                   |
 | 0.1.7   | 2025-06-24 | [\#62047](https://github.com/airbytehq/airbyte/pull/62047) | Remove the use of the internal namespace.           |
->>>>>>> 2b364cc0
 | 0.1.6   | 2025-06-24 | [\#62047](https://github.com/airbytehq/airbyte/pull/62047) | Hide protocol option when running on cloud.         |
 | 0.1.5   | 2025-06-24 | [\#62043](https://github.com/airbytehq/airbyte/pull/62043) | Expose database protocol config option.             |
 | 0.1.4   | 2025-06-24 | [\#62040](https://github.com/airbytehq/airbyte/pull/62040) | Checker inserts into configured DB.                 |
