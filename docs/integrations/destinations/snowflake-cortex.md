# Snowflake Cortex Destination

## Overview

This page guides you through the process of setting up the [Snowflake](https://www.snowflake.com/en/) as a vector destination.

There are three parts to this:
* Processing - split up individual records in chunks so they will fit the context window and decide which fields to use as context and which are supplementary metadata.
* Embedding - convert the text into a vector representation using a pre-trained model (Currently, OpenAI's `text-embedding-ada-002` and Cohere's `embed-english-light-v2.0` are supported. Coming soon: Hugging Face's `e5-base-v2`).
* Snowflake Connection - where to store the vectors. This configures a vector store using Snowflake tables having the `VECTOR` data type.

## Prerequisites

To use the Snowflake Cortex destination, you'll need:

- An account with API access for OpenAI or Cohere (depending on which embedding method you want to use)
- A Snowflake account with support for vector type columns

You'll need the following information to configure the destination:

- **Embedding service API Key** - The API key for your OpenAI or Cohere account
- **Snowflake Account** - The account name for your Snowflake account
- **Snowflake User** - The user name for your Snowflake account
- **Snowflake Password** - The password for your Snowflake account
- **Snowflake Database** - The database name in Snowflake to load data into
- **Snowflake Warehouse** - The warehouse name in Snowflake to use
- **Snowflake Role** - The role name in Snowflake to use. 


## Features

| Feature                        | Supported?           | Notes |
| :----------------------------- | :------------------- | :---- |
| Full Refresh Sync              | Yes                  |       |
| Incremental - Append Sync      | Yes                  |       |
| Incremental - Append + Deduped | Yes                  |       |

## Data type mapping

All fields specified as metadata fields will be stored in the metadata object of the document and can be used for filtering. The following data types are allowed for metadata fields:
* String
* Number (integer or floating point, gets converted to a 64 bit floating point)
* Booleans (true, false)
* List of String

All other fields are ignored.

## Configuration

### Processing

Each record will be split into text fields and meta fields as configured in the "Processing" section. All text fields are concatenated into a single string and then split into chunks of configured length. If specified, the metadata fields are stored as-is along with the embedded text chunks. Please note that meta data fields can only be used for filtering and not for retrieval and have to be of type string, number, boolean (all other values are ignored). Please note that there's a 40kb limit on the _total_ size of the metadata saved for each entry.  Options around configuring the chunking process use the [Langchain Python library](https://python.langchain.com/docs/get_started/introduction).

When specifying text fields, you can access nested fields in the record by using dot notation, e.g. `user.name` will access the `name` field in the `user` object. It's also possible to use wildcards to access all fields in an object, e.g. `users.*.name` will access all `names` fields in all entries of the `users` array.

The chunk length is measured in tokens produced by the `tiktoken` library. The maximum is 8191 tokens, which is the maximum length supported by the `text-embedding-ada-002` model.

The stream name gets added as a metadata field `_ab_stream` to each document. If available, the primary key of the record is used to identify the document to avoid duplications when updated versions of records are indexed. It is added as the `_ab_record_id` metadata field.

### Embedding

The connector can use one of the following embedding methods:

1. OpenAI - using [OpenAI API](https://beta.openai.com/docs/api-reference/text-embedding) , the connector will produce embeddings using the `text-embedding-ada-002` model with **1536 dimensions**. This integration will be constrained by the [speed of the OpenAI embedding API](https://platform.openai.com/docs/guides/rate-limits/overview).

2. Cohere - using the [Cohere API](https://docs.cohere.com/reference/embed), the connector will produce embeddings using the `embed-english-light-v2.0` model with **1024 dimensions**.

For testing purposes, it's also possible to use the [Fake embeddings](https://python.langchain.com/docs/modules/data_connection/text_embedding/integrations/fake) integration. It will generate random embeddings and is suitable to test a data pipeline without incurring embedding costs.

### Indexing/Data Storage 

To get started, sign up for [Snowflake](https://www.snowflake.com/en/). Ensure you have set a database, and a data wareshouse before running the Snowflake Cortex destination. All streams will be indexed/stored into a table with the same name. The table will be created if it doesn't exist. The table will have the following columns: 
- document_id (string) - the unique identifier of the document, creating from appending the primary keys in the stream schema
- chunk_id (string) - the unique identifier of the chunk, created by appending the chunk number to the document_id
- metadata (variant) - the metadata of the document, stored as key-value pairs
- page_content (string) - the text content of the chunk
- embedding (vector) - the embedding of the chunk, stored as a list of floats


## Changelog

<details>
  <summary>Expand to review</summary>

| Version | Date       | Pull Request                                                  | Subject                                                                                                                                              |
|:--------| :--------- |:--------------------------------------------------------------|:-----------------------------------------------------------------------------------------------------------------------------------------------------|
<<<<<<< HEAD
| 0.1.2 | 2024-05-17 | [#38327](https://github.com/airbytehq/airbyte/pull/38327) | Fix chunking related issue. |
| 0.1.1 | 2024-05-15 | [#38206](https://github.com/airbytehq/airbyte/pull/38206) | Bug fixes. |
| 0.1.0 | 2024-05-13 | [#37333](https://github.com/airbytehq/airbyte/pull/36807) | Add support for Snowflake as a Vector destination. |

</details>
=======
| 0.2.1 | 2024-06-03 | [#](https://github.com/airbytehq/airbyte/pull/) | Add handling for unexpected/undefined state codes.
| 0.2.0 | 2024-05-30 | [#38337](https://github.com/airbytehq/airbyte/pull/38337) | Fix `merge` behavior when multiple chunks exist for a document. Includes additional refactoring and improvements.
| 0.1.2 | 2024-05-17 | [#38327](https://github.com/airbytehq/airbyte/pull/38327) | Fix chunking related issue.
| 0.1.1 | 2024-05-15 | [#38206](https://github.com/airbytehq/airbyte/pull/38206) | Bug fixes.
| 0.1.0 | 2024-05-13 | [#37333](https://github.com/airbytehq/airbyte/pull/36807) | Add support for Snowflake as a Vector destination.
>>>>>>> 37254b7f
<|MERGE_RESOLUTION|>--- conflicted
+++ resolved
@@ -84,16 +84,10 @@
 
 | Version | Date       | Pull Request                                                  | Subject                                                                                                                                              |
 |:--------| :--------- |:--------------------------------------------------------------|:-----------------------------------------------------------------------------------------------------------------------------------------------------|
-<<<<<<< HEAD
-| 0.1.2 | 2024-05-17 | [#38327](https://github.com/airbytehq/airbyte/pull/38327) | Fix chunking related issue. |
-| 0.1.1 | 2024-05-15 | [#38206](https://github.com/airbytehq/airbyte/pull/38206) | Bug fixes. |
-| 0.1.0 | 2024-05-13 | [#37333](https://github.com/airbytehq/airbyte/pull/36807) | Add support for Snowflake as a Vector destination. |
-
-</details>
-=======
 | 0.2.1 | 2024-06-03 | [#](https://github.com/airbytehq/airbyte/pull/) | Add handling for unexpected/undefined state codes.
 | 0.2.0 | 2024-05-30 | [#38337](https://github.com/airbytehq/airbyte/pull/38337) | Fix `merge` behavior when multiple chunks exist for a document. Includes additional refactoring and improvements.
 | 0.1.2 | 2024-05-17 | [#38327](https://github.com/airbytehq/airbyte/pull/38327) | Fix chunking related issue.
 | 0.1.1 | 2024-05-15 | [#38206](https://github.com/airbytehq/airbyte/pull/38206) | Bug fixes.
 | 0.1.0 | 2024-05-13 | [#37333](https://github.com/airbytehq/airbyte/pull/36807) | Add support for Snowflake as a Vector destination.
->>>>>>> 37254b7f
+
+</details>