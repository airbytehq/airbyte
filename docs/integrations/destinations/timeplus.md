--- conflicted
+++ resolved
@@ -39,11 +39,8 @@
 
 | Version | Date       | Pull Request                                              | Subject              |
 |:--------| :--------- | :-------------------------------------------------------- | :------------------- |
-<<<<<<< HEAD
-| 0.1.19 | 2024-09-02 | [44707](https://github.com/airbytehq/airbyte/pull/44758) | Support new Timeplus Cloud using latest timeplus Python SDK |
-=======
+| 0.1.20 | 2024-09-08 | [44758](https://github.com/airbytehq/airbyte/pull/44758) | Support new Timeplus Cloud using latest timeplus Python SDK |
 | 0.1.19 | 2024-09-07 | [45218](https://github.com/airbytehq/airbyte/pull/45218) | Update dependencies |
->>>>>>> e24fcd73
 | 0.1.18 | 2024-08-31 | [45020](https://github.com/airbytehq/airbyte/pull/45020) | Update dependencies |
 | 0.1.17 | 2024-08-24 | [44707](https://github.com/airbytehq/airbyte/pull/44707) | Update dependencies |
 | 0.1.16 | 2024-08-22 | [44530](https://github.com/airbytehq/airbyte/pull/44530) | Update test dependencies |
