--- conflicted
+++ resolved
@@ -174,10 +174,5 @@
 
 | Version | Date       | Pull Request                                               | Subject         |
 | :------ | :--------- | :--------------------------------------------------------- | :-------------- |
+| 0.0.2   | 2024-05-17 | [\#38329](https://github.com/airbytehq/airbyte/pull/38329) | Update CDK      |
 | 0.0.1   | 2024-03-02 | [\#35775](https://github.com/airbytehq/airbyte/pull/35775) | Initial release |
-<<<<<<< HEAD
-| 0.0.2   | 2024-05-17 | [\#38329](https://github.com/airbytehq/airbyte/pull/38329) | Update CDK      |
-=======
-
-</details>
->>>>>>> 09cec53d
