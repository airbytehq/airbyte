# Postgres

This page guides you through the process of setting up the Postgres destination connector.

## Warning

:::warning

Postgres, while an excellent relational database, is not a data warehouse. Please only consider using postgres as a destination for small data volumes (e.g. less than 10GB) or for testing purposes. For larger data volumes, we recommend using a data warehouse like BigQuery, Snowflake, or Redshift. Learn more [here](/integrations/destinations/postgres/postgres-troubleshooting#postgres-is-not-a-data-warehouse).

:::

## Prerequisites

To use the Postgres destination, you'll need:

- A Postgres server version 9.5 or above

Airbyte Cloud only supports connecting to your Postgres instances with SSL or TLS encryption. TLS is
used by default. Other than that, you can proceed with the open-source instructions below.

You'll need the following information to configure the Postgres destination:

- **Host** - The host name of the server.
- **Port** - The port number the server is listening on. Defaults to the PostgreSQL™ standard port
  number (5432).
- **Username**
- **Password**
- **Default Schema Name** - Specify the schema (or several schemas separated by commas) to be set in
  the search-path. These schemas will be used to resolve unqualified object names used in statements
  executed over this connection.
- **Database** - The database name. The default is to connect to a database with the same name as
  the user name.
- **JDBC URL Params** (optional)

[Refer to this guide for more details](https://jdbc.postgresql.org/documentation/use/#connecting-to-the-database)

#### Configure Network Access

Make sure your Postgres database can be accessed by Airbyte. If your database is within a VPC, you
may need to allow access from the IP you're using to expose Airbyte.

## Step 1: Set up Postgres

#### **Permissions**

You need a Postgres user with the following permissions:

- can create tables and write rows.
- can create schemas e.g:

You can create such a user by running:

```
CREATE USER airbyte_user WITH PASSWORD '<password>';
GRANT CREATE, TEMPORARY ON DATABASE <database> TO airbyte_user;
```

You can also use a pre-existing user but we highly recommend creating a dedicated user for Airbyte.

## Step 2: Set up the Postgres connector in Airbyte

#### Target Database

You will need to choose an existing database or create a new database that will be used to store
synced data from Airbyte.

## Naming Conventions

From
[Postgres SQL Identifiers syntax](https://www.postgresql.org/docs/9.0/sql-syntax-lexical.html#SQL-SYNTAX-IDENTIFIERS):

- SQL identifiers and key words must begin with a letter \(a-z, but also letters with diacritical
  marks and non-Latin letters\) or an underscore \(\_\).
- Subsequent characters in an identifier or key word can be letters, underscores, digits \(0-9\), or
  dollar signs \($\).

  Note that dollar signs are not allowed in identifiers according to the SQL standard, so their use
  might render applications less portable. The SQL standard will not define a key word that contains
  digits or starts or ends with an underscore, so identifiers of this form are safe against possible
  conflict with future extensions of the standard.

- The system uses no more than NAMEDATALEN-1 bytes of an identifier; longer names can be written in
  commands, but they will be truncated. By default, NAMEDATALEN is 64 so the maximum identifier
  length is 63 bytes
- Quoted identifiers can contain any character, except the character with code zero. \(To include a
  double quote, write two double quotes.\) This allows constructing table or column names that would
  otherwise not be possible, such as ones containing spaces or ampersands. The length limitation
  still applies.
- Quoting an identifier also makes it case-sensitive, whereas unquoted names are always folded to
  lower case.
- In order to make your applications portable and less error-prone, use consistent quoting with each
  name (either always quote it or never quote it).

:::info

Airbyte Postgres destination will create raw tables and schemas using the Unquoted identifiers by
replacing any special characters with an underscore. All final tables and their corresponding
columns are created using Quoted identifiers preserving the case sensitivity. Special characters in final
tables are replaced with underscores.

:::

**For Airbyte Cloud:**

1. [Log into your Airbyte Cloud](https://cloud.airbyte.com/workspaces) account.
2. In the left navigation bar, click **Destinations**. In the top-right corner, click **new
   destination**.
3. On the Set up the destination page, enter the name for the Postgres connector and select
   **Postgres** from the Destination type dropdown.
4. Enter a name for your source.
5. For the **Host**, **Port**, and **DB Name**, enter the hostname, port number, and name for your
   Postgres database.
6. List the **Default Schemas**.

:::note

The schema names are case sensitive. The 'public' schema is set by default. Multiple schemas may be
used at one time. No schemas set explicitly - will sync all of existing.

:::

7. For **User** and **Password**, enter the username and password you created in
   [Step 1](#step-1-optional-create-a-dedicated-read-only-user).
8. For Airbyte Open Source, toggle the switch to connect using SSL. For Airbyte Cloud uses SSL by
   default.
9. For SSL Modes, select:
   - **disable** to disable encrypted communication between Airbyte and the source
   - **allow** to enable encrypted communication only when required by the source
   - **prefer** to allow unencrypted communication only when the source doesn't support encryption
   - **require** to always require encryption. Note: The connection will fail if the source doesn't
     support encryption.
   - **verify-ca** to always require encryption and verify that the source has a valid SSL
     certificate
   - **verify-full** to always require encryption and verify the identity of the source
10. To customize the JDBC connection beyond common options, specify additional supported
    [JDBC URL parameters](https://jdbc.postgresql.org/documentation/head/connect.html) as key-value
    pairs separated by the symbol & in the **JDBC URL Parameters (Advanced)** field.

    Example: key1=value1&key2=value2&key3=value3

    These parameters will be added at the end of the JDBC URL that the AirByte will use to connect
    to your Postgres database.

    The connector now supports `connectTimeout` and defaults to 60 seconds. Setting connectTimeout
    to 0 seconds will set the timeout to the longest time available.

    **Note:** Do not use the following keys in JDBC URL Params field as they will be overwritten by
    Airbyte: `currentSchema`, `user`, `password`, `ssl`, and `sslmode`.

:::warning

This is an advanced configuration option. Users are advised to use it with caution.

:::

11. For SSH Tunnel Method, select:

    - **No Tunnel** for a direct connection to the database
    - **SSH Key Authentication** to use an RSA Private as your secret for establishing the SSH
      tunnel
    - **Password Authentication** to use a password as your secret for establishing the SSH tunnel

:::warning

Since Airbyte Cloud requires encrypted communication, select **SSH Key Authentication** or
**Password Authentication** if you selected **disable**, **allow**, or **prefer** as the **SSL
Mode**; otherwise, the connection will fail.

:::

12. Click **Set up destination**.

## Supported sync modes

The Postgres destination connector supports the
following[ sync modes](https://docs.airbyte.com/cloud/core-concepts#connection-sync-modes):

| Feature                        | Supported?\(Yes/No\) | Notes |
| :----------------------------- | :------------------- | :---- |
| Full Refresh Sync              | Yes                  |       |
| Incremental - Append Sync      | Yes                  |       |
| Incremental - Append + Deduped | Yes                  |       |
| Namespaces                     | Yes                  |       |

## Schema map

### Output Schema (Raw Tables)

Each stream will be mapped to a separate raw table in Postgres. The default schema in which the raw
tables are created is `airbyte_internal`. This can be overridden in the configuration. Each table
will contain 3 columns:

- `_airbyte_raw_id`: a uuid assigned by Airbyte to each event that is processed. The column type in
  Postgres is `VARCHAR`.
- `_airbyte_extracted_at`: a timestamp representing when the event was pulled from the data source.
  The column type in Postgres is `TIMESTAMP WITH TIME ZONE`.
- `_airbyte_loaded_at`: a timestamp representing when the row was processed into final table. The
  column type in Postgres is `TIMESTAMP WITH TIME ZONE`.
- `_airbyte_data`: a json blob representing with the event data. The column type in Postgres is
  `JSONB`.

### Final Tables Data type mapping

| Airbyte Type               | Postgres Type            |
| :------------------------- | :----------------------- |
| string                     | VARCHAR                  |
| number                     | DECIMAL                  |
| integer                    | BIGINT                   |
| boolean                    | BOOLEAN                  |
| object                     | JSONB                    |
| array                      | JSONB                    |
| timestamp_with_timezone    | TIMESTAMP WITH TIME ZONE |
| timestamp_without_timezone | TIMESTAMP                |
| time_with_timezone         | TIME WITH TIME ZONE      |
| time_without_timezone      | TIME                     |
| date                       | DATE                     |

### Naming limitations

Postgres restricts all identifiers to 63 characters or less. If your stream includes column names
longer than 63 characters, they will be truncated to this length. If this results in two columns
having the same name, Airbyte may modify these column names to avoid the collision.

## Creating dependent objects

:::caution

This section involves running `DROP ... CASCADE` on the tables that Airbyte produces. Make sure you
fully understand the consequences before enabling this option. **Permanent** data loss is possible
with this option!

:::

You may want to create objects that depend on the tables generated by Airbyte, such as views. If you
do so, we strongly recommend:

- Using a tool like `dbt` to automate the creation
- And using an orchestrator to trigger `dbt`.

This is because you will need to enable the "Drop tables with CASCADE" option. The connector
sometimes needs to recreate the tables; if you have created dependent objects, Postgres will require
the connector to run drop statements with CASCADE enabled. However, this will cause the connector to
**also drop the dependent objects**. Therefore, you MUST have a way to recreate those dependent
objects from scratch.

## Tutorials

Now that you have set up the Postgres destination connector, check out the following tutorials:

- [Migrate from mysql to postgres](https://airbyte.com/tutorials/migrate-from-mysql-to-postgresql)
- [Postgres replication](https://airbyte.com/tutorials/postgres-replication)

## Vendor-Specific Connector Limitations

:::warning

Not all implementations or deployments of a database will be the same. This section lists specific limitations and known issues with the connector based on _how_ or
_where_ it is deployed.

:::

## Changelog

<details>
  <summary>Expand to review</summary>

| Version | Date       | Pull Request                                               | Subject                                                                                                  |
|:--------|:-----------|:-----------------------------------------------------------|:---------------------------------------------------------------------------------------------------------|
<<<<<<< HEAD
| 2.1.0   | 2024-07-16 | [\#41954](https://github.com/airbytehq/airbyte/pull/41954) | Support for [refreshes](../../operator-guides/refreshes.md) and resumable full refresh. WARNING: You must upgrade to platform 0.63.7 before upgrading to this connector version.                                                          |
=======
| 2.1.1   | 2024-07-22 | [\#42415](https://github.com/airbytehq/airbyte/pull/42415) | fixing PostgresSqlOperations.isOtherGenerationIdInTable to close the streams coming from JdbcDatabase.unsafeQuery |
| 2.1.0   | 2024-07-22 | [\#41954](https://github.com/airbytehq/airbyte/pull/41954) | Support for [refreshes](../../operator-guides/refreshes.md) and resumable full refresh. WARNING: You must upgrade to platform 0.63.7 before upgrading to this connector version.                                                          |
>>>>>>> 65ebd46b
| 2.0.15  | 2024-06-26 | [\#40554](https://github.com/airbytehq/airbyte/pull/40554) | Convert all strict-encrypt prod code to kotlin.                                                          |
| 2.0.14  | 2024-06-26 | [\#40563](https://github.com/airbytehq/airbyte/pull/40563) | Convert all test code to kotlin.                                                          |
| 2.0.13  | 2024-06-13 | [\#40159](https://github.com/airbytehq/airbyte/pull/40159) | Config error on drop failure when cascade is disabled                                                    |
| 2.0.12  | 2024-06-12 | [\#39388](https://github.com/airbytehq/airbyte/pull/39388) | Sources auto-conversion to Kotlin                                                                        |
| 2.0.11  | 2024-06-10 | [\#39372](https://github.com/airbytehq/airbyte/pull/39372) | Fixed function already exists error                                                                      |
| 2.0.10  | 2024-05-07 | [\#37660](https://github.com/airbytehq/airbyte/pull/37660) | Adopt CDK 0.33.2                                                                                         |
| 2.0.9   | 2024-04-11 | [\#36974](https://github.com/airbytehq/airbyte/pull/36974) | Add option to drop with `CASCADE`                                                                        |
| 2.0.8   | 2024-04-10 | [\#36805](https://github.com/airbytehq/airbyte/pull/36805) | Adopt CDK 0.29.10 to improve long column name handling                                                   |
| 2.0.7   | 2024-04-08 | [\#36768](https://github.com/airbytehq/airbyte/pull/36768) | Adopt CDK 0.29.7 to improve destination state handling                                                   |
| 2.0.6   | 2024-04-05 | [\#36620](https://github.com/airbytehq/airbyte/pull/36620) | Adopt CDK 0.29.3 to use Kotlin CDK                                                                       |
| 2.0.5   | 2024-03-07 | [\#35899](https://github.com/airbytehq/airbyte/pull/35899) | Adopt CDK 0.27.3; Bugfix for case-senstive table names in v1-v2 migration, `_airbyte_meta` in raw tables |
| 2.0.4   | 2024-03-07 | [\#35899](https://github.com/airbytehq/airbyte/pull/35899) | Adopt CDK 0.23.18; Null safety check in state parsing                                                    |
| 2.0.3   | 2024-03-01 | [\#35528](https://github.com/airbytehq/airbyte/pull/35528) | Adopt CDK 0.23.11; Use Migration framework                                                               |
| 2.0.2   | 2024-03-01 | [\#35760](https://github.com/airbytehq/airbyte/pull/35760) | Mark as certified, add PSQL exception to deinterpolator                                                  |
| 2.0.1   | 2024-02-22 | [\#35385](https://github.com/airbytehq/airbyte/pull/35385) | Upgrade CDK to 0.23.0; Gathering required initial state upfront                                          |
| 2.0.0   | 2024-02-09 | [\#35042](https://github.com/airbytehq/airbyte/pull/35042) | GA release V2 destinations format.                                                                       |
| 0.6.3   | 2024-02-06 | [\#34891](https://github.com/airbytehq/airbyte/pull/34891) | Remove varchar limit, use system defaults                                                                |
| 0.6.2   | 2024-01-30 | [\#34683](https://github.com/airbytehq/airbyte/pull/34683) | CDK Upgrade 0.16.3; Fix dependency mismatches in slf4j lib                                               |
| 0.6.1   | 2024-01-29 | [\#34630](https://github.com/airbytehq/airbyte/pull/34630) | CDK Upgrade; Use lowercase raw table in T+D queries.                                                     |
| 0.6.0   | 2024-01-19 | [\#34372](https://github.com/airbytehq/airbyte/pull/34372) | Add dv2 flag in spec                                                                                     |
| 0.5.5   | 2024-01-18 | [\#34236](https://github.com/airbytehq/airbyte/pull/34236) | Upgrade CDK to 0.13.1; Add indexes in raw table for query optimization                                   |
| 0.5.4   | 2024-01-11 | [\#34177](https://github.com/airbytehq/airbyte/pull/34177) | Add code for DV2 beta (no user-visible changes)                                                          |
| 0.5.3   | 2024-01-10 | [\#34135](https://github.com/airbytehq/airbyte/pull/34135) | Use published CDK missed in previous release                                                             |
| 0.5.2   | 2024-01-08 | [\#33875](https://github.com/airbytehq/airbyte/pull/33875) | Update CDK to get Tunnel heartbeats feature                                                              |
| 0.5.1   | 2024-01-04 | [\#33873](https://github.com/airbytehq/airbyte/pull/33873) | Install normalization to enable DV2 beta                                                                 |
| 0.5.0   | 2023-12-18 | [\#33507](https://github.com/airbytehq/airbyte/pull/33507) | Upgrade to latest CDK; Fix DATs and tests                                                                |
| 0.4.0   | 2023-06-27 | [\#27781](https://github.com/airbytehq/airbyte/pull/27781) | License Update: Elv2                                                                                     |
| 0.3.27  | 2023-04-04 | [\#24604](https://github.com/airbytehq/airbyte/pull/24604) | Support for destination checkpointing                                                                    |
| 0.3.26  | 2022-09-27 | [\#17299](https://github.com/airbytehq/airbyte/pull/17299) | Improve error handling for strict-encrypt postgres destination                                           |
| 0.3.24  | 2022-09-08 | [\#16046](https://github.com/airbytehq/airbyte/pull/16046) | Fix missing database name URL Encoding                                                                   |
| 0.3.23  | 2022-07-18 | [\#16260](https://github.com/airbytehq/airbyte/pull/16260) | Prevent traffic going on an unsecured channel in strict-encryption version of destination postgres       |
| 0.3.22  | 2022-07-18 | [\#13840](https://github.com/airbytehq/airbyte/pull/13840) | Added the ability to connect using different SSL modes and SSL certificates                              |
| 0.3.21  | 2022-07-06 | [\#14479](https://github.com/airbytehq/airbyte/pull/14479) | Publish amd64 and arm64 versions of the connector                                                        |
| 0.3.20  | 2022-05-17 | [\#12820](https://github.com/airbytehq/airbyte/pull/12820) | Improved 'check' operation performance                                                                   |
| 0.3.19  | 2022-04-25 | [\#12195](https://github.com/airbytehq/airbyte/pull/12195) | Add support for additional JDBC URL Params input                                                         |
| 0.3.18  | 2022-04-12 | [\#11729](https://github.com/airbytehq/airbyte/pull/11514) | Bump mina-sshd from 2.7.0 to 2.8.0                                                                       |
| 0.3.17  | 2022-04-05 | [\#11729](https://github.com/airbytehq/airbyte/pull/11729) | Fixed bug with dashes in schema name                                                                     |
| 0.3.15  | 2022-02-25 | [\#10421](https://github.com/airbytehq/airbyte/pull/10421) | Refactor JDBC parameters handling                                                                        |
| 0.3.14  | 2022-02-14 | [\#10256](https://github.com/airbytehq/airbyte/pull/10256) | (unpublished) Add `-XX:+ExitOnOutOfMemoryError` JVM option                                               |
| 0.3.13  | 2021-12-01 | [\#8371](https://github.com/airbytehq/airbyte/pull/8371)   | Fixed incorrect handling "\n" in ssh key                                                                 |
| 0.3.12  | 2021-11-08 | [\#7719](https://github.com/airbytehq/airbyte/pull/7719)   | Improve handling of wide rows by buffering records based on their byte size rather than their count      |
| 0.3.11  | 2021-09-07 | [\#5743](https://github.com/airbytehq/airbyte/pull/5743)   | Add SSH Tunnel support                                                                                   |
| 0.3.10  | 2021-08-11 | [\#5336](https://github.com/airbytehq/airbyte/pull/5336)   | Destination Postgres: fix \u0000\(NULL\) value processing                                                |

</details><|MERGE_RESOLUTION|>--- conflicted
+++ resolved
@@ -267,12 +267,8 @@
 
 | Version | Date       | Pull Request                                               | Subject                                                                                                  |
 |:--------|:-----------|:-----------------------------------------------------------|:---------------------------------------------------------------------------------------------------------|
-<<<<<<< HEAD
-| 2.1.0   | 2024-07-16 | [\#41954](https://github.com/airbytehq/airbyte/pull/41954) | Support for [refreshes](../../operator-guides/refreshes.md) and resumable full refresh. WARNING: You must upgrade to platform 0.63.7 before upgrading to this connector version.                                                          |
-=======
 | 2.1.1   | 2024-07-22 | [\#42415](https://github.com/airbytehq/airbyte/pull/42415) | fixing PostgresSqlOperations.isOtherGenerationIdInTable to close the streams coming from JdbcDatabase.unsafeQuery |
 | 2.1.0   | 2024-07-22 | [\#41954](https://github.com/airbytehq/airbyte/pull/41954) | Support for [refreshes](../../operator-guides/refreshes.md) and resumable full refresh. WARNING: You must upgrade to platform 0.63.7 before upgrading to this connector version.                                                          |
->>>>>>> 65ebd46b
 | 2.0.15  | 2024-06-26 | [\#40554](https://github.com/airbytehq/airbyte/pull/40554) | Convert all strict-encrypt prod code to kotlin.                                                          |
 | 2.0.14  | 2024-06-26 | [\#40563](https://github.com/airbytehq/airbyte/pull/40563) | Convert all test code to kotlin.                                                          |
 | 2.0.13  | 2024-06-13 | [\#40159](https://github.com/airbytehq/airbyte/pull/40159) | Config error on drop failure when cascade is disabled                                                    |
