--- conflicted
+++ resolved
@@ -128,13 +128,9 @@
 
 | Version | Date       | Pull Request | Subject                                                                                             |
 |:--------|:-----------| :--- |:----------------------------------------------------------------------------------------------------|
-<<<<<<< HEAD
-| 0.3.21  | 2022-06-30 | [13840](https://github.com/airbytehq/airbyte/pull/13840) | Added the ability to connect using different SSL modes and SSL certificates. |
-| 0.3.20  | 2022-05-17 | [12820](https://github.com/airbytehq/airbyte/pull/12820) | Improved 'check' operation performance |
-=======
+| 0.3.22  | 2022-07-18 | [13840](https://github.com/airbytehq/airbyte/pull/13840) | Added the ability to connect using different SSL modes and SSL certificates.                        |
 | 0.3.21  | 2022-07-06 | [14479](https://github.com/airbytehq/airbyte/pull/14479) | Publish amd64 and arm64 versions of the connector                                                   |
 | 0.3.20  | 2022-05-17 | [12820](https://github.com/airbytehq/airbyte/pull/12820) | Improved 'check' operation performance                                                              |
->>>>>>> 2dc47592
 | 0.3.19  | 2022-04-25 | [12195](https://github.com/airbytehq/airbyte/pull/12195) | Add support for additional JDBC URL Params input                                                    |
 | 0.3.18  | 2022-04-12 | [11729](https://github.com/airbytehq/airbyte/pull/11514) | Bump mina-sshd from 2.7.0 to 2.8.0                                                                  |
 | 0.3.17  | 2022-04-05 | [11729](https://github.com/airbytehq/airbyte/pull/11729) | Fixed bug with dashes in schema name                                                                |
