--- conflicted
+++ resolved
@@ -86,13 +86,9 @@
 
 | Version | Date       | Pull Request | Subject                                                                                             |
 |:--------|:-----------| :--- |:----------------------------------------------------------------------------------------------------|
-<<<<<<< HEAD
-| 0.3.19  | 2022-04-20 | [12195](https://github.com/airbytehq/airbyte/pull/12195) | (unpublished) Add support for additional JDBC URL Params input                                      |
+| 0.3.19  | 2022-04-25 | [12195](https://github.com/airbytehq/airbyte/pull/12195) | Add support for additional JDBC URL Params input                                                    |
+| 0.3.18  | 2022-04-12 | [11729](https://github.com/airbytehq/airbyte/pull/11514) | Bump mina-sshd from 2.7.0 to 2.8.0                                                                  |
 | 0.3.17  | 2022-04-05 | [11729](https://github.com/airbytehq/airbyte/pull/11729) | Fixed bug with dashes in schema name                                                                |
-=======
-| 0.3.18  | 2022-04-12 | [11729](https://github.com/airbytehq/airbyte/pull/11514) | Bump mina-sshd from 2.7.0 to 2.8.0                                                                   |
-| 0.3.17  | 2022-04-05 | [11729](https://github.com/airbytehq/airbyte/pull/11729) | Fixed bug with dashes in schema name                                                                   |
->>>>>>> db9fa0e2
 | 0.3.15  | 2022-02-25 | [10421](https://github.com/airbytehq/airbyte/pull/10421) | Refactor JDBC parameters handling                                                                   |
 | 0.3.14  | 2022-02-14 | [10256](https://github.com/airbytehq/airbyte/pull/10256) | (unpublished) Add `-XX:+ExitOnOutOfMemoryError` JVM option                                          |
 | 0.3.13  | 2021-12-01 | [8371](https://github.com/airbytehq/airbyte/pull/8371) | Fixed incorrect handling "\n" in ssh key                                                            |
