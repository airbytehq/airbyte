# Pinecone

## Overview

This page guides you through the process of setting up the [Pinecone](https://pinecone.io/) destination connector.

There are three parts to this:

- Processing - split up individual records in chunks so they will fit the context window and decide which fields to use as context and which are supplementary metadata.
- Embedding - convert the text into a vector representation using a pre-trained model (Currently, OpenAI's `text-embedding-ada-002` and Cohere's `embed-english-light-v2.0` are supported.)
- Indexing - store the vectors in a vector database for similarity search

## Prerequisites

To use the Pinecone destination, you'll need:

- An account with API access for OpenAI or Cohere (depending on which embedding method you want to use)
- A Pinecone project with a pre-created index with the correct dimensionality based on your embedding method

You'll need the following information to configure the destination:

- **Embedding service API Key** - The API key for your OpenAI or Cohere account
- **Pinecone API Key** - The API key for your Pinecone account
- **Pinecone Environment** - The name of the Pinecone environment to use
- **Pinecone Index name** - The name of the Pinecone index to load data into

## Features

| Feature                        | Supported? | Notes                                                                                                             |
| :----------------------------- | :--------- | :---------------------------------------------------------------------------------------------------------------- |
| Full Refresh Sync              | Yes        |                                                                                                                   |
| Incremental - Append Sync      | Yes        |                                                                                                                   |
| Incremental - Append + Deduped | Yes        | Deleting records via CDC is not supported (see issue [#29827](https://github.com/airbytehq/airbyte/issues/29827)) |
| Namespaces                     | Yes        |                                                                                                                   |

## Data type mapping

All fields specified as metadata fields will be stored in the metadata object of the document and can be used for filtering. The following data types are allowed for metadata fields:

- String
- Number (integer or floating point, gets converted to a 64 bit floating point)
- Booleans (true, false)
- List of String

All other fields are ignored.

## Configuration

### Processing

Each record will be split into text fields and meta fields as configured in the "Processing" section. All text fields are concatenated into a single string and then split into chunks of configured length. If specified, the metadata fields are stored as-is along with the embedded text chunks. Please note that meta data fields can only be used for filtering and not for retrieval and have to be of type string, number, boolean (all other values are ignored). Please note that there's a 40kb limit on the _total_ size of the metadata saved for each entry. Options around configuring the chunking process use the [Langchain Python library](https://python.langchain.com/docs/get_started/introduction).

When specifying text fields, you can access nested fields in the record by using dot notation, e.g. `user.name` will access the `name` field in the `user` object. It's also possible to use wildcards to access all fields in an object, e.g. `users.*.name` will access all `names` fields in all entries of the `users` array.

The chunk length is measured in tokens produced by the `tiktoken` library. The maximum is 8191 tokens, which is the maximum length supported by the `text-embedding-ada-002` model.

The stream name gets added as a metadata field `_ab_stream` to each document. If available, the primary key of the record is used to identify the document to avoid duplications when updated versions of records are indexed. It is added as the `_ab_record_id` metadata field.

### Embedding

The connector can use one of the following embedding methods:

1. OpenAI - using [OpenAI API](https://beta.openai.com/docs/api-reference/text-embedding) , the connector will produce embeddings using the `text-embedding-ada-002` model with **1536 dimensions**. This integration will be constrained by the [speed of the OpenAI embedding API](https://platform.openai.com/docs/guides/rate-limits/overview).

2. Cohere - using the [Cohere API](https://docs.cohere.com/reference/embed), the connector will produce embeddings using the `embed-english-light-v2.0` model with **1024 dimensions**.

For testing purposes, it's also possible to use the [Fake embeddings](https://python.langchain.com/docs/modules/data_connection/text_embedding/integrations/fake) integration. It will generate random embeddings and is suitable to test a data pipeline without incurring embedding costs.

### Indexing

To get started, use the [Pinecone web UI or API](https://docs.pinecone.io/docs/quickstart) to create a project and an index before running the destination. All streams will be indexed into the same index, the `_ab_stream` metadata field is used to distinguish between streams. Overall, the size of the metadata fields is limited to 30KB per document.

OpenAI and Fake embeddings produce vectors with 1536 dimensions, and the Cohere embeddings produce vectors with 1024 dimensions. Make sure to configure the index accordingly.

## Changelog

<details>
  <summary>Expand to review</summary>

| Version | Date       | Pull Request                                              | Subject                                                                                                                      |
| :------ | :--------- | :-------------------------------------------------------- | :--------------------------------------------------------------------------------------------------------------------------- |
<<<<<<< HEAD
| 1.0.0-rc.1  | 2024-10-10 | [46704](https://github.com/airbytehq/airbyte/pull/46704) | Add "default_namespace" config option |
=======
| 0.1.26 | 2024-10-12 | [46782](https://github.com/airbytehq/airbyte/pull/46782) | Update dependencies |
>>>>>>> 9828f916
| 0.1.25 | 2024-10-05 | [46474](https://github.com/airbytehq/airbyte/pull/46474) | Update dependencies |
| 0.1.24 | 2024-09-28 | [46127](https://github.com/airbytehq/airbyte/pull/46127) | Update dependencies |
| 0.1.23 | 2024-09-21 | [45791](https://github.com/airbytehq/airbyte/pull/45791) | Update dependencies |
| 0.1.22 | 2024-09-14 | [45490](https://github.com/airbytehq/airbyte/pull/45490) | Update dependencies |
| 0.1.21 | 2024-09-07 | [45247](https://github.com/airbytehq/airbyte/pull/45247) | Update dependencies |
| 0.1.20 | 2024-08-31 | [45063](https://github.com/airbytehq/airbyte/pull/45063) | Update dependencies |
| 0.1.19 | 2024-08-24 | [44669](https://github.com/airbytehq/airbyte/pull/44669) | Update dependencies |
| 0.1.18 | 2024-08-17 | [44302](https://github.com/airbytehq/airbyte/pull/44302) | Update dependencies |
| 0.1.17 | 2024-08-12 | [43932](https://github.com/airbytehq/airbyte/pull/43932) | Update dependencies |
| 0.1.16 | 2024-08-10 | [43701](https://github.com/airbytehq/airbyte/pull/43701) | Update dependencies |
| 0.1.15 | 2024-08-03 | [43134](https://github.com/airbytehq/airbyte/pull/43134) | Update dependencies |
| 0.1.14 | 2024-07-27 | [42594](https://github.com/airbytehq/airbyte/pull/42594) | Update dependencies |
| 0.1.13 | 2024-07-20 | [42243](https://github.com/airbytehq/airbyte/pull/42243) | Update dependencies |
| 0.1.12 | 2024-07-13 | [41901](https://github.com/airbytehq/airbyte/pull/41901) | Update dependencies |
| 0.1.11 | 2024-07-10 | [41598](https://github.com/airbytehq/airbyte/pull/41598) | Update dependencies |
| 0.1.10 | 2024-07-09 | [41194](https://github.com/airbytehq/airbyte/pull/41194) | Update dependencies |
| 0.1.9 | 2024-07-07 | [40753](https://github.com/airbytehq/airbyte/pull/40753) | Fix a regression with AirbyteLogger |
| 0.1.8 | 2024-07-06 | [40780](https://github.com/airbytehq/airbyte/pull/40780) | Update dependencies |
| 0.1.7 | 2024-06-29 | [40627](https://github.com/airbytehq/airbyte/pull/40627) | Update dependencies |
| 0.1.6 | 2024-06-27 | [40215](https://github.com/airbytehq/airbyte/pull/40215) | Replaced deprecated AirbyteLogger with logging.Logger |
| 0.1.5 | 2024-06-25 | [40430](https://github.com/airbytehq/airbyte/pull/40430) | Update dependencies |
| 0.1.4 | 2024-06-22 | [40150](https://github.com/airbytehq/airbyte/pull/40150) | Update dependencies |
| 0.1.3 | 2024-06-06 | [39148](https://github.com/airbytehq/airbyte/pull/39148) | [autopull] Upgrade base image to v1.2.2 |
| 0.1.2   | 2023-05-17 | [#38336](https://github.com/airbytehq/airbyte/pull/338336) | Fix for regression:Custom namespaces not created automatically
| 0.1.1   | 2023-05-14 | [#38151](https://github.com/airbytehq/airbyte/pull/38151) | Add airbyte source tag for attribution
| 0.1.0   | 2023-05-06 | [#37756](https://github.com/airbytehq/airbyte/pull/37756) | Add support for Pinecone Serverless                                                                                          |
| 0.0.24  | 2023-04-15 | [#37333](https://github.com/airbytehq/airbyte/pull/37333) | Update CDK & pytest version to fix security vulnerabilities.                                                                 |
| 0.0.23  | 2023-03-22 | [#35911](https://github.com/airbytehq/airbyte/pull/35911) | Bump versions to latest, resolves test failures.                                                                             |
| 0.0.22  | 2023-12-11 | [#33303](https://github.com/airbytehq/airbyte/pull/33303) | Fix bug with embedding special tokens                                                                                        |
| 0.0.21  | 2023-12-01 | [#32697](https://github.com/airbytehq/airbyte/pull/32697) | Allow omitting raw text                                                                                                      |
| 0.0.20  | 2023-11-13 | [#32357](https://github.com/airbytehq/airbyte/pull/32357) | Improve spec schema                                                                                                          |
| 0.0.19  | 2023-10-20 | [#31329](https://github.com/airbytehq/airbyte/pull/31373) | Improve error messages                                                                                                       |
| 0.0.18  | 2023-10-20 | [#31329](https://github.com/airbytehq/airbyte/pull/31373) | Add support for namespaces and fix index cleaning when namespace is defined                                                  |
| 0.0.17  | 2023-10-19 | [#31599](https://github.com/airbytehq/airbyte/pull/31599) | Base image migration: remove Dockerfile and use the python-connector-base image                                              |
| 0.0.16  | 2023-10-15 | [#31329](https://github.com/airbytehq/airbyte/pull/31329) | Add OpenAI-compatible embedder option                                                                                        |
| 0.0.15  | 2023-10-04 | [#31075](https://github.com/airbytehq/airbyte/pull/31075) | Fix OpenAI embedder batch size                                                                                               |
| 0.0.14  | 2023-09-29 | [#30820](https://github.com/airbytehq/airbyte/pull/30820) | Update CDK                                                                                                                   |
| 0.0.13  | 2023-09-26 | [#30649](https://github.com/airbytehq/airbyte/pull/30649) | Allow more text splitting options                                                                                            |
| 0.0.12  | 2023-09-25 | [#30649](https://github.com/airbytehq/airbyte/pull/30649) | Fix bug with stale documents left on starter pods                                                                            |
| 0.0.11  | 2023-09-22 | [#30649](https://github.com/airbytehq/airbyte/pull/30649) | Set visible certified flag                                                                                                   |
| 0.0.10  | 2023-09-20 | [#30514](https://github.com/airbytehq/airbyte/pull/30514) | Fix bug with failing embedding step on large records                                                                         |
| 0.0.9   | 2023-09-18 | [#30510](https://github.com/airbytehq/airbyte/pull/30510) | Fix bug with overwrite mode on starter pods                                                                                  |
| 0.0.8   | 2023-09-14 | [#30296](https://github.com/airbytehq/airbyte/pull/30296) | Add Azure embedder                                                                                                           |
| 0.0.7   | 2023-09-13 | [#30382](https://github.com/airbytehq/airbyte/pull/30382) | Promote to certified/beta                                                                                                    |
| 0.0.6   | 2023-09-09 | [#30193](https://github.com/airbytehq/airbyte/pull/30193) | Improve documentation                                                                                                        |
| 0.0.5   | 2023-09-07 | [#30133](https://github.com/airbytehq/airbyte/pull/30133) | Refactor internal structure of connector                                                                                     |
| 0.0.4   | 2023-09-05 | [#30086](https://github.com/airbytehq/airbyte/pull/30079) | Switch to GRPC client for improved performance.                                                                              |
| 0.0.3   | 2023-09-01 | [#30079](https://github.com/airbytehq/airbyte/pull/30079) | Fix bug with potential data loss on append+dedup syncing. 🚨 Streams using append+dedup mode need to be reset after upgrade. |
| 0.0.2   | 2023-08-31 | [#29442](https://github.com/airbytehq/airbyte/pull/29946) | Improve test coverage                                                                                                        |
| 0.0.1   | 2023-08-29 | [#29539](https://github.com/airbytehq/airbyte/pull/29539) | Pinecone connector with some embedders                                                                                       |

</details><|MERGE_RESOLUTION|>--- conflicted
+++ resolved
@@ -79,11 +79,8 @@
 
 | Version | Date       | Pull Request                                              | Subject                                                                                                                      |
 | :------ | :--------- | :-------------------------------------------------------- | :--------------------------------------------------------------------------------------------------------------------------- |
-<<<<<<< HEAD
-| 1.0.0-rc.1  | 2024-10-10 | [46704](https://github.com/airbytehq/airbyte/pull/46704) | Add "default_namespace" config option |
-=======
+| 1.0.0-rc.1  | 2024-10-10 | [46704](https://github.com/airbytehq/airbyte/pull/46704) | Add "namespace" config |
 | 0.1.26 | 2024-10-12 | [46782](https://github.com/airbytehq/airbyte/pull/46782) | Update dependencies |
->>>>>>> 9828f916
 | 0.1.25 | 2024-10-05 | [46474](https://github.com/airbytehq/airbyte/pull/46474) | Update dependencies |
 | 0.1.24 | 2024-09-28 | [46127](https://github.com/airbytehq/airbyte/pull/46127) | Update dependencies |
 | 0.1.23 | 2024-09-21 | [45791](https://github.com/airbytehq/airbyte/pull/45791) | Update dependencies |
