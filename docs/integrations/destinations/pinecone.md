--- conflicted
+++ resolved
@@ -74,11 +74,8 @@
 
 | Version | Date       | Pull Request                                                  | Subject                                                                                                                                              |
 |:--------| :--------- |:--------------------------------------------------------------|:-----------------------------------------------------------------------------------------------------------------------------------------------------|
-<<<<<<< HEAD
-| 0.0.16 | 2023-10-19 | [31599](https://github.com/airbytehq/airbyte/pull/31599) | Base image migration: remove Dockerfile and use the python-connector-base image |
-=======
+| 0.0.17 | 2023-10-19 | [31599](https://github.com/airbytehq/airbyte/pull/31599) | Base image migration: remove Dockerfile and use the python-connector-base image |
 | 0.0.16   | 2023-10-15 | [#31329](https://github.com/airbytehq/airbyte/pull/31329) | Add OpenAI-compatible embedder option |
->>>>>>> 03d7a904
 | 0.0.15   | 2023-10-04 | [#31075](https://github.com/airbytehq/airbyte/pull/31075) | Fix OpenAI embedder batch size |
 | 0.0.14   | 2023-09-29 | [#30820](https://github.com/airbytehq/airbyte/pull/30820)     | Update CDK | 
 | 0.0.13   | 2023-09-26 | [#30649](https://github.com/airbytehq/airbyte/pull/30649)     | Allow more text splitting options | 
