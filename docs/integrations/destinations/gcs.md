--- conflicted
+++ resolved
@@ -229,11 +229,8 @@
 
 | Version | Date | Pull Request | Subject |
 | :--- | :--- | :--- | :--- |
-<<<<<<< HEAD
-| 0.1.19 | 2022-01-09 | [\#9367](https://github.com/airbytehq/airbyte/pull/9367) | Support array field with unknown item type. Default any improperly typed field to string. |
-=======
-| 0.1.19 | 2022-01-10 | [\#9121](https://github.com/airbytehq/airbyte/pull/9121) | Fixed check method for GCS mode to verify if all roles assigned to user |
->>>>>>> 826f55d5
+| 0.1.20 | 2022-01-11 | [\#9367](https://github.com/airbytehq/airbyte/pull/9367) | Support array field with unknown item type. Default any improperly typed field to string. |
+| 0.1.19 | 2022-01-10 [\#9121](https://github.com/airbytehq/airbyte/pull/9121) | Fixed check method for GCS mode to verify if all roles assigned to user |
 | 0.1.18 | 2021-12-30 | [\#8809](https://github.com/airbytehq/airbyte/pull/8809) | Update connector fields title/description |
 | 0.1.17 | 2021-12-21 | [\#8574](https://github.com/airbytehq/airbyte/pull/8574) | Added namespace to Avro and Parquet record types |
 | 0.1.16 | 2021-12-20 | [\#8974](https://github.com/airbytehq/airbyte/pull/8974) | Release a new version to ensure there is no excessive logging. |
