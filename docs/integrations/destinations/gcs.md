# Google Cloud Storage \(GCS\)

## Overview

This destination writes data to GCS bucket.

The Airbyte GCS destination allows you to sync data to cloud storage buckets. Each stream is written to its own directory under the bucket.

### Sync overview

#### Features

| Feature | Support | Notes |
| :--- | :---: | :--- |
| Full Refresh Sync | ✅ | Warning: this mode deletes all previously synced data in the configured bucket path. |
| Incremental - Append Sync | ✅ |  |
| Incremental - Deduped History | ❌ | As this connector does not support dbt, we don't support this sync mode on this destination. |
| Namespaces | ❌ | Setting a specific bucket path is equivalent to having separate namespaces. |

## Configuration

| Parameter | Type | Notes |
| :--- | :---: | :--- |
| GCS Bucket Name | string | Name of the bucket to sync data into. |
| GCS Bucket Path | string | Subdirectory under the above bucket to sync the data into. |
| GCS Region | string | See [here](https://cloud.google.com/storage/docs/locations) for all region codes. |
| HMAC Key Access ID | string | HMAC key access ID . The access ID for the GCS bucket. When linked to a service account, this ID is 61 characters long; when linked to a user account, it is 24 characters long. See [HMAC key](https://cloud.google.com/storage/docs/authentication/hmackeys) for details. |
| HMAC Key Secret | string | The corresponding secret for the access ID. It is a 40-character base-64 encoded string. |
| Format | object | Format specific configuration. See below [for details](https://docs.airbyte.com/integrations/destinations/gcs#output-schema). |
| Part Size | integer | Arg to configure a block size. Max allowed blocks by GCS = 10,000, i.e. max stream size = blockSize \* 10,000 blocks. |

Currently, only the [HMAC key](https://cloud.google.com/storage/docs/authentication/hmackeys) is supported. More credential types will be added in the future, please [submit an issue](https://github.com/airbytehq/airbyte/issues/new?assignees=&labels=type%2Fenhancement%2C+needs-triage&template=feature-request.md&title=) with your request.

⚠️ Please note that under "Full Refresh Sync" mode, data in the configured bucket and path will be wiped out before each sync. We recommend you to provision a dedicated S3 resource for this sync to prevent unexpected data deletion from misconfiguration. ⚠️

The full path of the output data is:

```text
<bucket-name>/<sorce-namespace-if-exists>/<stream-name>/<upload-date>-<upload-mills>-<partition-id>.<format-extension>
```

For example:

```text
testing_bucket/data_output_path/public/users/2021_01_01_1609541171643_0.csv.gz
↑              ↑                ↑      ↑     ↑          ↑             ↑ ↑
|              |                |      |     |          |             | format extension
|              |                |      |     |          |             partition id
|              |                |      |     |          upload time in millis
|              |                |      |     upload date in YYYY-MM-DD
|              |                |      stream name
|              |                source namespace (if it exists)
|              bucket path
bucket name
```

Please note that the stream name may contain a prefix, if it is configured on the connection.

The rationales behind this naming pattern are: 1. Each stream has its own directory. 2. The data output files can be sorted by upload time. 3. The upload time composes of a date part and millis part so that it is both readable and unique.

A data sync may create multiple files as the output files can be partitioned by size (targeting a size of 200MB compressed or lower) .

## Output Schema

Each stream will be outputted to its dedicated directory according to the configuration. The complete datastore of each stream includes all the output files under that directory. You can think of the directory as equivalent of a Table in the database world.

* Under Full Refresh Sync mode, old output files will be purged before new files are created.
* Under Incremental - Append Sync mode, new output files will be added that only contain the new data.

### Avro

[Apache Avro](https://avro.apache.org/) serializes data in a compact binary format. Currently, the Airbyte S3 Avro connector always uses the [binary encoding](http://avro.apache.org/docs/current/spec.html#binary_encoding), and assumes that all data records follow the same schema.

#### Configuration

Here is the available compression codecs:

* No compression
* `deflate`
  * Compression level
    * Range `[0, 9]`. Default to 0.
    * Level 0: no compression & fastest.
    * Level 9: best compression & slowest.
* `bzip2`
* `xz`
  * Compression level
    * Range `[0, 9]`. Default to 6.
    * Level 0-3 are fast with medium compression.
    * Level 4-6 are fairly slow with high compression.
    * Level 7-9 are like level 6 but use bigger dictionaries and have higher memory requirements. Unless the uncompressed size of the file exceeds 8 MiB, 16 MiB, or 32 MiB, it is waste of memory to use the presets 7, 8, or 9, respectively.
* `zstandard`
  * Compression level
    * Range `[-5, 22]`. Default to 3.
    * Negative levels are 'fast' modes akin to `lz4` or `snappy`.
    * Levels above 9 are generally for archival purposes.
    * Levels above 18 use a lot of memory.
  * Include checksum
    * If set to `true`, a checksum will be included in each data block.
* `snappy`

#### Data schema

Under the hood, an Airbyte data stream in Json schema is first converted to an Avro schema, then the Json object is converted to an Avro record. Because the data stream can come from any data source, the Json to Avro conversion process has arbitrary rules and limitations. Learn more about how source data is converted to Avro and the current limitations [here](https://docs.airbyte.io/understanding-airbyte/json-avro-conversion).

### CSV

Like most of the other Airbyte destination connectors, usually the output has three columns: a UUID, an emission timestamp, and the data blob. With the CSV output, it is possible to normalize \(flatten\) the data blob to multiple columns.

| Column | Condition | Description |
| :--- | :--- | :--- |
| `_airbyte_ab_id` | Always exists | A uuid assigned by Airbyte to each processed record. |
| `_airbyte_emitted_at` | Always exists. | A timestamp representing when the event was pulled from the data source. |
| `_airbyte_data` | When no normalization \(flattening\) is needed, all data reside under this column as a json blob. |  |
| root level fields | When root level normalization \(flattening\) is selected, the root level fields are expanded. |  |

For example, given the following json object from a source:

```json
{
  "user_id": 123,
  "name": {
    "first": "John",
    "last": "Doe"
  }
}
```

With no normalization, the output CSV is:

| `_airbyte_ab_id` | `_airbyte_emitted_at` | `_airbyte_data` |
| :--- | :--- | :--- |
| `26d73cde-7eb1-4e1e-b7db-a4c03b4cf206` | 1622135805000 | `{ "user_id": 123, name: { "first": "John", "last": "Doe" } }` |

With root level normalization, the output CSV is:

| `_airbyte_ab_id` | `_airbyte_emitted_at` | `user_id` | `name` |
| :--- | :--- | :--- | :--- |
| `26d73cde-7eb1-4e1e-b7db-a4c03b4cf206` | 1622135805000 | 123 | `{ "first": "John", "last": "Doe" }` |

Output CSV files will always be compressed using GZIP compression.

### JSON Lines \(JSONL\)

[Json Lines](https://jsonlines.org/) is a text format with one JSON per line. Each line has a structure as follows:

```json
{
  "_airbyte_ab_id": "<uuid>",
  "_airbyte_emitted_at": "<timestamp-in-millis>",
  "_airbyte_data": "<json-data-from-source>"
}
```

For example, given the following two json objects from a source:

```json
[
  {
    "user_id": 123,
    "name": {
      "first": "John",
      "last": "Doe"
    }
  },
  {
    "user_id": 456,
    "name": {
      "first": "Jane",
      "last": "Roe"
    }
  }
]
```

They will be like this in the output file:

```text
{ "_airbyte_ab_id": "26d73cde-7eb1-4e1e-b7db-a4c03b4cf206", "_airbyte_emitted_at": "1622135805000", "_airbyte_data": { "user_id": 123, "name": { "first": "John", "last": "Doe" } } }
{ "_airbyte_ab_id": "0a61de1b-9cdd-4455-a739-93572c9a5f20", "_airbyte_emitted_at": "1631948170000", "_airbyte_data": { "user_id": 456, "name": { "first": "Jane", "last": "Roe" } } }
```

Output CSV files will always be compressed using GZIP compression.

### Parquet

#### Configuration

The following configuration is available to configure the Parquet output:

| Parameter | Type | Default | Description |
| :--- | :---: | :---: | :--- |
| `compression_codec` | enum | `UNCOMPRESSED` | **Compression algorithm**. Available candidates are: `UNCOMPRESSED`, `SNAPPY`, `GZIP`, `LZO`, `BROTLI`, `LZ4`, and `ZSTD`. |
| `block_size_mb` | integer | 128 \(MB\) | **Block size \(row group size\)** in MB. This is the size of a row group being buffered in memory. It limits the memory usage when writing. Larger values will improve the IO when reading, but consume more memory when writing. |
| `max_padding_size_mb` | integer | 8 \(MB\) | **Max padding size** in MB. This is the maximum size allowed as padding to align row groups. This is also the minimum size of a row group. |
| `page_size_kb` | integer | 1024 \(KB\) | **Page size** in KB. The page size is for compression. A block is composed of pages. A page is the smallest unit that must be read fully to access a single record. If this value is too small, the compression will deteriorate. |
| `dictionary_page_size_kb` | integer | 1024 \(KB\) | **Dictionary Page Size** in KB. There is one dictionary page per column per row group when dictionary encoding is used. The dictionary page size works like the page size but for dictionary. |
| `dictionary_encoding` | boolean | `true` | **Dictionary encoding**. This parameter controls whether dictionary encoding is turned on. |

These parameters are related to the `ParquetOutputFormat`. See the [Java doc](https://www.javadoc.io/doc/org.apache.parquet/parquet-hadoop/1.12.0/org/apache/parquet/hadoop/ParquetOutputFormat.html) for more details. Also see [Parquet documentation](https://parquet.apache.org/docs/file-format/configurations) for their recommended configurations \(512 - 1024 MB block size, 8 KB page size\).

#### Data schema

Under the hood, an Airbyte data stream in Json schema is first converted to an Avro schema, then the Json object is converted to an Avro record, and finally the Avro record is outputted to the Parquet format. Because the data stream can come from any data source, the Json to Avro conversion process has arbitrary rules and limitations. Learn more about how source data is converted to Avro and the current limitations [here](https://docs.airbyte.io/understanding-airbyte/json-avro-conversion).

## Getting started

### Requirements

1. Allow connections from Airbyte server to your GCS cluster \(if they exist in separate VPCs\).
2. An GCP bucket with credentials \(for the COPY strategy\).

### Setup guide

* Fill up GCS info
  * **GCS Bucket Name**
    * See [this](https://cloud.google.com/storage/docs/creating-buckets) for instructions on how to create a GCS bucket. The bucket cannot have a retention policy. Set Protection Tools to none or Object versioning.
  * **GCS Bucket Region**
  * **HMAC Key Access ID**
    * See [this](https://cloud.google.com/storage/docs/authentication/managing-hmackeys) on how to generate an access key. For more information on hmac keys please reference the [GCP docs](https://cloud.google.com/storage/docs/authentication/hmackeys)
    * We recommend creating an Airbyte-specific user or service account. This user or account will require the following permissions for the bucket:
      ```
      storage.multipartUploads.abort
      storage.multipartUploads.create
      storage.objects.create
      storage.objects.delete
      storage.objects.get
      storage.objects.list
      ```
      You can set those by going to the permissions tab in the GCS bucket and adding the appropriate the email address of the service account or user and adding the aforementioned permissions.
  * **Secret Access Key**
    * Corresponding key to the above access ID.
* Make sure your GCS bucket is accessible from the machine running Airbyte. This depends on your networking setup. The easiest way to verify if Airbyte is able to connect to your GCS bucket is via the check connection tool in the UI.

## CHANGELOG

| Version | Date | Pull Request | Subject |
| :--- | :--- | :--- | :--- |
<<<<<<< HEAD
| 0.2.1  | 2022-04-05 | [\#11728](https://github.com/airbytehq/airbyte/pull/11728) | Properly clean-up bucket when running OVERWRITE sync mode |
=======
| 0.2.1  | 2022-04-05 | [\#11499](https://github.com/airbytehq/airbyte/pull/11499) | Updated spec and documentation. |
>>>>>>> 99875c42
| 0.2.0  | 2022-04-04 | [\#11686](https://github.com/airbytehq/airbyte/pull/11686) | Use serialized buffering strategy to reduce memory consumption; compress CSV and JSONL formats. |
| 0.1.22 | 2022-02-12 | [\#10256](https://github.com/airbytehq/airbyte/pull/10256) | Add JVM flag to exist on OOME. |
| 0.1.21 | 2022-02-12 | [\#10299](https://github.com/airbytehq/airbyte/pull/10299) | Fix connection check to require only the necessary permissions. |
| 0.1.20 | 2022-01-11 | [\#9367](https://github.com/airbytehq/airbyte/pull/9367) | Avro & Parquet: support array field with unknown item type; default any improperly typed field to string. |
| 0.1.19 | 2022-01-10 | [\#9121](https://github.com/airbytehq/airbyte/pull/9121) | Fixed check method for GCS mode to verify if all roles assigned to user |
| 0.1.18 | 2021-12-30 | [\#8809](https://github.com/airbytehq/airbyte/pull/8809) | Update connector fields title/description |
| 0.1.17 | 2021-12-21 | [\#8574](https://github.com/airbytehq/airbyte/pull/8574) | Added namespace to Avro and Parquet record types |
| 0.1.16 | 2021-12-20 | [\#8974](https://github.com/airbytehq/airbyte/pull/8974) | Release a new version to ensure there is no excessive logging. |
| 0.1.15 | 2021-12-03 | [\#8386](https://github.com/airbytehq/airbyte/pull/8386) | Add new GCP regions |
| 0.1.14 | 2021-12-01 | [\#7732](https://github.com/airbytehq/airbyte/pull/7732) | Support timestamp in Avro and Parquet |
| 0.1.13 | 2021-11-03 | [\#7288](https://github.com/airbytehq/airbyte/issues/7288) | Support Json `additionalProperties`. |
| 0.1.2 | 2021-09-12 | [\#5720](https://github.com/airbytehq/airbyte/issues/5720) | Added configurable block size for stream. Each stream is limited to 10,000 by GCS |
| 0.1.1 | 2021-08-26 | [\#5296](https://github.com/airbytehq/airbyte/issues/5296) | Added storing gcsCsvFileLocation property for CSV format. This is used by destination-bigquery \(GCS Staging upload type\) |
| 0.1.0 | 2021-07-16 | [\#4329](https://github.com/airbytehq/airbyte/pull/4784) | Initial release. |<|MERGE_RESOLUTION|>--- conflicted
+++ resolved
@@ -235,11 +235,8 @@
 
 | Version | Date | Pull Request | Subject |
 | :--- | :--- | :--- | :--- |
-<<<<<<< HEAD
-| 0.2.1  | 2022-04-05 | [\#11728](https://github.com/airbytehq/airbyte/pull/11728) | Properly clean-up bucket when running OVERWRITE sync mode |
-=======
+| 0.2.2  | 2022-04-05 | [\#11728](https://github.com/airbytehq/airbyte/pull/11728) | Properly clean-up bucket when running OVERWRITE sync mode |
 | 0.2.1  | 2022-04-05 | [\#11499](https://github.com/airbytehq/airbyte/pull/11499) | Updated spec and documentation. |
->>>>>>> 99875c42
 | 0.2.0  | 2022-04-04 | [\#11686](https://github.com/airbytehq/airbyte/pull/11686) | Use serialized buffering strategy to reduce memory consumption; compress CSV and JSONL formats. |
 | 0.1.22 | 2022-02-12 | [\#10256](https://github.com/airbytehq/airbyte/pull/10256) | Add JVM flag to exist on OOME. |
 | 0.1.21 | 2022-02-12 | [\#10299](https://github.com/airbytehq/airbyte/pull/10299) | Fix connection check to require only the necessary permissions. |
