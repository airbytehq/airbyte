--- conflicted
+++ resolved
@@ -222,15 +222,9 @@
 
 | Version | Date | Pull Request | Subject |
 | :--- | :--- | :--- | :--- |
-<<<<<<< HEAD
-| 0.1.15 | 2021-12-02 | [\#8386](https://github.com/airbytehq/airbyte/pull/8386) | Add new GCP regions |
+| 0.1.15 | 2021-12-03 | [\#8386](https://github.com/airbytehq/airbyte/pull/8386) | Add new GCP regions |
 | 0.1.14 | 2021-12-01 | [\#7732](https://github.com/airbytehq/airbyte/pull/7732) | Support timestamp in Avro and Parquet |
 | 0.1.13 | 2021-11-03 | [\#7288](https://github.com/airbytehq/airbyte/issues/7288) | Support Json `additionalProperties`. |
-=======
-| 0.1.5 | 2021-12-02 | [\#8386](https://github.com/airbytehq/airbyte/pull/8386) | Add new GCP regions |
-| 0.1.4 | 2021-12-01 | [\#7732](https://github.com/airbytehq/airbyte/pull/7732) | Support timestamp in Avro and Parquet |
-| 0.1.3 | 2021-11-03 | [\#7288](https://github.com/airbytehq/airbyte/issues/7288) | Support Json `additionalProperties`. |
->>>>>>> 2c34c70a
 | 0.1.2 | 2021-09-12 | [\#5720](https://github.com/airbytehq/airbyte/issues/5720) | Added configurable block size for stream. Each stream is limited to 10,000 by GCS |
 | 0.1.1 | 2021-08-26 | [\#5296](https://github.com/airbytehq/airbyte/issues/5296) | Added storing gcsCsvFileLocation property for CSV format. This is used by destination-bigquery \(GCS Staging upload type\) |
 | 0.1.0 | 2021-07-16 | [\#4329](https://github.com/airbytehq/airbyte/pull/4784) | Initial release. |