# Google Cloud Storage (GCS)

## Overview

This destination writes data to GCS bucket.

The Airbyte GCS destination allows you to sync data to cloud storage buckets. Each stream is written to its own directory under the bucket.

### Sync overview

#### Features

| Feature | Support | Notes |
| :--- | :---: | :--- |
| Full Refresh Sync | ✅ | Warning: this mode deletes all previously synced data in the configured bucket path. |
| Incremental - Append Sync | ✅ |  |
| Incremental - Deduped History | ❌ | As this connector does not support dbt, we don't support this sync mode on this destination. |
| Namespaces | ❌ | Setting a specific bucket path is equivalent to having separate namespaces. |

## Configuration

| Parameter | Type | Notes |
| :--- | :---: | :--- |
| GCS Bucket Name | string | Name of the bucket to sync data into. |
| GCS Bucket Path | string | Subdirectory under the above bucket to sync the data into. |
| GCS Region | string | See [here](https://cloud.google.com/storage/docs/locations) for all region codes. |
| HMAC Key Access ID | string | HMAC key access ID . The access ID for the GCS bucket. When linked to a service account, this ID is 61 characters long; when linked to a user account, it is 24 characters long. See [HMAC key](https://cloud.google.com/storage/docs/authentication/hmackeys) for details. |
| HMAC Key Secret | string | The corresponding secret for the access ID. It is a 40-character base-64 encoded string. |
| Format | object | Format specific configuration. See below [for details](https://docs.airbyte.com/integrations/destinations/gcs#output-schema). |
| Part Size | integer | Arg to configure a block size. Max allowed blocks by GCS = 10,000, i.e. max stream size = blockSize \* 10,000 blocks. |

Currently, only the [HMAC key](https://cloud.google.com/storage/docs/authentication/hmackeys) is supported. More credential types will be added in the future, please [submit an issue](https://github.com/airbytehq/airbyte/issues/new?assignees=&labels=type%2Fenhancement%2C+needs-triage&template=feature-request.md&title=) with your request.

⚠️ Please note that under "Full Refresh Sync" mode, data in the configured bucket and path will be wiped out before each sync. We recommend you to provision a dedicated S3 resource for this sync to prevent unexpected data deletion from misconfiguration. ⚠️

The full path of the output data is:

```text
<bucket-name>/<sorce-namespace-if-exists>/<stream-name>/<upload-date>-<upload-mills>-<partition-id>.<format-extension>
```

For example:

```text
testing_bucket/data_output_path/public/users/2021_01_01_1609541171643_0.csv.gz
↑              ↑                ↑      ↑     ↑          ↑             ↑ ↑
|              |                |      |     |          |             | format extension
|              |                |      |     |          |             partition id
|              |                |      |     |          upload time in millis
|              |                |      |     upload date in YYYY-MM-DD
|              |                |      stream name
|              |                source namespace (if it exists)
|              bucket path
bucket name
```

Please note that the stream name may contain a prefix, if it is configured on the connection.

The rationales behind this naming pattern are: 1. Each stream has its own directory. 2. The data output files can be sorted by upload time. 3. The upload time composes of a date part and millis part so that it is both readable and unique.

A data sync may create multiple files as the output files can be partitioned by size (targeting a size of 200MB compressed or lower) .

## Output Schema

Each stream will be outputted to its dedicated directory according to the configuration. The complete datastore of each stream includes all the output files under that directory. You can think of the directory as equivalent of a Table in the database world.

* Under Full Refresh Sync mode, old output files will be purged before new files are created.
* Under Incremental - Append Sync mode, new output files will be added that only contain the new data.

### Avro

[Apache Avro](https://avro.apache.org/) serializes data in a compact binary format. Currently, the Airbyte S3 Avro connector always uses the [binary encoding](http://avro.apache.org/docs/current/spec.html#binary_encoding), and assumes that all data records follow the same schema.

#### Configuration

Here is the available compression codecs:

* No compression
* `deflate`
  * Compression level
    * Range `[0, 9]`. Default to 0.
    * Level 0: no compression & fastest.
    * Level 9: best compression & slowest.
* `bzip2`
* `xz`
  * Compression level
    * Range `[0, 9]`. Default to 6.
    * Level 0-3 are fast with medium compression.
    * Level 4-6 are fairly slow with high compression.
    * Level 7-9 are like level 6 but use bigger dictionaries and have higher memory requirements. Unless the uncompressed size of the file exceeds 8 MiB, 16 MiB, or 32 MiB, it is waste of memory to use the presets 7, 8, or 9, respectively.
* `zstandard`
  * Compression level
    * Range `[-5, 22]`. Default to 3.
    * Negative levels are 'fast' modes akin to `lz4` or `snappy`.
    * Levels above 9 are generally for archival purposes.
    * Levels above 18 use a lot of memory.
  * Include checksum
    * If set to `true`, a checksum will be included in each data block.
* `snappy`

#### Data schema

Under the hood, an Airbyte data stream in Json schema is first converted to an Avro schema, then the Json object is converted to an Avro record. Because the data stream can come from any data source, the Json to Avro conversion process has arbitrary rules and limitations. Learn more about how source data is converted to Avro and the current limitations [here](https://docs.airbyte.io/understanding-airbyte/json-avro-conversion).

### CSV

Like most of the other Airbyte destination connectors, usually the output has three columns: a UUID, an emission timestamp, and the data blob. With the CSV output, it is possible to normalize \(flatten\) the data blob to multiple columns.

| Column | Condition | Description |
| :--- | :--- | :--- |
| `_airbyte_ab_id` | Always exists | A uuid assigned by Airbyte to each processed record. |
| `_airbyte_emitted_at` | Always exists. | A timestamp representing when the event was pulled from the data source. |
| `_airbyte_data` | When no normalization \(flattening\) is needed, all data reside under this column as a json blob. |  |
| root level fields | When root level normalization \(flattening\) is selected, the root level fields are expanded. |  |

For example, given the following json object from a source:

```json
{
  "user_id": 123,
  "name": {
    "first": "John",
    "last": "Doe"
  }
}
```

With no normalization, the output CSV is:

| `_airbyte_ab_id` | `_airbyte_emitted_at` | `_airbyte_data` |
| :--- | :--- | :--- |
| `26d73cde-7eb1-4e1e-b7db-a4c03b4cf206` | 1622135805000 | `{ "user_id": 123, name: { "first": "John", "last": "Doe" } }` |

With root level normalization, the output CSV is:

| `_airbyte_ab_id` | `_airbyte_emitted_at` | `user_id` | `name` |
| :--- | :--- | :--- | :--- |
| `26d73cde-7eb1-4e1e-b7db-a4c03b4cf206` | 1622135805000 | 123 | `{ "first": "John", "last": "Doe" }` |

Output files can be compressed. The default option is GZIP compression. If compression is selected, the output filename will have an extra extension (GZIP: `.csv.gz`).

### JSON Lines \(JSONL\)

[Json Lines](https://jsonlines.org/) is a text format with one JSON per line. Each line has a structure as follows:

```json
{
  "_airbyte_ab_id": "<uuid>",
  "_airbyte_emitted_at": "<timestamp-in-millis>",
  "_airbyte_data": "<json-data-from-source>"
}
```

For example, given the following two json objects from a source:

```json
[
  {
    "user_id": 123,
    "name": {
      "first": "John",
      "last": "Doe"
    }
  },
  {
    "user_id": 456,
    "name": {
      "first": "Jane",
      "last": "Roe"
    }
  }
]
```

They will be like this in the output file:

```text
{ "_airbyte_ab_id": "26d73cde-7eb1-4e1e-b7db-a4c03b4cf206", "_airbyte_emitted_at": "1622135805000", "_airbyte_data": { "user_id": 123, "name": { "first": "John", "last": "Doe" } } }
{ "_airbyte_ab_id": "0a61de1b-9cdd-4455-a739-93572c9a5f20", "_airbyte_emitted_at": "1631948170000", "_airbyte_data": { "user_id": 456, "name": { "first": "Jane", "last": "Roe" } } }
```

Output files can be compressed. The default option is GZIP compression. If compression is selected, the output filename will have an extra extension (GZIP: `.jsonl.gz`).

### Parquet

#### Configuration

The following configuration is available to configure the Parquet output:

| Parameter | Type | Default | Description |
| :--- | :---: | :---: | :--- |
| `compression_codec` | enum | `UNCOMPRESSED` | **Compression algorithm**. Available candidates are: `UNCOMPRESSED`, `SNAPPY`, `GZIP`, `LZO`, `BROTLI`, `LZ4`, and `ZSTD`. |
| `block_size_mb` | integer | 128 \(MB\) | **Block size \(row group size\)** in MB. This is the size of a row group being buffered in memory. It limits the memory usage when writing. Larger values will improve the IO when reading, but consume more memory when writing. |
| `max_padding_size_mb` | integer | 8 \(MB\) | **Max padding size** in MB. This is the maximum size allowed as padding to align row groups. This is also the minimum size of a row group. |
| `page_size_kb` | integer | 1024 \(KB\) | **Page size** in KB. The page size is for compression. A block is composed of pages. A page is the smallest unit that must be read fully to access a single record. If this value is too small, the compression will deteriorate. |
| `dictionary_page_size_kb` | integer | 1024 \(KB\) | **Dictionary Page Size** in KB. There is one dictionary page per column per row group when dictionary encoding is used. The dictionary page size works like the page size but for dictionary. |
| `dictionary_encoding` | boolean | `true` | **Dictionary encoding**. This parameter controls whether dictionary encoding is turned on. |

These parameters are related to the `ParquetOutputFormat`. See the [Java doc](https://www.javadoc.io/doc/org.apache.parquet/parquet-hadoop/1.12.0/org/apache/parquet/hadoop/ParquetOutputFormat.html) for more details. Also see [Parquet documentation](https://parquet.apache.org/docs/file-format/configurations) for their recommended configurations \(512 - 1024 MB block size, 8 KB page size\).

#### Data schema

Under the hood, an Airbyte data stream in Json schema is first converted to an Avro schema, then the Json object is converted to an Avro record, and finally the Avro record is outputted to the Parquet format. Because the data stream can come from any data source, the Json to Avro conversion process has arbitrary rules and limitations. Learn more about how source data is converted to Avro and the current limitations [here](https://docs.airbyte.io/understanding-airbyte/json-avro-conversion).

## Getting started

### Requirements

1. Allow connections from Airbyte server to your GCS cluster \(if they exist in separate VPCs\).
2. An GCP bucket with credentials \(for the COPY strategy\).

### Setup guide

* Fill up GCS info
  * **GCS Bucket Name**
    * See [this](https://cloud.google.com/storage/docs/creating-buckets) for instructions on how to create a GCS bucket. The bucket cannot have a retention policy. Set Protection Tools to none or Object versioning.
  * **GCS Bucket Region**
  * **HMAC Key Access ID**
    * See [this](https://cloud.google.com/storage/docs/authentication/managing-hmackeys) on how to generate an access key. For more information on hmac keys please reference the [GCP docs](https://cloud.google.com/storage/docs/authentication/hmackeys)
    * We recommend creating an Airbyte-specific user or service account. This user or account will require the following permissions for the bucket:
      ```
      storage.multipartUploads.abort
      storage.multipartUploads.create
      storage.objects.create
      storage.objects.delete
      storage.objects.get
      storage.objects.list
      ```
      You can set those by going to the permissions tab in the GCS bucket and adding the appropriate the email address of the service account or user and adding the aforementioned permissions.
  * **Secret Access Key**
    * Corresponding key to the above access ID.
* Make sure your GCS bucket is accessible from the machine running Airbyte. This depends on your networking setup. The easiest way to verify if Airbyte is able to connect to your GCS bucket is via the check connection tool in the UI.

## CHANGELOG

| Version | Date | Pull Request | Subject |
| :--- | :--- | :--- | :--- |
<<<<<<< HEAD
| 0.2.8 | 2022-06-17 | [13864](https://github.com/airbytehq/airbyte/pull/13864) | Updated stacktrace format for any trace message errors |
=======
| 0.2.8  | 2022-06-17 | [\#13753](https://github.com/airbytehq/airbyte/pull/13753) | Deprecate and remove PART_SIZE_MB fields from connectors based on StreamTransferManager  |
>>>>>>> de057533
| 0.2.7  | 2022-06-14 | [\#13483](https://github.com/airbytehq/airbyte/pull/13483) | Added support for int, long, float data types to Avro/Parquet formats. |
| 0.2.6  | 2022-05-17 | [12820](https://github.com/airbytehq/airbyte/pull/12820) | Improved 'check' operation performance |
| 0.2.5  | 2022-05-04 | [\#12578](https://github.com/airbytehq/airbyte/pull/12578) | In JSON to Avro conversion, log JSON field values that do not follow Avro schema for debugging. |
| 0.2.4  | 2022-04-22 | [\#12167](https://github.com/airbytehq/airbyte/pull/12167) | Add gzip compression option for CSV and JSONL formats. |
| 0.2.3  | 2022-04-22 | [\#11795](https://github.com/airbytehq/airbyte/pull/11795) | Fix the connection check to verify the provided bucket path. |
| 0.2.2  | 2022-04-05 | [\#11728](https://github.com/airbytehq/airbyte/pull/11728) | Properly clean-up bucket when running OVERWRITE sync mode |
| 0.2.1  | 2022-04-05 | [\#11499](https://github.com/airbytehq/airbyte/pull/11499) | Updated spec and documentation. |
| 0.2.0  | 2022-04-04 | [\#11686](https://github.com/airbytehq/airbyte/pull/11686) | Use serialized buffering strategy to reduce memory consumption; compress CSV and JSONL formats. |
| 0.1.22 | 2022-02-12 | [\#10256](https://github.com/airbytehq/airbyte/pull/10256) | Add JVM flag to exist on OOME. |
| 0.1.21 | 2022-02-12 | [\#10299](https://github.com/airbytehq/airbyte/pull/10299) | Fix connection check to require only the necessary permissions. |
| 0.1.20 | 2022-01-11 | [\#9367](https://github.com/airbytehq/airbyte/pull/9367) | Avro & Parquet: support array field with unknown item type; default any improperly typed field to string. |
| 0.1.19 | 2022-01-10 | [\#9121](https://github.com/airbytehq/airbyte/pull/9121) | Fixed check method for GCS mode to verify if all roles assigned to user |
| 0.1.18 | 2021-12-30 | [\#8809](https://github.com/airbytehq/airbyte/pull/8809) | Update connector fields title/description |
| 0.1.17 | 2021-12-21 | [\#8574](https://github.com/airbytehq/airbyte/pull/8574) | Added namespace to Avro and Parquet record types |
| 0.1.16 | 2021-12-20 | [\#8974](https://github.com/airbytehq/airbyte/pull/8974) | Release a new version to ensure there is no excessive logging. |
| 0.1.15 | 2021-12-03 | [\#8386](https://github.com/airbytehq/airbyte/pull/8386) | Add new GCP regions |
| 0.1.14 | 2021-12-01 | [\#7732](https://github.com/airbytehq/airbyte/pull/7732) | Support timestamp in Avro and Parquet |
| 0.1.13 | 2021-11-03 | [\#7288](https://github.com/airbytehq/airbyte/issues/7288) | Support Json `additionalProperties`. |
| 0.1.2 | 2021-09-12 | [\#5720](https://github.com/airbytehq/airbyte/issues/5720) | Added configurable block size for stream. Each stream is limited to 10,000 by GCS |
| 0.1.1 | 2021-08-26 | [\#5296](https://github.com/airbytehq/airbyte/issues/5296) | Added storing gcsCsvFileLocation property for CSV format. This is used by destination-bigquery \(GCS Staging upload type\) |
| 0.1.0 | 2021-07-16 | [\#4329](https://github.com/airbytehq/airbyte/pull/4784) | Initial release. |<|MERGE_RESOLUTION|>--- conflicted
+++ resolved
@@ -235,11 +235,7 @@
 
 | Version | Date | Pull Request | Subject |
 | :--- | :--- | :--- | :--- |
-<<<<<<< HEAD
-| 0.2.8 | 2022-06-17 | [13864](https://github.com/airbytehq/airbyte/pull/13864) | Updated stacktrace format for any trace message errors |
-=======
 | 0.2.8  | 2022-06-17 | [\#13753](https://github.com/airbytehq/airbyte/pull/13753) | Deprecate and remove PART_SIZE_MB fields from connectors based on StreamTransferManager  |
->>>>>>> de057533
 | 0.2.7  | 2022-06-14 | [\#13483](https://github.com/airbytehq/airbyte/pull/13483) | Added support for int, long, float data types to Avro/Parquet formats. |
 | 0.2.6  | 2022-05-17 | [12820](https://github.com/airbytehq/airbyte/pull/12820) | Improved 'check' operation performance |
 | 0.2.5  | 2022-05-04 | [\#12578](https://github.com/airbytehq/airbyte/pull/12578) | In JSON to Avro conversion, log JSON field values that do not follow Avro schema for debugging. |
