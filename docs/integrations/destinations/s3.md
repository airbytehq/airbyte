# S3

## Features

| Feature | Support | Notes |
| :--- | :---: | :--- |
| Full Refresh Sync | ✅ | Warning: this mode deletes all previously synced data in the configured bucket path. |
| Incremental - Append Sync | ✅ |  |
| Incremental - Deduped History | ❌ | As this connector does not support dbt, we don't support this sync mode on this destination. |
| Namespaces | ❌ | Setting a specific bucket path is equivalent to having separate namespaces. |

The Airbyte S3 destination allows you to sync data to AWS S3 or Minio S3. Each stream is written to its own directory under the bucket.

## Troubleshooting

Check out common troubleshooting issues for the S3 destination connector on our Discourse [here](https://discuss.airbyte.io/tags/c/connector/11/destination-s3).

## Configuration

| Parameter | Type | Notes |
| :--- | :---: | :--- |
| S3 Endpoint | string | URL to S3, If using AWS S3 just leave blank. |
| S3 Bucket Name | string | Name of the bucket to sync data into. |
| S3 Bucket Path | string | Subdirectory under the above bucket to sync the data into. |
| S3 Region | string | See [here](https://docs.aws.amazon.com/AWSEC2/latest/UserGuide/using-regions-availability-zones.html#concepts-available-regions) for all region codes. |
| Access Key ID | string | AWS/Minio credential. |
| Secret Access Key | string | AWS/Minio credential. |
| Format | object | Format specific configuration. See the [spec](/airbyte-integrations/connectors/destination-s3/src/main/resources/spec.json) for details. |

⚠️ Please note that under "Full Refresh Sync" mode, data in the configured bucket and path will be wiped out before each sync. We recommend you to provision a dedicated S3 resource for this sync to prevent unexpected data deletion from misconfiguration. ⚠️

The full path of the output data is:

```text
<bucket-name>/<sorce-namespace-if-exists>/<stream-name>/<upload-date>-<upload-mills>-<partition-id>.<format-extension>
```

For example:

```text
testing_bucket/data_output_path/public/users/2021_01_01_1609541171643_0.csv
↑              ↑                ↑      ↑     ↑          ↑             ↑ ↑
|              |                |      |     |          |             | format extension
|              |                |      |     |          |             partition id
|              |                |      |     |          upload time in millis
|              |                |      |     upload date in YYYY-MM-DD
|              |                |      stream name
|              |                source namespace (if it exists)
|              bucket path
bucket name
```

Please note that the stream name may contain a prefix, if it is configured on the connection.

The rationales behind this naming pattern are: 1. Each stream has its own directory. 2. The data output files can be sorted by upload time. 3. The upload time composes of a date part and millis part so that it is both readable and unique.

Currently, each data sync will only create one file per stream. In the future, the output file can be partitioned by size. Each partition is identifiable by the partition ID, which is always 0 for now.

## Output Schema

Each stream will be outputted to its dedicated directory according to the configuration. The complete datastore of each stream includes all the output files under that directory. You can think of the directory as equivalent of a Table in the database world.

* Under Full Refresh Sync mode, old output files will be purged before new files are created.
* Under Incremental - Append Sync mode, new output files will be added that only contain the new data.

### Avro

[Apache Avro](https://avro.apache.org/) serializes data in a compact binary format. Currently, the Airbyte S3 Avro connector always uses the [binary encoding](http://avro.apache.org/docs/current/spec.html#binary_encoding), and assumes that all data records follow the same schema.

#### Configuration

Here is the available compression codecs:

* No compression
* `deflate`
  * Compression level
    * Range `[0, 9]`. Default to 0.
    * Level 0: no compression & fastest.
    * Level 9: best compression & slowest.
* `bzip2`
* `xz`
  * Compression level
    * Range `[0, 9]`. Default to 6.
    * Level 0-3 are fast with medium compression.
    * Level 4-6 are fairly slow with high compression.
    * Level 7-9 are like level 6 but use bigger dictionaries and have higher memory requirements. Unless the uncompressed size of the file exceeds 8 MiB, 16 MiB, or 32 MiB, it is waste of memory to use the presets 7, 8, or 9, respectively.
* `zstandard`
  * Compression level
    * Range `[-5, 22]`. Default to 3.
    * Negative levels are 'fast' modes akin to `lz4` or `snappy`.
    * Levels above 9 are generally for archival purposes.
    * Levels above 18 use a lot of memory.
  * Include checksum
    * If set to `true`, a checksum will be included in each data block.
* `snappy`

#### Data schema

Under the hood, an Airbyte data stream in Json schema is first converted to an Avro schema, then the Json object is converted to an Avro record. Because the data stream can come from any data source, the Json to Avro conversion process has arbitrary rules and limitations. Learn more about how source data is converted to Avro and the current limitations [here](https://docs.airbyte.io/understanding-airbyte/json-avro-conversion).

### CSV

Like most of the other Airbyte destination connectors, usually the output has three columns: a UUID, an emission timestamp, and the data blob. With the CSV output, it is possible to normalize \(flatten\) the data blob to multiple columns.

| Column | Condition | Description |
| :--- | :--- | :--- |
| `_airbyte_ab_id` | Always exists | A uuid assigned by Airbyte to each processed record. |
| `_airbyte_emitted_at` | Always exists. | A timestamp representing when the event was pulled from the data source. |
| `_airbyte_data` | When no normalization \(flattening\) is needed, all data reside under this column as a json blob. |  |
| root level fields | When root level normalization \(flattening\) is selected, the root level fields are expanded. |  |

For example, given the following json object from a source:

```json
{
  "user_id": 123,
  "name": {
    "first": "John",
    "last": "Doe"
  }
}
```

With no normalization, the output CSV is:

| `_airbyte_ab_id` | `_airbyte_emitted_at` | `_airbyte_data` |
| :--- | :--- | :--- |
| `26d73cde-7eb1-4e1e-b7db-a4c03b4cf206` | 1622135805000 | `{ "user_id": 123, name: { "first": "John", "last": "Doe" } }` |

With root level normalization, the output CSV is:

| `_airbyte_ab_id` | `_airbyte_emitted_at` | `user_id` | `name` |
| :--- | :--- | :--- | :--- |
| `26d73cde-7eb1-4e1e-b7db-a4c03b4cf206` | 1622135805000 | 123 | `{ "first": "John", "last": "Doe" }` |

### JSON Lines \(JSONL\)

[Json Lines](https://jsonlines.org/) is a text format with one JSON per line. Each line has a structure as follows:

```json
{
  "_airbyte_ab_id": "<uuid>",
  "_airbyte_emitted_at": "<timestamp-in-millis>",
  "_airbyte_data": "<json-data-from-source>"
}
```

For example, given the following two json objects from a source:

```json
[
  {
    "user_id": 123,
    "name": {
      "first": "John",
      "last": "Doe"
    }
  },
  {
    "user_id": 456,
    "name": {
      "first": "Jane",
      "last": "Roe"
    }
  }
]
```

They will be like this in the output file:

```text
{ "_airbyte_ab_id": "26d73cde-7eb1-4e1e-b7db-a4c03b4cf206", "_airbyte_emitted_at": "1622135805000", "_airbyte_data": { "user_id": 123, "name": { "first": "John", "last": "Doe" } } }
{ "_airbyte_ab_id": "0a61de1b-9cdd-4455-a739-93572c9a5f20", "_airbyte_emitted_at": "1631948170000", "_airbyte_data": { "user_id": 456, "name": { "first": "Jane", "last": "Roe" } } }
```

### Parquet

#### Configuration

The following configuration is available to configure the Parquet output:

| Parameter | Type | Default | Description |
| :--- | :---: | :---: | :--- |
| `compression_codec` | enum | `UNCOMPRESSED` | **Compression algorithm**. Available candidates are: `UNCOMPRESSED`, `SNAPPY`, `GZIP`, `LZO`, `BROTLI`, `LZ4`, and `ZSTD`. |
| `block_size_mb` | integer | 128 \(MB\) | **Block size \(row group size\)** in MB. This is the size of a row group being buffered in memory. It limits the memory usage when writing. Larger values will improve the IO when reading, but consume more memory when writing. |
| `max_padding_size_mb` | integer | 8 \(MB\) | **Max padding size** in MB. This is the maximum size allowed as padding to align row groups. This is also the minimum size of a row group. |
| `page_size_kb` | integer | 1024 \(KB\) | **Page size** in KB. The page size is for compression. A block is composed of pages. A page is the smallest unit that must be read fully to access a single record. If this value is too small, the compression will deteriorate. |
| `dictionary_page_size_kb` | integer | 1024 \(KB\) | **Dictionary Page Size** in KB. There is one dictionary page per column per row group when dictionary encoding is used. The dictionary page size works like the page size but for dictionary. |
| `dictionary_encoding` | boolean | `true` | **Dictionary encoding**. This parameter controls whether dictionary encoding is turned on. |

These parameters are related to the `ParquetOutputFormat`. See the [Java doc](https://www.javadoc.io/doc/org.apache.parquet/parquet-hadoop/1.12.0/org/apache/parquet/hadoop/ParquetOutputFormat.html) for more details. Also see [Parquet documentation](https://parquet.apache.org/documentation/latest/#configurations) for their recommended configurations \(512 - 1024 MB block size, 8 KB page size\).

#### Data schema

Under the hood, an Airbyte data stream in Json schema is first converted to an Avro schema, then the Json object is converted to an Avro record, and finally the Avro record is outputted to the Parquet format. Because the data stream can come from any data source, the Json to Avro conversion process has arbitrary rules and limitations. Learn more about how source data is converted to Avro and the current limitations [here](https://docs.airbyte.io/understanding-airbyte/json-avro-conversion).

## Getting Started \(Airbyte Open-Source / Airbyte Cloud\)

#### Requirements

1. Allow connections from Airbyte server to your AWS S3/ Minio S3 cluster \(if they exist in separate VPCs\).
2. An S3 bucket with credentials.

#### Setup Guide

* Fill up S3 info
  * **S3 Endpoint**
    * Leave empty if using AWS S3, fill in S3 URL if using Minio S3.
  * **S3 Bucket Name**
    * See [this](https://docs.aws.amazon.com/AmazonS3/latest/userguide/create-bucket-overview.html) to create an S3 bucket.
  * **S3 Bucket Region**
  * **Access Key Id**
    * See [this](https://docs.aws.amazon.com/general/latest/gr/aws-sec-cred-types.html#access-keys-and-secret-access-keys) on how to generate an access key.
    * We recommend creating an Airbyte-specific user. This user will require [read and write permissions](https://docs.aws.amazon.com/IAM/latest/UserGuide/reference_policies_examples_s3_rw-bucket.html) to objects in the staging bucket.
  * **Secret Access Key**
    * Corresponding key to the above key id.
* Make sure your S3 bucket is accessible from the machine running Airbyte.
  * This depends on your networking setup.
  * You can check AWS S3 documentation with a tutorial on how to properly configure your S3's access [here](https://docs.aws.amazon.com/AmazonS3/latest/userguide/access-control-overview.html).
  * The easiest way to verify if Airbyte is able to connect to your S3 bucket is via the check connection tool in the UI.

## CHANGELOG

| Version | Date | Pull Request | Subject |
| :--- | :--- | :--- | :--- |
<<<<<<< HEAD
| 0.1.17 | 2021-12-07 | [\#8574](https://github.com/airbytehq/airbyte/pull/8574) | Added namespace to Avro and Parquet record types |
=======
| 0.2.1 | 2021-12-20 | [\#8974](https://github.com/airbytehq/airbyte/pull/8974) | Release a new version to ensure there is no excessive logging. |
| 0.2.0 | 2021-12-15 | [\#8607](https://github.com/airbytehq/airbyte/pull/8607) | Change the output filename for CSV files - it's now `bucketPath/namespace/streamName/timestamp_epochMillis_randomUuid.csv` |
>>>>>>> 6a773f9b
| 0.1.16 | 2021-12-10 | [\#8562](https://github.com/airbytehq/airbyte/pull/8562) | Swap dependencies with destination-jdbc. |
| 0.1.15 | 2021-12-03 | [\#8501](https://github.com/airbytehq/airbyte/pull/8501) | Remove excessive logging for Avro and Parquet invalid date strings. |
| 0.1.14 | 2021-11-09 | [\#7732](https://github.com/airbytehq/airbyte/pull/7732) | Support timestamp in Avro and Parquet |
| 0.1.13 | 2021-11-03 | [\#7288](https://github.com/airbytehq/airbyte/issues/7288) | Support Json `additionalProperties`. |
| 0.1.12 | 2021-09-13 | [\#5720](https://github.com/airbytehq/airbyte/issues/5720) | Added configurable block size for stream. Each stream is limited to 10,000 by S3 |
| 0.1.11 | 2021-09-10 | [\#5729](https://github.com/airbytehq/airbyte/pull/5729) | For field names that start with a digit, a `_` will be appended at the beginning for the`Parquet` and `Avro` formats. |
| 0.1.10 | 2021-08-17 | [\#4699](https://github.com/airbytehq/airbyte/pull/4699) | Added json config validator |
| 0.1.9 | 2021-07-12 | [\#4666](https://github.com/airbytehq/airbyte/pull/4666) | Fix MinIO output for Parquet format. |
| 0.1.8 | 2021-07-07 | [\#4613](https://github.com/airbytehq/airbyte/pull/4613) | Patched schema converter to support combined restrictions. |
| 0.1.7 | 2021-06-23 | [\#4227](https://github.com/airbytehq/airbyte/pull/4227) | Added Avro and JSONL output. |
| 0.1.6 | 2021-06-16 | [\#4130](https://github.com/airbytehq/airbyte/pull/4130) | Patched the check to verify prefix access instead of full-bucket access. |
| 0.1.5 | 2021-06-14 | [\#3908](https://github.com/airbytehq/airbyte/pull/3908) | Fixed default `max_padding_size_mb` in `spec.json`. |
| 0.1.4 | 2021-06-14 | [\#3908](https://github.com/airbytehq/airbyte/pull/3908) | Added Parquet output. |
| 0.1.3 | 2021-06-13 | [\#4038](https://github.com/airbytehq/airbyte/pull/4038) | Added support for alternative S3. |
| 0.1.2 | 2021-06-10 | [\#4029](https://github.com/airbytehq/airbyte/pull/4029) | Fixed `_airbyte_emitted_at` field to be a UTC instead of local timestamp for consistency. |
| 0.1.1 | 2021-06-09 | [\#3973](https://github.com/airbytehq/airbyte/pull/3973) | Added `AIRBYTE_ENTRYPOINT` in base Docker image for Kubernetes support. |
| 0.1.0 | 2021-06-03 | [\#3672](https://github.com/airbytehq/airbyte/pull/3672) | Initial release with CSV output. |
<|MERGE_RESOLUTION|>--- conflicted
+++ resolved
@@ -223,12 +223,9 @@
 
 | Version | Date | Pull Request | Subject |
 | :--- | :--- | :--- | :--- |
-<<<<<<< HEAD
-| 0.1.17 | 2021-12-07 | [\#8574](https://github.com/airbytehq/airbyte/pull/8574) | Added namespace to Avro and Parquet record types |
-=======
+| 0.2.2 | 2021-12-21 | [\#8574](https://github.com/airbytehq/airbyte/pull/8574) | Added namespace to Avro and Parquet record types |
 | 0.2.1 | 2021-12-20 | [\#8974](https://github.com/airbytehq/airbyte/pull/8974) | Release a new version to ensure there is no excessive logging. |
 | 0.2.0 | 2021-12-15 | [\#8607](https://github.com/airbytehq/airbyte/pull/8607) | Change the output filename for CSV files - it's now `bucketPath/namespace/streamName/timestamp_epochMillis_randomUuid.csv` |
->>>>>>> 6a773f9b
 | 0.1.16 | 2021-12-10 | [\#8562](https://github.com/airbytehq/airbyte/pull/8562) | Swap dependencies with destination-jdbc. |
 | 0.1.15 | 2021-12-03 | [\#8501](https://github.com/airbytehq/airbyte/pull/8501) | Remove excessive logging for Avro and Parquet invalid date strings. |
 | 0.1.14 | 2021-11-09 | [\#7732](https://github.com/airbytehq/airbyte/pull/7732) | Support timestamp in Avro and Parquet |
