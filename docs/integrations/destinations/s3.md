--- conflicted
+++ resolved
@@ -226,13 +226,9 @@
 
 | Version | Date | Pull Request | Subject |
 |:--------| :--- | :--- | :--- |
-<<<<<<< HEAD
+| 0.2.7   | 2022-02-14 | [10256](https://github.com/airbytehq/airbyte/pull/10256) | Add `-XX:+ExitOnOutOfMemoryError` JVM option |
 | 0.2.6 | 2022-02-14 | [\#10318](https://github.com/airbytehq/airbyte/pull/10318) | Prevented double slashes in S3 destination path |
 | 0.2.5 | 2022-01-13 | [\#9399](https://github.com/airbytehq/airbyte/pull/9399) | Use instance profile authentication if credentials are not provided |
-=======
-| 0.2.6   | 2022-02-14 | [10256](https://github.com/airbytehq/airbyte/pull/10256) | Add `-XX:+ExitOnOutOfMemoryError` JVM option |
-| 0.2.5   | 2022-01-13 | [\#9399](https://github.com/airbytehq/airbyte/pull/9399) | Use instance profile authentication if credentials are not provided |
->>>>>>> 6301cfa9
 | 0.2.4   | 2022-01-12 | [\#9415](https://github.com/airbytehq/airbyte/pull/9415)   | BigQuery Destination : Fix GCS processing of Facebook data |
 | 0.2.3   | 2022-01-11 | [\#9367](https://github.com/airbytehq/airbyte/pull/9367) | Avro & Parquet: support array field with unknown item type; default any improperly typed field to string. |
 | 0.2.2   | 2021-12-21 | [\#8574](https://github.com/airbytehq/airbyte/pull/8574) | Added namespace to Avro and Parquet record types |
