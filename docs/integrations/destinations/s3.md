--- conflicted
+++ resolved
@@ -320,12 +320,9 @@
 
 | Version | Date       | Pull Request                                               | Subject                                                                                                                                              |
 |:--------|:-----------|:-----------------------------------------------------------|:-----------------------------------------------------------------------------------------------------------------------------------------------------|
-<<<<<<< HEAD
-| 0.3.12  | 2022-08-04 | [\#15207](https://github.com/airbytehq/airbyte/pull/15207) | Fix S3 bucket path to be used for check.                                                                                                             |
-=======
-| 0.3.13  | 2022-08-09 | [\#15394](https://github.com/airbytehq/airbyte/pull/15394) | Added LZO compression support to Parquet format                                                                                                                          |
+| 0.3.14  | 2022-08-04 | [\#15207](https://github.com/airbytehq/airbyte/pull/15207) | Fix S3 bucket path to be used for check.                                                                                                             |
+| 0.3.13  | 2022-08-09 | [\#15394](https://github.com/airbytehq/airbyte/pull/15394) | Added LZO compression support to Parquet format                                                                                                                                                                                                                                     |
 | 0.3.12  | 2022-08-05 | [\#14801](https://github.com/airbytehq/airbyte/pull/14801) | Fix multiple log bindings                                                                                                                            |
->>>>>>> 8032f163
 | 0.3.11  | 2022-07-15 | [\#14494](https://github.com/airbytehq/airbyte/pull/14494) | Make S3 output filename configurable.                                                                                                                |
 | 0.3.10  | 2022-06-30 | [\#14332](https://github.com/airbytehq/airbyte/pull/14332) | Change INSTANCE_PROFILE to use `AWSDefaultProfileCredential`, which supports more authentications on AWS                                             |
 | 0.3.9   | 2022-06-24 | [\#14114](https://github.com/airbytehq/airbyte/pull/14114) | Remove "additionalProperties": false from specs for connectors with staging                                                                          |
