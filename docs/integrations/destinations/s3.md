--- conflicted
+++ resolved
@@ -544,11 +544,8 @@
 
 | Version     | Date       | Pull Request                                               | Subject                                                                                                                                              |
 |:------------|:-----------|:-----------------------------------------------------------|:-----------------------------------------------------------------------------------------------------------------------------------------------------|
-<<<<<<< HEAD
 | 1.8.8       | 2025-06-25 | []()  | Remove cloud overrides |
-=======
 | 1.8.7       | 2025-06-13 | [61588](https://github.com/airbytehq/airbyte/pull/61588)   | ~~Publish version to account for possible duplicate publishing in pipeline. Noop change.~~ WARNING: THIS HAS A BUG. DO NOT USE.                      |
->>>>>>> 89fa1ed7
 | 1.8.6       | 2025-05-30 | [60327](https://github.com/airbytehq/airbyte/pull/60327)   | IPC Metadata, internal refactors.                                                                                                                    |
 | 1.8.5       | 2025-05-16 | [60327](https://github.com/airbytehq/airbyte/pull/60327)   | Fixes file partitioning out of bounds error.                                                                                                         |
 | 1.8.4       | 2025-05-14 | [60313](https://github.com/airbytehq/airbyte/pull/60313)   | Re-wires up time window trigger. Files path releases memory properly.                                                                                |
