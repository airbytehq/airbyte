--- conflicted
+++ resolved
@@ -544,11 +544,8 @@
 
 | Version     | Date       | Pull Request                                               | Subject                                                                                                                                              |
 |:------------|:-----------|:-----------------------------------------------------------|:-----------------------------------------------------------------------------------------------------------------------------------------------------|
-<<<<<<< HEAD
 | 1.5.0-rc.16 | 2025-01-29 | [52610](https://github.com/airbytehq/airbyte/pull/52610)   | Fix assume role behavior                                                                                                                             |
-=======
-| 1.5.0-rc.15 | 2025-01-23 | [52103](https://github.com/airbytehq/airbyte/pull/52103)   | Make the connector use our non root base image.                                                                                                       |
->>>>>>> abb103d1
+| 1.5.0-rc.15 | 2025-01-23 | [52103](https://github.com/airbytehq/airbyte/pull/52103)   | Make the connector use our non root base image.                                                                                                      |
 | 1.5.0-rc.14 | 2025-01-24 | [51600](https://github.com/airbytehq/airbyte/pull/51600)   | Internal refactor                                                                                                                                    |
 | 1.5.0-rc.13 | 2025-01-22 | [52076](https://github.com/airbytehq/airbyte/pull/52076)   | Test improvements.                                                                                                                                   |
 | 1.5.0-rc.12 | 2025-01-22 | [52072](https://github.com/airbytehq/airbyte/pull/52072)   | Bug fix: Configure OpenStreamTask concurrency to handle connection to reduce http connection errors.                                                 |
