--- conflicted
+++ resolved
@@ -225,32 +225,8 @@
 ## CHANGELOG
 
 | Version | Date | Pull Request | Subject |
-<<<<<<< HEAD
-| :--- | :--- | :--- | :--- |
-| 0.2.4 | 2022-01-10 | [\#9399](https://github.com/airbytehq/airbyte/pull/9399) | Use instance profile authentication if credentials are not provided |
-| 0.2.3 | 2022-01-11 | [\#9367](https://github.com/airbytehq/airbyte/pull/9367) | Avro & Parquet: support array field with unknown item type; default any improperly typed field to string. |
-| 0.2.2 | 2021-12-21 | [\#8574](https://github.com/airbytehq/airbyte/pull/8574) | Added namespace to Avro and Parquet record types |
-| 0.2.1 | 2021-12-20 | [\#8974](https://github.com/airbytehq/airbyte/pull/8974) | Release a new version to ensure there is no excessive logging. |
-| 0.2.0 | 2021-12-15 | [\#8607](https://github.com/airbytehq/airbyte/pull/8607) | Change the output filename for CSV files - it's now `bucketPath/namespace/streamName/timestamp_epochMillis_randomUuid.csv` |
-| 0.1.16 | 2021-12-10 | [\#8562](https://github.com/airbytehq/airbyte/pull/8562) | Swap dependencies with destination-jdbc. |
-| 0.1.15 | 2021-12-03 | [\#8501](https://github.com/airbytehq/airbyte/pull/8501) | Remove excessive logging for Avro and Parquet invalid date strings. |
-| 0.1.14 | 2021-11-09 | [\#7732](https://github.com/airbytehq/airbyte/pull/7732) | Support timestamp in Avro and Parquet |
-| 0.1.13 | 2021-11-03 | [\#7288](https://github.com/airbytehq/airbyte/issues/7288) | Support Json `additionalProperties`. |
-| 0.1.12 | 2021-09-13 | [\#5720](https://github.com/airbytehq/airbyte/issues/5720) | Added configurable block size for stream. Each stream is limited to 10,000 by S3 |
-| 0.1.11 | 2021-09-10 | [\#5729](https://github.com/airbytehq/airbyte/pull/5729) | For field names that start with a digit, a `_` will be appended at the beginning for the`Parquet` and `Avro` formats. |
-| 0.1.10 | 2021-08-17 | [\#4699](https://github.com/airbytehq/airbyte/pull/4699) | Added json config validator |
-| 0.1.9 | 2021-07-12 | [\#4666](https://github.com/airbytehq/airbyte/pull/4666) | Fix MinIO output for Parquet format. |
-| 0.1.8 | 2021-07-07 | [\#4613](https://github.com/airbytehq/airbyte/pull/4613) | Patched schema converter to support combined restrictions. |
-| 0.1.7 | 2021-06-23 | [\#4227](https://github.com/airbytehq/airbyte/pull/4227) | Added Avro and JSONL output. |
-| 0.1.6 | 2021-06-16 | [\#4130](https://github.com/airbytehq/airbyte/pull/4130) | Patched the check to verify prefix access instead of full-bucket access. |
-| 0.1.5 | 2021-06-14 | [\#3908](https://github.com/airbytehq/airbyte/pull/3908) | Fixed default `max_padding_size_mb` in `spec.json`. |
-| 0.1.4 | 2021-06-14 | [\#3908](https://github.com/airbytehq/airbyte/pull/3908) | Added Parquet output. |
-| 0.1.3 | 2021-06-13 | [\#4038](https://github.com/airbytehq/airbyte/pull/4038) | Added support for alternative S3. |
-| 0.1.2 | 2021-06-10 | [\#4029](https://github.com/airbytehq/airbyte/pull/4029) | Fixed `_airbyte_emitted_at` field to be a UTC instead of local timestamp for consistency. |
-| 0.1.1 | 2021-06-09 | [\#3973](https://github.com/airbytehq/airbyte/pull/3973) | Added `AIRBYTE_ENTRYPOINT` in base Docker image for Kubernetes support. |
-| 0.1.0 | 2021-06-03 | [\#3672](https://github.com/airbytehq/airbyte/pull/3672) | Initial release with CSV output. |
-=======
 |:--------| :--- | :--- | :--- |
+| 0.2.5   | 2022-01-10 | [\#9399](https://github.com/airbytehq/airbyte/pull/9399) | Use instance profile authentication if credentials are not provided |
 | 0.2.4   | 2022-01-12 | [\#9415](https://github.com/airbytehq/airbyte/pull/9415)   | BigQuery Destination : Fix GCS processing of Facebook data |
 | 0.2.3   | 2022-01-11 | [\#9367](https://github.com/airbytehq/airbyte/pull/9367) | Avro & Parquet: support array field with unknown item type; default any improperly typed field to string. |
 | 0.2.2   | 2021-12-21 | [\#8574](https://github.com/airbytehq/airbyte/pull/8574) | Added namespace to Avro and Parquet record types |
@@ -273,4 +249,3 @@
 | 0.1.2   | 2021-06-10 | [\#4029](https://github.com/airbytehq/airbyte/pull/4029) | Fixed `_airbyte_emitted_at` field to be a UTC instead of local timestamp for consistency. |
 | 0.1.1   | 2021-06-09 | [\#3973](https://github.com/airbytehq/airbyte/pull/3973) | Added `AIRBYTE_ENTRYPOINT` in base Docker image for Kubernetes support. |
 | 0.1.0   | 2021-06-03 | [\#3672](https://github.com/airbytehq/airbyte/pull/3672) | Initial release with CSV output. |
->>>>>>> c904b449
