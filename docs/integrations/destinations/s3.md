--- conflicted
+++ resolved
@@ -223,13 +223,9 @@
 
 | Version | Date | Pull Request | Subject |
 | :--- | :--- | :--- | :--- |
-<<<<<<< HEAD
-| 0.1.16 | 2021-12-07 | [\#8574](https://github.com/airbytehq/airbyte/pull/8574) | Added namespace to Avro and Parquet record types |
-| 0.1.15 | 2021-12-03 | [\#9999](https://github.com/airbytehq/airbyte/pull/9999) | Remove excessive logging for Avro and Parquet invalid date strings. |
-=======
+| 0.1.17 | 2021-12-07 | [\#8574](https://github.com/airbytehq/airbyte/pull/8574) | Added namespace to Avro and Parquet record types |
 | 0.1.16 | 2021-12-10 | [\#8562](https://github.com/airbytehq/airbyte/pull/8562) | Swap dependencies with destination-jdbc. |
 | 0.1.15 | 2021-12-03 | [\#8501](https://github.com/airbytehq/airbyte/pull/8501) | Remove excessive logging for Avro and Parquet invalid date strings. |
->>>>>>> 27be3feb
 | 0.1.14 | 2021-11-09 | [\#7732](https://github.com/airbytehq/airbyte/pull/7732) | Support timestamp in Avro and Parquet |
 | 0.1.13 | 2021-11-03 | [\#7288](https://github.com/airbytehq/airbyte/issues/7288) | Support Json `additionalProperties`. |
 | 0.1.12 | 2021-09-13 | [\#5720](https://github.com/airbytehq/airbyte/issues/5720) | Added configurable block size for stream. Each stream is limited to 10,000 by S3 |
