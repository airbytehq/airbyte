--- conflicted
+++ resolved
@@ -544,13 +544,10 @@
 
 | Version    | Date       | Pull Request                                               | Subject                                                                                                                                              |
 |:-----------|:-----------|:-----------------------------------------------------------|:-----------------------------------------------------------------------------------------------------------------------------------------------------|
-<<<<<<< HEAD
-| 1.5.0-rc.5 | 2025-01-7 | [50960](https://github.com/airbytehq/airbyte/pull/50960)   | Use `airbyte/java-connector-base` base image.                                                                                    |
-=======
+| 1.5.0-rc.8 | 2025-01-7 | [50960](https://github.com/airbytehq/airbyte/pull/50960)   | Use `airbyte/java-connector-base` base image.                                                                                    |
 | 1.5.0-rc.7 | 2025-01-09 | [51021](https://github.com/airbytehq/airbyte/pull/51021)   | Bug fix: Use CRT HTTP client to avoid OkHttp idle connection handling errors                                                                         |
 | 1.5.0-rc.6 | 2025-01-06 | [50954](https://github.com/airbytehq/airbyte/pull/50954)   | Bug fix: transient failure due to bug in generation tracker                                                                                          |
 | 1.5.0-rc.5 | 2025-01-06 | [50954](https://github.com/airbytehq/airbyte/pull/50954)   | Bug fix: transient failure due to bug in filename clash prevention                                                                                   |
->>>>>>> 6af0976b
 | 1.5.0-rc.4 | 2025-01-06 | [50954](https://github.com/airbytehq/airbyte/pull/50954)   | Bug fix: StreamLoader::close dispatched multiple times per stream                                                                                    |
 | 1.5.0-rc.3 | 2025-01-06 | [50949](https://github.com/airbytehq/airbyte/pull/50949)   | Bug fix: parquet types/values nested in union of objects do not convert properly                                                                     |
 | 1.5.0-rc.2 | 2025-01-02 | [50857](https://github.com/airbytehq/airbyte/pull/50857)   | Migrate to Bulk Load CDK: cost reduction, perf increase, bug fix for filename clashes                                                                |
