--- conflicted
+++ resolved
@@ -346,11 +346,8 @@
 
 | Version | Date       | Pull Request                                               | Subject                                                                                                                                              |
 | :------ | :--------- | :--------------------------------------------------------- | :--------------------------------------------------------------------------------------------------------------------------------------------------- |
-<<<<<<< HEAD
-| 0.5.5   | 2023-12-08 | [#33263](https://github.com/airbytehq/airbyte/pull/33263)  | (incorrect filename format, do not use) Adopt java CDK version 0.7.0.                                                                                |
-=======
+| 0.5.6   | 2023-12-08 | [#33263](https://github.com/airbytehq/airbyte/pull/33263)  | (incorrect filename format, do not use) Adopt java CDK version 0.7.0.                                                                                |
 | 0.5.5   | 2023-12-08 | [#33264](https://github.com/airbytehq/airbyte/pull/33264)  | Update UI options with common defaults.                                                                                                              |
->>>>>>> 7a021a08
 | 0.5.4   | 2023-11-06 | [#32193](https://github.com/airbytehq/airbyte/pull/32193)  | (incorrect filename format, do not use) Adopt java CDK version 0.4.1.                                                                                |
 | 0.5.3   | 2023-11-03 | [#32050](https://github.com/airbytehq/airbyte/pull/32050)  | (incorrect filename format, do not use) Adopt java CDK version 0.4.0. This updates filenames to include a UUID.                                      |
 | 0.5.1   | 2023-06-26 | [#27786](https://github.com/airbytehq/airbyte/pull/27786)  | Fix build                                                                                                                                            |
