# S3

This page guides you through the process of setting up the S3 destination connector.

## Prerequisites

List of required fields:

- **S3 Bucket Name**
- **S3 Bucket Path**
- **S3 Bucket Region**

If you are using STS Assume Role, you must provide the following:

- **Role ARN**

Otherwise, if you are using AWS credentials you must provide the following:

- **Access Key ID**
- **Secret Access Key**

If you are using an Instance Profile, you may omit the Access Key ID and Secret Access Key,
as well as, the Role ARN.

Additionally the following prerequisites are required:

1. Allow connections from Airbyte server to your AWS S3/ Minio S3 cluster \(if they exist in
   separate VPCs\).
2. An S3 bucket with credentials, a Role ARN, or an instance profile with read/write permissions configured for
   the host (ec2, eks).
3. [Enforce encryption of data in transit](https://docs.aws.amazon.com/AmazonS3/latest/userguide/security-best-practices.html#transit)

## Setup guide

### Step 1: Set up S3

[Sign in](https://console.aws.amazon.com/iam/) to your AWS account.

Prepare S3 bucket that will be used as destination, see
[this](https://docs.aws.amazon.com/AmazonS3/latest/userguide/create-bucket-overview.html) to create
an S3 bucket.

NOTE: If the S3 cluster is not configured to use TLS, the connection to Amazon S3 silently reverts
to an unencrypted connection. Airbyte recommends all connections be configured to use TLS/SSL as
support for AWS's
[shared responsibility model](https://aws.amazon.com/compliance/shared-responsibility-model/)

#### Create bucket a Policy

1. Open the [IAM console](https://console.aws.amazon.com/iam/home#home).
2. In the IAM dashboard, select **Policies**, then click **Create Policy**.
3. Select the **JSON** tab, then paste the following JSON into the Policy editor (be sure to substitute in your bucket name):

```json
{
  "Version": "2012-10-17",
  "Statement": [
    {
      "Effect": "Allow",
      "Action": [
        "s3:PutObject",
        "s3:GetObject",
        "s3:DeleteObject",
        "s3:PutObjectAcl",
        "s3:ListBucket",
        "s3:ListBucketMultipartUploads",
        "s3:AbortMultipartUpload",
        "s3:GetBucketLocation"
      ],
      "Resource": [
        "arn:aws:s3:::YOUR_BUCKET_NAME/*",
        "arn:aws:s3:::YOUR_BUCKET_NAME"
      ]
    }
  ]
}
```

:::note
At this time, object-level permissions alone are not sufficient to successfully authenticate the connection. Please ensure you include the **bucket-level** permissions as provided in the example above.
:::

4. Give your policy a descriptive name, then click **Create policy**.

#### Authentication Option 1: Using an IAM Role (Most secure)

<!-- env:cloud -->

:::note
S3 authentication using an IAM role member must be enabled by a member of the Airbyte team. If you'd like to use this feature, please [contact the Sales team](https://airbyte.com/company/talk-to-sales) for more information.
:::

<!-- /env:cloud -->

1. In the IAM dashboard, click **Roles**, then **Create role**. <!-- env:oss -->
2. Choose the appropriate trust entity and attach the policy you created.
3. Set up a trust relationship for the role. For example for **AWS account** trusted entity use default AWS account on your instance (it will be used to assume role). To use **External ID** set it to environment variables as `export AWS_ASSUME_ROLE_EXTERNAL_ID="{your-external-id}"`. Edit the trust relationship policy to reflect this:

```
{
    "Version": "2012-10-17",
    "Statement": [
        {
            "Effect": "Allow",
            "Principal": {
                "AWS": "arn:aws:iam::{your-aws-account-id}:user/{your-username}"
            },
            "Action": "sts:AssumeRole",
            "Condition": {
                "StringEquals": {
                    "sts:ExternalId": "{your-external-id}"
                }
            }
        }
    ]
}
```

<!-- /env:oss -->
<!-- env:cloud -->

2. Choose the **AWS account** trusted entity type.
3. Set up a trust relationship for the role. This allows the Airbyte instance's AWS account to assume this role. You will also need to specify an external ID, which is a secret key that the trusting service (Airbyte) and the trusted role (the role you're creating) both know. This ID is used to prevent the "confused deputy" problem. The External ID should be your Airbyte workspace ID, which can be found in the URL of your workspace page. Edit the trust relationship policy to include the external ID:

```
{
    "Version": "2012-10-17",
    "Statement": [
        {
            "Effect": "Allow",
            "Principal": {
                "AWS": "arn:aws:iam::094410056844:user/delegated_access_user"
            },
            "Action": "sts:AssumeRole",
            "Condition": {
                "StringEquals": {
                    "sts:ExternalId": "{your-airbyte-workspace-id}"
                }
            }
        }
    ]
}
```

<!-- /env:cloud -->

4. Complete the role creation and note the Role ARN.
5. Select **Attach policies directly**, then find and check the box for your new policy. Click **Next**, then **Add permissions**.

##### Authentication Option 2: Using an IAM User

Use an existing or create new
[Access Key ID and Secret Access Key](https://docs.aws.amazon.com/general/latest/gr/aws-sec-cred-types.html#:~:text=IAM%20User%20Guide.-,Programmatic%20access,-You%20must%20provide).

1. In the IAM dashboard, click **Users**. Select an existing IAM user or create a new one by clicking **Add users**.
2. If you are using an _existing_ IAM user, click the **Add permissions** dropdown menu and select **Add permissions**. If you are creating a _new_ user, you will be taken to the Permissions screen after selecting a name.
3. Select **Attach policies directly**, then find and check the box for your new policy. Click **Next**, then **Add permissions**.
4. After successfully creating your user, select the **Security credentials** tab and click **Create access key**. You will be prompted to select a use case and add optional tags to your access key. Click **Create access key** to generate the keys.

### Step 2: Set up the S3 destination connector in Airbyte

<!-- env:cloud -->

**For Airbyte Cloud:**

1. [Log into your Airbyte Cloud](https://cloud.airbyte.com/workspaces) account.
2. In the left navigation bar, click **Destinations**. In the top-right corner, click **+ new
   destination**.
3. On the destination setup page, select **S3** from the Destination type dropdown and enter a name
   for this connector.
4. Configure fields:
   - **Access Key Id**
     - See
       [this](https://docs.aws.amazon.com/general/latest/gr/aws-sec-cred-types.html#access-keys-and-secret-access-keys)
       on how to generate an access key.
     - We recommend creating an Airbyte-specific user. This user will require
       [read and write permissions](https://docs.aws.amazon.com/IAM/latest/UserGuide/reference_policies_examples_s3_rw-bucket.html)
       to objects in the bucket.
   - **Secret Access Key**
     - Corresponding key to the above key id.
   - **Role ARN**
     - See
       [this](https://docs.aws.amazon.com/IAM/latest/UserGuide/id_roles_create.html)
       on how to create a role.
   - **S3 Bucket Name**
     - See [this](https://docs.aws.amazon.com/AmazonS3/latest/userguide/create-bucket-overview.html)
       to create an S3 bucket.
   - **S3 Bucket Path**
     - Subdirectory under the above bucket to sync the data into.
   - **S3 Bucket Region**:
     - See
       [here](https://docs.aws.amazon.com/AWSEC2/latest/UserGuide/using-regions-availability-zones.html#concepts-available-regions)
       for all region codes.
   - **S3 Path Format**
     - Additional string format on how to store data under S3 Bucket Path. Default value is
       `${NAMESPACE}/${STREAM_NAME}/${YEAR}_${MONTH}_${DAY}_${EPOCH}_`.
   - **S3 Endpoint**
     - Leave empty if using AWS S3, fill in S3 URL if using Minio S3.
   - **S3 Filename pattern**
     - The pattern allows you to set the file-name format for the S3 staging file(s), next
       placeholders combinations are currently supported: `{date}`, `{date:yyyy_MM}`, `{timestamp}`,
       `{timestamp:millis}`, `{timestamp:micros}`, `{part_number}`, `{sync_id}`,
       `{format_extension}`. Please, don't use empty space and not supportable placeholders, as they
       won't be recognized.
5. Click `Set up destination`.
<!-- /env:cloud -->

<!-- env:oss -->

**For Airbyte Open Source:**

1. Go to local Airbyte page.
2. In the left navigation bar, click **Destinations**. In the top-right corner, click **+ new
   destination**.
3. On the destination setup page, select **S3** from the Destination type dropdown and enter a name
   for this connector.
4. Configure fields:
   - **Access Key Id** 
     - See [this](https://docs.aws.amazon.com/general/latest/gr/aws-sec-cred-types.html#access-keys-and-secret-access-keys) on how to generate an access key. 
     - See [this](https://docs.aws.amazon.com/IAM/latest/UserGuide/id_roles_use_switch-role-ec2_instance-profiles.html) on how to create a instanceprofile. 
     - We recommend creating an Airbyte-specific user. This user will require [read and write permissions](https://docs.aws.amazon.com/IAM/latest/UserGuide/reference_policies_examples_s3_rw-bucket.html)
        to objects in the staging bucket. 
     - If the Access Key and Secret Access Key are not provided, the
        authentication will rely either on the Role ARN using STS Assume Role or on the instanceprofile.
   - **Secret Access Key** 
     - Corresponding key to the above key id. 
     - Make sure your S3 bucket is accessible from the machine running Airbyte. 
     - This depends on your networking setup. 
     - You can check AWS S3 documentation with a tutorial on how to properly configure your S3's access [here](https://docs.aws.amazon.com/AmazonS3/latest/userguide/access-control-overview.html).
     - If you use instance profile authentication, make sure the role has permission to read/write on the
     bucket. 
     - The easiest way to verify if Airbyte is able to connect to your S3 bucket is via the
     check connection tool in the UI. 
   - **S3 Bucket Name** 
     - See [this](https://docs.aws.amazon.com/AmazonS3/latest/userguide/create-bucket-overview.html) to create an S3 bucket. 
   - **S3 Bucket Path** 
     - Subdirectory under the above bucket to sync the data
     into. 
   - **S3 Bucket Region** 
     - See
     [here](https://docs.aws.amazon.com/AWSEC2/latest/UserGuide/using-regions-availability-zones.html#concepts-available-regions)
     for all region codes. 
   - **S3 Path Format** 
     - Additional string format on how to store data under
     S3 Bucket Path. Default value is `${NAMESPACE}/${STREAM_NAME}/${YEAR}_${MONTH}_${DAY}_${EPOCH}_`. 
   - **S3 Endpoint** 
     - Leave empty if using AWS S3, fill in S3 URL if using Minio S3.
   - **S3 Filename pattern** 
     - The pattern allows you to set the file-name format for the S3
     staging file(s), next placeholders combinations are currently supported: `{date}`,
     `{date:yyyy_MM}`, `{timestamp}`, `{timestamp:millis}`, `{timestamp:micros}`, `{part_number}`,
     `{sync_id}`, `{format_extension}`. 
     - Please, don't use empty space and not supportable
     placeholders, as they won't recognized.
   <!-- /env:oss -->

6. Click `Set up destination`.

The full path of the output data with the default S3 Path Format
`${NAMESPACE}/${STREAM_NAME}/${YEAR}_${MONTH}_${DAY}_${EPOCH}_` is:

```text
<bucket-name>/<source-namespace-if-exists>/<stream-name>/<upload-date>_<epoch>_<partition-id>.<format-extension>
```

For example:

```text
testing_bucket/data_output_path/public/users/2021_01_01_1234567890_0.csv.gz
↑              ↑                ↑      ↑     ↑          ↑          ↑ ↑
|              |                |      |     |          |          | format extension
|              |                |      |     |          |          unique incremental part id
|              |                |      |     |          milliseconds since epoch
|              |                |      |     upload date in YYYY_MM_DD
|              |                |      stream name
|              |                source namespace (if it exists)
|              bucket path
bucket name
```

The rationales behind this naming pattern are:

1. Each stream has its own directory.
2. The data output files can be sorted by upload time.
3. The upload time composes of a date part and millis part so that it is both readable and unique.

But it is possible to further customize by using the available variables to format the bucket path:

- `${NAMESPACE}`: Namespace where the stream comes from or configured by the connection namespace
  fields.
- `${STREAM_NAME}`: Name of the stream
- `${YEAR}`: Year in which the sync was writing the output data in.
- `${MONTH}`: Month in which the sync was writing the output data in.
- `${DAY}`: Day in which the sync was writing the output data in.
- `${HOUR}`: Hour in which the sync was writing the output data in.
- `${MINUTE}` : Minute in which the sync was writing the output data in.
- `${SECOND}`: Second in which the sync was writing the output data in.
- `${MILLISECOND}`: Millisecond in which the sync was writing the output data in.
- `${EPOCH}`: Milliseconds since Epoch in which the sync was writing the output data in.
- `${UUID}`: random uuid string

Note:

- Multiple `/` characters in the S3 path are collapsed into a single `/` character.
- If the output bucket contains too many files, the part id variable is using a `UUID` instead. It
  uses sequential ID otherwise.

Please note that the stream name may contain a prefix, if it is configured on the connection. A data
sync may create multiple files as the output files can be partitioned by size (targeting a size of
200MB compressed or lower) .

## Supported sync modes

| Feature                        | Support | Notes                                                                                                                                                                                                    |
| :----------------------------- | :-----: | :------------------------------------------------------------------------------------------------------------------------------------------------------------------------------------------------------- |
| FullRefresh - Overwrite Sync   |   ✅    | Warning: this mode deletes all previously synced data in the configured bucket path.                                                                                                                     |
| Incremental - Append Sync      |   ✅    | Warning: Airbyte provides at-least-once delivery. Depending on your source, you may see duplicated data. Learn more [here](/using-airbyte/core-concepts/sync-modes/incremental-append#inclusive-cursors) |
| Incremental - Append + Deduped |   ❌    |                                                                                                                                                                                                          |
| Namespaces                     |   ❌    | Setting a specific bucket path is equivalent to having separate namespaces.                                                                                                                              |

The Airbyte S3 destination allows you to sync data to AWS S3 or Minio S3. Each stream is written to
its own directory under the bucket.

⚠️ Please be aware that in "Full Refresh Overwrite Sync" mode,
data from the same generation is retained while all previous data is deleted upon a successful sync.
In case of failures between different generations, data from multiple generations may persist until
a subsequent successful sync. Each S3 object is tagged with `x-amz-meta-ab-generation-id` to identify its
generation. We recommend provisioning a dedicated S3 resource for this sync to avoid accidental data
deletion due to misconfiguration. ⚠️

## Supported Output schema

Each stream will be outputted to its dedicated directory according to the configuration. The
complete datastore of each stream includes all the output files under that directory. You can think
of the directory as equivalent of a Table in the database world.

- Under Full Refresh Sync mode, old output files will be purged before new files are created.
- Under Incremental - Append Sync mode, new output files will be added that only contain the new
  data.

### Avro

[Apache Avro](https://avro.apache.org/) serializes data in a compact binary format. Currently, the
Airbyte S3 Avro connector always uses the
[binary encoding](http://avro.apache.org/docs/current/spec.html#binary_encoding), and assumes that
all data records follow the same schema.

#### Configuration

Here is the available compression codecs:

- No compression
- `deflate`
  - Compression level
    - Range `[0, 9]`. Default to 0.
    - Level 0: no compression & fastest.
    - Level 9: best compression & slowest.
- `bzip2`
- `xz`
  - Compression level
    - Range `[0, 9]`. Default to 6.
    - Level 0-3 are fast with medium compression.
    - Level 4-6 are fairly slow with high compression.
    - Level 7-9 are like level 6 but use bigger dictionaries and have higher memory requirements.
      Unless the uncompressed size of the file exceeds 8 MiB, 16 MiB, or 32 MiB, it is waste of
      memory to use the presets 7, 8, or 9, respectively.
- `zstandard`
  - Compression level
    - Range `[-5, 22]`. Default to 3.
    - Negative levels are 'fast' modes akin to `lz4` or `snappy`.
    - Levels above 9 are generally for archival purposes.
    - Levels above 18 use a lot of memory.
  - Include checksum
    - If set to `true`, a checksum will be included in each data block.
- `snappy`

#### Data schema

Under the hood, an Airbyte data stream in JSON schema is first converted to an Avro schema, then the
JSON object is converted to an Avro record. Because the data stream can come from any data source,
the JSON to Avro conversion process has arbitrary rules and limitations. Learn more about how source
data is converted to Avro and the current limitations
[here](https://docs.airbyte.com/understanding-airbyte/json-avro-conversion).

### CSV

Like most of the other Airbyte destination connectors, usually the output has three columns: a UUID,
an emission timestamp, and the data blob. With the CSV output, it is possible to normalize
\(flatten\) the data blob to multiple columns.

| Column                   | Condition                                                                                          | Description                                                                 |
| :----------------------- | :------------------------------------------------------------------------------------------------- | :-------------------------------------------------------------------------- |
| `_airbyte_raw_id`        | Always exists.                                                                                     | A uuid assigned by Airbyte to each processed record.                        |
| `_airbyte_extracted_at`  | Always exists.                                                                                     | A timestamp representing when the event was extracted from the data source. |
| `_airbyte_generation_id` | Always exists.                                                                                     | An integer id that increases with each new refresh.                         |
| `_airbyte_meta`          | Always exists.                                                                                     | A structured object containing metadata about the record.                   |
| `_airbyte_data`          | When no normalization \(flattening\) is needed, all data resides under this column as a JSON blob. |                                                                             |
| root level fields        | When root level normalization \(flattening\) is selected, the root level fields are expanded.      |                                                                             |

The schema for `_airbyte_meta` is:

| Field Name | Type    | Description                             |
| :--------- | :------ | :-------------------------------------- |
| `changes`  | list    | A list of structured change objects.    |
| `sync_id`  | integer | An integer identifier for the sync job. |

The schema for a change object is:

| Field Name | Type   | Description                                                                                                              |
| :--------- | :----- | :----------------------------------------------------------------------------------------------------------------------- |
| `field`    | string | The name of the field that changed.                                                                                      |
| `change`   | string | The type of change (eg, `NULLED`, `TRUNCATED`).                                                                          |
| `reason`   | string | The reason for the change, including its system of origin (ie, whether it was a source, destination, or platform error). |

For example, given the following JSON object from a source:

```json
{
  "user_id": 123,
  "name": {
    "first": "John",
    "last": "Doe"
  }
}
```

With no normalization, the output CSV is:

| `_airbyte_raw_id`                      | `_airbyte_extracted_at` | `_airbyte_generation_id` | `_airbyte_meta`                     | `_airbyte_data`                                                |
| :------------------------------------- | :---------------------- | :----------------------- | ----------------------------------- | :------------------------------------------------------------- |
| `26d73cde-7eb1-4e1e-b7db-a4c03b4cf206` | 1622135805000           | 11                       | `{"changes":[], "sync_id": 10111 }` | `{ "user_id": 123, name: { "first": "John", "last": "Doe" } }` |

With root level normalization, the output CSV is:

| `_airbyte_raw_id`                      | `_airbyte_extracted_at` | `_airbyte_generation_id` | `_airbyte_meta`                     | `user_id` | `name.first` | `name.last` |
| :------------------------------------- | :---------------------- | :----------------------- | ----------------------------------- | :-------: | :----------: | :---------: |
| `26d73cde-7eb1-4e1e-b7db-a4c03b4cf206` | 1622135805000           | 11                       | `{"changes":[], "sync_id": 10111 }` |    123    |     John     |     Doe     |

Output files can be compressed. The default option is GZIP compression. If compression is selected,
the output filename will have an extra extension (GZIP: `.csv.gz`).

### JSON Lines \(JSONL\)

[JSON Lines](https://jsonlines.org/) is a text format with one JSON per line. Each line has a
structure as follows:

```json
{
  "_airbyte_raw_id": "<uuid>",
  "_airbyte_extracted_at": "<timestamp>",
  "_airbyte_generation_id": "<generation-id>",
  "_airbyte_meta": "<json-meta>",
  "_airbyte_data": "<json-data-from-source>"
}
```

For example, given the following two JSON objects from a source:

```json
[
  {
    "user_id": 123,
    "name": {
      "first": "John",
      "last": "Doe"
    }
  },
  {
    "user_id": 456,
    "name": {
      "first": "Jane",
      "last": "Roe"
    }
  }
]
```

They will be like this in the output file:

```text
{ "_airbyte_raw_id": "26d73cde-7eb1-4e1e-b7db-a4c03b4cf206", "_airbyte_extracted_at": "1622135805000", "_airbyte_generation_id": "11", "_airbyte_meta": { "changes": [], "sync_id": 10111 }, "_airbyte_data": { "user_id": 123, "name": { "first": "John", "last": "Doe" } } }
{ "_airbyte_ab_id": "0a61de1b-9cdd-4455-a739-93572c9a5f20", "_airbyte_extracted_at": "1631948170000", "_airbyte_generation_id": "12", "_airbyte_meta": { "changes": [], "sync_id": 10112 }, "_airbyte_data": { "user_id": 456, "name": { "first": "Jane", "last": "Roe" } } }
```

Output files can be compressed. The default option is GZIP compression. If compression is selected,
the output filename will have an extra extension (GZIP: `.jsonl.gz`).

If your data has nested documents, you may want to enable the Stringify feature to ensure they are serialized as strings in the output. (**_available as a configuration option_**)

### Parquet

#### Configuration

The following configuration is available to configure the Parquet output:

| Parameter                 |  Type   |    Default     | Description                                                                                                                                                                                                                       |
| :------------------------ | :-----: | :------------: | :-------------------------------------------------------------------------------------------------------------------------------------------------------------------------------------------------------------------------------- |
| `compression_codec`       |  enum   | `UNCOMPRESSED` | **Compression algorithm**. Available candidates are: `UNCOMPRESSED`, `SNAPPY`, `GZIP`, `LZO`, `BROTLI`, `LZ4`, and `ZSTD`.                                                                                                        |
| `block_size_mb`           | integer |   128 \(MB\)   | **Block size \(row group size\)** in MB. This is the size of a row group being buffered in memory. It limits the memory usage when writing. Larger values will improve the IO when reading, but consume more memory when writing. |
| `max_padding_size_mb`     | integer |    8 \(MB\)    | **Max padding size** in MB. This is the maximum size allowed as padding to align row groups. This is also the minimum size of a row group.                                                                                        |
| `page_size_kb`            | integer |  1024 \(KB\)   | **Page size** in KB. The page size is for compression. A block is composed of pages. A page is the smallest unit that must be read fully to access a single record. If this value is too small, the compression will deteriorate. |
| `dictionary_page_size_kb` | integer |  1024 \(KB\)   | **Dictionary Page Size** in KB. There is one dictionary page per column per row group when dictionary encoding is used. The dictionary page size works like the page size but for dictionary.                                     |
| `dictionary_encoding`     | boolean |     `true`     | **Dictionary encoding**. This parameter controls whether dictionary encoding is turned on.                                                                                                                                        |

These parameters are related to the `ParquetOutputFormat`. See the
[Java doc](https://www.javadoc.io/doc/org.apache.parquet/parquet-hadoop/1.12.0/org/apache/parquet/hadoop/ParquetOutputFormat.html)
for more details. Also see
[Parquet documentation](https://parquet.apache.org/docs/file-format/configurations/) for their
recommended configurations \(512 - 1024 MB block size, 8 KB page size\).

#### Data schema

Under the hood, an Airbyte data stream in JSON schema is first converted to an Avro schema, then the
JSON object is converted to an Avro record, and finally the Avro record is outputted to the Parquet
format. Because the data stream can come from any data source, the JSON to Avro conversion process
has arbitrary rules and limitations. Learn more about how source data is converted to Avro and the
current limitations [here](https://docs.airbyte.com/understanding-airbyte/json-avro-conversion).

In order for everything to work correctly, it is also necessary that the user whose "S3 Key Id" and
"S3 Access Key" are used have access to both the bucket and its contents. Policies to use:

```json
{
  "Version": "2012-10-17",
  "Statement": [
    {
      "Effect": "Allow",
      "Action": "s3:*",
      "Resource": [
        "arn:aws:s3:::YOUR_BUCKET_NAME/*",
        "arn:aws:s3:::YOUR_BUCKET_NAME"
      ]
    }
  ]
}
```

## Limitations & Troubleshooting

To see connector limitations, or troubleshoot your S3 connector, see more [in our s3 troubleshooting guide](/integrations/destinations/s3/s3-troubleshooting).

## Changelog

<details>
  <summary>Expand to review</summary>

| Version | Date       | Pull Request                                               | Subject                                                                                                                                              |
|:--------|:-----------|:-----------------------------------------------------------|:-----------------------------------------------------------------------------------------------------------------------------------------------------|
<<<<<<< HEAD
| 1.5.0   | 2024-11-23 | [XXXXX](https://github.com/airbytehq/airbyte/pull/XXXXX)   | Add a stringify option to serialize nested documents as strings                                                                                      |
| 1.4.0   | 2024-10-23 | [46302](https://github.com/airbytehq/airbyte/pull/46302)   | add support for file transfer                                                                                                                        |
| 1.3.0   | 2024-09-30 | [46281](https://github.com/airbytehq/airbyte/pull/46281)   | fix tests                                                                                                                                            |
| 1.2.1   | 2024-09-20 | [45700](https://github.com/airbytehq/airbyte/pull/45700)   | Improve resiliency to jsonschema fields                                                                                                              |
| 1.2.0   | 2024-09-18 | [45402](https://github.com/airbytehq/airbyte/pull/45402)   | fix exception with columnless streams                                                                                                                |
| 1.1.0   | 2024-09-18 | [45436](https://github.com/airbytehq/airbyte/pull/45436)   | upgrade all dependencies                                                                                                                             |
| 1.0.5   | 2024-09-05 | [45143](https://github.com/airbytehq/airbyte/pull/45143)   | don't overwrite (and delete) existing files, skip indexes instead                                                                                    |
| 1.0.4   | 2024-08-30 | [44933](https://github.com/airbytehq/airbyte/pull/44933)   | Fix: Avro/Parquet: handle empty schemas in nested objects/lists                                                                                      |
| 1.0.3   | 2024-08-20 | [44476](https://github.com/airbytehq/airbyte/pull/44476)   | Increase message parsing limit to 100mb                                                                                                              |
| 1.0.2   | 2024-08-19 | [44401](https://github.com/airbytehq/airbyte/pull/44401)   | Fix: S3 Avro/Parquet: handle nullable top-level schema                                                                                               |
| 1.0.1   | 2024-08-14 | [42579](https://github.com/airbytehq/airbyte/pull/42579)   | OVERWRITE MODE: Deletes deferred until successful sync.                                                                                              |
| 1.0.0   | 2024-08-08 | [42409](https://github.com/airbytehq/airbyte/pull/42409)   | Major breaking changes: new destination schema, change capture, Avro/Parquet improvements, bugfixes                                                  |
=======
| 1.4.0 | 2024-10-23 | [46302](https://github.com/airbytehq/airbyte/pull/46302) | add support for file transfer |
| 1.3.0 | 2024-09-30 | [46281](https://github.com/airbytehq/airbyte/pull/46281) | fix tests |
| 1.2.1 | 2024-09-20 | [45700](https://github.com/airbytehq/airbyte/pull/45700) | Improve resiliency to jsonschema fields |
| 1.2.0 | 2024-09-18 | [45402](https://github.com/airbytehq/airbyte/pull/45402) | fix exception with columnless streams |
| 1.1.0 | 2024-09-18 | [45436](https://github.com/airbytehq/airbyte/pull/45436) | upgrade all dependencies |
| 1.0.5 | 2024-09-05 | [45143](https://github.com/airbytehq/airbyte/pull/45143) | don't overwrite (and delete) existing files, skip indexes instead |
| 1.0.4 | 2024-08-30 | [44933](https://github.com/airbytehq/airbyte/pull/44933) | Fix: Avro/Parquet: handle empty schemas in nested objects/lists |
| 1.0.3 | 2024-08-20 | [44476](https://github.com/airbytehq/airbyte/pull/44476) | Increase message parsing limit to 100mb |
| 1.0.2 | 2024-08-19 | [44401](https://github.com/airbytehq/airbyte/pull/44401) | Fix: S3 Avro/Parquet: handle nullable top-level schema |
| 1.0.1 | 2024-08-14 | [42579](https://github.com/airbytehq/airbyte/pull/42579) | OVERWRITE MODE: Deletes deferred until successful sync. |
| 1.0.0 | 2024-08-08 | [42409](https://github.com/airbytehq/airbyte/pull/42409) | Major breaking changes: new destination schema, change capture, Avro/Parquet improvements, bugfixes |
| 0.1.15 | 2024-12-18 | [49879](https://github.com/airbytehq/airbyte/pull/49879) | Use a base image: airbyte/java-connector-base:1.0.0 |
>>>>>>> 666e847c
| 0.6.7   | 2024-08-11 | [43713](https://github.com/airbytehq/airbyte/issues/43713) | Decreased memory ratio (0.7 -> 0.5) and thread allocation (5 -> 2) for async S3 uploads.                                                             |
| 0.6.6   | 2024-08-06 | [43343](https://github.com/airbytehq/airbyte/pull/43343)   | Use Kotlin 2.0.0                                                                                                                                     |
| 0.6.5   | 2024-08-01 | [42405](https://github.com/airbytehq/airbyte/pull/42405)   | S3 parallelizes workloads, checkpoints, submits counts, support for generationId in metadata for refreshes.                                          |
| 0.6.4   | 2024-04-16 | [42006](https://github.com/airbytehq/airbyte/pull/42006)   | remove unnecessary zookeeper dependency                                                                                                              |
| 0.6.3   | 2024-04-15 | [38204](https://github.com/airbytehq/airbyte/pull/38204)   | convert all production code to kotlin                                                                                                                |
| 0.6.2   | 2024-04-15 | [38204](https://github.com/airbytehq/airbyte/pull/38204)   | add assume role auth                                                                                                                                 |
| 0.6.1   | 2024-04-08 | [37546](https://github.com/airbytehq/airbyte/pull/37546)   | Adapt to CDK 0.30.8;                                                                                                                                 |
| 0.6.0   | 2024-04-08 | [36869](https://github.com/airbytehq/airbyte/pull/36869)   | Adapt to CDK 0.29.8; Kotlin converted code.                                                                                                          |
| 0.5.9   | 2024-02-22 | [35569](https://github.com/airbytehq/airbyte/pull/35569)   | Fix logging bug.                                                                                                                                     |
| 0.5.8   | 2024-01-03 | [#33924](https://github.com/airbytehq/airbyte/pull/33924)  | Add new ap-southeast-3 AWS region                                                                                                                    |
| 0.5.7   | 2023-12-28 | [#33788](https://github.com/airbytehq/airbyte/pull/33788)  | Thread-safe fix for file part names                                                                                                                  |
| 0.5.6   | 2023-12-08 | [#33263](https://github.com/airbytehq/airbyte/pull/33263)  | (incorrect filename format, do not use) Adopt java CDK version 0.7.0.                                                                                |
| 0.5.5   | 2023-12-08 | [#33264](https://github.com/airbytehq/airbyte/pull/33264)  | Update UI options with common defaults.                                                                                                              |
| 0.5.4   | 2023-11-06 | [#32193](https://github.com/airbytehq/airbyte/pull/32193)  | (incorrect filename format, do not use) Adopt java CDK version 0.4.1.                                                                                |
| 0.5.3   | 2023-11-03 | [#32050](https://github.com/airbytehq/airbyte/pull/32050)  | (incorrect filename format, do not use) Adopt java CDK version 0.4.0. This updates filenames to include a UUID.                                      |
| 0.5.1   | 2023-06-26 | [#27786](https://github.com/airbytehq/airbyte/pull/27786)  | Fix build                                                                                                                                            |
| 0.5.0   | 2023-06-26 | [#27725](https://github.com/airbytehq/airbyte/pull/27725)  | License Update: Elv2                                                                                                                                 |
| 0.4.2   | 2023-06-21 | [#27555](https://github.com/airbytehq/airbyte/pull/27555)  | Reduce image size                                                                                                                                    |
| 0.4.1   | 2023-05-18 | [#26284](https://github.com/airbytehq/airbyte/pull/26284)  | Fix: reenable LZO compression for Parquet output                                                                                                     |
| 0.4.0   | 2023-04-28 | [#25570](https://github.com/airbytehq/airbyte/pull/25570)  | Fix: all integer schemas should be converted to Avro longs                                                                                           |
| 0.3.25  | 2023-04-27 | [#25346](https://github.com/airbytehq/airbyte/pull/25346)  | Internal code cleanup                                                                                                                                |
| 0.3.23  | 2023-03-30 | [#24736](https://github.com/airbytehq/airbyte/pull/24736)  | Improve behavior when throttled by AWS API                                                                                                           |
| 0.3.22  | 2023-03-17 | [#23788](https://github.com/airbytehq/airbyte/pull/23788)  | S3-Parquet: added handler to process null values in arrays                                                                                           |
| 0.3.21  | 2023-03-10 | [#23466](https://github.com/airbytehq/airbyte/pull/23466)  | Changed S3 Avro type from Int to Long                                                                                                                |
| 0.3.20  | 2023-02-23 | [#21355](https://github.com/airbytehq/airbyte/pull/21355)  | Add root level flattening option to JSONL output.                                                                                                    |
| 0.3.19  | 2023-01-18 | [#21087](https://github.com/airbytehq/airbyte/pull/21087)  | Wrap Authentication Errors as Config Exceptions                                                                                                      |
| 0.3.18  | 2022-12-15 | [\#20088](https://github.com/airbytehq/airbyte/pull/20088) | New data type support v0/v1                                                                                                                          |
| 0.3.17  | 2022-10-15 | [\#18031](https://github.com/airbytehq/airbyte/pull/18031) | Fix integration tests to use bucket path                                                                                                             |
| 0.3.16  | 2022-10-03 | [\#17340](https://github.com/airbytehq/airbyte/pull/17340) | Enforced encrypted only traffic to S3 buckets and check logic                                                                                        |
| 0.3.15  | 2022-09-01 | [\#16243](https://github.com/airbytehq/airbyte/pull/16243) | Fix Json to Avro conversion when there is field name clash from combined restrictions (`anyOf`, `oneOf`, `allOf` fields).                            |
| 0.3.14  | 2022-08-24 | [\#15207](https://github.com/airbytehq/airbyte/pull/15207) | Fix S3 bucket path to be used for check.                                                                                                             |
| 0.3.13  | 2022-08-09 | [\#15394](https://github.com/airbytehq/airbyte/pull/15394) | Added LZO compression support to Parquet format                                                                                                      |
| 0.3.12  | 2022-08-05 | [\#14801](https://github.com/airbytehq/airbyte/pull/14801) | Fix multiple log bindings                                                                                                                            |
| 0.3.11  | 2022-07-15 | [\#14494](https://github.com/airbytehq/airbyte/pull/14494) | Make S3 output filename configurable.                                                                                                                |
| 0.3.10  | 2022-06-30 | [\#14332](https://github.com/airbytehq/airbyte/pull/14332) | Change INSTANCE\*PROFILE to use `AWSDefaultProfileCredential`, which supports more authentications on AWS                                            |
| 0.3.9   | 2022-06-24 | [\#14114](https://github.com/airbytehq/airbyte/pull/14114) | Remove "additionalProperties": false from specs for connectors with staging                                                                          |
| 0.3.8   | 2022-06-17 | [\#13753](https://github.com/airbytehq/airbyte/pull/13753) | Deprecate and remove PART_SIZE_MB fields from connectors based on StreamTransferManager                                                              |
| 0.3.7   | 2022-06-14 | [\#13483](https://github.com/airbytehq/airbyte/pull/13483) | Added support for int, long, float data types to Avro/Parquet formats.                                                                               |
| 0.3.6   | 2022-05-19 | [\#13043](https://github.com/airbytehq/airbyte/pull/13043) | Destination S3: Remove configurable part size.                                                                                                       |
| 0.3.5   | 2022-05-12 | [\#12797](https://github.com/airbytehq/airbyte/pull/12797) | Update spec to replace markdown.                                                                                                                     |
| 0.3.4   | 2022-05-04 | [\#12578](https://github.com/airbytehq/airbyte/pull/12578) | In JSON to Avro conversion, log JSON field values that do not follow Avro schema for debugging.                                                      |
| 0.3.3   | 2022-04-20 | [\#12167](https://github.com/airbytehq/airbyte/pull/12167) | Add gzip compression option for CSV and JSONL formats.                                                                                               |
| 0.3.2   | 2022-04-22 | [\#11795](https://github.com/airbytehq/airbyte/pull/11795) | Fix the connection check to verify the provided bucket path.                                                                                         |
| 0.3.1   | 2022-04-05 | [\#11728](https://github.com/airbytehq/airbyte/pull/11728) | Properly clean-up bucket when running OVERWRITE sync mode                                                                                            |
| 0.3.0   | 2022-04-04 | [\#11666](https://github.com/airbytehq/airbyte/pull/11666) | 0.2.12 actually has breaking changes since files are compressed by default, this PR also fixes the naming to be more compatible with older versions. |
| 0.2.13  | 2022-03-29 | [\#11496](https://github.com/airbytehq/airbyte/pull/11496) | Fix S3 bucket path to be included with S3 bucket format                                                                                              |
| 0.2.12  | 2022-03-28 | [\#11294](https://github.com/airbytehq/airbyte/pull/11294) | Change to serialized buffering strategy to reduce memory consumption                                                                                 |
| 0.2.11  | 2022-03-23 | [\#11173](https://github.com/airbytehq/airbyte/pull/11173) | Added support for AWS Glue crawler                                                                                                                   |
| 0.2.10  | 2022-03-07 | [\#10856](https://github.com/airbytehq/airbyte/pull/10856) | `check` method now tests for listObjects permissions on the target bucket                                                                            |
| 0.2.7   | 2022-02-14 | [\#10318](https://github.com/airbytehq/airbyte/pull/10318) | Prevented double slashes in S3 destination path                                                                                                      |
| 0.2.6   | 2022-02-14 | [10256](https://github.com/airbytehq/airbyte/pull/10256)   | Add `-XX:+ExitOnOutOfMemoryError` JVM option                                                                                                         |
| 0.2.5   | 2022-01-13 | [\#9399](https://github.com/airbytehq/airbyte/pull/9399)   | Use instance profile authentication if credentials are not provided                                                                                  |
| 0.2.4   | 2022-01-12 | [\#9415](https://github.com/airbytehq/airbyte/pull/9415)   | BigQuery Destination : Fix GCS processing of Facebook data                                                                                           |
| 0.2.3   | 2022-01-11 | [\#9367](https://github.com/airbytehq/airbyte/pull/9367)   | Avro & Parquet: support array field with unknown item type; default any improperly typed field to string.                                            |
| 0.2.2   | 2021-12-21 | [\#8574](https://github.com/airbytehq/airbyte/pull/8574)   | Added namespace to Avro and Parquet record types                                                                                                     |
| 0.2.1   | 2021-12-20 | [\#8974](https://github.com/airbytehq/airbyte/pull/8974)   | Release a new version to ensure there is no excessive logging.                                                                                       |
| 0.2.0   | 2021-12-15 | [\#8607](https://github.com/airbytehq/airbyte/pull/8607)   | Change the output filename for CSV files - it's now `bucketPath/namespace/streamName/timestamp_epochMillis_randomUuid.csv`                           |
| 0.1.16  | 2021-12-10 | [\#8562](https://github.com/airbytehq/airbyte/pull/8562)   | Swap dependencies with destination-jdbc.                                                                                                             |
| 0.1.15  | 2021-12-03 | [\#8501](https://github.com/airbytehq/airbyte/pull/8501)   | Remove excessive logging for Avro and Parquet invalid date strings.                                                                                  |
| 0.1.14  | 2021-11-09 | [\#7732](https://github.com/airbytehq/airbyte/pull/7732)   | Support timestamp in Avro and Parquet                                                                                                                |
| 0.1.13  | 2021-11-03 | [\#7288](https://github.com/airbytehq/airbyte/issues/7288) | Support Json `additionalProperties`.                                                                                                                 |
| 0.1.12  | 2021-09-13 | [\#5720](https://github.com/airbytehq/airbyte/issues/5720) | Added configurable block size for stream. Each stream is limited to 10,000 by S3                                                                     |
| 0.1.11  | 2021-09-10 | [\#5729](https://github.com/airbytehq/airbyte/pull/5729)   | For field names that start with a digit, a `*` will be appended at the beginning for the`Parquet`and`Avro`formats.                                   |
| 0.1.10  | 2021-08-17 | [\#4699](https://github.com/airbytehq/airbyte/pull/4699)   | Added json config validator                                                                                                                          |
| 0.1.9   | 2021-07-12 | [\#4666](https://github.com/airbytehq/airbyte/pull/4666)   | Fix MinIO output for Parquet format.                                                                                                                 |
| 0.1.8   | 2021-07-07 | [\#4613](https://github.com/airbytehq/airbyte/pull/4613)   | Patched schema converter to support combined restrictions.                                                                                           |
| 0.1.7   | 2021-06-23 | [\#4227](https://github.com/airbytehq/airbyte/pull/4227)   | Added Avro and JSONL output.                                                                                                                         |
| 0.1.6   | 2021-06-16 | [\#4130](https://github.com/airbytehq/airbyte/pull/4130)   | Patched the check to verify prefix access instead of full-bucket access.                                                                             |
| 0.1.5   | 2021-06-14 | [\#3908](https://github.com/airbytehq/airbyte/pull/3908)   | Fixed default`max_padding_size_mb`in`spec.json`.                                                                                                     |
| 0.1.4   | 2021-06-14 | [\#3908](https://github.com/airbytehq/airbyte/pull/3908)   | Added Parquet output.                                                                                                                                |
| 0.1.3   | 2021-06-13 | [\#4038](https://github.com/airbytehq/airbyte/pull/4038)   | Added support for alternative S3.                                                                                                                    |
| 0.1.2   | 2021-06-10 | [\#4029](https://github.com/airbytehq/airbyte/pull/4029)   | Fixed `\_airbyte_emitted_at`field to be a UTC instead of local timestamp for consistency.                                                            |
| 0.1.1   | 2021-06-09 | [\#3973](https://github.com/airbytehq/airbyte/pull/3973)   | Added`AIRBYTE_ENTRYPOINT` in base Docker image for Kubernetes support.                                                                               |
| 0.1.0   | 2021-06-03 | [\#3672](https://github.com/airbytehq/airbyte/pull/3672)   | Initial release with CSV output.                                                                                                                     |

</details><|MERGE_RESOLUTION|>--- conflicted
+++ resolved
@@ -546,8 +546,7 @@
 
 | Version | Date       | Pull Request                                               | Subject                                                                                                                                              |
 |:--------|:-----------|:-----------------------------------------------------------|:-----------------------------------------------------------------------------------------------------------------------------------------------------|
-<<<<<<< HEAD
-| 1.5.0   | 2024-11-23 | [XXXXX](https://github.com/airbytehq/airbyte/pull/XXXXX)   | Add a stringify option to serialize nested documents as strings                                                                                      |
+| 1.4.1   | 2024-11-23 | [XXXXX](https://github.com/airbytehq/airbyte/pull/XXXXX)   | Add a stringify option to serialize nested documents as strings                                                                                      |
 | 1.4.0   | 2024-10-23 | [46302](https://github.com/airbytehq/airbyte/pull/46302)   | add support for file transfer                                                                                                                        |
 | 1.3.0   | 2024-09-30 | [46281](https://github.com/airbytehq/airbyte/pull/46281)   | fix tests                                                                                                                                            |
 | 1.2.1   | 2024-09-20 | [45700](https://github.com/airbytehq/airbyte/pull/45700)   | Improve resiliency to jsonschema fields                                                                                                              |
@@ -559,20 +558,7 @@
 | 1.0.2   | 2024-08-19 | [44401](https://github.com/airbytehq/airbyte/pull/44401)   | Fix: S3 Avro/Parquet: handle nullable top-level schema                                                                                               |
 | 1.0.1   | 2024-08-14 | [42579](https://github.com/airbytehq/airbyte/pull/42579)   | OVERWRITE MODE: Deletes deferred until successful sync.                                                                                              |
 | 1.0.0   | 2024-08-08 | [42409](https://github.com/airbytehq/airbyte/pull/42409)   | Major breaking changes: new destination schema, change capture, Avro/Parquet improvements, bugfixes                                                  |
-=======
-| 1.4.0 | 2024-10-23 | [46302](https://github.com/airbytehq/airbyte/pull/46302) | add support for file transfer |
-| 1.3.0 | 2024-09-30 | [46281](https://github.com/airbytehq/airbyte/pull/46281) | fix tests |
-| 1.2.1 | 2024-09-20 | [45700](https://github.com/airbytehq/airbyte/pull/45700) | Improve resiliency to jsonschema fields |
-| 1.2.0 | 2024-09-18 | [45402](https://github.com/airbytehq/airbyte/pull/45402) | fix exception with columnless streams |
-| 1.1.0 | 2024-09-18 | [45436](https://github.com/airbytehq/airbyte/pull/45436) | upgrade all dependencies |
-| 1.0.5 | 2024-09-05 | [45143](https://github.com/airbytehq/airbyte/pull/45143) | don't overwrite (and delete) existing files, skip indexes instead |
-| 1.0.4 | 2024-08-30 | [44933](https://github.com/airbytehq/airbyte/pull/44933) | Fix: Avro/Parquet: handle empty schemas in nested objects/lists |
-| 1.0.3 | 2024-08-20 | [44476](https://github.com/airbytehq/airbyte/pull/44476) | Increase message parsing limit to 100mb |
-| 1.0.2 | 2024-08-19 | [44401](https://github.com/airbytehq/airbyte/pull/44401) | Fix: S3 Avro/Parquet: handle nullable top-level schema |
-| 1.0.1 | 2024-08-14 | [42579](https://github.com/airbytehq/airbyte/pull/42579) | OVERWRITE MODE: Deletes deferred until successful sync. |
-| 1.0.0 | 2024-08-08 | [42409](https://github.com/airbytehq/airbyte/pull/42409) | Major breaking changes: new destination schema, change capture, Avro/Parquet improvements, bugfixes |
-| 0.1.15 | 2024-12-18 | [49879](https://github.com/airbytehq/airbyte/pull/49879) | Use a base image: airbyte/java-connector-base:1.0.0 |
->>>>>>> 666e847c
+| 0.1.15  | 2024-12-18 | [49879](https://github.com/airbytehq/airbyte/pull/49879)   | Use a base image: airbyte/java-connector-base:1.0.0                                                                                                  |
 | 0.6.7   | 2024-08-11 | [43713](https://github.com/airbytehq/airbyte/issues/43713) | Decreased memory ratio (0.7 -> 0.5) and thread allocation (5 -> 2) for async S3 uploads.                                                             |
 | 0.6.6   | 2024-08-06 | [43343](https://github.com/airbytehq/airbyte/pull/43343)   | Use Kotlin 2.0.0                                                                                                                                     |
 | 0.6.5   | 2024-08-01 | [42405](https://github.com/airbytehq/airbyte/pull/42405)   | S3 parallelizes workloads, checkpoints, submits counts, support for generationId in metadata for refreshes.                                          |
