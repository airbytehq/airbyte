--- conflicted
+++ resolved
@@ -2,9 +2,4 @@
 description: 'Data warehouses, data lakes, databases...'
 ---
 
-<<<<<<< HEAD
-* [Contributing Destinations](../../contributing-to-airbyte/building-new-connector/README.md)
-* Please reach out to us for help develop destinations in other languages.
-=======
-# Destinations
->>>>>>> 458a91a1
+# Destinations