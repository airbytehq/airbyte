--- conflicted
+++ resolved
@@ -47,34 +47,9 @@
 
 The OSS and Cloud variants have the same version number starting from version `0.2.2`.
 
-<<<<<<< HEAD
-| Version | Date       | Pull Request                                             | Subject                                                    |
-|:--------|:-----------|:---------------------------------------------------------|:-----------------------------------------------------------|
-| 0.7.3   | 2024-10-08 | [46650](https://github.com/airbytehq/airbyte/pull/46650) | Internal code changes                                      |
-| 0.7.2   | 2024-10-01 | [45929](https://github.com/airbytehq/airbyte/pull/45929) | Internal code changes                                      |
-| 0.7.1   | 2024-09-30 | [46276](https://github.com/airbytehq/airbyte/pull/46276) | Upgrade to latest bulk CDK                                 |
-| 0.7.0   | 2024-09-20 | [45704](https://github.com/airbytehq/airbyte/pull/45704) |                                                            |
-| 0.6.1   | 2024-09-20 | [45715](https://github.com/airbytehq/airbyte/pull/45715) | add destination to cloud registry                          |
-| 0.6.0   | 2024-09-18 | [45651](https://github.com/airbytehq/airbyte/pull/45651) | merge destination-e2e(OSS) and destination-dev-null(cloud) |
-| 0.5.0   | 2024-09-18 | [45650](https://github.com/airbytehq/airbyte/pull/45650) | upgrade cdk                                                |
-| 0.4.1   | 2024-09-18 | [45649](https://github.com/airbytehq/airbyte/pull/45649) | convert test code to kotlin                                |
-| 0.4.0   | 2024-09-18 | [45648](https://github.com/airbytehq/airbyte/pull/45648) | convert production code to kotlin                          |
-| 0.3.6   | 2024-05-09 | [38097](https://github.com/airbytehq/airbyte/pull/38097) | Support dedup                                              |
-| 0.3.5   | 2024-04-29 | [37366](https://github.com/airbytehq/airbyte/pull/37366) | Support refreshes                                          |
-| 0.3.4   | 2024-04-16 | [37366](https://github.com/airbytehq/airbyte/pull/37366) | Fix NPE                                                    |
-| 0.3.3   | 2024-04-16 | [37366](https://github.com/airbytehq/airbyte/pull/37366) | Fix Log trace messages                                     |
-| 0.3.2   | 2024-02-14 | [36812](https://github.com/airbytehq/airbyte/pull/36812) | Log trace messages                                         |
-| 0.3.1   | 2024-02-14 | [35278](https://github.com/airbytehq/airbyte/pull/35278) | Adopt CDK 0.20.6                                           |
-| 0.3.0   | 2023-05-08 | [25776](https://github.com/airbytehq/airbyte/pull/25776) | Standardize spec and change property field to non-keyword  |
-| 0.2.4   | 2022-06-17 | [13864](https://github.com/airbytehq/airbyte/pull/13864) | Updated stacktrace format for any trace message errors     |
-| 0.2.3   | 2022-02-14 | [10256](https://github.com/airbytehq/airbyte/pull/10256) | Add `-XX:+ExitOnOutOfMemoryError` JVM option               |
-| 0.2.2   | 2022-01-29 | [\#9745](https://github.com/airbytehq/airbyte/pull/9745) | Integrate with Sentry.                                     |
-| 0.2.1   | 2021-12-19 | [\#8824](https://github.com/airbytehq/airbyte/pull/8905) | Fix documentation URL.                                     |
-| 0.2.0   | 2021-12-16 | [\#8824](https://github.com/airbytehq/airbyte/pull/8824) | Add multiple logging modes.                                |
-| 0.1.0   | 2021-05-25 | [\#3290](https://github.com/airbytehq/airbyte/pull/3290) | Create initial version.                                    |
-=======
 | Version | Date       | Pull Request                                             | Subject                                                                                      |
 |:--------|:-----------|:---------------------------------------------------------|:---------------------------------------------------------------------------------------------|
+| 0.7.4   | 2024-10-08 | [46650](https://github.com/airbytehq/airbyte/pull/46650) | Internal code changes                                                                        |
 | 0.7.3   | 2024-10-01 | [46559](https://github.com/airbytehq/airbyte/pull/46559) | From load CDK: async improvements, stream incomplete, additionalProperties on state messages |
 | 0.7.2   | 2024-10-01 | [45929](https://github.com/airbytehq/airbyte/pull/45929) | Internal code changes                                                                        |
 | 0.7.1   | 2024-09-30 | [46276](https://github.com/airbytehq/airbyte/pull/46276) | Upgrade to latest bulk CDK                                                                   |
@@ -97,6 +72,5 @@
 | 0.2.1   | 2021-12-19 | [\#8824](https://github.com/airbytehq/airbyte/pull/8905) | Fix documentation URL.                                                                       |
 | 0.2.0   | 2021-12-16 | [\#8824](https://github.com/airbytehq/airbyte/pull/8824) | Add multiple logging modes.                                                                  |
 | 0.1.0   | 2021-05-25 | [\#3290](https://github.com/airbytehq/airbyte/pull/3290) | Create initial version.                                                                      |
->>>>>>> 8dad3a5c
 
 </details>