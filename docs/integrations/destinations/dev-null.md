# /dev/null Destination

This destination is for testing of Airbyte connections. It can be set up as a source message logger, a `/dev/null`, or to mimic specific behaviors (e.g. exception during the sync). Please use it with discretion. This destination may log your data, and expose sensitive information.

## Features

| Feature                       | Supported | Notes |
| :---------------------------- | :-------- | :---- |
| Full Refresh Sync             | Yes       |       |
| Incremental Sync              | Yes       |       |
| Replicate Incremental Deletes | No        |       |
| SSL connection                | No        |       |
| SSH Tunnel Support            | No        |       |

## Mode

### Silent (`/dev/null`)

**This is the only mode allowed on Airbyte Cloud.**

This mode works as `/dev/null`. It does nothing about any data from the source connector. This is usually only useful for performance testing of the source connector.

### Logging

This mode logs the data from the source connector. It will log at most 1,000 data entries.

There are the different logging modes to choose from:

| Mode             | Notes                                                                                                                       | Parameters                                                                                                                                 |
| :--------------- | :-------------------------------------------------------------------------------------------------------------------------- | :----------------------------------------------------------------------------------------------------------------------------------------- |
| First N entries  | Log the first N number of data entries for each data stream.                                                                | N: how many entries to log.                                                                                                                |
| Every N-th entry | Log every N-th entry for each data stream. When N=1, it will log every entry. When N=2, it will log every other entry. Etc. | N: the N-th entry to log. Max entry count: max number of entries to log.                                                                   |
| Random sampling  | Log a random percentage of the entries for each data stream.                                                                | Sampling ratio: a number in range of `[0, 1]`. Optional seed: default to system epoch time. Max entry count: max number of entries to log. |

### Throttling

This mode mimics a slow data sync. You can specify the time (in millisecond) of delay between each message from the source is processed.

### Failing

This mode throws an exception after receiving a configurable number of messages.

## Changelog

<details>
  <summary>Expand to review</summary>

The OSS and Cloud variants have the same version number starting from version `0.2.2`.

| Version     | Date       | Pull Request                                             | Subject                                                                                      |
|:------------|:-----------|:---------------------------------------------------------|:---------------------------------------------------------------------------------------------|
<<<<<<< HEAD
| 0.7.13 | 2024-12-19 | [49899](https://github.com/airbytehq/airbyte/pull/49931) | Update CDK                                                                                   |
| 0.7.13 | 2024-12-18 | [49899](https://github.com/airbytehq/airbyte/pull/49899) | Use a base image: airbyte/java-connector-base:1.0.0                                          |
| 0.7.12 | 2024-12-04 | [48794](https://github.com/airbytehq/airbyte/pull/48794) | Promoting release candidate 0.7.12-rc.2 to a main version.                                   |
=======
| 0.7.14      | 2024-12-20 | [49974](https://github.com/airbytehq/airbyte/pull/49974) | Non-functional CDK changes                                                                   |
| 0.7.13      | 2024-12-18 | [49899](https://github.com/airbytehq/airbyte/pull/49899) | Use a base image: airbyte/java-connector-base:1.0.0                                          |
| 0.7.12      | 2024-12-04 | [48794](https://github.com/airbytehq/airbyte/pull/48794) | Promoting release candidate 0.7.12-rc.2 to a main version.                                   |
>>>>>>> 666e847c
| 0.7.12-rc.2 | 2024-11-26 | [48693](https://github.com/airbytehq/airbyte/pull/48693) | Update for testing progressive rollout                                                       |
| 0.7.12-rc.1 | 2024-11-25 | [48693](https://github.com/airbytehq/airbyte/pull/48693) | Update for testing progressive rollout                                                       |
| 0.7.11      | 2024-11-18 | [48468](https://github.com/airbytehq/airbyte/pull/48468) | Implement File CDk                                                                           |
| 0.7.10      | 2024-11-08 | [48429](https://github.com/airbytehq/airbyte/pull/48429) | Bugfix: correctly handle state ID field                                                      |
| 0.7.9       | 2024-11-07 | [48417](https://github.com/airbytehq/airbyte/pull/48417) | Only pass through the state ID field, not all additional properties                          |
| 0.7.8       | 2024-11-07 | [48416](https://github.com/airbytehq/airbyte/pull/48416) | Bugfix: global state correclty sends additional properties                                   |
| 0.7.7       | 2024-10-17 | [46692](https://github.com/airbytehq/airbyte/pull/46692) | Internal code changes                                                                        |
| 0.7.6       | 2024-10-08 | [46683](https://github.com/airbytehq/airbyte/pull/46683) | Bugfix: pick up checkpoint safety check fix                                                  |
| 0.7.5       | 2024-10-08 | [46683](https://github.com/airbytehq/airbyte/pull/46683) | Bugfix: checkpoints in order, all checkpoints processed before shutdown                      |
| 0.7.4       | 2024-10-08 | [46650](https://github.com/airbytehq/airbyte/pull/46650) | Internal code changes                                                                        |
| 0.7.3       | 2024-10-01 | [46559](https://github.com/airbytehq/airbyte/pull/46559) | From load CDK: async improvements, stream incomplete, additionalProperties on state messages |
| 0.7.2       | 2024-10-01 | [45929](https://github.com/airbytehq/airbyte/pull/45929) | Internal code changes                                                                        |
| 0.7.1       | 2024-09-30 | [46276](https://github.com/airbytehq/airbyte/pull/46276) | Upgrade to latest bulk CDK                                                                   |
| 0.7.0       | 2024-09-20 | [45704](https://github.com/airbytehq/airbyte/pull/45704) |                                                                                              |
| 0.6.1       | 2024-09-20 | [45715](https://github.com/airbytehq/airbyte/pull/45715) | add destination to cloud registry                                                            |
| 0.6.0       | 2024-09-18 | [45651](https://github.com/airbytehq/airbyte/pull/45651) | merge destination-e2e(OSS) and destination-dev-null(cloud)                                   |
| 0.5.0       | 2024-09-18 | [45650](https://github.com/airbytehq/airbyte/pull/45650) | upgrade cdk                                                                                  |
| 0.4.1       | 2024-09-18 | [45649](https://github.com/airbytehq/airbyte/pull/45649) | convert test code to kotlin                                                                  |
| 0.4.0       | 2024-09-18 | [45648](https://github.com/airbytehq/airbyte/pull/45648) | convert production code to kotlin                                                            |
| 0.3.6       | 2024-05-09 | [38097](https://github.com/airbytehq/airbyte/pull/38097) | Support dedup                                                                                |
| 0.3.5       | 2024-04-29 | [37366](https://github.com/airbytehq/airbyte/pull/37366) | Support refreshes                                                                            |
| 0.3.4       | 2024-04-16 | [37366](https://github.com/airbytehq/airbyte/pull/37366) | Fix NPE                                                                                      |
| 0.3.3       | 2024-04-16 | [37366](https://github.com/airbytehq/airbyte/pull/37366) | Fix Log trace messages                                                                       |
| 0.3.2       | 2024-02-14 | [36812](https://github.com/airbytehq/airbyte/pull/36812) | Log trace messages                                                                           |
| 0.3.1       | 2024-02-14 | [35278](https://github.com/airbytehq/airbyte/pull/35278) | Adopt CDK 0.20.6                                                                             |
| 0.3.0       | 2023-05-08 | [25776](https://github.com/airbytehq/airbyte/pull/25776) | Standardize spec and change property field to non-keyword                                    |
| 0.2.4       | 2022-06-17 | [13864](https://github.com/airbytehq/airbyte/pull/13864) | Updated stacktrace format for any trace message errors                                       |
| 0.2.3       | 2022-02-14 | [10256](https://github.com/airbytehq/airbyte/pull/10256) | Add `-XX:+ExitOnOutOfMemoryError` JVM option                                                 |
| 0.2.2       | 2022-01-29 | [\#9745](https://github.com/airbytehq/airbyte/pull/9745) | Integrate with Sentry.                                                                       |
| 0.2.1       | 2021-12-19 | [\#8824](https://github.com/airbytehq/airbyte/pull/8905) | Fix documentation URL.                                                                       |
| 0.2.0       | 2021-12-16 | [\#8824](https://github.com/airbytehq/airbyte/pull/8824) | Add multiple logging modes.                                                                  |
| 0.1.0       | 2021-05-25 | [\#3290](https://github.com/airbytehq/airbyte/pull/3290) | Create initial version.                                                                      |

</details><|MERGE_RESOLUTION|>--- conflicted
+++ resolved
@@ -49,15 +49,10 @@
 
 | Version     | Date       | Pull Request                                             | Subject                                                                                      |
 |:------------|:-----------|:---------------------------------------------------------|:---------------------------------------------------------------------------------------------|
-<<<<<<< HEAD
-| 0.7.13 | 2024-12-19 | [49899](https://github.com/airbytehq/airbyte/pull/49931) | Update CDK                                                                                   |
-| 0.7.13 | 2024-12-18 | [49899](https://github.com/airbytehq/airbyte/pull/49899) | Use a base image: airbyte/java-connector-base:1.0.0                                          |
-| 0.7.12 | 2024-12-04 | [48794](https://github.com/airbytehq/airbyte/pull/48794) | Promoting release candidate 0.7.12-rc.2 to a main version.                                   |
-=======
+| 0.7.15 | 2024-12-19 | [49899](https://github.com/airbytehq/airbyte/pull/49931) | Non-functional CDK changes                                                                                 |
 | 0.7.14      | 2024-12-20 | [49974](https://github.com/airbytehq/airbyte/pull/49974) | Non-functional CDK changes                                                                   |
 | 0.7.13      | 2024-12-18 | [49899](https://github.com/airbytehq/airbyte/pull/49899) | Use a base image: airbyte/java-connector-base:1.0.0                                          |
 | 0.7.12      | 2024-12-04 | [48794](https://github.com/airbytehq/airbyte/pull/48794) | Promoting release candidate 0.7.12-rc.2 to a main version.                                   |
->>>>>>> 666e847c
 | 0.7.12-rc.2 | 2024-11-26 | [48693](https://github.com/airbytehq/airbyte/pull/48693) | Update for testing progressive rollout                                                       |
 | 0.7.12-rc.1 | 2024-11-25 | [48693](https://github.com/airbytehq/airbyte/pull/48693) | Update for testing progressive rollout                                                       |
 | 0.7.11      | 2024-11-18 | [48468](https://github.com/airbytehq/airbyte/pull/48468) | Implement File CDk                                                                           |
