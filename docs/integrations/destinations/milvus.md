--- conflicted
+++ resolved
@@ -105,11 +105,8 @@
 
 | Version | Date       | Pull Request                                                  | Subject                                                                                                                                              |
 |:--------| :--------- |:--------------------------------------------------------------|:-----------------------------------------------------------------------------------------------------------------------------------------------------|
-<<<<<<< HEAD
-| 0.0.5 | 2023-10-19 | [31599](https://github.com/airbytehq/airbyte/pull/31599) | Base image migration: remove Dockerfile and use the python-connector-base image |
-=======
+| 0.0.6 | 2023-10-19 | [31599](https://github.com/airbytehq/airbyte/pull/31599) | Base image migration: remove Dockerfile and use the python-connector-base image |
 | 0.0.5   | 2023-10-15 | [#31329](https://github.com/airbytehq/airbyte/pull/31329) | Add OpenAI-compatible embedder option |
->>>>>>> 03d7a904
 | 0.0.4   | 2023-10-04 | [#31075](https://github.com/airbytehq/airbyte/pull/31075) | Fix OpenAI embedder batch size |
 | 0.0.3   | 2023-09-29 | [#30820](https://github.com/airbytehq/airbyte/pull/30820)     | Update CDK | 
 | 0.0.2   | 2023-08-25 | [#30689](https://github.com/airbytehq/airbyte/pull/30689)     | Update CDK to support azure OpenAI embeddings and text splitting options, make sure primary key field is not accidentally set, promote to certified | 
