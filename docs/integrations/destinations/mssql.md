# MSSQL

## Features

| Feature                        | Supported?\(Yes/No\) | Notes |
| :----------------------------- | :------------------- | :---- |
| Full Refresh Sync              | Yes                  |       |
| Incremental - Append Sync      | Yes                  |       |
| Incremental - Append + Deduped | Yes                  |       |
| Namespaces                     | Yes                  |       |

## Output Schema

Each stream will be output into its own table in SQL Server. Each table will contain the following metadata columns:

- `_airbyte_raw_id`: A random UUID assigned to each incoming record. The column type in SQL Server is `VARCHAR(MAX)`.
- `_airbyte_extracted_at`: A timestamp for when the event was pulled from the data source. The column type in SQL Server is `BIGINT`.
- `_airbyte_meta`: Additional information about the record. The column type in SQL Server is `TEXT`.
- `_airbyte_generation_id`: Incremented each time a [refresh](https://docs.airbyte.com/operator-guides/refreshes) is executed.  The column type in SQL Server is `TEXT`.

See [here](../../understanding-airbyte/airbyte-metadata-fields) for more information about these fields.

## Getting Started

### Setup guide

- MS SQL Server: `Azure SQL Database`, `SQL Server 2016` or greater

#### Network Access

Make sure your SQL Server database can be accessed by Airbyte. If your database is within a VPC, you may need to allow access from the IP you're using to expose Airbyte.

#### **Permissions**

You need a user configured in SQL Server that can create tables and write rows. We highly recommend creating an Airbyte-specific user for this purpose.
In order to allow for normalization, please grant ALTER permissions for the user configured.

#### Target Database

You will need to choose an existing database or create a new database that will be used to store synced data from Airbyte.

### Configuration

You'll need the following information to configure the MSSQL destination:

- **Host**
  - The host name of the MSSQL database.
- **Port**
  - The port of the MSSQL database.
- **Database Name**
  - The name of the MSSQL database.
- **Default Schema**
  - The default schema tables are written to if the source does not specify a namespace. The usual value for this field is "public".
- **Username**
  - The username which is used to access the database.
- **Password**
  - The password associated with this username.
- **JDBC URL Parameters**
  - Additional properties to pass to the JDBC URL string when connecting to the database formatted as 'key=value' pairs separated by the symbol '&'. (example: key1=value1&key2=value2&key3=value3).
- **SSL Method**
  - The SSL configuration supports three modes: Unencrypted, Encrypted \(trust server certificate\), and Encrypted \(verify certificate\).
    - **Unencrypted**: Do not use SSL encryption on the database connection
    - **Encrypted \(trust server certificate\)**: Use SSL encryption without verifying the server's certificate. This is useful for self-signed certificates in testing scenarios, but should not be used in production.
    - **Encrypted \(verify certificate\)**: Use the server's SSL certificate, after standard certificate verification.
      - **Host Name In Certificate** \(optional\): When using certificate verification, this property can be set to specify an expected name for added security. If this value is present, and the server's certificate's host name does not match it, certificate verification will fail.
- **Load Type**
  - The data load type supports two modes:  Insert or Bulk
    - **Insert**: Utilizes SQL `INSERT` statements to load data to the destination table.
    - **Bulk**: Utilizes Azure Blob Storage and the `BULK INSERT` command to load data to the destination table.  If selected, additional configuration is required:
      - **Azure Blob Storage Account Name** - The name of the [Azure Blob Storage account]( https://learn.microsoft.com/azure/storage/blobs/storage-blobs-introduction#storage-accounts).
      - **Azure Blob Storage Container Name** - The name of the [Azure Blob Storage container](https://learn.microsoft.com/azure/storage/blobs/storage-blobs-introduction#containers).
      - **Shared Access Signature** - A [shared access signature (SAS)](https://learn.microsoft.com/azure/storage/common/storage-sas-overview) provides secure delegated access to resources.\
      - **BULK Load Data Source** - Specifies the [external data source name configured in MSSQL](https://learn.microsoft.com/sql/t-sql/statements/bulk-insert-transact-sql), which references the Azure Blob container.
      - **Pre-Load Value Validation** - When enabled, Airbyte will validate all values before loading them into the destination table. This provides stronger data integrity guarantees but may significantly impact performance.

#### MSSQL with Azure Blob Storage (Bulk Upload) Setup Guide

This section describes how to set up and use the **Microsoft SQL Server (MSSQL) connector** with the **Azure Blob Storage Bulk Upload** feature. By staging data in an Azure Blob Storage container and using `BULK INSERT`, you can significantly improve ingestion speed and reduce network overhead for large or frequent data loads.

##### Why Use Azure Blob Storage Bulk Upload?

When handling high data volumes or frequent syncs, row-by-row inserts into MSSQL can become slow and resource-intensive. By staging files in Azure Blob Storage first, you can:
1. **Aggregate Data into Bulk Files**: Data is written to Blob Storage in batches, reducing overhead.
2. **Perform Bulk Ingestion**: MSSQL uses `BULK INSERT` to directly load these files, typically resulting in faster performance compared to conventional row-by-row inserts.

##### Prerequisites

1. **A Microsoft SQL Server Instance**
    - Compatible with on-premises SQL Server or Azure SQL Database.
2. **Azure Blob Storage Account**
    - A storage account and container (e.g., `bulk-staging`) where data files will be placed.
3. **Permissions**
    - **Blob Storage**: ability to create, read, and delete objects within the designated container.
    - **MSSQL**: ability to create or modify tables, and permission to execute `BULK INSERT`.

##### Setup Guide

Follow these steps to configure MSSQL with Azure Blob Storage for bulk uploads.

###### 1. Set Up Azure Blob Storage

1. **Create a Storage Account & Container**
    - In the Azure Portal, create (or reuse) a Storage Account.
    - Within that account, create a container (e.g., `bulk-staging`) for staging your data files.
2. **Establish Access Credentials**
    - Use a **Shared Access Signature (SAS)** scoped to your container.
    - Ensure the SAS token or role assignments include permissions such as **Read**, **Write**, **Delete**, and **List**.

###### 2. Configure MSSQL

See the official [Microsoft documentation](https://learn.microsoft.com/en-us/sql/t-sql/statements/create-external-data-source-transact-sql?view=sql-server-2017&tabs=dedicated#e-create-an-external-data-source-for-bulk-operations-retrieving-data-from-azure-storage) for more details. Below is a simplified overview:

1. **(Optional) Create a Master Encryption Key**
   If your environment requires a master key to store credentials securely, create one:
   ```sql
   CREATE MASTER KEY ENCRYPTION BY PASSWORD = '<your_password>';
   ```

2. **Create a Database Scoped Credential**
   Configure a credential that grants MSSQL access to your Blob Storage using the SAS token:
   ```sql
   CREATE DATABASE SCOPED CREDENTIAL <credential_name>
   WITH IDENTITY = 'SHARED ACCESS SIGNATURE',
        SECRET = '<your_sas_token>';
   ```

3. **Create an External Data Source**
   Point MSSQL to your Blob container using the credential:
   ```sql
   CREATE EXTERNAL DATA SOURCE <data_source_name>
   WITH (
       TYPE = BLOB_STORAGE,
       LOCATION = 'https://<storage_account>.blob.core.windows.net/<container_name>',
       CREDENTIAL = <credential_name>
   );
   ```
   You’ll reference `<data_source_name>` when configuring the connector.

###### 3. Connector Configuration

You’ll need to supply:

1. **MSSQL Connection Details**
    - The server hostname/IP, port, database name, and authentication (username/password).
2. **Bulk Load Data Source**
    - The name of the external data source you created (e.g., `<data_source_name>`).
3. **Azure Storage Account & Container**
    - The name of the storage account and container.
4. **SAS Token**
    - The token that grants Blob Storage access.

See the [Getting Started: Configuration section](#configuration) of this guide for more details on `BULK INSERT` connector configuration.

## Changelog

<details>
  <summary>Expand to review</summary>

| Version    | Date       | Pull Request                                               | Subject                                                                                             |
|:-----------|:-----------|:-----------------------------------------------------------|:----------------------------------------------------------------------------------------------------|
<<<<<<< HEAD
| 2.0.5      | 2025-03-24 | [56355](https://github.com/airbytehq/airbyte/pull/56355)   | Upgrade to airbyte/java-connector-base:2.0.1 to be M4 compatible.                                   |
=======
| 2.1.0      | 2025-03-24 | [55849](https://github.com/airbytehq/airbyte/pull/55849)   | Misc. bugfixes in type-handling (esp. in complex types)                                             |
| 2.0.5      | 2025-03-24 | [55904](https://github.com/airbytehq/airbyte/pull/55904)   | Fix handling of invalid schemas (correctly JSON-serialize values)                                   |
>>>>>>> 2b299138
| 2.0.4      | 2025-03-20 | [55886](https://github.com/airbytehq/airbyte/pull/55886)   | Internal refactor                                                                                   |
| 2.0.3      | 2025-03-18 | [55811](https://github.com/airbytehq/airbyte/pull/55811)   | CDK: Pass DestinationStream around vs Descriptor                                                    |
| 2.0.2      | 2025-03-12 | [55720](https://github.com/airbytehq/airbyte/pull/55720)   | Restore definition ID                                                                               |
| 2.0.1      | 2025-03-12 | [55718](https://github.com/airbytehq/airbyte/pull/55718)   | Fix breaking change information in metadata.yaml                                                    |
| 2.0.0      | 2025-03-11 | [55684](https://github.com/airbytehq/airbyte/pull/55684)   | Release 2.0.0                                                                                       |
| 2.0.0.rc13 | 2025-03-07 | [55252](https://github.com/airbytehq/airbyte/pull/55252)   | RC13: Bugfix for OOM on Bulk Load                                                                   |
| 2.0.0.rc12 | 2025-03-05 | [54159](https://github.com/airbytehq/airbyte/pull/54159)   | RC12: Support For Bulk Insert Using Azure Blob Storage                                              |
| 2.0.0.rc11 | 2025-03-04 | [55193](https://github.com/airbytehq/airbyte/pull/55193)   | RC11: Increase decimal precision                                                                    |
| 2.0.0.rc10 | 2025-02-24 | [54648](https://github.com/airbytehq/airbyte/pull/54648)   | RC10: Fix index column names with hyphens                                                           |
| 2.0.0.rc9  | 2025-02-21 | [54197](https://github.com/airbytehq/airbyte/pull/54197)   | RC9: Fix index column names with invalid characters                                                 |
| 2.0.0.rc8  | 2025-02-20 | [54186](https://github.com/airbytehq/airbyte/pull/54186)   | RC8: Fix String support                                                                             |
| 2.0.0.rc7  | 2025-02-11 | [53364](https://github.com/airbytehq/airbyte/pull/53364)   | RC7: Revert deletion change                                                                         |
| 2.0.0.rc6  | 2025-02-11 | [53364](https://github.com/airbytehq/airbyte/pull/53364)   | RC6: Break up deletes into loop to reduce locking                                                   |
| 2.0.0.rc5  | 2025-02-07 | [53236](https://github.com/airbytehq/airbyte/pull/53236)   | RC5: Use rowlock hint                                                                               |
| 2.0.0.rc4  | 2025-02-06 | [53192](https://github.com/airbytehq/airbyte/pull/53192)   | RC4: Fix config, timehandling, performance tweak                                                    |
| 2.0.0.rc3  | 2025-02-04 | [53174](https://github.com/airbytehq/airbyte/pull/53174)   | RC3: Fix metadata.yaml for publish                                                                  |
| 2.0.0.rc2  | 2025-02-04 | [52704](https://github.com/airbytehq/airbyte/pull/52704)   | RC2: Performance improvement                                                                        |
| 2.0.0.rc1  | 2025-01-24 | [52096](https://github.com/airbytehq/airbyte/pull/52096)   | Release candidate                                                                                   |
| 1.0.3      | 2025-01-10 | [51497](https://github.com/airbytehq/airbyte/pull/51497)   | Use a non root base image                                                                           |
| 1.0.2      | 2024-12-18 | [49891](https://github.com/airbytehq/airbyte/pull/49891)   | Use a base image: airbyte/java-connector-base:1.0.0                                                 |
| 1.0.1      | 2024-11-04 | [\#48134](https://github.com/airbytehq/airbyte/pull/48134) | Fix supported sync modes (destination-mssql 1.x.y does not support dedup)                           |
| 1.0.0      | 2024-04-11 | [\#36050](https://github.com/airbytehq/airbyte/pull/36050) | Update to Dv2 Table Format and Remove normalization                                                 |
| 0.2.0      | 2023-06-27 | [\#27781](https://github.com/airbytehq/airbyte/pull/27781) | License Update: Elv2                                                                                |
| 0.1.25     | 2023-06-21 | [\#27555](https://github.com/airbytehq/airbyte/pull/27555) | Reduce image size                                                                                   |
| 0.1.24     | 2023-06-05 | [\#27034](https://github.com/airbytehq/airbyte/pull/27034) | Internal code change for future development (install normalization packages inside connector)       |
| 0.1.23     | 2023-04-04 | [\#24604](https://github.com/airbytehq/airbyte/pull/24604) | Support for destination checkpointing                                                               |
| 0.1.22     | 2022-10-21 | [\#18275](https://github.com/airbytehq/airbyte/pull/18275) | Upgrade commons-text for CVE 2022-42889                                                             |
| 0.1.20     | 2022-07-14 | [\#14618](https://github.com/airbytehq/airbyte/pull/14618) | Removed additionalProperties: false from JDBC destination connectors                                |
| 0.1.19     | 2022-05-25 | [\#13054](https://github.com/airbytehq/airbyte/pull/13054) | Destination MSSQL: added custom JDBC parameters support.                                            |
| 0.1.18     | 2022-05-17 | [\#12820](https://github.com/airbytehq/airbyte/pull/12820) | Improved 'check' operation performance                                                              |
| 0.1.17     | 2022-04-05 | [\#11729](https://github.com/airbytehq/airbyte/pull/11729) | Bump mina-sshd from 2.7.0 to 2.8.0                                                                  |
| 0.1.15     | 2022-02-25 | [\#10421](https://github.com/airbytehq/airbyte/pull/10421) | Refactor JDBC parameters handling                                                                   |
| 0.1.14     | 2022-02-14 | [\#10256](https://github.com/airbytehq/airbyte/pull/10256) | Add `-XX:+ExitOnOutOfMemoryError` JVM option                                                        |
| 0.1.13     | 2021-12-28 | [\#9158](https://github.com/airbytehq/airbyte/pull/9158)   | Update connector fields title/description                                                           |
| 0.1.12     | 2021-12-01 | [\#8371](https://github.com/airbytehq/airbyte/pull/8371)   | Fixed incorrect handling "\n" in ssh key                                                            |
| 0.1.11     | 2021-11-08 | [\#7719](https://github.com/airbytehq/airbyte/pull/7719)   | Improve handling of wide rows by buffering records based on their byte size rather than their count |
| 0.1.10     | 2021-10-11 | [\#6877](https://github.com/airbytehq/airbyte/pull/6877)   | Add `normalization` capability, add `append+deduplication` sync mode                                |
| 0.1.9      | 2021-09-29 | [\#5970](https://github.com/airbytehq/airbyte/pull/5970)   | Add support & test cases for MSSQL Destination via SSH tunnels                                      |
| 0.1.8      | 2021-08-07 | [\#5272](https://github.com/airbytehq/airbyte/pull/5272)   | Add batch method to insert records                                                                  |
| 0.1.7      | 2021-07-30 | [\#5125](https://github.com/airbytehq/airbyte/pull/5125)   | Enable `additionalPropertities` in spec.json                                                        |
| 0.1.6      | 2021-06-21 | [\#3555](https://github.com/airbytehq/airbyte/pull/3555)   | Partial Success in BufferedStreamConsumer                                                           |
| 0.1.5      | 2021-07-20 | [\#4874](https://github.com/airbytehq/airbyte/pull/4874)   | declare object types correctly in spec                                                              |
| 0.1.4      | 2021-06-17 | [\#3744](https://github.com/airbytehq/airbyte/pull/3744)   | Fix doc/params in specification file                                                                |
| 0.1.3      | 2021-05-28 | [\#3728](https://github.com/airbytehq/airbyte/pull/3973)   | Change dockerfile entrypoint                                                                        |
| 0.1.2      | 2021-05-13 | [\#3367](https://github.com/airbytehq/airbyte/pull/3671)   | Fix handle symbols unicode                                                                          |
| 0.1.1      | 2021-05-11 | [\#3566](https://github.com/airbytehq/airbyte/pull/3195)   | MS SQL Server Destination Release!                                                                  |

</details><|MERGE_RESOLUTION|>--- conflicted
+++ resolved
@@ -158,12 +158,9 @@
 
 | Version    | Date       | Pull Request                                               | Subject                                                                                             |
 |:-----------|:-----------|:-----------------------------------------------------------|:----------------------------------------------------------------------------------------------------|
-<<<<<<< HEAD
-| 2.0.5      | 2025-03-24 | [56355](https://github.com/airbytehq/airbyte/pull/56355)   | Upgrade to airbyte/java-connector-base:2.0.1 to be M4 compatible.                                   |
-=======
+| 2.1.1      | 2025-03-24 | [56355](https://github.com/airbytehq/airbyte/pull/56355)   | Upgrade to airbyte/java-connector-base:2.0.1 to be M4 compatible.                                   |
 | 2.1.0      | 2025-03-24 | [55849](https://github.com/airbytehq/airbyte/pull/55849)   | Misc. bugfixes in type-handling (esp. in complex types)                                             |
 | 2.0.5      | 2025-03-24 | [55904](https://github.com/airbytehq/airbyte/pull/55904)   | Fix handling of invalid schemas (correctly JSON-serialize values)                                   |
->>>>>>> 2b299138
 | 2.0.4      | 2025-03-20 | [55886](https://github.com/airbytehq/airbyte/pull/55886)   | Internal refactor                                                                                   |
 | 2.0.3      | 2025-03-18 | [55811](https://github.com/airbytehq/airbyte/pull/55811)   | CDK: Pass DestinationStream around vs Descriptor                                                    |
 | 2.0.2      | 2025-03-12 | [55720](https://github.com/airbytehq/airbyte/pull/55720)   | Restore definition ID                                                                               |
