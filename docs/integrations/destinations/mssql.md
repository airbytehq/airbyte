# MSSQL

## Features

| Feature | Supported?\(Yes/No\) | Notes |
| :--- | :--- | :--- |
| Full Refresh Sync | Yes |  |
| Incremental - Append Sync | Yes |  |
| Incremental - Deduped History | No | As this connector does not support dbt, we don't support this sync mode on this destination. |
| Namespaces | Yes |  |

## Output Schema

:::caution

Tables in MSSQL destinations will be prefixed by `_airbyte_raw` due to the fact that MSSQL does not currently support basic normalization. This prefix cannot be removed and this is normal behavior.

:::

Each stream will be output into its own table in SQL Server. Each table will contain 3 columns:

* `_airbyte_ab_id`: a uuid assigned by Airbyte to each event that is processed. The column type in SQL Server is `VARCHAR(64)`.
* `_airbyte_emitted_at`: a timestamp representing when the event was pulled from the data source. The column type in SQL Server is `DATETIMEOFFSET(7)`.
* `_airbyte_data`: a JSON blob representing with the event data. The column type in SQL Server is `NVARCHAR(MAX)`.

#### Microsoft SQL Server specifics or why NVARCHAR type is used here:

* NVARCHAR is Unicode - 2 bytes per character, therefore max. of 1 billion characters; will handle East Asian, Arabic, Hebrew, Cyrillic etc. characters just fine.
* VARCHAR is non-Unicode - 1 byte per character, max. capacity is 2 billion characters, but limited to the character set you're SQL Server is using, basically - no support for those languages mentioned before

## Getting Started \(Airbyte Cloud\)

Airbyte Cloud only supports connecting to your MSSQL instance with TLS encryption. Other than that, you can proceed with the open-source instructions below.

| Feature | Supported?\(Yes/No\) | Notes |
| :--- | :--- | :--- |
| Full Refresh Sync | Yes |  |
| Incremental - Append Sync | Yes |  |
| Incremental - Deduped History | Yes |  |
| Namespaces | Yes |  |

## Getting Started \(Airbyte Open-Source\)

### Requirements

To use the SQL Server destination, you'll need:

MS SQL Server: `Azure SQL Database`, `Azure Synapse Analytics`, `Azure SQL Managed Instance`, `SQL Server 2019`, `SQL Server 2017`, `SQL Server 2016`, `SQL Server 2014`, `SQL Server 2012`, or `PDW 2008R2 AU34`.

### Normalization Requirements

To sync **with** normalization you'll need to use MS SQL Server of the following versions: `SQL Server 2019`, `SQL Server 2017`, `SQL Server 2016`, `SQL Server 2014`. The work of normalization on `SQL Server 2012` and bellow are not guaranteed.

### Setup guide

* MS SQL Server: `Azure SQL Database`, `Azure Synapse Analytics`, `Azure SQL Managed Instance`, `SQL Server 2019`, `SQL Server 2017`, `SQL Server 2016`, `SQL Server 2014`, `SQL Server 2012`, or `PDW 2008R2 AU34`.

#### Network Access

Make sure your SQL Server database can be accessed by Airbyte. If your database is within a VPC, you may need to allow access from the IP you're using to expose Airbyte.

#### **Permissions**

You need a user configured in SQL Server that can create tables and write rows. We highly recommend creating an Airbyte-specific user for this purpose.

#### Target Database

You will need to choose an existing database or create a new database that will be used to store synced data from Airbyte.

#### SSL configuration \(optional\)

Airbyte supports a SSL-encrypted connection to the database. If you want to use SSL to securely access your database, ensure that [the server is configured to use an SSL certificate.](https://support.microsoft.com/en-us/topic/how-to-enable-ssl-encryption-for-an-instance-of-sql-server-by-using-microsoft-management-console-1c7ae22f-8518-2b3e-93eb-d735af9e344c)

### Setup the MSSQL destination in Airbyte

You should now have all the requirements needed to configure SQL Server as a destination in the UI. You'll need the following information to configure the MSSQL destination:

* **Host**
* **Port**
* **Username**
* **Password**
* **Schema**
* **Database**
  * This database needs to exist within the schema provided.
* **SSL Method**:
  * The SSL configuration supports three modes: Unencrypted, Encrypted \(trust server certificate\), and Encrypted \(verify certificate\).
    * **Unencrypted**: Do not use SSL encryption on the database connection
    * **Encrypted \(trust server certificate\)**: Use SSL encryption without verifying the server's certificate.  This is useful for self-signed certificates in testing scenarios, but should not be used in production.
    * **Encrypted \(verify certificate\)**: Use the server's SSL certificate, after standard certificate verification.
  * **Host Name In Certificate** \(optional\): When using certificate verification, this property can be set to specify an expected name for added security.  If this value is present, and the server's certificate's host name does not match it, certificate verification will fail.

## Connection via SSH Tunnel

Airbyte has the ability to connect to the MS SQL Server instance via an SSH Tunnel. The reason you might want to do this because it is not possible \(or against security policy\) to connect to the database directly \(e.g. it does not have a public IP address\).

When using an SSH tunnel, you are configuring Airbyte to connect to an intermediate server \(a.k.a. a bastion sever\) that have direct access to the database. Airbyte connects to the bastion and then asks the bastion to connect directly to the server.

Using this feature requires additional configuration, when creating the source. We will talk through what each piece of configuration means.

1. Configure all fields for the source as you normally would, except `SSH Tunnel Method`.
2. `SSH Tunnel Method` defaults to `No Tunnel` \(meaning a direct connection\). If you want to use an SSH Tunnel choose `SSH Key Authentication` or `Password Authentication`.
3. Choose `Key Authentication` if you will be using an RSA private key as your secret for establishing the SSH Tunnel \(see below for more information on generating this key\).
4. Choose `Password Authentication` if you will be using a password as your secret for establishing the SSH Tunnel.
5. `SSH Tunnel Jump Server Host` refers to the intermediate \(bastion\) server that Airbyte will connect to. This should be a hostname or an IP Address.
6. `SSH Connection Port` is the port on the bastion server with which to make the SSH connection. The default port for SSH connections is `22`,

   so unless you have explicitly changed something, go with the default.

7. `SSH Login Username` is the username that Airbyte should use when connection to the bastion server. This is NOT the MS SQL Server username.
8. If you are using `Password Authentication`, then `SSH Login Username` should be set to the password of the User from the previous step.

   If you are using `SSH Key Authentication` leave this blank. Again, this is not the MS SQL Server password, but the password for the OS-user that

   Airbyte is using to perform commands on the bastion.

9. If you are using `SSH Key Authentication`, then `SSH Private Key` should be set to the RSA Private Key that you are using to create the SSH connection.

   This should be the full contents of the key file starting with `-----BEGIN RSA PRIVATE KEY-----` and ending with `-----END RSA PRIVATE KEY-----`.

## Changelog

<<<<<<< HEAD
| Version | Date       | Pull Request                                             | Subject                                                                                             |
|:--------|:-----------|:---------------------------------------------------------|:----------------------------------------------------------------------------------------------------|
| 0.1.18  | 2022-05-25 | [13054](https://github.com/airbytehq/airbyte/pull/13054) | Destination MSSQL: added custom JDBC parameters support.                                            |
=======
| Version | Date | Pull Request                                             | Subject                                                                                             |
|:--------| :--- |:---------------------------------------------------------|:----------------------------------------------------------------------------------------------------|
| 0.1.18  | 2022-05-17 | [12820](https://github.com/airbytehq/airbyte/pull/12820) | Improved 'check' operation performance |
>>>>>>> 19a20f0e
| 0.1.17  | 2022-04-05 | [11729](https://github.com/airbytehq/airbyte/pull/11729) | Bump mina-sshd from 2.7.0 to 2.8.0                                                                   |
| 0.1.15  | 2022-02-25 | [10421](https://github.com/airbytehq/airbyte/pull/10421) | Refactor JDBC parameters handling                                                                   |
| 0.1.14  | 2022-02-14 | [10256](https://github.com/airbytehq/airbyte/pull/10256) | Add `-XX:+ExitOnOutOfMemoryError` JVM option                                                        |
| 0.1.13  | 2021-12-28 | [\#9158](https://github.com/airbytehq/airbyte/pull/9158) | Update connector fields title/description                                                           |
| 0.1.12  | 2021-12-01 | [\#8371](https://github.com/airbytehq/airbyte/pull/8371) | Fixed incorrect handling "\n" in ssh key                                                            |
| 0.1.11  | 2021-11-08 | [#7719](https://github.com/airbytehq/airbyte/pull/7719)  | Improve handling of wide rows by buffering records based on their byte size rather than their count |
| 0.1.10  | 2021-10-11 | [\#6877](https://github.com/airbytehq/airbyte/pull/6877) | Add `normalization` capability, add `append+deduplication` sync mode                                |
| 0.1.9   | 2021-09-29 | [\#5970](https://github.com/airbytehq/airbyte/pull/5970) | Add support & test cases for MSSQL Destination via SSH tunnels                                      |
| 0.1.8   | 2021-08-07 | [\#5272](https://github.com/airbytehq/airbyte/pull/5272) | Add batch method to insert records                                                                  |
| 0.1.7   | 2021-07-30 | [\#5125](https://github.com/airbytehq/airbyte/pull/5125) | Enable `additionalPropertities` in spec.json                                                        |
| 0.1.6   | 2021-06-21 | [\#3555](https://github.com/airbytehq/airbyte/pull/3555) | Partial Success in BufferedStreamConsumer                                                           |
| 0.1.5   | 2021-07-20 | [\#4874](https://github.com/airbytehq/airbyte/pull/4874) | declare object types correctly in spec                                                              |
| 0.1.4   | 2021-06-17 | [\#3744](https://github.com/airbytehq/airbyte/pull/3744) | Fix doc/params in specification file                                                                |
| 0.1.3   | 2021-05-28 | [\#3728](https://github.com/airbytehq/airbyte/pull/3973) | Change dockerfile entrypoint                                                                        |
| 0.1.2   | 2021-05-13 | [\#3367](https://github.com/airbytehq/airbyte/pull/3671) | Fix handle symbols unicode                                                                          |
| 0.1.1   | 2021-05-11 | [\#3566](https://github.com/airbytehq/airbyte/pull/3195) | MS SQL Server Destination Release!                                                                  |

### Changelog (Strict Encrypt)

<<<<<<< HEAD
| Version | Date       | Pull Request | Subject |
|:--------|:-----------| :--- | :--- |
| 0.1.7   | 2022-05-25 | [13054](https://github.com/airbytehq/airbyte/pull/13054) | Destination MSSQL: added custom JDBC parameters support.                                            |
=======
| Version | Date | Pull Request | Subject |
|:--------| :--- | :--- | :--- |
| 0.1.6   | 2022-05-17 | [12820](https://github.com/airbytehq/airbyte/pull/12820) | Improved 'check' operation performance |
>>>>>>> 19a20f0e
| 0.1.5   | 2022-02-25 | [10421](https://github.com/airbytehq/airbyte/pull/10421) | Refactor JDBC parameters handling                                                                   |
| 0.1.4   | 2022-02-14 | [10256](https://github.com/airbytehq/airbyte/pull/10256) | Add `-XX:+ExitOnOutOfMemoryError` JVM option |
| 0.1.3   | 2021-12-28 | [\#9158](https://github.com/airbytehq/airbyte/pull/9158) | Update connector fields title/description |
| 0.1.2   | 2021-12-01 | [8371](https://github.com/airbytehq/airbyte/pull/8371) | Fixed incorrect handling "\n" in ssh key  |
| 0.1.1   | 2021-11-08 | [#7719](https://github.com/airbytehq/airbyte/pull/7719) | Improve handling of wide rows by buffering records based on their byte size rather than their count |<|MERGE_RESOLUTION|>--- conflicted
+++ resolved
@@ -119,15 +119,10 @@
 
 ## Changelog
 
-<<<<<<< HEAD
-| Version | Date       | Pull Request                                             | Subject                                                                                             |
-|:--------|:-----------|:---------------------------------------------------------|:----------------------------------------------------------------------------------------------------|
-| 0.1.18  | 2022-05-25 | [13054](https://github.com/airbytehq/airbyte/pull/13054) | Destination MSSQL: added custom JDBC parameters support.                                            |
-=======
 | Version | Date | Pull Request                                             | Subject                                                                                             |
 |:--------| :--- |:---------------------------------------------------------|:----------------------------------------------------------------------------------------------------|
+| 0.1.19  | 2022-05-25 | [13054](https://github.com/airbytehq/airbyte/pull/13054) | Destination MSSQL: added custom JDBC parameters support.                                            |
 | 0.1.18  | 2022-05-17 | [12820](https://github.com/airbytehq/airbyte/pull/12820) | Improved 'check' operation performance |
->>>>>>> 19a20f0e
 | 0.1.17  | 2022-04-05 | [11729](https://github.com/airbytehq/airbyte/pull/11729) | Bump mina-sshd from 2.7.0 to 2.8.0                                                                   |
 | 0.1.15  | 2022-02-25 | [10421](https://github.com/airbytehq/airbyte/pull/10421) | Refactor JDBC parameters handling                                                                   |
 | 0.1.14  | 2022-02-14 | [10256](https://github.com/airbytehq/airbyte/pull/10256) | Add `-XX:+ExitOnOutOfMemoryError` JVM option                                                        |
@@ -147,15 +142,10 @@
 
 ### Changelog (Strict Encrypt)
 
-<<<<<<< HEAD
-| Version | Date       | Pull Request | Subject |
-|:--------|:-----------| :--- | :--- |
-| 0.1.7   | 2022-05-25 | [13054](https://github.com/airbytehq/airbyte/pull/13054) | Destination MSSQL: added custom JDBC parameters support.                                            |
-=======
 | Version | Date | Pull Request | Subject |
 |:--------| :--- | :--- | :--- |
+| 0.1.7   | 2022-05-25 | [13054](https://github.com/airbytehq/airbyte/pull/13054) | Destination MSSQL: added custom JDBC parameters support.                                            |
 | 0.1.6   | 2022-05-17 | [12820](https://github.com/airbytehq/airbyte/pull/12820) | Improved 'check' operation performance |
->>>>>>> 19a20f0e
 | 0.1.5   | 2022-02-25 | [10421](https://github.com/airbytehq/airbyte/pull/10421) | Refactor JDBC parameters handling                                                                   |
 | 0.1.4   | 2022-02-14 | [10256](https://github.com/airbytehq/airbyte/pull/10256) | Add `-XX:+ExitOnOutOfMemoryError` JVM option |
 | 0.1.3   | 2021-12-28 | [\#9158](https://github.com/airbytehq/airbyte/pull/9158) | Update connector fields title/description |
