--- conflicted
+++ resolved
@@ -156,30 +156,9 @@
 <details>
   <summary>Expand to review</summary>
 
-<<<<<<< HEAD
 | Version    | Date       | Pull Request                                               | Subject                                                |
 |:-----------|:-----------|:-----------------------------------------------------------|:-------------------------------------------------------|
-| 2.0.2      | 2025-03-12 | [54657](https://github.com/airbytehq/airbyte/pull/54657)   | Add support for Active Directory based Auth            |
-| 2.0.1      | 2025-03-12 | [55718](https://github.com/airbytehq/airbyte/pull/55718) | Fix breaking change information in metadata.yaml |
-| 2.0.0      | 2025-03-11 | [55684](https://github.com/airbytehq/airbyte/pull/55684)   | Release 2.0.0                                          |
-| 2.0.0.rc13 | 2025-03-07 | [55252](https://github.com/airbytehq/airbyte/pull/55252)   | RC13: Bugfix for OOM on Bulk Load                      |
-| 2.0.0.rc12 | 2025-03-05 | [54159](https://github.com/airbytehq/airbyte/pull/54159)   | RC12: Support For Bulk Insert Using Azure Blob Storage |
-| 2.0.0.rc11 | 2025-03-04 | [55193](https://github.com/airbytehq/airbyte/pull/55193)   | RC11: Increase decimal precision                       |
-| 2.0.0.rc10 | 2025-02-24 | [54648](https://github.com/airbytehq/airbyte/pull/54648)   | RC10: Fix index column names with hyphens              |
-| 2.0.0.rc9  | 2025-02-21 | [54197](https://github.com/airbytehq/airbyte/pull/54197)   | RC9: Fix index column names with invalid characters    |
-| 2.0.0.rc8  | 2025-02-20 | [54186](https://github.com/airbytehq/airbyte/pull/54186)   | RC8: Fix String support                                |
-| 2.0.0.rc7  | 2025-02-11 | [53364](https://github.com/airbytehq/airbyte/pull/53364)   | RC7: Revert deletion change                            |
-| 2.0.0.rc6  | 2025-02-11 | [53364](https://github.com/airbytehq/airbyte/pull/53364)   | RC6: Break up deletes into loop to reduce locking      |
-| 2.0.0.rc5  | 2025-02-07 | [53236](https://github.com/airbytehq/airbyte/pull/53236)   | RC5: Use rowlock hint                                  |
-| 2.0.0.rc4  | 2025-02-06 | [53192](https://github.com/airbytehq/airbyte/pull/53192)   | RC4: Fix config, timehandling, performance tweak       |
-| 2.0.0.rc3  | 2025-02-04 | [53174](https://github.com/airbytehq/airbyte/pull/53174)   | RC3: Fix metadata.yaml for publish                     |
-| 2.0.0.rc2  | 2025-02-04 | [52704](https://github.com/airbytehq/airbyte/pull/52704)   | RC2: Performance improvement                           |
-| 2.0.0.rc1  | 2025-01-24 | [52096](https://github.com/airbytehq/airbyte/pull/52096)   | Release candidate                                      |
-| 1.0.3      | 2025-01-10 | [51497](https://github.com/airbytehq/airbyte/pull/51497) | Use a non root base image |
-| 1.0.2      | 2024-12-18 | [49891](https://github.com/airbytehq/airbyte/pull/49891) | Use a base image: airbyte/java-connector-base:1.0.0 |
-=======
-| Version    | Date       | Pull Request                                               | Subject                                                                                             |
-|:-----------|:-----------|:-----------------------------------------------------------|:----------------------------------------------------------------------------------------------------|
+| 2.0.3      | 2025-03-12 | [54657](https://github.com/airbytehq/airbyte/pull/54657)   | Add support for Active Directory based Auth            |
 | 2.0.2      | 2025-03-12 | [55720](https://github.com/airbytehq/airbyte/pull/55720)   | Restore definition ID                                                                               |
 | 2.0.1      | 2025-03-12 | [55718](https://github.com/airbytehq/airbyte/pull/55718)   | Fix breaking change information in metadata.yaml                                                    |
 | 2.0.0      | 2025-03-11 | [55684](https://github.com/airbytehq/airbyte/pull/55684)   | Release 2.0.0                                                                                       |
@@ -198,7 +177,6 @@
 | 2.0.0.rc1  | 2025-01-24 | [52096](https://github.com/airbytehq/airbyte/pull/52096)   | Release candidate                                                                                   |
 | 1.0.3      | 2025-01-10 | [51497](https://github.com/airbytehq/airbyte/pull/51497)   | Use a non root base image                                                                           |
 | 1.0.2      | 2024-12-18 | [49891](https://github.com/airbytehq/airbyte/pull/49891)   | Use a base image: airbyte/java-connector-base:1.0.0                                                 |
->>>>>>> d44bf95c
 | 1.0.1      | 2024-11-04 | [\#48134](https://github.com/airbytehq/airbyte/pull/48134) | Fix supported sync modes (destination-mssql 1.x.y does not support dedup)                           |
 | 1.0.0      | 2024-04-11 | [\#36050](https://github.com/airbytehq/airbyte/pull/36050) | Update to Dv2 Table Format and Remove normalization                                                 |
 | 0.2.0      | 2023-06-27 | [\#27781](https://github.com/airbytehq/airbyte/pull/27781) | License Update: Elv2                                                                                |
