--- conflicted
+++ resolved
@@ -39,11 +39,7 @@
 
 | Version | Date       | Pull Request                                             | Subject        |
 | :------ | :--------- | :------------------------------------------------------- | :------------- |
-<<<<<<< HEAD
-| 0.1.0   | 2022-10-25 | [18674](https://github.com/airbytehq/airbyte/pull/18674) | Initial commit |
-
-</details>
-=======
 | 0.1.1 | 2024-05-20 | [38412](https://github.com/airbytehq/airbyte/pull/38412) | [autopull] base image + poetry + up_to_date |
 | 0.1.0 | 2022-10-25 | [18674](https://github.com/airbytehq/airbyte/pull/18674) | Initial commit |
->>>>>>> 9a1663a2
+
+</details>