--- conflicted
+++ resolved
@@ -34,13 +34,8 @@
 
 | Version | Date       | Pull Request                                              | Subject                                                       |
 | :------ | :--------- | :-------------------------------------------------------- | :------------------------------------------------------------ |
-<<<<<<< HEAD
-| 0.1.2   | 2024-05-22 | [38346](https://github.com/airbytehq/airbyte/pull/38346)  | Make comptability with builder                                |
+| 0.1.2   | 2024-06-27 | [38346](https://github.com/airbytehq/airbyte/pull/38346)  | Make comptability with builder                                |
 | 0.1.1   | 2022-08-31 | [30022](https://github.com/airbytehq/airbyte/pull/30022)  | ✨ Source SendInBlue: Add incremental sync to contacts stream |
 | 0.1.0   | 2022-11-01 | [18771](https://github.com/airbytehq/airbyte/pull/18771)  | 🎉 New Source: Sendinblue API [low-code CDK]                  |
-=======
-| 0.1.1   | 2022-08-31 | [#30022](https://github.com/airbytehq/airbyte/pull/30022) | ✨ Source SendInBlue: Add incremental sync to contacts stream |
-| 0.1.0   | 2022-11-01 | [#18771](https://github.com/airbytehq/airbyte/pull/18771) | 🎉 New Source: Sendinblue API [low-code CDK]                  |
 
-</details>
->>>>>>> 4f6c29a9
+</details>