# Visma e-conomic

## Sync overview

This source collects data from [Visma e-conomic](https://developer.visma.com/api/e-conomic/).
At the moment the source only implements full refresh, meaning you will sync all records with every new sync.

## Prerequisites

- Your Visma e-conomic Agreement Grant Token
- Your Visma e-conomic App Secret Token

[This page](https://www.e-conomic.com/developer/connect) guides you through the different ways of connecting to the api.
In sort your options are:

- Developer agreement
- Create a free [sandbox account](https://www.e-conomic.dk/regnskabsprogram/demo-alle), valid for 14 days.
- Demo tokens: `app_secret_token=demo` and `agreement_grant_token=demo`

## Set up the Visma e-conomic source connector

1. Log into your [Airbyte Cloud](https://cloud.airbyte.com/workspaces) or Airbyte Open Source account.
2. Click **Sources** and then click **+ New source**.
3. On the Set up the source page, select **Stripe** from the Source type dropdown.
4. Enter a name for your source.
5. Enter **Agreement Grant Token**.
6. Enter **Secret Key**.

## This Source Supports the Following Streams

- [accounts](https://restdocs.e-conomic.com/#get-accounts)
- [customers](https://restdocs.e-conomic.com/#get-customers)
- [invoices booked](https://restdocs.e-conomic.com/#get-invoices-booked)
- [invoices booked document](https://restdocs.e-conomic.com/#get-invoices-booked-bookedinvoicenumber)
- [invoices paid](https://restdocs.e-conomic.com/#get-invoices-paid)
- [invoices total](https://restdocs.e-conomic.com/#get-invoices-totals)
- [products](https://restdocs.e-conomic.com/#get-products)

For more information about the api see the [E-conomic REST API Documentation](https://restdocs.e-conomic.com/#tl-dr).

### [Sync models](https://docs.airbyte.com/cloud/core-concepts/#connection-sync-modes)

| Feature           | Supported?\(Yes/No\) | Notes |
| :---------------- | :------------------- | :---- |
| Full Refresh Sync | Yes                  |       |
| Incremental Sync  | No                   |       |

## Changelog

<details>
  <summary>Expand to review</summary>

| Version | Date       | Pull Request                                             | Subject                                                                         |
| :------ | :--------- | :------------------------------------------------------- | :------------------------------------------------------------------------------ |
<<<<<<< HEAD
| 0.2.6 | 2024-06-04 | [38982](https://github.com/airbytehq/airbyte/pull/38982) | [autopull] Upgrade base image to v1.2.1 |
| 0.2.5 | 2024-05-28 | [38691](https://github.com/airbytehq/airbyte/pull/38691) | Make compatibility with builder |
| 0.2.4 | 2024-04-19 | [37283](https://github.com/airbytehq/airbyte/pull/37283) | Updating to 0.80.0 CDK |
| 0.2.3 | 2024-04-18 | [37283](https://github.com/airbytehq/airbyte/pull/37283) | Manage dependencies with Poetry. |
| 0.2.2 | 2024-04-15 | [37283](https://github.com/airbytehq/airbyte/pull/37283) | Base image migration: remove Dockerfile and use the python-connector-base image |
| 0.2.1 | 2024-04-12 | [37283](https://github.com/airbytehq/airbyte/pull/37283) | schema descriptions |
| 0.2.0 | 2023-10-20 | [30991](https://github.com/airbytehq/airbyte/pull/30991) | Migrate to Low-code Framework |
| 0.1.0 | 2022-11-08 | [18595](https://github.com/airbytehq/airbyte/pull/18595) | Adding Visma e-conomic as a source |
=======
| 0.2.5   | 2024-05-28 | [38691](https://github.com/airbytehq/airbyte/pull/38691) | Make compatibility with builder                                                 |
| 0.2.4   | 2024-04-19 | [37283](https://github.com/airbytehq/airbyte/pull/37283) | Updating to 0.80.0 CDK                                                          |
| 0.2.3   | 2024-04-18 | [37283](https://github.com/airbytehq/airbyte/pull/37283) | Manage dependencies with Poetry.                                                |
| 0.2.2   | 2024-04-15 | [37283](https://github.com/airbytehq/airbyte/pull/37283) | Base image migration: remove Dockerfile and use the python-connector-base image |
| 0.2.1   | 2024-04-12 | [37283](https://github.com/airbytehq/airbyte/pull/37283) | schema descriptions                                                             |
| 0.2.0   | 2023-10-20 | [30991](https://github.com/airbytehq/airbyte/pull/30991) | Migrate to Low-code Framework                                                   |
| 0.1.0   | 2022-11-08 | [18595](https://github.com/airbytehq/airbyte/pull/18595) | Adding Visma e-conomic as a source                                              |

</details>
>>>>>>> 45cb00de
<|MERGE_RESOLUTION|>--- conflicted
+++ resolved
@@ -52,7 +52,6 @@
 
 | Version | Date       | Pull Request                                             | Subject                                                                         |
 | :------ | :--------- | :------------------------------------------------------- | :------------------------------------------------------------------------------ |
-<<<<<<< HEAD
 | 0.2.6 | 2024-06-04 | [38982](https://github.com/airbytehq/airbyte/pull/38982) | [autopull] Upgrade base image to v1.2.1 |
 | 0.2.5 | 2024-05-28 | [38691](https://github.com/airbytehq/airbyte/pull/38691) | Make compatibility with builder |
 | 0.2.4 | 2024-04-19 | [37283](https://github.com/airbytehq/airbyte/pull/37283) | Updating to 0.80.0 CDK |
@@ -61,14 +60,5 @@
 | 0.2.1 | 2024-04-12 | [37283](https://github.com/airbytehq/airbyte/pull/37283) | schema descriptions |
 | 0.2.0 | 2023-10-20 | [30991](https://github.com/airbytehq/airbyte/pull/30991) | Migrate to Low-code Framework |
 | 0.1.0 | 2022-11-08 | [18595](https://github.com/airbytehq/airbyte/pull/18595) | Adding Visma e-conomic as a source |
-=======
-| 0.2.5   | 2024-05-28 | [38691](https://github.com/airbytehq/airbyte/pull/38691) | Make compatibility with builder                                                 |
-| 0.2.4   | 2024-04-19 | [37283](https://github.com/airbytehq/airbyte/pull/37283) | Updating to 0.80.0 CDK                                                          |
-| 0.2.3   | 2024-04-18 | [37283](https://github.com/airbytehq/airbyte/pull/37283) | Manage dependencies with Poetry.                                                |
-| 0.2.2   | 2024-04-15 | [37283](https://github.com/airbytehq/airbyte/pull/37283) | Base image migration: remove Dockerfile and use the python-connector-base image |
-| 0.2.1   | 2024-04-12 | [37283](https://github.com/airbytehq/airbyte/pull/37283) | schema descriptions                                                             |
-| 0.2.0   | 2023-10-20 | [30991](https://github.com/airbytehq/airbyte/pull/30991) | Migrate to Low-code Framework                                                   |
-| 0.1.0   | 2022-11-08 | [18595](https://github.com/airbytehq/airbyte/pull/18595) | Adding Visma e-conomic as a source                                              |
 
-</details>
->>>>>>> 45cb00de
+</details>