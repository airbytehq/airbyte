--- conflicted
+++ resolved
@@ -126,13 +126,10 @@
 
 Airbyte has the ability to connect to the Oracle source with 3 network connectivity options:
 
-<<<<<<< HEAD
-1.`Unencrypted` the connection will be made using the TCP protocol. In this case, all data over the network will be transmitted in unencrypted form.
-2.`Native network encryption` gives you the ability to encrypt database connections, without the configuration overhead of TCP / IP and SSL / TLS and without the need to open and listen on different ports. In this case, the _SQLNET.ENCRYPTION_CLIENT_ option will always be set as _REQUIRED_ by default: The client or server will only accept encrypted traffic, but the user has the opportunity to choose an `Encryption algorithm` according to the security policies he needs.
-3.`TLS Encrypted` \(verify certificate\) - if this option is selected, data transfer will be transfered using the TLS protocol, taking into account the handshake procedure and certificate verification. To use this option, insert the content of the certificate issued by the server into the `SSL PEM file` field
-=======
-1.`Unencrypted` the connection will be made using the TCP protocol. In this case, all data over the network will be transmitted in unencrypted form. 2.`Native network encryption` gives you the ability to encrypt database connections, without the configuration overhead of TCP / IP and SSL / TLS and without the need to open and listen on different ports. In this case, the _SQLNET.ENCRYPTION_CLIENT_ option will always be set as _REQUIRED_ by default: The client or server will only accept encrypted traffic, but the user has the opportunity to choose an `Encryption algorithm` according to the security policies he needs. 3.`TLS Encrypted` \(verify certificate\) - if this option is selected, data transfer will be transferred using the TLS protocol, taking into account the handshake procedure and certificate verification. To use this option, insert the content of the certificate issued by the server into the `SSL PEM file` field
->>>>>>> e5a61bcb
+1.`Unencrypted` the connection will be made using the TCP protocol. In this case, all data over the network will be transmitted in unencrypted form. 
+2.`Native network encryption` gives you the ability to encrypt database connections, without the configuration overhead of TCP / IP and SSL / TLS and without the need to open and listen on different ports. In this case, the _SQLNET.ENCRYPTION_CLIENT_ option will always be set as _REQUIRED_ by default: The client or server will only accept encrypted traffic, but the user has the opportunity to choose an `Encryption algorithm` according to the security policies he needs. 
+3.`TLS Encrypted` \(verify certificate\) - if this option is selected, data transfer will be transferred using the TLS protocol, taking into account the handshake procedure and certificate verification. To use this option, insert the content of the certificate issued by the server into the `SSL PEM file` field
+
 
 ## Changelog
 
