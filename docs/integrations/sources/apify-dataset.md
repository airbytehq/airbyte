---
description: Web scraping and automation platform.
---

# Apify Dataset

## Overview

[Apify](https://apify.com/) is a web scraping and web automation platform providing both ready-made and custom solutions, an open-source [JavaScript SDK](https://docs.apify.com/sdk/js/) and [Python SDK](https://docs.apify.com/sdk/python/) for web scraping, proxies, and many other tools to help you build and run web automation jobs at scale.

<FieldAnchor field="dataset_id">
The results of a scraping job are usually stored in the [Apify Dataset](https://docs.apify.com/storage/dataset). This Airbyte connector provides streams to work with the datasets, including syncing their content to your chosen destination using Airbyte.
</FieldAnchor>

To sync data from a dataset, all you need to know is your API token and dataset ID.

<FieldAnchor field="token">
You can find your personal API token in the Apify Console in the [Settings -> Integrations](https://console.apify.com/account/integrations) and the dataset ID in the [Storage -> Datasets](https://console.apify.com/storage/datasets).
</FieldAnchor>

### Running Airbyte sync from Apify webhook

When your Apify job (aka [Actor run](https://docs.apify.com/platform/actors/running)) finishes, it can trigger an Airbyte sync by calling the Airbyte [API](https://airbyte-public-api-docs.s3.us-east-2.amazonaws.com/rapidoc-api-docs.html#post-/v1/connections/sync) manual connection trigger (`POST /v1/connections/sync`). The API can be called from Apify [webhook](https://docs.apify.com/platform/integrations/webhooks) which is executed when your Apify run finishes.

![](/.gitbook/assets/apify_trigger_airbyte_connection.png)

### Features

| Feature           | Supported? |
| :---------------- | :--------- |
| Full Refresh Sync | Yes        |
| Incremental Sync  | Yes        |

### Performance considerations

The Apify dataset connector uses [Apify Python Client](https://docs.apify.com/apify-client-python) under the hood and should handle any API limitations under normal usage.

## Streams

### `dataset_collection`

- Calls `api.apify.com/v2/datasets` ([docs](https://docs.apify.com/api/v2#/reference/datasets/dataset-collection/get-list-of-datasets))
- Properties:
  - Apify Personal API token (you can find it [here](https://console.apify.com/account/integrations))

### `dataset`

- Calls `https://api.apify.com/v2/datasets/{datasetId}` ([docs](https://docs.apify.com/api/v2#/reference/datasets/dataset/get-dataset))
- Properties:
  - Apify Personal API token (you can find it [here](https://console.apify.com/account/integrations))
  - Dataset ID (check the [docs](https://docs.apify.com/platform/storage/dataset))

### `item_collection`

- Calls `api.apify.com/v2/datasets/{datasetId}/items` ([docs](https://docs.apify.com/api/v2#/reference/datasets/item-collection/get-items))
- Properties:
  - Apify Personal API token (you can find it [here](https://console.apify.com/account/integrations))
  - Dataset ID (check the [docs](https://docs.apify.com/platform/storage/dataset))
- Limitations:
  - The stream uses a dynamic schema (all the data are stored under the `"data"` key), so it should support all the Apify Datasets (produced by whatever Actor).

### `item_collection_website_content_crawler`

- Calls the same endpoint and uses the same properties as the `item_collection` stream.
- Limitations:
  - The stream uses a static schema which corresponds to the datasets produced by [Website Content Crawler](https://apify.com/apify/website-content-crawler) Actor. So only datasets produced by this Actor are supported.

## Changelog

<details>
  <summary>Expand to review</summary>

| Version | Date       | Pull Request                                                 | Subject                                                                         |
| :------ | :--------- | :----------------------------------------------------------- | :------------------------------------------------------------------------------ |
<<<<<<< HEAD
| 2.2.28  | 2025-07-26 | [64137](https://github.com/airbytehq/airbyte/pull/64137)     | Change Apify's logo                                                             |
| 2.2.27  | 2025-08-09 | [64655](https://github.com/airbytehq/airbyte/pull/64655)     | Update dependencies                                                             |
| 2.2.26  | 2025-08-02 | [64432](https://github.com/airbytehq/airbyte/pull/64432)     | Update dependencies                                                             |
| 2.2.25  | 2025-07-26 | [63802](https://github.com/airbytehq/airbyte/pull/63802)     | Update dependencies                                                             |
| 2.2.24  | 2025-07-05 | [62540](https://github.com/airbytehq/airbyte/pull/62540)     | Update dependencies                                                             |
| 2.2.23  | 2025-06-28 | [62139](https://github.com/airbytehq/airbyte/pull/62139)     | Update dependencies                                                             |
| 2.2.22  | 2025-06-15 | [61108](https://github.com/airbytehq/airbyte/pull/61108)     | Update dependencies                                                             |
| 2.2.21  | 2025-05-17 | [60677](https://github.com/airbytehq/airbyte/pull/60677)     | Update dependencies                                                             |
| 2.2.20  | 2025-05-10 | [59857](https://github.com/airbytehq/airbyte/pull/59857)     | Update dependencies                                                             |
| 2.2.19  | 2025-05-03 | [59312](https://github.com/airbytehq/airbyte/pull/59312)     | Update dependencies                                                             |
| 2.2.18  | 2025-04-26 | [58251](https://github.com/airbytehq/airbyte/pull/58251)     | Update dependencies                                                             |
| 2.2.17  | 2025-04-12 | [57599](https://github.com/airbytehq/airbyte/pull/57599)     | Update dependencies                                                             |
| 2.2.16  | 2025-04-05 | [57134](https://github.com/airbytehq/airbyte/pull/57134)     | Update dependencies                                                             |
| 2.2.15  | 2025-03-29 | [56579](https://github.com/airbytehq/airbyte/pull/56579)     | Update dependencies                                                             |
| 2.2.14  | 2025-03-22 | [56107](https://github.com/airbytehq/airbyte/pull/56107)     | Update dependencies                                                             |
| 2.2.13  | 2025-03-08 | [55423](https://github.com/airbytehq/airbyte/pull/55423)     | Update dependencies                                                             |
| 2.2.12  | 2025-03-01 | [54885](https://github.com/airbytehq/airbyte/pull/54885)     | Update dependencies                                                             |
| 2.2.11  | 2025-02-22 | [54235](https://github.com/airbytehq/airbyte/pull/54235)     | Update dependencies                                                             |
| 2.2.10  | 2025-02-15 | [53872](https://github.com/airbytehq/airbyte/pull/53872)     | Update dependencies                                                             |
| 2.2.9   | 2025-02-08 | [53440](https://github.com/airbytehq/airbyte/pull/53440)     | Update dependencies                                                             |
| 2.2.8   | 2025-02-01 | [52904](https://github.com/airbytehq/airbyte/pull/52904)     | Update dependencies                                                             |
| 2.2.7   | 2025-01-25 | [52208](https://github.com/airbytehq/airbyte/pull/52208)     | Update dependencies                                                             |
| 2.2.6   | 2025-01-18 | [51740](https://github.com/airbytehq/airbyte/pull/51740)     | Update dependencies                                                             |
| 2.2.5   | 2025-01-11 | [51257](https://github.com/airbytehq/airbyte/pull/51257)     | Update dependencies                                                             |
| 2.2.4   | 2024-12-28 | [50468](https://github.com/airbytehq/airbyte/pull/50468)     | Update dependencies                                                             |
| 2.2.3   | 2024-12-21 | [50217](https://github.com/airbytehq/airbyte/pull/50217)     | Update dependencies                                                             |
| 2.2.2   | 2024-12-14 | [49553](https://github.com/airbytehq/airbyte/pull/49553)     | Update dependencies                                                             |
| 2.2.1   | 2024-12-12 | [48216](https://github.com/airbytehq/airbyte/pull/48216)     | Update dependencies                                                             |
| 2.2.0   | 2024-10-29 | [47286](https://github.com/airbytehq/airbyte/pull/47286)     | Migrate to manifest only format                                                 |
| 2.1.27  | 2024-10-29 | [47068](https://github.com/airbytehq/airbyte/pull/47068)     | Update dependencies                                                             |
| 2.1.26  | 2024-10-12 | [46837](https://github.com/airbytehq/airbyte/pull/46837)     | Update dependencies                                                             |
| 2.1.25  | 2024-10-01 | [46373](https://github.com/airbytehq/airbyte/pull/46373)     | add user-agent header to be able to track Airbyte integration on Apify          |
| 2.1.24  | 2024-10-05 | [46430](https://github.com/airbytehq/airbyte/pull/46430)     | Update dependencies                                                             |
| 2.1.23  | 2024-09-28 | [46146](https://github.com/airbytehq/airbyte/pull/46146)     | Update dependencies                                                             |
| 2.1.22  | 2024-09-21 | [45820](https://github.com/airbytehq/airbyte/pull/45820)     | Update dependencies                                                             |
| 2.1.21  | 2024-09-14 | [45479](https://github.com/airbytehq/airbyte/pull/45479)     | Update dependencies                                                             |
| 2.1.20  | 2024-09-07 | [45252](https://github.com/airbytehq/airbyte/pull/45252)     | Update dependencies                                                             |
| 2.1.19  | 2024-08-31 | [44962](https://github.com/airbytehq/airbyte/pull/44962)     | Update dependencies                                                             |
| 2.1.18  | 2024-08-24 | [44734](https://github.com/airbytehq/airbyte/pull/44734)     | Update dependencies                                                             |
| 2.1.17  | 2024-08-17 | [44204](https://github.com/airbytehq/airbyte/pull/44204)     | Update dependencies                                                             |
| 2.1.16  | 2024-08-10 | [43607](https://github.com/airbytehq/airbyte/pull/43607)     | Update dependencies                                                             |
| 2.1.15  | 2024-08-03 | [43071](https://github.com/airbytehq/airbyte/pull/43071)     | Update dependencies                                                             |
| 2.1.14  | 2024-07-27 | [42627](https://github.com/airbytehq/airbyte/pull/42627)     | Update dependencies                                                             |
| 2.1.13  | 2024-07-20 | [42364](https://github.com/airbytehq/airbyte/pull/42364)     | Update dependencies                                                             |
| 2.1.12  | 2024-07-13 | [41893](https://github.com/airbytehq/airbyte/pull/41893)     | Update dependencies                                                             |
| 2.1.11  | 2024-07-10 | [41344](https://github.com/airbytehq/airbyte/pull/41344)     | Update dependencies                                                             |
| 2.1.10  | 2024-07-09 | [41189](https://github.com/airbytehq/airbyte/pull/41189)     | Update dependencies                                                             |
| 2.1.9   | 2024-07-06 | [40813](https://github.com/airbytehq/airbyte/pull/40813)     | Update dependencies                                                             |
| 2.1.8   | 2024-06-25 | [40411](https://github.com/airbytehq/airbyte/pull/40411)     | Update dependencies                                                             |
| 2.1.7   | 2024-06-22 | [40187](https://github.com/airbytehq/airbyte/pull/40187)     | Update dependencies                                                             |
| 2.1.6   | 2024-06-04 | [39010](https://github.com/airbytehq/airbyte/pull/39010)     | [autopull] Upgrade base image to v1.2.1                                         |
| 2.1.5   | 2024-04-19 | [37115](https://github.com/airbytehq/airbyte/pull/37115)     | Updating to 0.80.0 CDK                                                          |
| 2.1.4   | 2024-04-18 | [37115](https://github.com/airbytehq/airbyte/pull/37115)     | Manage dependencies with Poetry.                                                |
| 2.1.3   | 2024-04-15 | [37115](https://github.com/airbytehq/airbyte/pull/37115)     | Base image migration: remove Dockerfile and use the python-connector-base image |
| 2.1.2   | 2024-04-12 | [37115](https://github.com/airbytehq/airbyte/pull/37115)     | schema descriptions                                                             |
| 2.1.1   | 2023-12-14 | [33414](https://github.com/airbytehq/airbyte/pull/33414)     | Prepare for airbyte-lib                                                         |
| 2.1.0   | 2023-10-13 | [31333](https://github.com/airbytehq/airbyte/pull/31333)     | Add stream for arbitrary datasets                                               |
| 2.0.0   | 2023-09-18 | [30428](https://github.com/airbytehq/airbyte/pull/30428)     | Fix broken stream, manifest refactor                                            |
| 1.0.0   | 2023-08-25 | [29859](https://github.com/airbytehq/airbyte/pull/29859)     | Migrate to lowcode                                                              |
| 0.2.0   | 2022-06-20 | [28290](https://github.com/airbytehq/airbyte/pull/28290)     | Make connector work with platform changes not syncing empty stream schemas.     |
| 0.1.11  | 2022-04-27 | [12397](https://github.com/airbytehq/airbyte/pull/12397)     | No changes. Used connector to test publish workflow changes.                    |
=======
| 2.2.29 | 2025-10-07 | [67163](https://github.com/airbytehq/airbyte/pull/67163) | Update dependencies |
| 2.2.28 | 2025-09-30 | [66273](https://github.com/airbytehq/airbyte/pull/66273) | Update dependencies |
| 2.2.27 | 2025-08-09 | [64655](https://github.com/airbytehq/airbyte/pull/64655) | Update dependencies |
| 2.2.26 | 2025-08-02 | [64432](https://github.com/airbytehq/airbyte/pull/64432) | Update dependencies |
| 2.2.25 | 2025-07-26 | [63802](https://github.com/airbytehq/airbyte/pull/63802) | Update dependencies |
| 2.2.24 | 2025-07-05 | [62540](https://github.com/airbytehq/airbyte/pull/62540) | Update dependencies |
| 2.2.23 | 2025-06-28 | [62139](https://github.com/airbytehq/airbyte/pull/62139) | Update dependencies |
| 2.2.22 | 2025-06-15 | [61108](https://github.com/airbytehq/airbyte/pull/61108) | Update dependencies |
| 2.2.21 | 2025-05-17 | [60677](https://github.com/airbytehq/airbyte/pull/60677) | Update dependencies |
| 2.2.20 | 2025-05-10 | [59857](https://github.com/airbytehq/airbyte/pull/59857) | Update dependencies |
| 2.2.19 | 2025-05-03 | [59312](https://github.com/airbytehq/airbyte/pull/59312) | Update dependencies |
| 2.2.18 | 2025-04-26 | [58251](https://github.com/airbytehq/airbyte/pull/58251) | Update dependencies |
| 2.2.17 | 2025-04-12 | [57599](https://github.com/airbytehq/airbyte/pull/57599) | Update dependencies |
| 2.2.16 | 2025-04-05 | [57134](https://github.com/airbytehq/airbyte/pull/57134) | Update dependencies |
| 2.2.15 | 2025-03-29 | [56579](https://github.com/airbytehq/airbyte/pull/56579) | Update dependencies |
| 2.2.14 | 2025-03-22 | [56107](https://github.com/airbytehq/airbyte/pull/56107) | Update dependencies |
| 2.2.13 | 2025-03-08 | [55423](https://github.com/airbytehq/airbyte/pull/55423) | Update dependencies |
| 2.2.12 | 2025-03-01 | [54885](https://github.com/airbytehq/airbyte/pull/54885) | Update dependencies |
| 2.2.11 | 2025-02-22 | [54235](https://github.com/airbytehq/airbyte/pull/54235) | Update dependencies |
| 2.2.10 | 2025-02-15 | [53872](https://github.com/airbytehq/airbyte/pull/53872) | Update dependencies |
| 2.2.9 | 2025-02-08 | [53440](https://github.com/airbytehq/airbyte/pull/53440) | Update dependencies |
| 2.2.8 | 2025-02-01 | [52904](https://github.com/airbytehq/airbyte/pull/52904) | Update dependencies |
| 2.2.7 | 2025-01-25 | [52208](https://github.com/airbytehq/airbyte/pull/52208) | Update dependencies |
| 2.2.6 | 2025-01-18 | [51740](https://github.com/airbytehq/airbyte/pull/51740) | Update dependencies |
| 2.2.5 | 2025-01-11 | [51257](https://github.com/airbytehq/airbyte/pull/51257) | Update dependencies |
| 2.2.4 | 2024-12-28 | [50468](https://github.com/airbytehq/airbyte/pull/50468) | Update dependencies |
| 2.2.3 | 2024-12-21 | [50217](https://github.com/airbytehq/airbyte/pull/50217) | Update dependencies |
| 2.2.2 | 2024-12-14 | [49553](https://github.com/airbytehq/airbyte/pull/49553) | Update dependencies |
| 2.2.1 | 2024-12-12 | [48216](https://github.com/airbytehq/airbyte/pull/48216) | Update dependencies |
| 2.2.0 | 2024-10-29 | [47286](https://github.com/airbytehq/airbyte/pull/47286) | Migrate to manifest only format |
| 2.1.27 | 2024-10-29 | [47068](https://github.com/airbytehq/airbyte/pull/47068) | Update dependencies |
| 2.1.26 | 2024-10-12 | [46837](https://github.com/airbytehq/airbyte/pull/46837) | Update dependencies |
| 2.1.25 | 2024-10-01 | [46373](https://github.com/airbytehq/airbyte/pull/46373) | add user-agent header to be able to track Airbyte integration on Apify |
| 2.1.24 | 2024-10-05 | [46430](https://github.com/airbytehq/airbyte/pull/46430) | Update dependencies |
| 2.1.23 | 2024-09-28 | [46146](https://github.com/airbytehq/airbyte/pull/46146) | Update dependencies |
| 2.1.22 | 2024-09-21 | [45820](https://github.com/airbytehq/airbyte/pull/45820) | Update dependencies |
| 2.1.21 | 2024-09-14 | [45479](https://github.com/airbytehq/airbyte/pull/45479) | Update dependencies |
| 2.1.20 | 2024-09-07 | [45252](https://github.com/airbytehq/airbyte/pull/45252) | Update dependencies |
| 2.1.19 | 2024-08-31 | [44962](https://github.com/airbytehq/airbyte/pull/44962) | Update dependencies |
| 2.1.18 | 2024-08-24 | [44734](https://github.com/airbytehq/airbyte/pull/44734) | Update dependencies |
| 2.1.17 | 2024-08-17 | [44204](https://github.com/airbytehq/airbyte/pull/44204) | Update dependencies |
| 2.1.16 | 2024-08-10 | [43607](https://github.com/airbytehq/airbyte/pull/43607) | Update dependencies |
| 2.1.15 | 2024-08-03 | [43071](https://github.com/airbytehq/airbyte/pull/43071) | Update dependencies |
| 2.1.14 | 2024-07-27 | [42627](https://github.com/airbytehq/airbyte/pull/42627) | Update dependencies |
| 2.1.13 | 2024-07-20 | [42364](https://github.com/airbytehq/airbyte/pull/42364) | Update dependencies |
| 2.1.12 | 2024-07-13 | [41893](https://github.com/airbytehq/airbyte/pull/41893) | Update dependencies |
| 2.1.11 | 2024-07-10 | [41344](https://github.com/airbytehq/airbyte/pull/41344) | Update dependencies |
| 2.1.10 | 2024-07-09 | [41189](https://github.com/airbytehq/airbyte/pull/41189) | Update dependencies |
| 2.1.9 | 2024-07-06 | [40813](https://github.com/airbytehq/airbyte/pull/40813) | Update dependencies |
| 2.1.8 | 2024-06-25 | [40411](https://github.com/airbytehq/airbyte/pull/40411) | Update dependencies |
| 2.1.7 | 2024-06-22 | [40187](https://github.com/airbytehq/airbyte/pull/40187) | Update dependencies |
| 2.1.6 | 2024-06-04 | [39010](https://github.com/airbytehq/airbyte/pull/39010) | [autopull] Upgrade base image to v1.2.1 |
| 2.1.5 | 2024-04-19 | [37115](https://github.com/airbytehq/airbyte/pull/37115) | Updating to 0.80.0 CDK |
| 2.1.4 | 2024-04-18 | [37115](https://github.com/airbytehq/airbyte/pull/37115) | Manage dependencies with Poetry. |
| 2.1.3 | 2024-04-15 | [37115](https://github.com/airbytehq/airbyte/pull/37115) | Base image migration: remove Dockerfile and use the python-connector-base image |
| 2.1.2 | 2024-04-12 | [37115](https://github.com/airbytehq/airbyte/pull/37115) | schema descriptions |
| 2.1.1 | 2023-12-14 | [33414](https://github.com/airbytehq/airbyte/pull/33414) | Prepare for airbyte-lib |
| 2.1.0 | 2023-10-13 | [31333](https://github.com/airbytehq/airbyte/pull/31333) | Add stream for arbitrary datasets |
| 2.0.0 | 2023-09-18 | [30428](https://github.com/airbytehq/airbyte/pull/30428) | Fix broken stream, manifest refactor |
| 1.0.0 | 2023-08-25 | [29859](https://github.com/airbytehq/airbyte/pull/29859) | Migrate to lowcode |
| 0.2.0 | 2022-06-20 | [28290](https://github.com/airbytehq/airbyte/pull/28290) | Make connector work with platform changes not syncing empty stream schemas. |
| 0.1.11 | 2022-04-27 | [12397](https://github.com/airbytehq/airbyte/pull/12397) | No changes. Used connector to test publish workflow changes. |
>>>>>>> 7e5c6164
| 0.1.9   | 2022-04-05 | [PR\#11712](https://github.com/airbytehq/airbyte/pull/11712) | No changes from 0.1.4. Used connector to test publish workflow changes.         |
| 0.1.4   | 2021-12-23 | [PR\#8434](https://github.com/airbytehq/airbyte/pull/8434)   | Update fields in source-connectors specifications                               |
| 0.1.2   | 2021-11-08 | [PR\#7499](https://github.com/airbytehq/airbyte/pull/7499)   | Remove base-python dependencies                                                 |
| 0.1.0   | 2021-07-29 | [PR\#5069](https://github.com/airbytehq/airbyte/pull/5069)   | Initial version of the connector                                                |

</details><|MERGE_RESOLUTION|>--- conflicted
+++ resolved
@@ -72,8 +72,9 @@
 
 | Version | Date       | Pull Request                                                 | Subject                                                                         |
 | :------ | :--------- | :----------------------------------------------------------- | :------------------------------------------------------------------------------ |
-<<<<<<< HEAD
-| 2.2.28  | 2025-07-26 | [64137](https://github.com/airbytehq/airbyte/pull/64137)     | Change Apify's logo                                                             |
+| 2.2.30  | 2025-10-09 | [67163](https://github.com/airbytehq/airbyte/pull/64137)     | Update logo                                                                     |
+| 2.2.29  | 2025-10-07 | [67163](https://github.com/airbytehq/airbyte/pull/67163)     | Update dependencies                                                             |
+| 2.2.28  | 2025-09-30 | [66273](https://github.com/airbytehq/airbyte/pull/66273)     | Update dependencies                                                             |
 | 2.2.27  | 2025-08-09 | [64655](https://github.com/airbytehq/airbyte/pull/64655)     | Update dependencies                                                             |
 | 2.2.26  | 2025-08-02 | [64432](https://github.com/airbytehq/airbyte/pull/64432)     | Update dependencies                                                             |
 | 2.2.25  | 2025-07-26 | [63802](https://github.com/airbytehq/airbyte/pull/63802)     | Update dependencies                                                             |
@@ -134,70 +135,6 @@
 | 1.0.0   | 2023-08-25 | [29859](https://github.com/airbytehq/airbyte/pull/29859)     | Migrate to lowcode                                                              |
 | 0.2.0   | 2022-06-20 | [28290](https://github.com/airbytehq/airbyte/pull/28290)     | Make connector work with platform changes not syncing empty stream schemas.     |
 | 0.1.11  | 2022-04-27 | [12397](https://github.com/airbytehq/airbyte/pull/12397)     | No changes. Used connector to test publish workflow changes.                    |
-=======
-| 2.2.29 | 2025-10-07 | [67163](https://github.com/airbytehq/airbyte/pull/67163) | Update dependencies |
-| 2.2.28 | 2025-09-30 | [66273](https://github.com/airbytehq/airbyte/pull/66273) | Update dependencies |
-| 2.2.27 | 2025-08-09 | [64655](https://github.com/airbytehq/airbyte/pull/64655) | Update dependencies |
-| 2.2.26 | 2025-08-02 | [64432](https://github.com/airbytehq/airbyte/pull/64432) | Update dependencies |
-| 2.2.25 | 2025-07-26 | [63802](https://github.com/airbytehq/airbyte/pull/63802) | Update dependencies |
-| 2.2.24 | 2025-07-05 | [62540](https://github.com/airbytehq/airbyte/pull/62540) | Update dependencies |
-| 2.2.23 | 2025-06-28 | [62139](https://github.com/airbytehq/airbyte/pull/62139) | Update dependencies |
-| 2.2.22 | 2025-06-15 | [61108](https://github.com/airbytehq/airbyte/pull/61108) | Update dependencies |
-| 2.2.21 | 2025-05-17 | [60677](https://github.com/airbytehq/airbyte/pull/60677) | Update dependencies |
-| 2.2.20 | 2025-05-10 | [59857](https://github.com/airbytehq/airbyte/pull/59857) | Update dependencies |
-| 2.2.19 | 2025-05-03 | [59312](https://github.com/airbytehq/airbyte/pull/59312) | Update dependencies |
-| 2.2.18 | 2025-04-26 | [58251](https://github.com/airbytehq/airbyte/pull/58251) | Update dependencies |
-| 2.2.17 | 2025-04-12 | [57599](https://github.com/airbytehq/airbyte/pull/57599) | Update dependencies |
-| 2.2.16 | 2025-04-05 | [57134](https://github.com/airbytehq/airbyte/pull/57134) | Update dependencies |
-| 2.2.15 | 2025-03-29 | [56579](https://github.com/airbytehq/airbyte/pull/56579) | Update dependencies |
-| 2.2.14 | 2025-03-22 | [56107](https://github.com/airbytehq/airbyte/pull/56107) | Update dependencies |
-| 2.2.13 | 2025-03-08 | [55423](https://github.com/airbytehq/airbyte/pull/55423) | Update dependencies |
-| 2.2.12 | 2025-03-01 | [54885](https://github.com/airbytehq/airbyte/pull/54885) | Update dependencies |
-| 2.2.11 | 2025-02-22 | [54235](https://github.com/airbytehq/airbyte/pull/54235) | Update dependencies |
-| 2.2.10 | 2025-02-15 | [53872](https://github.com/airbytehq/airbyte/pull/53872) | Update dependencies |
-| 2.2.9 | 2025-02-08 | [53440](https://github.com/airbytehq/airbyte/pull/53440) | Update dependencies |
-| 2.2.8 | 2025-02-01 | [52904](https://github.com/airbytehq/airbyte/pull/52904) | Update dependencies |
-| 2.2.7 | 2025-01-25 | [52208](https://github.com/airbytehq/airbyte/pull/52208) | Update dependencies |
-| 2.2.6 | 2025-01-18 | [51740](https://github.com/airbytehq/airbyte/pull/51740) | Update dependencies |
-| 2.2.5 | 2025-01-11 | [51257](https://github.com/airbytehq/airbyte/pull/51257) | Update dependencies |
-| 2.2.4 | 2024-12-28 | [50468](https://github.com/airbytehq/airbyte/pull/50468) | Update dependencies |
-| 2.2.3 | 2024-12-21 | [50217](https://github.com/airbytehq/airbyte/pull/50217) | Update dependencies |
-| 2.2.2 | 2024-12-14 | [49553](https://github.com/airbytehq/airbyte/pull/49553) | Update dependencies |
-| 2.2.1 | 2024-12-12 | [48216](https://github.com/airbytehq/airbyte/pull/48216) | Update dependencies |
-| 2.2.0 | 2024-10-29 | [47286](https://github.com/airbytehq/airbyte/pull/47286) | Migrate to manifest only format |
-| 2.1.27 | 2024-10-29 | [47068](https://github.com/airbytehq/airbyte/pull/47068) | Update dependencies |
-| 2.1.26 | 2024-10-12 | [46837](https://github.com/airbytehq/airbyte/pull/46837) | Update dependencies |
-| 2.1.25 | 2024-10-01 | [46373](https://github.com/airbytehq/airbyte/pull/46373) | add user-agent header to be able to track Airbyte integration on Apify |
-| 2.1.24 | 2024-10-05 | [46430](https://github.com/airbytehq/airbyte/pull/46430) | Update dependencies |
-| 2.1.23 | 2024-09-28 | [46146](https://github.com/airbytehq/airbyte/pull/46146) | Update dependencies |
-| 2.1.22 | 2024-09-21 | [45820](https://github.com/airbytehq/airbyte/pull/45820) | Update dependencies |
-| 2.1.21 | 2024-09-14 | [45479](https://github.com/airbytehq/airbyte/pull/45479) | Update dependencies |
-| 2.1.20 | 2024-09-07 | [45252](https://github.com/airbytehq/airbyte/pull/45252) | Update dependencies |
-| 2.1.19 | 2024-08-31 | [44962](https://github.com/airbytehq/airbyte/pull/44962) | Update dependencies |
-| 2.1.18 | 2024-08-24 | [44734](https://github.com/airbytehq/airbyte/pull/44734) | Update dependencies |
-| 2.1.17 | 2024-08-17 | [44204](https://github.com/airbytehq/airbyte/pull/44204) | Update dependencies |
-| 2.1.16 | 2024-08-10 | [43607](https://github.com/airbytehq/airbyte/pull/43607) | Update dependencies |
-| 2.1.15 | 2024-08-03 | [43071](https://github.com/airbytehq/airbyte/pull/43071) | Update dependencies |
-| 2.1.14 | 2024-07-27 | [42627](https://github.com/airbytehq/airbyte/pull/42627) | Update dependencies |
-| 2.1.13 | 2024-07-20 | [42364](https://github.com/airbytehq/airbyte/pull/42364) | Update dependencies |
-| 2.1.12 | 2024-07-13 | [41893](https://github.com/airbytehq/airbyte/pull/41893) | Update dependencies |
-| 2.1.11 | 2024-07-10 | [41344](https://github.com/airbytehq/airbyte/pull/41344) | Update dependencies |
-| 2.1.10 | 2024-07-09 | [41189](https://github.com/airbytehq/airbyte/pull/41189) | Update dependencies |
-| 2.1.9 | 2024-07-06 | [40813](https://github.com/airbytehq/airbyte/pull/40813) | Update dependencies |
-| 2.1.8 | 2024-06-25 | [40411](https://github.com/airbytehq/airbyte/pull/40411) | Update dependencies |
-| 2.1.7 | 2024-06-22 | [40187](https://github.com/airbytehq/airbyte/pull/40187) | Update dependencies |
-| 2.1.6 | 2024-06-04 | [39010](https://github.com/airbytehq/airbyte/pull/39010) | [autopull] Upgrade base image to v1.2.1 |
-| 2.1.5 | 2024-04-19 | [37115](https://github.com/airbytehq/airbyte/pull/37115) | Updating to 0.80.0 CDK |
-| 2.1.4 | 2024-04-18 | [37115](https://github.com/airbytehq/airbyte/pull/37115) | Manage dependencies with Poetry. |
-| 2.1.3 | 2024-04-15 | [37115](https://github.com/airbytehq/airbyte/pull/37115) | Base image migration: remove Dockerfile and use the python-connector-base image |
-| 2.1.2 | 2024-04-12 | [37115](https://github.com/airbytehq/airbyte/pull/37115) | schema descriptions |
-| 2.1.1 | 2023-12-14 | [33414](https://github.com/airbytehq/airbyte/pull/33414) | Prepare for airbyte-lib |
-| 2.1.0 | 2023-10-13 | [31333](https://github.com/airbytehq/airbyte/pull/31333) | Add stream for arbitrary datasets |
-| 2.0.0 | 2023-09-18 | [30428](https://github.com/airbytehq/airbyte/pull/30428) | Fix broken stream, manifest refactor |
-| 1.0.0 | 2023-08-25 | [29859](https://github.com/airbytehq/airbyte/pull/29859) | Migrate to lowcode |
-| 0.2.0 | 2022-06-20 | [28290](https://github.com/airbytehq/airbyte/pull/28290) | Make connector work with platform changes not syncing empty stream schemas. |
-| 0.1.11 | 2022-04-27 | [12397](https://github.com/airbytehq/airbyte/pull/12397) | No changes. Used connector to test publish workflow changes. |
->>>>>>> 7e5c6164
 | 0.1.9   | 2022-04-05 | [PR\#11712](https://github.com/airbytehq/airbyte/pull/11712) | No changes from 0.1.4. Used connector to test publish workflow changes.         |
 | 0.1.4   | 2021-12-23 | [PR\#8434](https://github.com/airbytehq/airbyte/pull/8434)   | Update fields in source-connectors specifications                               |
 | 0.1.2   | 2021-11-08 | [PR\#7499](https://github.com/airbytehq/airbyte/pull/7499)   | Remove base-python dependencies                                                 |
