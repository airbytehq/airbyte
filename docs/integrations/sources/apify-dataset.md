---
description: Web scraping and automation platform.
---

# Apify Dataset

## Overview

[Apify](https://apify.com/) is a web scraping and web automation platform providing both ready-made and custom solutions, an open-source [JavaScript SDK](https://docs.apify.com/sdk/js/) and [Python SDK](https://docs.apify.com/sdk/python/) for web scraping, proxies, and many other tools to help you build and run web automation jobs at scale.

<FieldAnchor field="dataset_id">
The results of a scraping job are usually stored in the [Apify Dataset](https://docs.apify.com/storage/dataset). This Airbyte connector provides streams to work with the datasets, including syncing their content to your chosen destination using Airbyte.
</FieldAnchor>

To sync data from a dataset, all you need to know is your API token and dataset ID.

<FieldAnchor field="token">
You can find your personal API token in the Apify Console in the [Settings -> Integrations](https://console.apify.com/account/integrations) and the dataset ID in the [Storage -> Datasets](https://console.apify.com/storage/datasets).
</FieldAnchor>

### Running Airbyte sync from Apify webhook

When your Apify job (aka [Actor run](https://docs.apify.com/platform/actors/running)) finishes, it can trigger an Airbyte sync by calling the Airbyte [API](https://airbyte-public-api-docs.s3.us-east-2.amazonaws.com/rapidoc-api-docs.html#post-/v1/connections/sync) manual connection trigger (`POST /v1/connections/sync`). The API can be called from Apify [webhook](https://docs.apify.com/platform/integrations/webhooks) which is executed when your Apify run finishes.

![](../../.gitbook/assets/apify_trigger_airbyte_connection.png)

### Features

| Feature           | Supported? |
| :---------------- | :--------- |
| Full Refresh Sync | Yes        |
| Incremental Sync  | Yes        |

### Performance considerations

The Apify dataset connector uses [Apify Python Client](https://docs.apify.com/apify-client-python) under the hood and should handle any API limitations under normal usage.

## Streams

### `dataset_collection`

- Calls `api.apify.com/v2/datasets` ([docs](https://docs.apify.com/api/v2#/reference/datasets/dataset-collection/get-list-of-datasets))
- Properties:
  - Apify Personal API token (you can find it [here](https://console.apify.com/account/integrations))

### `dataset`

- Calls `https://api.apify.com/v2/datasets/{datasetId}` ([docs](https://docs.apify.com/api/v2#/reference/datasets/dataset/get-dataset))
- Properties:
  - Apify Personal API token (you can find it [here](https://console.apify.com/account/integrations))
  - Dataset ID (check the [docs](https://docs.apify.com/platform/storage/dataset))

### `item_collection`

- Calls `api.apify.com/v2/datasets/{datasetId}/items` ([docs](https://docs.apify.com/api/v2#/reference/datasets/item-collection/get-items))
- Properties:
  - Apify Personal API token (you can find it [here](https://console.apify.com/account/integrations))
  - Dataset ID (check the [docs](https://docs.apify.com/platform/storage/dataset))
- Limitations:
  - The stream uses a dynamic schema (all the data are stored under the `"data"` key), so it should support all the Apify Datasets (produced by whatever Actor).

### `item_collection_website_content_crawler`

- Calls the same endpoint and uses the same properties as the `item_collection` stream.
- Limitations:
  - The stream uses a static schema which corresponds to the datasets produced by [Website Content Crawler](https://apify.com/apify/website-content-crawler) Actor. So only datasets produced by this Actor are supported.

## Changelog

<details>
  <summary>Expand to review</summary>

| Version | Date       | Pull Request                                                 | Subject                                                                         |
| :------ | :--------- | :----------------------------------------------------------- | :------------------------------------------------------------------------------ |
<<<<<<< HEAD
| 2.2.0 | 2024-10-23 | [47286](https://github.com/airbytehq/airbyte/pull/47286) | Migrate to manifest only format |
=======
| 2.1.27 | 2024-10-29 | [47068](https://github.com/airbytehq/airbyte/pull/47068) | Update dependencies |
>>>>>>> faa17b3f
| 2.1.26 | 2024-10-12 | [46837](https://github.com/airbytehq/airbyte/pull/46837) | Update dependencies |
| 2.1.25 | 2024-10-01 | [46373](https://github.com/airbytehq/airbyte/pull/46373) | add user-agent header to be able to track Airbyte integration on Apify |
| 2.1.24 | 2024-10-05 | [46430](https://github.com/airbytehq/airbyte/pull/46430) | Update dependencies |
| 2.1.23 | 2024-09-28 | [46146](https://github.com/airbytehq/airbyte/pull/46146) | Update dependencies |
| 2.1.22 | 2024-09-21 | [45820](https://github.com/airbytehq/airbyte/pull/45820) | Update dependencies |
| 2.1.21 | 2024-09-14 | [45479](https://github.com/airbytehq/airbyte/pull/45479) | Update dependencies |
| 2.1.20 | 2024-09-07 | [45252](https://github.com/airbytehq/airbyte/pull/45252) | Update dependencies |
| 2.1.19 | 2024-08-31 | [44962](https://github.com/airbytehq/airbyte/pull/44962) | Update dependencies |
| 2.1.18 | 2024-08-24 | [44734](https://github.com/airbytehq/airbyte/pull/44734) | Update dependencies |
| 2.1.17 | 2024-08-17 | [44204](https://github.com/airbytehq/airbyte/pull/44204) | Update dependencies |
| 2.1.16 | 2024-08-10 | [43607](https://github.com/airbytehq/airbyte/pull/43607) | Update dependencies |
| 2.1.15 | 2024-08-03 | [43071](https://github.com/airbytehq/airbyte/pull/43071) | Update dependencies |
| 2.1.14 | 2024-07-27 | [42627](https://github.com/airbytehq/airbyte/pull/42627) | Update dependencies |
| 2.1.13 | 2024-07-20 | [42364](https://github.com/airbytehq/airbyte/pull/42364) | Update dependencies |
| 2.1.12 | 2024-07-13 | [41893](https://github.com/airbytehq/airbyte/pull/41893) | Update dependencies |
| 2.1.11 | 2024-07-10 | [41344](https://github.com/airbytehq/airbyte/pull/41344) | Update dependencies |
| 2.1.10 | 2024-07-09 | [41189](https://github.com/airbytehq/airbyte/pull/41189) | Update dependencies |
| 2.1.9 | 2024-07-06 | [40813](https://github.com/airbytehq/airbyte/pull/40813) | Update dependencies |
| 2.1.8 | 2024-06-25 | [40411](https://github.com/airbytehq/airbyte/pull/40411) | Update dependencies |
| 2.1.7 | 2024-06-22 | [40187](https://github.com/airbytehq/airbyte/pull/40187) | Update dependencies |
| 2.1.6 | 2024-06-04 | [39010](https://github.com/airbytehq/airbyte/pull/39010) | [autopull] Upgrade base image to v1.2.1 |
| 2.1.5 | 2024-04-19 | [37115](https://github.com/airbytehq/airbyte/pull/37115) | Updating to 0.80.0 CDK |
| 2.1.4 | 2024-04-18 | [37115](https://github.com/airbytehq/airbyte/pull/37115) | Manage dependencies with Poetry. |
| 2.1.3 | 2024-04-15 | [37115](https://github.com/airbytehq/airbyte/pull/37115) | Base image migration: remove Dockerfile and use the python-connector-base image |
| 2.1.2 | 2024-04-12 | [37115](https://github.com/airbytehq/airbyte/pull/37115) | schema descriptions |
| 2.1.1 | 2023-12-14 | [33414](https://github.com/airbytehq/airbyte/pull/33414) | Prepare for airbyte-lib |
| 2.1.0 | 2023-10-13 | [31333](https://github.com/airbytehq/airbyte/pull/31333) | Add stream for arbitrary datasets |
| 2.0.0 | 2023-09-18 | [30428](https://github.com/airbytehq/airbyte/pull/30428) | Fix broken stream, manifest refactor |
| 1.0.0 | 2023-08-25 | [29859](https://github.com/airbytehq/airbyte/pull/29859) | Migrate to lowcode |
| 0.2.0 | 2022-06-20 | [28290](https://github.com/airbytehq/airbyte/pull/28290) | Make connector work with platform changes not syncing empty stream schemas. |
| 0.1.11 | 2022-04-27 | [12397](https://github.com/airbytehq/airbyte/pull/12397) | No changes. Used connector to test publish workflow changes. |
| 0.1.9   | 2022-04-05 | [PR\#11712](https://github.com/airbytehq/airbyte/pull/11712) | No changes from 0.1.4. Used connector to test publish workflow changes.         |
| 0.1.4   | 2021-12-23 | [PR\#8434](https://github.com/airbytehq/airbyte/pull/8434)   | Update fields in source-connectors specifications                               |
| 0.1.2   | 2021-11-08 | [PR\#7499](https://github.com/airbytehq/airbyte/pull/7499)   | Remove base-python dependencies                                                 |
| 0.1.0   | 2021-07-29 | [PR\#5069](https://github.com/airbytehq/airbyte/pull/5069)   | Initial version of the connector                                                |

</details><|MERGE_RESOLUTION|>--- conflicted
+++ resolved
@@ -72,11 +72,8 @@
 
 | Version | Date       | Pull Request                                                 | Subject                                                                         |
 | :------ | :--------- | :----------------------------------------------------------- | :------------------------------------------------------------------------------ |
-<<<<<<< HEAD
-| 2.2.0 | 2024-10-23 | [47286](https://github.com/airbytehq/airbyte/pull/47286) | Migrate to manifest only format |
-=======
+| 2.2.0  | 2024-10-29 | [47286](https://github.com/airbytehq/airbyte/pull/47286) | Migrate to manifest only format |
 | 2.1.27 | 2024-10-29 | [47068](https://github.com/airbytehq/airbyte/pull/47068) | Update dependencies |
->>>>>>> faa17b3f
 | 2.1.26 | 2024-10-12 | [46837](https://github.com/airbytehq/airbyte/pull/46837) | Update dependencies |
 | 2.1.25 | 2024-10-01 | [46373](https://github.com/airbytehq/airbyte/pull/46373) | add user-agent header to be able to track Airbyte integration on Apify |
 | 2.1.24 | 2024-10-05 | [46430](https://github.com/airbytehq/airbyte/pull/46430) | Update dependencies |
