--- conflicted
+++ resolved
@@ -74,19 +74,12 @@
 
 | Version    | Date       | Pull Request                                             | Subject                                                                                                                                                                |
 |:-----------|:-----------|:---------------------------------------------------------|:-----------------------------------------------------------------------------------------------------------------------------------------------------------------------|
-<<<<<<< HEAD
-| 0.7.1 | 2025-08-23 | [64973](https://github.com/airbytehq/airbyte/pull/64973) | Update dependencies |
-| 0.7.0 | 2025-07-07 | [62830](https://github.com/airbytehq/airbyte/pull/62830) | Promoting release candidate 0.7.0-rc.1 to a main version. |
-| 0.7.0-rc.1  | 2025-06-29 | [47283](https://github.com/airbytehq/airbyte/pull/47283) | Migrate to Manifest-only |
-| 0.6.1 | 2025-03-22 | [53800](https://github.com/airbytehq/airbyte/pull/53800) | Update dependencies |
-| 0.6.0 | 2025-03-14 | [55774](https://github.com/airbytehq/airbyte/pull/55774) | Promoting release candidate 0.6.0-rc.1 to a main version. |
-=======
+| 0.7.2 | 2025-08-28 | [64973](https://github.com/airbytehq/airbyte/pull/64973) | Update dependencies |
 | 0.7.1      | 2025-08-25 | [65510](https://github.com/airbytehq/airbyte/pull/65510)     | Fix custom migrations to reference DeclarativeStream Pydantic model instead of runtime component |
 | 0.7.0      | 2025-07-07 | [62830](https://github.com/airbytehq/airbyte/pull/62830) | Promoting release candidate 0.7.0-rc.1 to a main version. |
 | 0.7.0-rc.1 | 2025-06-29 | [47283](https://github.com/airbytehq/airbyte/pull/47283) | Migrate to Manifest-only |
 | 0.6.1      | 2025-03-22 | [53800](https://github.com/airbytehq/airbyte/pull/53800) | Update dependencies |
 | 0.6.0      | 2025-03-14 | [55774](https://github.com/airbytehq/airbyte/pull/55774) | Promoting release candidate 0.6.0-rc.1 to a main version. |
->>>>>>> 90f5ea9d
 | 0.6.0-rc.1 | 2025-03-14 | [54702](https://github.com/airbytehq/airbyte/pull/54702) | Update to latest airbyte-cdk, remove custom cursors.                                                                                                                   |
 | 0.5.32     | 2025-02-01 | [52724](https://github.com/airbytehq/airbyte/pull/52724) | Update dependencies                                                                                                                                                    |
 | 0.5.31     | 2025-01-25 | [51842](https://github.com/airbytehq/airbyte/pull/51842) | Update dependencies                                                                                                                                                    |
