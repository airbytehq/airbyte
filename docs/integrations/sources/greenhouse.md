--- conflicted
+++ resolved
@@ -62,13 +62,7 @@
 
 ## Changelog
 
-<<<<<<< HEAD
-| Version | Date       | Pull Request | Subject |
-| :------ | :--------  | :-----       | :------ |
-| 0.2.5   | 2021-09-22 | [6377](https://github.com/airbytehq/airbyte/pull/6377) | Refactor the connector to use CDK. Implement additional stream support |
-| 0.2.4   | 2021-09-15 | [6238](https://github.com/airbytehq/airbyte/pull/6238) | added identification of accessible streams for API keys with limited permissions |
-=======
 | Version | Date | Pull Request | Subject |
 | :--- | :--- | :--- | :--- |
-| 0.2.4 | 2021-09-15 | [6238](https://github.com/airbytehq/airbyte/pull/6238) | added identification of accessible streams for API keys with limited permissions |
->>>>>>> 3b32a091
+| 0.2.5 | 2021-09-22 | [6377](https://github.com/airbytehq/airbyte/pull/6377) | Refactor the connector to use CDK. Implement additional stream support |
+| 0.2.4 | 2021-09-15 | [6238](https://github.com/airbytehq/airbyte/pull/6238) | added identification of accessible streams for API keys with limited permissions |