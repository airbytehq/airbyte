--- conflicted
+++ resolved
@@ -74,29 +74,7 @@
 
 | Version | Date       | Pull Request                                             | Subject                                                                                                                                                              |
 | :------ | :--------- | :------------------------------------------------------- | :------------------------------------------------------------------------------------------------------------------------------------------------------------------- |
-<<<<<<< HEAD
-| 1.0.0   | 2024-05-15 | [38258](https://github.com/airbytehq/airbyte/pull/38258) | Update Application incremental stream cursor and add `custom_field` and `keyed_custom_field` columns                                                                 |
-| 0.5.3   | 2024-04-19 | [36640](https://github.com/airbytehq/airbyte/pull/36640) | Updating to 0.80.0 CDK                                                                                                                                               |
-| 0.5.2   | 2024-04-12 | [36640](https://github.com/airbytehq/airbyte/pull/36640) | schema descriptions                                                                                                                                                  |
-| 0.5.1   | 2024-03-12 | [35988](https://github.com/airbytehq/airbyte/pull/35988) | Unpin CDK version                                                                                                                                                    |
-| 0.5.0   | 2024-02-20 | [35465](https://github.com/airbytehq/airbyte/pull/35465) | Per-error reporting and continue sync on stream failures                                                                                                             |
-| 0.4.5   | 2024-02-09 | [35077](https://github.com/airbytehq/airbyte/pull/35077) | Manage dependencies with Poetry.                                                                                                                                     |
-| 0.4.4   | 2023-11-29 | [32397](https://github.com/airbytehq/airbyte/pull/32397) | Increase test coverage and migrate to base image                                                                                                                     |
-| 0.4.3   | 2023-09-20 | [30648](https://github.com/airbytehq/airbyte/pull/30648) | Update candidates.json                                                                                                                                               |
-| 0.4.2   | 2023-08-02 | [28969](https://github.com/airbytehq/airbyte/pull/28969) | Update CDK version                                                                                                                                                   |
-| 0.4.1   | 2023-06-28 | [27773](https://github.com/airbytehq/airbyte/pull/27773) | Update following state breaking changes                                                                                                                              |
-| 0.4.0   | 2023-04-26 | [25332](https://github.com/airbytehq/airbyte/pull/25332) | Add new streams: `ActivityFeed`, `Approvals`, `Disciplines`, `Eeoc`, `EmailTemplates`, `Offices`, `ProspectPools`, `Schools`, `Tags`, `UserPermissions`, `UserRoles` |
-| 0.3.1   | 2023-03-06 | [23231](https://github.com/airbytehq/airbyte/pull/23231) | Publish using low-code CDK Beta version                                                                                                                              |
-| 0.3.0   | 2022-10-19 | [18154](https://github.com/airbytehq/airbyte/pull/18154) | Extend `Users` stream schema                                                                                                                                         |
-| 0.2.11  | 2022-09-27 | [17239](https://github.com/airbytehq/airbyte/pull/17239) | Always install the latest version of Airbyte CDK                                                                                                                     |
-| 0.2.10  | 2022-09-05 | [16338](https://github.com/airbytehq/airbyte/pull/16338) | Implement incremental syncs & fix SATs                                                                                                                               |
-| 0.2.9   | 2022-08-22 | [15800](https://github.com/airbytehq/airbyte/pull/15800) | Bugfix to allow reading sentry.yaml and schemas at runtime                                                                                                           |
-| 0.2.8   | 2022-08-10 | [15344](https://github.com/airbytehq/airbyte/pull/15344) | Migrate connector to config-based framework                                                                                                                          |
-| 0.2.7   | 2022-04-15 | [11941](https://github.com/airbytehq/airbyte/pull/11941) | Correct Schema data type for Applications, Candidates, Scorecards and Users                                                                                          |
-| 0.2.6   | 2021-11-08 | [7607](https://github.com/airbytehq/airbyte/pull/7607)   | Implement demographics streams support. Update SAT for demographics streams                                                                                          |
-| 0.2.5   | 2021-09-22 | [6377](https://github.com/airbytehq/airbyte/pull/6377)   | Refactor the connector to use CDK. Implement additional stream support                                                                                               |
-| 0.2.4   | 2021-09-15 | [6238](https://github.com/airbytehq/airbyte/pull/6238)   | Add identification of accessible streams for API keys with limited permissions                                                                                       |
-=======
+| 1.0.0   | 2024-06-11 | [38258](https://github.com/airbytehq/airbyte/pull/38258) | Update Application incremental stream cursor and add `custom_field` and `keyed_custom_field` columns                                                                 |
 | 0.5.4 | 2024-06-06 | [39247](https://github.com/airbytehq/airbyte/pull/39247) | [autopull] Upgrade base image to v1.2.2 |
 | 0.5.3 | 2024-04-19 | [36640](https://github.com/airbytehq/airbyte/pull/36640) | Updating to 0.80.0 CDK |
 | 0.5.2 | 2024-04-12 | [36640](https://github.com/airbytehq/airbyte/pull/36640) | schema descriptions |
@@ -118,6 +96,5 @@
 | 0.2.6 | 2021-11-08 | [7607](https://github.com/airbytehq/airbyte/pull/7607) | Implement demographics streams support. Update SAT for demographics streams |
 | 0.2.5 | 2021-09-22 | [6377](https://github.com/airbytehq/airbyte/pull/6377) | Refactor the connector to use CDK. Implement additional stream support |
 | 0.2.4 | 2021-09-15 | [6238](https://github.com/airbytehq/airbyte/pull/6238) | Add identification of accessible streams for API keys with limited permissions |
->>>>>>> f17a3cc1
 
 </details>