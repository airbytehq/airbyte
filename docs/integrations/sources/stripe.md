# Stripe

<HideInUI>

This page contains the setup guide and reference information for the [Stripe](https://stripe.com/) source connector.

</HideInUI>

## Prerequisites

- Access to the Stripe account containing the data you wish to replicate
- Stripe Account ID

## Setup guide

:::note
To authenticate the Stripe connector, you need to use a Stripe API key. Although you may use an existing key, we recommend that you create a new restricted key specifically for Airbyte and grant it **Read** privileges only. We also recommend granting **Read** privileges to all available permissions, and configuring the specific data you would like to replicate within Airbyte.
:::

### Step 1: Set up Stripe

1. Log in to your [Stripe account](https://dashboard.stripe.com/login).
2. In the top navigation bar, click **Developers**.
3. In the top-left corner, click **API keys**.
4. Click **+ Create restricted key**.
5. Choose a **Key name**, and select **Read** for all available permissions.
6. Click **Create key**. You may be prompted to enter a confirmation code sent to your email address.

For more information on Stripe API Keys, see the [Stripe documentation](https://stripe.com/docs/keys).

### Step 2: Set up the Stripe connector in Airbyte

<!-- env:cloud -->
### For Airbyte Cloud:

1. [Log into your Airbyte Cloud](https://cloud.airbyte.com/workspaces) account.
2. Click Sources and then click + New source.
3. On the Set up the source page, select Stripe from the Source type dropdown.
4. Enter a name for the Stripe connector.
<!-- /env:cloud -->
<!-- env:oss -->
### For Airbyte Open Source:

1. Navigate to the Airbyte Open Source dashboard.
2. Click Sources and then click + New source.
3. On the Set up the source page, select Stripe from the Source type dropdown.
4. Enter a name for the Stripe connector.
<!-- /env:oss -->
5. For **Account ID**, enter your Stripe Account ID. This ID begins with `acct_`, and can be found in the top-right corner of your Stripe [account settings page](https://dashboard.stripe.com/settings/account).
6. For **Secret Key**, enter the restricted key you created for the connection.
7. For **Replication Start Date**, use the provided datepicker or enter a UTC date and time programmatically in the format `YYYY-MM-DDTHH:mm:ssZ`. The data added on and after this date will be replicated.
8. (Optional) For **Lookback Window**, you may specify a number of days from the present day to reread data. This allows the connector to retrieve data that might have been updated after its initial creation, and is useful for handling any post-transaction adjustments. This applies only to streams that do not support event-based incremental syncs, please see [the list below](#troubleshooting).

   - Leaving the **Lookback Window** at its default value of 0 means Airbyte will not re-export data after it has been synced.
   - Setting the **Lookback Window** to 1 means Airbyte will re-export data from the past day, capturing any changes made in the last 24 hours.
   - Setting the **Lookback Window** to 7 means Airbyte will re-export and capture any data changes within the last week.

9. (Optional) For **Data Request Window**, you may specify the time window in days used by the connector when requesting data from the Stripe API. This window defines the span of time covered in each request, with larger values encompassing more days in a single request. Generally speaking, the lack of overhead from making fewer requests means a larger window is faster to sync. However, this also means the state of the sync will persist less frequently. If an issue occurs or the sync is interrupted, a larger window means more data will need to be resynced, potentially causing a delay in the overall process.

   For example, if you are replicating three years worth of data:

   - A **Data Request Window** of 365 days means Airbyte makes 3 requests, each for a year. This is generally faster but risks needing to resync up to a year's data if the sync is interrupted.
   - A **Data Request Window** of 30 days means 36 requests, each for a month. This may be slower but minimizes the amount of data that needs to be resynced if an issue occurs.

   If you are unsure of which value to use, we recommend leaving this setting at its default value of 365 days.

10. Click **Set up source** and wait for the tests to complete.

<HideInUI>

## Supported sync modes

The Stripe source connector supports the following [sync modes](https://docs.airbyte.com/cloud/core-concepts/#connection-sync-modes):

- Full Refresh
- Incremental

## Supported Streams

The Stripe source connector supports the following streams:

- [Accounts](https://stripe.com/docs/api/accounts/list)
- [Application Fees](https://stripe.com/docs/api/application_fees) \(Incremental\)
- [Application Fee Refunds](https://stripe.com/docs/api/fee_refunds/list) \(Incremental\)
- [Authorizations](https://stripe.com/docs/api/issuing/authorizations/list) \(Incremental\)
- [Balance Transactions](https://stripe.com/docs/api/balance_transactions/list) \(Incremental\)
- [Bank accounts](https://stripe.com/docs/api/customer_bank_accounts/list) \(Incremental\)
- [Cardholders](https://stripe.com/docs/api/issuing/cardholders/list) \(Incremental\)
- [Cards](https://stripe.com/docs/api/issuing/cards/list) \(Incremental\)
- [Charges](https://stripe.com/docs/api/charges/list) \(Incremental\)
  :::note
  The `amount` column defaults to the smallest currency unit. Check [the Stripe docs](https://stripe.com/docs/api/charges/object) for more details.
  :::
- [Checkout Sessions](https://stripe.com/docs/api/checkout/sessions/list) \(Incremental\)
- [Checkout Sessions Line Items](https://stripe.com/docs/api/checkout/sessions/line_items) \(Incremental\)
- [Coupons](https://stripe.com/docs/api/coupons/list) \(Incremental\)
- [Credit Notes](https://stripe.com/docs/api/credit_notes/list) \(Incremental\)
- [Customer Balance Transactions](https://stripe.com/docs/api/customer_balance_transactions/list) \(Incremental\)
- [Customers](https://stripe.com/docs/api/customers/list) \(Incremental\)
- [Disputes](https://stripe.com/docs/api/disputes/list) \(Incremental\)
- [Early Fraud Warnings](https://stripe.com/docs/api/radar/early_fraud_warnings/list) \(Incremental\)
- [Events](https://stripe.com/docs/api/events/list) \(Incremental\)
- [External Account Bank Accounts](https://stripe.com/docs/api/external_account_bank_accounts/list) \(Incremental\)
- [External Account Cards](https://stripe.com/docs/api/external_account_cards/list) \(Incremental\)
- [File Links](https://stripe.com/docs/api/file_links/list) \(Incremental\)
- [Files](https://stripe.com/docs/api/files/list) \(Incremental\)
- [Invoice Items](https://stripe.com/docs/api/invoiceitems/list) \(Incremental\)
- [Invoice Line Items](https://stripe.com/docs/api/invoices/invoice_lines)
- [Invoices](https://stripe.com/docs/api/invoices/list) \(Incremental\)
- [Payment Intents](https://stripe.com/docs/api/payment_intents/list) \(Incremental\)
- [Payment Methods](https://docs.stripe.com/api/payment_methods/customer_list?lang=curl) \(Incremental\)
- [Payouts](https://stripe.com/docs/api/payouts/list) \(Incremental\)
- [Payout Balance Transactions](https://docs.stripe.com/api/balance_transactions/list) \(Incremental\)
  :::note
  This stream is built with a call using payout_id from the payout stream (parent) as a parameter to the balance transaction API to get balance transactions that comprised the actual amount of the payout. Check [the Stripe docs](https://docs.stripe.com/api/balance_transactions/list) for more details.
  :::
- [Promotion Code](https://stripe.com/docs/api/promotion_codes/list) \(Incremental\)
- [Persons](https://stripe.com/docs/api/persons/list) \(Incremental\)
- [Plans](https://stripe.com/docs/api/plans/list) \(Incremental\)
- [Prices](https://stripe.com/docs/api/prices/list) \(Incremental\)
- [Products](https://stripe.com/docs/api/products/list) \(Incremental\)
- [Refunds](https://stripe.com/docs/api/refunds/list) \(Incremental\)
- [Reviews](https://stripe.com/docs/api/radar/reviews/list) \(Incremental\)
- [Setup Attempts](https://stripe.com/docs/api/setup_attempts/list) \(Incremental\)
- [Setup Intents](https://stripe.com/docs/api/setup_intents/list) \(Incremental\)
- [Shipping Rates](https://stripe.com/docs/api/shipping_rates/list) \(Incremental\)
- [Subscription Items](https://stripe.com/docs/api/subscription_items/list)
- [Subscription Schedule](https://stripe.com/docs/api/subscription_schedules) \(Incremental\)
- [Subscriptions](https://stripe.com/docs/api/subscriptions/list) \(Incremental\)
- [Top Ups](https://stripe.com/docs/api/topups/list) \(Incremental\)
- [Transactions](https://stripe.com/docs/api/transfers/list) \(Incremental\)
- [Transfers](https://stripe.com/docs/api/transfers/list) \(Incremental\)
- [Transfer Reversals](https://stripe.com/docs/api/transfer_reversals/list)
- [Usage Records](https://stripe.com/docs/api/usage_records)

### Entity-Relationship Diagram (ERD)
<EntityRelationshipDiagram></EntityRelationshipDiagram>

### Data type map

The [Stripe API](https://stripe.com/docs/api) uses the same [JSON Schema](https://json-schema.org/understanding-json-schema) types that Airbyte uses internally \(`string`, `date-time`, `object`, `array`, `boolean`, `integer`, and `number`\), so no type conversions are performed for the Stripe connector.

## Limitations & Troubleshooting

<details>
<summary>
Expand to see details about Stripe connector limitations and troubleshooting.
</summary>

### Connector limitations

#### Rate limiting

The Stripe connector should not run into Stripe API limitations under normal usage. See Stripe [Rate limits](https://stripe.com/docs/rate-limits) documentation. [Create an issue](https://github.com/airbytehq/airbyte/issues) if you see any rate limit issues that are not automatically retried successfully.

:::warning
**Stripe API Restriction on Events Data**: Access to the events endpoint is [guaranteed only for the last 30 days](https://stripe.com/docs/api/events) by Stripe. If you use the Full Refresh Overwrite sync, be aware that any events data older than 30 days will be **deleted** from your target destination and replaced with the data from the last 30 days only. Use an Append sync mode to ensure historical data is retained.
Please be aware: this also means that any change older than 30 days will not be replicated using the incremental sync mode. If you want all your synced data to remain up to date, please set up your sync frequency to no more than 30 days.
:::

### Troubleshooting

Since the Stripe API does not allow querying objects which were updated since the last sync, the Stripe connector uses the Events API under the hood to implement incremental syncs and export data based on its update date.
However, not all the entities are supported by the Events API, so the Stripe connector uses the `created` field or its analogue to query for new data in your Stripe account. These are the entities synced based on the date of creation:

- `Balance Transactions`
- `Events`
- `File Links`
- `Files`
- `Refunds`
- `Setup Attempts`
- `Shipping Rates`

On the other hand, the following streams use the `updated` field value as a cursor:

:::note

`updated` is an artificial cursor field introduced by Airbyte for the Incremental sync option.

:::

- `Application Fees`
- `Application Fee Refunds`
- `Authorizations`
- `Bank Accounts`
- `Cardholders`
- `Cards`
- `Charges`
- `Checkout Sessions`
- `Checkout Session Line Items` (cursor field is `checkout_session_updated`)
- `Coupons`
- `Credit Notes`
- `Customer Balance Transactions`
- `Customers`
- `Disputes`
- `Early Fraud Warnings`
- `External Account Bank Accounts`
- `External Account Cards`
- `Invoice Items`
- `Invoice Line Items`
- `Invoices`
- `Payment Intents`
- `Payouts`
- `Payout Balance Transactions`
- `Promotion Codes`
- `Persons`
- `Plans`
- `Prices`
- `Products`
- `Reviews`
- `Setup Intents`
- `Subscription Schedule`
- `Subscription Items`
- `Subscriptions`
- `Top Ups`
- `Transactions`
- `Transfers`

## Incremental deletes

The Stripe API also provides a way to implement incremental deletes for a limited number of streams:

- `Bank Accounts`
- `Coupons`
- `Customers`
- `External Account Bank Accounts`
- `External Account Cards`
- `Invoices`
- `Invoice Items`
- `Persons`
- `Plans`
- `Prices`
- `Products`
- `Subscriptions`

Each record is marked with `is_deleted` flag when the appropriate event happens upstream.

- Check out common troubleshooting issues for the Stripe source connector on our [Airbyte Forum](https://github.com/airbytehq/airbyte/discussions).

</details>

## Changelog

<details>
  <summary>Expand to review</summary>

| Version     | Date       | Pull Request                                              | Subject                                                                                                                                                                                                                       |
|:------------|:-----------|:----------------------------------------------------------|:------------------------------------------------------------------------------------------------------------------------------------------------------------------------------------------------------------------------------|
<<<<<<< HEAD
| 5.11.0-rc.1 | 2025-03-18 | [54162](https://github.com/airbytehq/airbyte/pull/54162)  | Migrate to low-code                                                                                                                                                                                                           |
=======
| 5.10.0 | 2025-04-17 | [58117](https://github.com/airbytehq/airbyte/pull/58117) | Promoting release candidate 5.10.0-rc.1 to a main version. |
>>>>>>> c93a5e93
| 5.10.0-rc.1 | 2025-04-13 | [58060](https://github.com/airbytehq/airbyte/pull/58060)  | Migrate application_fees, authorizations, cardholders, cards, early_fraud_warnings, external_account_bank_accounts and external_account_cards to low-code                                                                     |
| 5.9.2       | 2025-04-15 | [58072](https://github.com/airbytehq/airbyte/pull/58072)  | Add safe state data type handling                                                                                                                                                                                             |
| 5.9.1       | 2025-04-15 | [58068](https://github.com/airbytehq/airbyte/pull/58068)  | Add documentation url back in spec                                                                                                                                                                                            |
| 5.9.0       | 2025-04-14 | [58065](https://github.com/airbytehq/airbyte/pull/58065)  | Promoting release candidate 5.9.0-rc.1 to a main version.                                                                                                                                                                     |
| 5.9.0-rc.1  | 2025-03-04 | [54162](https://github.com/airbytehq/airbyte/pull/54162)  | Migrate events, shipping_rates, balance_transactions, files and file_links to low-code                                                                                                                                        |
| 5.8.13      | 2025-03-22 | [56276](https://github.com/airbytehq/airbyte/pull/56276)  | Update dependencies                                                                                                                                                                                                           |
| 5.8.12      | 2025-03-10 | [55682](https://github.com/airbytehq/airbyte/pull/55682)  | Promoting release candidate 5.8.10-rc.1 to a main version.                                                                                                                                                                    |
| 5.8.11      | 2025-03-08 | [55598](https://github.com/airbytehq/airbyte/pull/55598)  | Update dependencies                                                                                                                                                                                                           |
| 5.8.10-rc1  | 2025-02-22 | [53670](https://github.com/airbytehq/airbyte/pull/53670)  | Update pritbuffer logic                                                                                                                                                                                                       |
| 5.8.9       | 2025-03-01 | [55117](https://github.com/airbytehq/airbyte/pull/55117)  | Update dependencies                                                                                                                                                                                                           |
| 5.8.8       | 2025-02-28 | [54711](https://github.com/airbytehq/airbyte/pull/54711)  | Add retry error handler for `requests.exceptions.InvalidURL'                                                                                                                                                                  |
| 5.8.7       | 2025-02-22 | [54468](https://github.com/airbytehq/airbyte/pull/54468)  | Update dependencies                                                                                                                                                                                                           |
| 5.8.6       | 2025-02-15 | [54067](https://github.com/airbytehq/airbyte/pull/54067)  | Update dependencies                                                                                                                                                                                                           |
| 5.8.5       | 2025-02-08 | [52018](https://github.com/airbytehq/airbyte/pull/52018)  | Update dependencies                                                                                                                                                                                                           |
| 5.8.4       | 2025-02-03 | [49940](https://github.com/airbytehq/airbyte/pull/49940)  | Update CDK version                                                                                                                                                                                                            |
| 5.8.3       | 2025-01-11 | [46832](https://github.com/airbytehq/airbyte/pull/46832)  | Starting with this version, the Docker image is now rootless. Please note that this and future versions will not be compatible with Airbyte versions earlier than 0.64                                                        |
| 5.8.2       | 2024-12-10 | [46499](https://github.com/airbytehq/airbyte/pull/46499)  | Source-Stripe: Refactor Customer Balance Transactions                                                                                                                                                                         |
| 5.8.1       | 2024-12-08 | [46499](https://github.com/airbytehq/airbyte/pull/46499)  | Source-Stripe: Add new payout_balance_transactions incremental stream                                                                                                                                                         |
| 5.8.0       | 2024-10-12 | [46864](https://github.com/airbytehq/airbyte/pull/46864)  | Add incremental stream support to `accounts` stream                                                                                                                                                                           |
| 5.7.0       | 2024-10-01 | [45860](https://github.com/airbytehq/airbyte/pull/45860)  | Add incremental stream support to `invoice_line_items` and `subscription_items` streams                                                                                                                                       |
| 5.6.2       | 2024-10-05 | [43881](https://github.com/airbytehq/airbyte/pull/43881)  | Update dependencies                                                                                                                                                                                                           |
| 5.6.1       | 2024-10-03 | [46327](https://github.com/airbytehq/airbyte/pull/46327)  | Bump the cdk to 5.10.2 to stop using PrintBuffer optimization due to record count mismatches                                                                                                                                  |
| 5.6.0       | 2024-09-10 | [44891](https://github.com/airbytehq/airbyte/pull/44891)  | Update `Payment Methods` stream                                                                                                                                                                                               |
| 5.5.4       | 2024-09-09 | [45348](https://github.com/airbytehq/airbyte/pull/45348)  | Remove `stripe` python package                                                                                                                                                                                                |
| 5.5.3       | 2024-09-03 | [45101](https://github.com/airbytehq/airbyte/pull/45101)  | Fix regression following pagination issue fix                                                                                                                                                                                 |
| 5.5.2       | 2024-08-28 | [44862](https://github.com/airbytehq/airbyte/pull/44862)  | Fix RFR pagination issue                                                                                                                                                                                                      |
| 5.5.1       | 2024-08-10 | [43105](https://github.com/airbytehq/airbyte/pull/43105)  | Update dependencies                                                                                                                                                                                                           |
| 5.5.0       | 2024-08-08 | [43302](https://github.com/airbytehq/airbyte/pull/43302)  | Fix problem with state not updating and upgrade cdk 4                                                                                                                                                                         |
| 5.4.12      | 2024-07-31 | [41985](https://github.com/airbytehq/airbyte/pull/41985)  | Expand Invoice discounts and tax rates                                                                                                                                                                                        |
| 5.4.11      | 2024-07-27 | [42623](https://github.com/airbytehq/airbyte/pull/42623)  | Update dependencies                                                                                                                                                                                                           |
| 5.4.10      | 2024-07-20 | [42305](https://github.com/airbytehq/airbyte/pull/42305)  | Update dependencies                                                                                                                                                                                                           |
| 5.4.9       | 2024-07-13 | [41760](https://github.com/airbytehq/airbyte/pull/41760)  | Update dependencies                                                                                                                                                                                                           |
| 5.4.8       | 2024-07-10 | [41477](https://github.com/airbytehq/airbyte/pull/41477)  | Update dependencies                                                                                                                                                                                                           |
| 5.4.7       | 2024-07-09 | [40869](https://github.com/airbytehq/airbyte/pull/40869)  | Update dependencies                                                                                                                                                                                                           |
| 5.4.6       | 2024-07-08 | [41044](https://github.com/airbytehq/airbyte/pull/41044)  | Use latest `CDK` version possible                                                                                                                                                                                             |
| 5.4.5       | 2024-06-25 | [40404](https://github.com/airbytehq/airbyte/pull/40404)  | Update dependencies                                                                                                                                                                                                           |
| 5.4.4       | 2024-06-22 | [40040](https://github.com/airbytehq/airbyte/pull/40040)  | Update dependencies                                                                                                                                                                                                           |
| 5.4.3       | 2024-06-06 | [39284](https://github.com/airbytehq/airbyte/pull/39284)  | [autopull] Upgrade base image to v1.2.2                                                                                                                                                                                       |
| 5.4.2       | 2024-06-11 | [39412](https://github.com/airbytehq/airbyte/pull/39412)  | Removed `invoice.upcomming` event type from (incremental sync) for `Invoices` stream                                                                                                                                          |
| 5.4.1       | 2024-06-11 | [39393](https://github.com/airbytehq/airbyte/pull/39393)  | Added missing `event types` (incremental sync) for `Invoices` stream                                                                                                                                                          |
| 5.4.0       | 2024-06-05 | [39138](https://github.com/airbytehq/airbyte/pull/39138)  | Fixed the `Refunds` stream missing data for the `incremental` sync                                                                                                                                                            |
| 5.3.9       | 2024-05-22 | [38550](https://github.com/airbytehq/airbyte/pull/38550)  | Update authenticator package                                                                                                                                                                                                  |
| 5.3.8       | 2024-05-15 | [38248](https://github.com/airbytehq/airbyte/pull/38248)  | Replace AirbyteLogger with logging.Logger                                                                                                                                                                                     |
| 5.3.7       | 2024-04-24 | [36663](https://github.com/airbytehq/airbyte/pull/36663)  | Schema descriptions                                                                                                                                                                                                           |
| 5.3.6       | 2024-04-18 | [37448](https://github.com/airbytehq/airbyte/pull/37448)  | Ensure AirbyteTracedException in concurrent CDK are emitted with the right type                                                                                                                                               |
| 5.3.5       | 2024-04-18 | [37418](https://github.com/airbytehq/airbyte/pull/37418)  | Ensure python return code != 0 in case of error                                                                                                                                                                               |
| 5.3.4       | 2024-04-11 | [37406](https://github.com/airbytehq/airbyte/pull/37406)  | Update CDK version to have partitioned state fix                                                                                                                                                                              |
| 5.3.3       | 2024-04-11 | [37001](https://github.com/airbytehq/airbyte/pull/37001)  | Update airbyte-cdk to flush print buffer for every message                                                                                                                                                                    |
| 5.3.2       | 2024-04-11 | [36964](https://github.com/airbytehq/airbyte/pull/36964)  | Update CDK version to fix breaking change before another devs work on it                                                                                                                                                      |
| 5.3.1       | 2024-04-10 | [36960](https://github.com/airbytehq/airbyte/pull/36960)  | Remove unused imports                                                                                                                                                                                                         |
| 5.3.0       | 2024-03-12 | [35978](https://github.com/airbytehq/airbyte/pull/35978)  | Upgrade CDK to start emitting record counts with state and full refresh state                                                                                                                                                 |
| 5.2.4       | 2024-02-12 | [35137](https://github.com/airbytehq/airbyte/pull/35137)  | Fix license in `pyproject.toml`                                                                                                                                                                                               |
| 5.2.3       | 2024-02-09 | [35068](https://github.com/airbytehq/airbyte/pull/35068)  | Manage dependencies with Poetry.                                                                                                                                                                                              |
| 5.2.2       | 2024-01-31 | [34619](https://github.com/airbytehq/airbyte/pull/34619)  | Events stream concurrent on incremental syncs                                                                                                                                                                                 |
| 5.2.1       | 2024-01-18 | [34495](https://github.com/airbytehq/airbyte/pull/34495)  | Fix deadlock issue                                                                                                                                                                                                            |
| 5.2.0       | 2024-01-18 | [34347](https://github.com/airbytehq/airbyte/pull//34347) | Add new fields invoices and subscription streams. Upgrade the CDK for better memory usage.                                                                                                                                    |
| 5.1.3       | 2023-12-18 | [33306](https://github.com/airbytehq/airbyte/pull/33306/) | Adding integration tests                                                                                                                                                                                                      |
| 5.1.2       | 2024-01-04 | [33414](https://github.com/airbytehq/airbyte/pull/33414)  | Prepare for airbyte-lib                                                                                                                                                                                                       |
| 5.1.1       | 2024-01-04 | [33926](https://github.com/airbytehq/airbyte/pull/33926/) | Update endpoint for `bank_accounts` stream                                                                                                                                                                                    |
| 5.1.0       | 2023-12-11 | [32908](https://github.com/airbytehq/airbyte/pull/32908/) | Read full refresh streams concurrently                                                                                                                                                                                        |
| 5.0.2       | 2023-12-01 | [33038](https://github.com/airbytehq/airbyte/pull/33038)  | Add stream slice logging for SubStream                                                                                                                                                                                        |
| 5.0.1       | 2023-11-17 | [32638](https://github.com/airbytehq/airbyte/pull/32638/) | Availability stretegy: check availability of both endpoints (if applicable) - common API + events API                                                                                                                         |
| 5.0.0       | 2023-11-16 | [32286](https://github.com/airbytehq/airbyte/pull/32286/) | Fix multiple issues regarding usage of the incremental sync mode for the `Refunds`, `CheckoutSessions`, `CheckoutSessionsLineItems` streams. Fix schemas for the streams: `Invoices`, `Subscriptions`, `SubscriptionSchedule` |
| 4.5.4       | 2023-11-16 | [32284](https://github.com/airbytehq/airbyte/pull/32284/) | Enable client-side rate limiting                                                                                                                                                                                              |
| 4.5.3       | 2023-11-14 | [32473](https://github.com/airbytehq/airbyte/pull/32473/) | Have all full_refresh stream syncs be concurrent                                                                                                                                                                              |
| 4.5.2       | 2023-11-03 | [32146](https://github.com/airbytehq/airbyte/pull/32146/) | Fix multiple BankAccount issues                                                                                                                                                                                               |
| 4.5.1       | 2023-11-01 | [32056](https://github.com/airbytehq/airbyte/pull/32056/) | Use CDK version 0.52.8                                                                                                                                                                                                        |
| 4.5.0       | 2023-10-25 | [31327](https://github.com/airbytehq/airbyte/pull/31327/) | Use concurrent CDK when running in full-refresh                                                                                                                                                                               |
| 4.4.2       | 2023-10-24 | [31764](https://github.com/airbytehq/airbyte/pull/31764)  | Base image migration: remove Dockerfile and use the python-connector-base image                                                                                                                                               |
| 4.4.1       | 2023-10-18 | [31553](https://github.com/airbytehq/airbyte/pull/31553)  | Adjusted `Setup Attempts` and extended `Checkout Sessions` stream schemas                                                                                                                                                     |
| 4.4.0       | 2023-10-04 | [31046](https://github.com/airbytehq/airbyte/pull/31046)  | Added margins field to invoice_line_items stream.                                                                                                                                                                             |
| 4.3.1       | 2023-09-27 | [30800](https://github.com/airbytehq/airbyte/pull/30800)  | Handle permission issues a non breaking                                                                                                                                                                                       |
| 4.3.0       | 2023-09-26 | [30752](https://github.com/airbytehq/airbyte/pull/30752)  | Do not sync upcoming invoices, extend stream schemas                                                                                                                                                                          |
| 4.2.0       | 2023-09-21 | [30660](https://github.com/airbytehq/airbyte/pull/30660)  | Fix updated state for the incremental syncs                                                                                                                                                                                   |
| 4.1.1       | 2023-09-15 | [30494](https://github.com/airbytehq/airbyte/pull/30494)  | Fix datatype of invoices.lines property                                                                                                                                                                                       |
| 4.1.0       | 2023-08-29 | [29950](https://github.com/airbytehq/airbyte/pull/29950)  | Implement incremental deletes, add suggested streams                                                                                                                                                                          |
| 4.0.1       | 2023-09-07 | [30254](https://github.com/airbytehq/airbyte/pull/30254)  | Fix cursorless incremental streams                                                                                                                                                                                            |
| 4.0.0       | 2023-08-15 | [29330](https://github.com/airbytehq/airbyte/pull/29330)  | Implement incremental syncs based on date of update                                                                                                                                                                           |
| 3.17.4      | 2023-08-15 | [29425](https://github.com/airbytehq/airbyte/pull/29425)  | Revert 3.17.3                                                                                                                                                                                                                 |
| 3.17.3      | 2023-08-01 | [28911](https://github.com/airbytehq/airbyte/pull/28911)  | Revert 3.17.2 and fix atm_fee property                                                                                                                                                                                        |
| 3.17.2      | 2023-08-01 | [28911](https://github.com/airbytehq/airbyte/pull/28911)  | Fix stream schemas, remove custom 403 error handling                                                                                                                                                                          |
| 3.17.1      | 2023-08-01 | [28887](https://github.com/airbytehq/airbyte/pull/28887)  | Fix `Invoices` schema                                                                                                                                                                                                         |
| 3.17.0      | 2023-07-28 | [26127](https://github.com/airbytehq/airbyte/pull/26127)  | Add `Prices` stream                                                                                                                                                                                                           |
| 3.16.0      | 2023-07-27 | [28776](https://github.com/airbytehq/airbyte/pull/28776)  | Add new fields to stream schemas                                                                                                                                                                                              |
| 3.15.0      | 2023-07-09 | [28709](https://github.com/airbytehq/airbyte/pull/28709)  | Remove duplicate streams                                                                                                                                                                                                      |
| 3.14.0      | 2023-07-09 | [27217](https://github.com/airbytehq/airbyte/pull/27217)  | Add `ShippingRates` stream                                                                                                                                                                                                    |
| 3.13.0      | 2023-07-18 | [28466](https://github.com/airbytehq/airbyte/pull/28466)  | Pin source API version                                                                                                                                                                                                        |
| 3.12.0      | 2023-05-20 | [26208](https://github.com/airbytehq/airbyte/pull/26208)  | Add new stream `Persons`                                                                                                                                                                                                      |
| 3.11.0      | 2023-06-26 | [27734](https://github.com/airbytehq/airbyte/pull/27734)  | License Update: Elv2 stream                                                                                                                                                                                                   |
| 3.10.0      | 2023-06-22 | [27132](https://github.com/airbytehq/airbyte/pull/27132)  | Add `CreditNotes` stream                                                                                                                                                                                                      |
| 3.9.1       | 2023-06-20 | [27522](https://github.com/airbytehq/airbyte/pull/27522)  | Fix formatting                                                                                                                                                                                                                |
| 3.9.0       | 2023-06-19 | [27362](https://github.com/airbytehq/airbyte/pull/27362)  | Add new Streams: Transfer Reversals, Setup Attempts, Usage Records, Transactions                                                                                                                                              |
| 3.8.0       | 2023-06-12 | [27238](https://github.com/airbytehq/airbyte/pull/27238)  | Add `Topups` stream; Add `Files` stream; Add `FileLinks` stream                                                                                                                                                               |
| 3.7.0       | 2023-06-06 | [27083](https://github.com/airbytehq/airbyte/pull/27083)  | Add new Streams: Authorizations, Cardholders, Cards, Payment Methods, Reviews                                                                                                                                                 |
| 3.6.0       | 2023-05-24 | [25893](https://github.com/airbytehq/airbyte/pull/25893)  | Add `ApplicationFeesRefunds` stream with parent `ApplicationFees`                                                                                                                                                             |
| 3.5.0       | 2023-05-20 | [22859](https://github.com/airbytehq/airbyte/pull/22859)  | Add stream `Early Fraud Warnings`                                                                                                                                                                                             |
| 3.4.3       | 2023-05-10 | [25965](https://github.com/airbytehq/airbyte/pull/25965)  | Fix Airbyte date-time data-types                                                                                                                                                                                              |
| 3.4.2       | 2023-05-04 | [25795](https://github.com/airbytehq/airbyte/pull/25795)  | Added `CDK TypeTransformer` to guarantee declared JSON Schema data-types                                                                                                                                                      |
| 3.4.1       | 2023-04-24 | [23389](https://github.com/airbytehq/airbyte/pull/23389)  | Add `customer_tax_ids` to `Invoices`                                                                                                                                                                                          |
| 3.4.0       | 2023-03-20 | [23963](https://github.com/airbytehq/airbyte/pull/23963)  | Add `SetupIntents` stream                                                                                                                                                                                                     |
| 3.3.0       | 2023-04-12 | [25136](https://github.com/airbytehq/airbyte/pull/25136)  | Add stream `Accounts`                                                                                                                                                                                                         |
| 3.2.0       | 2023-04-10 | [23624](https://github.com/airbytehq/airbyte/pull/23624)  | Add new stream `Subscription Schedule`                                                                                                                                                                                        |
| 3.1.0       | 2023-03-10 | [19906](https://github.com/airbytehq/airbyte/pull/19906)  | Expand `tiers` when syncing `Plans` streams                                                                                                                                                                                   |
| 3.0.5       | 2023-03-25 | [22866](https://github.com/airbytehq/airbyte/pull/22866)  | Specified date formatting in specification                                                                                                                                                                                    |
| 3.0.4       | 2023-03-24 | [24471](https://github.com/airbytehq/airbyte/pull/24471)  | Fix stream slices for single sliced streams                                                                                                                                                                                   |
| 3.0.3       | 2023-03-17 | [24179](https://github.com/airbytehq/airbyte/pull/24179)  | Get customer's attributes safely                                                                                                                                                                                              |
| 3.0.2       | 2023-03-13 | [24051](https://github.com/airbytehq/airbyte/pull/24051)  | Cache `customers` stream; Do not request transactions of customers with zero balance.                                                                                                                                         |
| 3.0.1       | 2023-02-22 | [22898](https://github.com/airbytehq/airbyte/pull/22898)  | Add missing column to Subscriptions stream                                                                                                                                                                                    |
| 3.0.0       | 2023-02-21 | [23295](https://github.com/airbytehq/airbyte/pull/23295)  | Fix invoice schema                                                                                                                                                                                                            |
| 2.0.0       | 2023-02-14 | [22312](https://github.com/airbytehq/airbyte/pull/22312)  | Another fix of `Invoices` stream schema + Remove http urls from openapi_spec.json                                                                                                                                             |
| 1.0.2       | 2023-02-09 | [22659](https://github.com/airbytehq/airbyte/pull/22659)  | Set `AvailabilityStrategy` for all streams                                                                                                                                                                                    |
| 1.0.1       | 2023-01-27 | [22042](https://github.com/airbytehq/airbyte/pull/22042)  | Set `AvailabilityStrategy` for streams explicitly to `None`                                                                                                                                                                   |
| 1.0.0       | 2023-01-25 | [21858](https://github.com/airbytehq/airbyte/pull/21858)  | Update the `Subscriptions` and `Invoices` stream schemas                                                                                                                                                                      |
| 0.1.40      | 2022-10-20 | [18228](https://github.com/airbytehq/airbyte/pull/18228)  | Update the `PaymentIntents` stream schema                                                                                                                                                                                     |
| 0.1.39      | 2022-09-28 | [17304](https://github.com/airbytehq/airbyte/pull/17304)  | Migrate to per-stream states.                                                                                                                                                                                                 |
| 0.1.38      | 2022-09-09 | [16537](https://github.com/airbytehq/airbyte/pull/16537)  | Fix `redeem_by` field type for `customers` stream                                                                                                                                                                             |
| 0.1.37      | 2022-08-16 | [15686](https://github.com/airbytehq/airbyte/pull/15686)  | Fix the bug when the stream couldn't be fetched due to limited permission set, if so - it should be skipped                                                                                                                   |
| 0.1.36      | 2022-08-04 | [15292](https://github.com/airbytehq/airbyte/pull/15292)  | Implement slicing                                                                                                                                                                                                             |
| 0.1.35      | 2022-07-21 | [14924](https://github.com/airbytehq/airbyte/pull/14924)  | Remove `additionalProperties` field from spec and schema                                                                                                                                                                      |
| 0.1.34      | 2022-07-01 | [14357](https://github.com/airbytehq/airbyte/pull/14357)  | Add external account streams -                                                                                                                                                                                                |
| 0.1.33      | 2022-06-06 | [13449](https://github.com/airbytehq/airbyte/pull/13449)  | Add semi-incremental support for CheckoutSessions and CheckoutSessionsLineItems streams, fixed big in StripeSubStream, added unittests, updated docs                                                                          |
| 0.1.32      | 2022-04-30 | [12500](https://github.com/airbytehq/airbyte/pull/12500)  | Improve input configuration copy                                                                                                                                                                                              |
| 0.1.31      | 2022-04-20 | [12230](https://github.com/airbytehq/airbyte/pull/12230)  | Update connector to use a `spec.yaml`                                                                                                                                                                                         |
| 0.1.30      | 2022-03-21 | [11286](https://github.com/airbytehq/airbyte/pull/11286)  | Minor corrections to documentation and connector specification                                                                                                                                                                |
| 0.1.29      | 2022-03-08 | [10359](https://github.com/airbytehq/airbyte/pull/10359)  | Improved performance for streams with substreams: invoice_line_items, subscription_items, bank_accounts                                                                                                                       |
| 0.1.28      | 2022-02-08 | [10165](https://github.com/airbytehq/airbyte/pull/10165)  | Improve 404 handling for `CheckoutSessionsLineItems` stream                                                                                                                                                                   |
| 0.1.27      | 2021-12-28 | [9148](https://github.com/airbytehq/airbyte/pull/9148)    | Fix `date`, `arrival\_date` fields                                                                                                                                                                                            |
| 0.1.26      | 2021-12-21 | [8992](https://github.com/airbytehq/airbyte/pull/8992)    | Fix type `events.request` in schema                                                                                                                                                                                           |
| 0.1.25      | 2021-11-25 | [8250](https://github.com/airbytehq/airbyte/pull/8250)    | Rearrange setup fields                                                                                                                                                                                                        |
| 0.1.24      | 2021-11-08 | [7729](https://github.com/airbytehq/airbyte/pull/7729)    | Include tax data in `checkout_sessions_line_items` stream                                                                                                                                                                     |
| 0.1.23      | 2021-11-08 | [7729](https://github.com/airbytehq/airbyte/pull/7729)    | Correct `payment_intents` schema                                                                                                                                                                                              |
| 0.1.22      | 2021-11-05 | [7345](https://github.com/airbytehq/airbyte/pull/7345)    | Add 3 new streams                                                                                                                                                                                                             |
| 0.1.21      | 2021-10-07 | [6841](https://github.com/airbytehq/airbyte/pull/6841)    | Fix missing `start_date` argument + update json files for SAT                                                                                                                                                                 |
| 0.1.20      | 2021-09-30 | [6017](https://github.com/airbytehq/airbyte/pull/6017)    | Add lookback_window_days parameter                                                                                                                                                                                            |
| 0.1.19      | 2021-09-27 | [6466](https://github.com/airbytehq/airbyte/pull/6466)    | Use `start_date` parameter in incremental streams                                                                                                                                                                             |
| 0.1.18      | 2021-09-14 | [6004](https://github.com/airbytehq/airbyte/pull/6004)    | Fix coupons and subscriptions stream schemas by removing incorrect timestamp formatting                                                                                                                                       |
| 0.1.17      | 2021-09-14 | [6004](https://github.com/airbytehq/airbyte/pull/6004)    | Add `PaymentIntents` stream                                                                                                                                                                                                   |
| 0.1.16      | 2021-07-28 | [4980](https://github.com/airbytehq/airbyte/pull/4980)    | Remove Updated field from schemas                                                                                                                                                                                             |
| 0.1.15      | 2021-07-21 | [4878](https://github.com/airbytehq/airbyte/pull/4878)    | Fix incorrect percent_off and discounts data filed types                                                                                                                                                                      |
| 0.1.14      | 2021-07-09 | [4669](https://github.com/airbytehq/airbyte/pull/4669)    | Subscriptions Stream now returns all kinds of subscriptions \(including expired and canceled\)                                                                                                                                |
| 0.1.13      | 2021-07-03 | [4528](https://github.com/airbytehq/airbyte/pull/4528)    | Remove regex for acc validation                                                                                                                                                                                               |
| 0.1.12      | 2021-06-08 | [3973](https://github.com/airbytehq/airbyte/pull/3973)    | Add `AIRBYTE_ENTRYPOINT` for Kubernetes support                                                                                                                                                                               |
| 0.1.11      | 2021-05-30 | [3744](https://github.com/airbytehq/airbyte/pull/3744)    | Fix types in schema                                                                                                                                                                                                           |
| 0.1.10      | 2021-05-28 | [3728](https://github.com/airbytehq/airbyte/pull/3728)    | Update data types to be number instead of int                                                                                                                                                                                 |
| 0.1.9       | 2021-05-13 | [3367](https://github.com/airbytehq/airbyte/pull/3367)    | Add acceptance tests for connected accounts                                                                                                                                                                                   |
| 0.1.8       | 2021-05-11 | [3566](https://github.com/airbytehq/airbyte/pull/3368)    | Bump CDK connectors                                                                                                                                                                                                           |

</details>

</HideInUI><|MERGE_RESOLUTION|>--- conflicted
+++ resolved
@@ -246,11 +246,8 @@
 
 | Version     | Date       | Pull Request                                              | Subject                                                                                                                                                                                                                       |
 |:------------|:-----------|:----------------------------------------------------------|:------------------------------------------------------------------------------------------------------------------------------------------------------------------------------------------------------------------------------|
-<<<<<<< HEAD
 | 5.11.0-rc.1 | 2025-03-18 | [54162](https://github.com/airbytehq/airbyte/pull/54162)  | Migrate to low-code                                                                                                                                                                                                           |
-=======
-| 5.10.0 | 2025-04-17 | [58117](https://github.com/airbytehq/airbyte/pull/58117) | Promoting release candidate 5.10.0-rc.1 to a main version. |
->>>>>>> c93a5e93
+| 5.10.0      | 2025-04-17 | [58117](https://github.com/airbytehq/airbyte/pull/58117)  | Promoting release candidate 5.10.0-rc.1 to a main version.                                                                                                                                                                    |
 | 5.10.0-rc.1 | 2025-04-13 | [58060](https://github.com/airbytehq/airbyte/pull/58060)  | Migrate application_fees, authorizations, cardholders, cards, early_fraud_warnings, external_account_bank_accounts and external_account_cards to low-code                                                                     |
 | 5.9.2       | 2025-04-15 | [58072](https://github.com/airbytehq/airbyte/pull/58072)  | Add safe state data type handling                                                                                                                                                                                             |
 | 5.9.1       | 2025-04-15 | [58068](https://github.com/airbytehq/airbyte/pull/58068)  | Add documentation url back in spec                                                                                                                                                                                            |
