--- conflicted
+++ resolved
@@ -40,7 +40,6 @@
 
 The Stripe source connector supports the following streams:
 
-<<<<<<< HEAD
 - [Balance Transactions](https://stripe.com/docs/api/balance_transactions/list) \(Incremental\)
 - [Bank accounts](https://stripe.com/docs/api/customer_bank_accounts/list)
 - [Charges](https://stripe.com/docs/api/charges/list) \(Incremental\)
@@ -64,32 +63,6 @@
 - [Subscription Items](https://stripe.com/docs/api/subscription_items/list)
 - [Subscriptions](https://stripe.com/docs/api/subscriptions/list) \(Incremental\)
 - [Transfers](https://stripe.com/docs/api/transfers/list) \(Incremental\)
-=======
-* [Balance Transactions](https://stripe.com/docs/api/balance_transactions/list) \(Incremental\)
-* [Bank accounts](https://stripe.com/docs/api/customer_bank_accounts/list)
-* [Charges](https://stripe.com/docs/api/charges/list) \(Incremental\)
-* [Checkout Streams](https://stripe.com/docs/api/checkout/sessions/list) 
-* [Checkout Streams Line Items](https://stripe.com/docs/api/checkout/sessions/line_items)
-* [Coupons](https://stripe.com/docs/api/coupons/list) \(Incremental\)
-* [Customer Balance Transactions](https://stripe.com/docs/api/customer_balance_transactions/list)
-* [Customers](https://stripe.com/docs/api/customers/list) \(Incremental\)
-* [Disputes](https://stripe.com/docs/api/disputes/list) \(Incremental\)
-* [Events](https://stripe.com/docs/api/events/list) \(Incremental\)
-* [Invoice Items](https://stripe.com/docs/api/invoiceitems/list) \(Incremental\)
-* [Invoice Line Items](https://stripe.com/docs/api/invoices/invoice_lines)
-* [Invoices](https://stripe.com/docs/api/invoices/list) \(Incremental\)
-* [PaymentIntents](https://stripe.com/docs/api/payment_intents/list) \(Incremental\)
-* [Payouts](https://stripe.com/docs/api/payouts/list) \(Incremental\)
-* [Promotion Code](https://stripe.com/docs/api/promotion_codes/list) \(Incremental\)
-* [Plans](https://stripe.com/docs/api/plans/list) \(Incremental\)
-* [Products](https://stripe.com/docs/api/products/list) \(Incremental\)
-* [Refunds](https://stripe.com/docs/api/refunds/list) \(Incremental\)
-* [Subscription Items](https://stripe.com/docs/api/subscription_items/list)
-* [Subscriptions](https://stripe.com/docs/api/subscriptions/list) \(Incremental\)
-* [Transfers](https://stripe.com/docs/api/transfers/list) \(Incremental\)
-* [ExternalAccountBankAccounts](https://stripe.com/docs/api/external_account_bank_accounts/list)\(Full Refresh\)
-* [ExternalAccountCards](https://stripe.com/docs/api/external_account_cards/list)\(Full Refresh\)
->>>>>>> 3ba8276d
 
 ### Data type mapping
 
@@ -120,28 +93,16 @@
 | 0.1.23  | 2021-11-08 | [7729](https://github.com/airbytehq/airbyte/pull/7729)   | Correct `payment_intents` schema                                                                                                                       |
 | 0.1.22  | 2021-11-05 | [7345](https://github.com/airbytehq/airbyte/pull/7345)   | Add 3 new streams                                                                                                                                      |
 | 0.1.21  | 2021-10-07 | [6841](https://github.com/airbytehq/airbyte/pull/6841)   | Fix missing `start_date` argument + update json files for SAT                                                                                          |
-<<<<<<< HEAD
 | 0.1.20  | 2021-09-30 | [6017](https://github.com/airbytehq/airbyte/pull/6017)   | Add lookback_window_days parameter                                                                                                                     |
-=======
-| 0.1.20  | 2021-09-30 | [6017](https://github.com/airbytehq/airbyte/pull/6017)   | Add lookback\_window\_days parameter                                                                                                                   |
->>>>>>> 3ba8276d
 | 0.1.19  | 2021-09-27 | [6466](https://github.com/airbytehq/airbyte/pull/6466)   | Use `start_date` parameter in incremental streams                                                                                                      |
 | 0.1.18  | 2021-09-14 | [6004](https://github.com/airbytehq/airbyte/pull/6004)   | Fix coupons and subscriptions stream schemas by removing incorrect timestamp formatting                                                                |
 | 0.1.17  | 2021-09-14 | [6004](https://github.com/airbytehq/airbyte/pull/6004)   | Add `PaymentIntents` stream                                                                                                                            |
 | 0.1.16  | 2021-07-28 | [4980](https://github.com/airbytehq/airbyte/pull/4980)   | Remove Updated field from schemas                                                                                                                      |
-<<<<<<< HEAD
 | 0.1.15  | 2021-07-21 | [4878](https://github.com/airbytehq/airbyte/pull/4878)   | Fix incorrect percent_off and discounts data filed types                                                                                               |
-=======
-| 0.1.15  | 2021-07-21 | [4878](https://github.com/airbytehq/airbyte/pull/4878)   | Fix incorrect percent\_off and discounts data filed types                                                                                              |
->>>>>>> 3ba8276d
 | 0.1.14  | 2021-07-09 | [4669](https://github.com/airbytehq/airbyte/pull/4669)   | Subscriptions Stream now returns all kinds of subscriptions \(including expired and canceled\)                                                         |
 | 0.1.13  | 2021-07-03 | [4528](https://github.com/airbytehq/airbyte/pull/4528)   | Remove regex for acc validation                                                                                                                        |
 | 0.1.12  | 2021-06-08 | [3973](https://github.com/airbytehq/airbyte/pull/3973)   | Add `AIRBYTE_ENTRYPOINT` for Kubernetes support                                                                                                        |
 | 0.1.11  | 2021-05-30 | [3744](https://github.com/airbytehq/airbyte/pull/3744)   | Fix types in schema                                                                                                                                    |
 | 0.1.10  | 2021-05-28 | [3728](https://github.com/airbytehq/airbyte/pull/3728)   | Update data types to be number instead of int                                                                                                          |
 | 0.1.9   | 2021-05-13 | [3367](https://github.com/airbytehq/airbyte/pull/3367)   | Add acceptance tests for connected accounts                                                                                                            |
-<<<<<<< HEAD
-| 0.1.8   | 2021-05-11 | [3566](https://github.com/airbytehq/airbyte/pull/3368)   | Bump CDK connectors                                                                                                                                    |
-=======
-| 0.1.8   | 2021-05-11 | [3566](https://github.com/airbytehq/airbyte/pull/3368)   | Bump CDK connectors                                                                                                                                    |
->>>>>>> 3ba8276d
+| 0.1.8   | 2021-05-11 | [3566](https://github.com/airbytehq/airbyte/pull/3368)   | Bump CDK connectors                                                                                                                                    |