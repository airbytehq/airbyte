:::warning
Stripe API Restriction: Access to the events endpoint is [guaranteed only for the last 30 days](https://stripe.com/docs/api/events). Using the full-refresh-overwrite sync from Airbyte will delete the events data older than 30 days from your target destination.
:::

# Stripe

This page guides you through the process of setting up the Stripe source connector.

## Prerequisites

- Your [Stripe `Account ID`](https://dashboard.stripe.com/settings/account)
- Your [Stripe `Secret Key`](https://dashboard.stripe.com/apikeys)

## Set up the Stripe source connector

1. Log into your [Airbyte Cloud](https://cloud.airbyte.com/workspaces) or Airbyte Open Source account.
2. Click **Sources** and then click **+ New source**.
3. On the Set up the source page, select **Stripe** from the Source type dropdown.
4. Enter a name for your source.
5. For **Account ID**, enter your [Stripe `Account ID`](https://dashboard.stripe.com/settings/account).
6. For **Secret Key**, enter your [Stripe `Secret Key`](https://dashboard.stripe.com/apikeys)

   We recommend creating a secret key specifically for Airbyte to control which resources Airbyte can access. For ease of use, we recommend granting read permission to all resources and configuring which resource to replicate in the Airbyte UI. You can also use the API keys for the [test mode](https://stripe.com/docs/keys#obtain-api-keys) to try out the Stripe integration with Airbyte.

7. For **Replication start date**, enter the date in `YYYY-MM-DDTHH:mm:ssZ` format. The data added on and after this date will be replicated.
8. For **Lookback Window in days (Optional)**, select the number of days the value in days prior to the start date that you to sync your data with. If your data is updated after setting up this connector, you can use the this option to reload data from the past N days. Example: If the Replication start date is set to `2021-01-01T00:00:00Z`, then:
   - If you leave the Lookback Window in days parameter to its the default value of 0, Airbyte will sync data from the Replication start date `2021-01-01T00:00:00Z`
   - If the Lookback Window in days value is set to 1, Airbyte will consider the Replication start date to be `2020-12-31T00:00:00Z`
   - If the Lookback Window in days value is set to 7, Airbyte will sync data from `2020-12-25T00:00:00Z`
9. Click **Set up source**.

## Supported sync modes

The Stripe source connector supports the following [sync modes](https://docs.airbyte.com/cloud/core-concepts#connection-sync-modes):

- Full Refresh
- Incremental

:::note
Since the Stripe API does not allow querying objects which were updated since the last sync, the Stripe connector uses the `created` field to query for new data in your Stripe account.
:::

## Supported Streams

The Stripe source connector supports the following streams:

- [Application Fees](https://stripe.com/docs/api/application_fees) \(Incremental\)
- [Application Fee Refunds](https://stripe.com/docs/api/fee_refunds/list)
- [Authorizations](https://stripe.com/docs/api/issuing/authorizations/list) \(Incremental\)
- [Balance Transactions](https://stripe.com/docs/api/balance_transactions/list) \(Incremental\)
- [Bank accounts](https://stripe.com/docs/api/customer_bank_accounts/list)
- [Cardholders](https://stripe.com/docs/api/issuing/cardholders/list) \(Incremental\)
- [Cards](https://stripe.com/docs/api/issuing/cards/list) \(Incremental\)
- [Charges](https://stripe.com/docs/api/charges/list) \(Incremental\)
  - The `amount` column defaults to the smallest currency unit. (See [charge object](https://stripe.com/docs/api/charges/object) for more details)
- [Checkout Sessions](https://stripe.com/docs/api/checkout/sessions/list)
- [Checkout Sessions Line Items](https://stripe.com/docs/api/checkout/sessions/line_items)
- [Coupons](https://stripe.com/docs/api/coupons/list) \(Incremental\)
- [Customer Balance Transactions](https://stripe.com/docs/api/customer_balance_transactions/list)
- [Customers](https://stripe.com/docs/api/customers/list) \(Incremental\)
  - This endpoint does not include deleted customers
- [Disputes](https://stripe.com/docs/api/disputes/list) \(Incremental\)
- [Early Fraud Warnings](https://stripe.com/docs/api/radar/early_fraud_warnings/list) \(Incremental\)
- [Events](https://stripe.com/docs/api/events/list) \(Incremental\)
  - The Stripe API does not guarantee access to events older than 30 days, so this stream will only pull events created from the 30 days prior to the initial sync and not from the Replication start date.
- [Invoice Items](https://stripe.com/docs/api/invoiceitems/list) \(Incremental\)
- [Invoice Line Items](https://stripe.com/docs/api/invoices/invoice_lines)
- [Invoices](https://stripe.com/docs/api/invoices/list) \(Incremental\)
- [Payment Intents](https://stripe.com/docs/api/payment_intents/list) \(Incremental\)
- [Payment Methods](https://stripe.com/docs/api/payment_methods/list)
- [Payouts](https://stripe.com/docs/api/payouts/list) \(Incremental\)
- [Promotion Code](https://stripe.com/docs/api/promotion_codes/list) \(Incremental\)
- [Plans](https://stripe.com/docs/api/plans/list) \(Incremental\)
- [Prices](https://stripe.com/docs/api/prices/list) \(Incremental\)
- [Products](https://stripe.com/docs/api/products/list) \(Incremental\)
- [Refunds](https://stripe.com/docs/api/refunds/list) \(Incremental\)
- [Reviews](https://stripe.com/docs/api/radar/reviews/list) \(Incremental\)
- [SetupIntents](https://stripe.com/docs/api/setup_intents/list) \(Incremental\)
- [Subscription Items](https://stripe.com/docs/api/subscription_items/list)
- [Subscription Schedule](https://stripe.com/docs/api/subscription_schedules) \(Incremental\)
- [Subscriptions](https://stripe.com/docs/api/subscriptions/list) \(Incremental\)
- [Transfers](https://stripe.com/docs/api/transfers/list) \(Incremental\)
- [Accounts](https://stripe.com/docs/api/accounts/list) \(Incremental\)
- [TopUps](https://stripe.com/docs/api/topups/list) \(Incremental\)
- [Files](https://stripe.com/docs/api/files/list) \(Incremental\)
- [FileLinks](https://stripe.com/docs/api/file_links/list) \(Incremental\)

### Data type mapping

The [Stripe API](https://stripe.com/docs/api) uses the same [JSONSchema](https://json-schema.org/understanding-json-schema/reference/index.html) types that Airbyte uses internally \(`string`, `date-time`, `object`, `array`, `boolean`, `integer`, and `number`\), so no type conversions are performed for the Stripe connector.

### Performance considerations

The Stripe connector should not run into Stripe API limitations under normal usage. [Create an issue](https://github.com/airbytehq/airbyte/issues) if you see any rate limit issues that are not automatically retried successfully.

## Changelog
| Version | Date       | Pull Request                                             | Subject                                                                                                                                              |
|:--------|:-----------|:---------------------------------------------------------|:-----------------------------------------------------------------------------------------------------------------------------------------------------|
<<<<<<< HEAD
| 3.7.0   | 2023-05-18 | [26127](https://github.com/airbytehq/airbyte/pull/26127) | Add `Prices` stream                                                                                                                                  |
=======
| 3.8.0   | 2023-06-12 | [27238](https://github.com/airbytehq/airbyte/pull/27238) | Add `Topups` stream; Add `Files` stream; Add `FileLinks` stream                                                                                      |
| 3.7.0   | 2023-06-06 | [27083](https://github.com/airbytehq/airbyte/pull/27083) | Add new Streams: Authorizations, Cardholders, Cards, Payment Methods, Reviews                                                                        |
>>>>>>> b99a3fe4
| 3.6.0   | 2023-05-24 | [25893](https://github.com/airbytehq/airbyte/pull/25893) | Add `ApplicationFeesRefunds` stream with parent `ApplicationFees`                                                                                    |
| 3.5.0   | 2023-05-20 | [22859](https://github.com/airbytehq/airbyte/pull/22859) | Add stream `Early Fraud Warnings`                                                                                                                    |
| 3.4.3   | 2023-05-10 | [25965](https://github.com/airbytehq/airbyte/pull/25965) | Fix Airbyte date-time data-types                                                                                                                     |
| 3.4.2   | 2023-05-04 | [25795](https://github.com/airbytehq/airbyte/pull/25795) | Added `CDK TypeTransformer` to guarantee declared JSON Schema data-types                                                                             |
| 3.4.1   | 2023-04-24 | [23389](https://github.com/airbytehq/airbyte/pull/23389) | Add `customer_tax_ids` to `Invoices`                                                                                                                 |
| 3.4.0   | 2023-03-20 | [23963](https://github.com/airbytehq/airbyte/pull/23963) | Add `SetupIntents` stream                                                                                                                            |
| 3.3.0   | 2023-04-12 | [25136](https://github.com/airbytehq/airbyte/pull/25136) | Add stream `Accounts`                                                                                                                                |
| 3.2.0   | 2023-04-10 | [23624](https://github.com/airbytehq/airbyte/pull/23624) | Add new stream `Subscription Schedule`                                                                                                               |
| 3.1.0   | 2023-03-10 | [19906](https://github.com/airbytehq/airbyte/pull/19906) | Expand `tiers` when syncing `Plans` streams                                                                                                          |
| 3.0.5   | 2023-03-25 | [22866](https://github.com/airbytehq/airbyte/pull/22866) | Specified date formatting in specification                                                                                                           |
| 3.0.4   | 2023-03-24 | [24471](https://github.com/airbytehq/airbyte/pull/24471) | Fix stream slices for single sliced streams                                                                                                          |
| 3.0.3   | 2023-03-17 | [24179](https://github.com/airbytehq/airbyte/pull/24179) | Get customer's attributes safely                                                                                                                     |
| 3.0.2   | 2023-03-13 | [24051](https://github.com/airbytehq/airbyte/pull/24051) | Cache `customers` stream; Do not request transactions of customers with zero balance.                                                                |
| 3.0.1   | 2023-02-22 | [22898](https://github.com/airbytehq/airbyte/pull/22898) | Add missing column to Subscriptions stream                                                                                                           |
| 3.0.0   | 2023-02-21 | [23295](https://github.com/airbytehq/airbyte/pull/23295) | Fix invoice schema                                                                                                                                   |
| 2.0.0   | 2023-02-14 | [22312](https://github.com/airbytehq/airbyte/pull/22312) | Another fix of `Invoices` stream schema + Remove http urls from openapi_spec.json                                                                    |
| 1.0.2   | 2023-02-09 | [22659](https://github.com/airbytehq/airbyte/pull/22659) | Set `AvailabilityStrategy` for all streams                                                                                                           |
| 1.0.1   | 2023-01-27 | [22042](https://github.com/airbytehq/airbyte/pull/22042) | Set `AvailabilityStrategy` for streams explicitly to `None`                                                                                          |
| 1.0.0   | 2023-01-25 | [21858](https://github.com/airbytehq/airbyte/pull/21858) | Update the `Subscriptions` and `Invoices` stream schemas                                                                                             |
| 0.1.40  | 2022-10-20 | [18228](https://github.com/airbytehq/airbyte/pull/18228) | Update the `PaymentIntents` stream schema                                                                                                            |
| 0.1.39  | 2022-09-28 | [17304](https://github.com/airbytehq/airbyte/pull/17304) | Migrate to per-stream states.                                                                                                                        |
| 0.1.38  | 2022-09-09 | [16537](https://github.com/airbytehq/airbyte/pull/16537) | Fix `redeem_by` field type for `customers` stream                                                                                                    |
| 0.1.37  | 2022-08-16 | [15686](https://github.com/airbytehq/airbyte/pull/15686) | Fix the bug when the stream couldn't be fetched due to limited permission set, if so - it should be skipped                                          |
| 0.1.36  | 2022-08-04 | [15292](https://github.com/airbytehq/airbyte/pull/15292) | Implement slicing                                                                                                                                    |
| 0.1.35  | 2022-07-21 | [14924](https://github.com/airbytehq/airbyte/pull/14924) | Remove `additionalProperties` field from spec and schema                                                                                             |
| 0.1.34  | 2022-07-01 | [14357](https://github.com/airbytehq/airbyte/pull/14357) | Add external account streams -                                                                                                                       |
| 0.1.33  | 2022-06-06 | [13449](https://github.com/airbytehq/airbyte/pull/13449) | Add semi-incremental support for CheckoutSessions and CheckoutSessionsLineItems streams, fixed big in StripeSubStream, added unittests, updated docs |
| 0.1.32  | 2022-04-30 | [12500](https://github.com/airbytehq/airbyte/pull/12500) | Improve input configuration copy                                                                                                                     |
| 0.1.31  | 2022-04-20 | [12230](https://github.com/airbytehq/airbyte/pull/12230) | Update connector to use a `spec.yaml`                                                                                                                |
| 0.1.30  | 2022-03-21 | [11286](https://github.com/airbytehq/airbyte/pull/11286) | Minor corrections to documentation and connector specification                                                                                       |
| 0.1.29  | 2022-03-08 | [10359](https://github.com/airbytehq/airbyte/pull/10359) | Improved performance for streams with substreams: invoice_line_items, subscription_items, bank_accounts                                              |
| 0.1.28  | 2022-02-08 | [10165](https://github.com/airbytehq/airbyte/pull/10165) | Improve 404 handling for `CheckoutSessionsLineItems` stream                                                                                          |
| 0.1.27  | 2021-12-28 | [9148](https://github.com/airbytehq/airbyte/pull/9148)   | Fix `date`, `arrival\_date` fields                                                                                                                   |
| 0.1.26  | 2021-12-21 | [8992](https://github.com/airbytehq/airbyte/pull/8992)   | Fix type `events.request` in schema                                                                                                                  |
| 0.1.25  | 2021-11-25 | [8250](https://github.com/airbytehq/airbyte/pull/8250)   | Rearrange setup fields                                                                                                                               |
| 0.1.24  | 2021-11-08 | [7729](https://github.com/airbytehq/airbyte/pull/7729)   | Include tax data in `checkout_sessions_line_items` stream                                                                                            |
| 0.1.23  | 2021-11-08 | [7729](https://github.com/airbytehq/airbyte/pull/7729)   | Correct `payment_intents` schema                                                                                                                     |
| 0.1.22  | 2021-11-05 | [7345](https://github.com/airbytehq/airbyte/pull/7345)   | Add 3 new streams                                                                                                                                    |
| 0.1.21  | 2021-10-07 | [6841](https://github.com/airbytehq/airbyte/pull/6841)   | Fix missing `start_date` argument + update json files for SAT                                                                                        |
| 0.1.20  | 2021-09-30 | [6017](https://github.com/airbytehq/airbyte/pull/6017)   | Add lookback_window_days parameter                                                                                                                   |
| 0.1.19  | 2021-09-27 | [6466](https://github.com/airbytehq/airbyte/pull/6466)   | Use `start_date` parameter in incremental streams                                                                                                    |
| 0.1.18  | 2021-09-14 | [6004](https://github.com/airbytehq/airbyte/pull/6004)   | Fix coupons and subscriptions stream schemas by removing incorrect timestamp formatting                                                              |
| 0.1.17  | 2021-09-14 | [6004](https://github.com/airbytehq/airbyte/pull/6004)   | Add `PaymentIntents` stream                                                                                                                          |
| 0.1.16  | 2021-07-28 | [4980](https://github.com/airbytehq/airbyte/pull/4980)   | Remove Updated field from schemas                                                                                                                    |
| 0.1.15  | 2021-07-21 | [4878](https://github.com/airbytehq/airbyte/pull/4878)   | Fix incorrect percent_off and discounts data filed types                                                                                             |
| 0.1.14  | 2021-07-09 | [4669](https://github.com/airbytehq/airbyte/pull/4669)   | Subscriptions Stream now returns all kinds of subscriptions \(including expired and canceled\)                                                       |
| 0.1.13  | 2021-07-03 | [4528](https://github.com/airbytehq/airbyte/pull/4528)   | Remove regex for acc validation                                                                                                                      |
| 0.1.12  | 2021-06-08 | [3973](https://github.com/airbytehq/airbyte/pull/3973)   | Add `AIRBYTE_ENTRYPOINT` for Kubernetes support                                                                                                      |
| 0.1.11  | 2021-05-30 | [3744](https://github.com/airbytehq/airbyte/pull/3744)   | Fix types in schema                                                                                                                                  |
| 0.1.10  | 2021-05-28 | [3728](https://github.com/airbytehq/airbyte/pull/3728)   | Update data types to be number instead of int                                                                                                        |
| 0.1.9   | 2021-05-13 | [3367](https://github.com/airbytehq/airbyte/pull/3367)   | Add acceptance tests for connected accounts                                                                                                          |
| 0.1.8   | 2021-05-11 | [3566](https://github.com/airbytehq/airbyte/pull/3368)   | Bump CDK connectors                                                                                                                                  |<|MERGE_RESOLUTION|>--- conflicted
+++ resolved
@@ -96,12 +96,9 @@
 ## Changelog
 | Version | Date       | Pull Request                                             | Subject                                                                                                                                              |
 |:--------|:-----------|:---------------------------------------------------------|:-----------------------------------------------------------------------------------------------------------------------------------------------------|
-<<<<<<< HEAD
-| 3.7.0   | 2023-05-18 | [26127](https://github.com/airbytehq/airbyte/pull/26127) | Add `Prices` stream                                                                                                                                  |
-=======
+| 3.9.0   | 2023-06-18 | [26127](https://github.com/airbytehq/airbyte/pull/26127) | Add `Prices` stream                                                                                                                                  |
 | 3.8.0   | 2023-06-12 | [27238](https://github.com/airbytehq/airbyte/pull/27238) | Add `Topups` stream; Add `Files` stream; Add `FileLinks` stream                                                                                      |
 | 3.7.0   | 2023-06-06 | [27083](https://github.com/airbytehq/airbyte/pull/27083) | Add new Streams: Authorizations, Cardholders, Cards, Payment Methods, Reviews                                                                        |
->>>>>>> b99a3fe4
 | 3.6.0   | 2023-05-24 | [25893](https://github.com/airbytehq/airbyte/pull/25893) | Add `ApplicationFeesRefunds` stream with parent `ApplicationFees`                                                                                    |
 | 3.5.0   | 2023-05-20 | [22859](https://github.com/airbytehq/airbyte/pull/22859) | Add stream `Early Fraud Warnings`                                                                                                                    |
 | 3.4.3   | 2023-05-10 | [25965](https://github.com/airbytehq/airbyte/pull/25965) | Fix Airbyte date-time data-types                                                                                                                     |
