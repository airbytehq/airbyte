--- conflicted
+++ resolved
@@ -101,13 +101,11 @@
 The Stripe connector should not run into Stripe API limitations under normal usage. [Create an issue](https://github.com/airbytehq/airbyte/issues) if you see any rate limit issues that are not automatically retried successfully.
 
 ## Changelog
+
 | Version | Date       | Pull Request                                             | Subject                                                                                                                                              |
-|:--------|:-----------|:---------------------------------------------------------|:-----------------------------------------------------------------------------------------------------------------------------------------------------|
-<<<<<<< HEAD
-| 3.16.0  | 2023-07-28 | [26127](https://github.com/airbytehq/airbyte/pull/26127) | Add `Prices` stream                                                                                                                                  |
-=======
+| :------ | :--------- | :------------------------------------------------------- | :--------------------------------------------------------------------------------------------------------------------------------------------------- |
+| 3.17.0  | 2023-07-28 | [26127](https://github.com/airbytehq/airbyte/pull/26127) | Add `Prices` stream                                                                                                                                  |
 | 3.16.0  | 2023-07-27 | [28776](https://github.com/airbytehq/airbyte/pull/28776) | Add new fields to stream schemas                                                                                                                     |
->>>>>>> 1658ecc1
 | 3.15.0  | 2023-07-09 | [28709](https://github.com/airbytehq/airbyte/pull/28709) | Remove duplicate streams                                                                                                                             |
 | 3.14.0  | 2023-07-09 | [27217](https://github.com/airbytehq/airbyte/pull/27217) | Add `ShippingRates` stream                                                                                                                           |
 | 3.13.0  | 2023-07-18 | [28466](https://github.com/airbytehq/airbyte/pull/28466) | Pin source API version                                                                                                                               |
