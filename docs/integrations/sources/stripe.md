# Stripe

<HideInUI>

This page contains the setup guide and reference information for the [Stripe](https://stripe.com/) source connector.

</HideInUI>

## Prerequisites

- Access to the Stripe account containing the data you wish to replicate
- Stripe Account ID

## Setup guide

:::note
To authenticate the Stripe connector, you need to use a Stripe API key. Although you may use an existing key, we recommend that you create a new restricted key specifically for Airbyte and grant it **Read** privileges only. We also recommend granting **Read** privileges to all available permissions, and configuring the specific data you would like to replicate within Airbyte.
:::

### Step 1: Set up Stripe

1. Log in to your [Stripe account](https://dashboard.stripe.com/login).
2. In the top navigation bar, click **Developers**.
3. In the top-left corner, click **API keys**.
4. Click **+ Create restricted key**.
5. Choose a **Key name**, and select **Read** for all available permissions.
6. Click **Create key**. You may be prompted to enter a confirmation code sent to your email address.

For more information on Stripe API Keys, see the [Stripe documentation](https://stripe.com/docs/keys).

### Step 2: Set up the Stripe connector in Airbyte

<!-- env:cloud -->
### For Airbyte Cloud:

1. [Log into your Airbyte Cloud](https://cloud.airbyte.com/workspaces) account.
2. Click Sources and then click + New source.
3. On the Set up the source page, select Stripe from the Source type dropdown.
4. Enter a name for the Stripe connector.
<!-- /env:cloud -->
<!-- env:oss -->
### For Airbyte Open Source:

1. Navigate to the Airbyte Open Source dashboard.
2. Click Sources and then click + New source.
3. On the Set up the source page, select Stripe from the Source type dropdown.
4. Enter a name for the Stripe connector.
<!-- /env:oss -->
5. For **Account ID**, enter your Stripe Account ID. This ID begins with `acct_`, and can be found in the top-right corner of your Stripe [account settings page](https://dashboard.stripe.com/settings/account).
6. For **Secret Key**, enter the restricted key you created for the connection.
7. For **Replication Start Date**, use the provided datepicker or enter a UTC date and time programmatically in the format `YYYY-MM-DDTHH:mm:ssZ`. The data added on and after this date will be replicated.
8. (Optional) For **Lookback Window**, you may specify a number of days from the present day to reread data. This allows the connector to retrieve data that might have been updated after its initial creation, and is useful for handling any post-transaction adjustments. This applies only to streams that do not support event-based incremental syncs, please see [the list below](#troubleshooting).

   - Leaving the **Lookback Window** at its default value of 0 means Airbyte will not re-export data after it has been synced.
   - Setting the **Lookback Window** to 1 means Airbyte will re-export data from the past day, capturing any changes made in the last 24 hours.
   - Setting the **Lookback Window** to 7 means Airbyte will re-export and capture any data changes within the last week.

9. (Optional) For **Data Request Window**, you may specify the time window in days used by the connector when requesting data from the Stripe API. This window defines the span of time covered in each request, with larger values encompassing more days in a single request. Generally speaking, the lack of overhead from making fewer requests means a larger window is faster to sync. However, this also means the state of the sync will persist less frequently. If an issue occurs or the sync is interrupted, a larger window means more data will need to be resynced, potentially causing a delay in the overall process.

   For example, if you are replicating three years worth of data:

   - A **Data Request Window** of 365 days means Airbyte makes 3 requests, each for a year. This is generally faster but risks needing to resync up to a year's data if the sync is interrupted.
   - A **Data Request Window** of 30 days means 36 requests, each for a month. This may be slower but minimizes the amount of data that needs to be resynced if an issue occurs.

   If you are unsure of which value to use, we recommend leaving this setting at its default value of 365 days.

10. Click **Set up source** and wait for the tests to complete.

<HideInUI>

## Supported sync modes

The Stripe source connector supports the following [sync modes](https://docs.airbyte.com/cloud/core-concepts/#connection-sync-modes):

- Full Refresh
- Incremental

## Supported Streams

The Stripe source connector supports the following streams:

- [Accounts](https://stripe.com/docs/api/accounts/list)
- [Application Fees](https://stripe.com/docs/api/application_fees) \(Incremental\)
- [Application Fee Refunds](https://stripe.com/docs/api/fee_refunds/list) \(Incremental\)
- [Authorizations](https://stripe.com/docs/api/issuing/authorizations/list) \(Incremental\)
- [Balance Transactions](https://stripe.com/docs/api/balance_transactions/list) \(Incremental\)
- [Bank accounts](https://stripe.com/docs/api/customer_bank_accounts/list) \(Incremental\)
- [Cardholders](https://stripe.com/docs/api/issuing/cardholders/list) \(Incremental\)
- [Cards](https://stripe.com/docs/api/issuing/cards/list) \(Incremental\)
- [Charges](https://stripe.com/docs/api/charges/list) \(Incremental\)
  :::note
  The `amount` column defaults to the smallest currency unit. Check [the Stripe docs](https://stripe.com/docs/api/charges/object) for more details.
  :::
- [Checkout Sessions](https://stripe.com/docs/api/checkout/sessions/list) \(Incremental\)
- [Checkout Sessions Line Items](https://stripe.com/docs/api/checkout/sessions/line_items) \(Incremental\)
- [Coupons](https://stripe.com/docs/api/coupons/list) \(Incremental\)
- [Credit Notes](https://stripe.com/docs/api/credit_notes/list) \(Incremental\)
- [Customer Balance Transactions](https://stripe.com/docs/api/customer_balance_transactions/list) \(Incremental\)
- [Customers](https://stripe.com/docs/api/customers/list) \(Incremental\)
- [Disputes](https://stripe.com/docs/api/disputes/list) \(Incremental\)
- [Early Fraud Warnings](https://stripe.com/docs/api/radar/early_fraud_warnings/list) \(Incremental\)
- [Events](https://stripe.com/docs/api/events/list) \(Incremental\)
- [External Account Bank Accounts](https://stripe.com/docs/api/external_account_bank_accounts/list) \(Incremental\)
- [External Account Cards](https://stripe.com/docs/api/external_account_cards/list) \(Incremental\)
- [File Links](https://stripe.com/docs/api/file_links/list) \(Incremental\)
- [Files](https://stripe.com/docs/api/files/list) \(Incremental\)
- [Invoice Items](https://stripe.com/docs/api/invoiceitems/list) \(Incremental\)
- [Invoice Line Items](https://stripe.com/docs/api/invoices/invoice_lines)
- [Invoices](https://stripe.com/docs/api/invoices/list) \(Incremental\)
- [Payment Intents](https://stripe.com/docs/api/payment_intents/list) \(Incremental\)
- [Payment Methods](https://docs.stripe.com/api/payment_methods/customer_list?lang=curl) \(Incremental\)
- [Payouts](https://stripe.com/docs/api/payouts/list) \(Incremental\)
- [Payout Balance Transactions](https://docs.stripe.com/api/balance_transactions/list) \(Incremental\)
  :::note
  This stream is built with a call using payout_id from the payout stream (parent) as a parmeter to the balance transaction API to get balance transactions that comprised the actual amount of the payout. Check [the Stripe docs](https://docs.stripe.com/api/balance_transactions/list) for more details.
  :::
- [Promotion Code](https://stripe.com/docs/api/promotion_codes/list) \(Incremental\)
- [Persons](https://stripe.com/docs/api/persons/list) \(Incremental\)
- [Plans](https://stripe.com/docs/api/plans/list) \(Incremental\)
- [Prices](https://stripe.com/docs/api/prices/list) \(Incremental\)
- [Products](https://stripe.com/docs/api/products/list) \(Incremental\)
- [Refunds](https://stripe.com/docs/api/refunds/list) \(Incremental\)
- [Reviews](https://stripe.com/docs/api/radar/reviews/list) \(Incremental\)
- [Setup Attempts](https://stripe.com/docs/api/setup_attempts/list) \(Incremental\)
- [Setup Intents](https://stripe.com/docs/api/setup_intents/list) \(Incremental\)
- [Shipping Rates](https://stripe.com/docs/api/shipping_rates/list) \(Incremental\)
- [Subscription Items](https://stripe.com/docs/api/subscription_items/list)
- [Subscription Schedule](https://stripe.com/docs/api/subscription_schedules) \(Incremental\)
- [Subscriptions](https://stripe.com/docs/api/subscriptions/list) \(Incremental\)
- [Top Ups](https://stripe.com/docs/api/topups/list) \(Incremental\)
- [Transactions](https://stripe.com/docs/api/transfers/list) \(Incremental\)
- [Transfers](https://stripe.com/docs/api/transfers/list) \(Incremental\)
- [Transfer Reversals](https://stripe.com/docs/api/transfer_reversals/list)
- [Usage Records](https://stripe.com/docs/api/usage_records)

### Entity-Relationship Diagram (ERD)
<EntityRelationshipDiagram></EntityRelationshipDiagram>

### Data type map

The [Stripe API](https://stripe.com/docs/api) uses the same [JSON Schema](https://json-schema.org/understanding-json-schema) types that Airbyte uses internally \(`string`, `date-time`, `object`, `array`, `boolean`, `integer`, and `number`\), so no type conversions are performed for the Stripe connector.

## Limitations & Troubleshooting

<details>
<summary>
Expand to see details about Stripe connector limitations and troubleshooting.
</summary>

### Connector limitations

#### Rate limiting

The Stripe connector should not run into Stripe API limitations under normal usage. See Stripe [Rate limits](https://stripe.com/docs/rate-limits) documentation. [Create an issue](https://github.com/airbytehq/airbyte/issues) if you see any rate limit issues that are not automatically retried successfully.

:::warning
**Stripe API Restriction on Events Data**: Access to the events endpoint is [guaranteed only for the last 30 days](https://stripe.com/docs/api/events) by Stripe. If you use the Full Refresh Overwrite sync, be aware that any events data older than 30 days will be **deleted** from your target destination and replaced with the data from the last 30 days only. Use an Append sync mode to ensure historical data is retained.
Please be aware: this also means that any change older than 30 days will not be replicated using the incremental sync mode. If you want all your synced data to remain up to date, please set up your sync frequency to no more than 30 days.
:::

### Troubleshooting

Since the Stripe API does not allow querying objects which were updated since the last sync, the Stripe connector uses the Events API under the hood to implement incremental syncs and export data based on its update date.
However, not all the entities are supported by the Events API, so the Stripe connector uses the `created` field or its analogue to query for new data in your Stripe account. These are the entities synced based on the date of creation:

- `Balance Transactions`
- `Events`
- `File Links`
- `Files`
- `Refunds`
- `Setup Attempts`
- `Shipping Rates`

On the other hand, the following streams use the `updated` field value as a cursor:

:::note

`updated` is an artificial cursor field introduced by Airbyte for the Incremental sync option.

:::

- `Application Fees`
- `Application Fee Refunds`
- `Authorizations`
- `Bank Accounts`
- `Cardholders`
- `Cards`
- `Charges`
- `Checkout Sessions`
- `Checkout Session Line Items` (cursor field is `checkout_session_updated`)
- `Coupons`
- `Credit Notes`
- `Customer Balance Transactions`
- `Customers`
- `Disputes`
- `Early Fraud Warnings`
- `External Account Bank Accounts`
- `External Account Cards`
- `Invoice Items`
- `Invoice Line Items`
- `Invoices`
- `Payment Intents`
- `Payouts`
- `Payout Balance Transactions`
- `Promotion Codes`
- `Persons`
- `Plans`
- `Prices`
- `Products`
- `Reviews`
- `Setup Intents`
- `Subscription Schedule`
- `Subscription Items`
- `Subscriptions`
- `Top Ups`
- `Transactions`
- `Transfers`

## Incremental deletes

The Stripe API also provides a way to implement incremental deletes for a limited number of streams:

- `Bank Accounts`
- `Coupons`
- `Customers`
- `External Account Bank Accounts`
- `External Account Cards`
- `Invoices`
- `Invoice Items`
- `Persons`
- `Plans`
- `Prices`
- `Products`
- `Subscriptions`

Each record is marked with `is_deleted` flag when the appropriate event happens upstream.

- Check out common troubleshooting issues for the Stripe source connector on our [Airbyte Forum](https://github.com/airbytehq/airbyte/discussions).

</details>

## Changelog

<details>
  <summary>Expand to review</summary>

| Version | Date       | Pull Request                                              | Subject                                                                                                                                                                                                                       |
|:--------|:-----------|:----------------------------------------------------------|:------------------------------------------------------------------------------------------------------------------------------------------------------------------------------------------------------------------------------|
<<<<<<< HEAD
| 5.9.0   | 2025-02-19 | [54162](https://github.com/airbytehq/airbyte/pull/54162)  | Migrate events, shipping_rates, balance_transactions, files and file_links to low-code                                                                                                                                        |
| 5.8.6   | 2025-02-15 | [54067](https://github.com/airbytehq/airbyte/pull/54067)  | Update dependencies                                                                                                                                                                                                           |
| 5.8.5   | 2025-02-08 | [52018](https://github.com/airbytehq/airbyte/pull/52018)  | Update dependencies                                                                                                                                                                                                           |
| 5.8.4   | 2025-02-03 | [49940](https://github.com/airbytehq/airbyte/pull/49940)  | Update CDK version                                                                                                                                                                                                            |
| 5.8.3   | 2025-01-11 | [46832](https://github.com/airbytehq/airbyte/pull/46832)  | Starting with this version, the Docker image is now rootless. Please note that this and future versions will not be compatible with Airbyte versions earlier than 0.64                                                        |
| 5.8.2   | 2024-12-10 | [46499](https://github.com/airbytehq/airbyte/pull/46499)  | Source-Stripe: Refactor Customer Balance Transactions                                                                                                                                                                         |
| 5.8.1   | 2024-12-08 | [46499](https://github.com/airbytehq/airbyte/pull/46499)  | Source-Stripe: Add new payout_balance_transactions incremental stream                                                                                                                                                         |
| 5.8.0   | 2024-10-12 | [46864](https://github.com/airbytehq/airbyte/pull/46864)  | Add incremental stream support to `accounts` stream                                                                                                                                                                           |
| 5.7.0   | 2024-10-01 | [45860](https://github.com/airbytehq/airbyte/pull/45860)  | Add incremental stream support to `invoice_line_items` and `subscription_items` streams                                                                                                                                       |
| 5.6.2   | 2024-10-05 | [43881](https://github.com/airbytehq/airbyte/pull/43881)  | Update dependencies                                                                                                                                                                                                           |
| 5.6.1   | 2024-10-03 | [46327](https://github.com/airbytehq/airbyte/pull/46327)  | Bump the cdk to 5.10.2 to stop using PrintBuffer optimization due to record count mismatches                                                                                                                                  |
| 5.6.0   | 2024-09-10 | [44891](https://github.com/airbytehq/airbyte/pull/44891)  | Update `Payment Methods` stream                                                                                                                                                                                               |
| 5.5.4   | 2024-09-09 | [45348](https://github.com/airbytehq/airbyte/pull/45348)  | Remove `stripe` python package                                                                                                                                                                                                |
| 5.5.3   | 2024-09-03 | [45101](https://github.com/airbytehq/airbyte/pull/45101)  | Fix regression following pagination issue fix                                                                                                                                                                                 |
| 5.5.2   | 2024-08-28 | [44862](https://github.com/airbytehq/airbyte/pull/44862)  | Fix RFR pagination issue                                                                                                                                                                                                      |
| 5.5.1   | 2024-08-10 | [43105](https://github.com/airbytehq/airbyte/pull/43105)  | Update dependencies                                                                                                                                                                                                           |
| 5.5.0   | 2024-08-08 | [43302](https://github.com/airbytehq/airbyte/pull/43302)  | Fix problem with state not updating and upgrade cdk 4                                                                                                                                                                         |
| 5.4.12  | 2024-07-31 | [41985](https://github.com/airbytehq/airbyte/pull/41985)  | Expand Invoice discounts and tax rates                                                                                                                                                                                        |
| 5.4.11  | 2024-07-27 | [42623](https://github.com/airbytehq/airbyte/pull/42623)  | Update dependencies                                                                                                                                                                                                           |
| 5.4.10  | 2024-07-20 | [42305](https://github.com/airbytehq/airbyte/pull/42305)  | Update dependencies                                                                                                                                                                                                           |
| 5.4.9   | 2024-07-13 | [41760](https://github.com/airbytehq/airbyte/pull/41760)  | Update dependencies                                                                                                                                                                                                           |
| 5.4.8   | 2024-07-10 | [41477](https://github.com/airbytehq/airbyte/pull/41477)  | Update dependencies                                                                                                                                                                                                           |
| 5.4.7   | 2024-07-09 | [40869](https://github.com/airbytehq/airbyte/pull/40869)  | Update dependencies                                                                                                                                                                                                           |
| 5.4.6   | 2024-07-08 | [41044](https://github.com/airbytehq/airbyte/pull/41044)  | Use latest `CDK` version possible                                                                                                                                                                                             |
| 5.4.5   | 2024-06-25 | [40404](https://github.com/airbytehq/airbyte/pull/40404)  | Update dependencies                                                                                                                                                                                                           |
| 5.4.4   | 2024-06-22 | [40040](https://github.com/airbytehq/airbyte/pull/40040)  | Update dependencies                                                                                                                                                                                                           |
| 5.4.3   | 2024-06-06 | [39284](https://github.com/airbytehq/airbyte/pull/39284)  | [autopull] Upgrade base image to v1.2.2                                                                                                                                                                                       |
| 5.4.2   | 2024-06-11 | [39412](https://github.com/airbytehq/airbyte/pull/39412)  | Removed `invoice.upcomming` event type from (incremental sync) for `Invoices` stream                                                                                                                                          |
| 5.4.1   | 2024-06-11 | [39393](https://github.com/airbytehq/airbyte/pull/39393)  | Added missing `event types` (incremental sync) for `Invoices` stream                                                                                                                                                          |
| 5.4.0   | 2024-06-05 | [39138](https://github.com/airbytehq/airbyte/pull/39138)  | Fixed the `Refunds` stream missing data for the `incremental` sync                                                                                                                                                            |
| 5.3.9   | 2024-05-22 | [38550](https://github.com/airbytehq/airbyte/pull/38550)  | Update authenticator package                                                                                                                                                                                                  |
| 5.3.8   | 2024-05-15 | [38248](https://github.com/airbytehq/airbyte/pull/38248)  | Replace AirbyteLogger with logging.Logger                                                                                                                                                                                     |
| 5.3.7   | 2024-04-24 | [36663](https://github.com/airbytehq/airbyte/pull/36663)  | Schema descriptions                                                                                                                                                                                                           |
| 5.3.6   | 2024-04-18 | [37448](https://github.com/airbytehq/airbyte/pull/37448)  | Ensure AirbyteTracedException in concurrent CDK are emitted with the right type                                                                                                                                               |
| 5.3.5   | 2024-04-18 | [37418](https://github.com/airbytehq/airbyte/pull/37418)  | Ensure python return code != 0 in case of error                                                                                                                                                                               |
| 5.3.4   | 2024-04-11 | [37406](https://github.com/airbytehq/airbyte/pull/37406)  | Update CDK version to have partitioned state fix                                                                                                                                                                              |
| 5.3.3   | 2024-04-11 | [37001](https://github.com/airbytehq/airbyte/pull/37001)  | Update airbyte-cdk to flush print buffer for every message                                                                                                                                                                    |
| 5.3.2   | 2024-04-11 | [36964](https://github.com/airbytehq/airbyte/pull/36964)  | Update CDK version to fix breaking change before another devs work on it                                                                                                                                                      |
| 5.3.1   | 2024-04-10 | [36960](https://github.com/airbytehq/airbyte/pull/36960)  | Remove unused imports                                                                                                                                                                                                         |
| 5.3.0   | 2024-03-12 | [35978](https://github.com/airbytehq/airbyte/pull/35978)  | Upgrade CDK to start emitting record counts with state and full refresh state                                                                                                                                                 |
| 5.2.4   | 2024-02-12 | [35137](https://github.com/airbytehq/airbyte/pull/35137)  | Fix license in `pyproject.toml`                                                                                                                                                                                               |
| 5.2.3   | 2024-02-09 | [35068](https://github.com/airbytehq/airbyte/pull/35068)  | Manage dependencies with Poetry.                                                                                                                                                                                              |
| 5.2.2   | 2024-01-31 | [34619](https://github.com/airbytehq/airbyte/pull/34619)  | Events stream concurrent on incremental syncs                                                                                                                                                                                 |
| 5.2.1   | 2024-01-18 | [34495](https://github.com/airbytehq/airbyte/pull/34495)  | Fix deadlock issue                                                                                                                                                                                                            |
| 5.2.0   | 2024-01-18 | [34347](https://github.com/airbytehq/airbyte/pull/34347)  | Add new fields invoices and subscription streams. Upgrade the CDK for better memory usage.                                                                                                                                    |
| 5.1.3   | 2023-12-18 | [33306](https://github.com/airbytehq/airbyte/pull/33306)  | Adding integration tests                                                                                                                                                                                                      |
=======
| 5.8.9 | 2025-03-01 | [55117](https://github.com/airbytehq/airbyte/pull/55117) | Update dependencies |
| 5.8.8 | 2025-02-28 | [54711](https://github.com/airbytehq/airbyte/pull/54711) | Add retry error handler for `requests.exceptions.InvalidURL' |
| 5.8.7 | 2025-02-22 | [54468](https://github.com/airbytehq/airbyte/pull/54468) | Update dependencies |
| 5.8.6 | 2025-02-15 | [54067](https://github.com/airbytehq/airbyte/pull/54067) | Update dependencies |
| 5.8.5 | 2025-02-08 | [52018](https://github.com/airbytehq/airbyte/pull/52018) | Update dependencies |
| 5.8.4 | 2025-02-03 | [49940](https://github.com/airbytehq/airbyte/pull/49940) | Update CDK version |
| 5.8.3 | 2025-01-11 | [46832](https://github.com/airbytehq/airbyte/pull/46832) | Starting with this version, the Docker image is now rootless. Please note that this and future versions will not be compatible with Airbyte versions earlier than 0.64 |
| 5.8.2 | 2024-12-10 | [46499](https://github.com/airbytehq/airbyte/pull/46499) | Source-Stripe: Refactor Customer Balance Transactions |
| 5.8.1 | 2024-12-08 | [46499](https://github.com/airbytehq/airbyte/pull/46499) | Source-Stripe: Add new payout_balance_transactions incremental stream |
| 5.8.0 | 2024-10-12 | [46864](https://github.com/airbytehq/airbyte/pull/46864) | Add incremental stream support to `accounts` stream |
| 5.7.0 | 2024-10-01 | [45860](https://github.com/airbytehq/airbyte/pull/45860) | Add incremental stream support to `invoice_line_items` and `subscription_items` streams |
| 5.6.2 | 2024-10-05 | [43881](https://github.com/airbytehq/airbyte/pull/43881) | Update dependencies |
| 5.6.1 | 2024-10-03 | [46327](https://github.com/airbytehq/airbyte/pull/46327) | Bump the cdk to 5.10.2 to stop using PrintBuffer optimization due to record count mismatches |
| 5.6.0 | 2024-09-10 | [44891](https://github.com/airbytehq/airbyte/pull/44891) | Update `Payment Methods` stream |
| 5.5.4 | 2024-09-09 | [45348](https://github.com/airbytehq/airbyte/pull/45348) | Remove `stripe` python package |
| 5.5.3 | 2024-09-03 | [45101](https://github.com/airbytehq/airbyte/pull/45101) | Fix regression following pagination issue fix |
| 5.5.2 | 2024-08-28 | [44862](https://github.com/airbytehq/airbyte/pull/44862) | Fix RFR pagination issue |
| 5.5.1 | 2024-08-10 | [43105](https://github.com/airbytehq/airbyte/pull/43105) | Update dependencies |
| 5.5.0 | 2024-08-08 | [43302](https://github.com/airbytehq/airbyte/pull/43302) | Fix problem with state not updating and upgrade cdk 4 |
| 5.4.12 | 2024-07-31 | [41985](https://github.com/airbytehq/airbyte/pull/41985) | Expand Invoice discounts and tax rates |
| 5.4.11 | 2024-07-27 | [42623](https://github.com/airbytehq/airbyte/pull/42623) | Update dependencies |
| 5.4.10 | 2024-07-20 | [42305](https://github.com/airbytehq/airbyte/pull/42305) | Update dependencies |
| 5.4.9 | 2024-07-13 | [41760](https://github.com/airbytehq/airbyte/pull/41760) | Update dependencies |
| 5.4.8 | 2024-07-10 | [41477](https://github.com/airbytehq/airbyte/pull/41477) | Update dependencies |
| 5.4.7 | 2024-07-09 | [40869](https://github.com/airbytehq/airbyte/pull/40869) | Update dependencies |
| 5.4.6 | 2024-07-08 | [41044](https://github.com/airbytehq/airbyte/pull/41044) | Use latest `CDK` version possible |
| 5.4.5 | 2024-06-25 | [40404](https://github.com/airbytehq/airbyte/pull/40404) | Update dependencies |
| 5.4.4 | 2024-06-22 | [40040](https://github.com/airbytehq/airbyte/pull/40040) | Update dependencies |
| 5.4.3 | 2024-06-06 | [39284](https://github.com/airbytehq/airbyte/pull/39284) | [autopull] Upgrade base image to v1.2.2 |
| 5.4.2 | 2024-06-11 | [39412](https://github.com/airbytehq/airbyte/pull/39412) | Removed `invoice.upcomming` event type from (incremental sync) for `Invoices` stream |
| 5.4.1 | 2024-06-11 | [39393](https://github.com/airbytehq/airbyte/pull/39393) | Added missing `event types` (incremental sync) for `Invoices` stream |
| 5.4.0 | 2024-06-05 | [39138](https://github.com/airbytehq/airbyte/pull/39138) | Fixed the `Refunds` stream missing data for the `incremental` sync |
| 5.3.9 | 2024-05-22 | [38550](https://github.com/airbytehq/airbyte/pull/38550) | Update authenticator package |
| 5.3.8 | 2024-05-15 | [38248](https://github.com/airbytehq/airbyte/pull/38248) | Replace AirbyteLogger with logging.Logger |
| 5.3.7 | 2024-04-24 | [36663](https://github.com/airbytehq/airbyte/pull/36663) | Schema descriptions |
| 5.3.6 | 2024-04-18 | [37448](https://github.com/airbytehq/airbyte/pull/37448) | Ensure AirbyteTracedException in concurrent CDK are emitted with the right type |
| 5.3.5 | 2024-04-18 | [37418](https://github.com/airbytehq/airbyte/pull/37418) | Ensure python return code != 0 in case of error |
| 5.3.4 | 2024-04-11 | [37406](https://github.com/airbytehq/airbyte/pull/37406) | Update CDK version to have partitioned state fix |
| 5.3.3 | 2024-04-11 | [37001](https://github.com/airbytehq/airbyte/pull/37001) | Update airbyte-cdk to flush print buffer for every message |
| 5.3.2 | 2024-04-11 | [36964](https://github.com/airbytehq/airbyte/pull/36964) | Update CDK version to fix breaking change before another devs work on it |
| 5.3.1 | 2024-04-10 | [36960](https://github.com/airbytehq/airbyte/pull/36960) | Remove unused imports |
| 5.3.0 | 2024-03-12 | [35978](https://github.com/airbytehq/airbyte/pull/35978) | Upgrade CDK to start emitting record counts with state and full refresh state |
| 5.2.4 | 2024-02-12 | [35137](https://github.com/airbytehq/airbyte/pull/35137) | Fix license in `pyproject.toml` |
| 5.2.3 | 2024-02-09 | [35068](https://github.com/airbytehq/airbyte/pull/35068) | Manage dependencies with Poetry. |
| 5.2.2 | 2024-01-31 | [34619](https://github.com/airbytehq/airbyte/pull/34619) | Events stream concurrent on incremental syncs |
| 5.2.1 | 2024-01-18 | [34495](https://github.com/airbytehq/airbyte/pull/34495) | Fix deadlock issue |
| 5.2.0   | 2024-01-18 | [34347](https://github.com/airbytehq/airbyte/pull//34347) | Add new fields invoices and subscription streams. Upgrade the CDK for better memory usage.                                                                                                                                    |
| 5.1.3   | 2023-12-18 | [33306](https://github.com/airbytehq/airbyte/pull/33306/) | Adding integration tests                                                                                                                                                                                                      |
>>>>>>> 4883d0c8
| 5.1.2   | 2024-01-04 | [33414](https://github.com/airbytehq/airbyte/pull/33414)  | Prepare for airbyte-lib                                                                                                                                                                                                       |
| 5.1.1   | 2024-01-04 | [33926](https://github.com/airbytehq/airbyte/pull/33926)  | Update endpoint for `bank_accounts` stream                                                                                                                                                                                    |
| 5.1.0   | 2023-12-11 | [32908](https://github.com/airbytehq/airbyte/pull/32908)  | Read full refresh streams concurrently                                                                                                                                                                                        |
| 5.0.2   | 2023-12-01 | [33038](https://github.com/airbytehq/airbyte/pull/33038)  | Add stream slice logging for SubStream                                                                                                                                                                                        |
| 5.0.1   | 2023-11-17 | [32638](https://github.com/airbytehq/airbyte/pull/32638)  | Availability stretegy: check availability of both endpoints (if applicable) - common API + events API                                                                                                                         |
| 5.0.0   | 2023-11-16 | [32286](https://github.com/airbytehq/airbyte/pull/32286)  | Fix multiple issues regarding usage of the incremental sync mode for the `Refunds`, `CheckoutSessions`, `CheckoutSessionsLineItems` streams. Fix schemas for the streams: `Invoices`, `Subscriptions`, `SubscriptionSchedule` |
| 4.5.4   | 2023-11-16 | [32284](https://github.com/airbytehq/airbyte/pull/32284)  | Enable client-side rate limiting                                                                                                                                                                                              |
| 4.5.3   | 2023-11-14 | [32473](https://github.com/airbytehq/airbyte/pull/32473)  | Have all full_refresh stream syncs be concurrent                                                                                                                                                                              |
| 4.5.2   | 2023-11-03 | [32146](https://github.com/airbytehq/airbyte/pull/32146)  | Fix multiple BankAccount issues                                                                                                                                                                                               |
| 4.5.1   | 2023-11-01 | [32056](https://github.com/airbytehq/airbyte/pull/32056)  | Use CDK version 0.52.8                                                                                                                                                                                                        |
| 4.5.0   | 2023-10-25 | [31327](https://github.com/airbytehq/airbyte/pull/31327)  | Use concurrent CDK when running in full-refresh                                                                                                                                                                               |
| 4.4.2   | 2023-10-24 | [31764](https://github.com/airbytehq/airbyte/pull/31764)  | Base image migration: remove Dockerfile and use the python-connector-base image                                                                                                                                               |
| 4.4.1   | 2023-10-18 | [31553](https://github.com/airbytehq/airbyte/pull/31553)  | Adjusted `Setup Attempts` and extended `Checkout Sessions` stream schemas                                                                                                                                                     |
| 4.4.0   | 2023-10-04 | [31046](https://github.com/airbytehq/airbyte/pull/31046)  | Added margins field to invoice_line_items stream.                                                                                                                                                                             |
| 4.3.1   | 2023-09-27 | [30800](https://github.com/airbytehq/airbyte/pull/30800)  | Handle permission issues a non breaking                                                                                                                                                                                       |
| 4.3.0   | 2023-09-26 | [30752](https://github.com/airbytehq/airbyte/pull/30752)  | Do not sync upcoming invoices, extend stream schemas                                                                                                                                                                          |
| 4.2.0   | 2023-09-21 | [30660](https://github.com/airbytehq/airbyte/pull/30660)  | Fix updated state for the incremental syncs                                                                                                                                                                                   |
| 4.1.1   | 2023-09-15 | [30494](https://github.com/airbytehq/airbyte/pull/30494)  | Fix datatype of invoices.lines property                                                                                                                                                                                       |
| 4.1.0   | 2023-08-29 | [29950](https://github.com/airbytehq/airbyte/pull/29950)  | Implement incremental deletes, add suggested streams                                                                                                                                                                          |
| 4.0.1   | 2023-09-07 | [30254](https://github.com/airbytehq/airbyte/pull/30254)  | Fix cursorless incremental streams                                                                                                                                                                                            |
| 4.0.0   | 2023-08-15 | [29330](https://github.com/airbytehq/airbyte/pull/29330)  | Implement incremental syncs based on date of update                                                                                                                                                                           |
| 3.17.4  | 2023-08-15 | [29425](https://github.com/airbytehq/airbyte/pull/29425)  | Revert 3.17.3                                                                                                                                                                                                                 |
| 3.17.3  | 2023-08-01 | [28911](https://github.com/airbytehq/airbyte/pull/28911)  | Revert 3.17.2 and fix atm_fee property                                                                                                                                                                                        |
| 3.17.2  | 2023-08-01 | [28911](https://github.com/airbytehq/airbyte/pull/28911)  | Fix stream schemas, remove custom 403 error handling                                                                                                                                                                          |
| 3.17.1  | 2023-08-01 | [28887](https://github.com/airbytehq/airbyte/pull/28887)  | Fix `Invoices` schema                                                                                                                                                                                                         |
| 3.17.0  | 2023-07-28 | [26127](https://github.com/airbytehq/airbyte/pull/26127)  | Add `Prices` stream                                                                                                                                                                                                           |
| 3.16.0  | 2023-07-27 | [28776](https://github.com/airbytehq/airbyte/pull/28776)  | Add new fields to stream schemas                                                                                                                                                                                              |
| 3.15.0  | 2023-07-09 | [28709](https://github.com/airbytehq/airbyte/pull/28709)  | Remove duplicate streams                                                                                                                                                                                                      |
| 3.14.0  | 2023-07-09 | [27217](https://github.com/airbytehq/airbyte/pull/27217)  | Add `ShippingRates` stream                                                                                                                                                                                                    |
| 3.13.0  | 2023-07-18 | [28466](https://github.com/airbytehq/airbyte/pull/28466)  | Pin source API version                                                                                                                                                                                                        |
| 3.12.0  | 2023-05-20 | [26208](https://github.com/airbytehq/airbyte/pull/26208)  | Add new stream `Persons`                                                                                                                                                                                                      |
| 3.11.0  | 2023-06-26 | [27734](https://github.com/airbytehq/airbyte/pull/27734)  | License Update: Elv2 stream                                                                                                                                                                                                   |
| 3.10.0  | 2023-06-22 | [27132](https://github.com/airbytehq/airbyte/pull/27132)  | Add `CreditNotes` stream                                                                                                                                                                                                      |
| 3.9.1   | 2023-06-20 | [27522](https://github.com/airbytehq/airbyte/pull/27522)  | Fix formatting                                                                                                                                                                                                                |
| 3.9.0   | 2023-06-19 | [27362](https://github.com/airbytehq/airbyte/pull/27362)  | Add new Streams: Transfer Reversals, Setup Attempts, Usage Records, Transactions                                                                                                                                              |
| 3.8.0   | 2023-06-12 | [27238](https://github.com/airbytehq/airbyte/pull/27238)  | Add `Topups` stream; Add `Files` stream; Add `FileLinks` stream                                                                                                                                                               |
| 3.7.0   | 2023-06-06 | [27083](https://github.com/airbytehq/airbyte/pull/27083)  | Add new Streams: Authorizations, Cardholders, Cards, Payment Methods, Reviews                                                                                                                                                 |
| 3.6.0   | 2023-05-24 | [25893](https://github.com/airbytehq/airbyte/pull/25893)  | Add `ApplicationFeesRefunds` stream with parent `ApplicationFees`                                                                                                                                                             |
| 3.5.0   | 2023-05-20 | [22859](https://github.com/airbytehq/airbyte/pull/22859)  | Add stream `Early Fraud Warnings`                                                                                                                                                                                             |
| 3.4.3   | 2023-05-10 | [25965](https://github.com/airbytehq/airbyte/pull/25965)  | Fix Airbyte date-time data-types                                                                                                                                                                                              |
| 3.4.2   | 2023-05-04 | [25795](https://github.com/airbytehq/airbyte/pull/25795)  | Added `CDK TypeTransformer` to guarantee declared JSON Schema data-types                                                                                                                                                      |
| 3.4.1   | 2023-04-24 | [23389](https://github.com/airbytehq/airbyte/pull/23389)  | Add `customer_tax_ids` to `Invoices`                                                                                                                                                                                          |
| 3.4.0   | 2023-03-20 | [23963](https://github.com/airbytehq/airbyte/pull/23963)  | Add `SetupIntents` stream                                                                                                                                                                                                     |
| 3.3.0   | 2023-04-12 | [25136](https://github.com/airbytehq/airbyte/pull/25136)  | Add stream `Accounts`                                                                                                                                                                                                         |
| 3.2.0   | 2023-04-10 | [23624](https://github.com/airbytehq/airbyte/pull/23624)  | Add new stream `Subscription Schedule`                                                                                                                                                                                        |
| 3.1.0   | 2023-03-10 | [19906](https://github.com/airbytehq/airbyte/pull/19906)  | Expand `tiers` when syncing `Plans` streams                                                                                                                                                                                   |
| 3.0.5   | 2023-03-25 | [22866](https://github.com/airbytehq/airbyte/pull/22866)  | Specified date formatting in specification                                                                                                                                                                                    |
| 3.0.4   | 2023-03-24 | [24471](https://github.com/airbytehq/airbyte/pull/24471)  | Fix stream slices for single sliced streams                                                                                                                                                                                   |
| 3.0.3   | 2023-03-17 | [24179](https://github.com/airbytehq/airbyte/pull/24179)  | Get customer's attributes safely                                                                                                                                                                                              |
| 3.0.2   | 2023-03-13 | [24051](https://github.com/airbytehq/airbyte/pull/24051)  | Cache `customers` stream; Do not request transactions of customers with zero balance.                                                                                                                                         |
| 3.0.1   | 2023-02-22 | [22898](https://github.com/airbytehq/airbyte/pull/22898)  | Add missing column to Subscriptions stream                                                                                                                                                                                    |
| 3.0.0   | 2023-02-21 | [23295](https://github.com/airbytehq/airbyte/pull/23295)  | Fix invoice schema                                                                                                                                                                                                            |
| 2.0.0   | 2023-02-14 | [22312](https://github.com/airbytehq/airbyte/pull/22312)  | Another fix of `Invoices` stream schema + Remove http urls from openapi_spec.json                                                                                                                                             |
| 1.0.2   | 2023-02-09 | [22659](https://github.com/airbytehq/airbyte/pull/22659)  | Set `AvailabilityStrategy` for all streams                                                                                                                                                                                    |
| 1.0.1   | 2023-01-27 | [22042](https://github.com/airbytehq/airbyte/pull/22042)  | Set `AvailabilityStrategy` for streams explicitly to `None`                                                                                                                                                                   |
| 1.0.0   | 2023-01-25 | [21858](https://github.com/airbytehq/airbyte/pull/21858)  | Update the `Subscriptions` and `Invoices` stream schemas                                                                                                                                                                      |
| 0.1.40  | 2022-10-20 | [18228](https://github.com/airbytehq/airbyte/pull/18228)  | Update the `PaymentIntents` stream schema                                                                                                                                                                                     |
| 0.1.39  | 2022-09-28 | [17304](https://github.com/airbytehq/airbyte/pull/17304)  | Migrate to per-stream states.                                                                                                                                                                                                 |
| 0.1.38  | 2022-09-09 | [16537](https://github.com/airbytehq/airbyte/pull/16537)  | Fix `redeem_by` field type for `customers` stream                                                                                                                                                                             |
| 0.1.37  | 2022-08-16 | [15686](https://github.com/airbytehq/airbyte/pull/15686)  | Fix the bug when the stream couldn't be fetched due to limited permission set, if so - it should be skipped                                                                                                                   |
| 0.1.36  | 2022-08-04 | [15292](https://github.com/airbytehq/airbyte/pull/15292)  | Implement slicing                                                                                                                                                                                                             |
| 0.1.35  | 2022-07-21 | [14924](https://github.com/airbytehq/airbyte/pull/14924)  | Remove `additionalProperties` field from spec and schema                                                                                                                                                                      |
| 0.1.34  | 2022-07-01 | [14357](https://github.com/airbytehq/airbyte/pull/14357)  | Add external account streams -                                                                                                                                                                                                |
| 0.1.33  | 2022-06-06 | [13449](https://github.com/airbytehq/airbyte/pull/13449)  | Add semi-incremental support for CheckoutSessions and CheckoutSessionsLineItems streams, fixed big in StripeSubStream, added unittests, updated docs                                                                          |
| 0.1.32  | 2022-04-30 | [12500](https://github.com/airbytehq/airbyte/pull/12500)  | Improve input configuration copy                                                                                                                                                                                              |
| 0.1.31  | 2022-04-20 | [12230](https://github.com/airbytehq/airbyte/pull/12230)  | Update connector to use a `spec.yaml`                                                                                                                                                                                         |
| 0.1.30  | 2022-03-21 | [11286](https://github.com/airbytehq/airbyte/pull/11286)  | Minor corrections to documentation and connector specification                                                                                                                                                                |
| 0.1.29  | 2022-03-08 | [10359](https://github.com/airbytehq/airbyte/pull/10359)  | Improved performance for streams with substreams: invoice_line_items, subscription_items, bank_accounts                                                                                                                       |
| 0.1.28  | 2022-02-08 | [10165](https://github.com/airbytehq/airbyte/pull/10165)  | Improve 404 handling for `CheckoutSessionsLineItems` stream                                                                                                                                                                   |
| 0.1.27  | 2021-12-28 | [9148](https://github.com/airbytehq/airbyte/pull/9148)    | Fix `date`, `arrival\_date` fields                                                                                                                                                                                            |
| 0.1.26  | 2021-12-21 | [8992](https://github.com/airbytehq/airbyte/pull/8992)    | Fix type `events.request` in schema                                                                                                                                                                                           |
| 0.1.25  | 2021-11-25 | [8250](https://github.com/airbytehq/airbyte/pull/8250)    | Rearrange setup fields                                                                                                                                                                                                        |
| 0.1.24  | 2021-11-08 | [7729](https://github.com/airbytehq/airbyte/pull/7729)    | Include tax data in `checkout_sessions_line_items` stream                                                                                                                                                                     |
| 0.1.23  | 2021-11-08 | [7729](https://github.com/airbytehq/airbyte/pull/7729)    | Correct `payment_intents` schema                                                                                                                                                                                              |
| 0.1.22  | 2021-11-05 | [7345](https://github.com/airbytehq/airbyte/pull/7345)    | Add 3 new streams                                                                                                                                                                                                             |
| 0.1.21  | 2021-10-07 | [6841](https://github.com/airbytehq/airbyte/pull/6841)    | Fix missing `start_date` argument + update json files for SAT                                                                                                                                                                 |
| 0.1.20  | 2021-09-30 | [6017](https://github.com/airbytehq/airbyte/pull/6017)    | Add lookback_window_days parameter                                                                                                                                                                                            |
| 0.1.19  | 2021-09-27 | [6466](https://github.com/airbytehq/airbyte/pull/6466)    | Use `start_date` parameter in incremental streams                                                                                                                                                                             |
| 0.1.18  | 2021-09-14 | [6004](https://github.com/airbytehq/airbyte/pull/6004)    | Fix coupons and subscriptions stream schemas by removing incorrect timestamp formatting                                                                                                                                       |
| 0.1.17  | 2021-09-14 | [6004](https://github.com/airbytehq/airbyte/pull/6004)    | Add `PaymentIntents` stream                                                                                                                                                                                                   |
| 0.1.16  | 2021-07-28 | [4980](https://github.com/airbytehq/airbyte/pull/4980)    | Remove Updated field from schemas                                                                                                                                                                                             |
| 0.1.15  | 2021-07-21 | [4878](https://github.com/airbytehq/airbyte/pull/4878)    | Fix incorrect percent_off and discounts data filed types                                                                                                                                                                      |
| 0.1.14  | 2021-07-09 | [4669](https://github.com/airbytehq/airbyte/pull/4669)    | Subscriptions Stream now returns all kinds of subscriptions \(including expired and canceled\)                                                                                                                                |
| 0.1.13  | 2021-07-03 | [4528](https://github.com/airbytehq/airbyte/pull/4528)    | Remove regex for acc validation                                                                                                                                                                                               |
| 0.1.12  | 2021-06-08 | [3973](https://github.com/airbytehq/airbyte/pull/3973)    | Add `AIRBYTE_ENTRYPOINT` for Kubernetes support                                                                                                                                                                               |
| 0.1.11  | 2021-05-30 | [3744](https://github.com/airbytehq/airbyte/pull/3744)    | Fix types in schema                                                                                                                                                                                                           |
| 0.1.10  | 2021-05-28 | [3728](https://github.com/airbytehq/airbyte/pull/3728)    | Update data types to be number instead of int                                                                                                                                                                                 |
| 0.1.9   | 2021-05-13 | [3367](https://github.com/airbytehq/airbyte/pull/3367)    | Add acceptance tests for connected accounts                                                                                                                                                                                   |
| 0.1.8   | 2021-05-11 | [3566](https://github.com/airbytehq/airbyte/pull/3368)    | Bump CDK connectors                                                                                                                                                                                                           |

</details>

</HideInUI><|MERGE_RESOLUTION|>--- conflicted
+++ resolved
@@ -246,8 +246,10 @@
 
 | Version | Date       | Pull Request                                              | Subject                                                                                                                                                                                                                       |
 |:--------|:-----------|:----------------------------------------------------------|:------------------------------------------------------------------------------------------------------------------------------------------------------------------------------------------------------------------------------|
-<<<<<<< HEAD
-| 5.9.0   | 2025-02-19 | [54162](https://github.com/airbytehq/airbyte/pull/54162)  | Migrate events, shipping_rates, balance_transactions, files and file_links to low-code                                                                                                                                        |
+| 5.9.0   | 2025-03-04 | [54162](https://github.com/airbytehq/airbyte/pull/54162)  | Migrate events, shipping_rates, balance_transactions, files and file_links to low-code                                                                                                                                        |
+| 5.8.9   | 2025-03-01 | [55117](https://github.com/airbytehq/airbyte/pull/55117)  | Update dependencies                                                                                                                                                                                                           |
+| 5.8.8   | 2025-02-28 | [54711](https://github.com/airbytehq/airbyte/pull/54711)  | Add retry error handler for `requests.exceptions.InvalidURL'                                                                                                                                                                  |
+| 5.8.7   | 2025-02-22 | [54468](https://github.com/airbytehq/airbyte/pull/54468)  | Update dependencies                                                                                                                                                                                                           |
 | 5.8.6   | 2025-02-15 | [54067](https://github.com/airbytehq/airbyte/pull/54067)  | Update dependencies                                                                                                                                                                                                           |
 | 5.8.5   | 2025-02-08 | [52018](https://github.com/airbytehq/airbyte/pull/52018)  | Update dependencies                                                                                                                                                                                                           |
 | 5.8.4   | 2025-02-03 | [49940](https://github.com/airbytehq/airbyte/pull/49940)  | Update CDK version                                                                                                                                                                                                            |
@@ -293,56 +295,6 @@
 | 5.2.1   | 2024-01-18 | [34495](https://github.com/airbytehq/airbyte/pull/34495)  | Fix deadlock issue                                                                                                                                                                                                            |
 | 5.2.0   | 2024-01-18 | [34347](https://github.com/airbytehq/airbyte/pull/34347)  | Add new fields invoices and subscription streams. Upgrade the CDK for better memory usage.                                                                                                                                    |
 | 5.1.3   | 2023-12-18 | [33306](https://github.com/airbytehq/airbyte/pull/33306)  | Adding integration tests                                                                                                                                                                                                      |
-=======
-| 5.8.9 | 2025-03-01 | [55117](https://github.com/airbytehq/airbyte/pull/55117) | Update dependencies |
-| 5.8.8 | 2025-02-28 | [54711](https://github.com/airbytehq/airbyte/pull/54711) | Add retry error handler for `requests.exceptions.InvalidURL' |
-| 5.8.7 | 2025-02-22 | [54468](https://github.com/airbytehq/airbyte/pull/54468) | Update dependencies |
-| 5.8.6 | 2025-02-15 | [54067](https://github.com/airbytehq/airbyte/pull/54067) | Update dependencies |
-| 5.8.5 | 2025-02-08 | [52018](https://github.com/airbytehq/airbyte/pull/52018) | Update dependencies |
-| 5.8.4 | 2025-02-03 | [49940](https://github.com/airbytehq/airbyte/pull/49940) | Update CDK version |
-| 5.8.3 | 2025-01-11 | [46832](https://github.com/airbytehq/airbyte/pull/46832) | Starting with this version, the Docker image is now rootless. Please note that this and future versions will not be compatible with Airbyte versions earlier than 0.64 |
-| 5.8.2 | 2024-12-10 | [46499](https://github.com/airbytehq/airbyte/pull/46499) | Source-Stripe: Refactor Customer Balance Transactions |
-| 5.8.1 | 2024-12-08 | [46499](https://github.com/airbytehq/airbyte/pull/46499) | Source-Stripe: Add new payout_balance_transactions incremental stream |
-| 5.8.0 | 2024-10-12 | [46864](https://github.com/airbytehq/airbyte/pull/46864) | Add incremental stream support to `accounts` stream |
-| 5.7.0 | 2024-10-01 | [45860](https://github.com/airbytehq/airbyte/pull/45860) | Add incremental stream support to `invoice_line_items` and `subscription_items` streams |
-| 5.6.2 | 2024-10-05 | [43881](https://github.com/airbytehq/airbyte/pull/43881) | Update dependencies |
-| 5.6.1 | 2024-10-03 | [46327](https://github.com/airbytehq/airbyte/pull/46327) | Bump the cdk to 5.10.2 to stop using PrintBuffer optimization due to record count mismatches |
-| 5.6.0 | 2024-09-10 | [44891](https://github.com/airbytehq/airbyte/pull/44891) | Update `Payment Methods` stream |
-| 5.5.4 | 2024-09-09 | [45348](https://github.com/airbytehq/airbyte/pull/45348) | Remove `stripe` python package |
-| 5.5.3 | 2024-09-03 | [45101](https://github.com/airbytehq/airbyte/pull/45101) | Fix regression following pagination issue fix |
-| 5.5.2 | 2024-08-28 | [44862](https://github.com/airbytehq/airbyte/pull/44862) | Fix RFR pagination issue |
-| 5.5.1 | 2024-08-10 | [43105](https://github.com/airbytehq/airbyte/pull/43105) | Update dependencies |
-| 5.5.0 | 2024-08-08 | [43302](https://github.com/airbytehq/airbyte/pull/43302) | Fix problem with state not updating and upgrade cdk 4 |
-| 5.4.12 | 2024-07-31 | [41985](https://github.com/airbytehq/airbyte/pull/41985) | Expand Invoice discounts and tax rates |
-| 5.4.11 | 2024-07-27 | [42623](https://github.com/airbytehq/airbyte/pull/42623) | Update dependencies |
-| 5.4.10 | 2024-07-20 | [42305](https://github.com/airbytehq/airbyte/pull/42305) | Update dependencies |
-| 5.4.9 | 2024-07-13 | [41760](https://github.com/airbytehq/airbyte/pull/41760) | Update dependencies |
-| 5.4.8 | 2024-07-10 | [41477](https://github.com/airbytehq/airbyte/pull/41477) | Update dependencies |
-| 5.4.7 | 2024-07-09 | [40869](https://github.com/airbytehq/airbyte/pull/40869) | Update dependencies |
-| 5.4.6 | 2024-07-08 | [41044](https://github.com/airbytehq/airbyte/pull/41044) | Use latest `CDK` version possible |
-| 5.4.5 | 2024-06-25 | [40404](https://github.com/airbytehq/airbyte/pull/40404) | Update dependencies |
-| 5.4.4 | 2024-06-22 | [40040](https://github.com/airbytehq/airbyte/pull/40040) | Update dependencies |
-| 5.4.3 | 2024-06-06 | [39284](https://github.com/airbytehq/airbyte/pull/39284) | [autopull] Upgrade base image to v1.2.2 |
-| 5.4.2 | 2024-06-11 | [39412](https://github.com/airbytehq/airbyte/pull/39412) | Removed `invoice.upcomming` event type from (incremental sync) for `Invoices` stream |
-| 5.4.1 | 2024-06-11 | [39393](https://github.com/airbytehq/airbyte/pull/39393) | Added missing `event types` (incremental sync) for `Invoices` stream |
-| 5.4.0 | 2024-06-05 | [39138](https://github.com/airbytehq/airbyte/pull/39138) | Fixed the `Refunds` stream missing data for the `incremental` sync |
-| 5.3.9 | 2024-05-22 | [38550](https://github.com/airbytehq/airbyte/pull/38550) | Update authenticator package |
-| 5.3.8 | 2024-05-15 | [38248](https://github.com/airbytehq/airbyte/pull/38248) | Replace AirbyteLogger with logging.Logger |
-| 5.3.7 | 2024-04-24 | [36663](https://github.com/airbytehq/airbyte/pull/36663) | Schema descriptions |
-| 5.3.6 | 2024-04-18 | [37448](https://github.com/airbytehq/airbyte/pull/37448) | Ensure AirbyteTracedException in concurrent CDK are emitted with the right type |
-| 5.3.5 | 2024-04-18 | [37418](https://github.com/airbytehq/airbyte/pull/37418) | Ensure python return code != 0 in case of error |
-| 5.3.4 | 2024-04-11 | [37406](https://github.com/airbytehq/airbyte/pull/37406) | Update CDK version to have partitioned state fix |
-| 5.3.3 | 2024-04-11 | [37001](https://github.com/airbytehq/airbyte/pull/37001) | Update airbyte-cdk to flush print buffer for every message |
-| 5.3.2 | 2024-04-11 | [36964](https://github.com/airbytehq/airbyte/pull/36964) | Update CDK version to fix breaking change before another devs work on it |
-| 5.3.1 | 2024-04-10 | [36960](https://github.com/airbytehq/airbyte/pull/36960) | Remove unused imports |
-| 5.3.0 | 2024-03-12 | [35978](https://github.com/airbytehq/airbyte/pull/35978) | Upgrade CDK to start emitting record counts with state and full refresh state |
-| 5.2.4 | 2024-02-12 | [35137](https://github.com/airbytehq/airbyte/pull/35137) | Fix license in `pyproject.toml` |
-| 5.2.3 | 2024-02-09 | [35068](https://github.com/airbytehq/airbyte/pull/35068) | Manage dependencies with Poetry. |
-| 5.2.2 | 2024-01-31 | [34619](https://github.com/airbytehq/airbyte/pull/34619) | Events stream concurrent on incremental syncs |
-| 5.2.1 | 2024-01-18 | [34495](https://github.com/airbytehq/airbyte/pull/34495) | Fix deadlock issue |
-| 5.2.0   | 2024-01-18 | [34347](https://github.com/airbytehq/airbyte/pull//34347) | Add new fields invoices and subscription streams. Upgrade the CDK for better memory usage.                                                                                                                                    |
-| 5.1.3   | 2023-12-18 | [33306](https://github.com/airbytehq/airbyte/pull/33306/) | Adding integration tests                                                                                                                                                                                                      |
->>>>>>> 4883d0c8
 | 5.1.2   | 2024-01-04 | [33414](https://github.com/airbytehq/airbyte/pull/33414)  | Prepare for airbyte-lib                                                                                                                                                                                                       |
 | 5.1.1   | 2024-01-04 | [33926](https://github.com/airbytehq/airbyte/pull/33926)  | Update endpoint for `bank_accounts` stream                                                                                                                                                                                    |
 | 5.1.0   | 2023-12-11 | [32908](https://github.com/airbytehq/airbyte/pull/32908)  | Read full refresh streams concurrently                                                                                                                                                                                        |
