:::warning
Stripe API Restriction: Access to the events endpoint is [guaranteed only for the last 30 days](https://stripe.com/docs/api/events). Using the full-refresh-overwrite sync from Airbyte will delete the events data older than 30 days from your target destination.
:::

# Stripe

This page guides you through the process of setting up the Stripe source connector.

## Prerequisites

- Your [Stripe `Account ID`](https://dashboard.stripe.com/settings/account)
- Your [Stripe `Secret Key`](https://dashboard.stripe.com/apikeys)

## Set up the Stripe source connector

1. Log into your [Airbyte Cloud](https://cloud.airbyte.com/workspaces) or Airbyte Open Source account.
2. Click **Sources** and then click **+ New source**.
3. On the Set up the source page, select **Stripe** from the Source type dropdown.
4. Enter a name for your source.
5. For **Account ID**, enter your [Stripe `Account ID`](https://dashboard.stripe.com/settings/account).
6. For **Secret Key**, enter your [Stripe `Secret Key`](https://dashboard.stripe.com/apikeys)

   We recommend creating a secret key specifically for Airbyte to control which resources Airbyte can access. For ease of use, we recommend granting read permission to all resources and configuring which resource to replicate in the Airbyte UI. You can also use the API keys for the [test mode](https://stripe.com/docs/keys#obtain-api-keys) to try out the Stripe integration with Airbyte.

7. For **Replication start date**, enter the date in `YYYY-MM-DDTHH:mm:ssZ` format. The data added on and after this date will be replicated.
8. For **Lookback Window in days (Optional)**, select the number of days the value in days prior to the start date that you to sync your data with. If your data is updated after setting up this connector, you can use the this option to reload data from the past N days. Example: If the Replication start date is set to `2021-01-01T00:00:00Z`, then:
   - If you leave the Lookback Window in days parameter to its the default value of 0, Airbyte will sync data from the Replication start date `2021-01-01T00:00:00Z`
   - If the Lookback Window in days value is set to 1, Airbyte will consider the Replication start date to be `2020-12-31T00:00:00Z`
   - If the Lookback Window in days value is set to 7, Airbyte will sync data from `2020-12-25T00:00:00Z`
9. Click **Set up source**.

## Supported sync modes

The Stripe source connector supports the following [sync modes](https://docs.airbyte.com/cloud/core-concepts#connection-sync-modes):

- Full Refresh
- Incremental

:::note
Since the Stripe API does not allow querying objects which were updated since the last sync, the Stripe connector uses the `created` field to query for new data in your Stripe account.
:::

## Supported Streams

The Stripe source connector supports the following streams:

- [Balance Transactions](https://stripe.com/docs/api/balance_transactions/list) \(Incremental\)
- [Bank accounts](https://stripe.com/docs/api/customer_bank_accounts/list)
- [Charges](https://stripe.com/docs/api/charges/list) \(Incremental\)
  - The `amount` column defaults to the smallest currency unit. (See [charge object](https://stripe.com/docs/api/charges/object) for more details)
- [Checkout Sessions](https://stripe.com/docs/api/checkout/sessions/list)
- [Checkout Sessions Line Items](https://stripe.com/docs/api/checkout/sessions/line_items)
- [Coupons](https://stripe.com/docs/api/coupons/list) \(Incremental\)
- [Customer Balance Transactions](https://stripe.com/docs/api/customer_balance_transactions/list)
- [Customers](https://stripe.com/docs/api/customers/list) \(Incremental\)
   - This endpoint does not include deleted customers
- [Disputes](https://stripe.com/docs/api/disputes/list) \(Incremental\)
- [Events](https://stripe.com/docs/api/events/list) \(Incremental\)
   - The Stripe API does not guarantee access to events older than 30 days, so this stream will only pull events created from the 30 days prior to the initial sync and not from the Replication start date.
- [Invoice Items](https://stripe.com/docs/api/invoiceitems/list) \(Incremental\)
- [Invoice Line Items](https://stripe.com/docs/api/invoices/invoice_lines)
- [Invoices](https://stripe.com/docs/api/invoices/list) \(Incremental\)
- [PaymentIntents](https://stripe.com/docs/api/payment_intents/list) \(Incremental\)
- [Payouts](https://stripe.com/docs/api/payouts/list) \(Incremental\)
- [Promotion Code](https://stripe.com/docs/api/promotion_codes/list) \(Incremental\)
- [Plans](https://stripe.com/docs/api/plans/list) \(Incremental\)
- [Products](https://stripe.com/docs/api/products/list) \(Incremental\)
- [Refunds](https://stripe.com/docs/api/refunds/list) \(Incremental\)
- [Subscription Items](https://stripe.com/docs/api/subscription_items/list)
- [Subscriptions](https://stripe.com/docs/api/subscriptions/list) \(Incremental\)
- [Transfers](https://stripe.com/docs/api/transfers/list) \(Incremental\)

### Data type mapping

The [Stripe API](https://stripe.com/docs/api) uses the same [JSONSchema](https://json-schema.org/understanding-json-schema/reference/index.html) types that Airbyte uses internally \(`string`, `date-time`, `object`, `array`, `boolean`, `integer`, and `number`\), so no type conversions are performed for the Stripe connector.

### Performance considerations

The Stripe connector should not run into Stripe API limitations under normal usage. [Create an issue](https://github.com/airbytehq/airbyte/issues) if you see any rate limit issues that are not automatically retried successfully.

## Changelog

| Version | Date       | Pull Request                                             | Subject                                                                                                                                              |
|:--------|:-----------|:---------------------------------------------------------|:-----------------------------------------------------------------------------------------------------------------------------------------------------|
<<<<<<< HEAD
| 3.0.5  | 2023-02-24 | [23389](https://github.com/airbytehq/airbyte/pull/23389) | Add `customer_tax_ids` to `Invoices` |
=======
| 3.0.5   | 2023-03-25 | [22866](https://github.com/airbytehq/airbyte/pull/22866) | Specified date formatting in specification                                                     |
>>>>>>> 8748a8d6
| 3.0.4   | 2023-03-24 | [24471](https://github.com/airbytehq/airbyte/pull/24471) | Fix stream slices for single sliced streams                                                                                                          |
| 3.0.3   | 2023-03-17 | [24179](https://github.com/airbytehq/airbyte/pull/24179) | Get customer's attributes safely                                                                                                                     |
| 3.0.2   | 2023-03-13 | [24051](https://github.com/airbytehq/airbyte/pull/24051) | Cache `customers` stream; Do not request transactions of customers with zero balance.                                                                |
| 3.0.1   | 2023-02-22 | [22898](https://github.com/airbytehq/airbyte/pull/22898) | Add missing column to Subscriptions stream                                                                                                           |
| 3.0.0   | 2023-02-21 | [23295](https://github.com/airbytehq/airbyte/pull/23295) | Fix invoice schema                                                                                                                                   |
| 2.0.0   | 2023-02-14 | [22312](https://github.com/airbytehq/airbyte/pull/22312) | Another fix of `Invoices` stream schema + Remove http urls from openapi_spec.json                                                                    |
| 1.0.2   | 2023-02-09 | [22659](https://github.com/airbytehq/airbyte/pull/22659) | Set `AvailabilityStrategy` for all streams                                                                                                           |
| 1.0.1   | 2023-01-27 | [22042](https://github.com/airbytehq/airbyte/pull/22042) | Set `AvailabilityStrategy` for streams explicitly to `None`                                                                                          |
| 1.0.0   | 2023-01-25 | [21858](https://github.com/airbytehq/airbyte/pull/21858) | Update the `Subscriptions` and `Invoices` stream schemas                                                                                             |
| 0.1.40  | 2022-10-20 | [18228](https://github.com/airbytehq/airbyte/pull/18228) | Update the `Payment Intents` stream schema                                                                                                           |
| 0.1.39  | 2022-09-28 | [17304](https://github.com/airbytehq/airbyte/pull/17304) | Migrate to per-stream states.                                                                                                                        |
| 0.1.38  | 2022-09-09 | [16537](https://github.com/airbytehq/airbyte/pull/16537) | Fix `redeem_by` field type for `customers` stream                                                                                                    |
| 0.1.37  | 2022-08-16 | [15686](https://github.com/airbytehq/airbyte/pull/15686) | Fix the bug when the stream couldn't be fetched due to limited permission set, if so - it should be skipped                                          |
| 0.1.36  | 2022-08-04 | [15292](https://github.com/airbytehq/airbyte/pull/15292) | Implement slicing                                                                                                                                    |
| 0.1.35  | 2022-07-21 | [14924](https://github.com/airbytehq/airbyte/pull/14924) | Remove `additionalProperties` field from spec and schema                                                                                             |
| 0.1.34  | 2022-07-01 | [14357](https://github.com/airbytehq/airbyte/pull/14357) | Add external account streams -                                                                                                                       |
| 0.1.33  | 2022-06-06 | [13449](https://github.com/airbytehq/airbyte/pull/13449) | Add semi-incremental support for CheckoutSessions and CheckoutSessionsLineItems streams, fixed big in StripeSubStream, added unittests, updated docs |
| 0.1.32  | 2022-04-30 | [12500](https://github.com/airbytehq/airbyte/pull/12500) | Improve input configuration copy                                                                                                                     |
| 0.1.31  | 2022-04-20 | [12230](https://github.com/airbytehq/airbyte/pull/12230) | Update connector to use a `spec.yaml`                                                                                                                |
| 0.1.30  | 2022-03-21 | [11286](https://github.com/airbytehq/airbyte/pull/11286) | Minor corrections to documentation and connector specification                                                                                       |
| 0.1.29  | 2022-03-08 | [10359](https://github.com/airbytehq/airbyte/pull/10359) | Improved performance for streams with substreams: invoice_line_items, subscription_items, bank_accounts                                              |
| 0.1.28  | 2022-02-08 | [10165](https://github.com/airbytehq/airbyte/pull/10165) | Improve 404 handling for `CheckoutSessionsLineItems` stream                                                                                          |
| 0.1.27  | 2021-12-28 | [9148](https://github.com/airbytehq/airbyte/pull/9148)   | Fix `date`, `arrival\_date` fields                                                                                                                   |
| 0.1.26  | 2021-12-21 | [8992](https://github.com/airbytehq/airbyte/pull/8992)   | Fix type `events.request` in schema                                                                                                                  |
| 0.1.25  | 2021-11-25 | [8250](https://github.com/airbytehq/airbyte/pull/8250)   | Rearrange setup fields                                                                                                                               |
| 0.1.24  | 2021-11-08 | [7729](https://github.com/airbytehq/airbyte/pull/7729)   | Include tax data in `checkout_sessions_line_items` stream                                                                                            |
| 0.1.23  | 2021-11-08 | [7729](https://github.com/airbytehq/airbyte/pull/7729)   | Correct `payment_intents` schema                                                                                                                     |
| 0.1.22  | 2021-11-05 | [7345](https://github.com/airbytehq/airbyte/pull/7345)   | Add 3 new streams                                                                                                                                    |
| 0.1.21  | 2021-10-07 | [6841](https://github.com/airbytehq/airbyte/pull/6841)   | Fix missing `start_date` argument + update json files for SAT                                                                                        |
| 0.1.20  | 2021-09-30 | [6017](https://github.com/airbytehq/airbyte/pull/6017)   | Add lookback_window_days parameter                                                                                                                   |
| 0.1.19  | 2021-09-27 | [6466](https://github.com/airbytehq/airbyte/pull/6466)   | Use `start_date` parameter in incremental streams                                                                                                    |
| 0.1.18  | 2021-09-14 | [6004](https://github.com/airbytehq/airbyte/pull/6004)   | Fix coupons and subscriptions stream schemas by removing incorrect timestamp formatting                                                              |
| 0.1.17  | 2021-09-14 | [6004](https://github.com/airbytehq/airbyte/pull/6004)   | Add `PaymentIntents` stream                                                                                                                          |
| 0.1.16  | 2021-07-28 | [4980](https://github.com/airbytehq/airbyte/pull/4980)   | Remove Updated field from schemas                                                                                                                    |
| 0.1.15  | 2021-07-21 | [4878](https://github.com/airbytehq/airbyte/pull/4878)   | Fix incorrect percent_off and discounts data filed types                                                                                             |
| 0.1.14  | 2021-07-09 | [4669](https://github.com/airbytehq/airbyte/pull/4669)   | Subscriptions Stream now returns all kinds of subscriptions \(including expired and canceled\)                                                       |
| 0.1.13  | 2021-07-03 | [4528](https://github.com/airbytehq/airbyte/pull/4528)   | Remove regex for acc validation                                                                                                                      |
| 0.1.12  | 2021-06-08 | [3973](https://github.com/airbytehq/airbyte/pull/3973)   | Add `AIRBYTE_ENTRYPOINT` for Kubernetes support                                                                                                      |
| 0.1.11  | 2021-05-30 | [3744](https://github.com/airbytehq/airbyte/pull/3744)   | Fix types in schema                                                                                                                                  |
| 0.1.10  | 2021-05-28 | [3728](https://github.com/airbytehq/airbyte/pull/3728)   | Update data types to be number instead of int                                                                                                        |
| 0.1.9   | 2021-05-13 | [3367](https://github.com/airbytehq/airbyte/pull/3367)   | Add acceptance tests for connected accounts                                                                                                          |
| 0.1.8   | 2021-05-11 | [3566](https://github.com/airbytehq/airbyte/pull/3368)   | Bump CDK connectors                                                                                                                                  |<|MERGE_RESOLUTION|>--- conflicted
+++ resolved
@@ -82,11 +82,8 @@
 
 | Version | Date       | Pull Request                                             | Subject                                                                                                                                              |
 |:--------|:-----------|:---------------------------------------------------------|:-----------------------------------------------------------------------------------------------------------------------------------------------------|
-<<<<<<< HEAD
-| 3.0.5  | 2023-02-24 | [23389](https://github.com/airbytehq/airbyte/pull/23389) | Add `customer_tax_ids` to `Invoices` |
-=======
+| 3.0.6  | 2023-02-24 | [23389](https://github.com/airbytehq/airbyte/pull/23389) | Add `customer_tax_ids` to `Invoices` |
 | 3.0.5   | 2023-03-25 | [22866](https://github.com/airbytehq/airbyte/pull/22866) | Specified date formatting in specification                                                     |
->>>>>>> 8748a8d6
 | 3.0.4   | 2023-03-24 | [24471](https://github.com/airbytehq/airbyte/pull/24471) | Fix stream slices for single sliced streams                                                                                                          |
 | 3.0.3   | 2023-03-17 | [24179](https://github.com/airbytehq/airbyte/pull/24179) | Get customer's attributes safely                                                                                                                     |
 | 3.0.2   | 2023-03-13 | [24051](https://github.com/airbytehq/airbyte/pull/24051) | Cache `customers` stream; Do not request transactions of customers with zero balance.                                                                |
