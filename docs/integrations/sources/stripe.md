# Stripe

This page contains the setup guide and reference information for the Stripe source connector.

## Prerequisites

- Access to the Stripe account containing the data you wish to replicate

## Setup Guide

To authenticate the Stripe connector, you need to use a Stripe API key. Although you may use an existing key, we recommend that you create a new restricted key specifically for Airbyte and grant it **Read** privileges only. We also recommend granting **Read** privileges to all available permissions, and configuring the specific data you would like to replicate within Airbyte.

### Create a Stripe Secret Key

1. Log in to your [Stripe account](https://dashboard.stripe.com/login).
2. In the top navigation bar, click **Developers**.
3. In the top-left corner, click **API keys**.
4. Click **+ Create restricted key**.
5. Choose a **Key name**, and select **Read** for all available permissions.
6. Click **Create key**. You may be prompted to enter a confirmation code sent to your email address.

For more information on Stripe API Keys, see the [Stripe documentation](https://stripe.com/docs/keys).

### Set up the Stripe source connector in Airbyte

1. Log in to your [Airbyte Cloud](https://cloud.airbyte.com/workspaces) or Airbyte Open Source account.
2. In the left navigation bar, click **Sources**. In the top-right corner, click **+ New source**.
3. Find and select **Stripe** from the list of available sources.
4. For **Source name**, enter a name to help you identify this source.
5. For **Account ID**, enter your Stripe Account ID. This ID begins with `acct_`, and can be found in the top-right corner of your Stripe [account settings page](https://dashboard.stripe.com/settings/account).
6. For **Secret Key**, enter the restricted key you created for the connection.
7. For **Replication Start Date**, use the provided datepicker or enter a UTC date and time programmatically in the format `YYYY-MM-DDTHH:mm:ssZ`. The data added on and after this date will be replicated.
8. (Optional) For **Lookback Window**, you may specify a number of days from the present day to reread data. This allows the connector to retrieve data that might have been updated after its initial creation, and is useful for handling any post-transaction adjustments. This applies only to streams that do not support event-based incremental syncs, please see the list below.

    - Leaving the **Lookback Window** at its default value of 0 means Airbyte will not re-export data after it has been synced.
    - Setting the **Lookback Window** to 1 means Airbyte will re-export data from the past day, capturing any changes made in the last 24 hours.
    - Setting the **Lookback Window** to 7 means Airbyte will re-export and capture any data changes within the last week.

9. (Optional) For **Data Request Window**, you may specify the time window in days used by the connector when requesting data from the Stripe API. This window defines the span of time covered in each request, with larger values encompassing more days in a single request. Generally speaking, the lack of overhead from making fewer requests means a larger window is faster to sync. However, this also means the state of the sync will persist less frequently. If an issue occurs or the sync is interrupted, a larger window means more data will need to be resynced, potentially causing a delay in the overall process.

    For example, if you are replicating three years worth of data:

    - A **Data Request Window** of 365 days means Airbyte makes 3 requests, each for a year. This is generally faster but risks needing to resync up to a year's data if the sync is interrupted.
    - A **Data Request Window** of 30 days means 36 requests, each for a month. This may be slower but minimizes the amount of data that needs to be resynced if an issue occurs.

    If you are unsure of which value to use, we recommend leaving this setting at its default value of 365 days.
10. Click **Set up source** and wait for the tests to complete.

## Supported sync modes

The Stripe source connector supports the following [sync modes](https://docs.airbyte.com/cloud/core-concepts#connection-sync-modes):

- Full Refresh
- Incremental

:::note
Since the Stripe API does not allow querying objects which were updated since the last sync, the Stripe connector uses the Events API under the hood to implement incremental syncs and export data based on its update date. 
However, not all the entities are supported by the Events API, so the Stripe connector uses the `created` field to query for new data in your Stripe account. These are the entities synced based on the date of creation:
 - `CheckoutSessionLineItems`
 - `Events`
 - `SetupAttempts`
 - `ShippingRates`
 - `BalanceTransactions`
 - `Files`
 - `FileLinks`
:::

## Supported streams

The Stripe source connector supports the following streams:

- [Accounts](https://stripe.com/docs/api/accounts/list)
- [Application Fees](https://stripe.com/docs/api/application_fees) \(Incremental\)
- [Application Fee Refunds](https://stripe.com/docs/api/fee_refunds/list) \(Incremental\)
- [Authorizations](https://stripe.com/docs/api/issuing/authorizations/list) \(Incremental\)
- [Balance Transactions](https://stripe.com/docs/api/balance_transactions/list) \(Incremental\)
- [Bank accounts](https://stripe.com/docs/api/customer_bank_accounts/list) \(Incremental\)
- [Cardholders](https://stripe.com/docs/api/issuing/cardholders/list) \(Incremental\)
- [Cards](https://stripe.com/docs/api/issuing/cards/list) \(Incremental\)
- [Charges](https://stripe.com/docs/api/charges/list) \(Incremental\)
  :::note
  The `amount` column defaults to the smallest currency unit. Check [the Stripe docs](https://stripe.com/docs/api/charges/object) for more details.
  :::
- [Checkout Sessions](https://stripe.com/docs/api/checkout/sessions/list) \(Incremental\)
- [Checkout Sessions Line Items](https://stripe.com/docs/api/checkout/sessions/line_items) \(Incremental\)
- [Coupons](https://stripe.com/docs/api/coupons/list) \(Incremental\)
- [Credit Notes](https://stripe.com/docs/api/credit_notes/list) \(Incremental\)
- [Customer Balance Transactions](https://stripe.com/docs/api/customer_balance_transactions/list) \(Incremental\)
- [Customers](https://stripe.com/docs/api/customers/list) \(Incremental\)
  :::note
  This endpoint does _not_ include deleted customers
  :::
- [Disputes](https://stripe.com/docs/api/disputes/list) \(Incremental\)
- [Early Fraud Warnings](https://stripe.com/docs/api/radar/early_fraud_warnings/list) \(Incremental\)
- [Events](https://stripe.com/docs/api/events/list) \(Incremental\)
- [External Account Bank Accounts](https://stripe.com/docs/api/external_account_bank_accounts/list) \(Incremental\)
- [External Account Cards](https://stripe.com/docs/api/external_account_cards/list) \(Incremental\)
- [File Links](https://stripe.com/docs/api/file_links/list) \(Incremental\)
- [Files](https://stripe.com/docs/api/files/list) \(Incremental\)
- [Invoice Items](https://stripe.com/docs/api/invoiceitems/list) \(Incremental\)
- [Invoice Line Items](https://stripe.com/docs/api/invoices/invoice_lines)
- [Invoices](https://stripe.com/docs/api/invoices/list) \(Incremental\)
- [Payment Intents](https://stripe.com/docs/api/payment_intents/list) \(Incremental\)
- [Payment Methods](https://stripe.com/docs/api/payment_methods/list)
- [Payouts](https://stripe.com/docs/api/payouts/list) \(Incremental\)
- [Promotion Code](https://stripe.com/docs/api/promotion_codes/list) \(Incremental\)
- [Persons](https://stripe.com/docs/api/persons/list) \(Incremental\)
- [Plans](https://stripe.com/docs/api/plans/list) \(Incremental\)
- [Prices](https://stripe.com/docs/api/prices/list) \(Incremental\)
- [Products](https://stripe.com/docs/api/products/list) \(Incremental\)
- [Refunds](https://stripe.com/docs/api/refunds/list) \(Incremental\)
- [Reviews](https://stripe.com/docs/api/radar/reviews/list) \(Incremental\)
- [Setup Attempts](https://stripe.com/docs/api/setup_attempts/list) \(Incremental\)
- [Setup Intents](https://stripe.com/docs/api/setup_intents/list) \(Incremental\)
- [Shipping Rates](https://stripe.com/docs/api/shipping_rates/list) \(Incremental\)
- [Subscription Items](https://stripe.com/docs/api/subscription_items/list)
- [Subscription Schedule](https://stripe.com/docs/api/subscription_schedules) \(Incremental\)
- [Subscriptions](https://stripe.com/docs/api/subscriptions/list) \(Incremental\)
- [Top Ups](https://stripe.com/docs/api/topups/list) \(Incremental\)
- [Transactions](https://stripe.com/docs/api/transfers/list) \(Incremental\)
- [Transfers](https://stripe.com/docs/api/transfers/list) \(Incremental\)
- [Transfer Reversals](https://stripe.com/docs/api/transfer_reversals/list)
- [Usage Records](https://stripe.com/docs/api/usage_records/subscription_item_summary_list)

:::warning
**Stripe API Restriction on Events Data**: Access to the events endpoint is [guaranteed only for the last 30 days](https://stripe.com/docs/api/events) by Stripe. If you use the Full Refresh Overwrite sync, be aware that any events data older than 30 days will be **deleted** from your target destination and replaced with the data from the last 30 days only. Use an Append sync mode to ensure historical data is retained.
Please be aware: this also means that any change older than 30 days will not be replicated using the incremental sync mode. If you want all your synced data to remain up to date, please set up your sync frequency to no more than 30 days.
:::

### Data type mapping

The [Stripe API](https://stripe.com/docs/api) uses the same [JSON Schema](https://json-schema.org/understanding-json-schema/reference/index.html) types that Airbyte uses internally \(`string`, `date-time`, `object`, `array`, `boolean`, `integer`, and `number`\), so no type conversions are performed for the Stripe connector.

### Performance considerations

The Stripe connector should not run into Stripe API limitations under normal usage. [Create an issue](https://github.com/airbytehq/airbyte/issues) if you see any rate limit issues that are not automatically retried successfully.

## Changelog

| Version | Date       | Pull Request                                             | Subject                                                                                                                                              |
|:--------|:-----------|:---------------------------------------------------------|:-----------------------------------------------------------------------------------------------------------------------------------------------------|
<<<<<<< HEAD
| 4.1.0   | 2023-08-29 | [29950](https://github.com/airbytehq/airbyte/pull/29950) | Implement incremental deletes, add suggested streams                                                                                                 |
=======
| 4.0.1   | 2023-09-07 | [30254](https://github.com/airbytehq/airbyte/pull/30254) | Fix cursorless incremental streams                                                                                                   |
>>>>>>> bddcba3f
| 4.0.0   | 2023-08-15 | [29330](https://github.com/airbytehq/airbyte/pull/29330) | Implement incremental syncs based on date of update                                                                                                  |
| 3.17.4  | 2023-08-15 | [29425](https://github.com/airbytehq/airbyte/pull/29425) | Revert 3.17.3                                                                                                                                        |
| 3.17.3  | 2023-08-01 | [28911](https://github.com/airbytehq/airbyte/pull/28911) | Revert 3.17.2 and fix atm_fee property                                                                                                               |
| 3.17.2  | 2023-08-01 | [28911](https://github.com/airbytehq/airbyte/pull/28911) | Fix stream schemas, remove custom 403 error handling                                                                                                 |
| 3.17.1  | 2023-08-01 | [28887](https://github.com/airbytehq/airbyte/pull/28887) | Fix `Invoices` schema                                                                                                                                |
| 3.17.0  | 2023-07-28 | [26127](https://github.com/airbytehq/airbyte/pull/26127) | Add `Prices` stream                                                                                                                                  |
| 3.16.0  | 2023-07-27 | [28776](https://github.com/airbytehq/airbyte/pull/28776) | Add new fields to stream schemas                                                                                                                     |
| 3.15.0  | 2023-07-09 | [28709](https://github.com/airbytehq/airbyte/pull/28709) | Remove duplicate streams                                                                                                                             |
| 3.14.0  | 2023-07-09 | [27217](https://github.com/airbytehq/airbyte/pull/27217) | Add `ShippingRates` stream                                                                                                                           |
| 3.13.0  | 2023-07-18 | [28466](https://github.com/airbytehq/airbyte/pull/28466) | Pin source API version                                                                                                                               |
| 3.12.0  | 2023-05-20 | [26208](https://github.com/airbytehq/airbyte/pull/26208) | Add new stream `Persons`                                                                                                                             |
| 3.11.0  | 2023-06-26 | [27734](https://github.com/airbytehq/airbyte/pull/27734) | License Update: Elv2 stream                                                                                                                          |
| 3.10.0  | 2023-06-22 | [27132](https://github.com/airbytehq/airbyte/pull/27132) | Add `CreditNotes` stream                                                                                                                             |
| 3.9.1   | 2023-06-20 | [27522](https://github.com/airbytehq/airbyte/pull/27522) | Fix formatting                                                                                                                                       |
| 3.9.0   | 2023-06-19 | [27362](https://github.com/airbytehq/airbyte/pull/27362) | Add new Streams: Transfer Reversals, Setup Attempts, Usage Records, Transactions                                                                     |
| 3.8.0   | 2023-06-12 | [27238](https://github.com/airbytehq/airbyte/pull/27238) | Add `Topups` stream; Add `Files` stream; Add `FileLinks` stream                                                                                      |
| 3.7.0   | 2023-06-06 | [27083](https://github.com/airbytehq/airbyte/pull/27083) | Add new Streams: Authorizations, Cardholders, Cards, Payment Methods, Reviews                                                                        |
| 3.6.0   | 2023-05-24 | [25893](https://github.com/airbytehq/airbyte/pull/25893) | Add `ApplicationFeesRefunds` stream with parent `ApplicationFees`                                                                                    |
| 3.5.0   | 2023-05-20 | [22859](https://github.com/airbytehq/airbyte/pull/22859) | Add stream `Early Fraud Warnings`                                                                                                                    |
| 3.4.3   | 2023-05-10 | [25965](https://github.com/airbytehq/airbyte/pull/25965) | Fix Airbyte date-time data-types                                                                                                                     |
| 3.4.2   | 2023-05-04 | [25795](https://github.com/airbytehq/airbyte/pull/25795) | Added `CDK TypeTransformer` to guarantee declared JSON Schema data-types                                                                             |
| 3.4.1   | 2023-04-24 | [23389](https://github.com/airbytehq/airbyte/pull/23389) | Add `customer_tax_ids` to `Invoices`                                                                                                                 |
| 3.4.0   | 2023-03-20 | [23963](https://github.com/airbytehq/airbyte/pull/23963) | Add `SetupIntents` stream                                                                                                                            |
| 3.3.0   | 2023-04-12 | [25136](https://github.com/airbytehq/airbyte/pull/25136) | Add stream `Accounts`                                                                                                                                |
| 3.2.0   | 2023-04-10 | [23624](https://github.com/airbytehq/airbyte/pull/23624) | Add new stream `Subscription Schedule`                                                                                                               |
| 3.1.0   | 2023-03-10 | [19906](https://github.com/airbytehq/airbyte/pull/19906) | Expand `tiers` when syncing `Plans` streams                                                                                                          |
| 3.0.5   | 2023-03-25 | [22866](https://github.com/airbytehq/airbyte/pull/22866) | Specified date formatting in specification                                                                                                           |
| 3.0.4   | 2023-03-24 | [24471](https://github.com/airbytehq/airbyte/pull/24471) | Fix stream slices for single sliced streams                                                                                                          |
| 3.0.3   | 2023-03-17 | [24179](https://github.com/airbytehq/airbyte/pull/24179) | Get customer's attributes safely                                                                                                                     |
| 3.0.2   | 2023-03-13 | [24051](https://github.com/airbytehq/airbyte/pull/24051) | Cache `customers` stream; Do not request transactions of customers with zero balance.                                                                |
| 3.0.1   | 2023-02-22 | [22898](https://github.com/airbytehq/airbyte/pull/22898) | Add missing column to Subscriptions stream                                                                                                           |
| 3.0.0   | 2023-02-21 | [23295](https://github.com/airbytehq/airbyte/pull/23295) | Fix invoice schema                                                                                                                                   |
| 2.0.0   | 2023-02-14 | [22312](https://github.com/airbytehq/airbyte/pull/22312) | Another fix of `Invoices` stream schema + Remove http urls from openapi_spec.json                                                                    |
| 1.0.2   | 2023-02-09 | [22659](https://github.com/airbytehq/airbyte/pull/22659) | Set `AvailabilityStrategy` for all streams                                                                                                           |
| 1.0.1   | 2023-01-27 | [22042](https://github.com/airbytehq/airbyte/pull/22042) | Set `AvailabilityStrategy` for streams explicitly to `None`                                                                                          |
| 1.0.0   | 2023-01-25 | [21858](https://github.com/airbytehq/airbyte/pull/21858) | Update the `Subscriptions` and `Invoices` stream schemas                                                                                             |
| 0.1.40  | 2022-10-20 | [18228](https://github.com/airbytehq/airbyte/pull/18228) | Update the `PaymentIntents` stream schema                                                                                                            |
| 0.1.39  | 2022-09-28 | [17304](https://github.com/airbytehq/airbyte/pull/17304) | Migrate to per-stream states.                                                                                                                        |
| 0.1.38  | 2022-09-09 | [16537](https://github.com/airbytehq/airbyte/pull/16537) | Fix `redeem_by` field type for `customers` stream                                                                                                    |
| 0.1.37  | 2022-08-16 | [15686](https://github.com/airbytehq/airbyte/pull/15686) | Fix the bug when the stream couldn't be fetched due to limited permission set, if so - it should be skipped                                          |
| 0.1.36  | 2022-08-04 | [15292](https://github.com/airbytehq/airbyte/pull/15292) | Implement slicing                                                                                                                                    |
| 0.1.35  | 2022-07-21 | [14924](https://github.com/airbytehq/airbyte/pull/14924) | Remove `additionalProperties` field from spec and schema                                                                                             |
| 0.1.34  | 2022-07-01 | [14357](https://github.com/airbytehq/airbyte/pull/14357) | Add external account streams -                                                                                                                       |
| 0.1.33  | 2022-06-06 | [13449](https://github.com/airbytehq/airbyte/pull/13449) | Add semi-incremental support for CheckoutSessions and CheckoutSessionsLineItems streams, fixed big in StripeSubStream, added unittests, updated docs |
| 0.1.32  | 2022-04-30 | [12500](https://github.com/airbytehq/airbyte/pull/12500) | Improve input configuration copy                                                                                                                     |
| 0.1.31  | 2022-04-20 | [12230](https://github.com/airbytehq/airbyte/pull/12230) | Update connector to use a `spec.yaml`                                                                                                                |
| 0.1.30  | 2022-03-21 | [11286](https://github.com/airbytehq/airbyte/pull/11286) | Minor corrections to documentation and connector specification                                                                                       |
| 0.1.29  | 2022-03-08 | [10359](https://github.com/airbytehq/airbyte/pull/10359) | Improved performance for streams with substreams: invoice_line_items, subscription_items, bank_accounts                                              |
| 0.1.28  | 2022-02-08 | [10165](https://github.com/airbytehq/airbyte/pull/10165) | Improve 404 handling for `CheckoutSessionsLineItems` stream                                                                                          |
| 0.1.27  | 2021-12-28 | [9148](https://github.com/airbytehq/airbyte/pull/9148)   | Fix `date`, `arrival\_date` fields                                                                                                                   |
| 0.1.26  | 2021-12-21 | [8992](https://github.com/airbytehq/airbyte/pull/8992)   | Fix type `events.request` in schema                                                                                                                  |
| 0.1.25  | 2021-11-25 | [8250](https://github.com/airbytehq/airbyte/pull/8250)   | Rearrange setup fields                                                                                                                               |
| 0.1.24  | 2021-11-08 | [7729](https://github.com/airbytehq/airbyte/pull/7729)   | Include tax data in `checkout_sessions_line_items` stream                                                                                            |
| 0.1.23  | 2021-11-08 | [7729](https://github.com/airbytehq/airbyte/pull/7729)   | Correct `payment_intents` schema                                                                                                                     |
| 0.1.22  | 2021-11-05 | [7345](https://github.com/airbytehq/airbyte/pull/7345)   | Add 3 new streams                                                                                                                                    |
| 0.1.21  | 2021-10-07 | [6841](https://github.com/airbytehq/airbyte/pull/6841)   | Fix missing `start_date` argument + update json files for SAT                                                                                        |
| 0.1.20  | 2021-09-30 | [6017](https://github.com/airbytehq/airbyte/pull/6017)   | Add lookback_window_days parameter                                                                                                                   |
| 0.1.19  | 2021-09-27 | [6466](https://github.com/airbytehq/airbyte/pull/6466)   | Use `start_date` parameter in incremental streams                                                                                                    |
| 0.1.18  | 2021-09-14 | [6004](https://github.com/airbytehq/airbyte/pull/6004)   | Fix coupons and subscriptions stream schemas by removing incorrect timestamp formatting                                                              |
| 0.1.17  | 2021-09-14 | [6004](https://github.com/airbytehq/airbyte/pull/6004)   | Add `PaymentIntents` stream                                                                                                                          |
| 0.1.16  | 2021-07-28 | [4980](https://github.com/airbytehq/airbyte/pull/4980)   | Remove Updated field from schemas                                                                                                                    |
| 0.1.15  | 2021-07-21 | [4878](https://github.com/airbytehq/airbyte/pull/4878)   | Fix incorrect percent_off and discounts data filed types                                                                                             |
| 0.1.14  | 2021-07-09 | [4669](https://github.com/airbytehq/airbyte/pull/4669)   | Subscriptions Stream now returns all kinds of subscriptions \(including expired and canceled\)                                                       |
| 0.1.13  | 2021-07-03 | [4528](https://github.com/airbytehq/airbyte/pull/4528)   | Remove regex for acc validation                                                                                                                      |
| 0.1.12  | 2021-06-08 | [3973](https://github.com/airbytehq/airbyte/pull/3973)   | Add `AIRBYTE_ENTRYPOINT` for Kubernetes support                                                                                                      |
| 0.1.11  | 2021-05-30 | [3744](https://github.com/airbytehq/airbyte/pull/3744)   | Fix types in schema                                                                                                                                  |
| 0.1.10  | 2021-05-28 | [3728](https://github.com/airbytehq/airbyte/pull/3728)   | Update data types to be number instead of int                                                                                                        |
| 0.1.9   | 2021-05-13 | [3367](https://github.com/airbytehq/airbyte/pull/3367)   | Add acceptance tests for connected accounts                                                                                                          |
| 0.1.8   | 2021-05-11 | [3566](https://github.com/airbytehq/airbyte/pull/3368)   | Bump CDK connectors                                                                                                                                  |<|MERGE_RESOLUTION|>--- conflicted
+++ resolved
@@ -139,11 +139,8 @@
 
 | Version | Date       | Pull Request                                             | Subject                                                                                                                                              |
 |:--------|:-----------|:---------------------------------------------------------|:-----------------------------------------------------------------------------------------------------------------------------------------------------|
-<<<<<<< HEAD
 | 4.1.0   | 2023-08-29 | [29950](https://github.com/airbytehq/airbyte/pull/29950) | Implement incremental deletes, add suggested streams                                                                                                 |
-=======
-| 4.0.1   | 2023-09-07 | [30254](https://github.com/airbytehq/airbyte/pull/30254) | Fix cursorless incremental streams                                                                                                   |
->>>>>>> bddcba3f
+| 4.0.1   | 2023-09-07 | [30254](https://github.com/airbytehq/airbyte/pull/30254) | Fix cursorless incremental streams                                                                                                                   |
 | 4.0.0   | 2023-08-15 | [29330](https://github.com/airbytehq/airbyte/pull/29330) | Implement incremental syncs based on date of update                                                                                                  |
 | 3.17.4  | 2023-08-15 | [29425](https://github.com/airbytehq/airbyte/pull/29425) | Revert 3.17.3                                                                                                                                        |
 | 3.17.3  | 2023-08-01 | [28911](https://github.com/airbytehq/airbyte/pull/28911) | Revert 3.17.2 and fix atm_fee property                                                                                                               |
