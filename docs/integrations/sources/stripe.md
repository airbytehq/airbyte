# Stripe

<HideInUI>

This page contains the setup guide and reference information for the [Stripe](https://stripe.com/) source connector.

</HideInUI>

## Prerequisites

- Access to the Stripe account containing the data you wish to replicate

## Setup Guide

:::note
To authenticate the Stripe connector, you need to use a Stripe API key. Although you may use an existing key, we recommend that you create a new restricted key specifically for Airbyte and grant it **Read** privileges only. We also recommend granting **Read** privileges to all available permissions, and configuring the specific data you would like to replicate within Airbyte.
:::

### Step 1: Set up Stripe

1. Log in to your [Stripe account](https://dashboard.stripe.com/login).
2. In the top navigation bar, click **Developers**.
3. In the top-left corner, click **API keys**.
4. Click **+ Create restricted key**.
5. Choose a **Key name**, and select **Read** for all available permissions.
6. Click **Create key**. You may be prompted to enter a confirmation code sent to your email address.

For more information on Stripe API Keys, see the [Stripe documentation](https://stripe.com/docs/keys).

### Step 2: Set up the Stripe source connector in Airbyte

1. Log in to your [Airbyte Cloud](https://cloud.airbyte.com/workspaces) account or your Airbyte Open Source account.
2. In the left navigation bar, click **Sources**. In the top-right corner, click **+ New source**.
3. Find and select **Stripe** from the list of available sources.
4. For **Source name**, enter a name to help you identify this source.
5. For **Account ID**, enter your Stripe Account ID. This ID begins with `acct_`, and can be found in the top-right corner of your Stripe [account settings page](https://dashboard.stripe.com/settings/account).
6. For **Secret Key**, enter the restricted key you created for the connection.
7. For **Replication Start Date**, use the provided datepicker or enter a UTC date and time programmatically in the format `YYYY-MM-DDTHH:mm:ssZ`. The data added on and after this date will be replicated.
8. (Optional) For **Lookback Window**, you may specify a number of days from the present day to reread data. This allows the connector to retrieve data that might have been updated after its initial creation, and is useful for handling any post-transaction adjustments. This applies only to streams that do not support event-based incremental syncs, please see [the list below](#troubleshooting).

   - Leaving the **Lookback Window** at its default value of 0 means Airbyte will not re-export data after it has been synced.
   - Setting the **Lookback Window** to 1 means Airbyte will re-export data from the past day, capturing any changes made in the last 24 hours.
   - Setting the **Lookback Window** to 7 means Airbyte will re-export and capture any data changes within the last week.

9. (Optional) For **Data Request Window**, you may specify the time window in days used by the connector when requesting data from the Stripe API. This window defines the span of time covered in each request, with larger values encompassing more days in a single request. Generally speaking, the lack of overhead from making fewer requests means a larger window is faster to sync. However, this also means the state of the sync will persist less frequently. If an issue occurs or the sync is interrupted, a larger window means more data will need to be resynced, potentially causing a delay in the overall process.

   For example, if you are replicating three years worth of data:

   - A **Data Request Window** of 365 days means Airbyte makes 3 requests, each for a year. This is generally faster but risks needing to resync up to a year's data if the sync is interrupted.
   - A **Data Request Window** of 30 days means 36 requests, each for a month. This may be slower but minimizes the amount of data that needs to be resynced if an issue occurs.

   If you are unsure of which value to use, we recommend leaving this setting at its default value of 365 days.

10. Click **Set up source** and wait for the tests to complete.

<HideInUI>

## Supported sync modes

The Stripe source connector supports the following [sync modes](https://docs.airbyte.com/cloud/core-concepts#connection-sync-modes):

- Full Refresh
- Incremental

## Supported streams

The Stripe source connector supports the following streams:

- [Accounts](https://stripe.com/docs/api/accounts/list)
- [Application Fees](https://stripe.com/docs/api/application_fees) \(Incremental\)
- [Application Fee Refunds](https://stripe.com/docs/api/fee_refunds/list) \(Incremental\)
- [Authorizations](https://stripe.com/docs/api/issuing/authorizations/list) \(Incremental\)
- [Balance Transactions](https://stripe.com/docs/api/balance_transactions/list) \(Incremental\)
- [Bank accounts](https://stripe.com/docs/api/customer_bank_accounts/list) \(Incremental\)
- [Cardholders](https://stripe.com/docs/api/issuing/cardholders/list) \(Incremental\)
- [Cards](https://stripe.com/docs/api/issuing/cards/list) \(Incremental\)
- [Charges](https://stripe.com/docs/api/charges/list) \(Incremental\)
  :::note
  The `amount` column defaults to the smallest currency unit. Check [the Stripe docs](https://stripe.com/docs/api/charges/object) for more details.
  :::
- [Checkout Sessions](https://stripe.com/docs/api/checkout/sessions/list) \(Incremental\)
- [Checkout Sessions Line Items](https://stripe.com/docs/api/checkout/sessions/line_items) \(Incremental\)
- [Coupons](https://stripe.com/docs/api/coupons/list) \(Incremental\)
- [Credit Notes](https://stripe.com/docs/api/credit_notes/list) \(Incremental\)
- [Customer Balance Transactions](https://stripe.com/docs/api/customer_balance_transactions/list) \(Incremental\)
- [Customers](https://stripe.com/docs/api/customers/list) \(Incremental\)
- [Disputes](https://stripe.com/docs/api/disputes/list) \(Incremental\)
- [Early Fraud Warnings](https://stripe.com/docs/api/radar/early_fraud_warnings/list) \(Incremental\)
- [Events](https://stripe.com/docs/api/events/list) \(Incremental\)
- [External Account Bank Accounts](https://stripe.com/docs/api/external_account_bank_accounts/list) \(Incremental\)
- [External Account Cards](https://stripe.com/docs/api/external_account_cards/list) \(Incremental\)
- [File Links](https://stripe.com/docs/api/file_links/list) \(Incremental\)
- [Files](https://stripe.com/docs/api/files/list) \(Incremental\)
- [Invoice Items](https://stripe.com/docs/api/invoiceitems/list) \(Incremental\)
- [Invoice Line Items](https://stripe.com/docs/api/invoices/invoice_lines)
- [Invoices](https://stripe.com/docs/api/invoices/list) \(Incremental\)
- [Payment Intents](https://stripe.com/docs/api/payment_intents/list) \(Incremental\)
- [Payment Methods](https://stripe.com/docs/api/payment_methods/list)
- [Payouts](https://stripe.com/docs/api/payouts/list) \(Incremental\)
- [Promotion Code](https://stripe.com/docs/api/promotion_codes/list) \(Incremental\)
- [Persons](https://stripe.com/docs/api/persons/list) \(Incremental\)
- [Plans](https://stripe.com/docs/api/plans/list) \(Incremental\)
- [Prices](https://stripe.com/docs/api/prices/list) \(Incremental\)
- [Products](https://stripe.com/docs/api/products/list) \(Incremental\)
- [Refunds](https://stripe.com/docs/api/refunds/list) \(Incremental\)
- [Reviews](https://stripe.com/docs/api/radar/reviews/list) \(Incremental\)
- [Setup Attempts](https://stripe.com/docs/api/setup_attempts/list) \(Incremental\)
- [Setup Intents](https://stripe.com/docs/api/setup_intents/list) \(Incremental\)
- [Shipping Rates](https://stripe.com/docs/api/shipping_rates/list) \(Incremental\)
- [Subscription Items](https://stripe.com/docs/api/subscription_items/list)
- [Subscription Schedule](https://stripe.com/docs/api/subscription_schedules) \(Incremental\)
- [Subscriptions](https://stripe.com/docs/api/subscriptions/list) \(Incremental\)
- [Top Ups](https://stripe.com/docs/api/topups/list) \(Incremental\)
- [Transactions](https://stripe.com/docs/api/transfers/list) \(Incremental\)
- [Transfers](https://stripe.com/docs/api/transfers/list) \(Incremental\)
- [Transfer Reversals](https://stripe.com/docs/api/transfer_reversals/list)
- [Usage Records](https://stripe.com/docs/api/usage_records/subscription_item_summary_list)





### Data type mapping

The [Stripe API](https://stripe.com/docs/api) uses the same [JSON Schema](https://json-schema.org/understanding-json-schema/reference/index.html) types that Airbyte uses internally \(`string`, `date-time`, `object`, `array`, `boolean`, `integer`, and `number`\), so no type conversions are performed for the Stripe connector.

## Limitations & Troubleshooting

<details>
<summary>
Expand to see details about Stripe connector limitations and troubleshooting.
</summary>

### Connector limitations

#### Rate limiting

The Stripe connector should not run into Stripe API limitations under normal usage. See Stripe [Rate limits](https://stripe.com/docs/rate-limits) documentation. [Create an issue](https://github.com/airbytehq/airbyte/issues) if you see any rate limit issues that are not automatically retried successfully.

:::warning
**Stripe API Restriction on Events Data**: Access to the events endpoint is [guaranteed only for the last 30 days](https://stripe.com/docs/api/events) by Stripe. If you use the Full Refresh Overwrite sync, be aware that any events data older than 30 days will be **deleted** from your target destination and replaced with the data from the last 30 days only. Use an Append sync mode to ensure historical data is retained.
Please be aware: this also means that any change older than 30 days will not be replicated using the incremental sync mode. If you want all your synced data to remain up to date, please set up your sync frequency to no more than 30 days.
:::

### Troubleshooting

Since the Stripe API does not allow querying objects which were updated since the last sync, the Stripe connector uses the Events API under the hood to implement incremental syncs and export data based on its update date.
However, not all the entities are supported by the Events API, so the Stripe connector uses the `created` field or its analogue to query for new data in your Stripe account. These are the entities synced based on the date of creation:
- `Balance Transactions`
- `Events`
- `File Links`
- `Files`
- `Refunds`
- `Setup Attempts`
- `Shipping Rates`

On the other hand, the following streams use the `updated` field value as a cursor:
- `Application Fees`
- `Application Fee Refunds`
- `Authorizations`
- `Bank Accounts`
- `Cardholders`
- `Cards`
- `Charges`
- `Checkout Sessions`
- `Checkout Session Line Items` (cursor field is `checkout_session_updated`)
- `Coupons`
- `Credit Notes`
- `Customer Balance Transactions`
- `Customers`
- `Disputes`
- `Early Fraud Warnings`
- `External Account Bank Accounts`
- `External Account Cards`
- `Invoice Items`
- `Invoices`
- `Payment Intents`
- `Payouts`
- `Promotion Codes`
- `Persons`
- `Plans`
- `Prices`
- `Products`
- `Reviews`
- `Setup Intents`
- `Subscription Schedule`
- `Subscriptions`
- `Top Ups`
- `Transactions`
- `Transfers`

## Incremental deletes

The Stripe API also provides a way to implement incremental deletes for a limited number of streams:
- `Bank Accounts`
- `Coupons`
- `Customers`
- `External Account Bank Accounts`
- `External Account Cards`
- `Invoices`
- `Invoice Items`
- `Persons`
- `Plans`
- `Prices`
- `Products`
- `Subscriptions`

Each record is marked with `is_deleted` flag when the appropriate event happens upstream.
* Check out common troubleshooting issues for the Stripe source connector on our [Airbyte Forum](https://github.com/airbytehq/airbyte/discussions).

### Data type mapping

</details>

## Changelog

<<<<<<< HEAD
| Version | Date       | Pull Request                                              | Subject                                                                                                                                                                                                                       |
|:--------|:-----------|:----------------------------------------------------------|:------------------------------------------------------------------------------------------------------------------------------------------------------------------------------------------------------------------------------|
| 5.1.1   | 2023-12-18 | [33306](https://github.com/airbytehq/airbyte/pull/33306/) | Adding integration tests                                                                                                                                                                                                      |
| 5.1.0   | 2023-12-11 | [32908](https://github.com/airbytehq/airbyte/pull/32908/) | Read full refresh streams concurrently                                                                                                                                                                                        |
=======
| Version | Date       | Pull Request                                                 | Subject                                                                                                                                                                                                                       |
|:--------|:-----------|:-------------------------------------------------------------|:------------------------------------------------------------------------------------------------------------------------------------------------------------------------------------------------------------------------------|
| 5.1.2 | 2024-01-04 | [33414](https://github.com/airbytehq/airbyte/pull/33414) | Prepare for airbyte-lib |
| 5.1.1   | 2024-01-04 | [33926](https://github.com/airbytehq/airbyte/pull/33926/)    | Update endpoint for `bank_accounts` stream                                                                                                                                                                                      |
| 5.1.0   | 2023-12-11 | [32908](https://github.com/airbytehq/airbyte/pull/32908/)    | Read full refresh streams concurrently                                                                                                                                                                                        |
>>>>>>> a3834dfe
| 5.0.2   | 2023-12-01 | [33038](https://github.com/airbytehq/airbyte/pull/33038)  | Add stream slice logging for SubStream                                                                                                                                                                                        |
| 5.0.1   | 2023-11-17 | [32638](https://github.com/airbytehq/airbyte/pull/32638/) | Availability stretegy: check availability of both endpoints (if applicable) - common API + events API                                                                                                                         |
| 5.0.0   | 2023-11-16 | [32286](https://github.com/airbytehq/airbyte/pull/32286/) | Fix multiple issues regarding usage of the incremental sync mode for the `Refunds`, `CheckoutSessions`, `CheckoutSessionsLineItems` streams. Fix schemas for the streams: `Invoices`, `Subscriptions`, `SubscriptionSchedule` |
| 4.5.4   | 2023-11-16 | [32284](https://github.com/airbytehq/airbyte/pull/32284/) | Enable client-side rate limiting                                                                                                                                                                                              |
| 4.5.3   | 2023-11-14 | [32473](https://github.com/airbytehq/airbyte/pull/32473/) | Have all full_refresh stream syncs be concurrent                                                                                                                                                                              |
| 4.5.2   | 2023-11-03 | [32146](https://github.com/airbytehq/airbyte/pull/32146/) | Fix multiple BankAccount issues                                                                                                                                                                                               |
| 4.5.1   | 2023-11-01 | [32056](https://github.com/airbytehq/airbyte/pull/32056/) | Use CDK version 0.52.8                                                                                                                                                                                                        |
| 4.5.0   | 2023-10-25 | [31327](https://github.com/airbytehq/airbyte/pull/31327/) | Use concurrent CDK when running in full-refresh                                                                                                                                                                               |
| 4.4.2   | 2023-10-24 | [31764](https://github.com/airbytehq/airbyte/pull/31764)  | Base image migration: remove Dockerfile and use the python-connector-base image                                                                                                                                               |
| 4.4.1   | 2023-10-18 | [31553](https://github.com/airbytehq/airbyte/pull/31553)  | Adjusted `Setup Attempts` and extended `Checkout Sessions` stream schemas                                                                                                                                                     |
| 4.4.0   | 2023-10-04 | [31046](https://github.com/airbytehq/airbyte/pull/31046)  | Added margins field to invoice_line_items stream.                                                                                                                                                                             |
| 4.3.1   | 2023-09-27 | [30800](https://github.com/airbytehq/airbyte/pull/30800)  | Handle permission issues a non breaking                                                                                                                                                                                       |
| 4.3.0   | 2023-09-26 | [30752](https://github.com/airbytehq/airbyte/pull/30752)  | Do not sync upcoming invoices, extend stream schemas                                                                                                                                                                          |
| 4.2.0   | 2023-09-21 | [30660](https://github.com/airbytehq/airbyte/pull/30660)  | Fix updated state for the incremental syncs                                                                                                                                                                                   |
| 4.1.1   | 2023-09-15 | [30494](https://github.com/airbytehq/airbyte/pull/30494)  | Fix datatype of invoices.lines property                                                                                                                                                                                       |
| 4.1.0   | 2023-08-29 | [29950](https://github.com/airbytehq/airbyte/pull/29950)  | Implement incremental deletes, add suggested streams                                                                                                                                                                          |
| 4.0.1   | 2023-09-07 | [30254](https://github.com/airbytehq/airbyte/pull/30254)  | Fix cursorless incremental streams                                                                                                                                                                                            |
| 4.0.0   | 2023-08-15 | [29330](https://github.com/airbytehq/airbyte/pull/29330)  | Implement incremental syncs based on date of update                                                                                                                                                                           |
| 3.17.4  | 2023-08-15 | [29425](https://github.com/airbytehq/airbyte/pull/29425)  | Revert 3.17.3                                                                                                                                                                                                                 |
| 3.17.3  | 2023-08-01 | [28911](https://github.com/airbytehq/airbyte/pull/28911)  | Revert 3.17.2 and fix atm_fee property                                                                                                                                                                                        |
| 3.17.2  | 2023-08-01 | [28911](https://github.com/airbytehq/airbyte/pull/28911)  | Fix stream schemas, remove custom 403 error handling                                                                                                                                                                          |
| 3.17.1  | 2023-08-01 | [28887](https://github.com/airbytehq/airbyte/pull/28887)  | Fix `Invoices` schema                                                                                                                                                                                                         |
| 3.17.0  | 2023-07-28 | [26127](https://github.com/airbytehq/airbyte/pull/26127)  | Add `Prices` stream                                                                                                                                                                                                           |
| 3.16.0  | 2023-07-27 | [28776](https://github.com/airbytehq/airbyte/pull/28776)  | Add new fields to stream schemas                                                                                                                                                                                              |
| 3.15.0  | 2023-07-09 | [28709](https://github.com/airbytehq/airbyte/pull/28709)  | Remove duplicate streams                                                                                                                                                                                                      |
| 3.14.0  | 2023-07-09 | [27217](https://github.com/airbytehq/airbyte/pull/27217)  | Add `ShippingRates` stream                                                                                                                                                                                                    |
| 3.13.0  | 2023-07-18 | [28466](https://github.com/airbytehq/airbyte/pull/28466)  | Pin source API version                                                                                                                                                                                                        |
| 3.12.0  | 2023-05-20 | [26208](https://github.com/airbytehq/airbyte/pull/26208)  | Add new stream `Persons`                                                                                                                                                                                                      |
| 3.11.0  | 2023-06-26 | [27734](https://github.com/airbytehq/airbyte/pull/27734)  | License Update: Elv2 stream                                                                                                                                                                                                   |
| 3.10.0  | 2023-06-22 | [27132](https://github.com/airbytehq/airbyte/pull/27132)  | Add `CreditNotes` stream                                                                                                                                                                                                      |
| 3.9.1   | 2023-06-20 | [27522](https://github.com/airbytehq/airbyte/pull/27522)  | Fix formatting                                                                                                                                                                                                                |
| 3.9.0   | 2023-06-19 | [27362](https://github.com/airbytehq/airbyte/pull/27362)  | Add new Streams: Transfer Reversals, Setup Attempts, Usage Records, Transactions                                                                                                                                              |
| 3.8.0   | 2023-06-12 | [27238](https://github.com/airbytehq/airbyte/pull/27238)  | Add `Topups` stream; Add `Files` stream; Add `FileLinks` stream                                                                                                                                                               |
| 3.7.0   | 2023-06-06 | [27083](https://github.com/airbytehq/airbyte/pull/27083)  | Add new Streams: Authorizations, Cardholders, Cards, Payment Methods, Reviews                                                                                                                                                 |
| 3.6.0   | 2023-05-24 | [25893](https://github.com/airbytehq/airbyte/pull/25893)  | Add `ApplicationFeesRefunds` stream with parent `ApplicationFees`                                                                                                                                                             |
| 3.5.0   | 2023-05-20 | [22859](https://github.com/airbytehq/airbyte/pull/22859)  | Add stream `Early Fraud Warnings`                                                                                                                                                                                             |
| 3.4.3   | 2023-05-10 | [25965](https://github.com/airbytehq/airbyte/pull/25965)  | Fix Airbyte date-time data-types                                                                                                                                                                                              |
| 3.4.2   | 2023-05-04 | [25795](https://github.com/airbytehq/airbyte/pull/25795)  | Added `CDK TypeTransformer` to guarantee declared JSON Schema data-types                                                                                                                                                      |
| 3.4.1   | 2023-04-24 | [23389](https://github.com/airbytehq/airbyte/pull/23389)  | Add `customer_tax_ids` to `Invoices`                                                                                                                                                                                          |
| 3.4.0   | 2023-03-20 | [23963](https://github.com/airbytehq/airbyte/pull/23963)  | Add `SetupIntents` stream                                                                                                                                                                                                     |
| 3.3.0   | 2023-04-12 | [25136](https://github.com/airbytehq/airbyte/pull/25136)  | Add stream `Accounts`                                                                                                                                                                                                         |
| 3.2.0   | 2023-04-10 | [23624](https://github.com/airbytehq/airbyte/pull/23624)  | Add new stream `Subscription Schedule`                                                                                                                                                                                        |
| 3.1.0   | 2023-03-10 | [19906](https://github.com/airbytehq/airbyte/pull/19906)  | Expand `tiers` when syncing `Plans` streams                                                                                                                                                                                   |
| 3.0.5   | 2023-03-25 | [22866](https://github.com/airbytehq/airbyte/pull/22866)  | Specified date formatting in specification                                                                                                                                                                                    |
| 3.0.4   | 2023-03-24 | [24471](https://github.com/airbytehq/airbyte/pull/24471)  | Fix stream slices for single sliced streams                                                                                                                                                                                   |
| 3.0.3   | 2023-03-17 | [24179](https://github.com/airbytehq/airbyte/pull/24179)  | Get customer's attributes safely                                                                                                                                                                                              |
| 3.0.2   | 2023-03-13 | [24051](https://github.com/airbytehq/airbyte/pull/24051)  | Cache `customers` stream; Do not request transactions of customers with zero balance.                                                                                                                                         |
| 3.0.1   | 2023-02-22 | [22898](https://github.com/airbytehq/airbyte/pull/22898)  | Add missing column to Subscriptions stream                                                                                                                                                                                    |
| 3.0.0   | 2023-02-21 | [23295](https://github.com/airbytehq/airbyte/pull/23295)  | Fix invoice schema                                                                                                                                                                                                            |
| 2.0.0   | 2023-02-14 | [22312](https://github.com/airbytehq/airbyte/pull/22312)  | Another fix of `Invoices` stream schema + Remove http urls from openapi_spec.json                                                                                                                                             |
| 1.0.2   | 2023-02-09 | [22659](https://github.com/airbytehq/airbyte/pull/22659)  | Set `AvailabilityStrategy` for all streams                                                                                                                                                                                    |
| 1.0.1   | 2023-01-27 | [22042](https://github.com/airbytehq/airbyte/pull/22042)  | Set `AvailabilityStrategy` for streams explicitly to `None`                                                                                                                                                                   |
| 1.0.0   | 2023-01-25 | [21858](https://github.com/airbytehq/airbyte/pull/21858)  | Update the `Subscriptions` and `Invoices` stream schemas                                                                                                                                                                      |
| 0.1.40  | 2022-10-20 | [18228](https://github.com/airbytehq/airbyte/pull/18228)  | Update the `PaymentIntents` stream schema                                                                                                                                                                                     |
| 0.1.39  | 2022-09-28 | [17304](https://github.com/airbytehq/airbyte/pull/17304)  | Migrate to per-stream states.                                                                                                                                                                                                 |
| 0.1.38  | 2022-09-09 | [16537](https://github.com/airbytehq/airbyte/pull/16537)  | Fix `redeem_by` field type for `customers` stream                                                                                                                                                                             |
| 0.1.37  | 2022-08-16 | [15686](https://github.com/airbytehq/airbyte/pull/15686)  | Fix the bug when the stream couldn't be fetched due to limited permission set, if so - it should be skipped                                                                                                                   |
| 0.1.36  | 2022-08-04 | [15292](https://github.com/airbytehq/airbyte/pull/15292)  | Implement slicing                                                                                                                                                                                                             |
| 0.1.35  | 2022-07-21 | [14924](https://github.com/airbytehq/airbyte/pull/14924)  | Remove `additionalProperties` field from spec and schema                                                                                                                                                                      |
| 0.1.34  | 2022-07-01 | [14357](https://github.com/airbytehq/airbyte/pull/14357)  | Add external account streams -                                                                                                                                                                                                |
| 0.1.33  | 2022-06-06 | [13449](https://github.com/airbytehq/airbyte/pull/13449)  | Add semi-incremental support for CheckoutSessions and CheckoutSessionsLineItems streams, fixed big in StripeSubStream, added unittests, updated docs                                                                          |
| 0.1.32  | 2022-04-30 | [12500](https://github.com/airbytehq/airbyte/pull/12500)  | Improve input configuration copy                                                                                                                                                                                              |
| 0.1.31  | 2022-04-20 | [12230](https://github.com/airbytehq/airbyte/pull/12230)  | Update connector to use a `spec.yaml`                                                                                                                                                                                         |
| 0.1.30  | 2022-03-21 | [11286](https://github.com/airbytehq/airbyte/pull/11286)  | Minor corrections to documentation and connector specification                                                                                                                                                                |
| 0.1.29  | 2022-03-08 | [10359](https://github.com/airbytehq/airbyte/pull/10359)  | Improved performance for streams with substreams: invoice_line_items, subscription_items, bank_accounts                                                                                                                       |
| 0.1.28  | 2022-02-08 | [10165](https://github.com/airbytehq/airbyte/pull/10165)  | Improve 404 handling for `CheckoutSessionsLineItems` stream                                                                                                                                                                   |
| 0.1.27  | 2021-12-28 | [9148](https://github.com/airbytehq/airbyte/pull/9148)    | Fix `date`, `arrival\_date` fields                                                                                                                                                                                            |
| 0.1.26  | 2021-12-21 | [8992](https://github.com/airbytehq/airbyte/pull/8992)    | Fix type `events.request` in schema                                                                                                                                                                                           |
| 0.1.25  | 2021-11-25 | [8250](https://github.com/airbytehq/airbyte/pull/8250)    | Rearrange setup fields                                                                                                                                                                                                        |
| 0.1.24  | 2021-11-08 | [7729](https://github.com/airbytehq/airbyte/pull/7729)    | Include tax data in `checkout_sessions_line_items` stream                                                                                                                                                                     |
| 0.1.23  | 2021-11-08 | [7729](https://github.com/airbytehq/airbyte/pull/7729)    | Correct `payment_intents` schema                                                                                                                                                                                              |
| 0.1.22  | 2021-11-05 | [7345](https://github.com/airbytehq/airbyte/pull/7345)    | Add 3 new streams                                                                                                                                                                                                             |
| 0.1.21  | 2021-10-07 | [6841](https://github.com/airbytehq/airbyte/pull/6841)    | Fix missing `start_date` argument + update json files for SAT                                                                                                                                                                 |
| 0.1.20  | 2021-09-30 | [6017](https://github.com/airbytehq/airbyte/pull/6017)    | Add lookback_window_days parameter                                                                                                                                                                                            |
| 0.1.19  | 2021-09-27 | [6466](https://github.com/airbytehq/airbyte/pull/6466)    | Use `start_date` parameter in incremental streams                                                                                                                                                                             |
| 0.1.18  | 2021-09-14 | [6004](https://github.com/airbytehq/airbyte/pull/6004)    | Fix coupons and subscriptions stream schemas by removing incorrect timestamp formatting                                                                                                                                       |
| 0.1.17  | 2021-09-14 | [6004](https://github.com/airbytehq/airbyte/pull/6004)    | Add `PaymentIntents` stream                                                                                                                                                                                                   |
| 0.1.16  | 2021-07-28 | [4980](https://github.com/airbytehq/airbyte/pull/4980)    | Remove Updated field from schemas                                                                                                                                                                                             |
| 0.1.15  | 2021-07-21 | [4878](https://github.com/airbytehq/airbyte/pull/4878)    | Fix incorrect percent_off and discounts data filed types                                                                                                                                                                      |
| 0.1.14  | 2021-07-09 | [4669](https://github.com/airbytehq/airbyte/pull/4669)    | Subscriptions Stream now returns all kinds of subscriptions \(including expired and canceled\)                                                                                                                                |
| 0.1.13  | 2021-07-03 | [4528](https://github.com/airbytehq/airbyte/pull/4528)    | Remove regex for acc validation                                                                                                                                                                                               |
| 0.1.12  | 2021-06-08 | [3973](https://github.com/airbytehq/airbyte/pull/3973)    | Add `AIRBYTE_ENTRYPOINT` for Kubernetes support                                                                                                                                                                               |
| 0.1.11  | 2021-05-30 | [3744](https://github.com/airbytehq/airbyte/pull/3744)    | Fix types in schema                                                                                                                                                                                                           |
| 0.1.10  | 2021-05-28 | [3728](https://github.com/airbytehq/airbyte/pull/3728)    | Update data types to be number instead of int                                                                                                                                                                                 |
| 0.1.9   | 2021-05-13 | [3367](https://github.com/airbytehq/airbyte/pull/3367)    | Add acceptance tests for connected accounts                                                                                                                                                                                   |
| 0.1.8   | 2021-05-11 | [3566](https://github.com/airbytehq/airbyte/pull/3368)    | Bump CDK connectors                                                                                                                                                                                                           |
</HideInUI><|MERGE_RESOLUTION|>--- conflicted
+++ resolved
@@ -214,18 +214,12 @@
 
 ## Changelog
 
-<<<<<<< HEAD
-| Version | Date       | Pull Request                                              | Subject                                                                                                                                                                                                                       |
-|:--------|:-----------|:----------------------------------------------------------|:------------------------------------------------------------------------------------------------------------------------------------------------------------------------------------------------------------------------------|
-| 5.1.1   | 2023-12-18 | [33306](https://github.com/airbytehq/airbyte/pull/33306/) | Adding integration tests                                                                                                                                                                                                      |
-| 5.1.0   | 2023-12-11 | [32908](https://github.com/airbytehq/airbyte/pull/32908/) | Read full refresh streams concurrently                                                                                                                                                                                        |
-=======
 | Version | Date       | Pull Request                                                 | Subject                                                                                                                                                                                                                       |
 |:--------|:-----------|:-------------------------------------------------------------|:------------------------------------------------------------------------------------------------------------------------------------------------------------------------------------------------------------------------------|
-| 5.1.2 | 2024-01-04 | [33414](https://github.com/airbytehq/airbyte/pull/33414) | Prepare for airbyte-lib |
+| 5.1.3   | 2023-12-18 | [33306](https://github.com/airbytehq/airbyte/pull/33306/) | Adding integration tests                                                                                                                                                                                                      |
+| 5.1.2   | 2024-01-04 | [33414](https://github.com/airbytehq/airbyte/pull/33414) | Prepare for airbyte-lib |
 | 5.1.1   | 2024-01-04 | [33926](https://github.com/airbytehq/airbyte/pull/33926/)    | Update endpoint for `bank_accounts` stream                                                                                                                                                                                      |
 | 5.1.0   | 2023-12-11 | [32908](https://github.com/airbytehq/airbyte/pull/32908/)    | Read full refresh streams concurrently                                                                                                                                                                                        |
->>>>>>> a3834dfe
 | 5.0.2   | 2023-12-01 | [33038](https://github.com/airbytehq/airbyte/pull/33038)  | Add stream slice logging for SubStream                                                                                                                                                                                        |
 | 5.0.1   | 2023-11-17 | [32638](https://github.com/airbytehq/airbyte/pull/32638/) | Availability stretegy: check availability of both endpoints (if applicable) - common API + events API                                                                                                                         |
 | 5.0.0   | 2023-11-16 | [32286](https://github.com/airbytehq/airbyte/pull/32286/) | Fix multiple issues regarding usage of the incremental sync mode for the `Refunds`, `CheckoutSessions`, `CheckoutSessionsLineItems` streams. Fix schemas for the streams: `Invoices`, `Subscriptions`, `SubscriptionSchedule` |
