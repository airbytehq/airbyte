--- conflicted
+++ resolved
@@ -225,25 +225,6 @@
 
 | Version | Date       | Pull Request                                              | Subject                                                                                                                                                                                                                       |
 | :------ | :--------- | :-------------------------------------------------------- | :---------------------------------------------------------------------------------------------------------------------------------------------------------------------------------------------------------------------------- |
-<<<<<<< HEAD
-| 5.4.2   | 2024-06-11 | [39412](https://github.com/airbytehq/airbyte/pull/39412)  | Removed `invoice.upcomming` event type from (incremental sync) for `Invoices` stream              |
-| 5.4.1   | 2024-06-11 | [39393](https://github.com/airbytehq/airbyte/pull/39393)  | Added missing `event types` (incremental sync) for `Invoices` stream                                                              |
-| 5.4.0   | 2024-06-05 | [39138](https://github.com/airbytehq/airbyte/pull/39138)  | Fixed the `Refunds` stream missing data for the `incremental` sync                                                             |
-| 5.3.9   | 2024-05-22 | [38550](https://github.com/airbytehq/airbyte/pull/38550)  | Update authenticator package                                                             |
-| 5.3.8   | 2024-05-15 | [38248](https://github.com/airbytehq/airbyte/pull/38248)  | Replace AirbyteLogger with logging.Logger |
-| 5.3.7   | 2024-04-24 | [36663](https://github.com/airbytehq/airbyte/pull/36663)  | Schema descriptions |
-| 5.3.6   | 2024-04-18 | [37448](https://github.com/airbytehq/airbyte/pull/37448)  | Ensure AirbyteTracedException in concurrent CDK are emitted with the right type |
-| 5.3.5   | 2024-04-18 | [37418](https://github.com/airbytehq/airbyte/pull/37418)  | Ensure python return code != 0 in case of error |
-| 5.3.4   | 2024-04-11 | [37406](https://github.com/airbytehq/airbyte/pull/37406)  | Update CDK version to have partitioned state fix |
-| 5.3.3   | 2024-04-11 | [37001](https://github.com/airbytehq/airbyte/pull/37001)  | Update airbyte-cdk to flush print buffer for every message |
-| 5.3.2   | 2024-04-11 | [36964](https://github.com/airbytehq/airbyte/pull/36964)  | Update CDK version to fix breaking change before another devs work on it |
-| 5.3.1   | 2024-04-10 | [36960](https://github.com/airbytehq/airbyte/pull/36960)  | Remove unused imports |
-| 5.3.0   | 2024-03-12 | [35978](https://github.com/airbytehq/airbyte/pull/35978)  | Upgrade CDK to start emitting record counts with state and full refresh state |
-| 5.2.4   | 2024-02-12 | [35137](https://github.com/airbytehq/airbyte/pull/35137)  | Fix license in `pyproject.toml` |
-| 5.2.3   | 2024-02-09 | [35068](https://github.com/airbytehq/airbyte/pull/35068)  | Manage dependencies with Poetry. |
-| 5.2.2   | 2024-01-31 | [34619](https://github.com/airbytehq/airbyte/pull/34619)  | Events stream concurrent on incremental syncs |
-| 5.2.1   | 2024-01-18 | [34495](https://github.com/airbytehq/airbyte/pull/34495)  | Fix deadlock issue |
-=======
 | 5.4.3   | 2024-06-06 | [39284](https://github.com/airbytehq/airbyte/pull/39284)  | [autopull] Upgrade base image to v1.2.2                                                                                                                                                                                       |
 | 5.4.2   | 2024-06-11 | [39412](https://github.com/airbytehq/airbyte/pull/39412)  | Removed `invoice.upcomming` event type from (incremental sync) for `Invoices` stream                                                                                                                                          |
 | 5.4.1   | 2024-06-11 | [39393](https://github.com/airbytehq/airbyte/pull/39393)  | Added missing `event types` (incremental sync) for `Invoices` stream                                                                                                                                                          |
@@ -262,7 +243,6 @@
 | 5.2.3   | 2024-02-09 | [35068](https://github.com/airbytehq/airbyte/pull/35068)  | Manage dependencies with Poetry.                                                                                                                                                                                              |
 | 5.2.2   | 2024-01-31 | [34619](https://github.com/airbytehq/airbyte/pull/34619)  | Events stream concurrent on incremental syncs                                                                                                                                                                                 |
 | 5.2.1   | 2024-01-18 | [34495](https://github.com/airbytehq/airbyte/pull/34495)  | Fix deadlock issue                                                                                                                                                                                                            |
->>>>>>> 5b62bdfb
 | 5.2.0   | 2024-01-18 | [34347](https://github.com/airbytehq/airbyte/pull//34347) | Add new fields invoices and subscription streams. Upgrade the CDK for better memory usage.                                                                                                                                    |
 | 5.1.3   | 2023-12-18 | [33306](https://github.com/airbytehq/airbyte/pull/33306/) | Adding integration tests                                                                                                                                                                                                      |
 | 5.1.2   | 2024-01-04 | [33414](https://github.com/airbytehq/airbyte/pull/33414)  | Prepare for airbyte-lib                                                                                                                                                                                                       |
