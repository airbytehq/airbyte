# Stripe

<HideInUI>

This page contains the setup guide and reference information for the [Stripe](https://stripe.com/) source connector.

</HideInUI>

## Prerequisites

- Access to the Stripe account containing the data you wish to replicate
- Stripe Account ID

## Setup guide

:::note
To authenticate the Stripe connector, you need to use a Stripe API key. Although you may use an existing key, we recommend that you create a new restricted key specifically for Airbyte and grant it **Read** privileges only. We also recommend granting **Read** privileges to all available permissions, and configuring the specific data you would like to replicate within Airbyte.
:::

### Step 1: Set up Stripe

1. Log in to your [Stripe account](https://dashboard.stripe.com/login).
2. In the top navigation bar, click **Developers**.
3. In the top-left corner, click **API keys**.
4. Click **+ Create restricted key**.
5. Choose a **Key name**, and select **Read** for all available permissions.
6. Click **Create key**. You may be prompted to enter a confirmation code sent to your email address.

For more information on Stripe API Keys, see the [Stripe documentation](https://stripe.com/docs/keys).

### Step 2: Set up the Stripe connector in Airbyte

<!-- env:cloud -->
### For Airbyte Cloud:

1. [Log into your Airbyte Cloud](https://cloud.airbyte.com/workspaces) account.
2. Click Sources and then click + New source.
3. On the Set up the source page, select Stripe from the Source type dropdown.
4. Enter a name for the Stripe connector.
<!-- /env:cloud -->
<!-- env:oss -->
### For Airbyte Open Source:

1. Navigate to the Airbyte Open Source dashboard.
2. Click Sources and then click + New source.
3. On the Set up the source page, select Stripe from the Source type dropdown.
4. Enter a name for the Stripe connector.
<!-- /env:oss -->
5. For **Account ID**, enter your Stripe Account ID. This ID begins with `acct_`, and can be found in the top-right corner of your Stripe [account settings page](https://dashboard.stripe.com/settings/account).
6. For **Secret Key**, enter the restricted key you created for the connection.
7. For **Replication Start Date**, use the provided datepicker or enter a UTC date and time programmatically in the format `YYYY-MM-DDTHH:mm:ssZ`. The data added on and after this date will be replicated.
8. (Optional) For **Lookback Window**, you may specify a number of days from the present day to reread data. This allows the connector to retrieve data that might have been updated after its initial creation, and is useful for handling any post-transaction adjustments. This applies only to streams that do not support event-based incremental syncs, please see [the list below](#troubleshooting).

   - Leaving the **Lookback Window** at its default value of 0 means Airbyte will not re-export data after it has been synced.
   - Setting the **Lookback Window** to 1 means Airbyte will re-export data from the past day, capturing any changes made in the last 24 hours.
   - Setting the **Lookback Window** to 7 means Airbyte will re-export and capture any data changes within the last week.

9. (Optional) For **Data Request Window**, you may specify the time window in days used by the connector when requesting data from the Stripe API. This window defines the span of time covered in each request, with larger values encompassing more days in a single request. Generally speaking, the lack of overhead from making fewer requests means a larger window is faster to sync. However, this also means the state of the sync will persist less frequently. If an issue occurs or the sync is interrupted, a larger window means more data will need to be resynced, potentially causing a delay in the overall process.

   For example, if you are replicating three years worth of data:

   - A **Data Request Window** of 365 days means Airbyte makes 3 requests, each for a year. This is generally faster but risks needing to resync up to a year's data if the sync is interrupted.
   - A **Data Request Window** of 30 days means 36 requests, each for a month. This may be slower but minimizes the amount of data that needs to be resynced if an issue occurs.

   If you are unsure of which value to use, we recommend leaving this setting at its default value of 365 days.

10. Click **Set up source** and wait for the tests to complete.

<HideInUI>

## Supported sync modes

The Stripe source connector supports the following [sync modes](https://docs.airbyte.com/cloud/core-concepts/#connection-sync-modes):

- Full Refresh
- Incremental

## Supported Streams

The Stripe source connector supports the following streams:

- [Accounts](https://stripe.com/docs/api/accounts/list)
- [Application Fees](https://stripe.com/docs/api/application_fees) \(Incremental\)
- [Application Fee Refunds](https://stripe.com/docs/api/fee_refunds/list) \(Incremental\)
- [Authorizations](https://stripe.com/docs/api/issuing/authorizations/list) \(Incremental\)
- [Balance Transactions](https://stripe.com/docs/api/balance_transactions/list) \(Incremental\)
- [Bank accounts](https://stripe.com/docs/api/customer_bank_accounts/list) \(Incremental\)
- [Cardholders](https://stripe.com/docs/api/issuing/cardholders/list) \(Incremental\)
- [Cards](https://stripe.com/docs/api/issuing/cards/list) \(Incremental\)
- [Charges](https://stripe.com/docs/api/charges/list) \(Incremental\)
  :::note
  The `amount` column defaults to the smallest currency unit. Check [the Stripe docs](https://stripe.com/docs/api/charges/object) for more details.
  :::
- [Checkout Sessions](https://stripe.com/docs/api/checkout/sessions/list) \(Incremental\)
- [Checkout Sessions Line Items](https://stripe.com/docs/api/checkout/sessions/line_items) \(Incremental\)
- [Coupons](https://stripe.com/docs/api/coupons/list) \(Incremental\)
- [Credit Notes](https://stripe.com/docs/api/credit_notes/list) \(Incremental\)
- [Customer Balance Transactions](https://stripe.com/docs/api/customer_balance_transactions/list) \(Incremental\)
- [Customers](https://stripe.com/docs/api/customers/list) \(Incremental\)
- [Disputes](https://stripe.com/docs/api/disputes/list) \(Incremental\)
- [Early Fraud Warnings](https://stripe.com/docs/api/radar/early_fraud_warnings/list) \(Incremental\)
- [Events](https://stripe.com/docs/api/events/list) \(Incremental\)
- [External Account Bank Accounts](https://stripe.com/docs/api/external_account_bank_accounts/list) \(Incremental\)
- [External Account Cards](https://stripe.com/docs/api/external_account_cards/list) \(Incremental\)
- [File Links](https://stripe.com/docs/api/file_links/list) \(Incremental\)
- [Files](https://stripe.com/docs/api/files/list) \(Incremental\)
- [Invoice Items](https://stripe.com/docs/api/invoiceitems/list) \(Incremental\)
- [Invoice Line Items](https://stripe.com/docs/api/invoices/invoice_lines)
- [Invoices](https://stripe.com/docs/api/invoices/list) \(Incremental\)
- [Payment Intents](https://stripe.com/docs/api/payment_intents/list) \(Incremental\)
- [Payment Methods](https://docs.stripe.com/api/payment_methods/customer_list?lang=curl) \(Incremental\)
- [Payouts](https://stripe.com/docs/api/payouts/list) \(Incremental\)
- [Payout Balance Transactions](https://docs.stripe.com/api/balance_transactions/list) \(Incremental\)
  :::note
  This stream is built with a call using payout_id from the payout stream (parent) as a parameter to the balance transaction API to get balance transactions that comprised the actual amount of the payout. Check [the Stripe docs](https://docs.stripe.com/api/balance_transactions/list) for more details.
  :::
- [Promotion Code](https://stripe.com/docs/api/promotion_codes/list) \(Incremental\)
- [Persons](https://stripe.com/docs/api/persons/list) \(Incremental\)
- [Plans](https://stripe.com/docs/api/plans/list) \(Incremental\)
- [Prices](https://stripe.com/docs/api/prices/list) \(Incremental\)
- [Products](https://stripe.com/docs/api/products/list) \(Incremental\)
- [Refunds](https://stripe.com/docs/api/refunds/list) \(Incremental\)
- [Reviews](https://stripe.com/docs/api/radar/reviews/list) \(Incremental\)
- [Setup Attempts](https://stripe.com/docs/api/setup_attempts/list) \(Incremental\)
- [Setup Intents](https://stripe.com/docs/api/setup_intents/list) \(Incremental\)
- [Shipping Rates](https://stripe.com/docs/api/shipping_rates/list) \(Incremental\)
- [Subscription Items](https://stripe.com/docs/api/subscription_items/list)
- [Subscription Schedule](https://stripe.com/docs/api/subscription_schedules) \(Incremental\)
- [Subscriptions](https://stripe.com/docs/api/subscriptions/list) \(Incremental\)
- [Top Ups](https://stripe.com/docs/api/topups/list) \(Incremental\)
- [Transactions](https://stripe.com/docs/api/transfers/list) \(Incremental\)
- [Transfers](https://stripe.com/docs/api/transfers/list) \(Incremental\)
- [Transfer Reversals](https://stripe.com/docs/api/transfer_reversals/list)
- [Usage Records](https://stripe.com/docs/api/usage_records)

### Entity-Relationship Diagram (ERD)
<EntityRelationshipDiagram></EntityRelationshipDiagram>

### Data type map

The [Stripe API](https://stripe.com/docs/api) uses the same [JSON Schema](https://json-schema.org/understanding-json-schema) types that Airbyte uses internally \(`string`, `date-time`, `object`, `array`, `boolean`, `integer`, and `number`\), so no type conversions are performed for the Stripe connector.

## Limitations & Troubleshooting

<details>
<summary>
Expand to see details about Stripe connector limitations and troubleshooting.
</summary>

### Connector limitations

#### Rate limiting

The Stripe connector should not run into Stripe API limitations under normal usage. See Stripe [Rate limits](https://stripe.com/docs/rate-limits) documentation. [Create an issue](https://github.com/airbytehq/airbyte/issues) if you see any rate limit issues that are not automatically retried successfully.

:::warning
**Stripe API Restriction on Events Data**: Access to the events endpoint is [guaranteed only for the last 30 days](https://stripe.com/docs/api/events) by Stripe. If you use the Full Refresh Overwrite sync, be aware that any events data older than 30 days will be **deleted** from your target destination and replaced with the data from the last 30 days only. Use an Append sync mode to ensure historical data is retained.
Please be aware: this also means that any change older than 30 days will not be replicated using the incremental sync mode. If you want all your synced data to remain up to date, please set up your sync frequency to no more than 30 days.
:::

### Troubleshooting

Since the Stripe API does not allow querying objects which were updated since the last sync, the Stripe connector uses the Events API under the hood to implement incremental syncs and export data based on its update date.
However, not all the entities are supported by the Events API, so the Stripe connector uses the `created` field or its analogue to query for new data in your Stripe account. These are the entities synced based on the date of creation:

- `Balance Transactions`
- `Events`
- `File Links`
- `Files`
- `Refunds`
- `Setup Attempts`
- `Shipping Rates`

On the other hand, the following streams use the `updated` field value as a cursor:

:::note

`updated` is an artificial cursor field introduced by Airbyte for the Incremental sync option.

:::

- `Application Fees`
- `Application Fee Refunds`
- `Authorizations`
- `Bank Accounts`
- `Cardholders`
- `Cards`
- `Charges`
- `Checkout Sessions`
- `Checkout Session Line Items` (cursor field is `checkout_session_updated`)
- `Coupons`
- `Credit Notes`
- `Customer Balance Transactions`
- `Customers`
- `Disputes`
- `Early Fraud Warnings`
- `External Account Bank Accounts`
- `External Account Cards`
- `Invoice Items`
- `Invoice Line Items`
- `Invoices`
- `Payment Intents`
- `Payouts`
- `Payout Balance Transactions`
- `Promotion Codes`
- `Persons`
- `Plans`
- `Prices`
- `Products`
- `Reviews`
- `Setup Intents`
- `Subscription Schedule`
- `Subscription Items`
- `Subscriptions`
- `Top Ups`
- `Transactions`
- `Transfers`

## Incremental deletes

The Stripe API also provides a way to implement incremental deletes for a limited number of streams:

- `Bank Accounts`
- `Coupons`
- `Customers`
- `External Account Bank Accounts`
- `External Account Cards`
- `Invoices`
- `Invoice Items`
- `Persons`
- `Plans`
- `Prices`
- `Products`
- `Subscriptions`

Each record is marked with `is_deleted` flag when the appropriate event happens upstream.

- Check out common troubleshooting issues for the Stripe source connector on our [Airbyte Forum](https://github.com/airbytehq/airbyte/discussions).

</details>

## Changelog

<details>
  <summary>Expand to review</summary>

| Version    | Date       | Pull Request                                              | Subject                                                                                                                                                                                                                       |
|:-----------|:-----------|:----------------------------------------------------------|:------------------------------------------------------------------------------------------------------------------------------------------------------------------------------------------------------------------------------|
<<<<<<< HEAD
| 5.9.0-rc.1 | 2025-03-18 | [54162](https://github.com/airbytehq/airbyte/pull/54162)  | Migrate to low-code                                                                                                                                                                                                           |
| 5.8.12     | 2025-03-10 | [55682](https://github.com/airbytehq/airbyte/pull/55682)  | Promoting release candidate 5.8.10-rc.1 to a main version.                                                                                                                                                                    |
| 5.8.11     | 2025-03-08 | [55598](https://github.com/airbytehq/airbyte/pull/55598)  | Update dependencies                                                                                                                                                                                                           |
=======
| 5.8.13 | 2025-03-22 | [56276](https://github.com/airbytehq/airbyte/pull/56276) | Update dependencies |
| 5.8.12 | 2025-03-10 | [55682](https://github.com/airbytehq/airbyte/pull/55682) | Promoting release candidate 5.8.10-rc.1 to a main version. |
| 5.8.11 | 2025-03-08 | [55598](https://github.com/airbytehq/airbyte/pull/55598) | Update dependencies |
>>>>>>> c35002ac
| 5.8.10-rc1 | 2025-02-22 | [53670](https://github.com/airbytehq/airbyte/pull/53670)  | Update pritbuffer logic                                                                                                                                                                                                       |
| 5.8.9      | 2025-03-01 | [55117](https://github.com/airbytehq/airbyte/pull/55117)  | Update dependencies                                                                                                                                                                                                           |
| 5.8.8      | 2025-02-28 | [54711](https://github.com/airbytehq/airbyte/pull/54711)  | Add retry error handler for `requests.exceptions.InvalidURL'                                                                                                                                                                  |
| 5.8.7      | 2025-02-22 | [54468](https://github.com/airbytehq/airbyte/pull/54468)  | Update dependencies                                                                                                                                                                                                           |
| 5.8.6      | 2025-02-15 | [54067](https://github.com/airbytehq/airbyte/pull/54067)  | Update dependencies                                                                                                                                                                                                           |
| 5.8.5      | 2025-02-08 | [52018](https://github.com/airbytehq/airbyte/pull/52018)  | Update dependencies                                                                                                                                                                                                           |
| 5.8.4      | 2025-02-03 | [49940](https://github.com/airbytehq/airbyte/pull/49940)  | Update CDK version                                                                                                                                                                                                            |
| 5.8.3      | 2025-01-11 | [46832](https://github.com/airbytehq/airbyte/pull/46832)  | Starting with this version, the Docker image is now rootless. Please note that this and future versions will not be compatible with Airbyte versions earlier than 0.64                                                        |
| 5.8.2      | 2024-12-10 | [46499](https://github.com/airbytehq/airbyte/pull/46499)  | Source-Stripe: Refactor Customer Balance Transactions                                                                                                                                                                         |
| 5.8.1      | 2024-12-08 | [46499](https://github.com/airbytehq/airbyte/pull/46499)  | Source-Stripe: Add new payout_balance_transactions incremental stream                                                                                                                                                         |
| 5.8.0      | 2024-10-12 | [46864](https://github.com/airbytehq/airbyte/pull/46864)  | Add incremental stream support to `accounts` stream                                                                                                                                                                           |
| 5.7.0      | 2024-10-01 | [45860](https://github.com/airbytehq/airbyte/pull/45860)  | Add incremental stream support to `invoice_line_items` and `subscription_items` streams                                                                                                                                       |
| 5.6.2      | 2024-10-05 | [43881](https://github.com/airbytehq/airbyte/pull/43881)  | Update dependencies                                                                                                                                                                                                           |
| 5.6.1      | 2024-10-03 | [46327](https://github.com/airbytehq/airbyte/pull/46327)  | Bump the cdk to 5.10.2 to stop using PrintBuffer optimization due to record count mismatches                                                                                                                                  |
| 5.6.0      | 2024-09-10 | [44891](https://github.com/airbytehq/airbyte/pull/44891)  | Update `Payment Methods` stream                                                                                                                                                                                               |
| 5.5.4      | 2024-09-09 | [45348](https://github.com/airbytehq/airbyte/pull/45348)  | Remove `stripe` python package                                                                                                                                                                                                |
| 5.5.3      | 2024-09-03 | [45101](https://github.com/airbytehq/airbyte/pull/45101)  | Fix regression following pagination issue fix                                                                                                                                                                                 |
| 5.5.2      | 2024-08-28 | [44862](https://github.com/airbytehq/airbyte/pull/44862)  | Fix RFR pagination issue                                                                                                                                                                                                      |
| 5.5.1      | 2024-08-10 | [43105](https://github.com/airbytehq/airbyte/pull/43105)  | Update dependencies                                                                                                                                                                                                           |
| 5.5.0      | 2024-08-08 | [43302](https://github.com/airbytehq/airbyte/pull/43302)  | Fix problem with state not updating and upgrade cdk 4                                                                                                                                                                         |
| 5.4.12     | 2024-07-31 | [41985](https://github.com/airbytehq/airbyte/pull/41985)  | Expand Invoice discounts and tax rates                                                                                                                                                                                        |
| 5.4.11     | 2024-07-27 | [42623](https://github.com/airbytehq/airbyte/pull/42623)  | Update dependencies                                                                                                                                                                                                           |
| 5.4.10     | 2024-07-20 | [42305](https://github.com/airbytehq/airbyte/pull/42305)  | Update dependencies                                                                                                                                                                                                           |
| 5.4.9      | 2024-07-13 | [41760](https://github.com/airbytehq/airbyte/pull/41760)  | Update dependencies                                                                                                                                                                                                           |
| 5.4.8      | 2024-07-10 | [41477](https://github.com/airbytehq/airbyte/pull/41477)  | Update dependencies                                                                                                                                                                                                           |
| 5.4.7      | 2024-07-09 | [40869](https://github.com/airbytehq/airbyte/pull/40869)  | Update dependencies                                                                                                                                                                                                           |
| 5.4.6      | 2024-07-08 | [41044](https://github.com/airbytehq/airbyte/pull/41044)  | Use latest `CDK` version possible                                                                                                                                                                                             |
| 5.4.5      | 2024-06-25 | [40404](https://github.com/airbytehq/airbyte/pull/40404)  | Update dependencies                                                                                                                                                                                                           |
| 5.4.4      | 2024-06-22 | [40040](https://github.com/airbytehq/airbyte/pull/40040)  | Update dependencies                                                                                                                                                                                                           |
| 5.4.3      | 2024-06-06 | [39284](https://github.com/airbytehq/airbyte/pull/39284)  | [autopull] Upgrade base image to v1.2.2                                                                                                                                                                                       |
| 5.4.2      | 2024-06-11 | [39412](https://github.com/airbytehq/airbyte/pull/39412)  | Removed `invoice.upcomming` event type from (incremental sync) for `Invoices` stream                                                                                                                                          |
| 5.4.1      | 2024-06-11 | [39393](https://github.com/airbytehq/airbyte/pull/39393)  | Added missing `event types` (incremental sync) for `Invoices` stream                                                                                                                                                          |
| 5.4.0      | 2024-06-05 | [39138](https://github.com/airbytehq/airbyte/pull/39138)  | Fixed the `Refunds` stream missing data for the `incremental` sync                                                                                                                                                            |
| 5.3.9      | 2024-05-22 | [38550](https://github.com/airbytehq/airbyte/pull/38550)  | Update authenticator package                                                                                                                                                                                                  |
| 5.3.8      | 2024-05-15 | [38248](https://github.com/airbytehq/airbyte/pull/38248)  | Replace AirbyteLogger with logging.Logger                                                                                                                                                                                     |
| 5.3.7      | 2024-04-24 | [36663](https://github.com/airbytehq/airbyte/pull/36663)  | Schema descriptions                                                                                                                                                                                                           |
| 5.3.6      | 2024-04-18 | [37448](https://github.com/airbytehq/airbyte/pull/37448)  | Ensure AirbyteTracedException in concurrent CDK are emitted with the right type                                                                                                                                               |
| 5.3.5      | 2024-04-18 | [37418](https://github.com/airbytehq/airbyte/pull/37418)  | Ensure python return code != 0 in case of error                                                                                                                                                                               |
| 5.3.4      | 2024-04-11 | [37406](https://github.com/airbytehq/airbyte/pull/37406)  | Update CDK version to have partitioned state fix                                                                                                                                                                              |
| 5.3.3      | 2024-04-11 | [37001](https://github.com/airbytehq/airbyte/pull/37001)  | Update airbyte-cdk to flush print buffer for every message                                                                                                                                                                    |
| 5.3.2      | 2024-04-11 | [36964](https://github.com/airbytehq/airbyte/pull/36964)  | Update CDK version to fix breaking change before another devs work on it                                                                                                                                                      |
| 5.3.1      | 2024-04-10 | [36960](https://github.com/airbytehq/airbyte/pull/36960)  | Remove unused imports                                                                                                                                                                                                         |
| 5.3.0      | 2024-03-12 | [35978](https://github.com/airbytehq/airbyte/pull/35978)  | Upgrade CDK to start emitting record counts with state and full refresh state                                                                                                                                                 |
| 5.2.4      | 2024-02-12 | [35137](https://github.com/airbytehq/airbyte/pull/35137)  | Fix license in `pyproject.toml`                                                                                                                                                                                               |
| 5.2.3      | 2024-02-09 | [35068](https://github.com/airbytehq/airbyte/pull/35068)  | Manage dependencies with Poetry.                                                                                                                                                                                              |
| 5.2.2      | 2024-01-31 | [34619](https://github.com/airbytehq/airbyte/pull/34619)  | Events stream concurrent on incremental syncs                                                                                                                                                                                 |
| 5.2.1      | 2024-01-18 | [34495](https://github.com/airbytehq/airbyte/pull/34495)  | Fix deadlock issue                                                                                                                                                                                                            |
| 5.2.0      | 2024-01-18 | [34347](https://github.com/airbytehq/airbyte/pull//34347) | Add new fields invoices and subscription streams. Upgrade the CDK for better memory usage.                                                                                                                                    |
| 5.1.3      | 2023-12-18 | [33306](https://github.com/airbytehq/airbyte/pull/33306/) | Adding integration tests                                                                                                                                                                                                      |
| 5.1.2      | 2024-01-04 | [33414](https://github.com/airbytehq/airbyte/pull/33414)  | Prepare for airbyte-lib                                                                                                                                                                                                       |
| 5.1.1      | 2024-01-04 | [33926](https://github.com/airbytehq/airbyte/pull/33926/) | Update endpoint for `bank_accounts` stream                                                                                                                                                                                    |
| 5.1.0      | 2023-12-11 | [32908](https://github.com/airbytehq/airbyte/pull/32908/) | Read full refresh streams concurrently                                                                                                                                                                                        |
| 5.0.2      | 2023-12-01 | [33038](https://github.com/airbytehq/airbyte/pull/33038)  | Add stream slice logging for SubStream                                                                                                                                                                                        |
| 5.0.1      | 2023-11-17 | [32638](https://github.com/airbytehq/airbyte/pull/32638/) | Availability stretegy: check availability of both endpoints (if applicable) - common API + events API                                                                                                                         |
| 5.0.0      | 2023-11-16 | [32286](https://github.com/airbytehq/airbyte/pull/32286/) | Fix multiple issues regarding usage of the incremental sync mode for the `Refunds`, `CheckoutSessions`, `CheckoutSessionsLineItems` streams. Fix schemas for the streams: `Invoices`, `Subscriptions`, `SubscriptionSchedule` |
| 4.5.4      | 2023-11-16 | [32284](https://github.com/airbytehq/airbyte/pull/32284/) | Enable client-side rate limiting                                                                                                                                                                                              |
| 4.5.3      | 2023-11-14 | [32473](https://github.com/airbytehq/airbyte/pull/32473/) | Have all full_refresh stream syncs be concurrent                                                                                                                                                                              |
| 4.5.2      | 2023-11-03 | [32146](https://github.com/airbytehq/airbyte/pull/32146/) | Fix multiple BankAccount issues                                                                                                                                                                                               |
| 4.5.1      | 2023-11-01 | [32056](https://github.com/airbytehq/airbyte/pull/32056/) | Use CDK version 0.52.8                                                                                                                                                                                                        |
| 4.5.0      | 2023-10-25 | [31327](https://github.com/airbytehq/airbyte/pull/31327/) | Use concurrent CDK when running in full-refresh                                                                                                                                                                               |
| 4.4.2      | 2023-10-24 | [31764](https://github.com/airbytehq/airbyte/pull/31764)  | Base image migration: remove Dockerfile and use the python-connector-base image                                                                                                                                               |
| 4.4.1      | 2023-10-18 | [31553](https://github.com/airbytehq/airbyte/pull/31553)  | Adjusted `Setup Attempts` and extended `Checkout Sessions` stream schemas                                                                                                                                                     |
| 4.4.0      | 2023-10-04 | [31046](https://github.com/airbytehq/airbyte/pull/31046)  | Added margins field to invoice_line_items stream.                                                                                                                                                                             |
| 4.3.1      | 2023-09-27 | [30800](https://github.com/airbytehq/airbyte/pull/30800)  | Handle permission issues a non breaking                                                                                                                                                                                       |
| 4.3.0      | 2023-09-26 | [30752](https://github.com/airbytehq/airbyte/pull/30752)  | Do not sync upcoming invoices, extend stream schemas                                                                                                                                                                          |
| 4.2.0      | 2023-09-21 | [30660](https://github.com/airbytehq/airbyte/pull/30660)  | Fix updated state for the incremental syncs                                                                                                                                                                                   |
| 4.1.1      | 2023-09-15 | [30494](https://github.com/airbytehq/airbyte/pull/30494)  | Fix datatype of invoices.lines property                                                                                                                                                                                       |
| 4.1.0      | 2023-08-29 | [29950](https://github.com/airbytehq/airbyte/pull/29950)  | Implement incremental deletes, add suggested streams                                                                                                                                                                          |
| 4.0.1      | 2023-09-07 | [30254](https://github.com/airbytehq/airbyte/pull/30254)  | Fix cursorless incremental streams                                                                                                                                                                                            |
| 4.0.0      | 2023-08-15 | [29330](https://github.com/airbytehq/airbyte/pull/29330)  | Implement incremental syncs based on date of update                                                                                                                                                                           |
| 3.17.4     | 2023-08-15 | [29425](https://github.com/airbytehq/airbyte/pull/29425)  | Revert 3.17.3                                                                                                                                                                                                                 |
| 3.17.3     | 2023-08-01 | [28911](https://github.com/airbytehq/airbyte/pull/28911)  | Revert 3.17.2 and fix atm_fee property                                                                                                                                                                                        |
| 3.17.2     | 2023-08-01 | [28911](https://github.com/airbytehq/airbyte/pull/28911)  | Fix stream schemas, remove custom 403 error handling                                                                                                                                                                          |
| 3.17.1     | 2023-08-01 | [28887](https://github.com/airbytehq/airbyte/pull/28887)  | Fix `Invoices` schema                                                                                                                                                                                                         |
| 3.17.0     | 2023-07-28 | [26127](https://github.com/airbytehq/airbyte/pull/26127)  | Add `Prices` stream                                                                                                                                                                                                           |
| 3.16.0     | 2023-07-27 | [28776](https://github.com/airbytehq/airbyte/pull/28776)  | Add new fields to stream schemas                                                                                                                                                                                              |
| 3.15.0     | 2023-07-09 | [28709](https://github.com/airbytehq/airbyte/pull/28709)  | Remove duplicate streams                                                                                                                                                                                                      |
| 3.14.0     | 2023-07-09 | [27217](https://github.com/airbytehq/airbyte/pull/27217)  | Add `ShippingRates` stream                                                                                                                                                                                                    |
| 3.13.0     | 2023-07-18 | [28466](https://github.com/airbytehq/airbyte/pull/28466)  | Pin source API version                                                                                                                                                                                                        |
| 3.12.0     | 2023-05-20 | [26208](https://github.com/airbytehq/airbyte/pull/26208)  | Add new stream `Persons`                                                                                                                                                                                                      |
| 3.11.0     | 2023-06-26 | [27734](https://github.com/airbytehq/airbyte/pull/27734)  | License Update: Elv2 stream                                                                                                                                                                                                   |
| 3.10.0     | 2023-06-22 | [27132](https://github.com/airbytehq/airbyte/pull/27132)  | Add `CreditNotes` stream                                                                                                                                                                                                      |
| 3.9.1      | 2023-06-20 | [27522](https://github.com/airbytehq/airbyte/pull/27522)  | Fix formatting                                                                                                                                                                                                                |
| 3.9.0      | 2023-06-19 | [27362](https://github.com/airbytehq/airbyte/pull/27362)  | Add new Streams: Transfer Reversals, Setup Attempts, Usage Records, Transactions                                                                                                                                              |
| 3.8.0      | 2023-06-12 | [27238](https://github.com/airbytehq/airbyte/pull/27238)  | Add `Topups` stream; Add `Files` stream; Add `FileLinks` stream                                                                                                                                                               |
| 3.7.0      | 2023-06-06 | [27083](https://github.com/airbytehq/airbyte/pull/27083)  | Add new Streams: Authorizations, Cardholders, Cards, Payment Methods, Reviews                                                                                                                                                 |
| 3.6.0      | 2023-05-24 | [25893](https://github.com/airbytehq/airbyte/pull/25893)  | Add `ApplicationFeesRefunds` stream with parent `ApplicationFees`                                                                                                                                                             |
| 3.5.0      | 2023-05-20 | [22859](https://github.com/airbytehq/airbyte/pull/22859)  | Add stream `Early Fraud Warnings`                                                                                                                                                                                             |
| 3.4.3      | 2023-05-10 | [25965](https://github.com/airbytehq/airbyte/pull/25965)  | Fix Airbyte date-time data-types                                                                                                                                                                                              |
| 3.4.2      | 2023-05-04 | [25795](https://github.com/airbytehq/airbyte/pull/25795)  | Added `CDK TypeTransformer` to guarantee declared JSON Schema data-types                                                                                                                                                      |
| 3.4.1      | 2023-04-24 | [23389](https://github.com/airbytehq/airbyte/pull/23389)  | Add `customer_tax_ids` to `Invoices`                                                                                                                                                                                          |
| 3.4.0      | 2023-03-20 | [23963](https://github.com/airbytehq/airbyte/pull/23963)  | Add `SetupIntents` stream                                                                                                                                                                                                     |
| 3.3.0      | 2023-04-12 | [25136](https://github.com/airbytehq/airbyte/pull/25136)  | Add stream `Accounts`                                                                                                                                                                                                         |
| 3.2.0      | 2023-04-10 | [23624](https://github.com/airbytehq/airbyte/pull/23624)  | Add new stream `Subscription Schedule`                                                                                                                                                                                        |
| 3.1.0      | 2023-03-10 | [19906](https://github.com/airbytehq/airbyte/pull/19906)  | Expand `tiers` when syncing `Plans` streams                                                                                                                                                                                   |
| 3.0.5      | 2023-03-25 | [22866](https://github.com/airbytehq/airbyte/pull/22866)  | Specified date formatting in specification                                                                                                                                                                                    |
| 3.0.4      | 2023-03-24 | [24471](https://github.com/airbytehq/airbyte/pull/24471)  | Fix stream slices for single sliced streams                                                                                                                                                                                   |
| 3.0.3      | 2023-03-17 | [24179](https://github.com/airbytehq/airbyte/pull/24179)  | Get customer's attributes safely                                                                                                                                                                                              |
| 3.0.2      | 2023-03-13 | [24051](https://github.com/airbytehq/airbyte/pull/24051)  | Cache `customers` stream; Do not request transactions of customers with zero balance.                                                                                                                                         |
| 3.0.1      | 2023-02-22 | [22898](https://github.com/airbytehq/airbyte/pull/22898)  | Add missing column to Subscriptions stream                                                                                                                                                                                    |
| 3.0.0      | 2023-02-21 | [23295](https://github.com/airbytehq/airbyte/pull/23295)  | Fix invoice schema                                                                                                                                                                                                            |
| 2.0.0      | 2023-02-14 | [22312](https://github.com/airbytehq/airbyte/pull/22312)  | Another fix of `Invoices` stream schema + Remove http urls from openapi_spec.json                                                                                                                                             |
| 1.0.2      | 2023-02-09 | [22659](https://github.com/airbytehq/airbyte/pull/22659)  | Set `AvailabilityStrategy` for all streams                                                                                                                                                                                    |
| 1.0.1      | 2023-01-27 | [22042](https://github.com/airbytehq/airbyte/pull/22042)  | Set `AvailabilityStrategy` for streams explicitly to `None`                                                                                                                                                                   |
| 1.0.0      | 2023-01-25 | [21858](https://github.com/airbytehq/airbyte/pull/21858)  | Update the `Subscriptions` and `Invoices` stream schemas                                                                                                                                                                      |
| 0.1.40     | 2022-10-20 | [18228](https://github.com/airbytehq/airbyte/pull/18228)  | Update the `PaymentIntents` stream schema                                                                                                                                                                                     |
| 0.1.39     | 2022-09-28 | [17304](https://github.com/airbytehq/airbyte/pull/17304)  | Migrate to per-stream states.                                                                                                                                                                                                 |
| 0.1.38     | 2022-09-09 | [16537](https://github.com/airbytehq/airbyte/pull/16537)  | Fix `redeem_by` field type for `customers` stream                                                                                                                                                                             |
| 0.1.37     | 2022-08-16 | [15686](https://github.com/airbytehq/airbyte/pull/15686)  | Fix the bug when the stream couldn't be fetched due to limited permission set, if so - it should be skipped                                                                                                                   |
| 0.1.36     | 2022-08-04 | [15292](https://github.com/airbytehq/airbyte/pull/15292)  | Implement slicing                                                                                                                                                                                                             |
| 0.1.35     | 2022-07-21 | [14924](https://github.com/airbytehq/airbyte/pull/14924)  | Remove `additionalProperties` field from spec and schema                                                                                                                                                                      |
| 0.1.34     | 2022-07-01 | [14357](https://github.com/airbytehq/airbyte/pull/14357)  | Add external account streams -                                                                                                                                                                                                |
| 0.1.33     | 2022-06-06 | [13449](https://github.com/airbytehq/airbyte/pull/13449)  | Add semi-incremental support for CheckoutSessions and CheckoutSessionsLineItems streams, fixed big in StripeSubStream, added unittests, updated docs                                                                          |
| 0.1.32     | 2022-04-30 | [12500](https://github.com/airbytehq/airbyte/pull/12500)  | Improve input configuration copy                                                                                                                                                                                              |
| 0.1.31     | 2022-04-20 | [12230](https://github.com/airbytehq/airbyte/pull/12230)  | Update connector to use a `spec.yaml`                                                                                                                                                                                         |
| 0.1.30     | 2022-03-21 | [11286](https://github.com/airbytehq/airbyte/pull/11286)  | Minor corrections to documentation and connector specification                                                                                                                                                                |
| 0.1.29     | 2022-03-08 | [10359](https://github.com/airbytehq/airbyte/pull/10359)  | Improved performance for streams with substreams: invoice_line_items, subscription_items, bank_accounts                                                                                                                       |
| 0.1.28     | 2022-02-08 | [10165](https://github.com/airbytehq/airbyte/pull/10165)  | Improve 404 handling for `CheckoutSessionsLineItems` stream                                                                                                                                                                   |
| 0.1.27     | 2021-12-28 | [9148](https://github.com/airbytehq/airbyte/pull/9148)    | Fix `date`, `arrival\_date` fields                                                                                                                                                                                            |
| 0.1.26     | 2021-12-21 | [8992](https://github.com/airbytehq/airbyte/pull/8992)    | Fix type `events.request` in schema                                                                                                                                                                                           |
| 0.1.25     | 2021-11-25 | [8250](https://github.com/airbytehq/airbyte/pull/8250)    | Rearrange setup fields                                                                                                                                                                                                        |
| 0.1.24     | 2021-11-08 | [7729](https://github.com/airbytehq/airbyte/pull/7729)    | Include tax data in `checkout_sessions_line_items` stream                                                                                                                                                                     |
| 0.1.23     | 2021-11-08 | [7729](https://github.com/airbytehq/airbyte/pull/7729)    | Correct `payment_intents` schema                                                                                                                                                                                              |
| 0.1.22     | 2021-11-05 | [7345](https://github.com/airbytehq/airbyte/pull/7345)    | Add 3 new streams                                                                                                                                                                                                             |
| 0.1.21     | 2021-10-07 | [6841](https://github.com/airbytehq/airbyte/pull/6841)    | Fix missing `start_date` argument + update json files for SAT                                                                                                                                                                 |
| 0.1.20     | 2021-09-30 | [6017](https://github.com/airbytehq/airbyte/pull/6017)    | Add lookback_window_days parameter                                                                                                                                                                                            |
| 0.1.19     | 2021-09-27 | [6466](https://github.com/airbytehq/airbyte/pull/6466)    | Use `start_date` parameter in incremental streams                                                                                                                                                                             |
| 0.1.18     | 2021-09-14 | [6004](https://github.com/airbytehq/airbyte/pull/6004)    | Fix coupons and subscriptions stream schemas by removing incorrect timestamp formatting                                                                                                                                       |
| 0.1.17     | 2021-09-14 | [6004](https://github.com/airbytehq/airbyte/pull/6004)    | Add `PaymentIntents` stream                                                                                                                                                                                                   |
| 0.1.16     | 2021-07-28 | [4980](https://github.com/airbytehq/airbyte/pull/4980)    | Remove Updated field from schemas                                                                                                                                                                                             |
| 0.1.15     | 2021-07-21 | [4878](https://github.com/airbytehq/airbyte/pull/4878)    | Fix incorrect percent_off and discounts data filed types                                                                                                                                                                      |
| 0.1.14     | 2021-07-09 | [4669](https://github.com/airbytehq/airbyte/pull/4669)    | Subscriptions Stream now returns all kinds of subscriptions \(including expired and canceled\)                                                                                                                                |
| 0.1.13     | 2021-07-03 | [4528](https://github.com/airbytehq/airbyte/pull/4528)    | Remove regex for acc validation                                                                                                                                                                                               |
| 0.1.12     | 2021-06-08 | [3973](https://github.com/airbytehq/airbyte/pull/3973)    | Add `AIRBYTE_ENTRYPOINT` for Kubernetes support                                                                                                                                                                               |
| 0.1.11     | 2021-05-30 | [3744](https://github.com/airbytehq/airbyte/pull/3744)    | Fix types in schema                                                                                                                                                                                                           |
| 0.1.10     | 2021-05-28 | [3728](https://github.com/airbytehq/airbyte/pull/3728)    | Update data types to be number instead of int                                                                                                                                                                                 |
| 0.1.9      | 2021-05-13 | [3367](https://github.com/airbytehq/airbyte/pull/3367)    | Add acceptance tests for connected accounts                                                                                                                                                                                   |
| 0.1.8      | 2021-05-11 | [3566](https://github.com/airbytehq/airbyte/pull/3368)    | Bump CDK connectors                                                                                                                                                                                                           |

</details>

</HideInUI><|MERGE_RESOLUTION|>--- conflicted
+++ resolved
@@ -246,15 +246,10 @@
 
 | Version    | Date       | Pull Request                                              | Subject                                                                                                                                                                                                                       |
 |:-----------|:-----------|:----------------------------------------------------------|:------------------------------------------------------------------------------------------------------------------------------------------------------------------------------------------------------------------------------|
-<<<<<<< HEAD
 | 5.9.0-rc.1 | 2025-03-18 | [54162](https://github.com/airbytehq/airbyte/pull/54162)  | Migrate to low-code                                                                                                                                                                                                           |
-| 5.8.12     | 2025-03-10 | [55682](https://github.com/airbytehq/airbyte/pull/55682)  | Promoting release candidate 5.8.10-rc.1 to a main version.                                                                                                                                                                    |
-| 5.8.11     | 2025-03-08 | [55598](https://github.com/airbytehq/airbyte/pull/55598)  | Update dependencies                                                                                                                                                                                                           |
-=======
 | 5.8.13 | 2025-03-22 | [56276](https://github.com/airbytehq/airbyte/pull/56276) | Update dependencies |
 | 5.8.12 | 2025-03-10 | [55682](https://github.com/airbytehq/airbyte/pull/55682) | Promoting release candidate 5.8.10-rc.1 to a main version. |
 | 5.8.11 | 2025-03-08 | [55598](https://github.com/airbytehq/airbyte/pull/55598) | Update dependencies |
->>>>>>> c35002ac
 | 5.8.10-rc1 | 2025-02-22 | [53670](https://github.com/airbytehq/airbyte/pull/53670)  | Update pritbuffer logic                                                                                                                                                                                                       |
 | 5.8.9      | 2025-03-01 | [55117](https://github.com/airbytehq/airbyte/pull/55117)  | Update dependencies                                                                                                                                                                                                           |
 | 5.8.8      | 2025-02-28 | [54711](https://github.com/airbytehq/airbyte/pull/54711)  | Add retry error handler for `requests.exceptions.InvalidURL'                                                                                                                                                                  |
