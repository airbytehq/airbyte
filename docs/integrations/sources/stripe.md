--- conflicted
+++ resolved
@@ -82,11 +82,8 @@
 
 | Version | Date       | Pull Request                                             | Subject                                                                                                                                              |
 |:--------|:-----------|:---------------------------------------------------------|:-----------------------------------------------------------------------------------------------------------------------------------------------------|
-<<<<<<< HEAD
 | 3.0.3  | 2023-02-24 | [23389](https://github.com/airbytehq/airbyte/pull/23389) | Add `customer_tax_ids` to `Invoices` |
-=======
 | 3.0.2   | 2023-03-13 | [00000](https://github.com/airbytehq/airbyte/pull/00000) | Cache `customers` stream; Do not request transactions of customers with zero balance.                                                                |
->>>>>>> e9a21d62
 | 3.0.1   | 2023-02-22 | [22898](https://github.com/airbytehq/airbyte/pull/22898) | Add missing column to Subscriptions stream                                                                                                           |
 | 3.0.0   | 2023-02-21 | [23295](https://github.com/airbytehq/airbyte/pull/23295) | Fix invoice schema                                                                                                                                   |
 | 2.0.0   | 2023-02-14 | [22312](https://github.com/airbytehq/airbyte/pull/22312) | Another fix of `Invoices` stream schema + Remove http urls from openapi_spec.json                                                                    |
