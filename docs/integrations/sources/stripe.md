:::warning
Stripe API Restriction: Access to events endpoint is [guaranteed only for the last 30 days](https://stripe.com/docs/api/events). Using the full-refresh-overwrite sync from Airbyte will delete data older than 30 days from your target destination.
:::

# Stripe

This page guides you through the process of setting up the Stripe source connector.

## Prerequisites

- Your [Stripe `Account ID`](https://dashboard.stripe.com/settings/account)
- Your [Stripe `Secret Key`](https://dashboard.stripe.com/apikeys)

## Set up the Stripe source connector

1. Log into your [Airbyte Cloud](https://cloud.airbyte.io/workspaces) or Airbyte Open Source account.
2. Click **Sources** and then click **+ New source**. 
3. On the Set up the source page, select **Stripe** from the Source type dropdown.
4. Enter a name for your source.
5. For **Account ID**, enter your [Stripe `Account ID`](https://dashboard.stripe.com/settings/account).
6. For **Secret Key**, enter your [Stripe `Secret Key`](https://dashboard.stripe.com/apikeys)

   We recommend creating a secret key specifically for Airbyte to control which resources Airbyte can access. For ease of use, we recommend granting read permission to all resources and configuring which resource to replicate in the Airbyte UI. You can also use the API keys for the [test mode](https://stripe.com/docs/keys#obtain-api-keys) to try out the Stripe integration with Airbyte.

7. For **Replication start date**, enter the date in `YYYY-MM-DDTHH:mm:ssZ` format. The data added on and after this date will be replicated. If this field is blank, Airbyte will replicate all data.
8. For **Lookback Window in days (Optional)**, select the number of days the value in days prior to the start date that you to sync your data with. If your data is updated after setting up this connector, you can use the this option to reload data from the past N days. Example: If the Replication start date is set to `2021-01-01T00:00:00Z`, then:
   - If you leave the Lookback Window in days parameter to its the default value of 0, Airbyte will sync data from the Replication start date `2021-01-01T00:00:00Z`
   - If the Lookback Window in days value is set to 1, Airbyte will consider the Replication start date to be `2020-12-31T00:00:00Z`
   - If the Lookback Window in days value is set to 7, Airbyte will sync data from `2020-12-25T00:00:00Z`
9. Click **Set up source**.

## Supported sync modes

The Stripe source connector supports the following [sync modes](https://docs.airbyte.com/cloud/core-concepts#connection-sync-modes):

- Full Refresh
- Incremental

:::note
Since the Stripe API does not allow querying objects which were updated since the last sync, the Stripe connector uses the `created` field to query for new data in your Stripe account.
:::

## Supported Streams

The Stripe source connector supports the following streams:

- [Balance Transactions](https://stripe.com/docs/api/balance_transactions/list) \(Incremental\)
- [Bank accounts](https://stripe.com/docs/api/customer_bank_accounts/list)
- [Charges](https://stripe.com/docs/api/charges/list) \(Incremental\)
  - The `amount` column defaults to the smallest currency unit. (See [charge object](https://stripe.com/docs/api/charges/object) for more details)
- [Checkout Sessions](https://stripe.com/docs/api/checkout/sessions/list)
- [Checkout Sessions Line Items](https://stripe.com/docs/api/checkout/sessions/line_items)
- [Coupons](https://stripe.com/docs/api/coupons/list) \(Incremental\)
- [Customer Balance Transactions](https://stripe.com/docs/api/customer_balance_transactions/list)
- [Customers](https://stripe.com/docs/api/customers/list) \(Incremental\)
   - This endpoint does not include deleted customers 
- [Disputes](https://stripe.com/docs/api/disputes/list) \(Incremental\)
- [Events](https://stripe.com/docs/api/events/list) \(Incremental\)
   - The Stripe API does not guarantee access to events older than 30 days, so this stream will only pull events created from the 30 days prior to the initial sync and not from the Replication start date.
- [Invoice Items](https://stripe.com/docs/api/invoiceitems/list) \(Incremental\)
- [Invoice Line Items](https://stripe.com/docs/api/invoices/invoice_lines)
- [Invoices](https://stripe.com/docs/api/invoices/list) \(Incremental\)
- [PaymentIntents](https://stripe.com/docs/api/payment_intents/list) \(Incremental\)
- [Payouts](https://stripe.com/docs/api/payouts/list) \(Incremental\)
- [Promotion Code](https://stripe.com/docs/api/promotion_codes/list) \(Incremental\)
- [Plans](https://stripe.com/docs/api/plans/list) \(Incremental\)
- [Products](https://stripe.com/docs/api/products/list) \(Incremental\)
- [Refunds](https://stripe.com/docs/api/refunds/list) \(Incremental\)
- [Subscription Items](https://stripe.com/docs/api/subscription_items/list)
- [Subscriptions](https://stripe.com/docs/api/subscriptions/list) \(Incremental\)
- [Transfers](https://stripe.com/docs/api/transfers/list) \(Incremental\)

### Data type mapping

The [Stripe API](https://stripe.com/docs/api) uses the same [JSONSchema](https://json-schema.org/understanding-json-schema/reference/index.html) types that Airbyte uses internally \(`string`, `date-time`, `object`, `array`, `boolean`, `integer`, and `number`\), so no type conversions are performed for the Stripe connector.

### Performance considerations

The Stripe connector should not run into Stripe API limitations under normal usage. [Create an issue](https://github.com/airbytehq/airbyte/issues) if you see any rate limit issues that are not automatically retried successfully.

## Changelog

| Version | Date       | Pull Request                                             | Subject                                                                                                                                              |
|:--------|:-----------|:---------------------------------------------------------|:-----------------------------------------------------------------------------------------------------------------------------------------------------|
<<<<<<< HEAD
| 2.0.0   | 2023-02-14 | [22312](https://github.com/airbytehq/airbyte/pull/22312) | Another fix of `Invoices` stream schema                                                                                                              |
| 1.0.2   | 2023-02-09 | [22659](https://github.com/airbytehq/airbyte/pull/22659) | Set `AvailabilityStrategy` for all streams                                                                                                           |
| 1.0.1   | 2023-01-27 | [22042](https://github.com/airbytehq/airbyte/pull/22042) | Set `AvailabilityStrategy` for streams explicitly to `None`                                                                                          |
=======
| 1.0.2   | 2023-02-13 | [TBD](https://github.com/airbytehq/airbyte/pull/TBD) | Remove http urls from openapi_spec.json                                                     |
| 1.0.1   | 2023-01-27 | [22042](https://github.com/airbytehq/airbyte/pull/22042) | Set `AvailabilityStrategy` for streams explicitly to `None`                                                     |
>>>>>>> 06d9c8ff
| 1.0.0   | 2023-01-25 | [21858](https://github.com/airbytehq/airbyte/pull/21858) | Update the `Subscriptions` and `Invoices` stream schemas                                                                                             |
| 0.1.40  | 2022-10-20 | [18228](https://github.com/airbytehq/airbyte/pull/18228) | Update the `Payment Intents` stream schema                                                                                                           |
| 0.1.39  | 2022-09-28 | [17304](https://github.com/airbytehq/airbyte/pull/17304) | Migrate to per-stream states.                                                                                                                        |
| 0.1.38  | 2022-09-09 | [16537](https://github.com/airbytehq/airbyte/pull/16537) | Fix `redeem_by` field type for `customers` stream                                                                                                    |
| 0.1.37  | 2022-08-16 | [15686](https://github.com/airbytehq/airbyte/pull/15686) | Fix the bug when the stream couldn't be fetched due to limited permission set, if so - it should be skipped                                          |
| 0.1.36  | 2022-08-04 | [15292](https://github.com/airbytehq/airbyte/pull/15292) | Implement slicing                                                                                                                                    |
| 0.1.35  | 2022-07-21 | [14924](https://github.com/airbytehq/airbyte/pull/14924) | Remove `additionalProperties` field from spec and schema                                                                                             |
| 0.1.34  | 2022-07-01 | [14357](https://github.com/airbytehq/airbyte/pull/14357) | Add external account streams -                                                                                                                       |
| 0.1.33  | 2022-06-06 | [13449](https://github.com/airbytehq/airbyte/pull/13449) | Add semi-incremental support for CheckoutSessions and CheckoutSessionsLineItems streams, fixed big in StripeSubStream, added unittests, updated docs |
| 0.1.32  | 2022-04-30 | [12500](https://github.com/airbytehq/airbyte/pull/12500) | Improve input configuration copy                                                                                                                     |
| 0.1.31  | 2022-04-20 | [12230](https://github.com/airbytehq/airbyte/pull/12230) | Update connector to use a `spec.yaml`                                                                                                                |
| 0.1.30  | 2022-03-21 | [11286](https://github.com/airbytehq/airbyte/pull/11286) | Minor corrections to documentation and connector specification                                                                                       |
| 0.1.29  | 2022-03-08 | [10359](https://github.com/airbytehq/airbyte/pull/10359) | Improved performance for streams with substreams: invoice_line_items, subscription_items, bank_accounts                                              |
| 0.1.28  | 2022-02-08 | [10165](https://github.com/airbytehq/airbyte/pull/10165) | Improve 404 handling for `CheckoutSessionsLineItems` stream                                                                                          |
| 0.1.27  | 2021-12-28 | [9148](https://github.com/airbytehq/airbyte/pull/9148)   | Fix `date`, `arrival\_date` fields                                                                                                                   |
| 0.1.26  | 2021-12-21 | [8992](https://github.com/airbytehq/airbyte/pull/8992)   | Fix type `events.request` in schema                                                                                                                  |
| 0.1.25  | 2021-11-25 | [8250](https://github.com/airbytehq/airbyte/pull/8250)   | Rearrange setup fields                                                                                                                               |
| 0.1.24  | 2021-11-08 | [7729](https://github.com/airbytehq/airbyte/pull/7729)   | Include tax data in `checkout_sessions_line_items` stream                                                                                            |
| 0.1.23  | 2021-11-08 | [7729](https://github.com/airbytehq/airbyte/pull/7729)   | Correct `payment_intents` schema                                                                                                                     |
| 0.1.22  | 2021-11-05 | [7345](https://github.com/airbytehq/airbyte/pull/7345)   | Add 3 new streams                                                                                                                                    |
| 0.1.21  | 2021-10-07 | [6841](https://github.com/airbytehq/airbyte/pull/6841)   | Fix missing `start_date` argument + update json files for SAT                                                                                        |
| 0.1.20  | 2021-09-30 | [6017](https://github.com/airbytehq/airbyte/pull/6017)   | Add lookback_window_days parameter                                                                                                                   |
| 0.1.19  | 2021-09-27 | [6466](https://github.com/airbytehq/airbyte/pull/6466)   | Use `start_date` parameter in incremental streams                                                                                                    |
| 0.1.18  | 2021-09-14 | [6004](https://github.com/airbytehq/airbyte/pull/6004)   | Fix coupons and subscriptions stream schemas by removing incorrect timestamp formatting                                                              |
| 0.1.17  | 2021-09-14 | [6004](https://github.com/airbytehq/airbyte/pull/6004)   | Add `PaymentIntents` stream                                                                                                                          |
| 0.1.16  | 2021-07-28 | [4980](https://github.com/airbytehq/airbyte/pull/4980)   | Remove Updated field from schemas                                                                                                                    |
| 0.1.15  | 2021-07-21 | [4878](https://github.com/airbytehq/airbyte/pull/4878)   | Fix incorrect percent_off and discounts data filed types                                                                                             |
| 0.1.14  | 2021-07-09 | [4669](https://github.com/airbytehq/airbyte/pull/4669)   | Subscriptions Stream now returns all kinds of subscriptions \(including expired and canceled\)                                                       |
| 0.1.13  | 2021-07-03 | [4528](https://github.com/airbytehq/airbyte/pull/4528)   | Remove regex for acc validation                                                                                                                      |
| 0.1.12  | 2021-06-08 | [3973](https://github.com/airbytehq/airbyte/pull/3973)   | Add `AIRBYTE_ENTRYPOINT` for Kubernetes support                                                                                                      |
| 0.1.11  | 2021-05-30 | [3744](https://github.com/airbytehq/airbyte/pull/3744)   | Fix types in schema                                                                                                                                  |
| 0.1.10  | 2021-05-28 | [3728](https://github.com/airbytehq/airbyte/pull/3728)   | Update data types to be number instead of int                                                                                                        |
| 0.1.9   | 2021-05-13 | [3367](https://github.com/airbytehq/airbyte/pull/3367)   | Add acceptance tests for connected accounts                                                                                                          |
| 0.1.8   | 2021-05-11 | [3566](https://github.com/airbytehq/airbyte/pull/3368)   | Bump CDK connectors                                                                                                                                  |<|MERGE_RESOLUTION|>--- conflicted
+++ resolved
@@ -82,14 +82,9 @@
 
 | Version | Date       | Pull Request                                             | Subject                                                                                                                                              |
 |:--------|:-----------|:---------------------------------------------------------|:-----------------------------------------------------------------------------------------------------------------------------------------------------|
-<<<<<<< HEAD
-| 2.0.0   | 2023-02-14 | [22312](https://github.com/airbytehq/airbyte/pull/22312) | Another fix of `Invoices` stream schema                                                                                                              |
+| 2.0.0   | 2023-02-14 | [22312](https://github.com/airbytehq/airbyte/pull/22312) | Another fix of `Invoices` stream schema + Remove http urls from openapi_spec.json                                                                    |
 | 1.0.2   | 2023-02-09 | [22659](https://github.com/airbytehq/airbyte/pull/22659) | Set `AvailabilityStrategy` for all streams                                                                                                           |
 | 1.0.1   | 2023-01-27 | [22042](https://github.com/airbytehq/airbyte/pull/22042) | Set `AvailabilityStrategy` for streams explicitly to `None`                                                                                          |
-=======
-| 1.0.2   | 2023-02-13 | [TBD](https://github.com/airbytehq/airbyte/pull/TBD) | Remove http urls from openapi_spec.json                                                     |
-| 1.0.1   | 2023-01-27 | [22042](https://github.com/airbytehq/airbyte/pull/22042) | Set `AvailabilityStrategy` for streams explicitly to `None`                                                     |
->>>>>>> 06d9c8ff
 | 1.0.0   | 2023-01-25 | [21858](https://github.com/airbytehq/airbyte/pull/21858) | Update the `Subscriptions` and `Invoices` stream schemas                                                                                             |
 | 0.1.40  | 2022-10-20 | [18228](https://github.com/airbytehq/airbyte/pull/18228) | Update the `Payment Intents` stream schema                                                                                                           |
 | 0.1.39  | 2022-09-28 | [17304](https://github.com/airbytehq/airbyte/pull/17304) | Migrate to per-stream states.                                                                                                                        |
