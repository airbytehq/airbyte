# Stripe

This page guides you through the process of setting up the Stripe source connector.

## Prerequisites

- Your [Stripe `Account ID`](https://dashboard.stripe.com/settings/account)
- Your [Stripe `Secret Key`](https://dashboard.stripe.com/apikeys)

## Set up the Stripe source connector

1. Log into your [Airbyte Cloud](https://cloud.airbyte.io/workspaces) or Airbyte OSS account.
2. Click **Sources** and then click **+ New source**.
3. On the Set up the source page, select **Stripe** from the Source type dropdown.
4. Enter a name for your source.
5. For **Account ID**, enter your [Stripe `Account ID`](https://dashboard.stripe.com/settings/account).
6. For **Secret Key**, enter your [Stripe `Secret Key`](https://dashboard.stripe.com/apikeys)

   We recommend creating a secret key specifically for Airbyte to control which resources Airbyte can access. For ease of use, we recommend granting read permission to all resources and configuring which resource to replicate in the Airbyte UI. You can also use the API keys for the [test mode](https://stripe.com/docs/keys#obtain-api-keys) to try out the Stripe integration with Airbyte.

7. For **Replication start date**, enter the date in YYYY-MM-DDTHH:mm:ssZ format. The data added on and after this date will be replicated. If this field is blank, Airbyte will replicate all data.
8. For **Lookback Window in days (Optional)**, select the number of days the value in days prior to the start date that you to sync your data with. If your data is updated after setting up this connector, you can use the this option to reload data from the past N days. Example: If the Replication start date is set to `2021-01-01T00:00:00Z`, then:
   - If you leave the Lookback Window in days parameter to its the default value of 0, Airbyte will sync data from the Replication start date `2021-01-01T00:00:00Z`
   - If the Lookback Window in days value is set to 1, Airbyte will consider the Replication start date to be `2020-12-31T00:00:00Z`
   - If the Lookback Window in days value is set to 7, Airbyte will sync data from `2020-12-31T00:00:00Z`
9. Click **Set up source**.

## Supported sync modes

The Stripe source connector supports the following [sync modes](https://docs.airbyte.com/cloud/core-concepts#connection-sync-modes):

- Full Refresh
- Incremental

:::note
Since the Stripe API does not allow querying objects which were updated since the last sync, the Stripe connector uses the `created` field to query for new data in your Stripe account.
:::

## Supported Streams

The Stripe source connector supports the following streams:

- [Balance Transactions](https://stripe.com/docs/api/balance_transactions/list) \(Incremental\)
- [Bank accounts](https://stripe.com/docs/api/customer_bank_accounts/list)
- [Charges](https://stripe.com/docs/api/charges/list) \(Incremental\)
  - The `amount` column defaults to the smallest currency unit. (See [charge object](https://stripe.com/docs/api/charges/object) for more details)
- [Checkout Streams](https://stripe.com/docs/api/checkout/sessions/list)
- [Checkout Streams Line Items](https://stripe.com/docs/api/checkout/sessions/line_items)
- [Coupons](https://stripe.com/docs/api/coupons/list) \(Incremental\)
- [Customer Balance Transactions](https://stripe.com/docs/api/customer_balance_transactions/list)
- [Customers](https://stripe.com/docs/api/customers/list) \(Incremental\)
- [Disputes](https://stripe.com/docs/api/disputes/list) \(Incremental\)
- [Events](https://stripe.com/docs/api/events/list) \(Incremental\)
- [Invoice Items](https://stripe.com/docs/api/invoiceitems/list) \(Incremental\)
- [Invoice Line Items](https://stripe.com/docs/api/invoices/invoice_lines)
- [Invoices](https://stripe.com/docs/api/invoices/list) \(Incremental\)
- [PaymentIntents](https://stripe.com/docs/api/payment_intents/list) \(Incremental\)
- [Payouts](https://stripe.com/docs/api/payouts/list) \(Incremental\)
- [Promotion Code](https://stripe.com/docs/api/promotion_codes/list) \(Incremental\)
- [Plans](https://stripe.com/docs/api/plans/list) \(Incremental\)
- [Products](https://stripe.com/docs/api/products/list) \(Incremental\)
- [Refunds](https://stripe.com/docs/api/refunds/list) \(Incremental\)
- [Subscription Items](https://stripe.com/docs/api/subscription_items/list)
- [Subscriptions](https://stripe.com/docs/api/subscriptions/list) \(Incremental\)
- [Transfers](https://stripe.com/docs/api/transfers/list) \(Incremental\)

### Data type mapping

The [Stripe API](https://stripe.com/docs/api) uses the same [JSONSchema](https://json-schema.org/understanding-json-schema/reference/index.html) types that Airbyte uses internally \(`string`, `date-time`, `object`, `array`, `boolean`, `integer`, and `number`\), so no type conversions are performed for the Stripe connector.

### Performance considerations

The Stripe connector should not run into Stripe API limitations under normal usage. [Create an issue](https://github.com/airbytehq/airbyte/issues) if you see any rate limit issues that are not automatically retried successfully.

## Changelog

<<<<<<< HEAD
| Version | Date       | Pull Request                                             | Subject                                                                                                                                                |
| :------ | :--------- | :------------------------------------------------------- | :----------------------------------------------------------------------------------------------------------------------------------------------------- |
=======
| Version | Date       | Pull Request | Subject                                                                                                                                                |
|:--------|:-----------| :--- |:-------------------------------------------------------------------------------------------------------------------------------------------------------|
| 0.1.34  | 2022-07-21 | [14924](https://github.com/airbytehq/airbyte/pull/14924) | Remove `additionalProperties` field from spec and schema |
>>>>>>> 34aa5573
| 0.1.33  | 2022-06-06 | [13449](https://github.com/airbytehq/airbyte/pull/13449) | added semi-incremental support for CheckoutSessions and CheckoutSessionsLineItems streams, fixed big in StripeSubStream, added unittests, updated docs |
| 0.1.32  | 2022-04-30 | [12500](https://github.com/airbytehq/airbyte/pull/12500) | Improve input configuration copy                                                                                                                       |
| 0.1.31  | 2022-04-20 | [12230](https://github.com/airbytehq/airbyte/pull/12230) | Update connector to use a `spec.yaml`                                                                                                                  |
| 0.1.30  | 2022-03-21 | [11286](https://github.com/airbytehq/airbyte/pull/11286) | Minor corrections to documentation and connector specification                                                                                         |
| 0.1.29  | 2022-03-08 | [10359](https://github.com/airbytehq/airbyte/pull/10359) | Improved performance for streams with substreams: invoice_line_items, subscription_items, bank_accounts                                                |
| 0.1.28  | 2022-02-08 | [10165](https://github.com/airbytehq/airbyte/pull/10165) | Improve 404 handling for `CheckoutSessionsLineItems` stream                                                                                            |
| 0.1.27  | 2021-12-28 | [9148](https://github.com/airbytehq/airbyte/pull/9148)   | Fix `date`, `arrival\_date` fields                                                                                                                     |
| 0.1.26  | 2021-12-21 | [8992](https://github.com/airbytehq/airbyte/pull/8992)   | Fix type `events.request` in schema                                                                                                                    |
| 0.1.25  | 2021-11-25 | [8250](https://github.com/airbytehq/airbyte/pull/8250)   | Rearrange setup fields                                                                                                                                 |
| 0.1.24  | 2021-11-08 | [7729](https://github.com/airbytehq/airbyte/pull/7729)   | Include tax data in `checkout_sessions_line_items` stream                                                                                              |
| 0.1.23  | 2021-11-08 | [7729](https://github.com/airbytehq/airbyte/pull/7729)   | Correct `payment_intents` schema                                                                                                                       |
| 0.1.22  | 2021-11-05 | [7345](https://github.com/airbytehq/airbyte/pull/7345)   | Add 3 new streams                                                                                                                                      |
| 0.1.21  | 2021-10-07 | [6841](https://github.com/airbytehq/airbyte/pull/6841)   | Fix missing `start_date` argument + update json files for SAT                                                                                          |
| 0.1.20  | 2021-09-30 | [6017](https://github.com/airbytehq/airbyte/pull/6017)   | Add lookback_window_days parameter                                                                                                                     |
| 0.1.19  | 2021-09-27 | [6466](https://github.com/airbytehq/airbyte/pull/6466)   | Use `start_date` parameter in incremental streams                                                                                                      |
| 0.1.18  | 2021-09-14 | [6004](https://github.com/airbytehq/airbyte/pull/6004)   | Fix coupons and subscriptions stream schemas by removing incorrect timestamp formatting                                                                |
| 0.1.17  | 2021-09-14 | [6004](https://github.com/airbytehq/airbyte/pull/6004)   | Add `PaymentIntents` stream                                                                                                                            |
| 0.1.16  | 2021-07-28 | [4980](https://github.com/airbytehq/airbyte/pull/4980)   | Remove Updated field from schemas                                                                                                                      |
| 0.1.15  | 2021-07-21 | [4878](https://github.com/airbytehq/airbyte/pull/4878)   | Fix incorrect percent_off and discounts data filed types                                                                                               |
| 0.1.14  | 2021-07-09 | [4669](https://github.com/airbytehq/airbyte/pull/4669)   | Subscriptions Stream now returns all kinds of subscriptions \(including expired and canceled\)                                                         |
| 0.1.13  | 2021-07-03 | [4528](https://github.com/airbytehq/airbyte/pull/4528)   | Remove regex for acc validation                                                                                                                        |
| 0.1.12  | 2021-06-08 | [3973](https://github.com/airbytehq/airbyte/pull/3973)   | Add `AIRBYTE_ENTRYPOINT` for Kubernetes support                                                                                                        |
| 0.1.11  | 2021-05-30 | [3744](https://github.com/airbytehq/airbyte/pull/3744)   | Fix types in schema                                                                                                                                    |
| 0.1.10  | 2021-05-28 | [3728](https://github.com/airbytehq/airbyte/pull/3728)   | Update data types to be number instead of int                                                                                                          |
| 0.1.9   | 2021-05-13 | [3367](https://github.com/airbytehq/airbyte/pull/3367)   | Add acceptance tests for connected accounts                                                                                                            |
| 0.1.8   | 2021-05-11 | [3566](https://github.com/airbytehq/airbyte/pull/3368)   | Bump CDK connectors                                                                                                                                    |<|MERGE_RESOLUTION|>--- conflicted
+++ resolved
@@ -74,14 +74,9 @@
 
 ## Changelog
 
-<<<<<<< HEAD
-| Version | Date       | Pull Request                                             | Subject                                                                                                                                                |
-| :------ | :--------- | :------------------------------------------------------- | :----------------------------------------------------------------------------------------------------------------------------------------------------- |
-=======
 | Version | Date       | Pull Request | Subject                                                                                                                                                |
 |:--------|:-----------| :--- |:-------------------------------------------------------------------------------------------------------------------------------------------------------|
 | 0.1.34  | 2022-07-21 | [14924](https://github.com/airbytehq/airbyte/pull/14924) | Remove `additionalProperties` field from spec and schema |
->>>>>>> 34aa5573
 | 0.1.33  | 2022-06-06 | [13449](https://github.com/airbytehq/airbyte/pull/13449) | added semi-incremental support for CheckoutSessions and CheckoutSessionsLineItems streams, fixed big in StripeSubStream, added unittests, updated docs |
 | 0.1.32  | 2022-04-30 | [12500](https://github.com/airbytehq/airbyte/pull/12500) | Improve input configuration copy                                                                                                                       |
 | 0.1.31  | 2022-04-20 | [12230](https://github.com/airbytehq/airbyte/pull/12230) | Update connector to use a `spec.yaml`                                                                                                                  |
