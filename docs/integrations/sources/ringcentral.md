# RingCentral

This page contains the setup guide and reference information for the [RingCentral](https://developers.ringcentral.com/api-reference/) source

## Prerequisites

Auth Token (which acts as bearer token), account id and extension id are mandate for this connector to work, Account token could be recieved by following (Bearer ref - https://developers.ringcentral.com/api-reference/authentication), and account_id and extension id could be seen at response to basic api call to an endpoint with ~ operator. Example- (https://platform.devtest.ringcentral.com/restapi/v1.0/account/~/extension/~/business-hours)

## Setup guide

### Step 1: Set up RingCentral connection

- Get your bearer token by following auth section (ref - https://developers.ringcentral.com/api-reference/authentication)
- Setup params (All params are required)
- Available params
  - auth_token: Recieved by following https://developers.ringcentral.com/api-reference/authentication
  - account_id: Could be seen at response to basic api call to an endpoint with ~ operator. \
     \ Example- (https://platform.devtest.ringcentral.com/restapi/v1.0/account/~/extension/~/business-hours)
  - extension_id: Could be seen at response to basic api call to an endpoint with ~ operator. \
     \ Example- (https://platform.devtest.ringcentral.com/restapi/v1.0/account/~/extension/~/business-hours)

## Step 2: Set up the RingCentral connector in Airbyte

### For Airbyte Cloud:

1. [Log into your Airbyte Cloud](https://cloud.airbyte.io/workspaces) account.
2. In the left navigation bar, click **Sources**. In the top-right corner, click **+new source**.
3. On the Set up the source page, enter the name for the RingCentral connector and select **RingCentral** from the Source type dropdown.
4. Enter your `auth_token, account_id, extension_id`.
5. Click **Set up source**.

### For Airbyte OSS:

1. Navigate to the Airbyte Open Source dashboard.
2. Set the name for your source.
3. Enter your `auth_token, account_id, extension_id`.
4. Click **Set up source**.

## Supported sync modes

The RingCentral source connector supports the following [sync modes](https://docs.airbyte.com/cloud/core-concepts#connection-sync-modes):

| Feature                       | Supported? |
| :---------------------------- | :--------- |
| Full Refresh Sync             | Yes        |
| Incremental Sync              | No         |
| Replicate Incremental Deletes | No         |
| SSL connection                | Yes        |
| Namespaces                    | No         |

## Supported Streams

- user_business_hours
- company_business_hours
- callblock_settings
- blocked_allowed_phonenumbers
- forwarding_numbers
- company_call_handling_rules
- user_call_records
- user_active_calls
- call_monitoring_groups
- call_queues
- call_record_settings
- greetings
- ivr_prompts
- fax_cover

## API method example

GET https://platform.devtest.ringcentral.com/restapi/v1.0/account/~/extension/~/business-hours

## Performance considerations

RingCentral [API reference](https://platform.devtest.ringcentral.com/restapi/v1.0) has v1 at present. The connector as default uses v1.

## Changelog

<details>
  <summary>Expand to review</summary>

| Version | Date       | Pull Request                                       | Subject        |
| :------ | :--------- | :------------------------------------------------- | :------------- |
<<<<<<< HEAD
| 0.1.2 | 2024-06-06 | [39111](https://github.com/airbytehq/airbyte/pull/39111) | Make compatible with builder |
=======
| 0.1.2 | 2024-06-04 | [38937](https://github.com/airbytehq/airbyte/pull/38937) | [autopull] Upgrade base image to v1.2.1 |
>>>>>>> 2da71a37
| 0.1.1 | 2024-05-20 | [38382](https://github.com/airbytehq/airbyte/pull/38382) | [autopull] base image + poetry + up_to_date |
| 0.1.0   | 2023-05-10 | [Init](https://github.com/airbytehq/airbyte/pull/) | Initial commit |

</details><|MERGE_RESOLUTION|>--- conflicted
+++ resolved
@@ -80,11 +80,8 @@
 
 | Version | Date       | Pull Request                                       | Subject        |
 | :------ | :--------- | :------------------------------------------------- | :------------- |
-<<<<<<< HEAD
-| 0.1.2 | 2024-06-06 | [39111](https://github.com/airbytehq/airbyte/pull/39111) | Make compatible with builder |
-=======
+| 0.1.3 | 2024-06-06 | [39111](https://github.com/airbytehq/airbyte/pull/39111) | Make compatible with builder |
 | 0.1.2 | 2024-06-04 | [38937](https://github.com/airbytehq/airbyte/pull/38937) | [autopull] Upgrade base image to v1.2.1 |
->>>>>>> 2da71a37
 | 0.1.1 | 2024-05-20 | [38382](https://github.com/airbytehq/airbyte/pull/38382) | [autopull] base image + poetry + up_to_date |
 | 0.1.0   | 2023-05-10 | [Init](https://github.com/airbytehq/airbyte/pull/) | Initial commit |
 
