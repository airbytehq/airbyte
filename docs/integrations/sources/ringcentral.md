--- conflicted
+++ resolved
@@ -80,11 +80,7 @@
 
 | Version | Date       | Pull Request                                       | Subject        |
 | :------ | :--------- | :------------------------------------------------- | :------------- |
-<<<<<<< HEAD
+| 0.1.1 | 2024-05-20 | [38382](https://github.com/airbytehq/airbyte/pull/38382) | [autopull] base image + poetry + up_to_date |
 | 0.1.0   | 2023-05-10 | [Init](https://github.com/airbytehq/airbyte/pull/) | Initial commit |
 
-</details>
-=======
-| 0.1.1 | 2024-05-20 | [38382](https://github.com/airbytehq/airbyte/pull/38382) | [autopull] base image + poetry + up_to_date |
-| 0.1.0   | 2023-05-10 | [Init](https://github.com/airbytehq/airbyte/pull/) | Initial commit |
->>>>>>> 9a1663a2
+</details>