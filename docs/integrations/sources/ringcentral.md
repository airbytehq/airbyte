# RingCentral

This page contains the setup guide and reference information for the [RingCentral](https://developers.ringcentral.com/api-reference/) source

## Prerequisites

Auth Token (which acts as bearer token), account id and extension id are mandate for this connector to work, Account token could be recieved by following (Bearer ref - https://developers.ringcentral.com/api-reference/authentication), and account_id and extension id could be seen at response to basic api call to an endpoint with ~ operator. Example- (https://platform.devtest.ringcentral.com/restapi/v1.0/account/~/extension/~/business-hours)

## Setup guide

### Step 1: Set up RingCentral connection

- Get your bearer token by following auth section (ref - https://developers.ringcentral.com/api-reference/authentication)
- Setup params (All params are required)
- Available params
  - auth_token: Recieved by following https://developers.ringcentral.com/api-reference/authentication
  - account_id: Could be seen at response to basic api call to an endpoint with ~ operator. \
     \ Example- (https://platform.devtest.ringcentral.com/restapi/v1.0/account/~/extension/~/business-hours)
  - extension_id: Could be seen at response to basic api call to an endpoint with ~ operator. \
     \ Example- (https://platform.devtest.ringcentral.com/restapi/v1.0/account/~/extension/~/business-hours)

## Step 2: Set up the RingCentral connector in Airbyte

### For Airbyte Cloud:

1. [Log into your Airbyte Cloud](https://cloud.airbyte.io/workspaces) account.
2. In the left navigation bar, click **Sources**. In the top-right corner, click **+new source**.
3. On the Set up the source page, enter the name for the RingCentral connector and select **RingCentral** from the Source type dropdown.
4. Enter your `auth_token, account_id, extension_id`.
5. Click **Set up source**.

### For Airbyte OSS:

1. Navigate to the Airbyte Open Source dashboard.
2. Set the name for your source.
3. Enter your `auth_token, account_id, extension_id`.
4. Click **Set up source**.

## Supported sync modes

The RingCentral source connector supports the following [sync modes](https://docs.airbyte.com/cloud/core-concepts#connection-sync-modes):

| Feature                       | Supported? |
| :---------------------------- | :--------- |
| Full Refresh Sync             | Yes        |
| Incremental Sync              | No         |
| Replicate Incremental Deletes | No         |
| SSL connection                | Yes        |
| Namespaces                    | No         |

## Supported Streams

- user_business_hours
- company_business_hours
- callblock_settings
- blocked_allowed_phonenumbers
- forwarding_numbers
- company_call_handling_rules
- user_call_records
- user_active_calls
- call_monitoring_groups
- call_queues
- call_record_settings
- greetings
- ivr_prompts
- fax_cover

## API method example

GET https://platform.devtest.ringcentral.com/restapi/v1.0/account/~/extension/~/business-hours

## Performance considerations

RingCentral [API reference](https://platform.devtest.ringcentral.com/restapi/v1.0) has v1 at present. The connector as default uses v1.

## Changelog

<details>
  <summary>Expand to review</summary>

| Version | Date       | Pull Request                                       | Subject        |
| :------ | :--------- | :------------------------------------------------- | :------------- |
<<<<<<< HEAD
| 0.1.15 | 2024-08-17 | [44247](https://github.com/airbytehq/airbyte/pull/44247) | Update dependencies |
=======
| 0.2.0 | 2024-08-14 | [44077](https://github.com/airbytehq/airbyte/pull/44077) | Refactor connector to manifest-only format |
>>>>>>> 16f91101
| 0.1.14 | 2024-08-12 | [43830](https://github.com/airbytehq/airbyte/pull/43830) | Update dependencies |
| 0.1.13 | 2024-08-10 | [43662](https://github.com/airbytehq/airbyte/pull/43662) | Update dependencies |
| 0.1.12 | 2024-08-03 | [43148](https://github.com/airbytehq/airbyte/pull/43148) | Update dependencies |
| 0.1.11 | 2024-07-27 | [42591](https://github.com/airbytehq/airbyte/pull/42591) | Update dependencies |
| 0.1.10 | 2024-07-20 | [42294](https://github.com/airbytehq/airbyte/pull/42294) | Update dependencies |
| 0.1.9 | 2024-07-13 | [41891](https://github.com/airbytehq/airbyte/pull/41891) | Update dependencies |
| 0.1.8 | 2024-07-10 | [41433](https://github.com/airbytehq/airbyte/pull/41433) | Update dependencies |
| 0.1.7 | 2024-07-10 | [41328](https://github.com/airbytehq/airbyte/pull/41328) | Update dependencies |
| 0.1.6 | 2024-07-06 | [40973](https://github.com/airbytehq/airbyte/pull/40973) | Update dependencies |
| 0.1.5 | 2024-06-25 | [40480](https://github.com/airbytehq/airbyte/pull/40480) | Update dependencies |
| 0.1.4 | 2024-06-22 | [40054](https://github.com/airbytehq/airbyte/pull/40054) | Update dependencies |
| 0.1.3 | 2024-06-06 | [39111](https://github.com/airbytehq/airbyte/pull/39111) | Make compatible with builder |
| 0.1.2 | 2024-06-04 | [38937](https://github.com/airbytehq/airbyte/pull/38937) | [autopull] Upgrade base image to v1.2.1 |
| 0.1.1 | 2024-05-20 | [38382](https://github.com/airbytehq/airbyte/pull/38382) | [autopull] base image + poetry + up_to_date |
| 0.1.0   | 2023-05-10 | [Init](https://github.com/airbytehq/airbyte/pull/) | Initial commit |

</details><|MERGE_RESOLUTION|>--- conflicted
+++ resolved
@@ -80,11 +80,8 @@
 
 | Version | Date       | Pull Request                                       | Subject        |
 | :------ | :--------- | :------------------------------------------------- | :------------- |
-<<<<<<< HEAD
+| 0.2.0  | 2024-08-19 | [44077](https://github.com/airbytehq/airbyte/pull/44077) | Refactor connector to manifest-only format |
 | 0.1.15 | 2024-08-17 | [44247](https://github.com/airbytehq/airbyte/pull/44247) | Update dependencies |
-=======
-| 0.2.0 | 2024-08-14 | [44077](https://github.com/airbytehq/airbyte/pull/44077) | Refactor connector to manifest-only format |
->>>>>>> 16f91101
 | 0.1.14 | 2024-08-12 | [43830](https://github.com/airbytehq/airbyte/pull/43830) | Update dependencies |
 | 0.1.13 | 2024-08-10 | [43662](https://github.com/airbytehq/airbyte/pull/43662) | Update dependencies |
 | 0.1.12 | 2024-08-03 | [43148](https://github.com/airbytehq/airbyte/pull/43148) | Update dependencies |
