# Chargify

## Overview

The Chargify source supports Full Refresh syncs for Customers and Subscriptions endpoints.

### Available streams

Several output streams are available from this source:

- [Customers](https://developers.chargify.com/docs/api-docs/b3A6MTQxMDgyNzY-list-or-find-customers)
- [Subscriptions](https://developers.chargify.com/docs/api-docs/b3A6MTQxMDgzODk-list-subscriptions)

If there are more streams you'd like Airbyte to support, please [create an issue.](https://github.com/airbytehq/airbyte/issues/new/choose)

### Features

| Feature                       | Supported? |
| :---------------------------- | :--------- |
| Full Refresh Sync             | Yes        |
| Incremental Sync              | No         |
| Replicate Incremental Deletes | No         |
| SSL connection                | Yes        |
| Namespaces                    | No         |

### Performance considerations

The Chargify connector should not run into Chargify API limitations under normal usage. Please [create an issue](https://github.com/airbytehq/airbyte/issues) if you see any rate limit issues that are not automatically retried successfully.

## Getting started

### Requirements

- Chargify API Key
- Chargify domain

### Setup guide

Please follow the [Chargify documentation for generating an API key](https://developers.chargify.com/docs/api-docs/YXBpOjE0MTA4MjYx-chargify-api).

## Changelog

<details>
  <summary>Expand to review</summary>

| Version | Date       | Pull Request                                             | Subject                                     |
| :------ | :--------- | :------------------------------------------------------- | :------------------------------------------ |
<<<<<<< HEAD
| 0.6.0   | 2025-03-06 | [54669](https://github.com/airbytehq/airbyte/pull/54669) | Incremental for customer, subscriptions, invoices, coupons, transactions and products streams |
=======
| 0.5.22 | 2025-05-10 | [59941](https://github.com/airbytehq/airbyte/pull/59941) | Update dependencies |
| 0.5.21 | 2025-05-03 | [59395](https://github.com/airbytehq/airbyte/pull/59395) | Update dependencies |
| 0.5.20 | 2025-04-26 | [58707](https://github.com/airbytehq/airbyte/pull/58707) | Update dependencies |
| 0.5.19 | 2025-04-19 | [58365](https://github.com/airbytehq/airbyte/pull/58365) | Update dependencies |
>>>>>>> 20d83354
| 0.5.18 | 2025-04-12 | [57796](https://github.com/airbytehq/airbyte/pull/57796) | Update dependencies |
| 0.5.17 | 2025-04-05 | [57153](https://github.com/airbytehq/airbyte/pull/57153) | Update dependencies |
| 0.5.16 | 2025-03-29 | [56610](https://github.com/airbytehq/airbyte/pull/56610) | Update dependencies |
| 0.5.15 | 2025-03-22 | [56094](https://github.com/airbytehq/airbyte/pull/56094) | Update dependencies |
| 0.5.14 | 2025-03-08 | [55413](https://github.com/airbytehq/airbyte/pull/55413) | Update dependencies |
| 0.5.13 | 2025-03-01 | [54845](https://github.com/airbytehq/airbyte/pull/54845) | Update dependencies |
| 0.5.12 | 2025-02-22 | [54242](https://github.com/airbytehq/airbyte/pull/54242) | Update dependencies |
| 0.5.11 | 2025-02-15 | [53890](https://github.com/airbytehq/airbyte/pull/53890) | Update dependencies |
| 0.5.10 | 2025-02-08 | [53438](https://github.com/airbytehq/airbyte/pull/53438) | Update dependencies |
| 0.5.9 | 2025-02-01 | [52891](https://github.com/airbytehq/airbyte/pull/52891) | Update dependencies |
| 0.5.8 | 2025-01-25 | [52183](https://github.com/airbytehq/airbyte/pull/52183) | Update dependencies |
| 0.5.7 | 2025-01-18 | [51752](https://github.com/airbytehq/airbyte/pull/51752) | Update dependencies |
| 0.5.6 | 2025-01-11 | [51252](https://github.com/airbytehq/airbyte/pull/51252) | Update dependencies |
| 0.5.5 | 2024-12-28 | [50463](https://github.com/airbytehq/airbyte/pull/50463) | Update dependencies |
| 0.5.4 | 2024-12-21 | [50187](https://github.com/airbytehq/airbyte/pull/50187) | Update dependencies |
| 0.5.3 | 2024-12-14 | [49589](https://github.com/airbytehq/airbyte/pull/49589) | Update dependencies |
| 0.5.2 | 2024-12-12 | [49300](https://github.com/airbytehq/airbyte/pull/49300) | Update dependencies |
| 0.5.1 | 2024-12-11 | [48959](https://github.com/airbytehq/airbyte/pull/48959) | Starting with this version, the Docker image is now rootless. Please note that this and future versions will not be compatible with Airbyte versions earlier than 0.64 |
| 0.5.0 | 2024-08-23 | [44602](https://github.com/airbytehq/airbyte/pull/44602) | Refactor connector to manifest-only format |
| 0.4.15 | 2024-08-17 | [44230](https://github.com/airbytehq/airbyte/pull/44230) | Update dependencies |
| 0.4.14 | 2024-08-12 | [43775](https://github.com/airbytehq/airbyte/pull/43775) | Update dependencies |
| 0.4.13 | 2024-08-10 | [43612](https://github.com/airbytehq/airbyte/pull/43612) | Update dependencies |
| 0.4.12 | 2024-08-03 | [43222](https://github.com/airbytehq/airbyte/pull/43222) | Update dependencies |
| 0.4.11 | 2024-07-27 | [42765](https://github.com/airbytehq/airbyte/pull/42765) | Update dependencies |
| 0.4.10 | 2024-07-20 | [42300](https://github.com/airbytehq/airbyte/pull/42300) | Update dependencies |
| 0.4.9 | 2024-07-13 | [41811](https://github.com/airbytehq/airbyte/pull/41811) | Update dependencies |
| 0.4.8 | 2024-07-10 | [41375](https://github.com/airbytehq/airbyte/pull/41375) | Update dependencies |
| 0.4.7 | 2024-07-09 | [41130](https://github.com/airbytehq/airbyte/pull/41130) | Update dependencies |
| 0.4.6 | 2024-07-06 | [40962](https://github.com/airbytehq/airbyte/pull/40962) | Update dependencies |
| 0.4.5 | 2024-06-25 | [40314](https://github.com/airbytehq/airbyte/pull/40314) | Update dependencies |
| 0.4.4 | 2024-06-22 | [40123](https://github.com/airbytehq/airbyte/pull/40123) | Update dependencies |
| 0.4.3 | 2024-06-15 | [38814](https://github.com/airbytehq/airbyte/pull/38814) | Make connector compatible with builder |
| 0.4.2 | 2024-06-06 | [39306](https://github.com/airbytehq/airbyte/pull/39306) | [autopull] Upgrade base image to v1.2.2 |
| 0.4.1 | 2024-05-20 | [38444](https://github.com/airbytehq/airbyte/pull/38444) | [autopull] base image + poetry + up_to_date |
| 0.4.0 | 2023-10-16 | [31116](https://github.com/airbytehq/airbyte/pull/31116) | Add Coupons, Transactions, Invoices Streams |
| 0.3.0 | 2023-08-10 | [29130](https://github.com/airbytehq/airbyte/pull/29130) | Migrate Python CDK to Low Code |
| 0.2.0 | 2023-08-08 | [29218](https://github.com/airbytehq/airbyte/pull/29218) | Fix schema |
| 0.1.0 | 2022-03-16 | [10853](https://github.com/airbytehq/airbyte/pull/10853) | Initial release |

</details><|MERGE_RESOLUTION|>--- conflicted
+++ resolved
@@ -45,14 +45,11 @@
 
 | Version | Date       | Pull Request                                             | Subject                                     |
 | :------ | :--------- | :------------------------------------------------------- | :------------------------------------------ |
-<<<<<<< HEAD
-| 0.6.0   | 2025-03-06 | [54669](https://github.com/airbytehq/airbyte/pull/54669) | Incremental for customer, subscriptions, invoices, coupons, transactions and products streams |
-=======
+| 0.6.0  | 2025-06-02 | [54669](https://github.com/airbytehq/airbyte/pull/54669) | Incremental for customer, subscriptions, invoices, coupons, transactions and products streams |
 | 0.5.22 | 2025-05-10 | [59941](https://github.com/airbytehq/airbyte/pull/59941) | Update dependencies |
 | 0.5.21 | 2025-05-03 | [59395](https://github.com/airbytehq/airbyte/pull/59395) | Update dependencies |
 | 0.5.20 | 2025-04-26 | [58707](https://github.com/airbytehq/airbyte/pull/58707) | Update dependencies |
 | 0.5.19 | 2025-04-19 | [58365](https://github.com/airbytehq/airbyte/pull/58365) | Update dependencies |
->>>>>>> 20d83354
 | 0.5.18 | 2025-04-12 | [57796](https://github.com/airbytehq/airbyte/pull/57796) | Update dependencies |
 | 0.5.17 | 2025-04-05 | [57153](https://github.com/airbytehq/airbyte/pull/57153) | Update dependencies |
 | 0.5.16 | 2025-03-29 | [56610](https://github.com/airbytehq/airbyte/pull/56610) | Update dependencies |
