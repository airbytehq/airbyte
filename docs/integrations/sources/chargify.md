--- conflicted
+++ resolved
@@ -42,16 +42,9 @@
 
 | Version | Date       | Pull Request                                             | Subject                                     |
 | :------ | :--------- | :------------------------------------------------------- | :------------------------------------------ |
-<<<<<<< HEAD
-| 0.4.1   | 2024-06-05 | [38814](https://github.com/airbytehq/airbyte/pull/38814) | Make connector compatible with builder      |
-| 0.4.0   | 2023-10-16 | [31116](https://github.com/airbytehq/airbyte/pull/31116) | Add Coupons, Transactions, Invoices Streams |
-| 0.3.0   | 2023-08-10 | [29130](https://github.com/airbytehq/airbyte/pull/29130) | Migrate Python CDK to Low Code              |
-| 0.2.0   | 2023-08-08 | [29218](https://github.com/airbytehq/airbyte/pull/29218) | Fix schema                                  |
-| 0.1.0   | 2022-03-16 | [10853](https://github.com/airbytehq/airbyte/pull/10853) | Initial release                             |
-=======
+| 0.4.2 | 2024-06-05 | [38814](https://github.com/airbytehq/airbyte/pull/38814) | Make connector compatible with builder      |
 | 0.4.1 | 2024-05-20 | [38444](https://github.com/airbytehq/airbyte/pull/38444) | [autopull] base image + poetry + up_to_date |
 | 0.4.0 | 2023-10-16 | [31116](https://github.com/airbytehq/airbyte/pull/31116) | Add Coupons, Transactions, Invoices Streams |
 | 0.3.0 | 2023-08-10 | [29130](https://github.com/airbytehq/airbyte/pull/29130) | Migrate Python CDK to Low Code |
 | 0.2.0 | 2023-08-08 | [29218](https://github.com/airbytehq/airbyte/pull/29218) | Fix schema |
-| 0.1.0 | 2022-03-16 | [10853](https://github.com/airbytehq/airbyte/pull/10853) | Initial release |
->>>>>>> cf26fa30
+| 0.1.0 | 2022-03-16 | [10853](https://github.com/airbytehq/airbyte/pull/10853) | Initial release |