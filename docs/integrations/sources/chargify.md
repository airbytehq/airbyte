--- conflicted
+++ resolved
@@ -45,12 +45,9 @@
 
 | Version | Date       | Pull Request                                             | Subject                                     |
 | :------ | :--------- | :------------------------------------------------------- | :------------------------------------------ |
-<<<<<<< HEAD
 | 0.6.0   | 2025-03-06 | [54669](https://github.com/airbytehq/airbyte/pull/54669) | Incremental for customer, subscriptions, invoices, coupons, transactions and products streams |
-=======
 | 0.5.18 | 2025-04-12 | [57796](https://github.com/airbytehq/airbyte/pull/57796) | Update dependencies |
 | 0.5.17 | 2025-04-05 | [57153](https://github.com/airbytehq/airbyte/pull/57153) | Update dependencies |
->>>>>>> f187fe4c
 | 0.5.16 | 2025-03-29 | [56610](https://github.com/airbytehq/airbyte/pull/56610) | Update dependencies |
 | 0.5.15 | 2025-03-22 | [56094](https://github.com/airbytehq/airbyte/pull/56094) | Update dependencies |
 | 0.5.14 | 2025-03-08 | [55413](https://github.com/airbytehq/airbyte/pull/55413) | Update dependencies |
