# Chargify

## Overview

The Chargify source supports Full Refresh syncs for Customers and Subscriptions endpoints.

### Available streams

Several output streams are available from this source:

- [Customers](https://developers.chargify.com/docs/api-docs/b3A6MTQxMDgyNzY-list-or-find-customers)
- [Subscriptions](https://developers.chargify.com/docs/api-docs/b3A6MTQxMDgzODk-list-subscriptions)

If there are more streams you'd like Airbyte to support, please [create an issue.](https://github.com/airbytehq/airbyte/issues/new/choose)

### Features

| Feature                       | Supported? |
| :---------------------------- | :--------- |
| Full Refresh Sync             | Yes        |
| Incremental Sync              | No         |
| Replicate Incremental Deletes | No         |
| SSL connection                | Yes        |
| Namespaces                    | No         |

### Performance considerations

The Chargify connector should not run into Chargify API limitations under normal usage. Please [create an issue](https://github.com/airbytehq/airbyte/issues) if you see any rate limit issues that are not automatically retried successfully.

## Getting started

### Requirements

- Chargify API Key
- Chargify domain

### Setup guide

Please follow the [Chargify documentation for generating an API key](https://developers.chargify.com/docs/api-docs/YXBpOjE0MTA4MjYx-chargify-api).

## Changelog

<details>
  <summary>Expand to review</summary>

| Version | Date       | Pull Request                                             | Subject                                     |
| :------ | :--------- | :------------------------------------------------------- | :------------------------------------------ |
<<<<<<< HEAD
| 0.6.0   | 2025-03-06 | [54669](https://github.com/airbytehq/airbyte/pull/54669) | Incremental for customer, subscriptions, invoices, coupons, transactions and products streams |
=======
| 0.5.14 | 2025-03-08 | [55413](https://github.com/airbytehq/airbyte/pull/55413) | Update dependencies |
>>>>>>> 71a493e2
| 0.5.13 | 2025-03-01 | [54845](https://github.com/airbytehq/airbyte/pull/54845) | Update dependencies |
| 0.5.12 | 2025-02-22 | [54242](https://github.com/airbytehq/airbyte/pull/54242) | Update dependencies |
| 0.5.11 | 2025-02-15 | [53890](https://github.com/airbytehq/airbyte/pull/53890) | Update dependencies |
| 0.5.10 | 2025-02-08 | [53438](https://github.com/airbytehq/airbyte/pull/53438) | Update dependencies |
| 0.5.9 | 2025-02-01 | [52891](https://github.com/airbytehq/airbyte/pull/52891) | Update dependencies |
| 0.5.8 | 2025-01-25 | [52183](https://github.com/airbytehq/airbyte/pull/52183) | Update dependencies |
| 0.5.7 | 2025-01-18 | [51752](https://github.com/airbytehq/airbyte/pull/51752) | Update dependencies |
| 0.5.6 | 2025-01-11 | [51252](https://github.com/airbytehq/airbyte/pull/51252) | Update dependencies |
| 0.5.5 | 2024-12-28 | [50463](https://github.com/airbytehq/airbyte/pull/50463) | Update dependencies |
| 0.5.4 | 2024-12-21 | [50187](https://github.com/airbytehq/airbyte/pull/50187) | Update dependencies |
| 0.5.3 | 2024-12-14 | [49589](https://github.com/airbytehq/airbyte/pull/49589) | Update dependencies |
| 0.5.2 | 2024-12-12 | [49300](https://github.com/airbytehq/airbyte/pull/49300) | Update dependencies |
| 0.5.1 | 2024-12-11 | [48959](https://github.com/airbytehq/airbyte/pull/48959) | Starting with this version, the Docker image is now rootless. Please note that this and future versions will not be compatible with Airbyte versions earlier than 0.64 |
| 0.5.0 | 2024-08-23 | [44602](https://github.com/airbytehq/airbyte/pull/44602) | Refactor connector to manifest-only format |
| 0.4.15 | 2024-08-17 | [44230](https://github.com/airbytehq/airbyte/pull/44230) | Update dependencies |
| 0.4.14 | 2024-08-12 | [43775](https://github.com/airbytehq/airbyte/pull/43775) | Update dependencies |
| 0.4.13 | 2024-08-10 | [43612](https://github.com/airbytehq/airbyte/pull/43612) | Update dependencies |
| 0.4.12 | 2024-08-03 | [43222](https://github.com/airbytehq/airbyte/pull/43222) | Update dependencies |
| 0.4.11 | 2024-07-27 | [42765](https://github.com/airbytehq/airbyte/pull/42765) | Update dependencies |
| 0.4.10 | 2024-07-20 | [42300](https://github.com/airbytehq/airbyte/pull/42300) | Update dependencies |
| 0.4.9 | 2024-07-13 | [41811](https://github.com/airbytehq/airbyte/pull/41811) | Update dependencies |
| 0.4.8 | 2024-07-10 | [41375](https://github.com/airbytehq/airbyte/pull/41375) | Update dependencies |
| 0.4.7 | 2024-07-09 | [41130](https://github.com/airbytehq/airbyte/pull/41130) | Update dependencies |
| 0.4.6 | 2024-07-06 | [40962](https://github.com/airbytehq/airbyte/pull/40962) | Update dependencies |
| 0.4.5 | 2024-06-25 | [40314](https://github.com/airbytehq/airbyte/pull/40314) | Update dependencies |
| 0.4.4 | 2024-06-22 | [40123](https://github.com/airbytehq/airbyte/pull/40123) | Update dependencies |
| 0.4.3 | 2024-06-15 | [38814](https://github.com/airbytehq/airbyte/pull/38814) | Make connector compatible with builder |
| 0.4.2 | 2024-06-06 | [39306](https://github.com/airbytehq/airbyte/pull/39306) | [autopull] Upgrade base image to v1.2.2 |
| 0.4.1 | 2024-05-20 | [38444](https://github.com/airbytehq/airbyte/pull/38444) | [autopull] base image + poetry + up_to_date |
| 0.4.0 | 2023-10-16 | [31116](https://github.com/airbytehq/airbyte/pull/31116) | Add Coupons, Transactions, Invoices Streams |
| 0.3.0 | 2023-08-10 | [29130](https://github.com/airbytehq/airbyte/pull/29130) | Migrate Python CDK to Low Code |
| 0.2.0 | 2023-08-08 | [29218](https://github.com/airbytehq/airbyte/pull/29218) | Fix schema |
| 0.1.0 | 2022-03-16 | [10853](https://github.com/airbytehq/airbyte/pull/10853) | Initial release |

</details><|MERGE_RESOLUTION|>--- conflicted
+++ resolved
@@ -45,11 +45,8 @@
 
 | Version | Date       | Pull Request                                             | Subject                                     |
 | :------ | :--------- | :------------------------------------------------------- | :------------------------------------------ |
-<<<<<<< HEAD
 | 0.6.0   | 2025-03-06 | [54669](https://github.com/airbytehq/airbyte/pull/54669) | Incremental for customer, subscriptions, invoices, coupons, transactions and products streams |
-=======
 | 0.5.14 | 2025-03-08 | [55413](https://github.com/airbytehq/airbyte/pull/55413) | Update dependencies |
->>>>>>> 71a493e2
 | 0.5.13 | 2025-03-01 | [54845](https://github.com/airbytehq/airbyte/pull/54845) | Update dependencies |
 | 0.5.12 | 2025-02-22 | [54242](https://github.com/airbytehq/airbyte/pull/54242) | Update dependencies |
 | 0.5.11 | 2025-02-15 | [53890](https://github.com/airbytehq/airbyte/pull/53890) | Update dependencies |
