--- conflicted
+++ resolved
@@ -45,10 +45,7 @@
 
 | Version | Date       | Pull Request                                             | Subject                                     |
 | :------ | :--------- | :------------------------------------------------------- | :------------------------------------------ |
-<<<<<<< HEAD
 | 0.6.0   | 2025-03-06 | [54669](https://github.com/airbytehq/airbyte/pull/54669) | Incremental for customer, subscriptions, invoices, coupons, transactions and products streams |
-| 0.5.0   | 2024-08-23 | [44602](https://github.com/airbytehq/airbyte/pull/44602) | Refactor connector to manifest-only format |
-=======
 | 0.5.13 | 2025-03-01 | [54845](https://github.com/airbytehq/airbyte/pull/54845) | Update dependencies |
 | 0.5.12 | 2025-02-22 | [54242](https://github.com/airbytehq/airbyte/pull/54242) | Update dependencies |
 | 0.5.11 | 2025-02-15 | [53890](https://github.com/airbytehq/airbyte/pull/53890) | Update dependencies |
@@ -63,7 +60,6 @@
 | 0.5.2 | 2024-12-12 | [49300](https://github.com/airbytehq/airbyte/pull/49300) | Update dependencies |
 | 0.5.1 | 2024-12-11 | [48959](https://github.com/airbytehq/airbyte/pull/48959) | Starting with this version, the Docker image is now rootless. Please note that this and future versions will not be compatible with Airbyte versions earlier than 0.64 |
 | 0.5.0 | 2024-08-23 | [44602](https://github.com/airbytehq/airbyte/pull/44602) | Refactor connector to manifest-only format |
->>>>>>> c8d22f9e
 | 0.4.15 | 2024-08-17 | [44230](https://github.com/airbytehq/airbyte/pull/44230) | Update dependencies |
 | 0.4.14 | 2024-08-12 | [43775](https://github.com/airbytehq/airbyte/pull/43775) | Update dependencies |
 | 0.4.13 | 2024-08-10 | [43612](https://github.com/airbytehq/airbyte/pull/43612) | Update dependencies |
