# Clockify

The Airbyte Source for [Clockify](https://clockify.me)

## Changelog

<details>
  <summary>Expand to review</summary>

| Version | Date       | Pull Request                                             | Subject                                                                         |
| :------ | :--------- | :------------------------------------------------------- | :------------------------------------------------------------------------------ |
<<<<<<< HEAD
| 0.5.0   | 2025-02-10 | [53240](https://github.com/airbytehq/airbyte/pull/53240) | Added holidays and scheduling streams to fetching                               |
| 0.4.9   | 2025-02-01 | [52910](https://github.com/airbytehq/airbyte/pull/52910) | Update dependencies                                                             |
| 0.4.8   | 2025-01-25 | [52166](https://github.com/airbytehq/airbyte/pull/52166) | Update dependencies                                                             |
| 0.4.7   | 2025-01-18 | [51719](https://github.com/airbytehq/airbyte/pull/51719) | Update dependencies                                                             |
| 0.4.6   | 2025-01-11 | [51235](https://github.com/airbytehq/airbyte/pull/51235) | Update dependencies                                                             |
| 0.4.5   | 2024-12-28 | [50449](https://github.com/airbytehq/airbyte/pull/50449) | Update dependencies                                                             |
| 0.4.4   | 2024-12-21 | [50188](https://github.com/airbytehq/airbyte/pull/50188) | Update dependencies                                                             |
| 0.4.3   | 2024-12-14 | [49552](https://github.com/airbytehq/airbyte/pull/49552) | Update dependencies                                                             |
| 0.4.2   | 2024-12-12 | [47651](https://github.com/airbytehq/airbyte/pull/47651) | Update dependencies                                                             |
| 0.4.1   | 2024-08-16 | [44196](https://github.com/airbytehq/airbyte/pull/44196) | Bump source-declarative-manifest version                                        |
| 0.4.0   | 2024-08-15 | [44166](https://github.com/airbytehq/airbyte/pull/44166) | Refactor connector to manifest-only format                                      |
| 0.3.13  | 2024-08-10 | [42817](https://github.com/airbytehq/airbyte/pull/42817) | Update dependencies                                                             |
| 0.3.12  | 2024-07-20 | [42197](https://github.com/airbytehq/airbyte/pull/42197) | Update dependencies                                                             |
| 0.3.11  | 2024-07-13 | [41693](https://github.com/airbytehq/airbyte/pull/41693) | Update dependencies                                                             |
| 0.3.10  | 2024-07-10 | [41480](https://github.com/airbytehq/airbyte/pull/41480) | Update dependencies                                                             |
| 0.3.9   | 2024-07-10 | [41330](https://github.com/airbytehq/airbyte/pull/41330) | Update dependencies                                                             |
| 0.3.8   | 2024-07-06 | [40831](https://github.com/airbytehq/airbyte/pull/40831) | Update dependencies                                                             |
| 0.3.7   | 2024-06-25 | [40398](https://github.com/airbytehq/airbyte/pull/40398) | Update dependencies                                                             |
| 0.3.6   | 2024-06-22 | [40116](https://github.com/airbytehq/airbyte/pull/40116) | Update dependencies                                                             |
| 0.3.5   | 2024-06-06 | [39156](https://github.com/airbytehq/airbyte/pull/39156) | [autopull] Upgrade base image to v1.2.2                                         |
| 0.3.4   | 2024-05-21 | [38146](https://github.com/airbytehq/airbyte/pull/38146) | Make connector compatible with the builder                                      |
| 0.3.3   | 2024-04-19 | [37135](https://github.com/airbytehq/airbyte/pull/37135) | Upgrade to CDK 0.80.0 and manage dependencies with Poetry.                      |
| 0.3.2   | 2024-04-15 | [37135](https://github.com/airbytehq/airbyte/pull/37135) | Base image migration: remove Dockerfile and use the python-connector-base image |
| 0.3.1   | 2024-04-12 | [37135](https://github.com/airbytehq/airbyte/pull/37135) | schema descriptions                                                             |
=======
| 0.4.10 | 2025-02-08 | [53429](https://github.com/airbytehq/airbyte/pull/53429) | Update dependencies |
| 0.4.9 | 2025-02-01 | [52910](https://github.com/airbytehq/airbyte/pull/52910) | Update dependencies |
| 0.4.8 | 2025-01-25 | [52166](https://github.com/airbytehq/airbyte/pull/52166) | Update dependencies |
| 0.4.7 | 2025-01-18 | [51719](https://github.com/airbytehq/airbyte/pull/51719) | Update dependencies |
| 0.4.6 | 2025-01-11 | [51235](https://github.com/airbytehq/airbyte/pull/51235) | Update dependencies |
| 0.4.5 | 2024-12-28 | [50449](https://github.com/airbytehq/airbyte/pull/50449) | Update dependencies |
| 0.4.4 | 2024-12-21 | [50188](https://github.com/airbytehq/airbyte/pull/50188) | Update dependencies |
| 0.4.3 | 2024-12-14 | [49552](https://github.com/airbytehq/airbyte/pull/49552) | Update dependencies |
| 0.4.2 | 2024-12-12 | [47651](https://github.com/airbytehq/airbyte/pull/47651) | Update dependencies |
| 0.4.1 | 2024-08-16 | [44196](https://github.com/airbytehq/airbyte/pull/44196) | Bump source-declarative-manifest version |
| 0.4.0 | 2024-08-15 | [44166](https://github.com/airbytehq/airbyte/pull/44166) | Refactor connector to manifest-only format |
| 0.3.13 | 2024-08-10 | [42817](https://github.com/airbytehq/airbyte/pull/42817) | Update dependencies |
| 0.3.12 | 2024-07-20 | [42197](https://github.com/airbytehq/airbyte/pull/42197) | Update dependencies |
| 0.3.11 | 2024-07-13 | [41693](https://github.com/airbytehq/airbyte/pull/41693) | Update dependencies |
| 0.3.10 | 2024-07-10 | [41480](https://github.com/airbytehq/airbyte/pull/41480) | Update dependencies |
| 0.3.9 | 2024-07-10 | [41330](https://github.com/airbytehq/airbyte/pull/41330) | Update dependencies |
| 0.3.8 | 2024-07-06 | [40831](https://github.com/airbytehq/airbyte/pull/40831) | Update dependencies |
| 0.3.7 | 2024-06-25 | [40398](https://github.com/airbytehq/airbyte/pull/40398) | Update dependencies |
| 0.3.6 | 2024-06-22 | [40116](https://github.com/airbytehq/airbyte/pull/40116) | Update dependencies |
| 0.3.5 | 2024-06-06 | [39156](https://github.com/airbytehq/airbyte/pull/39156) | [autopull] Upgrade base image to v1.2.2 |
| 0.3.4 | 2024-05-21 | [38146](https://github.com/airbytehq/airbyte/pull/38146) | Make connector compatible with the builder |
| 0.3.3 | 2024-04-19 | [37135](https://github.com/airbytehq/airbyte/pull/37135) | Upgrade to CDK 0.80.0 and manage dependencies with Poetry. |
| 0.3.2 | 2024-04-15 | [37135](https://github.com/airbytehq/airbyte/pull/37135) | Base image migration: remove Dockerfile and use the python-connector-base image |
| 0.3.1 | 2024-04-12 | [37135](https://github.com/airbytehq/airbyte/pull/37135) | schema descriptions |
>>>>>>> ef692b31
| 0.3.0   | 2023-08-27 | [TBD](https://github.com/airbytehq/airbyte/pull/TBD)     | ✨ Source Clockify: Migrate to LowCode CDK                                      |
| 0.2.1   | 2023-08-01 | [27881](https://github.com/airbytehq/airbyte/pull/27881) | 🐛 Source Clockify: Source Clockify: Fix pagination logic                       |
| 0.2.0   | 2023-08-01 | [27689](https://github.com/airbytehq/airbyte/pull/27689) | ✨ Source Clockify: Add Optional API Url parameter                              |
| 0.1.0   | 2022-10-26 | [17767](https://github.com/airbytehq/airbyte/pull/17767) | 🎉 New Connector: Clockify [python cdk]                                         |

</details><|MERGE_RESOLUTION|>--- conflicted
+++ resolved
@@ -9,32 +9,7 @@
 
 | Version | Date       | Pull Request                                             | Subject                                                                         |
 | :------ | :--------- | :------------------------------------------------------- | :------------------------------------------------------------------------------ |
-<<<<<<< HEAD
 | 0.5.0   | 2025-02-10 | [53240](https://github.com/airbytehq/airbyte/pull/53240) | Added holidays and scheduling streams to fetching                               |
-| 0.4.9   | 2025-02-01 | [52910](https://github.com/airbytehq/airbyte/pull/52910) | Update dependencies                                                             |
-| 0.4.8   | 2025-01-25 | [52166](https://github.com/airbytehq/airbyte/pull/52166) | Update dependencies                                                             |
-| 0.4.7   | 2025-01-18 | [51719](https://github.com/airbytehq/airbyte/pull/51719) | Update dependencies                                                             |
-| 0.4.6   | 2025-01-11 | [51235](https://github.com/airbytehq/airbyte/pull/51235) | Update dependencies                                                             |
-| 0.4.5   | 2024-12-28 | [50449](https://github.com/airbytehq/airbyte/pull/50449) | Update dependencies                                                             |
-| 0.4.4   | 2024-12-21 | [50188](https://github.com/airbytehq/airbyte/pull/50188) | Update dependencies                                                             |
-| 0.4.3   | 2024-12-14 | [49552](https://github.com/airbytehq/airbyte/pull/49552) | Update dependencies                                                             |
-| 0.4.2   | 2024-12-12 | [47651](https://github.com/airbytehq/airbyte/pull/47651) | Update dependencies                                                             |
-| 0.4.1   | 2024-08-16 | [44196](https://github.com/airbytehq/airbyte/pull/44196) | Bump source-declarative-manifest version                                        |
-| 0.4.0   | 2024-08-15 | [44166](https://github.com/airbytehq/airbyte/pull/44166) | Refactor connector to manifest-only format                                      |
-| 0.3.13  | 2024-08-10 | [42817](https://github.com/airbytehq/airbyte/pull/42817) | Update dependencies                                                             |
-| 0.3.12  | 2024-07-20 | [42197](https://github.com/airbytehq/airbyte/pull/42197) | Update dependencies                                                             |
-| 0.3.11  | 2024-07-13 | [41693](https://github.com/airbytehq/airbyte/pull/41693) | Update dependencies                                                             |
-| 0.3.10  | 2024-07-10 | [41480](https://github.com/airbytehq/airbyte/pull/41480) | Update dependencies                                                             |
-| 0.3.9   | 2024-07-10 | [41330](https://github.com/airbytehq/airbyte/pull/41330) | Update dependencies                                                             |
-| 0.3.8   | 2024-07-06 | [40831](https://github.com/airbytehq/airbyte/pull/40831) | Update dependencies                                                             |
-| 0.3.7   | 2024-06-25 | [40398](https://github.com/airbytehq/airbyte/pull/40398) | Update dependencies                                                             |
-| 0.3.6   | 2024-06-22 | [40116](https://github.com/airbytehq/airbyte/pull/40116) | Update dependencies                                                             |
-| 0.3.5   | 2024-06-06 | [39156](https://github.com/airbytehq/airbyte/pull/39156) | [autopull] Upgrade base image to v1.2.2                                         |
-| 0.3.4   | 2024-05-21 | [38146](https://github.com/airbytehq/airbyte/pull/38146) | Make connector compatible with the builder                                      |
-| 0.3.3   | 2024-04-19 | [37135](https://github.com/airbytehq/airbyte/pull/37135) | Upgrade to CDK 0.80.0 and manage dependencies with Poetry.                      |
-| 0.3.2   | 2024-04-15 | [37135](https://github.com/airbytehq/airbyte/pull/37135) | Base image migration: remove Dockerfile and use the python-connector-base image |
-| 0.3.1   | 2024-04-12 | [37135](https://github.com/airbytehq/airbyte/pull/37135) | schema descriptions                                                             |
-=======
 | 0.4.10 | 2025-02-08 | [53429](https://github.com/airbytehq/airbyte/pull/53429) | Update dependencies |
 | 0.4.9 | 2025-02-01 | [52910](https://github.com/airbytehq/airbyte/pull/52910) | Update dependencies |
 | 0.4.8 | 2025-01-25 | [52166](https://github.com/airbytehq/airbyte/pull/52166) | Update dependencies |
@@ -59,7 +34,6 @@
 | 0.3.3 | 2024-04-19 | [37135](https://github.com/airbytehq/airbyte/pull/37135) | Upgrade to CDK 0.80.0 and manage dependencies with Poetry. |
 | 0.3.2 | 2024-04-15 | [37135](https://github.com/airbytehq/airbyte/pull/37135) | Base image migration: remove Dockerfile and use the python-connector-base image |
 | 0.3.1 | 2024-04-12 | [37135](https://github.com/airbytehq/airbyte/pull/37135) | schema descriptions |
->>>>>>> ef692b31
 | 0.3.0   | 2023-08-27 | [TBD](https://github.com/airbytehq/airbyte/pull/TBD)     | ✨ Source Clockify: Migrate to LowCode CDK                                      |
 | 0.2.1   | 2023-08-01 | [27881](https://github.com/airbytehq/airbyte/pull/27881) | 🐛 Source Clockify: Source Clockify: Fix pagination logic                       |
 | 0.2.0   | 2023-08-01 | [27689](https://github.com/airbytehq/airbyte/pull/27689) | ✨ Source Clockify: Add Optional API Url parameter                              |
