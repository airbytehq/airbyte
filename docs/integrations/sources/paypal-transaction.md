# Paypal

This page contains the setup guide and reference information for the Paypal source connector.

This connector uses [PayPal APIs](https://developer.paypal.com/api/rest/authentication/) OAuth 2.0 access token to authenticate requests.

## Prerequisites

You will need a Paypal account, which you can get following [these steps](https://developer.paypal.com/docs/platforms/get-started/)

In the same page, you will also find how to setup a Sandbox so you can test the connector before using it in production.

## Setup guide

### Step 1: Get your Paypal secrets

After creating your account you will be able to get your `Client ID` and `Secret`. You can find them in your [Apps & Credentials page](https://developer.paypal.com/dashboard/applications/live).

### Step 2: Set up the Paypal Transaction connector in Airbyte

1. Log into your Airbyte account

   - For Cloud [Log in here](https://cloud.airbyte.com/workspaces).

2. In the left navigation bar, click **Sources**.

   a. If this is your first time creating a source, use the search bar and enter **Paypal Transaction** and select it.

   b. If you already have sources configured, go to the top-right corner and click **+new source**. Then enter **Paypal Transaction** in the searech bar and select the connector.

3. Set the name for your source
4. Enter your `Client ID`
5. Enter your `Client secret`
6. `Start Date`: Use the provided datepicker or enter manually a UTC date and time in the format `YYYY-MM-DDTHH:MM:SSZ`.
7. Switch ON/Off the Sandbox toggle. By defaukt the toggle is OFF, meaning it work only in a produciton environment.
8. \_(Optional) `Dispute Start Date Range`: Use the provided datepicker or enter manually a UTC date and time in the format `YYYY-MM-DDTHH:MM:SS.sssZ`. - If you don't add a date and you sync the `lists_disputes stream`, it will use the default value of 180 days in the past to retrieve data - It is mandatory to add the milliseconds is you enter a datetime. - This option only works for `lists_disputes stream`

9. _(Optional)`Refresh Token`:_ You can enter manually a refresh token. Right now the stream does this automatically.
10. _(Optional)`Number of days per request`:_ You can specify the days used by the connector when requesting data from the Paypal API. This helps in cases when you have a rate limit and you want to lower the window of retrieving data. - Paypal has a 10K record limit per request. This option is useful if your sync is every week and you have more than 10K per week - The default value is 7 - This Max value you can enter is 31 days
11. Click **Set up source**

:::info

By default, syncs are run with a slice period of 7 days. If you see errors with the message `Result set size is greater than the maximum limit` or an error code like `RESULTSET_TOO_LARGE`:

- Try lower the the size of the slice period in your optional parameters in your connection configuration.
- You can try to lower the scheduling sync window in case a day slice period is not enough. Lowering the sync period it may help avoid reaching the 10K limit.

:::

## Supported sync modes

The PayPal Transaction source connector supports the following [sync modes](https://docs.airbyte.com/cloud/core-concepts#connection-sync-modes):

| Feature                   | Supported? |
| :------------------------ | :--------- |
| Full Refresh Sync         | Yes        |
| Incremental - Append Sync | Yes        |
| Namespaces                | No         |

## Supported Streams

This Source is capable of syncing the following core Streams:

- [Transactions](https://developer.paypal.com/docs/api/transaction-search/v1/#transactions)
- [Balances](https://developer.paypal.com/docs/api/transaction-search/v1/#balances)
- [List Products](https://developer.paypal.com/docs/api/catalog-products/v1/#products_list)
- [Show Product Details](https://developer.paypal.com/docs/api/catalog-products/v1/#products_get)
- [List Disputes](https://developer.paypal.com/docs/api/customer-disputes/v1/#disputes_list)
- [Search Invoices](https://developer.paypal.com/docs/api/invoicing/v2/#invoices_search-invoices)
- [List Payments](https://developer.paypal.com/docs/api/payments/v1/#payment_list)

### Transactions Stream

The below table contains the configuraiton parameters available for this connector and the default values and available features

| **Param/Feature**            | `Transactions`            |
| :--------------------------- | :------------------------ |
| `Start Date`                 | Timestamp with TZ (no ms) |
| `Dispute Start Date Range`   | NA                        |
| `Refresh token`              | Auto                      |
| `Number of days per request` | Max 31 , 7(D)             |
| `Pagination Strategy`        | Page Increment            |
| `Page size `                 | Max 500 (F)               |
| `Full Refresh`               | :white_check_mark:        |
| `Incremental`                | :white_check_mark: (D)    |

**D:** Default configured Value

**F:** Fixed Value. This means it is not configurable.

---

### Balances Stream

The below table contains the configuraiton parameters available for this connector and the default values and available features

| **Param/Feature**            | `Balances`                |
| :--------------------------- | :------------------------ |
| `Start Date`                 | Timestamp with TZ (no ms) |
| `Dispute Start Date Range`   | NA                        |
| `Refresh token`              | Auto                      |
| `Number of days per request` | NA                        |
| `Pagination Strategy`        | NA                        |
| `Page size `                 | NA                        |
| `Full Refresh`               | :white_check_mark:        |
| `Incremental`                | :white_check_mark: (D)    |

**D:** Default configured Value

**F:** Fixed Value. This means it is not configurable.

---

### List Products Stream

The below table contains the configuraiton parameters available for this connector and the default values and available features

| **Param/Feature**            | `List Products`        |
| :--------------------------- | :--------------------- |
| `Start Date`                 | NA                     |
| `Dispute Start Date Range`   | NA                     |
| `Refresh token`              | Auto                   |
| `Number of days per request` | NA                     |
| `Pagination Strategy`        | Page Increment         |
| `Page size `                 | Max 20 (F)             |
| `Full Refresh`               | :white_check_mark: (D) |
| `Incremental`                | :x:                    |

**D:** Default configured Value

**F:** Fixed Value. This means it is not configurable.

:::caution

When configuring your stream take in consideration that the way the API works limits the speed on retreiving data. In some cases a +30K catalog retrieval could take between 10-15 minutes.

:::

---

### Show Products Stream

The below table contains the configuraiton parameters available for this connector and the default values and available features

| **Param/Feature**            | `Show Prod. Details`   |
| :--------------------------- | :--------------------- |
| `Start Date`                 | NA                     |
| `Dispute Start Date Range`   | NA                     |
| `Refresh token`              | Auto                   |
| `Number of days per request` | NA                     |
| `Pagination Strategy`        | NA                     |
| `Page size `                 | NA                     |
| `Full Refresh`               | :white_check_mark: (D) |
| `Incremental`                | :x:                    |

**D:** Default configured Value

**F:** Fixed Value. This means it is not configurable.

:::caution

When configuring this stream consider that the parent stream paginates with 20 number of items (Max alowed page size). The Paypal API calls are not concurrent, so the time it takes depends entirely on the server side.
This stream could take a considerable time syncing, so you should consider running the sync of this and the parent stream (`list_products`) at the end of the day.
Depending on the size of the catalog it could take several hours to sync.

:::

---

### List Disputes Stream

The below table contains the configuraiton parameters available for this connector and the default values and available features

| **Param/Feature**            | `List Disputes`          |
| :--------------------------- | :----------------------- |
| `Start Date`                 | NA                       |
| `Dispute Start Date Range`   | Timestamp with TZ (w/ms) |
| `Refresh token`              | Auto                     |
| `Number of days per request` | Max 180 , 7(D)           |
| `Pagination Strategy`        | Page Token               |
| `Page size `                 | Max 50 (F)               |
| `Full Refresh`               | :white_check_mark:       |
| `Incremental`                | :white_check_mark: (D)   |

**D:** Default configured Value

**F:** Fixed Value. This means it is not configurable.

---

### Search Invoices Stream

The below table contains the configuraiton parameters available for this connector and the default values and available features

| **Param/Feature**            | `Search Invoices`         |
| :--------------------------- | :------------------------ |
| `Start Date`                 | Timestamp with TZ (no ms) |
| `Dispute Start Date Range`   | NA                        |
| `Refresh token`              | Auto                      |
| `Number of days per request` | ND                        |
| `Pagination Strategy`        | Page Number               |
| `Page size `                 | Max 100 (F)               |
| `Full Refresh`               | :white_check_mark: (D)    |
| `Incremental`                | :x:                       |

**D:** Default configured Value

**F:** Fixed Value. This means it is not configurable.

**ND:** Not Defined in the source.

:::info

The `start_end` from the configuration, is passed to the body of the request and uses the `creation_date_range.start` and `creation_date_range.end`. More information in the [Paypal Developer API documentation](https://developer.paypal.com/docs/api/invoicing/v2/#invoices_search-invoices).

:::

---

### List Payments Stream

The below table contains the configuraiton parameters available for this connector and the default values and available features.

| **Param/Feature**            | `List Payments`           |
| :--------------------------- | :------------------------ |
| `Start Date`                 | Timestamp with TZ (no ms) |
| `Dispute Start Date Range`   | NA                        |
| `Refresh token`              | Auto                      |
| `Number of days per request` | NA , 7(D)                 |
| `Pagination Strategy`        | Page Cursor               |
| `Page size `                 | Max 20 (F)                |
| `Full Refresh`               | :white_check_mark:        |
| `Incremental`                | :white_check_mark: (D)    |

**D:** Default configured Value

**F:** Fixed Value. This means it is not configurable.

---

## Performance Considerations

- **Data Availability:** It takes a maximum of 3 hours for executed transactions to appear in the list transactions call.
- **Number of days per request:** The maximum supported date range is 31 days.
- **Historical Data:** You can't retrieve more than 3yrs of data for the `transactions` stream. For `dispute_start_date` you can only retrieve 180 days of data (see specifications per stream)
- `records_per_request`: The maximum number of records in a single request are 10K (API Server restriction)
- `page_size`: The number of records per page is differs per stream. `source-paypal-transaction` sets maximum allowed page size for each stream by default.
- `requests_per_minute`: The maximum limit is 50 requests per minute from IP address to all endpoint (API Server restriction).

## Data type map

| Integration Type | Airbyte Type |
| :--------------- | :----------- |
| `string`         | `string`     |
| `number`         | `number`     |
| `array`          | `array`      |
| `object`         | `object`     |

## Changelog

<details>
  <summary>Expand to review</summary>

| Version | Date       | Pull Request                                             | Subject                                                                                                                      |
| :------ | :--------- | :------------------------------------------------------- | :--------------------------------------------------------------------------------------------------------------------------- |
<<<<<<< HEAD
| 2.6.0 | 2024-10-23 | [47282](https://github.com/airbytehq/airbyte/pull/47282) | Migrate to Manifest-only |
=======
| 2.5.8 | 2025-01-11 | [43797](https://github.com/airbytehq/airbyte/pull/43797) | Starting with this version, the Docker image is now rootless. Please note that this and future versions will not be compatible with Airbyte versions earlier than 0.64 |
>>>>>>> c67717e1
| 2.5.7 | 2024-06-25 | [40269](https://github.com/airbytehq/airbyte/pull/40269) | Update dependencies |
| 2.5.6 | 2024-06-22 | [40110](https://github.com/airbytehq/airbyte/pull/40110) | Update dependencies |
| 2.5.5 | 2024-06-04 | [38983](https://github.com/airbytehq/airbyte/pull/38983) | [autopull] Upgrade base image to v1.2.1 |
| 2.5.4 | 2024-05-20 | [38265](https://github.com/airbytehq/airbyte/pull/38265) | Replace AirbyteLogger with logging.Logger |
| 2.5.3 | 2024-04-24 | [36654](https://github.com/airbytehq/airbyte/pull/36654) | Schema descriptions |
| 2.5.2 | 2024-04-19 | [37435](https://github.com/airbytehq/airbyte/pull/37435) | Updated `manifest.yaml` to use the latest CDK Manifest version to fix the Incremental STATE values |
| 2.5.1 | 2024-03-15 | [36165](https://github.com/airbytehq/airbyte/pull/36165) | Unpin CDK Version |
| 2.5.0 | 2024-03-15 | [36173](https://github.com/airbytehq/airbyte/pull/36173) | Extended `Disputes` stream schema with missing properties |
| 2.4.0 | 2024-02-20 | [35465](https://github.com/airbytehq/airbyte/pull/35465) | Per-error reporting and continue sync on stream failures |
| 2.3.0 | 2024-02-14 | [34510](https://github.com/airbytehq/airbyte/pull/34510) | Silver certified. New Streams Added |
| 2.2.2 | 2024-02-09 | [35075](https://github.com/airbytehq/airbyte/pull/35075) | Manage dependencies with Poetry. |
| 2.2.1 | 2024-01-11 | [34155](https://github.com/airbytehq/airbyte/pull/34155) | prepare for airbyte-lib |
| 2.2.0 | 2023-10-25 | [31852](https://github.com/airbytehq/airbyte/pull/31852) | The size of the time_window can be configured |
| 2.1.2 | 2023-10-23 | [31759](https://github.com/airbytehq/airbyte/pull/31759) | Keep transaction_id as a string and fetch data in 7-day batches |
| 2.1.1 | 2023-10-19 | [31599](https://github.com/airbytehq/airbyte/pull/31599) | Base image migration: remove Dockerfile and use the python-connector-base image |
| 2.1.0 | 2023-08-14 | [29223](https://github.com/airbytehq/airbyte/pull/29223) | Migrate Python CDK to Low Code schema |
| 2.0.0 | 2023-07-05 | [27916](https://github.com/airbytehq/airbyte/pull/27916) | Update `Balances` schema |
| 1.0.0 | 2023-07-03 | [27968](https://github.com/airbytehq/airbyte/pull/27968) | mark `Client ID` and `Client Secret` as required fields |
| 0.1.13 | 2023-02-20 | [22916](https://github.com/airbytehq/airbyte/pull/22916) | Specified date formatting in specification |
| 0.1.12 | 2023-02-18 | [23211](https://github.com/airbytehq/airbyte/pull/23211) | Fix error handler |
| 0.1.11 | 2023-01-27 | [22019](https://github.com/airbytehq/airbyte/pull/22019) | Set `AvailabilityStrategy` for streams explicitly to `None` |
| 0.1.10 | 2022-09-04 | [17554](https://github.com/airbytehq/airbyte/pull/17554) | Made the spec and source config to be consistent |
| 0.1.9 | 2022-08-18 | [15741](https://github.com/airbytehq/airbyte/pull/15741) | Removed `OAuth2.0` option |
| 0.1.8 | 2022-07-25 | [15000](https://github.com/airbytehq/airbyte/pull/15000) | Added support of `OAuth2.0` authentication, fixed bug when normalization couldn't handle nested cursor field and primary key |
| 0.1.7 | 2022-07-18 | [14804](https://github.com/airbytehq/airbyte/pull/14804) | Added `RESULTSET_TOO_LARGE` error validation |
| 0.1.6 | 2022-06-10 | [13682](https://github.com/airbytehq/airbyte/pull/13682) | Updated paypal transaction schema |
| 0.1.5 | 2022-04-27 | [12335](https://github.com/airbytehq/airbyte/pull/12335) | Added fixtures to mock time.sleep for connectors that explicitly sleep |
| 0.1.4 | 2021-12-22 | [9034](https://github.com/airbytehq/airbyte/pull/9034) | Updated connector fields title/description |
| 0.1.3 | 2021-12-16 | [8580](https://github.com/airbytehq/airbyte/pull/8580) | Added more logs during `check connection` stage |
| 0.1.2 | 2021-11-08 | [7499](https://github.com/airbytehq/airbyte/pull/7499) | Removed base-python dependencies |
| 0.1.1 | 2021-08-03 | [5155](https://github.com/airbytehq/airbyte/pull/5155) | Fixed start_date_min limit |
| 0.1.0 | 2021-06-10 | [4240](https://github.com/airbytehq/airbyte/pull/4240) | PayPal Transaction Search API |

</details><|MERGE_RESOLUTION|>--- conflicted
+++ resolved
@@ -264,11 +264,8 @@
 
 | Version | Date       | Pull Request                                             | Subject                                                                                                                      |
 | :------ | :--------- | :------------------------------------------------------- | :--------------------------------------------------------------------------------------------------------------------------- |
-<<<<<<< HEAD
 | 2.6.0 | 2024-10-23 | [47282](https://github.com/airbytehq/airbyte/pull/47282) | Migrate to Manifest-only |
-=======
 | 2.5.8 | 2025-01-11 | [43797](https://github.com/airbytehq/airbyte/pull/43797) | Starting with this version, the Docker image is now rootless. Please note that this and future versions will not be compatible with Airbyte versions earlier than 0.64 |
->>>>>>> c67717e1
 | 2.5.7 | 2024-06-25 | [40269](https://github.com/airbytehq/airbyte/pull/40269) | Update dependencies |
 | 2.5.6 | 2024-06-22 | [40110](https://github.com/airbytehq/airbyte/pull/40110) | Update dependencies |
 | 2.5.5 | 2024-06-04 | [38983](https://github.com/airbytehq/airbyte/pull/38983) | [autopull] Upgrade base image to v1.2.1 |
