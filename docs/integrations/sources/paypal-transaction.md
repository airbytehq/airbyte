# Paypal

This page contains the setup guide and reference information for the Paypal source connector.

This connector uses [PayPal APIs](https://developer.paypal.com/api/rest/authentication/) OAuth 2.0 access token to authenticate requests. 

## Prerequisites

You will need a Paypal account, which you can get following [these steps](https://developer.paypal.com/docs/platforms/get-started/)

In the same page, you will also find how to setup a Sandbox so you can test the connector before using it in production.

## Setup guide
### Step 1: Get your Paypal secrets

After creating your account you will be able to get your `Client ID` and `Secret`. You can find them in your [Apps & Credentials page](https://developer.paypal.com/dashboard/applications/live).


### Step 2: Set up the Paypal Transaction connector in Airbyte


1. Log into your Airbyte account
   -  For Cloud [Log in here](https://cloud.airbyte.com/workspaces).

2. In the left navigation bar, click **Sources**.
  
   a. If this is your first time creating a source, use the search bar and enter **Paypal Transaction** and select it.

   b. If you already have sources configured, go to the top-right corner and click **+new source**. Then enter **Paypal Transaction** in the searech bar and select the connector.
   
3. Set the name for your source 
4. Enter your `Client ID` 
5. Enter your `Client secret`
6. `Start Date`: Use the provided datepicker or enter manually a UTC date and time in the format `YYYY-MM-DDTHH:MM:SSZ`. 
7. Switch ON/Off the Sandbox toggle. By defaukt the toggle is OFF, meaning it work only in a produciton environment.
8. _(Optional) `Dispute Start Date Range`: Use the provided datepicker or enter manually a UTC date and time in the format `YYYY-MM-DDTHH:MM:SS.sssZ`. 
        - If you don't add a date and you sync the `lists_disputes stream`, it will use the default value of 180 days in the past to retrieve data
        - It is mandatory to add the milliseconds is you enter a datetime.
        - This option only works for `lists_disputes stream` 

9. _(Optional)`Refresh Token`:_ You can enter manually a refresh token. Right now the stream does this automatically.
10. _(Optional)`Number of days per request`:_ You can specify the days used by the connector when requesting data from the Paypal API. This helps in cases when you have a rate limit and you want to lower the window of retrieving data.
        - Paypal has a 10K record limit per request. This option is useful if your sync is every week and you have more than 10K per week
        - The default value is 7
        - This Max value you can enter is 31 days 
        
11. Click **Set up source**

:::info 

By default, syncs are run with a slice period of 7 days. If you see errors with the message `Result set size is greater than the maximum limit` or an error code like `RESULTSET_TOO_LARGE`:

- Try lower the the size of the slice period in your optional parameters in your connection configuration.
- You can try to lower the scheduling sync window in case a day slice period is not enough. Lowering the sync period it may help avoid reaching the 10K limit.

:::


## Supported sync modes

The PayPal Transaction source connector supports the following [sync modes](https://docs.airbyte.com/cloud/core-concepts#connection-sync-modes):

| Feature                   | Supported? |
| :------------------------ | :--------- |
| Full Refresh Sync         | Yes        |
| Incremental - Append Sync | Yes        |
| Namespaces                | No         |


## Supported Streams

This Source is capable of syncing the following core Streams:

* [Transactions](https://developer.paypal.com/docs/api/transaction-search/v1/#transactions)
* [Balances](https://developer.paypal.com/docs/api/transaction-search/v1/#balances)
* [List Products](https://developer.paypal.com/docs/api/catalog-products/v1/#products_list)
* [Show Product Details](https://developer.paypal.com/docs/api/catalog-products/v1/#products_get)
* [List Disputes](https://developer.paypal.com/docs/api/customer-disputes/v1/#disputes_list)
* [Search Invoices](https://developer.paypal.com/docs/api/invoicing/v2/#invoices_search-invoices)
* [List Payments](https://developer.paypal.com/docs/api/payments/v1/#payment_list)


### Transactions Stream 

The below table  contains the configuraiton parameters available for this connector and the default values and available features

| **Param/Feature**           | `Transactions`            |
| :-------------------------- | :------------------------ |
| `Start Date`                | Timestamp with TZ (no ms) |
| `Dispute Start Date Range`  | NA                        |
| `Refresh token`             | Auto                      |
| `Number of days per request`| Max 31 , 7(D)             |
| `Pagination Strategy`       | Page Increment            |
| `Page size `                | Max 500 (F)               |
| `Full Refresh`              | :white_check_mark:        |
| `Incremental`               | :white_check_mark: (D)    |

**D:** Default configured Value

**F:** Fixed Value. This means it is not configurable.

___

### Balances Stream 

The below table  contains the configuraiton parameters available for this connector and the default values and available features

| **Param/Feature**           |`Balances`                |
| :-------------------------- |:------------------------ |
| `Start Date`                |Timestamp with TZ (no ms) |
| `Dispute Start Date Range`  |NA                        |
| `Refresh token`             |Auto                      |
| `Number of days per request`|NA                        |
| `Pagination Strategy`       |NA                        |
| `Page size `                |NA                        |
| `Full Refresh`              |:white_check_mark:        |
| `Incremental`               |:white_check_mark: (D)    |

**D:** Default configured Value

**F:** Fixed Value. This means it is not configurable.

___


### List Products Stream 

The below table  contains the configuraiton parameters available for this connector and the default values and available features

    
| **Param/Feature**           |`List Products`           |
| :-------------------------- |:------------------------ |
| `Start Date`                |NA                        |
| `Dispute Start Date Range`  |NA                        |
| `Refresh token`             |Auto                      |
| `Number of days per request`|NA                        |
| `Pagination Strategy`       |Page Increment            |
| `Page size `                |Max 20  (F)               |
| `Full Refresh`              |:white_check_mark: (D)    |
| `Incremental`               |:x:                       |

**D:** Default configured Value

**F:** Fixed Value. This means it is not configurable.

:::caution 

When configuring your stream take in consideration that the way the API works limits the speed on retreiving data. In some cases a +30K catalog retrieval could take between 10-15 minutes. 

:::

___

### Show Products Stream 

The below table  contains the configuraiton parameters available for this connector and the default values and available features

| **Param/Feature**           |`Show Prod. Details`      |
| :-------------------------- |:------------------------ |
| `Start Date`                |NA                        |
| `Dispute Start Date Range`  |NA                        |
| `Refresh token`             |Auto                      |
| `Number of days per request`|NA                        |
| `Pagination Strategy`       |NA                        |
| `Page size `                |NA                        |
| `Full Refresh`              |:white_check_mark: (D)    |
| `Incremental`               |:x:                       |

**D:** Default configured Value

**F:** Fixed Value. This means it is not configurable.


:::caution 

When configuring this stream consider that the parent stream paginates with 20 number of items (Max alowed page size). The  Paypal API calls are not concurrent, so the time it takes depends entirely on the server side. 
This stream could take a considerable time syncing, so you should consider running the sync of this and the parent stream (`list_products`) at the end of the day. 
Depending on the size of the catalog it could take several hours to sync. 

:::

___

### List Disputes Stream 

The below table  contains the configuraiton parameters available for this connector and the default values and available features

| **Param/Feature**           |`List Disputes`           |
| :-------------------------- |:------------------------ |
| `Start Date`                |NA                        |
| `Dispute Start Date Range`  |Timestamp with TZ (w/ms)  |
| `Refresh token`             |Auto                      |
| `Number of days per request`|Max 180 , 7(D)            |
| `Pagination Strategy`       |Page Token                |
| `Page size `                |Max 50 (F)                |
| `Full Refresh`              |:white_check_mark:        |
| `Incremental`               |:white_check_mark: (D)    |

**D:** Default configured Value

**F:** Fixed Value. This means it is not configurable.

___

### Search Invoices Stream 

The below table  contains the configuraiton parameters available for this connector and the default values and available features

| **Param/Feature**           |`Search Invoices`         |
| :-------------------------- |:------------------------ |
| `Start Date`                |Timestamp with TZ (no ms) |
| `Dispute Start Date Range`  |NA                        |
| `Refresh token`             |Auto                      |
| `Number of days per request`|ND                        |
| `Pagination Strategy`       |Page Number               |
| `Page size `                |Max 100 (F)               |
| `Full Refresh`              |:white_check_mark: (D)    |
| `Incremental`               |:x:                       |

**D:** Default configured Value

**F:** Fixed Value. This means it is not configurable.

**ND:** Not Defined in the source.


:::info 

The `start_end` from the configuration, is passed to the body of the request and uses the `creation_date_range.start` and `creation_date_range.end`.  More information in the [Paypal Developer API documentation](https://developer.paypal.com/docs/api/invoicing/v2/#invoices_search-invoices).

:::


___

### List Payments Stream 

The below table  contains the configuraiton parameters available for this connector and the default values and available features.

| **Param/Feature**           |`List Payments`           |
| :-------------------------- |:------------------------ |
| `Start Date`                |Timestamp with TZ (no ms) |
| `Dispute Start Date Range`  |NA                        |
| `Refresh token`             |Auto                      |
| `Number of days per request`|NA , 7(D)                 |
| `Pagination Strategy`       |Page Cursor               |
| `Page size `                |Max 20 (F)                |
| `Full Refresh`              |:white_check_mark:        |
| `Incremental`               |:white_check_mark: (D)    |

**D:** Default configured Value

**F:** Fixed Value. This means it is not configurable.

___

## Performance Considerations

* **Data Availability:** It takes a maximum of 3 hours for executed transactions to appear in the list transactions call.
* **Number of days per request:**  The maximum supported date range is 31 days.
* **Historical Data:**  You can't retrieve more than 3yrs of data for the `transactions` stream. For `dispute_start_date` you can only retrieve 180 days of data (see specifications per stream) 
* `records_per_request`: The maximum number of records in a single request are 10K (API Server restriction)
* `page_size`: The maximum page size is 500. This has been configured by default.
* `requests_per_minute` = The maximum limit is 50 requests per minute from IP address to all endpoint (API Server restriction).



## Data type map

| Integration Type | Airbyte Type |
| :--------------- | :----------- |
| `string`         | `string`     |
| `number`         | `number`     |
| `array`          | `array`      |
| `object`         | `object`     |


## Changelog

| Version | Date       | Pull Request                                             | Subject                                                                                                                      |
|:--------|:-----------|:---------------------------------------------------------|:-----------------------------------------------------------------------------------------------------------------------------|
<<<<<<< HEAD
| 2.4.1   | 2024-03-14 | [36165](https://github.com/airbytehq/airbyte/pull/36165) | Unpin CDK Version                                                                                                            |
=======
| 2.5.0   | 2024-03-15 | [36173](https://github.com/airbytehq/airbyte/pull/36173) | Extended `Disputes` stream schema with missing properties                                                                    |
>>>>>>> 8a60518d
| 2.4.0   | 2024-02-20 | [35465](https://github.com/airbytehq/airbyte/pull/35465) | Per-error reporting and continue sync on stream failures                                                                     |
| 2.3.0   | 2024-02-14 | [34510](https://github.com/airbytehq/airbyte/pull/34510) | Silver certified. New Streams Added                                                                                          |
| 2.2.2   | 2024-02-09 | [35075](https://github.com/airbytehq/airbyte/pull/35075) | Manage dependencies with Poetry.                                                                                             |
| 2.2.1   | 2024-01-11 | [34155](https://github.com/airbytehq/airbyte/pull/34155) | prepare for airbyte-lib                                                                                                      |
| 2.2.0   | 2023-10-25 | [31852](https://github.com/airbytehq/airbyte/pull/31852) | The size of the time_window can be configured                                                                                |
| 2.1.2   | 2023-10-23 | [31759](https://github.com/airbytehq/airbyte/pull/31759) | Keep transaction_id as a string and fetch data in 7-day batches                                                              |
| 2.1.1   | 2023-10-19 | [31599](https://github.com/airbytehq/airbyte/pull/31599) | Base image migration: remove Dockerfile and use the python-connector-base image                                              |
| 2.1.0   | 2023-08-14 | [29223](https://github.com/airbytehq/airbyte/pull/29223) | Migrate Python CDK to Low Code schema                                                                                        |
| 2.0.0   | 2023-07-05 | [27916](https://github.com/airbytehq/airbyte/pull/27916) | Update `Balances` schema                                                                                                     |
| 1.0.0   | 2023-07-03 | [27968](https://github.com/airbytehq/airbyte/pull/27968) | mark `Client ID` and `Client Secret` as required fields                                                                      |
| 0.1.13  | 2023-02-20 | [22916](https://github.com/airbytehq/airbyte/pull/22916) | Specified date formatting in specification                                                                                   |
| 0.1.12  | 2023-02-18 | [23211](https://github.com/airbytehq/airbyte/pull/23211) | Fix error handler                                                                                                            |
| 0.1.11  | 2023-01-27 | [22019](https://github.com/airbytehq/airbyte/pull/22019) | Set `AvailabilityStrategy` for streams explicitly to `None`                                                                  |
| 0.1.10  | 2022-09-04 | [17554](https://github.com/airbytehq/airbyte/pull/17554) | Made the spec and source config to be consistent                                                                             |
| 0.1.9   | 2022-08-18 | [15741](https://github.com/airbytehq/airbyte/pull/15741) | Removed `OAuth2.0` option                                                                                                    |
| 0.1.8   | 2022-07-25 | [15000](https://github.com/airbytehq/airbyte/pull/15000) | Added support of `OAuth2.0` authentication, fixed bug when normalization couldn't handle nested cursor field and primary key |
| 0.1.7   | 2022-07-18 | [14804](https://github.com/airbytehq/airbyte/pull/14804) | Added `RESULTSET_TOO_LARGE` error validation                                                                                 |
| 0.1.6   | 2022-06-10 | [13682](https://github.com/airbytehq/airbyte/pull/13682) | Updated paypal transaction schema                                                                                            |
| 0.1.5   | 2022-04-27 | [12335](https://github.com/airbytehq/airbyte/pull/12335) | Added fixtures to mock time.sleep for connectors that explicitly sleep                                                       |
| 0.1.4   | 2021-12-22 | [9034](https://github.com/airbytehq/airbyte/pull/9034)   | Updated connector fields title/description                                                                                   |
| 0.1.3   | 2021-12-16 | [8580](https://github.com/airbytehq/airbyte/pull/8580)   | Added more logs during `check connection` stage                                                                              |
| 0.1.2   | 2021-11-08 | [7499](https://github.com/airbytehq/airbyte/pull/7499)   | Removed base-python dependencies                                                                                             |
| 0.1.1   | 2021-08-03 | [5155](https://github.com/airbytehq/airbyte/pull/5155)   | Fixed start_date_min limit                                                                                                   |
| 0.1.0   | 2021-06-10 | [4240](https://github.com/airbytehq/airbyte/pull/4240)   | PayPal Transaction Search API                                                                                                |<|MERGE_RESOLUTION|>--- conflicted
+++ resolved
@@ -279,11 +279,8 @@
 
 | Version | Date       | Pull Request                                             | Subject                                                                                                                      |
 |:--------|:-----------|:---------------------------------------------------------|:-----------------------------------------------------------------------------------------------------------------------------|
-<<<<<<< HEAD
-| 2.4.1   | 2024-03-14 | [36165](https://github.com/airbytehq/airbyte/pull/36165) | Unpin CDK Version                                                                                                            |
-=======
+| 2.5.1   | 2024-03-15 | [36165](https://github.com/airbytehq/airbyte/pull/36165) | Unpin CDK Version                                                                                                            |
 | 2.5.0   | 2024-03-15 | [36173](https://github.com/airbytehq/airbyte/pull/36173) | Extended `Disputes` stream schema with missing properties                                                                    |
->>>>>>> 8a60518d
 | 2.4.0   | 2024-02-20 | [35465](https://github.com/airbytehq/airbyte/pull/35465) | Per-error reporting and continue sync on stream failures                                                                     |
 | 2.3.0   | 2024-02-14 | [34510](https://github.com/airbytehq/airbyte/pull/34510) | Silver certified. New Streams Added                                                                                          |
 | 2.2.2   | 2024-02-09 | [35075](https://github.com/airbytehq/airbyte/pull/35075) | Manage dependencies with Poetry.                                                                                             |
