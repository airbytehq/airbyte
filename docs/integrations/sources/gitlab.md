--- conflicted
+++ resolved
@@ -105,13 +105,9 @@
 
 | Version | Date       | Pull Request                                             | Subject                                                                                    |
 |:--------|:-----------|:---------------------------------------------------------|:-------------------------------------------------------------------------------------------|
-<<<<<<< HEAD
 | 1.0.0   | 2022-12-05 | [7506](https://github.com/airbytehq/airbyte/pull/7506)   | Add `OAuth2.0` authentication option                                                       |
-| 0.1.11  | 2022-12-14 | [20479](https://github.com/airbytehq/airbyte/pull/20479) | Do not use HttpAvailabilityStrategy + add unit tests                                       |
-=======
 | 0.1.12  | 2022-12-15 | [20542](https://github.com/airbytehq/airbyte/pull/20542) | Revert HttpAvailability changes, run on cdk 0.15.0                                         |
 | 0.1.11  | 2022-12-14 | [20479](https://github.com/airbytehq/airbyte/pull/20479) | Use HttpAvailabilityStrategy + add unit tests                                              |
->>>>>>> 6c807a4b
 | 0.1.10  | 2022-12-12 | [20384](https://github.com/airbytehq/airbyte/pull/20384) | Fetch groups along with their subgroups                                                    |
 | 0.1.9   | 2022-12-11 | [20348](https://github.com/airbytehq/airbyte/pull/20348) | Fix 403 error when syncing `EpicIssues` stream                                             |
 | 0.1.8   | 2022-12-02 | [20023](https://github.com/airbytehq/airbyte/pull/20023) | Fix duplicated records issue for `Projects` stream                                         |
