--- conflicted
+++ resolved
@@ -112,12 +112,9 @@
 
 | Version | Date       | Pull Request                                             | Subject                                                                                    |
 |:--------|:-----------|:---------------------------------------------------------|:-------------------------------------------------------------------------------------------|
-<<<<<<< HEAD
-| 1.7.1   | 2023-10-12 | [31375](https://github.com/airbytehq/airbyte/pull/31375) | Mark `start_date` as optional, migrate `groups` and `projects` to array                    |
-=======
+| 1.8.1   | 2023-10-12 | [31375](https://github.com/airbytehq/airbyte/pull/31375) | Mark `start_date` as optional, migrate `groups` and `projects` to array                    |
 | 1.8.0   | 2023-10-12 | [31339](https://github.com/airbytehq/airbyte/pull/31339) | Add undeclared fields to streams schemas, validate date/date-time format in stream schemas |
 | 1.7.1   | 2023-10-10 | [31210](https://github.com/airbytehq/airbyte/pull/31210) | Added expired `access_token` handling, while checking the connection                       |
->>>>>>> bb40d6f0
 | 1.7.0   | 2023-08-08 | [27869](https://github.com/airbytehq/airbyte/pull/29203) | Add Deployments stream                                                                     |
 | 1.6.0   | 2023-06-30 | [27869](https://github.com/airbytehq/airbyte/pull/27869) | Add `shared_runners_setting` field to groups                                               |
 | 1.5.1   | 2023-06-24 | [27679](https://github.com/airbytehq/airbyte/pull/27679) | Fix formatting                                                                             |
