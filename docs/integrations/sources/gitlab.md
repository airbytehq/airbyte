--- conflicted
+++ resolved
@@ -105,11 +105,8 @@
 
 | Version | Date       | Pull Request                                             | Subject                                                                                    |
 |:--------|:-----------|:---------------------------------------------------------|:-------------------------------------------------------------------------------------------|
-<<<<<<< HEAD
-| 1.0.1   | TODO       | [21888](https://github.com/airbytehq/airbyte/pull/21888) | Set `AvailabilityStrategy` for streams explicitly to `None`                                |
-=======
+| 1.0.2   | TODO       | [21888](https://github.com/airbytehq/airbyte/pull/21888) | Set `AvailabilityStrategy` for streams explicitly to `None`                                |
 | 1.0.1   | 2022-01-23 | [21713](https://github.com/airbytehq/airbyte/pull/21713) | Fix missing data issue                                                                     |
->>>>>>> 7f36386c
 | 1.0.0   | 2022-12-05 | [7506](https://github.com/airbytehq/airbyte/pull/7506)   | Add `OAuth2.0` authentication option                                                       |
 | 0.1.12  | 2022-12-15 | [20542](https://github.com/airbytehq/airbyte/pull/20542) | Revert HttpAvailability changes, run on cdk 0.15.0                                         |
 | 0.1.11  | 2022-12-14 | [20479](https://github.com/airbytehq/airbyte/pull/20479) | Use HttpAvailabilityStrategy + add unit tests                                              |
