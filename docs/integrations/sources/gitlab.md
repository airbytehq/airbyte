--- conflicted
+++ resolved
@@ -79,28 +79,6 @@
 
 This connector outputs the following streams:
 
-<<<<<<< HEAD
-* [Branches](https://docs.gitlab.com/ee/api/branches.html)
-* [Commits](https://docs.gitlab.com/ee/api/commits.html) \(Incremental\)
-* [Issues](https://docs.gitlab.com/ee/api/issues.html) \(Incremental\)
-* [Group Issue Boards](https://docs.gitlab.com/ee/api/group_boards.html)
-* [Pipelines](https://docs.gitlab.com/ee/api/pipelines.html) \(Incremental\)
-* [Jobs](https://docs.gitlab.com/ee/api/jobs.html)
-* [Projects](https://docs.gitlab.com/ee/api/projects.html)
-* [Project Milestones](https://docs.gitlab.com/ee/api/milestones.html)
-* [Project Merge Requests](https://docs.gitlab.com/ee/api/merge_requests.html) \(Incremental\)
-* [Users](https://docs.gitlab.com/ee/api/users.html)
-* [Groups](https://docs.gitlab.com/ee/api/groups.html)
-* [Group Milestones](https://docs.gitlab.com/ee/api/group_milestones.html)
-* [Group and Project members](https://docs.gitlab.com/ee/api/members.html)
-* [Tags](https://docs.gitlab.com/ee/api/tags.html)
-* [Releases](https://docs.gitlab.com/ee/api/releases/index.html)
-* [Deployments](https://docs.gitlab.com/ee/api/deployments/index.html)
-* [Group Labels](https://docs.gitlab.com/ee/api/group_labels.html)
-* [Project Labels](https://docs.gitlab.com/ee/api/labels.html)
-* [Epics](https://docs.gitlab.com/ee/api/epics.html) \(only available for GitLab Ultimate and GitLab.com Gold accounts\)
-* [Epic Issues](https://docs.gitlab.com/ee/api/epic_issues.html) \(only available for GitLab Ultimate and GitLab.com Gold accounts\)
-=======
 - [Branches](https://docs.gitlab.com/ee/api/branches.html)
 - [Commits](https://docs.gitlab.com/ee/api/commits.html) \(Incremental\)
 - [Issues](https://docs.gitlab.com/ee/api/issues.html) \(Incremental\)
@@ -116,11 +94,11 @@
 - [Group and Project members](https://docs.gitlab.com/ee/api/members.html)
 - [Tags](https://docs.gitlab.com/ee/api/tags.html)
 - [Releases](https://docs.gitlab.com/ee/api/releases/index.html)
+- [Deployments](https://docs.gitlab.com/ee/api/deployments/index.html)
 - [Group Labels](https://docs.gitlab.com/ee/api/group_labels.html)
 - [Project Labels](https://docs.gitlab.com/ee/api/labels.html)
 - [Epics](https://docs.gitlab.com/ee/api/epics.html) \(only available for GitLab Ultimate and GitLab.com Gold accounts\)
 - [Epic Issues](https://docs.gitlab.com/ee/api/epic_issues.html) \(only available for GitLab Ultimate and GitLab.com Gold accounts\)
->>>>>>> 94515656
 
 ## Additional information
 
@@ -133,12 +111,8 @@
 ## Changelog
 
 | Version | Date       | Pull Request                                             | Subject                                                                                    |
-<<<<<<< HEAD
 |:--------|:-----------|:---------------------------------------------------------|:-------------------------------------------------------------------------------------------|
 | 1.7.0   | 2023-08-08 | [27869](https://github.com/airbytehq/airbyte/pull/29203) | Add Deployments stream                                                                     |
-=======
-| :------ | :--------- | :------------------------------------------------------- | :----------------------------------------------------------------------------------------- |
->>>>>>> 94515656
 | 1.6.0   | 2023-06-30 | [27869](https://github.com/airbytehq/airbyte/pull/27869) | Add `shared_runners_setting` field to groups                                               |
 | 1.5.1   | 2023-06-24 | [27679](https://github.com/airbytehq/airbyte/pull/27679) | Fix formatting                                                                             |
 | 1.5.0   | 2023-06-15 | [27392](https://github.com/airbytehq/airbyte/pull/27392) | Make API URL an optional parameter in spec.                                                |
