--- conflicted
+++ resolved
@@ -105,11 +105,8 @@
 
 | Version | Date       | Pull Request                                             | Subject                                                                                    |
 |:--------|:-----------|:---------------------------------------------------------|:-------------------------------------------------------------------------------------------|
-<<<<<<< HEAD
-| 1.4.1   | 2023-06-12 | [27346](https://github.com/airbytehq/airbyte/pull/27346) | Partially revert changes made in version 1.0.4, disallow http calls in cloud.              |
-=======
+| 1.4.2   | 2023-06-15 | [27346](https://github.com/airbytehq/airbyte/pull/27346) | Partially revert changes made in version 1.0.4, disallow http calls in cloud.              |
 | 1.4.1   | 2023-06-13 | [27351](https://github.com/airbytehq/airbyte/pull/27351) | Fix OAuth token expiry date.                                                               |
->>>>>>> 6537212b
 | 1.4.0   | 2023-06-12 | [27234](https://github.com/airbytehq/airbyte/pull/27234) | Skip stream slices on 403/404 errors, do not fail syncs.                                   |
 | 1.3.1   | 2023-06-08 | [27147](https://github.com/airbytehq/airbyte/pull/27147) | Improve connectivity check for connections with no projects/groups                         |
 | 1.3.0   | 2023-06-08 | [27150](https://github.com/airbytehq/airbyte/pull/27150) | Update stream schemas                                                                      |
