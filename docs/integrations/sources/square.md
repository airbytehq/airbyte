--- conflicted
+++ resolved
@@ -103,30 +103,7 @@
 
 | Version | Date       | Pull Request                                             | Subject                                                                   |
 | :------ | :--------- | :------------------------------------------------------- | :------------------------------------------------------------------------ |
-<<<<<<< HEAD
-| 1.6.3 | 2024-06-06 | [39206](https://github.com/airbytehq/airbyte/pull/39206) | [autopull] Upgrade base image to v1.2.2 |
-| 1.6.2 | 2024-05-03 | [37800](https://github.com/airbytehq/airbyte/pull/37800) | Migrate to Poetry. Replace custom components with default classes |
-| 1.6.1 | 2023-11-07 | [31481](https://github.com/airbytehq/airbyte/pull/31481) | Fix duplicate records for `Payments` and `Refunds` stream |
-| 1.6.0 | 2023-10-18 | [31115](https://github.com/airbytehq/airbyte/pull/31115) | Add `customer_id` field to `Payments` and `Orders` streams |
-| 1.5.0 | 2023-10-16 | [31045](https://github.com/airbytehq/airbyte/pull/31045) | Added New Stream bank_accounts |
-| 1.4.0 | 2023-10-13 | [31106](https://github.com/airbytehq/airbyte/pull/31106) | Add new stream Loyalty |
-| 1.3.0 | 2023-10-12 | [31107](https://github.com/airbytehq/airbyte/pull/31107) | Add new stream Inventory |
-| 1.2.0 | 2023-10-10 | [31065](https://github.com/airbytehq/airbyte/pull/31065) | Add new stream Cash drawers shifts |
-| 1.1.3 | 2023-10-10 | [30960](https://github.com/airbytehq/airbyte/pull/30960) | Update `airbyte-cdk` version to `>=0.51.31` |
-| 1.1.2 | 2023-07-10 | [28019](https://github.com/airbytehq/airbyte/pull/28019) | fix display order of spec fields |
-| 1.1.1 | 2023-06-28 | [27762](https://github.com/airbytehq/airbyte/pull/27762) | Update following state breaking changes |
-| 1.1.0 | 2023-05-24 | [26485](https://github.com/airbytehq/airbyte/pull/26485) | Remove deprecated authSpecification in favour of advancedAuth |
-| 1.0.1 | 2023-05-03 | [25784](https://github.com/airbytehq/airbyte/pull/25784) | Fix Authenticator |
-| 1.0.0 | 2023-05-03 | [25784](https://github.com/airbytehq/airbyte/pull/25784) | Fix Authenticator |
-| 0.2.2 | 2023-03-22 | [22867](https://github.com/airbytehq/airbyte/pull/22867) | Specified date formatting in specification |
-| 0.2.1 | 2023-03-06 | [23231](https://github.com/airbytehq/airbyte/pull/23231) | Publish using low-code CDK Beta version |
-| 0.2.0 | 2022-11-14 | [19369](https://github.com/airbytehq/airbyte/pull/19369) | Migrate to low code (YAML); update API to version 2022-10-19; update docs |
-| 0.1.4 | 2021-12-02 | [6842](https://github.com/airbytehq/airbyte/pull/6842) | Added oauth support |
-| 0.1.3 | 2021-12-06 | [8425](https://github.com/airbytehq/airbyte/pull/8425) | Update title, description fields in spec |
-| 0.1.2 | 2021-11-08 | [7499](https://github.com/airbytehq/airbyte/pull/7499) | Remove base-python dependencies |
-| 0.1.1 | 2021-07-09 | [4645](https://github.com/airbytehq/airbyte/pull/4645) | Update \_send_request method due to Airbyte CDK changes |
-| 0.1.0 | 2021-06-30 | [4439](https://github.com/airbytehq/airbyte/pull/4439) | Initial release supporting the Square API |
-=======
+| 1.6.5   | 2024-06-06 | [39206](https://github.com/airbytehq/airbyte/pull/39206) | [autopull] Upgrade base image to v1.2.2 |
 | 1.6.4   | 2024-06-12 | [30315](https://github.com/airbytehq/airbyte/pull/30315) | Fix `customer` stream pagination limit                                    |
 | 1.6.3   | 2024-06-14 | [39377](https://github.com/airbytehq/airbyte/pull/39377) | Add error handlers, migrate to inline schemas, move spec to manifest      |
 | 1.6.2   | 2024-05-03 | [37800](https://github.com/airbytehq/airbyte/pull/37800) | Migrate to Poetry. Replace custom components with default classes         |
@@ -150,6 +127,5 @@
 | 0.1.2   | 2021-11-08 | [7499](https://github.com/airbytehq/airbyte/pull/7499)   | Remove base-python dependencies                                           |
 | 0.1.1   | 2021-07-09 | [4645](https://github.com/airbytehq/airbyte/pull/4645)   | Update \_send_request method due to Airbyte CDK changes                   |
 | 0.1.0   | 2021-06-30 | [4439](https://github.com/airbytehq/airbyte/pull/4439)   | Initial release supporting the Square API                                 |
->>>>>>> a44bbfa1
 
 </details>