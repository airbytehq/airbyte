# Square

This page contains the setup guide and reference information for the Square source connector.

## Prerequisites

To set up the Square source connector with Airbyte, you'll need to create your Square Application and use Personal token or Oauth access token.

## Setup guide

### Step 1: Set up Square

1. Create [Square Application](https://developer.squareup.com/apps)
2. Obtain [Personal token](https://developer.squareup.com/docs/build-basics/access-tokens) or [Oauth access token](https://developer.squareup.com/docs/oauth-api/create-urls-for-square-authorization).

### Step 2: Set up the Square connector in Airbyte

### For Airbyte Cloud:

1. [Log into your Airbyte Cloud](https://cloud.airbyte.com/workspaces) account.
2. In the left navigation bar, click **Sources**. In the top-right corner, click **+ New source**.
3. On the Set up the source page, enter the name for the Square connector and select **Square** from the Source type dropdown.
4. Choose authentication method:
   - Api-Key
     - Fill in API key token with "Access token" from Square Application settings page (Credentials on the left)
   - Oauth authentication
     - Fill in Client ID and Client secret with data from Square Application settings page (Oauth on the left)
     - Fill in refresh token with one obtained during the authentication process
5. Choose if your account is sandbox
6. Choose start date
7. Choose if you would like to include Deleted objects (for streams: Items, Categories, Discounts, Taxes)

### For Airbyte OSS:

1. Navigate to the Airbyte Open Source dashboard.
2. Set the name for your source.
3. On the Set up the source page, enter the name for the Square connector and select **Square** from the Source type dropdown.
4. Choose authentication method:
   - Api-Key
     - Fill in API key token with "Access token" from Square Application settings page (Credentials on the left)
   - Oauth authentication
     - Fill in Client ID and Client secret with data from Square Application settings page (Oauth on the left)
     - Fill in refresh token with one obtained during the authentication process
5. Choose if your account is sandbox
6. Choose start date
7. Choose if you would like to include Deleted objects (for streams: Items, Categories, Discounts, Taxes)

## Supported sync modes

The Square source connector supports the following [ sync modes](https://docs.airbyte.com/cloud/core-concepts#connection-sync-modes):

- [Full Refresh - Overwrite](https://docs.airbyte.com/understanding-airbyte/connections/full-refresh-overwrite/)
- [Full Refresh - Append](https://docs.airbyte.com/understanding-airbyte/connections/full-refresh-append)
- [Incremental - Append](https://docs.airbyte.com/understanding-airbyte/connections/incremental-append)
- [Incremental - Append + Deduped](https://docs.airbyte.com/understanding-airbyte/connections/incremental-append-deduped)

## Supported Streams

- [Items](https://developer.squareup.com/explorer/square/catalog-api/search-catalog-objects) \(Incremental\)
- [Categories](https://developer.squareup.com/explorer/square/catalog-api/search-catalog-objects) \(Incremental\)
- [Discounts](https://developer.squareup.com/explorer/square/catalog-api/search-catalog-objects) \(Incremental\)
- [Taxes](https://developer.squareup.com/explorer/square/catalog-api/search-catalog-objects) \(Incremental\)
- [ModifierLists](https://developer.squareup.com/explorer/square/catalog-api/search-catalog-objects) \(Incremental\)
- [Payments](https://developer.squareup.com/reference/square_2022-10-19/payments-api/list-payments) \(Incremental\)
- [Refunds](https://developer.squareup.com/reference/square_2022-10-19/refunds-api/list-payment-refunds) \(Incremental\)
- [Locations](https://developer.squareup.com/explorer/square/locations-api/list-locations)
- [Team Members](https://developer.squareup.com/reference/square_2022-10-19/team-api/search-team-members)
- [List Team Member Wages](https://developer.squareup.com/explorer/square/labor-api/list-team-member-wages)
- [Customers](https://developer.squareup.com/explorer/square/customers-api/list-customers)
- [Shifts](https://developer.squareup.com/reference/square/labor-api/search-shifts)
- [Inventory](https://developer.squareup.com/reference/square/inventory-api/batch-retrieve-inventory-counts)
- [Orders](https://developer.squareup.com/reference/square/orders-api/search-orders)
- [Cash drawers](https://developer.squareup.com/explorer/square/cash-drawers-api/list-cash-drawer-shifts)
- [Loyalty](https://developer.squareup.com/explorer/square/loyalty-api/search-loyalty-accounts)

## Connector-specific features & highlights

Useful links:

- [Square API Explorer](https://developer.squareup.com/explorer/square)
- [Square API Docs](https://developer.squareup.com/reference/square)
- [Square Developer Dashboard](https://developer.squareup.com/apps)

## Performance considerations (if any)

No defined API rate limits were found in Square documentation however considering [this information](https://stackoverflow.com/questions/28033966/whats-the-rate-limit-on-the-square-connect-api/28053836#28053836) it has 10 QPS limits. The connector doesn't handle rate limits exceptions, but no errors were raised during testing.
Exponential [Backoff](https://developer.squareup.com/forums/t/current-square-api-rate-limit/449) strategy recommended.

## Data type map

| Integration Type | Airbyte Type | Notes |
| :--------------- | :----------- | :---- |
| `string`         | `string`     |       |
| `integer`        | `integer`    |       |
| `array`          | `array`      |       |
| `object`         | `object`     |       |
| `boolean`        | `boolean`    |       |

## Changelog

| Version | Date       | Pull Request                                             | Subject                                                                   |
<<<<<<< HEAD
| :------ | :--------- | :------------------------------------------------------- | :------------------------------------------------------------------------ |
| 1.4.0   | 2023-10-04 | [31045](https://github.com/airbytehq/airbyte/pull/31045) | Added New Stream bank_accounts                                            |
=======
| :------ |:-----------| :------------------------------------------------------- |:--------------------------------------------------------------------------|
| 1.4.0   | 2023-10-13 | [31106](https://github.com/airbytehq/airbyte/pull/31106) | Add new stream Loyalty                                                    |
>>>>>>> a506909d
| 1.3.0   | 2023-10-12 | [31107](https://github.com/airbytehq/airbyte/pull/31107) | Add new stream Inventory                                                  |
| 1.2.0   | 2023-10-10 | [31065](https://github.com/airbytehq/airbyte/pull/31065) | Add new stream Cash drawers shifts                                        |
| 1.1.3   | 2023-10-10 | [30960](https://github.com/airbytehq/airbyte/pull/30960) | Update `airbyte-cdk` version to `>=0.51.31`                               |
| 1.1.2   | 2023-07-10 | [28019](https://github.com/airbytehq/airbyte/pull/28019) | fix display order of spec fields                                          |
| 1.1.1   | 2023-06-28 | [27762](https://github.com/airbytehq/airbyte/pull/27762) | Update following state breaking changes                                   |
| 1.1.0   | 2023-05-24 | [26485](https://github.com/airbytehq/airbyte/pull/26485) | Remove deprecated authSpecification in favour of advancedAuth             |
| 1.0.1   | 2023-05-03 | [25784](https://github.com/airbytehq/airbyte/pull/25784) | Fix Authenticator                                                         |
| 1.0.0   | 2023-05-03 | [25784](https://github.com/airbytehq/airbyte/pull/25784) | Fix Authenticator                                                         |
| 0.2.2   | 2023-03-22 | [22867](https://github.com/airbytehq/airbyte/pull/22867) | Specified date formatting in specification                                |
| 0.2.1   | 2023-03-06 | [23231](https://github.com/airbytehq/airbyte/pull/23231) | Publish using low-code CDK Beta version                                   |
| 0.2.0   | 2022-11-14 | [19369](https://github.com/airbytehq/airbyte/pull/19369) | Migrate to low code (YAML); update API to version 2022-10-19; update docs |
| 0.1.4   | 2021-12-02 | [6842](https://github.com/airbytehq/airbyte/pull/6842)   | Added oauth support                                                       |
| 0.1.3   | 2021-12-06 | [8425](https://github.com/airbytehq/airbyte/pull/8425)   | Update title, description fields in spec                                  |
| 0.1.2   | 2021-11-08 | [7499](https://github.com/airbytehq/airbyte/pull/7499)   | Remove base-python dependencies                                           |
| 0.1.1   | 2021-07-09 | [4645](https://github.com/airbytehq/airbyte/pull/4645)   | Update \_send_request method due to Airbyte CDK changes                   |
| 0.1.0   | 2021-06-30 | [4439](https://github.com/airbytehq/airbyte/pull/4439)   | Initial release supporting the Square API                                 |<|MERGE_RESOLUTION|>--- conflicted
+++ resolved
@@ -99,13 +99,9 @@
 ## Changelog
 
 | Version | Date       | Pull Request                                             | Subject                                                                   |
-<<<<<<< HEAD
 | :------ | :--------- | :------------------------------------------------------- | :------------------------------------------------------------------------ |
-| 1.4.0   | 2023-10-04 | [31045](https://github.com/airbytehq/airbyte/pull/31045) | Added New Stream bank_accounts                                            |
-=======
-| :------ |:-----------| :------------------------------------------------------- |:--------------------------------------------------------------------------|
+| 1.5.0   | 2023-10-16 | [31045](https://github.com/airbytehq/airbyte/pull/31045) | Added New Stream bank_accounts                                            |
 | 1.4.0   | 2023-10-13 | [31106](https://github.com/airbytehq/airbyte/pull/31106) | Add new stream Loyalty                                                    |
->>>>>>> a506909d
 | 1.3.0   | 2023-10-12 | [31107](https://github.com/airbytehq/airbyte/pull/31107) | Add new stream Inventory                                                  |
 | 1.2.0   | 2023-10-10 | [31065](https://github.com/airbytehq/airbyte/pull/31065) | Add new stream Cash drawers shifts                                        |
 | 1.1.3   | 2023-10-10 | [30960](https://github.com/airbytehq/airbyte/pull/30960) | Update `airbyte-cdk` version to `>=0.51.31`                               |
