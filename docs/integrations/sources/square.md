--- conflicted
+++ resolved
@@ -97,11 +97,8 @@
 
 | Version | Date       | Pull Request                                             | Subject                                                                    |
 |:--------|:-----------|:---------------------------------------------------------|:---------------------------------------------------------------------------|
-<<<<<<< HEAD
-| 0.2.1   | 2023-02-11 | [00000](https://github.com/airbytehq/airbyte/pull/00000) | Specified date formatting in specification |
-=======
+| 0.2.2   | 2023-03-22 | [00000](https://github.com/airbytehq/airbyte/pull/00000) | Specified date formatting in specification |
 | 0.2.1   | 2023-03-06 | [23231](https://github.com/airbytehq/airbyte/pull/23231) | Publish using low-code CDK Beta version                                    |
->>>>>>> bad5bce8
 | 0.2.0   | 2022-11-14 | [19369](https://github.com/airbytehq/airbyte/pull/19369) | Migrate to low code (YAML); update API to version  2022-10-19; update docs |
 | 0.1.4   | 2021-12-02 | [6842](https://github.com/airbytehq/airbyte/pull/6842)   | Added oauth support                                                        |
 | 0.1.3   | 2021-12-06 | [8425](https://github.com/airbytehq/airbyte/pull/8425)   | Update title, description fields in spec                                   |
