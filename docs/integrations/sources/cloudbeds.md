--- conflicted
+++ resolved
@@ -30,11 +30,8 @@
 
 | Version          | Date              | Pull Request | Subject        |
 |------------------|-------------------|--------------|----------------|
-<<<<<<< HEAD
-| 0.0.29 | 2025-07-18 | [63371](https://github.com/airbytehq/airbyte/pull/63371) | Update connector icon |
-=======
+| 0.0.30 | 2025-07-21 | [63371](https://github.com/airbytehq/airbyte/pull/63371) | Update connector icon |
 | 0.0.29 | 2025-07-19 | [63606](https://github.com/airbytehq/airbyte/pull/63606) | Update dependencies |
->>>>>>> 97f55136
 | 0.0.28 | 2025-07-12 | [62962](https://github.com/airbytehq/airbyte/pull/62962) | Update dependencies |
 | 0.0.27 | 2025-07-05 | [62757](https://github.com/airbytehq/airbyte/pull/62757) | Update dependencies |
 | 0.0.26 | 2025-06-28 | [62405](https://github.com/airbytehq/airbyte/pull/62405) | Update dependencies |
