# Asana

This page contains the setup guide and reference information for the Asana source connector.

## Prerequisites

Please follow these [steps](https://developers.asana.com/docs/personal-access-token) to obtain Personal Access Token for your account.

## Setup guide

## Step 1: Set up the Asana connector in Airbyte

### For Airbyte Cloud:

1. [Log into your Airbyte Cloud](https://cloud.airbyte.com/workspaces) account.
2. In the left navigation bar, click **Sources**. In the top-right corner, click **+new source**.
3. Set the name for your source
4. Enter your `personal_access_token`
5. Click **Set up source**

### For Airbyte OSS:

1. Navigate to the Airbyte Open Source dashboard
2. In the left navigation bar, click **Sources**. In the top-right corner, click **+new source**.
3. Set the name for your source
4. Enter your `personal_access_token`
5. Click **Set up source**

## Supported sync modes

The Asana source connector supports the following [sync modes](https://docs.airbyte.com/cloud/core-concepts#connection-sync-modes):

| Feature           | Supported? |
| :---------------- | :--------- |
| Full Refresh Sync | Yes        |
| Incremental Sync  | No         |
| Namespaces        | No         |

## Supported Streams

- [Custom fields](https://developers.asana.com/docs/custom-fields)
- [Projects](https://developers.asana.com/docs/projects)
- [Sections](https://developers.asana.com/docs/sections)
- [Stories](https://developers.asana.com/docs/stories)
- [Tags](https://developers.asana.com/docs/tags)
- [Tasks](https://developers.asana.com/docs/tasks)
- [Teams](https://developers.asana.com/docs/teams)
- [Team Memberships](https://developers.asana.com/docs/team-memberships)
- [Users](https://developers.asana.com/docs/users)
- [Workspaces](https://developers.asana.com/docs/workspaces)

## Performance considerations

The connector is restricted by normal Asana [requests limitation](https://developers.asana.com/docs/rate-limits).

## Data type map

| Integration Type         | Airbyte Type |
| :----------------------- | :----------- |
| `string`                 | `string`     |
| `int`, `float`, `number` | `number`     |
| `date`                   | `date`       |
| `datetime`               | `datetime`   |
| `array`                  | `array`      |
| `object`                 | `object`     |

## Changelog

| Version | Date       | Pull Request                                             | Subject                                                    |
| :------ | :--------- | :------------------------------------------------------- | :--------------------------------------------------------- |
<<<<<<< HEAD
=======
| 0.1.7   | 2023-05-29 | [26716](https://github.com/airbytehq/airbyte/pull/26716) | Remove authSpecification from spec.json, use advancedAuth instead         |
>>>>>>> 0fc11c51
| 0.1.6   | 2023-05-26 | [26653](https://github.com/airbytehq/airbyte/pull/26653) | Fix order of authentication methods                        |
| 0.1.5   | 2022-11-16 | [19561](https://github.com/airbytehq/airbyte/pull/19561) | Added errors handling, updated SAT with new format         |
| 0.1.4   | 2022-08-18 | [15749](https://github.com/airbytehq/airbyte/pull/15749) | Add cache to project stream                                |
| 0.1.3   | 2021-10-06 | [6832](https://github.com/airbytehq/airbyte/pull/6832)   | Add oauth init flow parameters support                     |
| 0.1.2   | 2021-09-24 | [6402](https://github.com/airbytehq/airbyte/pull/6402)   | Fix SAT tests: update schemas and invalid_config.json file |
| 0.1.1   | 2021-06-09 | [3973](https://github.com/airbytehq/airbyte/pull/3973)   | Add entrypoint and bump version for connector              |
| 0.1.0   | 2021-05-25 | [3510](https://github.com/airbytehq/airbyte/pull/3510)   | New Source: Asana                                          |<|MERGE_RESOLUTION|>--- conflicted
+++ resolved
@@ -68,10 +68,7 @@
 
 | Version | Date       | Pull Request                                             | Subject                                                    |
 | :------ | :--------- | :------------------------------------------------------- | :--------------------------------------------------------- |
-<<<<<<< HEAD
-=======
 | 0.1.7   | 2023-05-29 | [26716](https://github.com/airbytehq/airbyte/pull/26716) | Remove authSpecification from spec.json, use advancedAuth instead         |
->>>>>>> 0fc11c51
 | 0.1.6   | 2023-05-26 | [26653](https://github.com/airbytehq/airbyte/pull/26653) | Fix order of authentication methods                        |
 | 0.1.5   | 2022-11-16 | [19561](https://github.com/airbytehq/airbyte/pull/19561) | Added errors handling, updated SAT with new format         |
 | 0.1.4   | 2022-08-18 | [15749](https://github.com/airbytehq/airbyte/pull/15749) | Add cache to project stream                                |
