--- conflicted
+++ resolved
@@ -64,19 +64,10 @@
 
 ## Changelog
 
-<<<<<<< HEAD
 | Version | Date | Pull Request | Subject |
 | :--- | :--- | :--- | :--- |
 | 0.1.4 | 2022-08-18 | [15749](https://github.com/airbytehq/airbyte/pull/15749) | Add cache to project stream |
 | 0.1.3 | 2021-10-06 | [6832](https://github.com/airbytehq/airbyte/pull/6832) | Add oauth init flow parameters support |
 | 0.1.2 | 2021-09-24 | [6402](https://github.com/airbytehq/airbyte/pull/6402) | Fix SAT tests: update schemas and invalid\_config.json file |
 | 0.1.1 | 2021-06-09 | [3973](https://github.com/airbytehq/airbyte/pull/3973) | Add entrypoint and bump version for connector |
-| 0.1.0 | 2021-05-25 | [3510](https://github.com/airbytehq/airbyte/pull/3510) | New Source: Asana |
-=======
-| Version | Date       | Pull Request                                             | Subject                                                     |
-| :------ | :--------- | :------------------------------------------------------- | :---------------------------------------------------------- |
-| 0.1.3   | 2021-10-06 | [15749](https://github.com/airbytehq/airbyte/pull/15749) | Add oauth init flow parameters support                      |
-| 0.1.2   | 2021-09-24 | [6402](https://github.com/airbytehq/airbyte/pull/6402)   | Fix SAT tests: update schemas and invalid\_config.json file |
-| 0.1.1   | 2021-06-09 | [3973](https://github.com/airbytehq/airbyte/pull/3973)   | Add entrypoint and bump version for connector               |
-| 0.1.0   | 2021-05-25 | [3510](https://github.com/airbytehq/airbyte/pull/3510)   | New Source: Asana                                           |
->>>>>>> 64ece7eb
+| 0.1.0 | 2021-05-25 | [3510](https://github.com/airbytehq/airbyte/pull/3510) | New Source: Asana |