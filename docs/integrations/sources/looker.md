--- conflicted
+++ resolved
@@ -76,24 +76,9 @@
 
 ## CHANGELOG
 
-<<<<<<< HEAD
-| Version | Date | Pull Request | Subject |
-| :--- | :--- | :--- | :--- |
-| 0.3.0 | 2022-04-08 | [37464](https://github.com/airbytehq/airbyte/pull/37464) | Migrate to LowCode |
-| 0.2.8 | 2022-12-07 | [20182](https://github.com/airbytehq/airbyte/pull/20182) | Fix schema transformation issue |
-| 0.2.7 | 2022-01-24 | [9609](https://github.com/airbytehq/airbyte/pull/9609) | Migrate to native CDK and fixing of intergration tests. |
-| 0.2.6 | 2021-12-07 | [8578](https://github.com/airbytehq/airbyte/pull/8578) | Update titles and descriptions. |
-| 0.2.5 | 2021-10-27 | [7284](https://github.com/airbytehq/airbyte/pull/7284) | Migrate Looker source to CDK structure, add SAT testing. |
-| 0.2.4 | 2021-06-25 | [3911](https://github.com/airbytehq/airbyte/pull/3911) | Add `run_look` endpoint. |
-| 0.2.3 | 2021-06-22 | [3587](https://github.com/airbytehq/airbyte/pull/3587) | Add support for self-hosted instances. |
-| 0.2.2 | 2021-06-09 | [3973](https://github.com/airbytehq/airbyte/pull/3973) | Add `AIRBYTE_ENTRYPOINT` for kubernetes support. |
-| 0.2.1 | 2021-04-02 | [2726](https://github.com/airbytehq/airbyte/pull/2726) | Fix connector base versioning. |
-| 0.2.0 | 2021-03-09 | [2238](https://github.com/airbytehq/airbyte/pull/2238) | Allow future / unknown properties in the protocol. |
-| 0.1.1 | 2021-01-27 | [1857](https://github.com/airbytehq/airbyte/pull/1857) | Fix failed CI tests. |
-| 0.1.0 | 2020-12-24 | [1441](https://github.com/airbytehq/airbyte/pull/1441) | Add looker connector. |
-=======
 | Version | Date       | Pull Request                                             | Subject                                                  |
 | :------ | :--------- | :------------------------------------------------------- | :------------------------------------------------------- |
+| 0.3.0   | 2024-05-08 | [37464](https://github.com/airbytehq/airbyte/pull/37464) | Migrate to LowCode                                       |
 | 0.2.8   | 2022-12-07 | [20182](https://github.com/airbytehq/airbyte/pull/20182) | Fix schema transformation issue                          |
 | 0.2.7   | 2022-01-24 | [9609](https://github.com/airbytehq/airbyte/pull/9609)   | Migrate to native CDK and fixing of intergration tests.  |
 | 0.2.6   | 2021-12-07 | [8578](https://github.com/airbytehq/airbyte/pull/8578)   | Update titles and descriptions.                          |
@@ -104,5 +89,4 @@
 | 0.2.1   | 2021-04-02 | [2726](https://github.com/airbytehq/airbyte/pull/2726)   | Fix connector base versioning.                           |
 | 0.2.0   | 2021-03-09 | [2238](https://github.com/airbytehq/airbyte/pull/2238)   | Allow future / unknown properties in the protocol.       |
 | 0.1.1   | 2021-01-27 | [1857](https://github.com/airbytehq/airbyte/pull/1857)   | Fix failed CI tests.                                     |
-| 0.1.0   | 2020-12-24 | [1441](https://github.com/airbytehq/airbyte/pull/1441)   | Add looker connector.                                    |
->>>>>>> 985c8396
+| 0.1.0   | 2020-12-24 | [1441](https://github.com/airbytehq/airbyte/pull/1441)   | Add looker connector.                                    |