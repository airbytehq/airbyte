# ConvertKit

## Sync overview

This source can sync data from the [ConvertKit API](https://developers.convertkit.com/#getting-started). At present this connector only supports full refresh syncs meaning that each time you use the connector it will sync all available records from scratch. Please use cautiously if you expect your API to have a lot of records.

## This Source Supports the Following Streams

- sequences
- subscribers
- broadcasts
- tags
- forms

### Features

| Feature           | Supported?\(Yes/No\) | Notes |
| :---------------- | :------------------- | :---- |
| Full Refresh Sync | Yes                  |       |
| Incremental Sync  | No                   |       |

### Performance considerations

The connector has a rate limit of no more than 120 requests over a rolling 60 second period, for a given api secret.

## Getting started

### Requirements

- ConvertKit API Secret

## Changelog

<details>
  <summary>Expand to review</summary>

| Version | Date       | Pull Request                                             | Subject        |
| :------ | :--------- | :------------------------------------------------------- | :------------- |
<<<<<<< HEAD
| 0.3.0 | 2025-04-24 | [58617](https://github.com/airbytehq/airbyte/pull/58617) | Update to Kit API v4, add OAuth support, add 8 additional streams, update schemas |
=======
| 0.2.23 | 2025-04-26 | [58849](https://github.com/airbytehq/airbyte/pull/58849) | Update dependencies |
>>>>>>> 1d85fa0d
| 0.2.22 | 2025-04-19 | [58341](https://github.com/airbytehq/airbyte/pull/58341) | Update dependencies |
| 0.2.21 | 2025-04-12 | [57808](https://github.com/airbytehq/airbyte/pull/57808) | Update dependencies |
| 0.2.20 | 2025-04-05 | [57198](https://github.com/airbytehq/airbyte/pull/57198) | Update dependencies |
| 0.2.19 | 2025-03-29 | [56524](https://github.com/airbytehq/airbyte/pull/56524) | Update dependencies |
| 0.2.18 | 2025-03-22 | [55951](https://github.com/airbytehq/airbyte/pull/55951) | Update dependencies |
| 0.2.17 | 2025-03-08 | [55270](https://github.com/airbytehq/airbyte/pull/55270) | Update dependencies |
| 0.2.16 | 2025-03-01 | [54976](https://github.com/airbytehq/airbyte/pull/54976) | Update dependencies |
| 0.2.15 | 2025-02-22 | [54379](https://github.com/airbytehq/airbyte/pull/54379) | Update dependencies |
| 0.2.14 | 2025-02-15 | [53751](https://github.com/airbytehq/airbyte/pull/53751) | Update dependencies |
| 0.2.13 | 2025-02-08 | [53342](https://github.com/airbytehq/airbyte/pull/53342) | Update dependencies |
| 0.2.12 | 2025-02-01 | [52823](https://github.com/airbytehq/airbyte/pull/52823) | Update dependencies |
| 0.2.11 | 2025-01-25 | [52332](https://github.com/airbytehq/airbyte/pull/52332) | Update dependencies |
| 0.2.10 | 2025-01-18 | [51673](https://github.com/airbytehq/airbyte/pull/51673) | Update dependencies |
| 0.2.9 | 2025-01-11 | [51107](https://github.com/airbytehq/airbyte/pull/51107) | Update dependencies |
| 0.2.8 | 2024-12-28 | [50522](https://github.com/airbytehq/airbyte/pull/50522) | Update dependencies |
| 0.2.7 | 2024-12-21 | [50066](https://github.com/airbytehq/airbyte/pull/50066) | Update dependencies |
| 0.2.6 | 2024-12-14 | [49510](https://github.com/airbytehq/airbyte/pull/49510) | Update dependencies |
| 0.2.5 | 2024-12-12 | [48958](https://github.com/airbytehq/airbyte/pull/48958) | Update dependencies |
| 0.2.4 | 2024-11-04 | [48217](https://github.com/airbytehq/airbyte/pull/48217) | Update dependencies |
| 0.2.3 | 2024-10-29 | [47764](https://github.com/airbytehq/airbyte/pull/47764) | Update dependencies |
| 0.2.2 | 2024-10-28 | [47619](https://github.com/airbytehq/airbyte/pull/47619) | Update dependencies |
| 0.2.1 | 2024-08-16 | [44196](https://github.com/airbytehq/airbyte/pull/44196) | Bump source-declarative-manifest version |
| 0.2.0 | 2024-08-15 | [44161](https://github.com/airbytehq/airbyte/pull/44161) | Refactor connector to manifest-only format |
| 0.1.14 | 2024-08-12 | [43803](https://github.com/airbytehq/airbyte/pull/43803) | Update dependencies |
| 0.1.13 | 2024-08-10 | [43503](https://github.com/airbytehq/airbyte/pull/43503) | Update dependencies |
| 0.1.12 | 2024-08-03 | [43237](https://github.com/airbytehq/airbyte/pull/43237) | Update dependencies |
| 0.1.11 | 2024-07-27 | [42643](https://github.com/airbytehq/airbyte/pull/42643) | Update dependencies |
| 0.1.10 | 2024-07-20 | [42363](https://github.com/airbytehq/airbyte/pull/42363) | Update dependencies |
| 0.1.9 | 2024-07-13 | [41742](https://github.com/airbytehq/airbyte/pull/41742) | Update dependencies |
| 0.1.8 | 2024-07-10 | [41405](https://github.com/airbytehq/airbyte/pull/41405) | Update dependencies |
| 0.1.7 | 2024-07-09 | [41272](https://github.com/airbytehq/airbyte/pull/41272) | Update dependencies |
| 0.1.6 | 2024-07-06 | [40860](https://github.com/airbytehq/airbyte/pull/40860) | Update dependencies |
| 0.1.5 | 2024-06-25 | [40282](https://github.com/airbytehq/airbyte/pull/40282) | Update dependencies |
| 0.1.4 | 2024-06-22 | [39989](https://github.com/airbytehq/airbyte/pull/39989) | Update dependencies |
| 0.1.3 | 2024-06-17 | [39505](https://github.com/airbytehq/airbyte/pull/39505) | Make compatible with builder |
| 0.1.2 | 2024-06-06 | [39299](https://github.com/airbytehq/airbyte/pull/39299) | [autopull] Upgrade base image to v1.2.2 |
| 0.1.1 | 2024-05-21 | [38492](https://github.com/airbytehq/airbyte/pull/38492) | [autopull] base image + poetry + up_to_date |
| 0.1.0 | 2022-10-25 | [18455](https://github.com/airbytehq/airbyte/pull/18455) | Initial commit |

</details><|MERGE_RESOLUTION|>--- conflicted
+++ resolved
@@ -36,11 +36,8 @@
 
 | Version | Date       | Pull Request                                             | Subject        |
 | :------ | :--------- | :------------------------------------------------------- | :------------- |
-<<<<<<< HEAD
-| 0.3.0 | 2025-04-24 | [58617](https://github.com/airbytehq/airbyte/pull/58617) | Update to Kit API v4, add OAuth support, add 8 additional streams, update schemas |
-=======
+| 0.3.0  | 2025-04-24 | [58617](https://github.com/airbytehq/airbyte/pull/58617) | Update to Kit API v4, add OAuth support, add 8 additional streams, update schemas |
 | 0.2.23 | 2025-04-26 | [58849](https://github.com/airbytehq/airbyte/pull/58849) | Update dependencies |
->>>>>>> 1d85fa0d
 | 0.2.22 | 2025-04-19 | [58341](https://github.com/airbytehq/airbyte/pull/58341) | Update dependencies |
 | 0.2.21 | 2025-04-12 | [57808](https://github.com/airbytehq/airbyte/pull/57808) | Update dependencies |
 | 0.2.20 | 2025-04-05 | [57198](https://github.com/airbytehq/airbyte/pull/57198) | Update dependencies |
