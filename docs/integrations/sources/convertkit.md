# ConvertKit

## Sync overview

This source can sync data from the [ConvertKit API](https://developers.convertkit.com/#getting-started). At present this connector only supports full refresh syncs meaning that each time you use the connector it will sync all available records from scratch. Please use cautiously if you expect your API to have a lot of records.

## This Source Supports the Following Streams

- sequences
- subscribers
- broadcasts
- tags
- forms

### Features

| Feature           | Supported?\(Yes/No\) | Notes |
| :---------------- | :------------------- | :---- |
| Full Refresh Sync | Yes                  |       |
| Incremental Sync  | No                   |       |

### Performance considerations

The connector has a rate limit of no more than 120 requests over a rolling 60 second period, for a given api secret.

## Getting started

### Requirements

- ConvertKit API Secret

## Changelog

<details>
  <summary>Expand to review</summary>

| Version | Date       | Pull Request                                             | Subject        |
| :------ | :--------- | :------------------------------------------------------- | :------------- |
<<<<<<< HEAD
| 0.1.0   | 2022-10-25 | [18455](https://github.com/airbytehq/airbyte/pull/18455) | Initial commit |

</details>
=======
| 0.1.1 | 2024-05-21 | [38492](https://github.com/airbytehq/airbyte/pull/38492) | [autopull] base image + poetry + up_to_date |
| 0.1.0 | 2022-10-25 | [18455](https://github.com/airbytehq/airbyte/pull/18455) | Initial commit |
>>>>>>> 9a1663a2
<|MERGE_RESOLUTION|>--- conflicted
+++ resolved
@@ -36,11 +36,7 @@
 
 | Version | Date       | Pull Request                                             | Subject        |
 | :------ | :--------- | :------------------------------------------------------- | :------------- |
-<<<<<<< HEAD
-| 0.1.0   | 2022-10-25 | [18455](https://github.com/airbytehq/airbyte/pull/18455) | Initial commit |
-
-</details>
-=======
 | 0.1.1 | 2024-05-21 | [38492](https://github.com/airbytehq/airbyte/pull/38492) | [autopull] base image + poetry + up_to_date |
 | 0.1.0 | 2022-10-25 | [18455](https://github.com/airbytehq/airbyte/pull/18455) | Initial commit |
->>>>>>> 9a1663a2
+
+</details>