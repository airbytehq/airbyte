--- conflicted
+++ resolved
@@ -112,10 +112,7 @@
 
 | Version | Date       | Pull Request                                             | Subject                                                                       |
 |:--------|:-----------|:---------------------------------------------------------|:------------------------------------------------------------------------------|
-<<<<<<< HEAD
-=======
 | 0.2.4   | 2023-06-01 | [26887](https://github.com/airbytehq/airbyte/pull/26887) | Remove `authSpecification` from connector spec in favour of `advancedAuth`    |
->>>>>>> 0fc11c51
 | 0.2.3   | 2023-05-16 | [26126](https://github.com/airbytehq/airbyte/pull/26126) | Fix pagination                                                                |
 | 0.2.2   | 2023-05-12 | [25987](https://github.com/airbytehq/airbyte/pull/25987) | Categorized Config Errors Accurately                                          |
 | 0.2.1   | 2023-05-11 | [26008](https://github.com/airbytehq/airbyte/pull/26008) | Added handling for `429 - potentiallyThresholdedRequestsPerHour` error        |
