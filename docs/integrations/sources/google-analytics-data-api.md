# Google Analytics 4 (GA4)

This page contains the setup guide and reference information for the Google Analytics 4 source connector.

:::note

[Google Analytics Universal Analytics (UA) connector](https://docs.airbyte.com/integrations/sources/google-analytics-v4), uses the older version of Google Analytics, which has been the standard for tracking website and app user behavior since 2012.

Google Analytics 4 (GA4) connector is the latest version of Google Analytics, which was introduced in 2020. It offers a new data model that emphasizes events and user properties, rather than pageviews and sessions. This new model allows for more flexible and customizable reporting, as well as more accurate measurement of user behavior across devices and platforms.

:::

## Prerequisites

- JSON credentials for the service account that has access to Google Analytics. For more details check [instructions](https://support.google.com/analytics/answer/1009702)
- OAuth 2.0 credentials for the service account that has access to Google Analytics
- Property ID

## Step 1: Set up Source

### Create a Service Account

First, you need to select existing or create a new project in the Google Developers Console:

1. Sign in to the Google Account you are using for Google Analytics as an admin.
2. Go to the [Service Accounts](https://console.developers.google.com/iam-admin/serviceaccounts) page.
3. Click `Create service account`.
4. Create a JSON key file for the service user. The contents of this file will be provided as the `credentials_json` in the UI when authorizing GA after you grant permissions \(see below\).

### Add service account to the Google Analytics account

Use the service account email address to [add a user](https://support.google.com/analytics/answer/1009702) to the Google analytics view you want to access via the API. You will need to grant [Viewer permissions](https://support.google.com/analytics/answer/2884495).

### Enable the APIs

1. Go to the [Google Analytics Reporting API dashboard](https://console.developers.google.com/apis/api/analyticsreporting.googleapis.com/overview) in the project for your service user. Enable the API for your account. You can set quotas and check usage.
2. Go to the [Google Analytics API dashboard](https://console.developers.google.com/apis/api/analytics.googleapis.com/overview) in the project for your service user. Enable the API for your account.

### Step 2: Set up the Google Analytics connector in Airbyte

**For Airbyte Cloud:**

1. [Login to your Airbyte Cloud](https://cloud.airbyte.com/workspaces) account.
2. In the left navigation bar, click **Sources**. In the top-right corner, click **+ new source**.
3. On the source setup page, select **Google Analytics 4 (GA4)** from the Source type dropdown and enter a name for this connector.
4. Click `Authenticate your account` by selecting Oauth or Service Account for Authentication.
5. Log in and Authorize the Google Analytics account.
6. Enter the [**Property ID**](https://developers.google.com/analytics/devguides/reporting/data/v1/property-id#what_is_my_property_id) whose events are tracked.
7. Enter the **Start Date** from which to replicate report data in the format YYYY-MM-DD. (Not applied to custom Cohort reports).
8. Enter the **Custom Reports (Optional)** a JSON array describing the custom reports you want to sync from Google Analytics.
9. Enter the **Data request time increment in days (Optional)**. The bigger this value is, the faster the sync will be, but the more likely that sampling will be applied to your data, potentially causing inaccuracies in the returned results. We recommend setting this to 1 unless you have a hard requirement to make the sync faster at the expense of accuracy. The minimum allowed value for this field is 1, and the maximum is 364. (Not applied to custom Cohort reports).

**For Airbyte Open Source:**

1. Navigate to the Airbyte Open Source dashboard.
2. In the left navigation bar, click **Sources**. In the top-right corner, click **+ new source**.
3. On the source setup page, select **Google Analytics 4 (GA4)** from the Source type dropdown and enter a name for this connector.
4. Select Service Account for Authentication in dropdown list and enter **Service Account JSON Key** from Step 1.
5. Enter the [**Property ID**](https://developers.google.com/analytics/devguides/reporting/data/v1/property-id#what_is_my_property_id) whose events are tracked.
6. Enter the **Start Date** from which to replicate report data in the format YYYY-MM-DD. (Not applied to custom Cohort reports).
7. Enter the **Custom Reports (Optional)** a JSON array describing the custom reports you want to sync from Google Analytics.
8. Enter the **Data request time increment in days (Optional)**. The bigger this value is, the faster the sync will be, but the more likely that sampling will be applied to your data, potentially causing inaccuracies in the returned results. We recommend setting this to 1 unless you have a hard requirement to make the sync faster at the expense of accuracy. The minimum allowed value for this field is 1, and the maximum is 364. (Not applied to custom Cohort reports).

## Supported sync modes

The Google Analytics source connector supports the following [sync modes](https://docs.airbyte.com/cloud/core-concepts#connection-sync-modes):

- [Full Refresh - Overwrite](https://docs.airbyte.com/understanding-airbyte/glossary#full-refresh-sync)
- [Full Refresh - Append](https://docs.airbyte.com/understanding-airbyte/connections/full-refresh-append)
- [Incremental - Append](https://docs.airbyte.com/understanding-airbyte/connections/incremental-append)
- [Incremental - Deduped History](https://docs.airbyte.com/understanding-airbyte/connections/incremental-deduped-history)

## Supported Streams

This connector outputs the following incremental streams:

- Preconfigured streams:
  - [daily_active_users](https://developers.google.com/analytics/devguides/reporting/data/v1/rest/v1beta/properties/runReport)
  - [devices](https://developers.google.com/analytics/devguides/reporting/data/v1/rest/v1beta/properties/runReport)
  - [four_weekly_active_users](https://developers.google.com/analytics/devguides/reporting/data/v1/rest/v1beta/properties/runReport)
  - [locations](https://developers.google.com/analytics/devguides/reporting/data/v1/rest/v1beta/properties/runReport)
  - [pages](https://developers.google.com/analytics/devguides/reporting/data/v1/rest/v1beta/properties/runReport)
  - [traffic_sources](https://developers.google.com/analytics/devguides/reporting/data/v1/rest/v1beta/properties/runReport)
  - [website_overview](https://developers.google.com/analytics/devguides/reporting/data/v1/rest/v1beta/properties/runReport)
  - [weekly_active_users](https://developers.google.com/analytics/devguides/reporting/data/v1/rest/v1beta/properties/runReport)
- [Custom stream\(s\)](https://developers.google.com/analytics/devguides/reporting/data/v1/rest/v1beta/properties/runReport)

## Connector-specific features

:::note

- Custom reports should be provided in format `[{"name": "<report-name>", "dimensions": ["<dimension-name>", ...], "metrics": ["<metric-name>", ...], "cohortSpec": "<cohortSpec>", "pivots": "<pivots>"}]`
- Both `pivots` and `cohortSpec` are optional. Detailed description of the `cohortSpec` and the `pivots` objects you can find [here](https://developers.google.com/analytics/devguides/reporting/data/v1/rest/v1beta/CohortSpec) and [here](https://developers.google.com/analytics/devguides/reporting/data/v1/rest/v1beta/Pivot).
- To enable Incremental sync for Custom reports, you need to include the `date` dimension (except for custom Cohort reports).
  :::

## Performance Considerations

[Google Analytics Data API Quotas docs](https://developers.google.com/analytics/devguides/reporting/data/v1/quotas).

## Data type map

| Integration Type | Airbyte Type | Notes |
| :--------------- | :----------- | :---- |
| `string`         | `string`     |       |
| `number`         | `number`     |       |
| `array`          | `array`      |       |
| `object`         | `object`     |       |

## Changelog

| Version | Date       | Pull Request                                             | Subject                                                                       |
<<<<<<< HEAD
| :------ | :--------- | :------------------------------------------------------- | :---------------------------------------------------------------------------- |
| 0.2.8   | 2023-06-12 | [27264](https://github.com/airbytehq/airbyte/pull/27264) | Added dimensionFilter and metricFilter                                        |
=======
|:--------|:-----------|:---------------------------------------------------------|:------------------------------------------------------------------------------|
| 1.0.0   | 2023-06-22 | [26283](https://github.com/airbytehq/airbyte/pull/26283) | Added primary_key and lookback window                                         |
>>>>>>> 8b9ed5e4
| 0.2.7   | 2023-06-21 | [27531](https://github.com/airbytehq/airbyte/pull/27531) | Fix formatting                                                                |
| 0.2.6   | 2023-06-09 | [27207](https://github.com/airbytehq/airbyte/pull/27207) | Improve api rate limit messages                                               |
| 0.2.5   | 2023-06-08 | [27175](https://github.com/airbytehq/airbyte/pull/27175) | Improve Error Messages                                                        |
| 0.2.4   | 2023-06-01 | [26887](https://github.com/airbytehq/airbyte/pull/26887) | Remove `authSpecification` from connector spec in favour of `advancedAuth`    |
| 0.2.3   | 2023-05-16 | [26126](https://github.com/airbytehq/airbyte/pull/26126) | Fix pagination                                                                |
| 0.2.2   | 2023-05-12 | [25987](https://github.com/airbytehq/airbyte/pull/25987) | Categorized Config Errors Accurately                                          |
| 0.2.1   | 2023-05-11 | [26008](https://github.com/airbytehq/airbyte/pull/26008) | Added handling for `429 - potentiallyThresholdedRequestsPerHour` error        |
| 0.2.0   | 2023-04-13 | [25179](https://github.com/airbytehq/airbyte/pull/25179) | Implement support for custom Cohort and Pivot reports                         |
| 0.1.3   | 2023-03-10 | [23872](https://github.com/airbytehq/airbyte/pull/23872) | Fix parse + cursor for custom reports                                         |
| 0.1.2   | 2023-03-07 | [23822](https://github.com/airbytehq/airbyte/pull/23822) | Improve `rate limits` customer faced error messages and retry logic for `429` |
| 0.1.1   | 2023-01-10 | [21169](https://github.com/airbytehq/airbyte/pull/21169) | Slicer updated, unit tests added                                              |
| 0.1.0   | 2023-01-08 | [20889](https://github.com/airbytehq/airbyte/pull/20889) | Improved config validation, SAT                                               |
| 0.0.3   | 2022-08-15 | [15229](https://github.com/airbytehq/airbyte/pull/15229) | Source Google Analytics Data Api: code refactoring                            |
| 0.0.2   | 2022-07-27 | [15087](https://github.com/airbytehq/airbyte/pull/15087) | fix documentationUrl                                                          |
| 0.0.1   | 2022-05-09 | [12701](https://github.com/airbytehq/airbyte/pull/12701) | Introduce Google Analytics Data API source                                    |<|MERGE_RESOLUTION|>--- conflicted
+++ resolved
@@ -110,13 +110,9 @@
 ## Changelog
 
 | Version | Date       | Pull Request                                             | Subject                                                                       |
-<<<<<<< HEAD
 | :------ | :--------- | :------------------------------------------------------- | :---------------------------------------------------------------------------- |
-| 0.2.8   | 2023-06-12 | [27264](https://github.com/airbytehq/airbyte/pull/27264) | Added dimensionFilter and metricFilter                                        |
-=======
-|:--------|:-----------|:---------------------------------------------------------|:------------------------------------------------------------------------------|
+| 1.0.1   | 2023-06-26 | [27264](https://github.com/airbytehq/airbyte/pull/27264) | Added dimensionFilter and metricFilter                                        |
 | 1.0.0   | 2023-06-22 | [26283](https://github.com/airbytehq/airbyte/pull/26283) | Added primary_key and lookback window                                         |
->>>>>>> 8b9ed5e4
 | 0.2.7   | 2023-06-21 | [27531](https://github.com/airbytehq/airbyte/pull/27531) | Fix formatting                                                                |
 | 0.2.6   | 2023-06-09 | [27207](https://github.com/airbytehq/airbyte/pull/27207) | Improve api rate limit messages                                               |
 | 0.2.5   | 2023-06-08 | [27175](https://github.com/airbytehq/airbyte/pull/27175) | Improve Error Messages                                                        |
