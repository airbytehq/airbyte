--- conflicted
+++ resolved
@@ -110,22 +110,10 @@
 
 ## Changelog
 
-<<<<<<< HEAD
-| Version | Date       | Pull Request                                             | Subject                                                                       |
-|:--------|:-----------|:---------------------------------------------------------|:------------------------------------------------------------------------------|
-| 0.2.1   | 2023-05-11 | [25987](https://github.com/airbytehq/airbyte/pull/25987) | Categorized Config Errors Accurately                                          |
-| 0.2.0   | 2023-04-13 | [25179](https://github.com/airbytehq/airbyte/pull/25179) | Implement support for custom Cohort and Pivot reports                         |
-| 0.1.3   | 2023-03-10 | [23872](https://github.com/airbytehq/airbyte/pull/23872) | Fix parse + cursor for custom reports                                         |
-| 0.1.2   | 2023-03-07 | [23822](https://github.com/airbytehq/airbyte/pull/23822) | Improve `rate limits` customer faced error messages and retry logic for `429` |
-| 0.1.1   | 2023-01-10 | [21169](https://github.com/airbytehq/airbyte/pull/21169) | Slicer updated, unit tests added                                              |
-| 0.1.0   | 2023-01-08 | [20889](https://github.com/airbytehq/airbyte/pull/20889) | Improved config validation, SAT                                               |
-| 0.0.3   | 2022-08-15 | [15229](https://github.com/airbytehq/airbyte/pull/15229) | Source Google Analytics Data Api: code refactoring                            |
-| 0.0.2   | 2022-07-27 | [15087](https://github.com/airbytehq/airbyte/pull/15087) | Fix documentationUrl                                                          |
-| 0.0.1   | 2022-05-09 | [12701](https://github.com/airbytehq/airbyte/pull/12701) | Introduce Google Analytics Data API source                                    |
-=======
 | Version | Date       | Pull Request                                             | Subject                                                                                |
 |:--------|:-----------|:---------------------------------------------------------|:---------------------------------------------------------------------------------------|
-| 0.2.1   | 2023-05-11 | [26008](https://github.com/airbytehq/airbyte/pull/26008) | Added handling for `429 - potentiallyThresholdedRequestsPerHour` error |
+| 0.2.2   | 2023-05-12 | [25987](https://github.com/airbytehq/airbyte/pull/25987) | Categorized Config Errors Accurately                                                   |
+| 0.2.1   | 2023-05-11 | [26008](https://github.com/airbytehq/airbyte/pull/26008) | Added handling for `429 - potentiallyThresholdedRequestsPerHour` error                 |
 | 0.2.0   | 2023-04-13 | [25179](https://github.com/airbytehq/airbyte/pull/25179) | Implement support for custom Cohort and Pivot reports                                  |
 | 0.1.3   | 2023-03-10 | [23872](https://github.com/airbytehq/airbyte/pull/23872) | Fix parse + cursor for custom reports                                                  |
 | 0.1.2   | 2023-03-07 | [23822](https://github.com/airbytehq/airbyte/pull/23822) | Improve `rate limits` customer faced error messages and retry logic for `429`          |
@@ -133,5 +121,4 @@
 | 0.1.0   | 2023-01-08 | [20889](https://github.com/airbytehq/airbyte/pull/20889) | Improved config validation, SAT                                                        |
 | 0.0.3   | 2022-08-15 | [15229](https://github.com/airbytehq/airbyte/pull/15229) | Source Google Analytics Data Api: code refactoring                                     |
 | 0.0.2   | 2022-07-27 | [15087](https://github.com/airbytehq/airbyte/pull/15087) | fix documentationUrl                                                                   |
-| 0.0.1   | 2022-05-09 | [12701](https://github.com/airbytehq/airbyte/pull/12701) | Introduce Google Analytics Data API source                                             |
->>>>>>> 26a60c5a
+| 0.0.1   | 2022-05-09 | [12701](https://github.com/airbytehq/airbyte/pull/12701) | Introduce Google Analytics Data API source                                             |