# Google Analytics 4 (GA4)

This page contains the setup guide and reference information for the Google Analytics 4 source connector.

Google Analytics 4 (GA4) is the latest version of Google Analytics, introduced in 2020. It offers a new data model that emphasizes events and user properties, rather than pageviews and sessions. This updated model allows for more flexibility and customization in reporting, and provides more accurate measurement of user behavior across various devices and platforms.

:::note
The [Google Analytics Universal Analytics (UA) connector](https://docs.airbyte.com/integrations/sources/google-analytics-v4) utilizes the older version of Google Analytics, which was the standard for tracking website and app user behavior before the introduction of GA4. Please note that the UA connector is being deprecated in favor of this one. As of July 1, 2023, standard Universal Analytics properties no longer process hits. For further reading on the transition from UA to GA4, refer to [Google's official support page](https://support.google.com/analytics/answer/11583528).
:::

## Prerequisites

- A Google Analytics account with access to the GA4 property you want to sync

## Setup guide

### For Airbyte Cloud

<!-- env:cloud -->
For **Airbyte Cloud** users, we highly recommend using OAuth for authentication, as this significantly simplifies the setup process by allowing you to authenticate your Google Analytics account directly in the Airbyte UI. Please follow the steps below to set up the connector using this method.

1. [Log in to your Airbyte Cloud](https://cloud.airbyte.com/workspaces) account.
2. In the left navigation bar, click **Sources**. In the top-right corner, click **+ New source**.
3. Find and select **Google Analytics 4 (GA4)** from the list of available sources.
4. In the **Source name** field, enter a name to help you identify this source.
5. Select **Authenticate via Google (Oauth)** from the dropdown menu and click **Authenticate your Google Analytics 4 (GA4) account**. This will open a pop-up window where you can log in to your Google account and grant Airbyte access to your Google Analytics account.
6. Enter the **Property ID** whose events are tracked. This ID should be a numeric value, such as `123456789`. If you are unsure where to find this value, refer to [Google's documentation](https://developers.google.com/analytics/devguides/reporting/data/v1/property-id#what_is_my_property_id).
:::note
If the Property Settings shows a "Tracking Id" such as "UA-123...-1", this denotes that the property is a Universal Analytics property, and the Analytics data for that property cannot be reported on using this connector. You can create a new Google Analytics 4 property by following [these instructions](https://support.google.com/analytics/answer/9744165?hl=en).
:::

7. (Optional) In the **Start Date** field, use the provided datepicker or enter a date programmatically in the format `YYYY-MM-DD`. All data added from this date onward will be replicated. Note that this setting is _not_ applied to custom Cohort reports.
8. (Optional) In the **Custom Reports** field, you may optionally provide a JSON array describing any custom reports you want to sync from Google Analytics. See the [Custom Reports](#custom-reports) section below for more information on formulating these reports.
9. (Optional) In the **Data Request Interval (Days)** field, you can specify the interval in days (ranging from 1 to 364) used when requesting data from the Google Analytics API. The bigger this value is, the faster the sync will be, but the more likely that sampling will be applied to your data, potentially causing inaccuracies in the returned results. We recommend setting this to 1 unless you have a hard requirement to make the sync faster at the expense of accuracy. This field does not apply to custom Cohort reports. See the [Data Sampling](#data-sampling-and-data-request-intervals) section below for more context on this field.

:::caution

It's important to consider how dimensions like `month` or `yearMonth` are specified. These dimensions organize the data according to your preferences.
However, keep in mind that the data presentation is also influenced by the chosen date range for the report. In cases where a very specific date range is selected, such as a single day (**Data Request Interval (Days)** set to one day), duplicated data entries for each day might appear.
To mitigate this, we recommend adjusting the **Data Request Interval (Days)** value to 364. By doing so, you can obtain more precise results and prevent the occurrence of duplicated data. 

:::

10. Click **Set up source** and wait for the tests to complete.

<!-- /env:cloud -->

<!-- env:oss -->

### For Airbyte Open Source

For **Airbyte Open Source** users, the recommended way to set up the Google Analytics 4 connector is to create a Service Account and set up a JSON key file for authentication. Please follow the steps below to set up the connector using this method.

#### Create a Service Account for authentication

1. Sign in to the Google Account you are using for Google Analytics as an admin.
2. Go to the [Service Accounts](https://console.developers.google.com/iam-admin/serviceaccounts) page in the Google Developers console.
3. Select the project you want to use (or create a new one) and click **Continue**.
4. Click **+ Create Service Account** at the top of the page.
5. Enter a name for the service account, and optionally, a description. Click **Create and Continue**.
6. Choose the role for the service account. We recommend the **Viewer** role (Read & Analyze permissions). Click **Continue**.
7. Select your new service account from the list, and open the **Keys** tab. Click **Add Key** > **Create New Key**.
8. Select **JSON** as the Key type. This will generate and download the JSON key file that you'll use for authentication. Click **Continue**.

#### Enable the Google Analytics APIs

Before you can use the service account to access Google Analytics data, you need to enable the required APIs:

1. Go to the [Google Analytics Reporting API dashboard](https://console.developers.google.com/apis/api/analyticsreporting.googleapis.com/overview). Make sure you have selected the associated project for your service account, and enable the API. You can also set quotas and check usage.
2. Go to the [Google Analytics API dashboard](https://console.developers.google.com/apis/api/analytics.googleapis.com/overview). Make sure you have selected the associated project for your service account, and enable the API.

#### Set up the Google Analytics connector in Airbyte

1. Navigate to the Airbyte Open Source dashboard.
2. In the left navigation bar, click **Sources**. In the top-right corner, click **+ New source**.
3. Find and select **Google Analytics 4 (GA4)** from the list of available sources.
4. Select **Service Account Key Authenication** dropdown list and enter **Service Account JSON Key** from Step 1.
5. Enter the **Property ID** whose events are tracked. This ID should be a numeric value, such as `123456789`. If you are unsure where to find this value, refer to [Google's documentation](https://developers.google.com/analytics/devguides/reporting/data/v1/property-id#what_is_my_property_id).
:::note
If the Property Settings shows a "Tracking Id" such as "UA-123...-1", this denotes that the property is a Universal Analytics property, and the Analytics data for that property cannot be reported on in the Data API. You can create a new Google Analytics 4 property by following [these instructions](https://support.google.com/analytics/answer/9744165?hl=en).
:::

6. (Optional) In the **Start Date** field, use the provided datepicker or enter a date programmatically in the format `YYYY-MM-DD`. All data added from this date onward will be replicated. Note that this setting is _not_ applied to custom Cohort reports.

:::note
If the start date is not provided, the default value will be used, which is two years from the initial sync.
:::

:::caution
Many analyses and data investigations may require 24-48 hours to process information from your website or app. To ensure the accuracy of the data, we subtract two days from the starting date. For more details, please refer to [Google's documentation](https://support.google.com/analytics/answer/9333790?hl=en).
:::

7. (Optional) In the **Custom Reports** field, you may optionally provide a JSON array describing any custom reports you want to sync from Google Analytics. See the [Custom Reports](#custom-reports) section below for more information on formulating these reports.
8. (Optional) In the **Data Request Interval (Days)** field, you can specify the interval in days (ranging from 1 to 364) used when requesting data from the Google Analytics API. The bigger this value is, the faster the sync will be, but the more likely that sampling will be applied to your data, potentially causing inaccuracies in the returned results. We recommend setting this to 1 unless you have a hard requirement to make the sync faster at the expense of accuracy. This field does not apply to custom Cohort reports. See the [Data Sampling](#data-sampling-and-data-request-intervals) section below for more context on this field.

:::caution

It's important to consider how dimensions like `month` or `yearMonth` are specified. These dimensions organize the data according to your preferences.
However, keep in mind that the data presentation is also influenced by the chosen date range for the report. In cases where a very specific date range is selected, such as a single day (**Data Request Interval (Days)** set to one day), duplicated data entries for each day might appear.
To mitigate this, we recommend adjusting the **Data Request Interval (Days)** value to 364. By doing so, you can obtain more precise results and prevent the occurrence of duplicated data. 

:::

9. Click **Set up source** and wait for the tests to complete.
<!-- /env:oss -->

## Supported sync modes

The Google Analytics source connector supports the following [sync modes](https://docs.airbyte.com/cloud/core-concepts#connection-sync-modes):

- [Full Refresh - Overwrite](https://docs.airbyte.com/understanding-airbyte/connections/full-refresh-overwrite)
- [Full Refresh - Append](https://docs.airbyte.com/understanding-airbyte/connections/full-refresh-append)
- [Incremental - Append](https://docs.airbyte.com/understanding-airbyte/connections/incremental-append)
- [Incremental - Append + Deduped](https://docs.airbyte.com/understanding-airbyte/connections/incremental-append-deduped)

## Supported streams

This connector outputs the following incremental streams:

- Preconfigured streams:
  - [daily_active_users](https://developers.google.com/analytics/devguides/reporting/data/v1/rest/v1beta/properties/runReport)
  - [devices](https://developers.google.com/analytics/devguides/reporting/data/v1/rest/v1beta/properties/runReport)
  - [four_weekly_active_users](https://developers.google.com/analytics/devguides/reporting/data/v1/rest/v1beta/properties/runReport)
  - [locations](https://developers.google.com/analytics/devguides/reporting/data/v1/rest/v1beta/properties/runReport)
  - [pages](https://developers.google.com/analytics/devguides/reporting/data/v1/rest/v1beta/properties/runReport)
  - [traffic_sources](https://developers.google.com/analytics/devguides/reporting/data/v1/rest/v1beta/properties/runReport)
  - [website_overview](https://developers.google.com/analytics/devguides/reporting/data/v1/rest/v1beta/properties/runReport)
  - [weekly_active_users](https://developers.google.com/analytics/devguides/reporting/data/v1/rest/v1beta/properties/runReport)
  - [user_acquisition_first_user_medium_report](https://developers.google.com/analytics/devguides/reporting/data/v1/rest/v1beta/properties/runReport)
  - [user_acquisition_first_user_source_report](https://developers.google.com/analytics/devguides/reporting/data/v1/rest/v1beta/properties/runReport)
  - [user_acquisition_first_user_source_medium_report](https://developers.google.com/analytics/devguides/reporting/data/v1/rest/v1beta/properties/runReport)
  - [user_acquisition_first_user_source_platform_report](https://developers.google.com/analytics/devguides/reporting/data/v1/rest/v1beta/properties/runReport)
  - [user_acquisition_first_user_campaign_report](https://developers.google.com/analytics/devguides/reporting/data/v1/rest/v1beta/properties/runReport)
  - [user_acquisition_first_user_google_ads_ad_network_type_report](https://developers.google.com/analytics/devguides/reporting/data/v1/rest/v1beta/properties/runReport)
  - [user_acquisition_first_user_google_ads_ad_group_name_report](https://developers.google.com/analytics/devguides/reporting/data/v1/rest/v1beta/properties/runReport)
  - [traffic_acquisition_session_source_medium_report](https://developers.google.com/analytics/devguides/reporting/data/v1/rest/v1beta/properties/runReport)
  - [traffic_acquisition_session_medium_report](https://developers.google.com/analytics/devguides/reporting/data/v1/rest/v1beta/properties/runReport)
  - [traffic_acquisition_session_source_report](https://developers.google.com/analytics/devguides/reporting/data/v1/rest/v1beta/properties/runReport)
  - [traffic_acquisition_session_campaign_report](https://developers.google.com/analytics/devguides/reporting/data/v1/rest/v1beta/properties/runReport)
  - [traffic_acquisition_session_default_channel_grouping_report](https://developers.google.com/analytics/devguides/reporting/data/v1/rest/v1beta/properties/runReport)
  - [traffic_acquisition_session_source_platform_report](https://developers.google.com/analytics/devguides/reporting/data/v1/rest/v1beta/properties/runReport)
  - [events_report](https://developers.google.com/analytics/devguides/reporting/data/v1/rest/v1beta/properties/runReport)
  - [weekly_events_report](https://developers.google.com/analytics/devguides/reporting/data/v1/rest/v1beta/properties/runReport)
  - [conversions_report](https://developers.google.com/analytics/devguides/reporting/data/v1/rest/v1beta/properties/runReport)
  - [pages_title_and_screen_class_report](https://developers.google.com/analytics/devguides/reporting/data/v1/rest/v1beta/properties/runReport)
  - [pages_path_report](https://developers.google.com/analytics/devguides/reporting/data/v1/rest/v1beta/properties/runReport)
  - [pages_title_and_screen_name_report](https://developers.google.com/analytics/devguides/reporting/data/v1/rest/v1beta/properties/runReport)
  - [content_group_report](https://developers.google.com/analytics/devguides/reporting/data/v1/rest/v1beta/properties/runReport)
  - [ecommerce_purchases_item_name_report](https://developers.google.com/analytics/devguides/reporting/data/v1/rest/v1beta/properties/runReport)
  - [ecommerce_purchases_item_id_report](https://developers.google.com/analytics/devguides/reporting/data/v1/rest/v1beta/properties/runReport)
  - [ecommerce_purchases_item_category_report_combined](https://developers.google.com/analytics/devguides/reporting/data/v1/rest/v1beta/properties/runReport)
  - [ecommerce_purchases_item_category_report](https://developers.google.com/analytics/devguides/reporting/data/v1/rest/v1beta/properties/runReport)
  - [ecommerce_purchases_item_category_2_report](https://developers.google.com/analytics/devguides/reporting/data/v1/rest/v1beta/properties/runReport)
  - [ecommerce_purchases_item_category_3_report](https://developers.google.com/analytics/devguides/reporting/data/v1/rest/v1beta/properties/runReport)
  - [ecommerce_purchases_item_category_4_report](https://developers.google.com/analytics/devguides/reporting/data/v1/rest/v1beta/properties/runReport)
  - [ecommerce_purchases_item_category_5_report](https://developers.google.com/analytics/devguides/reporting/data/v1/rest/v1beta/properties/runReport)
  - [ecommerce_purchases_item_brand_report](https://developers.google.com/analytics/devguides/reporting/data/v1/rest/v1beta/properties/runReport)
  - [publisher_ads_ad_unit_report](https://developers.google.com/analytics/devguides/reporting/data/v1/rest/v1beta/properties/runReport)
  - [publisher_ads_page_path_report](https://developers.google.com/analytics/devguides/reporting/data/v1/rest/v1beta/properties/runReport)
  - [publisher_ads_ad_format_report](https://developers.google.com/analytics/devguides/reporting/data/v1/rest/v1beta/properties/runReport)
  - [publisher_ads_ad_source_report](https://developers.google.com/analytics/devguides/reporting/data/v1/rest/v1beta/properties/runReport)
  - [demographic_country_report](https://developers.google.com/analytics/devguides/reporting/data/v1/rest/v1beta/properties/runReport)
  - [demographic_region_report](https://developers.google.com/analytics/devguides/reporting/data/v1/rest/v1beta/properties/runReport)
  - [demographic_city_report](https://developers.google.com/analytics/devguides/reporting/data/v1/rest/v1beta/properties/runReport)
  - [demographic_language_report](https://developers.google.com/analytics/devguides/reporting/data/v1/rest/v1beta/properties/runReport)
  - [demographic_age_report](https://developers.google.com/analytics/devguides/reporting/data/v1/rest/v1beta/properties/runReport)
  - [demographic_gender_report](https://developers.google.com/analytics/devguides/reporting/data/v1/rest/v1beta/properties/runReport)
  - [demographic_interest_report](https://developers.google.com/analytics/devguides/reporting/data/v1/rest/v1beta/properties/runReport)
  - [tech_browser_report](https://developers.google.com/analytics/devguides/reporting/data/v1/rest/v1beta/properties/runReport)
  - [tech_device_category_report](https://developers.google.com/analytics/devguides/reporting/data/v1/rest/v1beta/properties/runReport)
  - [tech_device_model_report](https://developers.google.com/analytics/devguides/reporting/data/v1/rest/v1beta/properties/runReport)
  - [tech_screen_resolution_report](https://developers.google.com/analytics/devguides/reporting/data/v1/rest/v1beta/properties/runReport)
  - [tech_app_version_report](https://developers.google.com/analytics/devguides/reporting/data/v1/rest/v1beta/properties/runReport)
  - [tech_platform_report](https://developers.google.com/analytics/devguides/reporting/data/v1/rest/v1beta/properties/runReport)
  - [tech_platform_device_category_report](https://developers.google.com/analytics/devguides/reporting/data/v1/rest/v1beta/properties/runReport)
  - [tech_operating_system_report](https://developers.google.com/analytics/devguides/reporting/data/v1/rest/v1beta/properties/runReport)
  - [tech_os_with_version_report](https://developers.google.com/analytics/devguides/reporting/data/v1/rest/v1beta/properties/runReport)
- [Custom stream\(s\)](https://developers.google.com/analytics/devguides/reporting/data/v1/rest/v1beta/properties/runReport)

## Connector-specific features

### Custom Reports

Custom reports in Google Analytics allow for flexibility in querying specific data tailored to your needs. You can define the following components:

- **Name**: The name of the custom report.
- **Dimensions**: An array of categories for data, such as city, user type, etc.
- **Metrics**: An array of quantitative measurements, such as active users, page views, etc.
- **CohortSpec**: (Optional) An object containing specific cohort analysis settings, such as cohort size and date range. More information on this object can be found in [the GA4 documentation](https://developers.google.com/analytics/devguides/reporting/data/v1/rest/v1beta/CohortSpec).
- **Pivots**: (Optional) An array of pivot tables for data, such as page views by city, etc. More information on pivots can be found in [the GA4 documentation](https://developers.google.com/analytics/devguides/reporting/data/v1/rest/v1beta/Pivot).

A full list of dimensions and metrics supported in the API can be found [here](https://developers.google.com/analytics/devguides/reporting/data/v1/api-schema). To ensure your dimensions and metrics are compatible for your GA4 property, you can use the [GA4 Dimensions & Metrics Explorer](https://ga-dev-tools.google/ga4/dimensions-metrics-explorer/).

Custom reports should be constructed as an array of JSON objects in the following format:

```json
[
  {
    "name": "<report-name>", 
    "dimensions": ["<dimension-name>", ...], 
    "metrics": ["<metric-name>", ...], 
    "cohortSpec": {/* cohortSpec object */},
    "pivots": [{/* pivot object */}, ...]
  }
]
```

The following is an example of a basic User Engagement report to track sessions and bounce rate, segmented by city:

```json
[
  {
    "name": "User Engagement Report",
    "dimensions": ["city"],
    "metrics": ["sessions", "bounceRate"]
  }
]
```

By specifying a cohort with a 7-day range and pivoting on the city dimension, the report can be further tailored to offer a detailed view of engagement trends within the top 50 cities for the specified date range.

```json
[
  {
    "name": "User Engagement Report",
    "dimensions": ["city"],
    "metrics": ["sessions", "bounceRate"],
    "cohortSpec": {
      "cohorts": [
        {
          "name": "Last 7 Days",
          "dateRange": {
            "startDate": "2023-07-27",
            "endDate": "2023-08-03"
          }
        }
      ],
      "cohortReportSettings": {
        "accumulate": true
      }
    },
    "pivots": [
      {
        "fieldNames": ["city"],
        "limit": 50,
        "metricAggregations": ["TOTAL"]
      }
    ]
  }
]
```

### Data Sampling and Data Request Intervals

Data sampling in Google Analytics 4 refers to the process of estimating analytics data when the amount of data in an account exceeds Google's predefined compute thresholds. To mitigate the chances of data sampling being applied to the results, the **Data Request Interval** field allows users to specify the interval used when requesting data from the Google Analytics API.

By setting the interval to 1 day, users can reduce the data processed per request, minimizing the likelihood of data sampling and ensuring more accurate results. While larger time intervals (up to 364 days) can speed up the sync, we recommend choosing a smaller value to prioritize data accuracy unless there is a specific need for faster synchronization at the expense of some potential inaccuracies. Please note that this field does _not_ apply to custom Cohort reports.

Refer to the [Google Analytics documentation](https://support.google.com/analytics/topic/13384306?sjid=2450288706152247916-NA) for more information on data sampling.

## Performance Considerations

The Google Analytics connector is subject to Google Analytics Data API quotas. Please refer to [Google's documentation](https://developers.google.com/analytics/devguides/reporting/data/v1/quotas) for specific breakdowns on these quotas.

## Data type map

| Integration Type | Airbyte Type |
|:-----------------|:-------------|
| `string`         | `string`     |
| `number`         | `number`     |
| `array`          | `array`      |
| `object`         | `object`     |

## Changelog

| Version | Date       | Pull Request                                             | Subject                                                                         |
|:--------|:-----------|:---------------------------------------------------------|:--------------------------------------------------------------------------------|
<<<<<<< HEAD
| 1.6.0   | 2023-09-19 | [30460](https://github.com/airbytehq/airbyte/pull/30460) | Migrated custom reports from string to array; add `FilterExpressions` support   |
=======
| 1.5.1   | 2023-09-20 | [30608](https://github.com/airbytehq/airbyte/pull/30608) | Revert `:` auto replacement name to underscore                                  |
>>>>>>> ae41c30b
| 1.5.0   | 2023-09-18 | [30421](https://github.com/airbytehq/airbyte/pull/30421) | Add `yearWeek`, `yearMonth`, `year` dimensions cursor                           |
| 1.4.1   | 2023-09-17 | [30506](https://github.com/airbytehq/airbyte/pull/30506) | Fix None type error when metrics or dimensions response does not have name      |
| 1.4.0   | 2023-09-15 | [30417](https://github.com/airbytehq/airbyte/pull/30417) | Change start date to optional; add suggested streams and update errors handling |
| 1.3.1   | 2023-09-14 | [30424](https://github.com/airbytehq/airbyte/pull/30424) | Fixed duplicated stream issue                                                   |
| 1.2.0   | 2023-09-11 | [30290](https://github.com/airbytehq/airbyte/pull/30290) | Add new preconfigured reports                                                   |
| 1.1.3   | 2023-08-04 | [29103](https://github.com/airbytehq/airbyte/pull/29103) | Update input field descriptions                                                 |
| 1.1.2   | 2023-07-03 | [27909](https://github.com/airbytehq/airbyte/pull/27909) | Limit the page size of custom report streams                                    |
| 1.1.1   | 2023-06-26 | [27718](https://github.com/airbytehq/airbyte/pull/27718) | Limit the page size when calling `check()`                                      |
| 1.1.0   | 2023-06-26 | [27738](https://github.com/airbytehq/airbyte/pull/27738) | License Update: Elv2                                                            |
| 1.0.0   | 2023-06-22 | [26283](https://github.com/airbytehq/airbyte/pull/26283) | Added primary_key and lookback window                                           |
| 0.2.7   | 2023-06-21 | [27531](https://github.com/airbytehq/airbyte/pull/27531) | Fix formatting                                                                  |
| 0.2.6   | 2023-06-09 | [27207](https://github.com/airbytehq/airbyte/pull/27207) | Improve api rate limit messages                                                 |
| 0.2.5   | 2023-06-08 | [27175](https://github.com/airbytehq/airbyte/pull/27175) | Improve Error Messages                                                          |
| 0.2.4   | 2023-06-01 | [26887](https://github.com/airbytehq/airbyte/pull/26887) | Remove `authSpecification` from connector spec in favour of `advancedAuth`      |
| 0.2.3   | 2023-05-16 | [26126](https://github.com/airbytehq/airbyte/pull/26126) | Fix pagination                                                                  |
| 0.2.2   | 2023-05-12 | [25987](https://github.com/airbytehq/airbyte/pull/25987) | Categorized Config Errors Accurately                                            |
| 0.2.1   | 2023-05-11 | [26008](https://github.com/airbytehq/airbyte/pull/26008) | Added handling for `429 - potentiallyThresholdedRequestsPerHour` error          |
| 0.2.0   | 2023-04-13 | [25179](https://github.com/airbytehq/airbyte/pull/25179) | Implement support for custom Cohort and Pivot reports                           |
| 0.1.3   | 2023-03-10 | [23872](https://github.com/airbytehq/airbyte/pull/23872) | Fix parse + cursor for custom reports                                           |
| 0.1.2   | 2023-03-07 | [23822](https://github.com/airbytehq/airbyte/pull/23822) | Improve `rate limits` customer faced error messages and retry logic for `429`   |
| 0.1.1   | 2023-01-10 | [21169](https://github.com/airbytehq/airbyte/pull/21169) | Slicer updated, unit tests added                                                |
| 0.1.0   | 2023-01-08 | [20889](https://github.com/airbytehq/airbyte/pull/20889) | Improved config validation, SAT                                                 |
| 0.0.3   | 2022-08-15 | [15229](https://github.com/airbytehq/airbyte/pull/15229) | Source Google Analytics Data Api: code refactoring                              |
| 0.0.2   | 2022-07-27 | [15087](https://github.com/airbytehq/airbyte/pull/15087) | fix documentationUrl                                                            |
| 0.0.1   | 2022-05-09 | [12701](https://github.com/airbytehq/airbyte/pull/12701) | Introduce Google Analytics Data API source                                      |<|MERGE_RESOLUTION|>--- conflicted
+++ resolved
@@ -275,11 +275,8 @@
 
 | Version | Date       | Pull Request                                             | Subject                                                                         |
 |:--------|:-----------|:---------------------------------------------------------|:--------------------------------------------------------------------------------|
-<<<<<<< HEAD
 | 1.6.0   | 2023-09-19 | [30460](https://github.com/airbytehq/airbyte/pull/30460) | Migrated custom reports from string to array; add `FilterExpressions` support   |
-=======
 | 1.5.1   | 2023-09-20 | [30608](https://github.com/airbytehq/airbyte/pull/30608) | Revert `:` auto replacement name to underscore                                  |
->>>>>>> ae41c30b
 | 1.5.0   | 2023-09-18 | [30421](https://github.com/airbytehq/airbyte/pull/30421) | Add `yearWeek`, `yearMonth`, `year` dimensions cursor                           |
 | 1.4.1   | 2023-09-17 | [30506](https://github.com/airbytehq/airbyte/pull/30506) | Fix None type error when metrics or dimensions response does not have name      |
 | 1.4.0   | 2023-09-15 | [30417](https://github.com/airbytehq/airbyte/pull/30417) | Change start date to optional; add suggested streams and update errors handling |
