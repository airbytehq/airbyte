--- conflicted
+++ resolved
@@ -274,11 +274,8 @@
 
 | Version | Date       | Pull Request                                             | Subject                                                                         |
 |:--------|:-----------|:---------------------------------------------------------|:--------------------------------------------------------------------------------|
-<<<<<<< HEAD
 | 1.6.0   | 2023-09-15 | [30460](https://github.com/airbytehq/airbyte/pull/30460) | Migrated custom reports from string to array; add `FilterExpressions` support   |
-=======
 | 1.4.1   | 2023-09-17 | [30506](https://github.com/airbytehq/airbyte/pull/30506) | Fix None type error when metrics or dimensions response does not have name      |
->>>>>>> 90375ee5
 | 1.4.0   | 2023-09-15 | [30417](https://github.com/airbytehq/airbyte/pull/30417) | Change start date to optional; add suggested streams and update errors handling |
 | 1.3.1   | 2023-09-14 | [30424](https://github.com/airbytehq/airbyte/pull/30424) | Fixed duplicated stream issue                                                   |
 | 1.2.0   | 2023-09-11 | [30290](https://github.com/airbytehq/airbyte/pull/30290) | Add new preconfigured reports                                                   |
