--- conflicted
+++ resolved
@@ -112,12 +112,9 @@
 
 | Version | Date       | Pull Request                                             | Subject                                                                       |
 |:--------|:-----------|:---------------------------------------------------------|:------------------------------------------------------------------------------|
-<<<<<<< HEAD
-| 1.0.0   | 2023-06-02 | [26283](https://github.com/airbytehq/airbyte/pull/26283) | Added primary_key and lookback window                                         |
-=======
+| 1.0.0   | 2023-06-14 | [26283](https://github.com/airbytehq/airbyte/pull/26283) | Added primary_key and lookback window                                         |
 | 0.2.6   | 2023-06-09 | [27207](https://github.com/airbytehq/airbyte/pull/27207) | Improve api rate limit messages                                               |
 | 0.2.5   | 2023-06-08 | [27175](https://github.com/airbytehq/airbyte/pull/27175) | Improve Error Messages                                                        |
->>>>>>> ef860d3d
 | 0.2.4   | 2023-06-01 | [26887](https://github.com/airbytehq/airbyte/pull/26887) | Remove `authSpecification` from connector spec in favour of `advancedAuth`    |
 | 0.2.3   | 2023-05-16 | [26126](https://github.com/airbytehq/airbyte/pull/26126) | Fix pagination                                                                |
 | 0.2.2   | 2023-05-12 | [25987](https://github.com/airbytehq/airbyte/pull/25987) | Categorized Config Errors Accurately                                          |
