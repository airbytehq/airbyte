--- conflicted
+++ resolved
@@ -198,12 +198,8 @@
 ## Changelog
 
 | Version | Date       | Pull Request                                             | Subject                                                                       |
-<<<<<<< HEAD
-| :------ | :--------- | :------------------------------------------------------- | :---------------------------------------------------------------------------- |
-=======
 |:--------|:-----------|:---------------------------------------------------------|:------------------------------------------------------------------------------|
 | 1.1.3   | 2023-08-04 | [29103](https://github.com/airbytehq/airbyte/pull/29103) | Update input field descriptions                   |
->>>>>>> c8314281
 | 1.1.2   | 2023-07-03 | [27909](https://github.com/airbytehq/airbyte/pull/27909) | Limit the page size of custom report streams                                  |
 | 1.1.1   | 2023-06-26 | [27718](https://github.com/airbytehq/airbyte/pull/27718) | Limit the page size when calling `check()`                                    |
 | 1.1.0   | 2023-06-26 | [27738](https://github.com/airbytehq/airbyte/pull/27738) | License Update: Elv2                                                          |
