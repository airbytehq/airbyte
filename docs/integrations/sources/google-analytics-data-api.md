# Google Analytics 4 (GA4)

This page guides you through the process of setting up the Google Analytics 4 source connector.

This connector supports GA4 properties through the [Analytics Data API v1](https://developers.google.com/analytics/devguides/reporting/data/v1).

## Prerequisites

A Google Cloud account with [Viewer permissions](https://support.google.com/analytics/answer/2884495) and [Google Analytics Reporting API](https://console.developers.google.com/apis/api/analyticsreporting.googleapis.com/overview) and [Google Analytics API](https://console.developers.google.com/apis/api/analytics.googleapis.com/overview) enabled.

## Setup guide

<!-- env:cloud -->
**For Airbyte Cloud:**

<<<<<<< HEAD
To set up Google Analytics 4 as a source in Airbyte Cloud:

1. [Log into your Airbyte Cloud](https://cloud.airbyte.io/workspaces) account.
=======
1. [Login to your Airbyte Cloud](https://cloud.airbyte.com/workspaces) account.
>>>>>>> 08bba15d
2. In the left navigation bar, click **Sources**. In the top-right corner, click **+ new source**.
3. On the source setup page, select **Google Analytics 4 (GA4)** from the Source type dropdown and enter a name for this connector.
4. Authenticate your Google account via OAuth or Service Account Key Authentication.
    - (Recommended) To authenticate your Google account via OAuth, click **Sign in with Google** and complete the authentication workflow.
    - To authenticate your Google account via Service Account Key Authentication, enter your [Google Cloud service account key](https://cloud.google.com/iam/docs/creating-managing-service-account-keys#creating_service_account_keys) in JSON format. Use the service account email address to [add a user](https://support.google.com/analytics/answer/1009702) to the Google analytics view you want to access via the API and grant the [Viewer](https://support.google.com/analytics/answer/2884495) permission.
6. Enter the [**Property ID**](https://developers.google.com/analytics/devguides/reporting/data/v1/property-id#what_is_my_property_id).
7. Enter the **Start Date** from which to replicate report data in the format YYYY-MM-DD.
8. Optionally, to generate **Custom Reports**, enter a JSON array describing the [custom reports](#custom-reports) you want to sync from Google Analytics.
9. Leave **Data request time increment in days (Optional)** blank or set to 1. For faster syncs, set this value to more than 1 but that might result in inaccuracies in the returned results. The maximum allowed value is 364.
<!-- /env:cloud -->

<!-- env:oss -->
**For Airbyte Open Source:**

To set up Google Analytics 4 as a source in Airbyte Open Source:

1. Go to the Airbyte UI, click **Sources**, and then click **+ New source**.
2. On the Set up the source page, select **Google Analytics 4 (GA4)** from the **Source type** dropdown.
3. Enter a name for the Google Analytics 4 connector.
4. Authenticate your Google account via OAuth or Service Account Key Authentication:
    - To authenticate your Google account via OAuth, enter your Google application's [client ID, client secret, and refresh token](https://developers.google.com/identity/protocols/oauth2).
    - To authenticate your Google account via Service Account Key Authentication, enter your [Google Cloud service account key](https://cloud.google.com/iam/docs/creating-managing-service-account-keys#creating_service_account_keys) in JSON format. Use the service account email address to [add a user](https://support.google.com/analytics/answer/1009702) to the Google analytics view you want to access via the API and grant the [Viewer](https://support.google.com/analytics/answer/2884495) permission.
5. Enter the [**Property ID**](https://developers.google.com/analytics/devguides/reporting/data/v1/property-id#what_is_my_property_id).
6. Enter the **Start Date** from which to replicate report data in the format YYYY-MM-DD.
7. Optionally, to generate **Custom Reports**, enter a JSON array describing the [custom reports](#custom-reports) you want to sync from Google Analytics.
8. Leave **Data request time increment in days (Optional)** blank or set to 1. For faster syncs, set this value to more than 1 but that might result in inaccuracies in the returned results. The maximum allowed value is 364.
<!-- /env:oss -->

## Supported sync modes

The Google Analytics source connector supports the following [sync modes](https://docs.airbyte.com/cloud/core-concepts#connection-sync-modes):

- [Full Refresh - Overwrite](https://docs.airbyte.com/understanding-airbyte/glossary#full-refresh-sync)
- [Full Refresh - Append](https://docs.airbyte.com/understanding-airbyte/connections/full-refresh-append)
- [Incremental - Append](https://docs.airbyte.com/understanding-airbyte/connections/incremental-append)
- [Incremental - Deduped History](https://docs.airbyte.com/understanding-airbyte/connections/incremental-deduped-history)

## Supported Streams

This connector outputs the following incremental streams:

* [daily_active_users](https://developers.google.com/analytics/devguides/reporting/data/v1/rest/v1beta/properties/runReport)
* [devices](https://developers.google.com/analytics/devguides/reporting/data/v1/rest/v1beta/properties/runReport)
* [four_weekly_active_users](https://developers.google.com/analytics/devguides/reporting/data/v1/rest/v1beta/properties/runReport)
* [locations](https://developers.google.com/analytics/devguides/reporting/data/v1/rest/v1beta/properties/runReport)
* [pages](https://developers.google.com/analytics/devguides/reporting/data/v1/rest/v1beta/properties/runReport)
* [traffic_sources](https://developers.google.com/analytics/devguides/reporting/data/v1/rest/v1beta/properties/runReport)
* [website_overview](https://developers.google.com/analytics/devguides/reporting/data/v1/rest/v1beta/properties/runReport)
* [weekly_active_users](https://developers.google.com/analytics/devguides/reporting/data/v1/rest/v1beta/properties/runReport)

## Custom reports

* Custom reports in format `[{"name": "<report-name>", "dimensions": ["<dimension-name>", ...], "metrics": ["<metric-name>", ...]}]`
* Custom report format when using segments and / or filters `[{"name": "<report-name>", "dimensions": ["<dimension-name>", ...], "metrics": ["<metric-name>", ...], "segments":  ["<segment-id-or-dynamic-segment-v3-format]", filter: "<filter-definition-v3-format>"}]`
* When using segments, make sure you add the `ga:segment` dimension.
* Custom reports: [Dimensions and metrics explorer](https://ga-dev-tools.web.app/dimensions-metrics-explorer/)

## Rate Limits & Performance Considerations \(Airbyte Open-Source\)

[Google Analytics Data API](https://developers.google.com/analytics/devguides/reporting/data/v1/quotas)

* Number of requests per day per project: 50,000

## Changelog

| Version | Date       | Pull Request                                             | Subject                                            |
|:--------|:-----------|:---------------------------------------------------------|:---------------------------------------------------|
| 0.1.1   | 2023-01-10 | [21169](https://github.com/airbytehq/airbyte/pull/21169) | Slicer updated, unit tests added                   |
| 0.1.0   | 2023-01-08 | [20889](https://github.com/airbytehq/airbyte/pull/20889) | Improved config validation, SAT                    |
| 0.0.3   | 2022-08-15 | [15229](https://github.com/airbytehq/airbyte/pull/15229) | Source Google Analytics Data Api: code refactoring |
| 0.0.2   | 2022-07-27 | [15087](https://github.com/airbytehq/airbyte/pull/15087) | fix documentationUrl                               |
| 0.0.1   | 2022-05-09 | [12701](https://github.com/airbytehq/airbyte/pull/12701) | Introduce Google Analytics Data API source         |<|MERGE_RESOLUTION|>--- conflicted
+++ resolved
@@ -13,13 +13,10 @@
 <!-- env:cloud -->
 **For Airbyte Cloud:**
 
-<<<<<<< HEAD
+
 To set up Google Analytics 4 as a source in Airbyte Cloud:
 
 1. [Log into your Airbyte Cloud](https://cloud.airbyte.io/workspaces) account.
-=======
-1. [Login to your Airbyte Cloud](https://cloud.airbyte.com/workspaces) account.
->>>>>>> 08bba15d
 2. In the left navigation bar, click **Sources**. In the top-right corner, click **+ new source**.
 3. On the source setup page, select **Google Analytics 4 (GA4)** from the Source type dropdown and enter a name for this connector.
 4. Authenticate your Google account via OAuth or Service Account Key Authentication.
