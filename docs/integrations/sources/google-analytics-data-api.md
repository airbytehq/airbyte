# Google Analytics 4 (GA4)

<HideInUI>

This page contains the setup guide and reference information for the [Google Analytics 4 (GA4)](https://developers.google.com/analytics) source connector.

</HideInUI>

Google Analytics 4 (GA4) is the latest version of Google Analytics, introduced in 2020. It offers a new data model that emphasizes events and user properties, rather than pageviews and sessions. This updated model allows for more flexibility and customization in reporting, and provides more accurate measurement of user behavior across various devices and platforms.

:::note
The [Google Analytics Universal Analytics (UA) connector](https://docs.airbyte.com/integrations/sources/google-analytics-v4) utilizes the older version of Google Analytics, which was the standard for tracking website and app user behavior before the introduction of GA4. Please note that the UA connector is being deprecated in favor of this one. As of July 1, 2023, standard Universal Analytics properties no longer process hits. For further reading on the transition from UA to GA4, refer to [Google's official support page](https://support.google.com/analytics/answer/11583528).
:::

## Prerequisites

- A Google Analytics account with access to the GA4 Property(Property Ids) you want to sync

## Setup guide

### Step 1: Set up Google Analytics 4 (GA4)

<!-- env:oss -->

#### Create a Service Account for authentication

1. Sign in to the Google Account you are using for Google Analytics as an admin.
2. Go to the [Service Accounts](https://console.developers.google.com/iam-admin/serviceaccounts) page in the Google Developers console.
3. Select the project you want to use (or create a new one) and click **Continue**.
4. Click **+ Create Service Account** at the top of the page.
5. Enter a name for the service account, and optionally, a description. Click **Create and Continue**.
6. Choose the role for the service account. We recommend the **Viewer** role (Read & Analyze permissions). Click **Continue**.
7. Select your new service account from the list, and open the **Keys** tab. Click **Add Key** > **Create New Key**.
8. Select **JSON** as the Key type. This will generate and download the JSON key file that you'll use for authentication. Click **Continue**.

#### Enable the Google Analytics APIs

Before you can use the service account to access Google Analytics data, you need to enable the required APIs:

1. Go to the [Google Analytics Reporting API dashboard](https://console.developers.google.com/apis/api/analyticsreporting.googleapis.com/overview). Make sure you have selected the associated project for your service account, and enable the API. You can also set quotas and check usage.
2. Go to the [Google Analytics API dashboard](https://console.developers.google.com/apis/api/analytics.googleapis.com/overview). Make sure you have selected the associated project for your service account, and enable the API.
3. Go to the [Google Analytics Data API dashboard](https://console.developers.google.com/apis/api/analyticsdata.googleapis.com/overview). Make sure you have selected the associated project for your service account, and enable the API.

<!-- /env:oss -->

<!-- env:cloud -->

### For Airbyte Cloud:

1. [Log into your Airbyte Cloud](https://cloud.airbyte.com/workspaces) account.
2. Click Sources and then click + New source.
3. On the Set up the source page, select Google Analytics 4 (GA4) from the Source type dropdown.
4. Enter a name for the Google Analytics 4 (GA4) connector.
5. Select **Authenticate via Google (Oauth)** from the dropdown menu and click **Authenticate your Google Analytics 4 (GA4) account**. This will open a pop-up window where you can log in to your Google account and grant Airbyte access to your Google Analytics account.
6. Enter the **Property ID** whose events are tracked. This ID should be a numeric value, such as `123456789`. If you are unsure where to find this value, refer to [Google's documentation](https://developers.google.com/analytics/devguides/reporting/data/v1/property-id#what_is_my_property_id).
   :::note
   If the Property Settings shows a "Tracking Id" such as "UA-123...-1", this denotes that the property is a Universal Analytics property, and the Analytics data for that property cannot be reported on using this connector. You can create a new Google Analytics 4 property by following [these instructions](https://support.google.com/analytics/answer/9744165?hl=en).
   :::

7. (Optional) In the **Start Date** field, use the provided datepicker or enter a date programmatically in the format `YYYY-MM-DD`. All data added from this date onward will be replicated. Note that this setting is _not_ applied to custom Cohort reports.
8. (Optional) In the **Custom Reports** field, you may optionally describe any custom reports you want to sync from Google Analytics. See the [Custom Reports](#custom-reports) section below for more information on formulating these reports.
9. (Optional) In the **Data Request Interval (Days)** field, you can specify the interval in days (ranging from 1 to 364) used when requesting data from the Google Analytics API. The bigger this value is, the faster the sync will be, but the more likely that sampling will be applied to your data, potentially causing inaccuracies in the returned results. We recommend setting this to 1 unless you have a hard requirement to make the sync faster at the expense of accuracy. This field does not apply to custom Cohort reports. See the [Data Sampling](#data-sampling-and-data-request-intervals) section below for more context on this field.

:::caution

It's important to consider how dimensions like `month` or `yearMonth` are specified. These dimensions organize the data according to your preferences.
However, keep in mind that the data presentation is also influenced by the chosen date range for the report. In cases where a very specific date range is selected, such as a single day (**Data Request Interval (Days)** set to one day), duplicated data entries for each day might appear.
To mitigate this, we recommend adjusting the **Data Request Interval (Days)** value to 364. By doing so, you can obtain more precise results and prevent the occurrence of duplicated data.

:::

10. Click **Set up source** and wait for the tests to complete.

<!-- /env:cloud -->

<!-- env:oss -->

### For Airbyte Open Source:

1. Navigate to the Airbyte Open Source dashboard.
2. In the left navigation bar, click **Sources**. In the top-right corner, click **+ New source**.
3. Find and select **Google Analytics 4 (GA4)** from the list of available sources.
4. Select **Service Account Key Authenication** dropdown list and enter **Service Account JSON Key** from Step 1.
5. Enter the **Property ID** whose events are tracked. This ID should be a numeric value, such as `123456789`. If you are unsure where to find this value, refer to [Google's documentation](https://developers.google.com/analytics/devguides/reporting/data/v1/property-id#what_is_my_property_id).
   :::note
   If the Property Settings shows a "Tracking Id" such as "UA-123...-1", this denotes that the property is a Universal Analytics property, and the Analytics data for that property cannot be reported on in the Data API. You can create a new Google Analytics 4 property by following [these instructions](https://support.google.com/analytics/answer/9744165?hl=en).
   :::

6. (Optional) In the **Start Date** field, use the provided datepicker or enter a date programmatically in the format `YYYY-MM-DD`. All data added from this date onward will be replicated. Note that this setting is _not_ applied to custom Cohort reports.

:::note
If the start date is not provided, the default value will be used, which is two years from the initial sync.
:::

:::caution
Many analyses and data investigations may require 24-48 hours to process information from your website or app. To ensure the accuracy of the data, we subtract two days from the starting date. For more details, please refer to [Google's documentation](https://support.google.com/analytics/answer/9333790?hl=en).
:::

7. (Optional) Toggle the switch **Keep Empty Rows** if you want each row with all metrics equal to 0 to be returned.
8. (Optional) In the **Custom Reports** field, you may optionally describe any custom reports you want to sync from Google Analytics. See the [Custom Reports](#custom-reports) section below for more information on formulating these reports.
9. (Optional) In the **Data Request Interval (Days)** field, you can specify the interval in days (ranging from 1 to 364) used when requesting data from the Google Analytics API. The bigger this value is, the faster the sync will be, but the more likely that sampling will be applied to your data, potentially causing inaccuracies in the returned results. We recommend setting this to 1 unless you have a hard requirement to make the sync faster at the expense of accuracy. This field does not apply to custom Cohort reports. See the [Data Sampling](#data-sampling-and-data-request-intervals) section below for more context on this field.
10. (Optional) In the **Lookback window (Days)** field, you can specify how many days in the past we should refresh the data in every run. Since attribution changes after the event date, and Google Analytics has a data processing latency this is key to keep up with consistent information. If you set it at 5 days, in every sync it will fetch the last bookmark date minus 5 days..

:::caution

It's important to consider how dimensions like `month` or `yearMonth` are specified. These dimensions organize the data according to your preferences.
However, keep in mind that the data presentation is also influenced by the chosen date range for the report. In cases where a very specific date range is selected, such as a single day (**Data Request Interval (Days)** set to one day), duplicated data entries for each day might appear.
To mitigate this, we recommend adjusting the **Data Request Interval (Days)** value to 364. By doing so, you can obtain more precise results and prevent the occurrence of duplicated data.

:::

11. Click **Set up source** and wait for the tests to complete.
<!-- /env:oss -->

## Supported sync modes

The Google Analytics 4 (GA4) source connector supports the following [sync modes](https://docs.airbyte.com/cloud/core-concepts/#connection-sync-modes):

- [Full Refresh - Overwrite](https://docs.airbyte.com/understanding-airbyte/connections/full-refresh-overwrite)
- [Full Refresh - Append](https://docs.airbyte.com/understanding-airbyte/connections/full-refresh-append)
- [Incremental - Append](https://docs.airbyte.com/understanding-airbyte/connections/incremental-append)
- [Incremental - Append + Deduped](https://docs.airbyte.com/understanding-airbyte/connections/incremental-append-deduped)

## Supported Streams

This connector outputs the following incremental streams:

- Preconfigured streams:
  - [daily_active_users](https://developers.google.com/analytics/devguides/reporting/data/v1/rest/v1beta/properties/runReport)
  - [devices](https://developers.google.com/analytics/devguides/reporting/data/v1/rest/v1beta/properties/runReport)
  - [four_weekly_active_users](https://developers.google.com/analytics/devguides/reporting/data/v1/rest/v1beta/properties/runReport)
  - [locations](https://developers.google.com/analytics/devguides/reporting/data/v1/rest/v1beta/properties/runReport)
  - [pages](https://developers.google.com/analytics/devguides/reporting/data/v1/rest/v1beta/properties/runReport)
  - [traffic_sources](https://developers.google.com/analytics/devguides/reporting/data/v1/rest/v1beta/properties/runReport)
  - [website_overview](https://developers.google.com/analytics/devguides/reporting/data/v1/rest/v1beta/properties/runReport)
  - [weekly_active_users](https://developers.google.com/analytics/devguides/reporting/data/v1/rest/v1beta/properties/runReport)
  - [user_acquisition_first_user_medium_report](https://developers.google.com/analytics/devguides/reporting/data/v1/rest/v1beta/properties/runReport)
  - [user_acquisition_first_user_source_report](https://developers.google.com/analytics/devguides/reporting/data/v1/rest/v1beta/properties/runReport)
  - [user_acquisition_first_user_source_medium_report](https://developers.google.com/analytics/devguides/reporting/data/v1/rest/v1beta/properties/runReport)
  - [user_acquisition_first_user_source_platform_report](https://developers.google.com/analytics/devguides/reporting/data/v1/rest/v1beta/properties/runReport)
  - [user_acquisition_first_user_campaign_report](https://developers.google.com/analytics/devguides/reporting/data/v1/rest/v1beta/properties/runReport)
  - [user_acquisition_first_user_google_ads_ad_network_type_report](https://developers.google.com/analytics/devguides/reporting/data/v1/rest/v1beta/properties/runReport)
  - [user_acquisition_first_user_google_ads_ad_group_name_report](https://developers.google.com/analytics/devguides/reporting/data/v1/rest/v1beta/properties/runReport)
  - [traffic_acquisition_session_source_medium_report](https://developers.google.com/analytics/devguides/reporting/data/v1/rest/v1beta/properties/runReport)
  - [traffic_acquisition_session_medium_report](https://developers.google.com/analytics/devguides/reporting/data/v1/rest/v1beta/properties/runReport)
  - [traffic_acquisition_session_source_report](https://developers.google.com/analytics/devguides/reporting/data/v1/rest/v1beta/properties/runReport)
  - [traffic_acquisition_session_campaign_report](https://developers.google.com/analytics/devguides/reporting/data/v1/rest/v1beta/properties/runReport)
  - [traffic_acquisition_session_default_channel_grouping_report](https://developers.google.com/analytics/devguides/reporting/data/v1/rest/v1beta/properties/runReport)
  - [traffic_acquisition_session_source_platform_report](https://developers.google.com/analytics/devguides/reporting/data/v1/rest/v1beta/properties/runReport)
  - [events_report](https://developers.google.com/analytics/devguides/reporting/data/v1/rest/v1beta/properties/runReport)
  - [weekly_events_report](https://developers.google.com/analytics/devguides/reporting/data/v1/rest/v1beta/properties/runReport)
  - [conversions_report](https://developers.google.com/analytics/devguides/reporting/data/v1/rest/v1beta/properties/runReport)
  - [pages_title_and_screen_class_report](https://developers.google.com/analytics/devguides/reporting/data/v1/rest/v1beta/properties/runReport)
  - [pages_path_report](https://developers.google.com/analytics/devguides/reporting/data/v1/rest/v1beta/properties/runReport)
  - [pages_title_and_screen_name_report](https://developers.google.com/analytics/devguides/reporting/data/v1/rest/v1beta/properties/runReport)
  - [content_group_report](https://developers.google.com/analytics/devguides/reporting/data/v1/rest/v1beta/properties/runReport)
  - [ecommerce_purchases_item_name_report](https://developers.google.com/analytics/devguides/reporting/data/v1/rest/v1beta/properties/runReport)
  - [ecommerce_purchases_item_id_report](https://developers.google.com/analytics/devguides/reporting/data/v1/rest/v1beta/properties/runReport)
  - [ecommerce_purchases_item_category_report_combined](https://developers.google.com/analytics/devguides/reporting/data/v1/rest/v1beta/properties/runReport)
  - [ecommerce_purchases_item_category_report](https://developers.google.com/analytics/devguides/reporting/data/v1/rest/v1beta/properties/runReport)
  - [ecommerce_purchases_item_category_2_report](https://developers.google.com/analytics/devguides/reporting/data/v1/rest/v1beta/properties/runReport)
  - [ecommerce_purchases_item_category_3_report](https://developers.google.com/analytics/devguides/reporting/data/v1/rest/v1beta/properties/runReport)
  - [ecommerce_purchases_item_category_4_report](https://developers.google.com/analytics/devguides/reporting/data/v1/rest/v1beta/properties/runReport)
  - [ecommerce_purchases_item_category_5_report](https://developers.google.com/analytics/devguides/reporting/data/v1/rest/v1beta/properties/runReport)
  - [ecommerce_purchases_item_brand_report](https://developers.google.com/analytics/devguides/reporting/data/v1/rest/v1beta/properties/runReport)
  - [publisher_ads_ad_unit_report](https://developers.google.com/analytics/devguides/reporting/data/v1/rest/v1beta/properties/runReport)
  - [publisher_ads_page_path_report](https://developers.google.com/analytics/devguides/reporting/data/v1/rest/v1beta/properties/runReport)
  - [publisher_ads_ad_format_report](https://developers.google.com/analytics/devguides/reporting/data/v1/rest/v1beta/properties/runReport)
  - [publisher_ads_ad_source_report](https://developers.google.com/analytics/devguides/reporting/data/v1/rest/v1beta/properties/runReport)
  - [demographic_country_report](https://developers.google.com/analytics/devguides/reporting/data/v1/rest/v1beta/properties/runReport)
  - [demographic_region_report](https://developers.google.com/analytics/devguides/reporting/data/v1/rest/v1beta/properties/runReport)
  - [demographic_city_report](https://developers.google.com/analytics/devguides/reporting/data/v1/rest/v1beta/properties/runReport)
  - [demographic_language_report](https://developers.google.com/analytics/devguides/reporting/data/v1/rest/v1beta/properties/runReport)
  - [demographic_age_report](https://developers.google.com/analytics/devguides/reporting/data/v1/rest/v1beta/properties/runReport)
  - [demographic_gender_report](https://developers.google.com/analytics/devguides/reporting/data/v1/rest/v1beta/properties/runReport)
  - [demographic_interest_report](https://developers.google.com/analytics/devguides/reporting/data/v1/rest/v1beta/properties/runReport)
  - [tech_browser_report](https://developers.google.com/analytics/devguides/reporting/data/v1/rest/v1beta/properties/runReport)
  - [tech_device_category_report](https://developers.google.com/analytics/devguides/reporting/data/v1/rest/v1beta/properties/runReport)
  - [tech_device_model_report](https://developers.google.com/analytics/devguides/reporting/data/v1/rest/v1beta/properties/runReport)
  - [tech_screen_resolution_report](https://developers.google.com/analytics/devguides/reporting/data/v1/rest/v1beta/properties/runReport)
  - [tech_app_version_report](https://developers.google.com/analytics/devguides/reporting/data/v1/rest/v1beta/properties/runReport)
  - [tech_platform_report](https://developers.google.com/analytics/devguides/reporting/data/v1/rest/v1beta/properties/runReport)
  - [tech_platform_device_category_report](https://developers.google.com/analytics/devguides/reporting/data/v1/rest/v1beta/properties/runReport)
  - [tech_operating_system_report](https://developers.google.com/analytics/devguides/reporting/data/v1/rest/v1beta/properties/runReport)
  - [tech_os_with_version_report](https://developers.google.com/analytics/devguides/reporting/data/v1/rest/v1beta/properties/runReport)
- [Custom stream\(s\)](https://developers.google.com/analytics/devguides/reporting/data/v1/rest/v1beta/properties/runReport)

## Connector-specific features

### Custom Reports

Custom reports in Google Analytics allow for flexibility in querying specific data tailored to your needs. You can define the following components:

- **Name**: The name of the custom report.
- **Dimensions**: An array of categories for data, such as city, user type, etc.
- **Metrics**: An array of quantitative measurements, such as active users, page views, etc.
- **CohortSpec**: (Optional) An object containing specific cohort analysis settings, such as cohort size and date range. More information on this object can be found in [the GA4 documentation](https://developers.google.com/analytics/devguides/reporting/data/v1/rest/v1beta/CohortSpec).
- **Pivots**: (Optional) An array of pivot tables for data, such as page views by city, etc. More information on pivots can be found in [the GA4 documentation](https://developers.google.com/analytics/devguides/reporting/data/v1/rest/v1beta/Pivot).

A full list of dimensions and metrics supported in the API can be found [here](https://developers.google.com/analytics/devguides/reporting/data/v1/api-schema). To ensure your dimensions and metrics are compatible for your GA4 property, you can use the [GA4 Dimensions & Metrics Explorer](https://ga-dev-tools.google/ga4/dimensions-metrics-explorer/).

The following is an example of a basic User Engagement report to track sessions and bounce rate, segmented by city:

```json
[
  {
    "name": "User Engagement Report",
    "dimensions": ["city"],
    "metrics": ["sessions", "bounceRate"]
  }
]
```

By specifying a cohort with a 7-day range and pivoting on the city dimension, the report can be further tailored to offer a detailed view of engagement trends within the top 50 cities for the specified date range.

```json
[
  {
    "name": "User Engagement Report",
    "dimensions": ["city"],
    "metrics": ["sessions", "bounceRate"],
    "cohortSpec": {
      "cohorts": [
        {
          "name": "Last 7 Days",
          "dateRange": {
            "startDate": "2023-07-27",
            "endDate": "2023-08-03"
          }
        }
      ],
      "cohortReportSettings": {
        "accumulate": true
      }
    },
    "pivots": [
      {
        "fieldNames": ["city"],
        "limit": 50,
        "metricAggregations": ["TOTAL"]
      }
    ]
  }
]
```

### Data Sampling and Data Request Intervals

Data sampling in Google Analytics 4 refers to the process of estimating analytics data when the amount of data in an account exceeds Google's predefined compute thresholds. To mitigate the chances of data sampling being applied to the results, the **Data Request Interval** field allows users to specify the interval used when requesting data from the Google Analytics API.

By setting the interval to 1 day, users can reduce the data processed per request, minimizing the likelihood of data sampling and ensuring more accurate results. While larger time intervals (up to 364 days) can speed up the sync, we recommend choosing a smaller value to prioritize data accuracy unless there is a specific need for faster synchronization at the expense of some potential inaccuracies. Please note that this field does _not_ apply to custom Cohort reports.

Refer to the [Google Analytics documentation](https://support.google.com/analytics/answer/13331292?sjid=10678419627000327283) for more information on data sampling.

## Performance Considerations

The Google Analytics connector is subject to Google Analytics Data API quotas. Please refer to [Google's documentation](https://developers.google.com/analytics/devguides/reporting/data/v1/quotas) for specific breakdowns on these quotas.

## Data type map

| Integration Type | Airbyte Type |
|:-----------------|:-------------|
| `string`         | `string`     |
| `number`         | `number`     |
| `array`          | `array`      |
| `object`         | `object`     |

## Changelog

<details>
  <summary>Expand to review</summary>

| Version    | Date       | Pull Request                                             | Subject                                                                                                                                                                |
|:-----------|:-----------|:---------------------------------------------------------|:-----------------------------------------------------------------------------------------------------------------------------------------------------------------------|
<<<<<<< HEAD
| 2.9.0      | 2025-06-12 | [61550](https://github.com/airbytehq/airbyte/pull/61550) | Unwrap to manifest-only                                                                                                                                                |
| 2.8.0      | 2025-06-11 | [61533](https://github.com/airbytehq/airbyte/pull/61533) | Promoting release candidate 2.8.0-rc.2 to a main version.                                                                                                              |
=======
| 2.8.2 | 2025-06-17 | [61678](https://github.com/airbytehq/airbyte/pull/61678) | Bump Memory on CHECK to 1600Mi |
| 2.8.1 | 2025-06-12 | [61555](https://github.com/airbytehq/airbyte/pull/61555) | Fixes time data parsing issue |
| 2.8.0 | 2025-06-11 | [61533](https://github.com/airbytehq/airbyte/pull/61533) | Promoting release candidate 2.8.0-rc.2 to a main version. |
>>>>>>> eeda8c59
| 2.8.0-rc.2 | 2025-06-11 | [61491](https://github.com/airbytehq/airbyte/pull/61491) | Fixed cohort check, record extractor and discovery                                                                                                                     |
| 2.8.0-rc.1 | 2025-05-20 | [60342](https://github.com/airbytehq/airbyte/pull/60342) | Migrate to low-code                                                                                                                                                    |
| 2.7.7      | 2025-05-17 | [60708](https://github.com/airbytehq/airbyte/pull/60708) | Update dependencies                                                                                                                                                    |
| 2.7.6      | 2025-05-10 | [59870](https://github.com/airbytehq/airbyte/pull/59870) | Update dependencies                                                                                                                                                    |
| 2.7.5      | 2025-05-03 | [59225](https://github.com/airbytehq/airbyte/pull/59225) | Update dependencies                                                                                                                                                    |
| 2.7.4      | 2025-04-26 | [58808](https://github.com/airbytehq/airbyte/pull/58808) | Update dependencies                                                                                                                                                    |
| 2.7.3      | 2025-04-12 | [57703](https://github.com/airbytehq/airbyte/pull/57703) | Update dependencies                                                                                                                                                    |
| 2.7.2      | 2025-04-05 | [57063](https://github.com/airbytehq/airbyte/pull/57063) | Update dependencies                                                                                                                                                    |
| 2.7.1      | 2025-03-29 | [50048](https://github.com/airbytehq/airbyte/pull/50048) | Update dependencies                                                                                                                                                    |
| 2.7.0      | 2025-02-12 | [48381](https://github.com/airbytehq/airbyte/pull/48381) | add end date optional parameter                                                                                                                                        |
| 2.6.2      | 2024-12-14 | [48649](https://github.com/airbytehq/airbyte/pull/48649) | Starting with this version, the Docker image is now rootless. Please note that this and future versions will not be compatible with Airbyte versions earlier than 0.64 |
| 2.6.1      | 2024-10-29 | [47899](https://github.com/airbytehq/airbyte/pull/47899) | Update dependencies                                                                                                                                                    |
| 2.6.0      | 2024-10-28 | [47013](https://github.com/airbytehq/airbyte/pull/47013) | Migrate to CDK v5                                                                                                                                                      |
| 2.5.13     | 2024-10-28 | [47061](https://github.com/airbytehq/airbyte/pull/47061) | Update dependencies                                                                                                                                                    |
| 2.5.12     | 2024-10-12 | [46819](https://github.com/airbytehq/airbyte/pull/46819) | Update dependencies                                                                                                                                                    |
| 2.5.11     | 2024-10-05 | [46475](https://github.com/airbytehq/airbyte/pull/46475) | Update dependencies                                                                                                                                                    |
| 2.5.10     | 2024-09-28 | [46158](https://github.com/airbytehq/airbyte/pull/46158) | Update dependencies                                                                                                                                                    |
| 2.5.9      | 2024-09-21 | [45773](https://github.com/airbytehq/airbyte/pull/45773) | Update dependencies                                                                                                                                                    |
| 2.5.8      | 2024-09-14 | [45503](https://github.com/airbytehq/airbyte/pull/45503) | Update dependencies                                                                                                                                                    |
| 2.5.7      | 2024-09-07 | [45289](https://github.com/airbytehq/airbyte/pull/45289) | Update dependencies                                                                                                                                                    |
| 2.5.6      | 2024-08-31 | [44980](https://github.com/airbytehq/airbyte/pull/44980) | Update dependencies                                                                                                                                                    |
| 2.5.5      | 2024-08-24 | [44645](https://github.com/airbytehq/airbyte/pull/44645) | Update dependencies                                                                                                                                                    |
| 2.5.4      | 2024-08-17 | [44337](https://github.com/airbytehq/airbyte/pull/44337) | Update dependencies                                                                                                                                                    |
| 2.5.3      | 2024-08-13 | [43929](https://github.com/airbytehq/airbyte/pull/43929) | Increase streams max_time to backoff                                                                                                                                   |
| 2.5.2      | 2024-08-12 | [43909](https://github.com/airbytehq/airbyte/pull/43909) | Update dependencies                                                                                                                                                    |
| 2.5.1      | 2024-08-10 | [43289](https://github.com/airbytehq/airbyte/pull/43289) | Update dependencies                                                                                                                                                    |
| 2.5.0      | 2024-08-07 | [42841](https://github.com/airbytehq/airbyte/pull/42841) | Upgrade to CDK 3                                                                                                                                                       |
| 2.4.14     | 2024-07-27 | [42746](https://github.com/airbytehq/airbyte/pull/42746) | Update dependencies                                                                                                                                                    |
| 2.4.13     | 2024-07-20 | [42347](https://github.com/airbytehq/airbyte/pull/42347) | Update dependencies                                                                                                                                                    |
| 2.4.12     | 2024-07-13 | [41801](https://github.com/airbytehq/airbyte/pull/41801) | Update dependencies                                                                                                                                                    |
| 2.4.11     | 2024-07-10 | [41561](https://github.com/airbytehq/airbyte/pull/41561) | Update dependencies                                                                                                                                                    |
| 2.4.10     | 2024-07-09 | [41295](https://github.com/airbytehq/airbyte/pull/41295) | Update dependencies                                                                                                                                                    |
| 2.4.9      | 2024-07-06 | [40935](https://github.com/airbytehq/airbyte/pull/40935) | Update dependencies                                                                                                                                                    |
| 2.4.8      | 2024-06-25 | [40429](https://github.com/airbytehq/airbyte/pull/40429) | Update dependencies                                                                                                                                                    |
| 2.4.7      | 2024-06-22 | [40140](https://github.com/airbytehq/airbyte/pull/40140) | Update dependencies                                                                                                                                                    |
| 2.4.6      | 2024-06-21 | [39916](https://github.com/airbytehq/airbyte/pull/39916) | Added ability to skip `missing stream` in the CATALOG                                                                                                                  |
| 2.4.5      | 2024-06-06 | [38884](https://github.com/airbytehq/airbyte/pull/38884) | Make lookback window configurable.                                                                                                                                     |
| 2.4.4      | 2024-06-06 | [39209](https://github.com/airbytehq/airbyte/pull/39209) | [autopull] Upgrade base image to v1.2.2                                                                                                                                |
| 2.4.3      | 2024-06-03 | [38865](https://github.com/airbytehq/airbyte/pull/38865) | Enforce unique property IDs                                                                                                                                            |
| 2.4.2      | 2024-03-20 | [36302](https://github.com/airbytehq/airbyte/pull/36302) | Don't extract state from the latest record if stream doesn't have a cursor_field                                                                                       |
| 2.4.1      | 2024-02-09 | [35073](https://github.com/airbytehq/airbyte/pull/35073) | Manage dependencies with Poetry.                                                                                                                                       |
| 2.4.0      | 2024-02-07 | [34951](https://github.com/airbytehq/airbyte/pull/34951) | Replace the spec parameter from previous version to convert all `conversions:*` fields                                                                                 |
| 2.3.0      | 2024-02-06 | [34907](https://github.com/airbytehq/airbyte/pull/34907) | Add new parameter to spec to convert `conversions:purchase` field to float                                                                                             |
| 2.2.2      | 2024-02-01 | [34708](https://github.com/airbytehq/airbyte/pull/34708) | Add rounding integer values that may be float                                                                                                                          |
| 2.2.1      | 2024-01-18 | [34352](https://github.com/airbytehq/airbyte/pull/34352) | Add incorrect custom reports config handling                                                                                                                           |
| 2.2.0      | 2024-01-10 | [34176](https://github.com/airbytehq/airbyte/pull/34176) | Add a report option keepEmptyRows                                                                                                                                      |
| 2.1.1      | 2024-01-08 | [34018](https://github.com/airbytehq/airbyte/pull/34018) | prepare for airbyte-lib                                                                                                                                                |
| 2.1.0      | 2023-12-28 | [33802](https://github.com/airbytehq/airbyte/pull/33802) | Add `CohortSpec` to custom report in specification                                                                                                                     |
| 2.0.3      | 2023-11-03 | [32149](https://github.com/airbytehq/airbyte/pull/32149) | Fixed bug with missing `metadata` when the credentials are not valid                                                                                                   |
| 2.0.2      | 2023-11-02 | [32094](https://github.com/airbytehq/airbyte/pull/32094) | Added handling for `JSONDecodeError` while checking for `api qouta` limits                                                                                             |
| 2.0.1      | 2023-10-18 | [31543](https://github.com/airbytehq/airbyte/pull/31543) | Base image migration: remove Dockerfile and use the python-connector-base image                                                                                        |
| 2.0.0      | 2023-09-29 | [30930](https://github.com/airbytehq/airbyte/pull/30930) | Use distinct stream naming in case there are multiple properties in the config.                                                                                        |
| 1.6.0      | 2023-09-19 | [30460](https://github.com/airbytehq/airbyte/pull/30460) | Migrated custom reports from string to array; add `FilterExpressions` support                                                                                          |
| 1.5.1      | 2023-09-20 | [30608](https://github.com/airbytehq/airbyte/pull/30608) | Revert `:` auto replacement name to underscore                                                                                                                         |
| 1.5.0      | 2023-09-18 | [30421](https://github.com/airbytehq/airbyte/pull/30421) | Add `yearWeek`, `yearMonth`, `year` dimensions cursor                                                                                                                  |
| 1.4.1      | 2023-09-17 | [30506](https://github.com/airbytehq/airbyte/pull/30506) | Fix None type error when metrics or dimensions response does not have name                                                                                             |
| 1.4.0      | 2023-09-15 | [30417](https://github.com/airbytehq/airbyte/pull/30417) | Change start date to optional; add suggested streams and update errors handling                                                                                        |
| 1.3.1      | 2023-09-14 | [30424](https://github.com/airbytehq/airbyte/pull/30424) | Fixed duplicated stream issue                                                                                                                                          |
| 1.3.0      | 2023-09-13 | [30152](https://github.com/airbytehq/airbyte/pull/30152) | Ability to add multiple property ids                                                                                                                                   |
| 1.2.0      | 2023-09-11 | [30290](https://github.com/airbytehq/airbyte/pull/30290) | Add new preconfigured reports                                                                                                                                          |
| 1.1.3      | 2023-08-04 | [29103](https://github.com/airbytehq/airbyte/pull/29103) | Update input field descriptions                                                                                                                                        |
| 1.1.2      | 2023-07-03 | [27909](https://github.com/airbytehq/airbyte/pull/27909) | Limit the page size of custom report streams                                                                                                                           |
| 1.1.1      | 2023-06-26 | [27718](https://github.com/airbytehq/airbyte/pull/27718) | Limit the page size when calling `check()`                                                                                                                             |
| 1.1.0      | 2023-06-26 | [27738](https://github.com/airbytehq/airbyte/pull/27738) | License Update: Elv2                                                                                                                                                   |
| 1.0.0      | 2023-06-22 | [26283](https://github.com/airbytehq/airbyte/pull/26283) | Added primary_key and lookback window                                                                                                                                  |
| 0.2.7      | 2023-06-21 | [27531](https://github.com/airbytehq/airbyte/pull/27531) | Fix formatting                                                                                                                                                         |
| 0.2.6      | 2023-06-09 | [27207](https://github.com/airbytehq/airbyte/pull/27207) | Improve api rate limit messages                                                                                                                                        |
| 0.2.5      | 2023-06-08 | [27175](https://github.com/airbytehq/airbyte/pull/27175) | Improve Error Messages                                                                                                                                                 |
| 0.2.4      | 2023-06-01 | [26887](https://github.com/airbytehq/airbyte/pull/26887) | Remove `authSpecification` from connector spec in favour of `advancedAuth`                                                                                             |
| 0.2.3      | 2023-05-16 | [26126](https://github.com/airbytehq/airbyte/pull/26126) | Fix pagination                                                                                                                                                         |
| 0.2.2      | 2023-05-12 | [25987](https://github.com/airbytehq/airbyte/pull/25987) | Categorized Config Errors Accurately                                                                                                                                   |
| 0.2.1      | 2023-05-11 | [26008](https://github.com/airbytehq/airbyte/pull/26008) | Added handling for `429 - potentiallyThresholdedRequestsPerHour` error                                                                                                 |
| 0.2.0      | 2023-04-13 | [25179](https://github.com/airbytehq/airbyte/pull/25179) | Implement support for custom Cohort and Pivot reports                                                                                                                  |
| 0.1.3      | 2023-03-10 | [23872](https://github.com/airbytehq/airbyte/pull/23872) | Fix parse + cursor for custom reports                                                                                                                                  |
| 0.1.2      | 2023-03-07 | [23822](https://github.com/airbytehq/airbyte/pull/23822) | Improve `rate limits` customer faced error messages and retry logic for `429`                                                                                          |
| 0.1.1      | 2023-01-10 | [21169](https://github.com/airbytehq/airbyte/pull/21169) | Slicer updated, unit tests added                                                                                                                                       |
| 0.1.0      | 2023-01-08 | [20889](https://github.com/airbytehq/airbyte/pull/20889) | Improved config validation, SAT                                                                                                                                        |
| 0.0.3      | 2022-08-15 | [15229](https://github.com/airbytehq/airbyte/pull/15229) | Source Google Analytics Data Api: code refactoring                                                                                                                     |
| 0.0.2      | 2022-07-27 | [15087](https://github.com/airbytehq/airbyte/pull/15087) | fix documentationUrl                                                                                                                                                   |
| 0.0.1      | 2022-05-09 | [12701](https://github.com/airbytehq/airbyte/pull/12701) | Introduce Google Analytics Data API source                                                                                                                             |

</details><|MERGE_RESOLUTION|>--- conflicted
+++ resolved
@@ -272,14 +272,10 @@
 
 | Version    | Date       | Pull Request                                             | Subject                                                                                                                                                                |
 |:-----------|:-----------|:---------------------------------------------------------|:-----------------------------------------------------------------------------------------------------------------------------------------------------------------------|
-<<<<<<< HEAD
 | 2.9.0      | 2025-06-12 | [61550](https://github.com/airbytehq/airbyte/pull/61550) | Unwrap to manifest-only                                                                                                                                                |
-| 2.8.0      | 2025-06-11 | [61533](https://github.com/airbytehq/airbyte/pull/61533) | Promoting release candidate 2.8.0-rc.2 to a main version.                                                                                                              |
-=======
 | 2.8.2 | 2025-06-17 | [61678](https://github.com/airbytehq/airbyte/pull/61678) | Bump Memory on CHECK to 1600Mi |
 | 2.8.1 | 2025-06-12 | [61555](https://github.com/airbytehq/airbyte/pull/61555) | Fixes time data parsing issue |
 | 2.8.0 | 2025-06-11 | [61533](https://github.com/airbytehq/airbyte/pull/61533) | Promoting release candidate 2.8.0-rc.2 to a main version. |
->>>>>>> eeda8c59
 | 2.8.0-rc.2 | 2025-06-11 | [61491](https://github.com/airbytehq/airbyte/pull/61491) | Fixed cohort check, record extractor and discovery                                                                                                                     |
 | 2.8.0-rc.1 | 2025-05-20 | [60342](https://github.com/airbytehq/airbyte/pull/60342) | Migrate to low-code                                                                                                                                                    |
 | 2.7.7      | 2025-05-17 | [60708](https://github.com/airbytehq/airbyte/pull/60708) | Update dependencies                                                                                                                                                    |
