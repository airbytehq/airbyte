--- conflicted
+++ resolved
@@ -94,19 +94,8 @@
 ## Changelog
 
 | Version | Date | Pull Request | Subject |
-<<<<<<< HEAD
-|:--------| :--- | :--- | :--- |
-| 0.1.4   | 2021-10-10 | [9004](https://github.com/airbytehq/airbyte/pull/9004) | User can see only permmited tables during discovery |
-| 0.1.3   | 2021-10-10 | [7819](https://github.com/airbytehq/airbyte/pull/7819) | Fixed Datatype errors during Cockroach DB parsing |
-| 0.1.2   | 2021-08-13 | [4699](https://github.com/airbytehq/airbyte/pull/4699) | Added json config validator |
-
-## Changelog source-cockroachdb-strict-encrypt
-
-| Version | Date | Pull Request | Subject                                                          |
-|:--------| :--- | :--- |:-----------------------------------------------------------------|
-| 0.1.1   | 2021-11-23 | [9004](https://github.com/airbytehq/airbyte/pull/9004) | User can see only permmited tables during discovery              |
-=======
 | :--- | :--- | :--- | :--- |
+| 0.1.5 | 2021-12-24 | [9004](https://github.com/airbytehq/airbyte/pull/9004) | User can see only permmited tables during discovery |
 | 0.1.4 | 2021-12-24 | [8958](https://github.com/airbytehq/airbyte/pull/8958) | Add support for JdbcType.ARRAY |
 | 0.1.3 | 2021-10-10 | [7819](https://github.com/airbytehq/airbyte/pull/7819) | Fixed Datatype errors during Cockroach DB parsing |
 | 0.1.2 | 2021-08-13 | [4699](https://github.com/airbytehq/airbyte/pull/4699) | Added json config validator |
@@ -115,6 +104,6 @@
 
 | Version | Date | Pull Request | Subject |
 |:--------| :--- | :--- | :--- |
+| 0.1.2   | 2021-12-24 | [9004](https://github.com/airbytehq/airbyte/pull/9004) | User can see only permmited tables during discovery |
 | 0.1.1   | 2021-12-24 | [8958](https://github.com/airbytehq/airbyte/pull/8958) | Add support for JdbcType.ARRAY |
->>>>>>> cd30cf4f
 | 0.1.0   | 2021-11-23 | [7457](https://github.com/airbytehq/airbyte/pull/7457) | CockroachDb source: Add only encrypted version for the connector |
