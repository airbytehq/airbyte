--- conflicted
+++ resolved
@@ -51,20 +51,10 @@
 
 ## Changelog
 
-<<<<<<< HEAD
-<details>
-  <summary>Expand to review</summary>
-
-| Version | Date       | Pull Request                                             | Subject                           |
-| :------ | :--------- | :------------------------------------------------------- |:----------------------------------|
-| 0.1.1   | 2024-05-28 | [38688](https://github.com/airbytehq/airbyte/pull/38688) | Make connector builder compatible |
-| 0.1.0   | 2022-10-20 | [18224](https://github.com/airbytehq/airbyte/pull/18224) | New source                        |
-
-</details>
-=======
 | Version | Date       | Pull Request                                             | Subject                                     |
 |:--------|:-----------|:---------------------------------------------------------|:--------------------------------------------|
 | 0.1.2   | 2024-05-30 | [38399](https://github.com/airbytehq/airbyte/pull/38399) | [autopull] base image + poetry + up_to_date |
 | 0.1.1   | 2024-05-28 | [38688](https://github.com/airbytehq/airbyte/pull/38688) | Make connector builder compatible           |
 | 0.1.0   | 2022-10-20 | [18224](https://github.com/airbytehq/airbyte/pull/18224) | New source                                  |
->>>>>>> 9a1663a2
+
+</details>