# Oura

## Sync overview

This source can sync various data from the [Oura](https://ouraring.com/) ring.
It currently only supports authentication through personal access tokens, and
is therefore not suitable for syncing data from multiple Oura rings.

### Output schema

This source is capable of syncing the following streams:

- `daily_activity`
- `daily_readiness`
- `daily_sleep`
- `heart_rate`
- `sessions`
- `sleep_periods`
- `tags`
- `workouts`

### Features

| Feature           | Supported? \(Yes/No\) | Notes                             |
|:------------------|:----------------------|:----------------------------------|
| Full Refresh Sync | Yes                   |                                   |
| Incremental Sync  | No                    |                                   |
| Multiple rings    | No                    | May be implemented in the future. |

### Performance considerations

There are no documented rate limits for the Oura V2 API at the time of writing.
However, users must have an up-to-date version of the Oura app installed to use
the API.

## Getting started

### Requirements

1. Purchase an Oura ring.
2. Create a personal access token via the
   [Oura developer portal](https://cloud.ouraring.com/personal-access-tokens).

### Setup guide

The following fields are required fields for the connector to work:

- `api_key`: Your Oura API key.
- (optional) `start_datetime`: The start date and time for the sync.
- (optional) `end_datetime`: The end date and time for the sync.

## Changelog

<details>
  <summary>Expand to review</summary>

| Version | Date       | Pull Request                                             | Subject                                     |
|:--------|:-----------|:---------------------------------------------------------|:--------------------------------------------|
<<<<<<< HEAD
| 0.1.3 | 2024-06-04 | [39072](https://github.com/airbytehq/airbyte/pull/39072) | [autopull] Upgrade base image to v1.2.1 |
| 0.1.2 | 2024-05-30 | [38399](https://github.com/airbytehq/airbyte/pull/38399) | [autopull] base image + poetry + up_to_date |
| 0.1.1 | 2024-05-28 | [38688](https://github.com/airbytehq/airbyte/pull/38688) | Make connector builder compatible |
| 0.1.0 | 2022-10-20 | [18224](https://github.com/airbytehq/airbyte/pull/18224) | New source |
=======
| 0.1.2   | 2024-05-30 | [38399](https://github.com/airbytehq/airbyte/pull/38399) | [autopull] base image + poetry + up_to_date |
| 0.1.1   | 2024-05-28 | [38688](https://github.com/airbytehq/airbyte/pull/38688) | Make connector builder compatible           |
| 0.1.0   | 2022-10-20 | [18224](https://github.com/airbytehq/airbyte/pull/18224) | New source                                  |

</details>
>>>>>>> 2791dd65
<|MERGE_RESOLUTION|>--- conflicted
+++ resolved
@@ -56,15 +56,9 @@
 
 | Version | Date       | Pull Request                                             | Subject                                     |
 |:--------|:-----------|:---------------------------------------------------------|:--------------------------------------------|
-<<<<<<< HEAD
 | 0.1.3 | 2024-06-04 | [39072](https://github.com/airbytehq/airbyte/pull/39072) | [autopull] Upgrade base image to v1.2.1 |
 | 0.1.2 | 2024-05-30 | [38399](https://github.com/airbytehq/airbyte/pull/38399) | [autopull] base image + poetry + up_to_date |
 | 0.1.1 | 2024-05-28 | [38688](https://github.com/airbytehq/airbyte/pull/38688) | Make connector builder compatible |
 | 0.1.0 | 2022-10-20 | [18224](https://github.com/airbytehq/airbyte/pull/18224) | New source |
-=======
-| 0.1.2   | 2024-05-30 | [38399](https://github.com/airbytehq/airbyte/pull/38399) | [autopull] base image + poetry + up_to_date |
-| 0.1.1   | 2024-05-28 | [38688](https://github.com/airbytehq/airbyte/pull/38688) | Make connector builder compatible           |
-| 0.1.0   | 2022-10-20 | [18224](https://github.com/airbytehq/airbyte/pull/18224) | New source                                  |
 
-</details>
->>>>>>> 2791dd65
+</details>