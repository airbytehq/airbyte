# News API

## Sync overview

This source retrieves news stories from the [News API](https://newsapi.org/).
It can retrieve news stories all news stories found within the parameters
chosen, or just top headlines.

### Output schema

This source is capable of syncing the following streams:

- `everything`
- `top_headlines`

### Features

| Feature           | Supported? \(Yes/No\) | Notes |
| :---------------- | :-------------------- | :---- |
| Full Refresh Sync | Yes                   |       |
| Incremental Sync  | No                    |       |

### Performance considerations

The News API free tier only allows 100 requests per day, and only up to 100
results per request. It is not recommended to attempt to use this source with
a free tier API key.

## Getting started

### Requirements

1. A News API key. You can get one [here](https://newsapi.org/). It is
   highly recommended to use a paid tier key.

### Setup guide

The following fields are required fields for the connector to work:

- `api_key`: Your News API key.
- (optional) `search_query`: A search query to filter the results by. For more
  information on constructing a search query, see the
  [News API documentation](https://newsapi.org/docs/endpoints/everything).
- (optional) `search_in`: Fields to search in. Possible values are `title`,
  `description` and `content`.
- (optional) `sources`: Sources to search in. For a list of sources, see the
  [News API documentation](https://newsapi.org/sources).
- (optional) `domains`: Domains to search in.
- (optional) `exclude_domains`: Domains to exclude from the search.
- (optional) `start_date`: The start date to search from.
- (optional) `end_date`: The end date to search to.
- (optional) `language`: The language to search in.
- `country`: The country you want headlines for.
- `category`: The category you want headlines for.
- `sort_by`: How to sort the results.

## Changelog

<<<<<<< HEAD
| Version | Date       | Pull Request                                             | Subject                                                 |
| :------ | :--------- | :------------------------------------------------------- |:--------------------------------------------------------|
| 0.1.2   | 2024-05-24 | [38635](https://github.com/airbytehq/airbyte/pull/38635) | Use Poetry, remove $parameters, make Builder compatible |
| 0.1.1   | 2023-04-30 | [25554](https://github.com/airbytehq/airbyte/pull/25554) | Make manifest connector builder friendly                |
| 0.1.0   | 2022-10-21 | [18301](https://github.com/airbytehq/airbyte/pull/18301) | New source                                              |
=======
<details>
  <summary>Expand to review</summary>

| Version | Date       | Pull Request                                             | Subject                                  |
| :------ | :--------- | :------------------------------------------------------- | :--------------------------------------- |
| 0.1.3 | 2024-06-04 | [39038](https://github.com/airbytehq/airbyte/pull/39038) | [autopull] Upgrade base image to v1.2.1 |
| 0.1.2 | 2024-05-20 | [38418](https://github.com/airbytehq/airbyte/pull/38418) | [autopull] base image + poetry + up_to_date |
| 0.1.1 | 2023-04-30 | [25554](https://github.com/airbytehq/airbyte/pull/25554) | Make manifest connector builder friendly |
| 0.1.0 | 2022-10-21 | [18301](https://github.com/airbytehq/airbyte/pull/18301) | New source |

</details>
>>>>>>> a7209447
<|MERGE_RESOLUTION|>--- conflicted
+++ resolved
@@ -56,22 +56,15 @@
 
 ## Changelog
 
-<<<<<<< HEAD
-| Version | Date       | Pull Request                                             | Subject                                                 |
-| :------ | :--------- | :------------------------------------------------------- |:--------------------------------------------------------|
-| 0.1.2   | 2024-05-24 | [38635](https://github.com/airbytehq/airbyte/pull/38635) | Use Poetry, remove $parameters, make Builder compatible |
-| 0.1.1   | 2023-04-30 | [25554](https://github.com/airbytehq/airbyte/pull/25554) | Make manifest connector builder friendly                |
-| 0.1.0   | 2022-10-21 | [18301](https://github.com/airbytehq/airbyte/pull/18301) | New source                                              |
-=======
 <details>
   <summary>Expand to review</summary>
 
 | Version | Date       | Pull Request                                             | Subject                                  |
-| :------ | :--------- | :------------------------------------------------------- | :--------------------------------------- |
-| 0.1.3 | 2024-06-04 | [39038](https://github.com/airbytehq/airbyte/pull/39038) | [autopull] Upgrade base image to v1.2.1 |
-| 0.1.2 | 2024-05-20 | [38418](https://github.com/airbytehq/airbyte/pull/38418) | [autopull] base image + poetry + up_to_date |
-| 0.1.1 | 2023-04-30 | [25554](https://github.com/airbytehq/airbyte/pull/25554) | Make manifest connector builder friendly |
-| 0.1.0 | 2022-10-21 | [18301](https://github.com/airbytehq/airbyte/pull/18301) | New source |
+|:--------|:-----------| :------------------------------------------------------- | :--------------------------------------- |
+| 0.1.4   | 2024-06-12 | [38635](https://github.com/airbytehq/airbyte/pull/38635) | Use Poetry, remove $parameters, make Builder compatible |
+| 0.1.3   | 2024-06-04 | [39038](https://github.com/airbytehq/airbyte/pull/39038) | [autopull] Upgrade base image to v1.2.1 |
+| 0.1.2   | 2024-05-20 | [38418](https://github.com/airbytehq/airbyte/pull/38418) | [autopull] base image + poetry + up_to_date |
+| 0.1.1   | 2023-04-30 | [25554](https://github.com/airbytehq/airbyte/pull/25554) | Make manifest connector builder friendly |
+| 0.1.0   | 2022-10-21 | [18301](https://github.com/airbytehq/airbyte/pull/18301) | New source |
 
-</details>
->>>>>>> a7209447
+</details>