# TVMaze Schedule

## Sync overview

This source retrieves historical and future TV scheduling data using the
[TVMaze](https://www.tvmaze.com/) schedule API.

### Output schema

This source is capable of syncing the following streams:

- `domestic`
- `web`
- `future`

### Features

| Feature           | Supported? \(Yes/No\) | Notes |
| :---------------- | :-------------------- | :---- |
| Full Refresh Sync | Yes                   |       |
| Incremental Sync  | No                    |       |

### Performance considerations

TVMaze has a rate limit of 20 requests per 10 seconds. This source should not
run into this limit.

## Getting started

### Requirements

1. Choose a start date for your sync. This may be in the future.
2. Choose an ISO 3166-1 country code for domestic schedule syncs.

### Setup guide

The following fields are required fields for the connector to work:

- `start_date`: The start date to pull `history` data from.
- (optional) `end_date`: The end date to pull `history` data until.
- `domestic_schedule_country_code`: The ISO 3166-1 country code to pull domestic
  schedule data for.
- (optional) `web_schedule_country_code`: The ISO 3166-1 country code to pull
  web schedule data for. Can be left blank for all countries and global
  channels, or set to 'global' for only global channels.

## Changelog

<details>
  <summary>Expand to review</summary>

| Version | Date       | Pull Request                                             | Subject    |
| :------ | :--------- | :------------------------------------------------------- | :--------- |
<<<<<<< HEAD
| 0.1.2 | 2024-06-05 | [38837](https://github.com/airbytehq/airbyte/pull/38837) | Make connector compatible with builder |
=======
| 0.1.2 | 2024-06-04 | [39053](https://github.com/airbytehq/airbyte/pull/39053) | [autopull] Upgrade base image to v1.2.1 |
>>>>>>> 2da71a37
| 0.1.1 | 2024-05-20 | [38453](https://github.com/airbytehq/airbyte/pull/38453) | [autopull] base image + poetry + up_to_date |
| 0.1.0 | 2022-10-22 | [18333](https://github.com/airbytehq/airbyte/pull/18333) | New source |

</details><|MERGE_RESOLUTION|>--- conflicted
+++ resolved
@@ -51,11 +51,8 @@
 
 | Version | Date       | Pull Request                                             | Subject    |
 | :------ | :--------- | :------------------------------------------------------- | :--------- |
-<<<<<<< HEAD
-| 0.1.2 | 2024-06-05 | [38837](https://github.com/airbytehq/airbyte/pull/38837) | Make connector compatible with builder |
-=======
+| 0.1.3 | 2024-06-05 | [38837](https://github.com/airbytehq/airbyte/pull/38837) | Make connector compatible with builder |
 | 0.1.2 | 2024-06-04 | [39053](https://github.com/airbytehq/airbyte/pull/39053) | [autopull] Upgrade base image to v1.2.1 |
->>>>>>> 2da71a37
 | 0.1.1 | 2024-05-20 | [38453](https://github.com/airbytehq/airbyte/pull/38453) | [autopull] base image + poetry + up_to_date |
 | 0.1.0 | 2022-10-22 | [18333](https://github.com/airbytehq/airbyte/pull/18333) | New source |
 
