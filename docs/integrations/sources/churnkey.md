--- conflicted
+++ resolved
@@ -21,11 +21,8 @@
 
 | Version          | Date              | Pull Request | Subject        |
 |------------------|-------------------|--------------|----------------|
-<<<<<<< HEAD
-| 0.0.14 | 2025-10-16 | [68141](https://github.com/airbytehq/airbyte/pull/68141) | Added pagination |
-=======
+| 0.0.15 | 2025-10-22 | [68141](https://github.com/airbytehq/airbyte/pull/68141) | Added pagination |
 | 0.0.14 | 2025-10-21 | [68511](https://github.com/airbytehq/airbyte/pull/68511) | Update dependencies |
->>>>>>> 9989bf20
 | 0.0.13 | 2025-10-14 | [68052](https://github.com/airbytehq/airbyte/pull/68052) | Update dependencies |
 | 0.0.12 | 2025-10-07 | [67192](https://github.com/airbytehq/airbyte/pull/67192) | Update dependencies |
 | 0.0.11 | 2025-09-30 | [65810](https://github.com/airbytehq/airbyte/pull/65810) | Update dependencies |
