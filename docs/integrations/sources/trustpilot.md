--- conflicted
+++ resolved
@@ -61,11 +61,7 @@
 
 | Version | Date       | Pull Request                                             | Subject         |
 | :------ | :--------- | :------------------------------------------------------- | :-------------- |
-<<<<<<< HEAD
 | 0.1.1 | 2024-05-21 | [38487](https://github.com/airbytehq/airbyte/pull/38487) | [autopull] base image + poetry + up_to_date |
 | `0.1.0` | 2023-03-16 | [24009](https://github.com/airbytehq/airbyte/pull/24009) | Initial version |
-=======
-| `0.1.0` | 2023-03-16 | [24009](https://github.com/airbytehq/airbyte/pull/24009) | Initial version |
 
-</details>
->>>>>>> 1fc3420a
+</details>