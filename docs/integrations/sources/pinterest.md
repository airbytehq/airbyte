# Pinterest

This page contains the setup guide and reference information for the Pinterest source connector.

## Prerequisites

Please read [How to get your credentials](https://developers.pinterest.com/docs/api/v5/#tag/Authentication).

## Setup guide
## Step 1: Set up the Pinterest connector in Airbyte

### For Airbyte Cloud:

1. [Log into your Airbyte Cloud](https://cloud.airbyte.io/workspaces) account.
2. In the left navigation bar, click **Sources**. In the top-right corner, click **+new source**.
3. On the Set up the source page, enter the name for the Pinterest connector and select **Pinterest** from the Source type dropdown. 
4. Enter the `start_date` you want your sync to start from. `start_date` should be no older than 914 days from today, that's the restriction of the Pinterest API for some of the streams.
5. Choose `OAuth2.0` in `Authorization Method` list
6. Click on `Authenticate your Pinterest account` button
7. Proceed with OAuth authentication of your account in the pop-up window that appears after previous step
8. Click **Set up source**

### For Airbyte OSS:

1. Navigate to the Airbyte Open Source dashboard
2. Set the name for your source 
3. Enter your `client_id`
4. Enter your `client_secret`
5. Enter your `refresh_token`
6. Enter the `start_date` you want your sync to start from.`start_date` should be no older than 914 days from today, that's the restriction of the Pinterest API for some of the streams.
5. Choose `OAuth2.0` in `Authorization Method` list

7. Click **Set up source**

## Supported sync modes

The Pinterest source connector supports the following [sync modes](https://docs.airbyte.com/cloud/core-concepts#connection-sync-modes):

| Feature                   | Supported? |
| :------------------------ | :--------- |
| Full Refresh Sync         | Yes        |
| Incremental - Append Sync | Yes        |
| SSL connection            | Yes        |
| Namespaces                | No         |

## Supported Streams

* [Account analytics](https://developers.pinterest.com/docs/api/v5/#operation/user_account/analytics) \(Incremental\)
* [Boards](https://developers.pinterest.com/docs/api/v5/#operation/boards/list) \(Full table\)
  * [Board sections](https://developers.pinterest.com/docs/api/v5/#operation/board_sections/list) \(Full table\)
    * [Pins on board section](https://developers.pinterest.com/docs/api/v5/#operation/board_sections/list_pins) \(Full table\)
  * [Pins on board](https://developers.pinterest.com/docs/api/v5/#operation/boards/list_pins) \(Full table\)
* [Ad accounts](https://developers.pinterest.com/docs/api/v5/#operation/ad_accounts/list) \(Full table\)
  * [Ad account analytics](https://developers.pinterest.com/docs/api/v5/#operation/ad_account/analytics) \(Incremental\)
  * [Campaigns](https://developers.pinterest.com/docs/api/v5/#operation/campaigns/list) \(Incremental\)
    * [Campaign analytics](https://developers.pinterest.com/docs/api/v5/#operation/campaigns/list) \(Incremental\)
  * [Ad groups](https://developers.pinterest.com/docs/api/v5/#operation/ad_groups/list) \(Incremental\)
    * [Ad group analytics](https://developers.pinterest.com/docs/api/v5/#operation/ad_groups/analytics) \(Incremental\)
  * [Ads](https://developers.pinterest.com/docs/api/v5/#operation/ads/list) \(Incremental\)
    * [Ad analytics](https://developers.pinterest.com/docs/api/v5/#operation/ads/analytics) \(Incremental\)

## Performance considerations

The connector is restricted by normal Pinterest [requests limitation](https://developers.pinterest.com/docs/api/v5/#tag/Rate-limits).

#####  Rate Limits

Analytics streams - 300 calls per day / per user \
Ad accounts streams (Campaigns, Ad groups, Ads) - 1000 calls per min / per user / per app \
Boards streams - 10 calls per sec / per user / per app

## Changelog

| Version | Date       | Pull Request                                             | Subject                                                                                                 |
| :------ | :--------- | :------------------------------------------------------- | :------------------------------------------------------------------------------------------------------ |
<<<<<<< HEAD
| 0.1.8   | 2022-09-06 | [15074](https://github.com/airbytehq/airbyte/pull/15074) | Added filter based on statuses |
| 0.1.7   | 2022-09-29 | [17387](https://github.com/airbytehq/airbyte/pull/17387) | Set `start_date` dynamically based on API restrictions.
=======
| 0.1.8   | 2022-10-21 | [18285](https://github.com/airbytehq/airbyte/pull/18285) | Fix type of `start_date`                                                                                |
| 0.1.7   | 2022-09-29 | [17387](https://github.com/airbytehq/airbyte/pull/17387) | Set `start_date` dynamically based on API restrictions.                                                 |
>>>>>>> 3524a8ae
| 0.1.6   | 2022-09-28 | [17304](https://github.com/airbytehq/airbyte/pull/17304) | Use CDK 0.1.89                                                                                          |
| 0.1.5   | 2022-09-16 | [16799](https://github.com/airbytehq/airbyte/pull/16799) | Migrate to per-stream state                                                                             |
| 0.1.4   | 2022-09-06 | [16161](https://github.com/airbytehq/airbyte/pull/16161) | Added ability to handle `429 - Too Many Requests` error with respect to `Max Rate Limit Exceeded Error` |
| 0.1.3   | 2022-09-02 | [16271](https://github.com/airbytehq/airbyte/pull/16271) | Added support of `OAuth2.0` authentication method                                                       |
| 0.1.2   | 2021-12-22 | [10223](https://github.com/airbytehq/airbyte/pull/10223) | Fix naming of `AD_ID` and `AD_ACCOUNT_ID` fields                                                        |
| 0.1.1   | 2021-12-22 | [9043](https://github.com/airbytehq/airbyte/pull/9043)   | Update connector fields title/description                                                               |
| 0.1.0   | 2021-10-29 | [7493](https://github.com/airbytehq/airbyte/pull/7493)   | Release Pinterest CDK Connector                                                                         |<|MERGE_RESOLUTION|>--- conflicted
+++ resolved
@@ -73,13 +73,9 @@
 
 | Version | Date       | Pull Request                                             | Subject                                                                                                 |
 | :------ | :--------- | :------------------------------------------------------- | :------------------------------------------------------------------------------------------------------ |
-<<<<<<< HEAD
-| 0.1.8   | 2022-09-06 | [15074](https://github.com/airbytehq/airbyte/pull/15074) | Added filter based on statuses |
-| 0.1.7   | 2022-09-29 | [17387](https://github.com/airbytehq/airbyte/pull/17387) | Set `start_date` dynamically based on API restrictions.
-=======
+| 0.1.9   | 2022-09-06 | [15074](https://github.com/airbytehq/airbyte/pull/15074) | Added filter based on statuses |
 | 0.1.8   | 2022-10-21 | [18285](https://github.com/airbytehq/airbyte/pull/18285) | Fix type of `start_date`                                                                                |
 | 0.1.7   | 2022-09-29 | [17387](https://github.com/airbytehq/airbyte/pull/17387) | Set `start_date` dynamically based on API restrictions.                                                 |
->>>>>>> 3524a8ae
 | 0.1.6   | 2022-09-28 | [17304](https://github.com/airbytehq/airbyte/pull/17304) | Use CDK 0.1.89                                                                                          |
 | 0.1.5   | 2022-09-16 | [16799](https://github.com/airbytehq/airbyte/pull/16799) | Migrate to per-stream state                                                                             |
 | 0.1.4   | 2022-09-06 | [16161](https://github.com/airbytehq/airbyte/pull/16161) | Added ability to handle `429 - Too Many Requests` error with respect to `Max Rate Limit Exceeded Error` |
