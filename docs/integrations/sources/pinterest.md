# Pinterest

This page contains the setup guide and reference information for the Pinterest source connector.

## Prerequisites

To set up the Pinterest source connector with Airbyte Open Source, you'll need your Pinterest [App ID and secret key](https://developers.pinterest.com/docs/getting-started/set-up-app/) and the [refresh token](https://developers.pinterest.com/docs/getting-started/authentication/#Refreshing%20an%20access%20token).

## Setup guide

<!-- env:cloud -->
**For Airbyte Cloud:**

1. [Log into your Airbyte Cloud](https://cloud.airbyte.com/workspaces) account.
2. Click **Sources** and then click **+ New source**.
3. On the Set up the source page, select **Pinterest** from the Source type dropdown.
4. Enter the name for the Pinterest connector.
5. For **Start Date**, enter the date in YYYY-MM-DD format. The data added on and after this date will be replicated. If this field is blank, Airbyte will replicate all data. As per Pinterest API restriction, the date cannot be more than 914 days in the past.
6. The **OAuth2.0** authorization method is selected by default. Click **Authenticate your Pinterest account**. Log in and authorize your Pinterest account.
7. Click **Set up source**.
<!-- /env:cloud -->

<!-- env:oss -->
**For Airbyte Open Source:**

1. Navigate to the Airbyte Open Source dashboard.
2. Click **Sources** and then click **+ New source**.
3. On the Set up the source page, select **Pinterest** from the Source type dropdown.
4. Enter the name for the Pinterest connector.
5. For **Start Date**, enter the date in YYYY-MM-DD format. The data added on and after this date will be replicated. If this field is blank, Airbyte will replicate all data. As per Pinterest API restriction, the date cannot be more than 914 days in the past.
6. The **OAuth2.0** authorization method is selected by default. For **Client ID** and **Client Secret**, enter your Pinterest [App ID and secret key](https://developers.pinterest.com/docs/getting-started/set-up-app/). For **Refresh Token**, enter your Pinterest [Refresh Token](https://developers.pinterest.com/docs/getting-started/authentication/#Refreshing%20an%20access%20token).
7. Click **Set up source**.
<!-- /env:oss -->

## Supported sync modes

The Pinterest source connector supports the following [sync modes](https://docs.airbyte.com/cloud/core-concepts#connection-sync-modes):

* [Full Refresh - Overwrite](https://docs.airbyte.com/understanding-airbyte/connections/full-refresh-overwrite/)
* [Full Refresh - Append](https://docs.airbyte.com/understanding-airbyte/connections/full-refresh-append)
* [Incremental - Append](https://docs.airbyte.com/understanding-airbyte/connections/incremental-append)
* [Incremental - Deduped History](https://docs.airbyte.com/understanding-airbyte/connections/incremental-deduped-history)

## Supported Streams

* [Account analytics](https://developers.pinterest.com/docs/api/v5/#operation/user_account/analytics) \(Incremental\)
* [Boards](https://developers.pinterest.com/docs/api/v5/#operation/boards/list) \(Full table\)
  * [Board sections](https://developers.pinterest.com/docs/api/v5/#operation/board_sections/list) \(Full table\)
    * [Pins on board section](https://developers.pinterest.com/docs/api/v5/#operation/board_sections/list_pins) \(Full table\)
  * [Pins on board](https://developers.pinterest.com/docs/api/v5/#operation/boards/list_pins) \(Full table\)
* [Ad accounts](https://developers.pinterest.com/docs/api/v5/#operation/ad_accounts/list) \(Full table\)
  * [Ad account analytics](https://developers.pinterest.com/docs/api/v5/#operation/ad_account/analytics) \(Incremental\)
  * [Campaigns](https://developers.pinterest.com/docs/api/v5/#operation/campaigns/list) \(Incremental\)
    * [Campaign analytics](https://developers.pinterest.com/docs/api/v5/#operation/campaigns/list) \(Incremental\)
  * [Ad groups](https://developers.pinterest.com/docs/api/v5/#operation/ad_groups/list) \(Incremental\)
    * [Ad group analytics](https://developers.pinterest.com/docs/api/v5/#operation/ad_groups/analytics) \(Incremental\)
  * [Ads](https://developers.pinterest.com/docs/api/v5/#operation/ads/list) \(Incremental\)
    * [Ad analytics](https://developers.pinterest.com/docs/api/v5/#operation/ads/analytics) \(Incremental\)

## Performance considerations

The connector is restricted by the Pinterest [requests limitation](https://developers.pinterest.com/docs/api/v5/#tag/Rate-limits).

#####  Rate Limits

- Analytics streams: 300 calls per day / per user \
- Ad accounts streams (Campaigns, Ad groups, Ads): 1000 calls per min / per user / per app \
- Boards streams: 10 calls per sec / per user / per app

## Changelog

| Version | Date       | Pull Request                                             | Subject                                                                                                 |
|:--------|:-----------|:---------------------------------------------------------|:--------------------------------------------------------------------------------------------------------|
<<<<<<< HEAD
| 0.3.1   | 2023-05-11 | [25984](https://github.com/airbytehq/airbyte/pull/25984) | Add pattern for start_date                                                                              |
=======
| 0.5.0   | 2023-05-17 | [26188](https://github.com/airbytehq/airbyte/pull/26188) | Add `product_tags` field to the `BoardPins` stream                                                      |
| 0.4.0   | 2023-05-16 | [26112](https://github.com/airbytehq/airbyte/pull/26112) | Add `is_standard` field to the `BoardPins` stream                                                       |
>>>>>>> f3b20378
| 0.3.0   | 2023-05-09 | [25915](https://github.com/airbytehq/airbyte/pull/25915) | Add `creative_type` field to the `BoardPins` stream                                                     |
| 0.2.6   | 2023-04-26 | [25548](https://github.com/airbytehq/airbyte/pull/25548) | Fixed `format` issue for `boards` stream schema for fields with `date-time`                             |
| 0.2.5   | 2023-04-19 | [00000](https://github.com/airbytehq/airbyte/pull/00000) | Update `AMOUNT_OF_DAYS_ALLOWED_FOR_LOOKUP` to 89 days                                                   |
| 0.2.4   | 2023-02-25 | [23457](https://github.com/airbytehq/airbyte/pull/23457) | Adding missing columns for analytics streams for pinterest source                                       |
| 0.2.3   | 2023-03-01 | [23649](https://github.com/airbytehq/airbyte/pull/23649) | Fix for `HTTP - 400 Bad Request` when requesting data >= 90 days                                        |
| 0.2.2   | 2023-01-27 | [22020](https://github.com/airbytehq/airbyte/pull/22020) | Set `AvailabilityStrategy` for streams explicitly to `None`                                             |
| 0.2.1   | 2022-12-15 | [20532](https://github.com/airbytehq/airbyte/pull/20532) | Bump CDK version                                                                                        |
| 0.2.0   | 2022-12-13 | [20242](https://github.com/airbytehq/airbyte/pull/20242) | Added data-type normalization up to the schemas declared                                                |
| 0.1.9   | 2022-09-06 | [15074](https://github.com/airbytehq/airbyte/pull/15074) | Added filter based on statuses                                                                          |
| 0.1.8   | 2022-10-21 | [18285](https://github.com/airbytehq/airbyte/pull/18285) | Fix type of `start_date`                                                                                |
| 0.1.7   | 2022-09-29 | [17387](https://github.com/airbytehq/airbyte/pull/17387) | Set `start_date` dynamically based on API restrictions.                                                 |
| 0.1.6   | 2022-09-28 | [17304](https://github.com/airbytehq/airbyte/pull/17304) | Use CDK 0.1.89                                                                                          |
| 0.1.5   | 2022-09-16 | [16799](https://github.com/airbytehq/airbyte/pull/16799) | Migrate to per-stream state                                                                             |
| 0.1.4   | 2022-09-06 | [16161](https://github.com/airbytehq/airbyte/pull/16161) | Added ability to handle `429 - Too Many Requests` error with respect to `Max Rate Limit Exceeded Error` |
| 0.1.3   | 2022-09-02 | [16271](https://github.com/airbytehq/airbyte/pull/16271) | Added support of `OAuth2.0` authentication method                                                       |
| 0.1.2   | 2021-12-22 | [10223](https://github.com/airbytehq/airbyte/pull/10223) | Fix naming of `AD_ID` and `AD_ACCOUNT_ID` fields                                                        |
| 0.1.1   | 2021-12-22 | [9043](https://github.com/airbytehq/airbyte/pull/9043)   | Update connector fields title/description                                                               |
| 0.1.0   | 2021-10-29 | [7493](https://github.com/airbytehq/airbyte/pull/7493)   | Release Pinterest CDK Connector                                                                         |<|MERGE_RESOLUTION|>--- conflicted
+++ resolved
@@ -71,12 +71,9 @@
 
 | Version | Date       | Pull Request                                             | Subject                                                                                                 |
 |:--------|:-----------|:---------------------------------------------------------|:--------------------------------------------------------------------------------------------------------|
-<<<<<<< HEAD
-| 0.3.1   | 2023-05-11 | [25984](https://github.com/airbytehq/airbyte/pull/25984) | Add pattern for start_date                                                                              |
-=======
+| 0.5.1   | 2023-05-11 | [25984](https://github.com/airbytehq/airbyte/pull/25984) | Add pattern for start_date                                                                              |
 | 0.5.0   | 2023-05-17 | [26188](https://github.com/airbytehq/airbyte/pull/26188) | Add `product_tags` field to the `BoardPins` stream                                                      |
 | 0.4.0   | 2023-05-16 | [26112](https://github.com/airbytehq/airbyte/pull/26112) | Add `is_standard` field to the `BoardPins` stream                                                       |
->>>>>>> f3b20378
 | 0.3.0   | 2023-05-09 | [25915](https://github.com/airbytehq/airbyte/pull/25915) | Add `creative_type` field to the `BoardPins` stream                                                     |
 | 0.2.6   | 2023-04-26 | [25548](https://github.com/airbytehq/airbyte/pull/25548) | Fixed `format` issue for `boards` stream schema for fields with `date-time`                             |
 | 0.2.5   | 2023-04-19 | [00000](https://github.com/airbytehq/airbyte/pull/00000) | Update `AMOUNT_OF_DAYS_ALLOWED_FOR_LOOKUP` to 89 days                                                   |
