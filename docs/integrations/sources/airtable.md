--- conflicted
+++ resolved
@@ -137,11 +137,8 @@
 
 | Version    | Date       | Pull Request                                             | Subject                                                                                 |
 |:-----------|:-----------|:---------------------------------------------------------|:----------------------------------------------------------------------------------------|
-<<<<<<< HEAD
-| 4.6.6 | 2025-07-14 | [63281](https://github.com/airbytehq/airbyte/pull/63281) | Bump default Memory on DISCOVER to 2.5GB |
-=======
+| 4.6.7 | 2025-07-14 | [63281](https://github.com/airbytehq/airbyte/pull/63281) | Bump default Memory on DISCOVER to 2.5GB |
 | 4.6.6 | 2025-07-15 | [63309](https://github.com/airbytehq/airbyte/pull/63309) | Adds `type` property to `config_normalization_rules` in manifest |
->>>>>>> 336750e2
 | 4.6.5 | 2025-07-12 | [43886](https://github.com/airbytehq/airbyte/pull/43886) | Update dependencies |
 | 4.6.4 | 2025-07-10 | [62894](https://github.com/airbytehq/airbyte/pull/62894) | Bump default Memory on DISCOVER to 2GB |
 | 4.6.3 | 2025-07-03 | [62118](https://github.com/airbytehq/airbyte/pull/62118) | Bump default Memory on DISCOVER to 1.5 GB |
