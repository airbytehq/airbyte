# Airtable

This page contains the setup guide and reference information for the [Airtable](https://airtable.com/api) source connector.

## Prerequisites

- An active Airtable account
- [Personal Access Token](https://airtable.com/developers/web/guides/personal-access-tokens) with the following scopes:
  - `data.records:read`
  - `data.recordComments:read`
  - `schema.bases:read`

## Setup guide

### Step 1: Set up Airtable

<!-- env:oss -->

#### For Airbyte Open Source:

1. Go to https://airtable.com/create/tokens to create new token.
   ![Generate new Token](../../.gitbook/assets/source/airtable/generate_new_token.png)
2. Add following scopes:

   - `data.records:read`
   - `data.recordComments:read`
   - `schema.bases:read`

   ![Add Scopes](../../.gitbook/assets/source/airtable/add_scopes.png)

3. Select required bases or allow access to all available and press the `Create Token` button.
   ![Add Bases](../../.gitbook/assets/source/airtable/add_bases.png)
4. Save token from the popup window.
<!-- /env:oss -->

### Step 2: Set up Airtable connector in Airbyte

<!-- env:cloud -->

### For Airbyte Cloud:

1. [Log into your Airbyte Cloud](https://cloud.airbyte.com/workspaces) account.
2. In the left navigation bar, click **Sources**. In the top-right corner, click **+new source**.
3. On the Set up the source page, enter the name for the Airtable connector and select **Airtable** from the Source type dropdown.
4. You can use OAuth or a Personal Access Token to authenticate your Airtable account. We recommend using OAuth for Airbyte Cloud.

   - To authenticate using OAuth, select **OAuth2.0** from the Authentication dropdown click **Authenticate your Airtable account** to sign in with Airtable, select required workspaces you want to sync and authorize your account.
   - To authenticate using a Personal Access Token, select **Personal Access Token** from the Authentication dropdown and enter the Access Token for your Airtable account.
     :::info
     When using OAuth, you may see a `400` or `401` error causing a failed sync. You can re-authenticate your Airtable connector to solve the issue temporarily. We are working on a permanent fix that you can follow [here](https://github.com/airbytehq/airbyte/issues/25278).
     :::

5. Click **Set up source**.
<!-- /env:cloud -->

<!-- env:oss -->

### For Airbyte OSS:

1. Navigate to the Airbyte Open Source dashboard
2. In the left navigation bar, click **Sources**. In the top-right corner, click **+new source**.
3. On the Set up the source page, enter the name for the Airtable connector and select **Airtable** from the Source type dropdown.
4. Select **Personal Access Token** from the Authentication dropdown and enter the Access Token for your Airtable account.
5. Click **Set up source**.
<!-- /env:oss -->

### Note on changed table names and deleted tables

Please keep in mind that if you start syncing a table via Airbyte, then rename it in your Airtable account, the connector will not continue syncing that table until you reset your connection schema and select it again. At that point, the table will begin syncing to a table with the new name in the destination. This is because there is no way for Airtable to tell Airbyte which tables have been renamed. Similarly, if you delete a table that was previously syncing, the connector will stop syncing it.

## Supported sync modes

The airtable source connector supports the following [sync modes](https://docs.airbyte.com/cloud/core-concepts#connection-sync-modes):

- [Full Refresh - Overwrite](https://docs.airbyte.com/understanding-airbyte/glossary#full-refresh-sync)
- [Full Refresh - Append](https://docs.airbyte.com/understanding-airbyte/connections/full-refresh-append)

## Supported Tables

This source allows you to pull all available tables and bases using `Metadata API` for a given authenticated user. In case you rename or add a column to any existing table, you will need to recreate the source to update the Airbyte catalog.

### Performance Considerations

See information about rate limits [here](https://airtable.com/developers/web/api/rate-limits).

## Data type map

| Integration Type        | Airbyte Type                           | Nullable |
| :---------------------- | :------------------------------------- | -------- |
| `multipleAttachments`   | `string`                               | Yes      |
| `autoNumber`            | `string`                               | Yes      |
| `barcode`               | `string`                               | Yes      |
| `button`                | `string`                               | Yes      |
| `checkbox`              | `boolean`                              | Yes      |
| `singleCollaborator`    | `string`                               | Yes      |
| `count`                 | `number`                               | Yes      |
| `createdBy`             | `string`                               | Yes      |
| `createdTime`           | `datetime`, `format: date-time`        | Yes      |
| `currency`              | `number`                               | Yes      |
| `email`                 | `string`                               | Yes      |
| `date`                  | `string`, `format: date`               | Yes      |
| `duration`              | `number`                               | Yes      |
| `lastModifiedBy`        | `string`                               | Yes      |
| `lastModifiedTime`      | `datetime`, `format: date-time`        | Yes      |
| `multipleRecordLinks`   | `array with strings`                   | Yes      |
| `multilineText`         | `string`                               | Yes      |
| `multipleCollaborators` | `array with strings`                   | Yes      |
| `multipleSelects`       | `array with strings`                   | Yes      |
| `number`                | `number`                               | Yes      |
| `percent`               | `number`                               | Yes      |
| `phoneNumber`           | `string`                               | Yes      |
| `rating`                | `number`                               | Yes      |
| `richText`              | `string`                               | Yes      |
| `singleLineText`        | `string`                               | Yes      |
| `externalSyncSource`    | `string`                               | Yes      |
| `url`                   | `string`                               | Yes      |
| `formula`               | `string`, `number` or `array with any` | Yes      |
| `lookup`                | `array with any`                       | Yes      |
| `multipleLookupValues`  | `array with any`                       | Yes      |
| `rollup`                | `array with any`                       | Yes      |

- All the fields are `nullable` by default, meaning that the field could be empty.
- The `array with any` - represents the classic array with one of the other Airtable data types inside, such as:
  - string
  - number/integer
  - nested lists/objects

## Changelog

| Version | Date       | Pull Request                                             | Subject                                                                                |
|:--------|:-----------| :------------------------------------------------------- |:---------------------------------------------------------------------------------------|
<<<<<<< HEAD
| 4.3.0 | 2024-07-10 | [TBD](https://github.com/airbytehq/airbyte/pull/TBD) | Update CDK version to ^2 |
=======
| 4.2.6 | 2024-07-09 | [41080](https://github.com/airbytehq/airbyte/pull/41080) | Update dependencies |
>>>>>>> e58e71ef
| 4.2.5 | 2024-07-06 | [40789](https://github.com/airbytehq/airbyte/pull/40789) | Update dependencies |
| 4.2.4 | 2024-06-25 | [40290](https://github.com/airbytehq/airbyte/pull/40290) | Update dependencies |
| 4.2.3 | 2024-06-22 | [40085](https://github.com/airbytehq/airbyte/pull/40085) | Update dependencies |
| 4.2.2 | 2024-06-04 | [39089](https://github.com/airbytehq/airbyte/pull/39089) | [autopull] Upgrade base image to v1.2.1 |
| 4.2.1 | 2024-05-29 | [38765](https://github.com/airbytehq/airbyte/pull/38765) | Fix next_page_token() to correctly adhere to HttpStream interface |
| 4.2.0 | 2024-03-19 | [36267](https://github.com/airbytehq/airbyte/pull/36267) | Pin airbyte-cdk version to `^0` |
| 4.1.6 | 2024-02-12 | [35149](https://github.com/airbytehq/airbyte/pull/35149) | Manage dependencies with Poetry. |
| 4.1.5 | 2023-10-19 | [31599](https://github.com/airbytehq/airbyte/pull/31599) | Base image migration: remove Dockerfile and use the python-connector-base image |
| 4.1.4 | 2023-10-19 | [31360](https://github.com/airbytehq/airbyte/pull/31360) | Update docstings |
| 4.1.3 | 2023-10-13 | [31360](https://github.com/airbytehq/airbyte/pull/31360) | Update error message for invalid permissions |
| 4.1.2 | 2023-10-10 | [31215](https://github.com/airbytehq/airbyte/pull/31215) | Exclude bases without permission |
| 4.1.1 | 2023-10-10 | [31119](https://github.com/airbytehq/airbyte/pull/31119) | Add user-friendly error message when refresh token has expired |
| 4.1.0 | 2023-10-10 | [31044](https://github.com/airbytehq/airbyte/pull/31044) | Add source table name to output records |
| 4.0.0 | 2023-10-09 | [31181](https://github.com/airbytehq/airbyte/pull/31181) | Additional schema processing for the FORMULA schema type: Convert to simple data types |
| 3.0.1 | 2023-05-10 | [25946](https://github.com/airbytehq/airbyte/pull/25946) | Skip stream if it does not appear in catalog |
| 3.0.0 | 2023-03-20 | [22704](https://github.com/airbytehq/airbyte/pull/22704) | Fix for stream name uniqueness |
| 2.0.4 | 2023-03-15 | [24093](https://github.com/airbytehq/airbyte/pull/24093) | Update spec and doc |
| 2.0.3 | 2023-02-02 | [22311](https://github.com/airbytehq/airbyte/pull/22311) | Fix for `singleSelect` types when discovering the schema |
| 2.0.2 | 2023-02-01 | [22245](https://github.com/airbytehq/airbyte/pull/22245) | Fix for empty `result` object when discovering the schema |
| 2.0.1 | 2023-02-01 | [22224](https://github.com/airbytehq/airbyte/pull/22224) | Fixed broken `API Key` authentication |
| 2.0.0 | 2023-01-27 | [21962](https://github.com/airbytehq/airbyte/pull/21962) | Added casting of native Airtable data types to JsonSchema types |
| 1.0.2 | 2023-01-25 | [20934](https://github.com/airbytehq/airbyte/pull/20934) | Added `OAuth2.0` authentication support |
| 1.0.1 | 2023-01-10 | [21215](https://github.com/airbytehq/airbyte/pull/21215) | Fix field names |
| 1.0.0 | 2022-12-22 | [20846](https://github.com/airbytehq/airbyte/pull/20846) | Migrated to Metadata API for dynamic schema generation |
| 0.1.3 | 2022-10-26 | [18491](https://github.com/airbytehq/airbyte/pull/18491) | Improve schema discovery logic |
| 0.1.2 | 2022-04-30 | [12500](https://github.com/airbytehq/airbyte/pull/12500) | Improve input configuration copy |
| 0.1.1 | 2021-12-06 | [8425](https://github.com/airbytehq/airbyte/pull/8425) | Update title, description fields in spec |<|MERGE_RESOLUTION|>--- conflicted
+++ resolved
@@ -129,11 +129,8 @@
 
 | Version | Date       | Pull Request                                             | Subject                                                                                |
 |:--------|:-----------| :------------------------------------------------------- |:---------------------------------------------------------------------------------------|
-<<<<<<< HEAD
-| 4.3.0 | 2024-07-10 | [TBD](https://github.com/airbytehq/airbyte/pull/TBD) | Update CDK version to ^2 |
-=======
+| 4.3.0 | 2024-07-10 | [41072](https://github.com/airbytehq/airbyte/pull/41072) | Update CDK version to ^2 |
 | 4.2.6 | 2024-07-09 | [41080](https://github.com/airbytehq/airbyte/pull/41080) | Update dependencies |
->>>>>>> e58e71ef
 | 4.2.5 | 2024-07-06 | [40789](https://github.com/airbytehq/airbyte/pull/40789) | Update dependencies |
 | 4.2.4 | 2024-06-25 | [40290](https://github.com/airbytehq/airbyte/pull/40290) | Update dependencies |
 | 4.2.3 | 2024-06-22 | [40085](https://github.com/airbytehq/airbyte/pull/40085) | Update dependencies |
