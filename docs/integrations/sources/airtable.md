# Airtable

This page contains the setup guide and reference information for the [Airtable](https://airtable.com/api) source connector.

## Prerequisites

- An active Airtable account
- [Personal Access Token](https://airtable.com/developers/web/guides/personal-access-tokens) with the following scopes:
  - `data.records:read`
  - `data.recordComments:read`
  - `schema.bases:read`

## Setup guide

### Step 1: Set up Airtable

<!-- env:oss -->

#### For Airbyte Open Source:

1. Go to https://airtable.com/create/tokens to create new token.
   ![Generate new Token](../../.gitbook/assets/source/airtable/generate_new_token.png)
2. Add following scopes:

   - `data.records:read`
   - `data.recordComments:read`
   - `schema.bases:read`

   ![Add Scopes](../../.gitbook/assets/source/airtable/add_scopes.png)

3. Select required bases or allow access to all available and press the `Create Token` button.
   ![Add Bases](../../.gitbook/assets/source/airtable/add_bases.png)
4. Save token from the popup window.
<!-- /env:oss -->

### Step 2: Set up Airtable connector in Airbyte

<!-- env:cloud -->

### For Airbyte Cloud:

1. [Log into your Airbyte Cloud](https://cloud.airbyte.com/workspaces) account.
2. In the left navigation bar, click **Sources**. In the top-right corner, click **+new source**.
3. On the Set up the source page, enter the name for the Airtable connector and select **Airtable** from the Source type dropdown.
4. You can use OAuth or a Personal Access Token to authenticate your Airtable account. We recommend using OAuth for Airbyte Cloud.

   - To authenticate using OAuth, select **OAuth2.0** from the Authentication dropdown click **Authenticate your Airtable account** to sign in with Airtable, select required workspaces you want to sync and authorize your account.
   - To authenticate using a Personal Access Token, select **Personal Access Token** from the Authentication dropdown and enter the Access Token for your Airtable account.
     :::info
     When using OAuth, you may see a `400` or `401` error causing a failed sync. You can re-authenticate your Airtable connector to solve the issue temporarily. We are working on a permanent fix that you can follow [here](https://github.com/airbytehq/airbyte/issues/25278).
     :::

5. Click **Set up source**.
<!-- /env:cloud -->

<!-- env:oss -->

### For Airbyte OSS:

1. Navigate to the Airbyte Open Source dashboard
2. In the left navigation bar, click **Sources**. In the top-right corner, click **+new source**.
3. On the Set up the source page, enter the name for the Airtable connector and select **Airtable** from the Source type dropdown.
4. Select **Personal Access Token** from the Authentication dropdown and enter the Access Token for your Airtable account.
5. Click **Set up source**.
<!-- /env:oss -->

### Note on changed table names and deleted tables

Please keep in mind that if you start syncing a table via Airbyte, then rename it in your Airtable account, the connector will not continue syncing that table until you reset your connection schema and select it again. At that point, the table will begin syncing to a table with the new name in the destination. This is because there is no way for Airtable to tell Airbyte which tables have been renamed. Similarly, if you delete a table that was previously syncing, the connector will stop syncing it.

## Supported sync modes

The airtable source connector supports the following [sync modes](https://docs.airbyte.com/cloud/core-concepts#connection-sync-modes):

- [Full Refresh - Overwrite](https://docs.airbyte.com/understanding-airbyte/glossary#full-refresh-sync)
- [Full Refresh - Append](https://docs.airbyte.com/understanding-airbyte/connections/full-refresh-append)

## Supported Tables

This source allows you to pull all available tables and bases using `Metadata API` for a given authenticated user. In case you rename or add a column to any existing table, you will need to recreate the source to update the Airbyte catalog.

### Performance Considerations

See information about rate limits [here](https://airtable.com/developers/web/api/rate-limits).

## Data type map

| Integration Type        | Airbyte Type                           | Nullable |
| :---------------------- | :------------------------------------- | -------- |
| `multipleAttachments`   | `string`                               | Yes      |
| `autoNumber`            | `string`                               | Yes      |
| `barcode`               | `string`                               | Yes      |
| `button`                | `string`                               | Yes      |
| `checkbox`              | `boolean`                              | Yes      |
| `singleCollaborator`    | `string`                               | Yes      |
| `count`                 | `number`                               | Yes      |
| `createdBy`             | `string`                               | Yes      |
| `createdTime`           | `datetime`, `format: date-time`        | Yes      |
| `currency`              | `number`                               | Yes      |
| `email`                 | `string`                               | Yes      |
| `date`                  | `string`, `format: date`               | Yes      |
| `duration`              | `number`                               | Yes      |
| `lastModifiedBy`        | `string`                               | Yes      |
| `lastModifiedTime`      | `datetime`, `format: date-time`        | Yes      |
| `multipleRecordLinks`   | `array with strings`                   | Yes      |
| `multilineText`         | `string`                               | Yes      |
| `multipleCollaborators` | `array with strings`                   | Yes      |
| `multipleSelects`       | `array with strings`                   | Yes      |
| `number`                | `number`                               | Yes      |
| `percent`               | `number`                               | Yes      |
| `phoneNumber`           | `string`                               | Yes      |
| `rating`                | `number`                               | Yes      |
| `richText`              | `string`                               | Yes      |
| `singleLineText`        | `string`                               | Yes      |
| `externalSyncSource`    | `string`                               | Yes      |
| `url`                   | `string`                               | Yes      |
| `formula`               | `string`, `number` or `array with any` | Yes      |
| `lookup`                | `array with any`                       | Yes      |
| `multipleLookupValues`  | `array with any`                       | Yes      |
| `rollup`                | `array with any`                       | Yes      |

- All the fields are `nullable` by default, meaning that the field could be empty.
- The `array with any` - represents the classic array with one of the other Airtable data types inside, such as:
  - string
  - number/integer
  - nested lists/objects

## Changelog

| Version | Date       | Pull Request                                             | Subject                                                                                |
|:--------|:-----------| :------------------------------------------------------- |:---------------------------------------------------------------------------------------|
<<<<<<< HEAD
| 4.4.0 | 2024-07-16 | [41160](https://github.com/airbytehq/airbyte/pull/41160) | Update CDK version to v3.5.2 |
| 4.3.0 | 2024-07-16 | [41072](https://github.com/airbytehq/airbyte/pull/41072) | Update CDK version to v2.4.0 |
=======
| 4.3.1 | 2024-07-16 | [41536](https://github.com/airbytehq/airbyte/pull/41536) | Update dependencies |
| 4.3.0 | 2024-07-10 | [41072](https://github.com/airbytehq/airbyte/pull/41072) | Update CDK version to ^2 |
>>>>>>> 939bb2ef
| 4.2.6 | 2024-07-09 | [41080](https://github.com/airbytehq/airbyte/pull/41080) | Update dependencies |
| 4.2.5 | 2024-07-06 | [40789](https://github.com/airbytehq/airbyte/pull/40789) | Update dependencies |
| 4.2.4 | 2024-06-25 | [40290](https://github.com/airbytehq/airbyte/pull/40290) | Update dependencies |
| 4.2.3 | 2024-06-22 | [40085](https://github.com/airbytehq/airbyte/pull/40085) | Update dependencies |
| 4.2.2 | 2024-06-04 | [39089](https://github.com/airbytehq/airbyte/pull/39089) | [autopull] Upgrade base image to v1.2.1 |
| 4.2.1 | 2024-05-29 | [38765](https://github.com/airbytehq/airbyte/pull/38765) | Fix next_page_token() to correctly adhere to HttpStream interface |
| 4.2.0 | 2024-03-19 | [36267](https://github.com/airbytehq/airbyte/pull/36267) | Pin airbyte-cdk version to `^0` |
| 4.1.6 | 2024-02-12 | [35149](https://github.com/airbytehq/airbyte/pull/35149) | Manage dependencies with Poetry. |
| 4.1.5 | 2023-10-19 | [31599](https://github.com/airbytehq/airbyte/pull/31599) | Base image migration: remove Dockerfile and use the python-connector-base image |
| 4.1.4 | 2023-10-19 | [31360](https://github.com/airbytehq/airbyte/pull/31360) | Update docstings |
| 4.1.3 | 2023-10-13 | [31360](https://github.com/airbytehq/airbyte/pull/31360) | Update error message for invalid permissions |
| 4.1.2 | 2023-10-10 | [31215](https://github.com/airbytehq/airbyte/pull/31215) | Exclude bases without permission |
| 4.1.1 | 2023-10-10 | [31119](https://github.com/airbytehq/airbyte/pull/31119) | Add user-friendly error message when refresh token has expired |
| 4.1.0 | 2023-10-10 | [31044](https://github.com/airbytehq/airbyte/pull/31044) | Add source table name to output records |
| 4.0.0 | 2023-10-09 | [31181](https://github.com/airbytehq/airbyte/pull/31181) | Additional schema processing for the FORMULA schema type: Convert to simple data types |
| 3.0.1 | 2023-05-10 | [25946](https://github.com/airbytehq/airbyte/pull/25946) | Skip stream if it does not appear in catalog |
| 3.0.0 | 2023-03-20 | [22704](https://github.com/airbytehq/airbyte/pull/22704) | Fix for stream name uniqueness |
| 2.0.4 | 2023-03-15 | [24093](https://github.com/airbytehq/airbyte/pull/24093) | Update spec and doc |
| 2.0.3 | 2023-02-02 | [22311](https://github.com/airbytehq/airbyte/pull/22311) | Fix for `singleSelect` types when discovering the schema |
| 2.0.2 | 2023-02-01 | [22245](https://github.com/airbytehq/airbyte/pull/22245) | Fix for empty `result` object when discovering the schema |
| 2.0.1 | 2023-02-01 | [22224](https://github.com/airbytehq/airbyte/pull/22224) | Fixed broken `API Key` authentication |
| 2.0.0 | 2023-01-27 | [21962](https://github.com/airbytehq/airbyte/pull/21962) | Added casting of native Airtable data types to JsonSchema types |
| 1.0.2 | 2023-01-25 | [20934](https://github.com/airbytehq/airbyte/pull/20934) | Added `OAuth2.0` authentication support |
| 1.0.1 | 2023-01-10 | [21215](https://github.com/airbytehq/airbyte/pull/21215) | Fix field names |
| 1.0.0 | 2022-12-22 | [20846](https://github.com/airbytehq/airbyte/pull/20846) | Migrated to Metadata API for dynamic schema generation |
| 0.1.3 | 2022-10-26 | [18491](https://github.com/airbytehq/airbyte/pull/18491) | Improve schema discovery logic |
| 0.1.2 | 2022-04-30 | [12500](https://github.com/airbytehq/airbyte/pull/12500) | Improve input configuration copy |
| 0.1.1 | 2021-12-06 | [8425](https://github.com/airbytehq/airbyte/pull/8425) | Update title, description fields in spec |<|MERGE_RESOLUTION|>--- conflicted
+++ resolved
@@ -129,13 +129,9 @@
 
 | Version | Date       | Pull Request                                             | Subject                                                                                |
 |:--------|:-----------| :------------------------------------------------------- |:---------------------------------------------------------------------------------------|
-<<<<<<< HEAD
 | 4.4.0 | 2024-07-16 | [41160](https://github.com/airbytehq/airbyte/pull/41160) | Update CDK version to v3.5.2 |
+| 4.3.1 | 2024-07-16 | [41536](https://github.com/airbytehq/airbyte/pull/41536) | Update dependencies |
 | 4.3.0 | 2024-07-16 | [41072](https://github.com/airbytehq/airbyte/pull/41072) | Update CDK version to v2.4.0 |
-=======
-| 4.3.1 | 2024-07-16 | [41536](https://github.com/airbytehq/airbyte/pull/41536) | Update dependencies |
-| 4.3.0 | 2024-07-10 | [41072](https://github.com/airbytehq/airbyte/pull/41072) | Update CDK version to ^2 |
->>>>>>> 939bb2ef
 | 4.2.6 | 2024-07-09 | [41080](https://github.com/airbytehq/airbyte/pull/41080) | Update dependencies |
 | 4.2.5 | 2024-07-06 | [40789](https://github.com/airbytehq/airbyte/pull/40789) | Update dependencies |
 | 4.2.4 | 2024-06-25 | [40290](https://github.com/airbytehq/airbyte/pull/40290) | Update dependencies |
