--- conflicted
+++ resolved
@@ -137,11 +137,8 @@
 
 | Version    | Date       | Pull Request                                             | Subject                                                                                 |
 |:-----------|:-----------|:---------------------------------------------------------|:----------------------------------------------------------------------------------------|
-<<<<<<< HEAD
-| 4.6.14 | 2025-11-20 | [69778](https://github.com/airbytehq/airbyte/pull/69778) | Add HTTPAPIBudget and concurrency_level for improved sync performance |
-=======
+| 4.6.15 | 2025-11-25 | [69778](https://github.com/airbytehq/airbyte/pull/69778) | Add HTTPAPIBudget and concurrency_level for improved sync performance |
 | 4.6.14 | 2025-11-25 | [69916](https://github.com/airbytehq/airbyte/pull/69916) | Update dependencies |
->>>>>>> e9f6b3c1
 | 4.6.13 | 2025-10-29 | [69029](https://github.com/airbytehq/airbyte/pull/69029) | Update dependencies |
 | 4.6.12 | 2025-10-14 | [65633](https://github.com/airbytehq/airbyte/pull/65633) | Update dependencies |
 | 4.6.11 | 2025-09-08 | [65991](https://github.com/airbytehq/airbyte/pull/65991) | Update to CDK v7.0.0 |
