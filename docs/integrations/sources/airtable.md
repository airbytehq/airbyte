# Airtable

<HideInUI>

This page contains the setup guide and reference information for the [Airtable](https://airtable.com/api) source connector.

</HideInUI>

## Prerequisites

- An active Airtable account
- [Personal Access Token](https://airtable.com/developers/web/guides/personal-access-tokens) with the following scopes:
  - `data.records:read`
  - `data.recordComments:read`
  - `schema.bases:read`

## Setup guide

### Step 1: Set up Airtable

<!-- env:oss -->

#### For Airbyte Open Source:

1. Go to https://airtable.com/create/tokens to create new token.
   ![Generate new Token](/.gitbook/assets/source/airtable/generate_new_token.png)
2. Add following scopes:

   - `data.records:read`
   - `data.recordComments:read`
   - `schema.bases:read`

   ![Add Scopes](/.gitbook/assets/source/airtable/add_scopes.png)

3. Select required bases or allow access to all available and press the `Create Token` button.
   ![Add Bases](/.gitbook/assets/source/airtable/add_bases.png)
4. Save token from the popup window.
<!-- /env:oss -->

### Step 2: Set up Airtable connector in Airbyte

<!-- env:cloud -->

### For Airbyte Cloud:

1. [Log into your Airbyte Cloud](https://cloud.airbyte.com/workspaces) account.
2. Click Sources and then click + New source.
3. On the Set up the source page, select Airtable from the Source type dropdown.
4. Enter a name for the Airtable connector.
5. You can use OAuth or a Personal Access Token to authenticate your Airtable account. We recommend using OAuth for Airbyte Cloud.

   - To authenticate using OAuth, select **OAuth2.0** from the Authentication dropdown click **Authenticate your Airtable account** to sign in with Airtable, select required workspaces you want to sync and authorize your account.
   - To authenticate using a Personal Access Token, select **Personal Access Token** from the Authentication dropdown and enter the Access Token for your Airtable account.
     :::info
     When using OAuth, you may see a `400` or `401` error causing a failed sync. You can re-authenticate your Airtable connector to solve the issue temporarily. We are working on a permanent fix that you can follow [here](https://github.com/airbytehq/airbyte/issues/25278).
     :::

6. Click **Set up source**.
<!-- /env:cloud -->

<!-- env:oss -->

### For Airbyte Open Source:

1. Navigate to the Airbyte Open Source dashboard.
2. In the left navigation bar, click **Sources**. In the top-right corner, click **+new source**.
3. On the Set up the source page, enter the name for the Airtable connector and select **Airtable** from the Source type dropdown.
4. Select **Personal Access Token** from the Authentication dropdown and enter the Access Token for your Airtable account.
5. Click **Set up source**.
<!-- /env:oss -->

### Note on changed table names and deleted tables

Please keep in mind that if you start syncing a table via Airbyte, then rename it in your Airtable account, the connector will not continue syncing that table until you reset your connection schema and select it again. At that point, the table will begin syncing to a table with the new name in the destination. This is because there is no way for Airtable to tell Airbyte which tables have been renamed. Similarly, if you delete a table that was previously syncing, the connector will stop syncing it.

## Supported sync modes

The Airtable source connector supports the following [sync modes](https://docs.airbyte.com/platform/using-airbyte/core-concepts/sync-modes/):

- [Full Refresh - Overwrite](https://docs.airbyte.com/platform/using-airbyte/core-concepts/sync-modes/full-refresh-overwrite)
- [Full Refresh - Append](https://docs.airbyte.com/platform/using-airbyte/core-concepts/sync-modes/full-refresh-append)

## Supported Streams

This source allows you to pull all available tables and bases using `Metadata API` for a given authenticated user. In case you rename or add a column to any existing table, you will need to recreate the source to update the Airbyte catalog.

### Performance Considerations

See information about rate limits [here](https://airtable.com/developers/web/api/rate-limits).

## Data type map

| Integration Type        | Airbyte Type                           | Nullable |
| :---------------------- | :------------------------------------- | -------- |
| `multipleAttachments`   | `string`                               | Yes      |
| `autoNumber`            | `string`                               | Yes      |
| `barcode`               | `string`                               | Yes      |
| `button`                | `string`                               | Yes      |
| `checkbox`              | `boolean`                              | Yes      |
| `singleCollaborator`    | `string`                               | Yes      |
| `count`                 | `number`                               | Yes      |
| `createdBy`             | `string`                               | Yes      |
| `createdTime`           | `datetime`, `format: date-time`        | Yes      |
| `currency`              | `number`                               | Yes      |
| `email`                 | `string`                               | Yes      |
| `date`                  | `string`, `format: date`               | Yes      |
| `duration`              | `number`                               | Yes      |
| `lastModifiedBy`        | `string`                               | Yes      |
| `lastModifiedTime`      | `datetime`, `format: date-time`        | Yes      |
| `multipleRecordLinks`   | `array with strings`                   | Yes      |
| `multilineText`         | `string`                               | Yes      |
| `multipleCollaborators` | `array with strings`                   | Yes      |
| `multipleSelects`       | `array with strings`                   | Yes      |
| `number`                | `number`                               | Yes      |
| `percent`               | `number`                               | Yes      |
| `phoneNumber`           | `string`                               | Yes      |
| `rating`                | `number`                               | Yes      |
| `richText`              | `string`                               | Yes      |
| `singleLineText`        | `string`                               | Yes      |
| `externalSyncSource`    | `string`                               | Yes      |
| `url`                   | `string`                               | Yes      |
| `formula`               | `string`, `number` or `array with any` | Yes      |
| `lookup`                | `array with any`                       | Yes      |
| `multipleLookupValues`  | `array with any`                       | Yes      |
| `rollup`                | `array with any`                       | Yes      |

- All the fields are `nullable` by default, meaning that the field could be empty.
- The `array with any` - represents the classic array with one of the other Airtable data types inside, such as:
  - string
  - number/integer
  - nested lists/objects

## Changelog

<details>
  <summary>Expand to review</summary>

| Version    | Date       | Pull Request                                             | Subject                                                                                 |
|:-----------|:-----------|:---------------------------------------------------------|:----------------------------------------------------------------------------------------|
<<<<<<< HEAD
| 4.6.15-rc.1 | 2025-11-25 | [69778](https://github.com/airbytehq/airbyte/pull/69778) | Add HTTPAPIBudget and concurrency_level for improved sync performance |
=======
| 4.6.15 | 2025-12-02 | [70296](https://github.com/airbytehq/airbyte/pull/70296) | Bump memory for discover to 3GB and check to 1.5GB |
>>>>>>> 2055142e
| 4.6.14 | 2025-11-25 | [69916](https://github.com/airbytehq/airbyte/pull/69916) | Update dependencies |
| 4.6.13 | 2025-10-29 | [69029](https://github.com/airbytehq/airbyte/pull/69029) | Update dependencies |
| 4.6.12 | 2025-10-14 | [65633](https://github.com/airbytehq/airbyte/pull/65633) | Update dependencies |
| 4.6.11 | 2025-09-08 | [65991](https://github.com/airbytehq/airbyte/pull/65991) | Update to CDK v7.0.0 |
| 4.6.10 | 2025-08-23 | [65352](https://github.com/airbytehq/airbyte/pull/65352) | Update dependencies |
| 4.6.9 | 2025-08-09 | [64651](https://github.com/airbytehq/airbyte/pull/64651) | Update dependencies |
| 4.6.8 | 2025-08-02 | [64436](https://github.com/airbytehq/airbyte/pull/64436) | Update dependencies |
| 4.6.7 | 2025-07-21 | [63281](https://github.com/airbytehq/airbyte/pull/63281) | Bump default Memory on DISCOVER to 2.5GB |
| 4.6.6 | 2025-07-15 | [63309](https://github.com/airbytehq/airbyte/pull/63309) | Adds `type` property to `config_normalization_rules` in manifest |
| 4.6.5 | 2025-07-12 | [43886](https://github.com/airbytehq/airbyte/pull/43886) | Update dependencies |
| 4.6.4 | 2025-07-10 | [62894](https://github.com/airbytehq/airbyte/pull/62894) | Bump default Memory on DISCOVER to 2GB |
| 4.6.3 | 2025-07-03 | [62118](https://github.com/airbytehq/airbyte/pull/62118) | Bump default Memory on DISCOVER to 1.5 GB |
| 4.6.2 | 2025-06-17 | [61643](https://github.com/airbytehq/airbyte/pull/61643) | Bump default Memory on DISCOVER to 1GB |
| 4.6.1 | 2025-06-05 | [61394](https://github.com/airbytehq/airbyte/pull/61394) | Fix schema issue related to migration |
| 4.6.0 | 2025-06-04 | [60875](https://github.com/airbytehq/airbyte/pull/60875) | Migrate to manifest-only |
| 4.5.1 | 2025-02-13 | [53672](https://github.com/airbytehq/airbyte/pull/53672) | Add type for aiText and lastModifiedTime, when result type is null |
| 4.5.0 | 2025-02-12 | [53657](https://github.com/airbytehq/airbyte/pull/53657) | Promoting release candidate 4.5.0-rc.4 to a main version. |
| 4.5.0-rc.4 | 2025-02-04 | [53156](https://github.com/airbytehq/airbyte/pull/53156) | Add default type for `rollup`, `lookuo` and `multiplelookup`, add new type `manualSort` |
| 4.5.0-rc.3 | 2025-01-29 | [52624](https://github.com/airbytehq/airbyte/pull/52624) | Fix type for multipleLookupValues fields                                                |
| 4.5.0-rc.2 | 2025-01-28 | [52595](https://github.com/airbytehq/airbyte/pull/52595) | Fix type for datetime fields                                                            |
| 4.5.0-rc.1 | 2025-01-27 | [49813](https://github.com/airbytehq/airbyte/pull/49813) | Update to low-code                                                                      |
| 4.4.0      | 2024-07-16 | [41160](https://github.com/airbytehq/airbyte/pull/41160) | Update CDK version to v3.5.2                                                            |
| 4.3.1      | 2024-07-16 | [41536](https://github.com/airbytehq/airbyte/pull/41536) | Update dependencies                                                                     |
| 4.3.0      | 2024-07-16 | [41072](https://github.com/airbytehq/airbyte/pull/41072) | Update CDK version to v2.4.0                                                            |
| 4.2.6      | 2024-07-09 | [41080](https://github.com/airbytehq/airbyte/pull/41080) | Update dependencies                                                                     |
| 4.2.5      | 2024-07-06 | [40789](https://github.com/airbytehq/airbyte/pull/40789) | Update dependencies                                                                     |
| 4.2.4      | 2024-06-25 | [40290](https://github.com/airbytehq/airbyte/pull/40290) | Update dependencies                                                                     |
| 4.2.3      | 2024-06-22 | [40085](https://github.com/airbytehq/airbyte/pull/40085) | Update dependencies                                                                     |
| 4.2.2      | 2024-06-04 | [39089](https://github.com/airbytehq/airbyte/pull/39089) | [autopull] Upgrade base image to v1.2.1                                                 |
| 4.2.1      | 2024-05-29 | [38765](https://github.com/airbytehq/airbyte/pull/38765) | Fix next_page_token() to correctly adhere to HttpStream interface                       |
| 4.2.0      | 2024-03-19 | [36267](https://github.com/airbytehq/airbyte/pull/36267) | Pin airbyte-cdk version to `^0`                                                         |
| 4.1.6      | 2024-02-12 | [35149](https://github.com/airbytehq/airbyte/pull/35149) | Manage dependencies with Poetry.                                                        |
| 4.1.5      | 2023-10-19 | [31599](https://github.com/airbytehq/airbyte/pull/31599) | Base image migration: remove Dockerfile and use the python-connector-base image         |
| 4.1.4      | 2023-10-19 | [31360](https://github.com/airbytehq/airbyte/pull/31360) | Update docstings                                                                        |
| 4.1.3      | 2023-10-13 | [31360](https://github.com/airbytehq/airbyte/pull/31360) | Update error message for invalid permissions                                            |
| 4.1.2      | 2023-10-10 | [31215](https://github.com/airbytehq/airbyte/pull/31215) | Exclude bases without permission                                                        |
| 4.1.1      | 2023-10-10 | [31119](https://github.com/airbytehq/airbyte/pull/31119) | Add user-friendly error message when refresh token has expired                          |
| 4.1.0      | 2023-10-10 | [31044](https://github.com/airbytehq/airbyte/pull/31044) | Add source table name to output records                                                 |
| 4.0.0      | 2023-10-09 | [31181](https://github.com/airbytehq/airbyte/pull/31181) | Additional schema processing for the FORMULA schema type: Convert to simple data types  |
| 3.0.1      | 2023-05-10 | [25946](https://github.com/airbytehq/airbyte/pull/25946) | Skip stream if it does not appear in catalog                                            |
| 3.0.0      | 2023-03-20 | [22704](https://github.com/airbytehq/airbyte/pull/22704) | Fix for stream name uniqueness                                                          |
| 2.0.4      | 2023-03-15 | [24093](https://github.com/airbytehq/airbyte/pull/24093) | Update spec and doc                                                                     |
| 2.0.3      | 2023-02-02 | [22311](https://github.com/airbytehq/airbyte/pull/22311) | Fix for `singleSelect` types when discovering the schema                                |
| 2.0.2      | 2023-02-01 | [22245](https://github.com/airbytehq/airbyte/pull/22245) | Fix for empty `result` object when discovering the schema                               |
| 2.0.1      | 2023-02-01 | [22224](https://github.com/airbytehq/airbyte/pull/22224) | Fixed broken `API Key` authentication                                                   |
| 2.0.0      | 2023-01-27 | [21962](https://github.com/airbytehq/airbyte/pull/21962) | Added casting of native Airtable data types to JsonSchema types                         |
| 1.0.2      | 2023-01-25 | [20934](https://github.com/airbytehq/airbyte/pull/20934) | Added `OAuth2.0` authentication support                                                 |
| 1.0.1      | 2023-01-10 | [21215](https://github.com/airbytehq/airbyte/pull/21215) | Fix field names                                                                         |
| 1.0.0      | 2022-12-22 | [20846](https://github.com/airbytehq/airbyte/pull/20846) | Migrated to Metadata API for dynamic schema generation                                  |
| 0.1.3      | 2022-10-26 | [18491](https://github.com/airbytehq/airbyte/pull/18491) | Improve schema discovery logic                                                          |
| 0.1.2      | 2022-04-30 | [12500](https://github.com/airbytehq/airbyte/pull/12500) | Improve input configuration copy                                                        |
| 0.1.1      | 2021-12-06 | [8425](https://github.com/airbytehq/airbyte/pull/8425)   | Update title, description fields in spec                                                |

</details><|MERGE_RESOLUTION|>--- conflicted
+++ resolved
@@ -137,11 +137,8 @@
 
 | Version    | Date       | Pull Request                                             | Subject                                                                                 |
 |:-----------|:-----------|:---------------------------------------------------------|:----------------------------------------------------------------------------------------|
-<<<<<<< HEAD
-| 4.6.15-rc.1 | 2025-11-25 | [69778](https://github.com/airbytehq/airbyte/pull/69778) | Add HTTPAPIBudget and concurrency_level for improved sync performance |
-=======
+| 4.6.16-rc.1 | 2025-12-10 | [69778](https://github.com/airbytehq/airbyte/pull/69778) | Add HTTPAPIBudget and concurrency_level for improved sync performance |
 | 4.6.15 | 2025-12-02 | [70296](https://github.com/airbytehq/airbyte/pull/70296) | Bump memory for discover to 3GB and check to 1.5GB |
->>>>>>> 2055142e
 | 4.6.14 | 2025-11-25 | [69916](https://github.com/airbytehq/airbyte/pull/69916) | Update dependencies |
 | 4.6.13 | 2025-10-29 | [69029](https://github.com/airbytehq/airbyte/pull/69029) | Update dependencies |
 | 4.6.12 | 2025-10-14 | [65633](https://github.com/airbytehq/airbyte/pull/65633) | Update dependencies |
