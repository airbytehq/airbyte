--- conflicted
+++ resolved
@@ -109,24 +109,6 @@
 
 ## Changelog
 
-<<<<<<< HEAD
-| Version | Date       | Pull Request                                             | Subject                                                         |
-|:--------|:-----------|:---------------------------------------------------------|:----------------------------------------------------------------|
-| 3.0.2   | 2023-10-06 | [31119](https://github.com/airbytehq/airbyte/pull/31119) | Fix HTTP Error when token is expired                            |
-| 3.0.1   | 2023-05-10 | [25946](https://github.com/airbytehq/airbyte/pull/25946) | Skip stream if it does not appear in catalog                    |
-| 3.0.0   | 2023-03-20 | [22704](https://github.com/airbytehq/airbyte/pull/22704) | Fix for stream name uniqueness                                  |
-| 2.0.4   | 2023-03-15 | [24093](https://github.com/airbytehq/airbyte/pull/24093) | Update spec and doc                                             |
-| 2.0.3   | 2023-02-02 | [22311](https://github.com/airbytehq/airbyte/pull/22311) | Fix for `singleSelect` types when discovering the schema        |
-| 2.0.2   | 2023-02-01 | [22245](https://github.com/airbytehq/airbyte/pull/22245) | Fix for empty `result` object when discovering the schema       |
-| 2.0.1   | 2023-02-01 | [22224](https://github.com/airbytehq/airbyte/pull/22224) | Fixed broken `API Key` authentication                           |
-| 2.0.0   | 2023-01-27 | [21962](https://github.com/airbytehq/airbyte/pull/21962) | Added casting of native Airtable data types to JsonSchema types |
-| 1.0.2   | 2023-01-25 | [20934](https://github.com/airbytehq/airbyte/pull/20934) | Added `OAuth2.0` authentication support                         |
-| 1.0.1   | 2023-01-10 | [21215](https://github.com/airbytehq/airbyte/pull/21215) | Fix field names                                                 |
-| 1.0.0   | 2022-12-22 | [20846](https://github.com/airbytehq/airbyte/pull/20846) | Migrated to Metadata API for dynamic schema generation          |
-| 0.1.3   | 2022-10-26 | [18491](https://github.com/airbytehq/airbyte/pull/18491) | Improve schema discovery logic                                  |
-| 0.1.2   | 2022-04-30 | [12500](https://github.com/airbytehq/airbyte/pull/12500) | Improve input configuration copy                                |
-| 0.1.1   | 2021-12-06 | [8425](https://github.com/airbytehq/airbyte/pull/8425)   | Update title, description fields in spec                        |
-=======
 | Version | Date       | Pull Request                                             | Subject                                                                                |
 |:--------|:-----------|:---------------------------------------------------------|:---------------------------------------------------------------------------------------|
 | 4.1.0   | 2023-10-10 | [31044](https://github.com/airbytehq/airbyte/pull/31044) | Add source table name to output records    |
@@ -143,5 +125,4 @@
 | 1.0.0   | 2022-12-22 | [20846](https://github.com/airbytehq/airbyte/pull/20846) | Migrated to Metadata API for dynamic schema generation                                 |
 | 0.1.3   | 2022-10-26 | [18491](https://github.com/airbytehq/airbyte/pull/18491) | Improve schema discovery logic                                                         |
 | 0.1.2   | 2022-04-30 | [12500](https://github.com/airbytehq/airbyte/pull/12500) | Improve input configuration copy                                                       |
-| 0.1.1   | 2021-12-06 | [8425](https://github.com/airbytehq/airbyte/pull/8425)   | Update title, description fields in spec                                               |
->>>>>>> 517afab3
+| 0.1.1   | 2021-12-06 | [8425](https://github.com/airbytehq/airbyte/pull/8425)   | Update title, description fields in spec                                               |