# Braze

This page contains the setup guide and reference information for the Braze source connector.

## Prerequisites

It is required to have an account on Braze to provide us with `URL` and `Rest API Key` during set up.
- `Rest API Key` could be found on Braze Dashboard -> Developer Console tab -> API Settings -> Rest API Keys
- `URL` could be found on Braze Dashboard -> Manage Settings -> Settings tab -> `Your App name` -> SDK Endpoint

## Set up the Braze connector in Airbyte

### For Airbyte Cloud:

1. [Log into your Airbyte Cloud](https://cloud.airbyte.com/workspaces) account.
2. In the left navigation bar, click **Sources**. In the top-right corner, click **+new source**.
3. On the Set up the source page, enter the name for the Braze connector and select **Braze** from the Source type dropdown.
4. Fill in your `URL`, `Rest API Key` and `Start date` and then click **Set up source**.

## Supported sync modes

The Braze source connector supports the following [ sync modes](https://docs.airbyte.com/cloud/core-concepts#connection-sync-modes):

- Full Refresh | Overwrite
- Incremental Sync | Append

## Supported Streams

- [campaigns](https://documenter.getpostman.com/view/4689407/SVYrsdsG?version=latest#f3b0b3ef-04fb-4a31-8570-e6ad88dacb18)
- [campaigns_analytics](https://documenter.getpostman.com/view/4689407/SVYrsdsG?version=latest#c07b5ebd-0246-471e-b154-416d63ae28a1)
- [canvases](https://documenter.getpostman.com/view/4689407/SVYrsdsG?version=latest#e6c150d7-fceb-4b10-91e2-a9ca4d5806d1)
- [canvases_analytics](https://documenter.getpostman.com/view/4689407/SVYrsdsG?version=latest#0fd61e93-7edf-4d87-a8dc-052420aefb73)
- [events](https://documenter.getpostman.com/view/4689407/SVYrsdsG?version=latest#93ecd8a5-305d-4b72-ae33-2d74983255c1)
- [events_analytics](https://documenter.getpostman.com/view/4689407/SVYrsdsG?version=latest#0bd1ab63-d1a5-4301-8d17-246cf24a178c)
- [kpi_daily_new_users](https://documenter.getpostman.com/view/4689407/SVYrsdsG?version=latest#07756c39-cfa0-40a0-8101-03f8791cec01)
- [kpi_daily_active_users](https://documenter.getpostman.com/view/4689407/SVYrsdsG?version=latest#90a64560-65aa-4f71-a8ef-1edf49321986)
- [kpi_daily_app_uninstalls](https://documenter.getpostman.com/view/4689407/SVYrsdsG?version=latest#59c4d592-3e77-42f8-8ff1-d5d250acbeae)
- [cards](https://documenter.getpostman.com/view/4689407/SVYrsdsG?version=latest#9fa7a3bc-4a02-4de2-bc4c-8f111750665e)
- [cards_analytics](https://documenter.getpostman.com/view/4689407/SVYrsdsG?version=latest#9cdc3b1e-641e-4d62-b9e8-42d04ee9d4d8)
- [segments](https://documenter.getpostman.com/view/4689407/SVYrsdsG?version=latest#1349e6f4-3ce7-4e60-b3e9-951c99c0993f)
- [segments_analytics](https://documenter.getpostman.com/view/4689407/SVYrsdsG?version=latest#62d9d142-cdec-4aea-a287-c13efea7415e)

## Performance considerations

Rate limits differ depending on stream.

Rate limits table: https://www.braze.com/docs/api/api_limits/#rate-limits-by-request-type 


## Changelog

| Version | Date       | Pull Request                                              | Subject                            |
|:--------|:-----------|:----------------------------------------------------------|:-----------------------------------|
<<<<<<< HEAD
| 0.2.0   | 2023-10-28 | [31607](https://github.com/airbytehq/airbyte/pull/31607) | Fix CanvasAnalytics Stream Null Data for step_stats, variant_stats           |
=======
| 0.1.4   | 2023-11-03 | [20520](https://github.com/airbytehq/airbyte/pull/20520) | Fix integration tests           |
>>>>>>> dffdc115
| 0.1.3   | 2022-12-15 | [20520](https://github.com/airbytehq/airbyte/pull/20520) | The Braze connector born           |

<|MERGE_RESOLUTION|>--- conflicted
+++ resolved
@@ -51,10 +51,7 @@
 
 | Version | Date       | Pull Request                                              | Subject                            |
 |:--------|:-----------|:----------------------------------------------------------|:-----------------------------------|
-<<<<<<< HEAD
 | 0.2.0   | 2023-10-28 | [31607](https://github.com/airbytehq/airbyte/pull/31607) | Fix CanvasAnalytics Stream Null Data for step_stats, variant_stats           |
-=======
 | 0.1.4   | 2023-11-03 | [20520](https://github.com/airbytehq/airbyte/pull/20520) | Fix integration tests           |
->>>>>>> dffdc115
 | 0.1.3   | 2022-12-15 | [20520](https://github.com/airbytehq/airbyte/pull/20520) | The Braze connector born           |
 
