--- conflicted
+++ resolved
@@ -76,37 +76,8 @@
   <summary>Expand to review</summary>
 
 | Version | Date       | Pull Request                                              | Subject                                                                                           |
-<<<<<<< HEAD
-| :------ | :--------- | :-------------------------------------------------------- | :------------------------------------------------------------------------------------------------ |
-| 2.2.0 | 2025-02-27 | [47310](https://github.com/airbytehq/airbyte/pull/47310) | Migrate to Manifest-only |
-| 2.1.13 | 2025-02-01 | [52780](https://github.com/airbytehq/airbyte/pull/52780) | Update dependencies |
-| 2.1.12 | 2025-01-25 | [51833](https://github.com/airbytehq/airbyte/pull/51833) | Update dependencies |
-| 2.1.11 | 2025-01-14 | [51147](https://github.com/airbytehq/airbyte/pull/10311) | Update API version to 2024-10 |
-| 2.1.10 | 2025-01-11 | [51147](https://github.com/airbytehq/airbyte/pull/51147) | Update dependencies |
-| 2.1.9 | 2025-01-08 | [50984](https://github.com/airbytehq/airbyte/pull/50984) | Update the `spec` to support `Jinja` style variables for `DeclarativeOAuthFlow` |
-| 2.1.8 | 2024-12-28 | [50624](https://github.com/airbytehq/airbyte/pull/50624) | Update dependencies |
-| 2.1.7 | 2024-12-21 | [43901](https://github.com/airbytehq/airbyte/pull/43901) | Starting with this version, the Docker image is now rootless. Please note that this and future versions will not be compatible with Airbyte versions earlier than 0.64 |
-| 2.1.6 | 2024-12-19 | [49943](https://github.com/airbytehq/airbyte/pull/49943) | Pin CDK constraint to avoid breaking change in newer versions |
-| 2.1.5 | 2024-10-31 | [48054](https://github.com/airbytehq/airbyte/pull/48054) | Moved to `DeclarativeOAuthFlow` specification |
-| 2.1.4 | 2024-08-17 | [44201](https://github.com/airbytehq/airbyte/pull/44201) | Add boards name to the `items` stream |
-| 2.1.3 | 2024-06-04 | [38958](https://github.com/airbytehq/airbyte/pull/38958) | [autopull] Upgrade base image to v1.2.1 |
-| 2.1.2 | 2024-04-30 | [37722](https://github.com/airbytehq/airbyte/pull/37722) | Fetch `display_value` field for column values of `Mirror`, `Dependency` and `Connect Board` types |
-| 2.1.1 | 2024-04-05 | [36717](https://github.com/airbytehq/airbyte/pull/36717) | Add handling of complexityBudgetExhausted error. |
-| 2.1.0 | 2024-04-03 | [36746](https://github.com/airbytehq/airbyte/pull/36746) | Pin airbyte-cdk version to `^0` |
-| 2.0.4 | 2024-02-28 | [35696](https://github.com/airbytehq/airbyte/pull/35696) | Fix extraction for `null` value in stream `Activity logs` |
-| 2.0.3 | 2024-02-21 | [35506](https://github.com/airbytehq/airbyte/pull/35506) | Support for column values of the mirror type for the `Items` stream. |
-| 2.0.2 | 2024-02-12 | [35146](https://github.com/airbytehq/airbyte/pull/35146) | Manage dependencies with Poetry. |
-| 2.0.1 | 2024-02-08 | [35016](https://github.com/airbytehq/airbyte/pull/35016) | Migrated to the latest airbyte cdk |
-| 2.0.0 | 2024-01-12 | [34108](https://github.com/airbytehq/airbyte/pull/34108) | Migrated to the latest API version: 2024-01 |
-| 1.1.4 | 2023-12-13 | [33448](https://github.com/airbytehq/airbyte/pull/33448) | Increase test coverage and migrate to base image |
-| 1.1.3 | 2023-09-23 | [30248](https://github.com/airbytehq/airbyte/pull/30248) | Add new field "type" to board stream |
-| 1.1.2 | 2023-08-23 | [29777](https://github.com/airbytehq/airbyte/pull/29777) | Add retry for `502` error |
-| 1.1.1 | 2023-08-15 | [29429](https://github.com/airbytehq/airbyte/pull/29429) | Ignore `null` records in response |
-| 1.1.0 | 2023-07-05 | [27944](https://github.com/airbytehq/airbyte/pull/27944) | Add incremental sync for Items and Boards streams |
-| 1.0.0 | 2023-06-20 | [27410](https://github.com/airbytehq/airbyte/pull/27410) | Add new streams: Tags, Workspaces. Add new fields for existing streams. |
-| 0.2.6 | 2023-06-12 | [27244](https://github.com/airbytehq/airbyte/pull/27244) | Added http error handling for `403` and `500` HTTP errors |
-=======
 |:--------|:-----------| :-------------------------------------------------------- | :------------------------------------------------------------------------------------------------ |
+| 2.4.0 | 2025-07-05 | [47310](https://github.com/airbytehq/airbyte/pull/47310) | Migrate to Manifest-only |
 | 2.3.1 | 2025-05-31 | [53828](https://github.com/airbytehq/airbyte/pull/53828) | Update dependencies |
 | 2.3.0 | 2025-04-02 | [56967](https://github.com/airbytehq/airbyte/pull/56967) | Promoting release candidate 2.3.0-rc.1 to a main version. |
 | 2.3.0-rc.1   | 2025-03-18 | [55225](https://github.com/airbytehq/airbyte/pull/55225) | Update CDK to v6 |
@@ -137,7 +108,6 @@
 | 1.1.0   | 2023-07-05 | [27944](https://github.com/airbytehq/airbyte/pull/27944) | Add incremental sync for Items and Boards streams |
 | 1.0.0   | 2023-06-20 | [27410](https://github.com/airbytehq/airbyte/pull/27410) | Add new streams: Tags, Workspaces. Add new fields for existing streams. |
 | 0.2.6   | 2023-06-12 | [27244](https://github.com/airbytehq/airbyte/pull/27244) | Added http error handling for `403` and `500` HTTP errors |
->>>>>>> 404a3c0a
 | 0.2.5   | 2023-05-22 | [225881](https://github.com/airbytehq/airbyte/pull/25881) | Fix pagination for the items stream                                                               |
 | 0.2.4   | 2023-04-26 | [25277](https://github.com/airbytehq/airbyte/pull/25277)  | Increase row limit to 100                                                                         |
 | 0.2.3   | 2023-03-06 | [23231](https://github.com/airbytehq/airbyte/pull/23231)  | Publish using low-code CDK Beta version                                                           |
