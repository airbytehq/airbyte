# Monday

This page contains the setup guide and reference information for the [Monday](https://monday.com/) source connector.

## Prerequisites

- Monday API Token / Monday Access Token

You can find your Oauth application in Monday main page -> Profile picture (bottom left corner) -> Developers -> My Apps -> Select your app.

You can get the API token for Monday by going to Profile picture (bottom left corner) -> Admin -> API.

## Setup guide

1. [Log into your Airbyte Cloud](https://cloud.airbyte.com/workspaces) account.
2. In the left navigation bar, click **Sources**. In the top-right corner, click **+new source**.
3. On the Set up the source page, enter the name for the Monday connector and select **Monday** from the Source type dropdown.
4. Fill in your API Key or authenticate using OAuth and then click **Set up source**.

### Connect using `OAuth 2.0` option

1. Select `OAuth2.0` in `Authorization Method`.
2. Click on `authenticate your Monday account`.
3. Proceed with the authentication using the credentials for your Monday account.

### Connect using `API Token` option

1. Generate an API Token as described [here](https://developer.monday.com/api-reference/docs/authentication).
2. Use the generated `api_token` in the Airbyte connection.

## Supported sync modes

The Monday source connector supports the following features:

| Feature           | Supported? |
| :---------------- | :--------- |
| Full Refresh Sync | Yes        |
| Incremental Sync  | Yes        |
| SSL connection    | No         |
| Namespaces        | No         |

## Supported Streams

Several output streams are available from this source:

- [Activity logs](https://developer.monday.com/api-reference/docs/activity-logs)
- [Items](https://developer.monday.com/api-reference/docs/items-queries)
- [Boards](https://developer.monday.com/api-reference/docs/groups-queries#groups-queries)
- [Teams](https://developer.monday.com/api-reference/docs/teams-queries)
- [Updates](https://developer.monday.com/api-reference/docs/updates-queries)
- [Users](https://developer.monday.com/api-reference/docs/users-queries-1)
- [Tags](https://developer.monday.com/api-reference/docs/tags-queries)
- [Workspaces](https://developer.monday.com/api-reference/docs/workspaces)

Important Notes:

- `Columns` are available from the `Boards` stream. By syncing the `Boards` stream you will get the `Columns` for each `Board` synced in the database
  The typical name of the table depends on the `destination` you use like `boards.columns`, for instance.

- `Column Values` are available from the `Items` stream. By syncing the `Items` stream you will get the `Column Values` for each `Item` (row) of the board.
  The typical name of the table depends on the `destination` you use like `items.column_values`, for instance.
  If there are more endpoints you'd like Airbyte to support, please [create an issue.](https://github.com/airbytehq/airbyte/issues/new/choose)

- Incremental sync for `Items` and `Boards` streams is done using the `Activity logs` stream.
  Ids of boards and items are extracted from activity logs events and used to selectively sync boards and items.
  Some data may be lost if the time between incremental syncs is longer than the activity logs retention time for your plan.
  Check your Monday plan at https://monday.com/pricing.

## Performance considerations

The Monday connector should not run into Monday API limitations under normal usage. Please [create an issue](https://github.com/airbytehq/airbyte/issues) if you see any rate limit issues that are not automatically retried successfully.

## Changelog

<details>
  <summary>Expand to review</summary>

| Version    | Date       | Pull Request                                              | Subject                                                                                                                                                                |
|:-----------|:-----------|:----------------------------------------------------------|:-----------------------------------------------------------------------------------------------------------------------------------------------------------------------|
<<<<<<< HEAD
| 2.4.7 | 2025-09-30 | [66938](https://github.com/airbytehq/airbyte/pull/66938) | Surface HTTP 200 Error Messages |
=======
| 2.4.7 | 2025-09-30 | [66336](https://github.com/airbytehq/airbyte/pull/66336) | Update dependencies |
>>>>>>> 21f94573
| 2.4.6 | 2025-09-09 | [65884](https://github.com/airbytehq/airbyte/pull/65884) | Update dependencies |
| 2.4.5 | 2025-08-23 | [64705](https://github.com/airbytehq/airbyte/pull/64705) | Update dependencies |
| 2.4.4 | 2025-08-11 | [64878](https://github.com/airbytehq/airbyte/pull/64878) | Pass query in json body of request instead of query params. |
| 2.4.3 | 2025-08-02 | [64220](https://github.com/airbytehq/airbyte/pull/64220) | Update dependencies |
| 2.4.2 | 2025-07-26 | [63835](https://github.com/airbytehq/airbyte/pull/63835) | Update dependencies |
| 2.4.1 | 2025-07-19 | [63206](https://github.com/airbytehq/airbyte/pull/63206) | Update dependencies |
| 2.4.0 | 2025-07-09 | [62886](https://github.com/airbytehq/airbyte/pull/62886) | Promoting release candidate 2.4.0-rc.1 to a main version. |
| 2.4.0-rc.1 | 2025-07-02 | [62444](https://github.com/airbytehq/airbyte/pull/62444)  | Migrate connector to manifest-only                                                                                                                                     |
| 2.3.1      | 2025-05-31 | [53828](https://github.com/airbytehq/airbyte/pull/53828)  | Update dependencies                                                                                                                                                    |
| 2.3.0      | 2025-04-02 | [56967](https://github.com/airbytehq/airbyte/pull/56967)  | Promoting release candidate 2.3.0-rc.1 to a main version.                                                                                                              |
| 2.3.0-rc.1 | 2025-03-18 | [55225](https://github.com/airbytehq/airbyte/pull/55225)  | Update CDK to v6                                                                                                                                                       |
| 2.2.0      | 2025-03-14 | [52780](https://github.com/airbytehq/airbyte/pull/52780)  | Add optional config parameter to control which boards are fetched when syncing the `Boards` stream                                                                     |
| 2.1.13     | 2025-02-01 | [52780](https://github.com/airbytehq/airbyte/pull/52780)  | Update dependencies                                                                                                                                                    |
| 2.1.12     | 2025-01-25 | [51833](https://github.com/airbytehq/airbyte/pull/51833)  | Update dependencies                                                                                                                                                    |
| 2.1.11     | 2025-01-14 | [51147](https://github.com/airbytehq/airbyte/pull/10311)  | Update API version to 2024-10                                                                                                                                          |
| 2.1.10     | 2025-01-11 | [51147](https://github.com/airbytehq/airbyte/pull/51147)  | Update dependencies                                                                                                                                                    |
| 2.1.9      | 2025-01-08 | [50984](https://github.com/airbytehq/airbyte/pull/50984)  | Update the `spec` to support `Jinja` style variables for `DeclarativeOAuthFlow`                                                                                        |
| 2.1.8      | 2024-12-28 | [50624](https://github.com/airbytehq/airbyte/pull/50624)  | Update dependencies                                                                                                                                                    |
| 2.1.7      | 2024-12-21 | [43901](https://github.com/airbytehq/airbyte/pull/43901)  | Starting with this version, the Docker image is now rootless. Please note that this and future versions will not be compatible with Airbyte versions earlier than 0.64 |
| 2.1.6      | 2024-12-19 | [49943](https://github.com/airbytehq/airbyte/pull/49943)  | Pin CDK constraint to avoid breaking change in newer versions                                                                                                          |
| 2.1.5      | 2024-10-31 | [48054](https://github.com/airbytehq/airbyte/pull/48054)  | Moved to `DeclarativeOAuthFlow` specification                                                                                                                          |
| 2.1.4      | 2024-08-17 | [44201](https://github.com/airbytehq/airbyte/pull/44201)  | Add boards name to the `items` stream                                                                                                                                  |
| 2.1.3      | 2024-06-04 | [38958](https://github.com/airbytehq/airbyte/pull/38958)  | [autopull] Upgrade base image to v1.2.1                                                                                                                                |
| 2.1.2      | 2024-04-30 | [37722](https://github.com/airbytehq/airbyte/pull/37722)  | Fetch `display_value` field for column values of `Mirror`, `Dependency` and `Connect Board` types                                                                      |
| 2.1.1      | 2024-04-05 | [36717](https://github.com/airbytehq/airbyte/pull/36717)  | Add handling of complexityBudgetExhausted error.                                                                                                                       |
| 2.1.0      | 2024-04-03 | [36746](https://github.com/airbytehq/airbyte/pull/36746)  | Pin airbyte-cdk version to `^0`                                                                                                                                        |
| 2.0.4      | 2024-02-28 | [35696](https://github.com/airbytehq/airbyte/pull/35696)  | Fix extraction for `null` value in stream `Activity logs`                                                                                                              |
| 2.0.3      | 2024-02-21 | [35506](https://github.com/airbytehq/airbyte/pull/35506)  | Support for column values of the mirror type for the `Items` stream.                                                                                                   |
| 2.0.2      | 2024-02-12 | [35146](https://github.com/airbytehq/airbyte/pull/35146)  | Manage dependencies with Poetry.                                                                                                                                       |
| 2.0.1      | 2024-02-08 | [35016](https://github.com/airbytehq/airbyte/pull/35016)  | Migrated to the latest airbyte cdk                                                                                                                                     |
| 2.0.0      | 2024-01-12 | [34108](https://github.com/airbytehq/airbyte/pull/34108)  | Migrated to the latest API version: 2024-01                                                                                                                            |
| 1.1.4      | 2023-12-13 | [33448](https://github.com/airbytehq/airbyte/pull/33448)  | Increase test coverage and migrate to base image                                                                                                                       |
| 1.1.3      | 2023-09-23 | [30248](https://github.com/airbytehq/airbyte/pull/30248)  | Add new field "type" to board stream                                                                                                                                   |
| 1.1.2      | 2023-08-23 | [29777](https://github.com/airbytehq/airbyte/pull/29777)  | Add retry for `502` error                                                                                                                                              |
| 1.1.1      | 2023-08-15 | [29429](https://github.com/airbytehq/airbyte/pull/29429)  | Ignore `null` records in response                                                                                                                                      |
| 1.1.0      | 2023-07-05 | [27944](https://github.com/airbytehq/airbyte/pull/27944)  | Add incremental sync for Items and Boards streams                                                                                                                      |
| 1.0.0      | 2023-06-20 | [27410](https://github.com/airbytehq/airbyte/pull/27410)  | Add new streams: Tags, Workspaces. Add new fields for existing streams.                                                                                                |
| 0.2.6      | 2023-06-12 | [27244](https://github.com/airbytehq/airbyte/pull/27244)  | Added http error handling for `403` and `500` HTTP errors                                                                                                              |
| 0.2.5      | 2023-05-22 | [225881](https://github.com/airbytehq/airbyte/pull/25881) | Fix pagination for the items stream                                                                                                                                    |
| 0.2.4      | 2023-04-26 | [25277](https://github.com/airbytehq/airbyte/pull/25277)  | Increase row limit to 100                                                                                                                                              |
| 0.2.3      | 2023-03-06 | [23231](https://github.com/airbytehq/airbyte/pull/23231)  | Publish using low-code CDK Beta version                                                                                                                                |
| 0.2.2      | 2023-01-04 | [20996](https://github.com/airbytehq/airbyte/pull/20996)  | Fix json schema loader                                                                                                                                                 |
| 0.2.1      | 2022-12-15 | [20533](https://github.com/airbytehq/airbyte/pull/20533)  | Bump CDK version                                                                                                                                                       |
| 0.2.0      | 2022-12-13 | [19586](https://github.com/airbytehq/airbyte/pull/19586)  | Migrate to low-code                                                                                                                                                    |
| 0.1.4      | 2022-06-06 | [14443](https://github.com/airbytehq/airbyte/pull/14443)  | Increase retry_factor for Items stream                                                                                                                                 |
| 0.1.3      | 2021-12-23 | [8172](https://github.com/airbytehq/airbyte/pull/8172)    | Add oauth2.0 support                                                                                                                                                   |
| 0.1.2      | 2021-12-07 | [8429](https://github.com/airbytehq/airbyte/pull/8429)    | Update titles and descriptions                                                                                                                                         |
| 0.1.1      | 2021-11-18 | [8016](https://github.com/airbytehq/airbyte/pull/8016)    | 🐛 Source Monday: fix pagination and schema bug                                                                                                                        |
| 0.1.0      | 2021-11-07 | [7168](https://github.com/airbytehq/airbyte/pull/7168)    | 🎉 New Source: Monday                                                                                                                                                  |

</details><|MERGE_RESOLUTION|>--- conflicted
+++ resolved
@@ -77,11 +77,8 @@
 
 | Version    | Date       | Pull Request                                              | Subject                                                                                                                                                                |
 |:-----------|:-----------|:----------------------------------------------------------|:-----------------------------------------------------------------------------------------------------------------------------------------------------------------------|
-<<<<<<< HEAD
-| 2.4.7 | 2025-09-30 | [66938](https://github.com/airbytehq/airbyte/pull/66938) | Surface HTTP 200 Error Messages |
-=======
+| 2.4.8 | 2025-09-30 | [66938](https://github.com/airbytehq/airbyte/pull/66938) | Surface HTTP 200 Error Messages |
 | 2.4.7 | 2025-09-30 | [66336](https://github.com/airbytehq/airbyte/pull/66336) | Update dependencies |
->>>>>>> 21f94573
 | 2.4.6 | 2025-09-09 | [65884](https://github.com/airbytehq/airbyte/pull/65884) | Update dependencies |
 | 2.4.5 | 2025-08-23 | [64705](https://github.com/airbytehq/airbyte/pull/64705) | Update dependencies |
 | 2.4.4 | 2025-08-11 | [64878](https://github.com/airbytehq/airbyte/pull/64878) | Pass query in json body of request instead of query params. |
