# Sendgrid

This page contains the setup guide and reference information for the Sendgrid source connector.

## Prerequisites

**Note:** Sendgrid provides two different kinds of marketing campaigns, "legacy marketing campaigns" and "new marketing campaigns". **Legacy marketing campaigns are not supported by this source connector**. 
If you are seeing a `403 FORBIDDEN error message for https://api.sendgrid.com/v3/marketing/campaigns`, it might be because your SendGrid account uses legacy marketing campaigns.

Generate an API key using the [Sendgrid documentation](https://sendgrid.com/docs/ui/account-and-settings/api-keys/#creating-an-api-key).

We recommend creating a key specifically for Airbyte access. This will allow you to control which resources Airbyte should be able to access. The API key should be read-only on all resources except Marketing, where it needs Full Access.

To consume Messages resources requires to purchase an extra on Sendgrid. You can read more about this [here](https://docs.sendgrid.com/api-reference/e-mail-activity)

## Setup guide
### Step 1: Set up Sendgrid

* Sendgrid Account
* Sendgrid API Key with the following permissions:
    * Read-only access to all resources
    * Full access to marketing resources

## Step 2: Set up the Sendgrid connector in Airbyte

### For Airbyte Cloud:

1. [Log into your Airbyte Cloud](https://cloud.airbyte.io/workspaces) account.
2. In the left navigation bar, click **Sources**. In the top-right corner, click **+new source**.
3. On the Set up the source page, enter the name for the Sendgrid connector and select **Sendgrid** from the Source type dropdown.
4. Enter your `apikey`.
5. Enter your `start_time`. 
6. Click **Set up source**.

### For Airbyte OSS:

1. Navigate to the Airbyte Open Source dashboard.
2. Set the name for your source. 
3. Enter your `apikey`.
4. Enter your `start_time`. 
5. Click **Set up source**.

## Supported sync modes

The Sendgrid source connector supports the following [sync modes](https://docs.airbyte.com/cloud/core-concepts#connection-sync-modes):

| Feature                       | Supported?  |
| :---------------------------- | :---------- |
| Full Refresh Sync             | Yes         |
| Incremental Sync              | Coming soon |
| Replicate Incremental Deletes | Coming soon |
| SSL connection                | Yes         |
| Namespaces                    | No          |

## Supported Streams

* Campaigns 
* Lists 
* Contacts 
* Stats automations 
* Segments 
* Single_sends 
* Templates 
* Global suppression 
* Suppression groups 
* Suppression group members 
* Blocks 
* Bounces 
* Invalid emails 
* Spam reports 
* Messages

## Performance considerations

The connector is restricted by normal Sendgrid [requests limitation](https://sendgrid.com/docs/API_Reference/Web_API_v3/How_To_Use_The_Web_API_v3/rate_limits.html).

## Changelog

<<<<<<< HEAD
| Version | Date | Pull Request                                             | Subject                                            |
|:--------| :--- |:---------------------------------------------------------|:---------------------------------------------------|
| 0.2.11  | 2022-08-19 | [15800](https://github.com/airbytehq/airbyte/pull/15800) | Bugfix to allow reading sentry.yaml at runtime     |
=======
| Version | Date       | Pull Request                                             | Subject                                            |
|:--------| :--------- |:---------------------------------------------------------|:---------------------------------------------------|
>>>>>>> 43beec33
| 0.2.10  | 2022-08-17 | [15734](https://github.com/airbytehq/airbyte/pull/15734) | Fix yaml based on the new schema validator         |
| 0.2.9   | 2022-08-11 | [15257](https://github.com/airbytehq/airbyte/pull/15257) | Migrate to config-based framework                  |
| 0.2.8   | 2022-06-07 | [13571](https://github.com/airbytehq/airbyte/pull/13571) | Add Message stream                                 |
| 0.2.7   | 2021-09-08 | [5910](https://github.com/airbytehq/airbyte/pull/5910)   | Add Single Sends Stats stream                      |
| 0.2.6   | 2021-07-19 | [4839](https://github.com/airbytehq/airbyte/pull/4839)   | Gracefully handle malformed responses from the API |<|MERGE_RESOLUTION|>--- conflicted
+++ resolved
@@ -76,14 +76,9 @@
 
 ## Changelog
 
-<<<<<<< HEAD
-| Version | Date | Pull Request                                             | Subject                                            |
-|:--------| :--- |:---------------------------------------------------------|:---------------------------------------------------|
-| 0.2.11  | 2022-08-19 | [15800](https://github.com/airbytehq/airbyte/pull/15800) | Bugfix to allow reading sentry.yaml at runtime     |
-=======
 | Version | Date       | Pull Request                                             | Subject                                            |
 |:--------| :--------- |:---------------------------------------------------------|:---------------------------------------------------|
->>>>>>> 43beec33
+| 0.2.11  | 2022-08-19 | [15800](https://github.com/airbytehq/airbyte/pull/15800) | Bugfix to allow reading sentry.yaml at runtime     |
 | 0.2.10  | 2022-08-17 | [15734](https://github.com/airbytehq/airbyte/pull/15734) | Fix yaml based on the new schema validator         |
 | 0.2.9   | 2022-08-11 | [15257](https://github.com/airbytehq/airbyte/pull/15257) | Migrate to config-based framework                  |
 | 0.2.8   | 2022-06-07 | [13571](https://github.com/airbytehq/airbyte/pull/13571) | Add Message stream                                 |
