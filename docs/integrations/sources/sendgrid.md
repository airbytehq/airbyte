--- conflicted
+++ resolved
@@ -99,11 +99,8 @@
 
 | Version | Date       | Pull Request                                             | Subject                                                                                                                                                                                                                                           |
 |:--------|:-----------| :------------------------------------------------------- |:--------------------------------------------------------------------------------------------------------------------------------------------------------------------------------------------------------------------------------------------------|
-<<<<<<< HEAD
-| 1.3.8 | 2025-05-14 | [58982](https://github.com/airbytehq/airbyte/pull/58982) | Added messages stream |
-=======
+| 1.3.9 | 2025-05-28 | [58982](https://github.com/airbytehq/airbyte/pull/58982) | Added messages stream |
 | 1.3.8 | 2025-05-25 | [60199](https://github.com/airbytehq/airbyte/pull/60199) | Update dependencies |
->>>>>>> b60e3ad5
 | 1.3.7 | 2025-05-04 | [58982](https://github.com/airbytehq/airbyte/pull/58982) | Update dependencies |
 | 1.3.6 | 2025-04-19 | [58405](https://github.com/airbytehq/airbyte/pull/58405) | Update dependencies |
 | 1.3.5 | 2025-04-12 | [57952](https://github.com/airbytehq/airbyte/pull/57952) | Update dependencies |
