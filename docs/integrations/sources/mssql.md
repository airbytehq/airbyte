--- conflicted
+++ resolved
@@ -416,13 +416,9 @@
 ## Changelog
 
 | Version | Date       | Pull Request                                                                                                      | Subject                                                                                                                                         |
-<<<<<<< HEAD
 | :------ | :--------- | :---------------------------------------------------------------------------------------------------------------- | :---------------------------------------------------------------------------------------------------------------------------------------------- |
-| 4.0.11  | 2024-04-15 | [xxx](https://github.com/airbytehq/airbyte/pull/xxx)                                                              | Allow up to 60 minutes of wait for the an initial CDC record.                                                                                   |
-=======
-|:--------|:-----------|:------------------------------------------------------------------------------------------------------------------|:------------------------------------------------------------------------------------------------------------------------------------------------|
+| 4.0.12  | 2024-04-15 | [37326](https://github.com/airbytehq/airbyte/pull/37326)                                                          | Allow up to 60 minutes of wait for the an initial CDC record.                                                                                   |
 | 4.0.11  | 2024-04-15 | [37325](https://github.com/airbytehq/airbyte/pull/37325)                                                          | Populate airbyte_meta.changes + error handling.                                                                                                 |
->>>>>>> ca394d20
 | 4.0.10  | 2024-04-15 | [37110](https://github.com/airbytehq/airbyte/pull/37110)                                                          | Internal cleanup.                                                                                                                               |
 | 4.0.9   | 2024-04-10 | [36919](https://github.com/airbytehq/airbyte/pull/36919)                                                          | Fix a bug in conversion of null values.                                                                                                         |
 | 4.0.8   | 2024-04-05 | [36872](https://github.com/airbytehq/airbyte/pull/36872)                                                          | Update to connector's metadat definition.                                                                                                       |
