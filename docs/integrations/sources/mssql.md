# Microsoft SQL Server (MSSQL)

Airbyte's certified MSSQL connector offers the following features:

- Multiple methods of keeping your data fresh, including
  [Change Data Capture (CDC)](https://docs.airbyte.com/understanding-airbyte/cdc) using the
  [binlog](https://dev.mysql.com/doc/refman/8.0/en/binary-log.html).
- Incremental as well as Full Refresh
  [sync modes](https://docs.airbyte.com/cloud/core-concepts#connection-sync-modes), providing
  flexibility in how data is delivered to your destination.
- Reliable replication at any table size with
  [checkpointing](https://docs.airbyte.com/understanding-airbyte/airbyte-protocol/#state--checkpointing)
  and chunking of database reads.

> ⚠️ **Please note the minimum required platform version is v0.58.0 to run source-mssql 4.0.18 and above.**

## Features

| Feature                       | Supported | Notes              |
| :---------------------------- | :-------- | :----------------- |
| Full Refresh Sync             | Yes       |                    |
| Incremental Sync - Append     | Yes       |                    |
| Replicate Incremental Deletes | Yes       |                    |
| CDC \(Change Data Capture\)   | Yes       |                    |
| SSL Support                   | Yes       |                    |
| SSH Tunnel Connection         | Yes       |                    |
| Namespaces                    | Yes       | Enabled by default |

The MSSQL source does not alter the schema present in your database. Depending on the destination
connected to this source, however, the schema may be altered. See the destination's documentation
for more details.

## Getting Started

#### Requirements

1. MSSQL Server `Azure SQL Database`, `Azure Synapse Analytics`, `Azure SQL Managed Instance`,
   `SQL Server 2019`, `SQL Server 2017`, `SQL Server 2016`, `SQL Server 2014`, `SQL Server 2012`,
   `PDW 2008R2 AU34`.
2. Create a dedicated read-only Airbyte user with access to all tables needed for replication
3. If you want to use CDC, please see [the relevant section below](mssql.md#change-data-capture-cdc)
   for further setup requirements

#### 1. Make sure your database is accessible from the machine running Airbyte

This is dependent on your networking setup. The easiest way to verify if Airbyte is able to connect
to your MSSQL instance is via the check connection tool in the UI.

#### 2. Create a dedicated read-only user with access to the relevant tables \(Recommended but optional\)

This step is optional but highly recommended to allow for better permission control and auditing.
Alternatively, you can use Airbyte with an existing user in your database.

#### 3. Your database user should now be ready for use with Airbyte!

#### Airbyte Cloud

On Airbyte Cloud, only secured connections to your MSSQL instance are supported in source
configuration. You may either configure your connection using one of the supported SSL Methods or by
using an SSH Tunnel.

## Change Data Capture \(CDC\)

We use
[SQL Server's change data capture feature](https://docs.microsoft.com/en-us/sql/relational-databases/track-changes/about-change-data-capture-sql-server?view=sql-server-2017)
with transaction logs to capture row-level `INSERT`, `UPDATE` and `DELETE` operations that occur on
CDC-enabled tables.

Some extra setup requiring at least _db_owner_ permissions on the database\(s\) you intend to sync
from will be required \(detailed [below](mssql.md#setting-up-cdc-for-mssql)\).

Please read the [CDC docs](../../understanding-airbyte/cdc.md) for an overview of how Airbyte
approaches CDC.

### Should I use CDC for MSSQL?

- If you need a record of deletions and can accept the limitations posted below, CDC is the way to
  go!
- If your data set is small and/or you just want a snapshot of your table in the destination,
  consider using Full Refresh replication for your table instead of CDC.
- If the limitations below prevent you from using CDC and your goal is to maintain a snapshot of
  your table in the destination, consider using non-CDC incremental and occasionally reset the data
  and re-sync.
- If your table has a primary key but doesn't have a reasonable cursor field for incremental syncing
  \(i.e. `updated_at`\), CDC allows you to sync your table incrementally.

#### CDC Limitations

- Make sure to read our [CDC docs](../../understanding-airbyte/cdc.md) to see limitations that
  impact all databases using CDC replication.
- `hierarchyid` and `sql_variant` types are not processed in CDC migration type (not supported by
  Debezium). For more details please check
  [this ticket](https://github.com/airbytehq/airbyte/issues/14411)
- CDC is only available for SQL Server 2016 Service Pack 1 \(SP1\) and later.
- _db_owner_ \(or higher\) permissions are required to perform the
  [neccessary setup](mssql.md#setting-up-cdc-for-mssql) for CDC.
- On Linux, CDC is not supported on versions earlier than SQL Server 2017 CU18 \(SQL Server 2019 is
  supported\).
- Change data capture cannot be enabled on tables with a clustered columnstore index. \(It can be
  enabled on tables with a _non-clustered_ columnstore index\).
- The SQL Server CDC feature processes changes that occur in user-created tables only. You cannot
  enable CDC on the SQL Server master database.
- Using variables with partition switching on databases or tables with change data capture \(CDC\)
  is not supported for the `ALTER TABLE` ... `SWITCH TO` ... `PARTITION` ... statement
- Our CDC implementation uses at least once delivery for all change records.
- Read more on CDC limitations in the
  [Microsoft docs](https://docs.microsoft.com/en-us/sql/relational-databases/track-changes/about-change-data-capture-sql-server?view=sql-server-2017#limitations).

### Setting up CDC for MSSQL

#### 1. Enable CDC on database and tables

MS SQL Server provides some built-in stored procedures to enable CDC.

- To enable CDC, a SQL Server administrator with the necessary privileges \(_db_owner_ or
  _sysadmin_\) must first run a query to enable CDC at the database level.

  ```text
  USE {database name}
  GO
  EXEC sys.sp_cdc_enable_db
  GO
  ```

- The administrator must then enable CDC for each table that you want to capture. Here's an example:

  ```text
  USE {database name}
  GO

  EXEC sys.sp_cdc_enable_table
  @source_schema = N'{schema name}',
  @source_name   = N'{table name}',
  @role_name     = N'{role name}',  [1]
  @filegroup_name = N'{filegroup name}', [2]
  @supports_net_changes = 0 [3]
  GO
  ```

  - \[1\] Specifies a role which will gain `SELECT` permission on the captured columns of the source
    table. We suggest putting a value here so you can use this role in the next step but you can
    also set the value of @role*name to `NULL` to allow only \_sysadmin* and _db_owner_ to have
    access. Be sure that the credentials used to connect to the source in Airbyte align with this
    role so that Airbyte can access the cdc tables.
  - \[2\] Specifies the filegroup where SQL Server places the change table. We recommend creating a
    separate filegroup for CDC but you can leave this parameter out to use the default filegroup.
  - \[3\] If 0, only the support functions to query for all changes are generated. If 1, the
    functions that are needed to query for net changes are also generated. If supports_net_changes
    is set to 1, index_name must be specified, or the source table must have a defined primary key.

- \(For more details on parameters, see the
  [Microsoft doc page](https://docs.microsoft.com/en-us/sql/relational-databases/system-stored-procedures/sys-sp-cdc-enable-table-transact-sql?view=sql-server-ver15)
  for this stored procedure\).
- If you have many tables to enable CDC on and would like to avoid having to run this query
  one-by-one for every table,
  [this script](http://www.techbrothersit.com/2013/06/change-data-capture-cdc-sql-server_69.html)
  might help!

For further detail, see the
[Microsoft docs on enabling and disabling CDC](https://docs.microsoft.com/en-us/sql/relational-databases/track-changes/enable-and-disable-change-data-capture-sql-server?view=sql-server-ver15).

#### 2. Enable snapshot isolation

- When a sync runs for the first time using CDC, Airbyte performs an initial consistent snapshot of
  your database. To avoid acquiring table locks, Airbyte uses _snapshot isolation_, allowing
  simultaneous writes by other database clients. This must be enabled on the database like so:

  ```text
  ALTER DATABASE {database name}
    SET ALLOW_SNAPSHOT_ISOLATION ON;
  ```

#### 3. Create a user and grant appropriate permissions

- Rather than use _sysadmin_ or _db_owner_ credentials, we recommend creating a new user with the
  relevant CDC access for use with Airbyte. First let's create the login and user and add to the
  [db_datareader](https://docs.microsoft.com/en-us/sql/relational-databases/security/authentication-access/database-level-roles?view=sql-server-ver15)
  role:

  ```text
  USE {database name};
  CREATE LOGIN {user name}
    WITH PASSWORD = '{password}';
  CREATE USER {user name} FOR LOGIN {user name};
  EXEC sp_addrolemember 'db_datareader', '{user name}';
  ```

  - Add the user to the role specified earlier when enabling cdc on the table\(s\):

    ```text
    EXEC sp_addrolemember '{role name}', '{user name}';
    ```

  - This should be enough access, but if you run into problems, try also directly granting the user
    `SELECT` access on the cdc schema:

    ```text
    USE {database name};
    GRANT SELECT ON SCHEMA :: [cdc] TO {user name};
    ```

  - If feasible, granting this user 'VIEW SERVER STATE' permissions will allow Airbyte to check
    whether or not the
    [SQL Server Agent](https://docs.microsoft.com/en-us/sql/relational-databases/track-changes/about-change-data-capture-sql-server?view=sql-server-ver15#relationship-with-log-reader-agent)
    is running. This is preferred as it ensures syncs will fail if the CDC tables are not being
    updated by the Agent in the source database.

    ```text
    USE master;
    GRANT VIEW SERVER STATE TO {user name};
    ```

#### 4. Extend the retention period of CDC data

- In SQL Server, by default, only three days of data are retained in the change tables. Unless you
  are running very frequent syncs, we suggest increasing this retention so that in case of a failure
  in sync or if the sync is paused, there is still some bandwidth to start from the last point in
  incremental sync.
- These settings can be changed using the stored procedure
  [sys.sp_cdc_change_job](https://docs.microsoft.com/en-us/sql/relational-databases/system-stored-procedures/sys-sp-cdc-change-job-transact-sql?view=sql-server-ver15)
  as below:

  ```text
  -- we recommend 14400 minutes (10 days) as retention period
  EXEC sp_cdc_change_job @job_type='cleanup', @retention = {minutes}
  ```

- After making this change, a restart of the cleanup job is required:

```text
  EXEC sys.sp_cdc_stop_job @job_type = 'cleanup';

  EXEC sys.sp_cdc_start_job @job_type = 'cleanup';
```

#### 5. Ensure the SQL Server Agent is running

- MSSQL uses the SQL Server Agent

  to
  [run the jobs necessary](https://docs.microsoft.com/en-us/sql/relational-databases/track-changes/about-change-data-capture-sql-server?view=sql-server-ver15#agent-jobs)

  for CDC. It is therefore vital that the Agent is operational in order for to CDC to work
  effectively. You can check

  the status of the SQL Server Agent as follows:

```text
  EXEC xp_servicecontrol 'QueryState', N'SQLServerAGENT';
```

- If you see something other than 'Running.' please follow

  the
  [Microsoft docs](https://docs.microsoft.com/en-us/sql/ssms/agent/start-stop-or-pause-the-sql-server-agent-service?view=sql-server-ver15)

  to start the service.

## Connection to MSSQL via an SSH Tunnel

Airbyte has the ability to connect to a MSSQL instance via an SSH Tunnel. The reason you might want
to do this because it is not possible \(or against security policy\) to connect to the database
directly \(e.g. it does not have a public IP address\).

When using an SSH tunnel, you are configuring Airbyte to connect to an intermediate server \(a.k.a.
a bastion sever\) that _does_ have direct access to the database. Airbyte connects to the bastion
and then asks the bastion to connect directly to the server.

Using this feature requires additional configuration, when creating the source. We will talk through
what each piece of configuration means.

1. Configure all fields for the source as you normally would, except `SSH Tunnel Method`.
2. `SSH Tunnel Method` defaults to `No Tunnel` \(meaning a direct connection\). If you want to use
   an

   SSH Tunnel choose `SSH Key Authentication` or `Password Authentication`.

   1. Choose `Key Authentication` if you will be using an RSA private key as your secret for

      establishing the SSH Tunnel \(see below for more information on generating this key\).

   2. Choose `Password Authentication` if you will be using a password as your secret for
      establishing

      the SSH Tunnel.

3. `SSH Tunnel Jump Server Host` refers to the intermediate \(bastion\) server that Airbyte will
   connect to. This should

   be a hostname or an IP Address.

4. `SSH Connection Port` is the port on the bastion server with which to make the SSH connection.
   The default port for

   SSH connections is `22`, so unless you have explicitly changed something, go with the default.

5. `SSH Login Username` is the username that Airbyte should use when connection to the bastion
   server. This is NOT the

   MSSQL username.

6. If you are using `Password Authentication`, then `SSH Login Username` should be set to the

   password of the User from the previous step. If you are using `SSH Key Authentication` leave this

   blank. Again, this is not the MSSQL password, but the password for the OS-user that Airbyte is

   using to perform commands on the bastion.

7. If you are using `SSH Key Authentication`, then `SSH Private Key` should be set to the RSA

   private Key that you are using to create the SSH connection. This should be the full contents of

   the key file starting with `-----BEGIN RSA PRIVATE KEY-----` and ending

   with `-----END RSA PRIVATE KEY-----`.

### Generating an SSH Key Pair

The connector expects an RSA key in PEM format. To generate this key:

```text
ssh-keygen -t rsa -m PEM -f myuser_rsa
```

This produces the private key in pem format, and the public key remains in the standard format used
by the `authorized_keys` file on your bastion host. The public key should be added to your bastion
host to whichever user you want to use with Airbyte. The private key is provided via copy-and-paste
to the Airbyte connector configuration screen, so it may log in to the bastion.

## Data type mapping

MSSQL data types are mapped to the following data types when synchronizing data. You can check the
test values examples
[here](https://github.com/airbytehq/airbyte/blob/master/airbyte-integrations/connectors/source-mssql/src/test-integration/java/io/airbyte/integrations/source/mssql/MssqlSourceComprehensiveTest.java).
If you can't find the data type you are looking for or have any problems feel free to add a new
test!

| MSSQL Type                                              | Resulting Type          | Notes |
| :------------------------------------------------------ | :---------------------- | :---- |
| `bigint`                                                | number                  |       |
| `binary`                                                | string                  |       |
| `bit`                                                   | boolean                 |       |
| `char`                                                  | string                  |       |
| `date`                                                  | date                    |       |
| `datetime`                                              | timestamp               |       |
| `datetime2`                                             | timestamp               |       |
| `datetimeoffset`                                        | timestamp with timezone |       |
| `decimal`                                               | number                  |       |
| `int`                                                   | number                  |       |
| `float`                                                 | number                  |       |
| `geography`                                             | string                  |       |
| `geometry`                                              | string                  |       |
| `money`                                                 | number                  |       |
| `numeric`                                               | number                  |       |
| `ntext`                                                 | string                  |       |
| `nvarchar`                                              | string                  |       |
| `nvarchar(max)`                                         | string                  |       |
| `real`                                                  | number                  |       |
| `smalldatetime`                                         | timestamp               |       |
| `smallint`                                              | number                  |       |
| `smallmoney`                                            | number                  |       |
| `sql_variant`                                           | string                  |       |
| `uniqueidentifier`                                      | string                  |       |
| `text`                                                  | string                  |       |
| `time`                                                  | time                    |       |
| `tinyint`                                               | number                  |       |
| `varbinary`                                             | string                  |       |
| `varchar`                                               | string                  |       |
| `varchar(max) COLLATE Latin1_General_100_CI_AI_SC_UTF8` | string                  |       |
| `xml`                                                   | string                  |       |

If you do not see a type in this list, assume that it is coerced into a string. We are happy to take
feedback on preferred mappings.

## Upgrading from 0.4.17 and older versions to 0.4.18 and newer versions

There is a backwards incompatible spec change between Microsoft SQL Source connector versions 0.4.17
and 0.4.18. As part of that spec change `replication_method` configuration parameter was changed to
`object` from `string`.

In Microsoft SQL source connector versions 0.4.17 and older, `replication_method` configuration
parameter was saved in the configuration database as follows:

```
"replication_method": "STANDARD"
```

Starting with version 0.4.18, `replication_method` configuration parameter is saved as follows:

```
"replication_method": {
    "method": "STANDARD"
}
```

After upgrading Microsoft SQL Source connector from 0.4.17 or older version to 0.4.18 or newer
version you need to fix source configurations in the `actor` table in Airbyte database. To do so,
you need to run two SQL queries. Follow the instructions in
[Airbyte documentation](https://docs.airbyte.com/operator-guides/configuring-airbyte-db/#accessing-the-default-database-located-in-docker-airbyte-db)
to run SQL queries on Airbyte database.

If you have connections with Microsoft SQL Source using _Standard_ replication method, run this SQL:

```sql
update public.actor set configuration =jsonb_set(configuration, '{replication_method}', '{"method": "STANDARD"}', true)
WHERE actor_definition_id ='b5ea17b1-f170-46dc-bc31-cc744ca984c1' AND (configuration->>'replication_method' = 'STANDARD');
```

If you have connections with Microsoft SQL Source using _Logicai Replication (CDC)_ method, run this
SQL:

```sql
update public.actor set configuration =jsonb_set(configuration, '{replication_method}', '{"method": "CDC"}', true)
WHERE actor_definition_id ='b5ea17b1-f170-46dc-bc31-cc744ca984c1' AND (configuration->>'replication_method' = 'CDC');
```

## Changelog

<details>
  <summary>Expand to review</summary>

| Version | Date       | Pull Request                                                                                                      | Subject                                                                                                                                         |
|:--------|:-----------|:------------------------------------------------------------------------------------------------------------------|:------------------------------------------------------------------------------------------------------------------------------------------------|
<<<<<<< HEAD
| 4.1.9   | 2024-08-27 | [44759](https://github.com/airbytehq/airbyte/pull/44759)   | Improve null safety in parsing debezium change events.                                                                                          |
| 4.1.8   | 2024-08-08 | [43410](https://github.com/airbytehq/airbyte/pull/43410)   | Adopt latest CDK.                                                                                                                               |
| 4.1.7   | 2024-08-06 | [42869](https://github.com/airbytehq/airbyte/pull/42869)   | Adopt latest CDK.                                                                                                                               |
| 4.1.6   | 2024-07-30 | [42550](https://github.com/airbytehq/airbyte/pull/42550) | Correctly report stream states.                                                                                                                 |
| 4.1.5   | 2024-07-29 | [42852](https://github.com/airbytehq/airbyte/pull/42852) | Bump CDK version to latest to use new bug fixes on error translation.                                                                           |
| 4.1.4   | 2024-07-23 | [42421](https://github.com/airbytehq/airbyte/pull/42421) | Remove final transient error emitter iterators.                                                                                                 |
| 4.1.3   |            |2024-07-22 | [42411](https://github.com/airbytehq/airbyte/pull/42411)                                                                                        | Hide the "initial load timeout in hours" field by default in UI |
=======
| 4.1.9   | 2024-08-27 | [44841](https://github.com/airbytehq/airbyte/pull/44841)   | Adopt latest CDK. |
| 4.1.8   | 2024-08-08 | [43410](https://github.com/airbytehq/airbyte/pull/43410)   | Adopt latest CDK.                                                                                                                                          |
| 4.1.7   | 2024-08-06 | [42869](https://github.com/airbytehq/airbyte/pull/42869)   | Adopt latest CDK.                                                                                                                                          |
| 4.1.6   | 2024-07-30 | [42550](https://github.com/airbytehq/airbyte/pull/42550) | Correctly report stream states.                                                                                                                                            |
| 4.1.5   | 2024-07-29 | [42852](https://github.com/airbytehq/airbyte/pull/42852) | Bump CDK version to latest to use new bug fixes on error translation.                                                                                              |
| 4.1.4   | 2024-07-23 | [42421](https://github.com/airbytehq/airbyte/pull/42421) | Remove final transient error emitter iterators.                                                                                                |
| 4.1.3   |            |2024-07-22 | [42411](https://github.com/airbytehq/airbyte/pull/42411) | Hide the "initial load timeout in hours" field by default in UI |
>>>>>>> 75f95945
| 4.1.2   | 2024-07-22 | [42024](https://github.com/airbytehq/airbyte/pull/42024) | Fix a NPE bug on resuming from a failed attempt.                                                                                                |
| 4.1.1   | 2024-07-19 | [42122](https://github.com/airbytehq/airbyte/pull/42122) | Improve wass error message + logging.                                                                                                           |
| 4.1.0   | 2024-07-17 | [42078](https://github.com/airbytehq/airbyte/pull/42078) | WASS analytics + bug fixes.                                                                                                                     |
| 4.0.36  | 2024-07-17 | [41648](https://github.com/airbytehq/airbyte/pull/41648) | Implement WASS.                                                                                                                                 |
| 4.0.35  | 2024-07-05 | [40570](https://github.com/airbytehq/airbyte/pull/40570) | Bump debezium-connector-sqlserver from 2.6.1.Final to 2.6.2.Final.                                                                              |
| 4.0.34  | 2024-07-01 | [40516](https://github.com/airbytehq/airbyte/pull/40516) | Remove dbz hearbeat.                                                                                                                            |
| 4.0.33  | 2024-06-30 | [40638](https://github.com/airbytehq/airbyte/pull/40638)                                                          | Fix a bug that could slow down an initial load of a large table using a different clustered index from the primary key.                         |
| 4.0.32  | 2024-06-26 | [40558](https://github.com/airbytehq/airbyte/pull/40558)                                                          | Handle DatetimeOffset correctly.                                                                                                                |
| 4.0.31  | 2024-06-14 | [39419](https://github.com/airbytehq/airbyte/pull/39419)                                                          | Handle DatetimeOffset correctly.                                                                                                                |
| 4.0.30  | 2024-06-14 | [39349](https://github.com/airbytehq/airbyte/pull/39349)                                                          | Full refresh stream sending internal count metadata.                                                                                            |
| 4.0.29  | 2024-06-14 | [39506](https://github.com/airbytehq/airbyte/pull/39506)                                                          | Adopt latest CDK.                                                                                                                               |
| 4.0.28  | 2024-06-08 | [39342](https://github.com/airbytehq/airbyte/pull/39342)                                                          | Fix custom conversion in CDC for datetimeoffset type.                                                                                           |
| 4.0.27  | 2024-05-29 | [38584](https://github.com/airbytehq/airbyte/pull/38584)                                                          | Set is_resumable flag in discover.                                                                                                              |
| 4.0.26  | 2024-05-16 | [38292](https://github.com/airbytehq/airbyte/pull/38292)                                                          | Improve cursor value query to return only one row                                                                                               |
| 4.0.25  | 2024-05-29 | [38775](https://github.com/airbytehq/airbyte/pull/38775)                                                          | Publish CDK                                                                                                                                     |
| 4.0.24  | 2024-05-23 | [38640](https://github.com/airbytehq/airbyte/pull/38640)                                                          | Sync sending trace status messages indicating progress.                                                                                         |
| 4.0.23  | 2024-05-15 | [38208](https://github.com/airbytehq/airbyte/pull/38208)                                                          | disable counts in full refresh stream in state message.                                                                                         |
| 4.0.22  | 2024-05-14 | [38196](https://github.com/airbytehq/airbyte/pull/38196)                                                          | Bump jdbc driver version to 12.6.1.jre11                                                                                                        |
| 4.0.21  | 2024-05-07 | [38054](https://github.com/airbytehq/airbyte/pull/38054)                                                          | Resumeable refresh should run only if there is source defined pk.                                                                               |
| 4.0.20  | 2024-05-07 | [38042](https://github.com/airbytehq/airbyte/pull/38042)                                                          | Bump debezium version to latest.                                                                                                                |
| 4.0.19  | 2024-05-07 | [38029](https://github.com/airbytehq/airbyte/pull/38029)                                                          | Fix previous release.                                                                                                                           |
| 4.0.18  | 2024-04-30 | [37451](https://github.com/airbytehq/airbyte/pull/37451)                                                          | Resumable full refresh read of tables.                                                                                                          |
| 4.0.17  | 2024-05-02 | [37781](https://github.com/airbytehq/airbyte/pull/37781)                                                          | Adopt latest CDK.                                                                                                                               |
| 4.0.16  | 2024-05-01 | [37742](https://github.com/airbytehq/airbyte/pull/37742)                                                          | Adopt latest CDK. Remove Debezium retries.                                                                                                      |
| 4.0.15  | 2024-04-22 | [37541](https://github.com/airbytehq/airbyte/pull/37541)                                                          | Adopt latest CDK. reduce excessive logs.                                                                                                        |
| 4.0.14  | 2024-04-22 | [37476](https://github.com/airbytehq/airbyte/pull/37476)                                                          | Adopt latest CDK.                                                                                                                               |
| 4.0.13  | 2024-04-16 | [37111](https://github.com/airbytehq/airbyte/pull/37111)                                                          | Populate null values in record message.                                                                                                         |
| 4.0.12  | 2024-04-15 | [37326](https://github.com/airbytehq/airbyte/pull/37326)                                                          | Allow up to 60 minutes of wait for the an initial CDC record.                                                                                   |
| 4.0.11  | 2024-04-15 | [37325](https://github.com/airbytehq/airbyte/pull/37325)                                                          | Populate airbyte_meta.changes + error handling.                                                                                                 |
| 4.0.10  | 2024-04-15 | [37110](https://github.com/airbytehq/airbyte/pull/37110)                                                          | Internal cleanup.                                                                                                                               |
| 4.0.9   | 2024-04-10 | [36919](https://github.com/airbytehq/airbyte/pull/36919)                                                          | Fix a bug in conversion of null values.                                                                                                         |
| 4.0.8   | 2024-04-05 | [36872](https://github.com/airbytehq/airbyte/pull/36872)                                                          | Update to connector's metadat definition.                                                                                                       |
| 4.0.7   | 2024-04-03 | [36772](https://github.com/airbytehq/airbyte/pull/36772)                                                          | Adopt latest CDK.                                                                                                                               |
| 4.0.6   | 2024-03-25 | [36333](https://github.com/airbytehq/airbyte/pull/36333)                                                          | Deprecate Dbz state iterator.                                                                                                                   |
| 4.0.5   | 2024-03-21 | [36364](https://github.com/airbytehq/airbyte/pull/36364)                                                          | Allow up to 40 minutes of wait for the an initial CDC record.                                                                                   |
| 4.0.4   | 2024-03-20 | [36325](https://github.com/airbytehq/airbyte/pull/36325)                                                          | [Refactor] : Remove mssql initial source operations .                                                                                           |
| 4.0.3   | 2024-03-19 | [36263](https://github.com/airbytehq/airbyte/pull/36263)                                                          | Fix a failure seen in CDC with tables containing default values.                                                                                |
| 4.0.2   | 2024-03-06 | [35792](https://github.com/airbytehq/airbyte/pull/35792)                                                          | Initial sync will now send record count in state message.                                                                                       |
| 4.0.1   | 2024-03-12 | [36011](https://github.com/airbytehq/airbyte/pull/36011)                                                          | Read correctly null values of columns with default value in CDC.                                                                                |
| 4.0.0   | 2024-03-06 | [35873](https://github.com/airbytehq/airbyte/pull/35873)                                                          | Terabyte-sized tables support, reliability improvements, bug fixes.                                                                             |
| 3.7.7   | 2024-03-06 | [35816](https://github.com/airbytehq/airbyte/pull/35816)                                                          | Fix query that was failing on a case sensitive server.                                                                                          |
| 3.7.6   | 2024-03-04 | [35721](https://github.com/airbytehq/airbyte/pull/35721)                                                          | Fix tests                                                                                                                                       |
| 3.7.5   | 2024-02-29 | [35739](https://github.com/airbytehq/airbyte/pull/35739)                                                          | Allow configuring the queue size used for cdc events.                                                                                           |
| 3.7.4   | 2024-02-26 | [35566](https://github.com/airbytehq/airbyte/pull/35566)                                                          | Add config to throw an error on invalid CDC position.                                                                                           |
| 3.7.3   | 2024-02-23 | [35596](https://github.com/airbytehq/airbyte/pull/35596)                                                          | Fix a logger issue                                                                                                                              |
| 3.7.2   | 2024-02-21 | [35368](https://github.com/airbytehq/airbyte/pull/35368)                                                          | Change query syntax to make it compatible with Azure SQL Managed Instance.                                                                      |
| 3.7.1   | 2024-02-20 | [35405](https://github.com/airbytehq/airbyte/pull/35405)                                                          | Change query syntax to make it compatible with Azure Synapse.                                                                                   |
| 3.7.0   | 2024-01-30 | [33311](https://github.com/airbytehq/airbyte/pull/33311)                                                          | Source mssql with checkpointing initial sync.                                                                                                   |
| 3.6.1   | 2024-01-26 | [34573](https://github.com/airbytehq/airbyte/pull/34573)                                                          | Adopt CDK v0.16.0.                                                                                                                              |
| 3.6.0   | 2024-01-10 | [33700](https://github.com/airbytehq/airbyte/pull/33700)                                                          | Remove CDC config options for data_to_sync and snapshot isolation.                                                                              |
| 3.5.1   | 2024-01-05 | [33510](https://github.com/airbytehq/airbyte/pull/33510)                                                          | Test-only changes.                                                                                                                              |
| 3.5.0   | 2023-12-19 | [33071](https://github.com/airbytehq/airbyte/pull/33071)                                                          | Fix SSL configuration parameters                                                                                                                |
| 3.4.1   | 2024-01-02 | [33755](https://github.com/airbytehq/airbyte/pull/33755)                                                          | Encode binary to base64 format                                                                                                                  |
| 3.4.0   | 2023-12-19 | [33481](https://github.com/airbytehq/airbyte/pull/33481)                                                          | Remove LEGACY state flag                                                                                                                        |
| 3.3.2   | 2023-12-14 | [33505](https://github.com/airbytehq/airbyte/pull/33505)                                                          | Using the released CDK.                                                                                                                         |
| 3.3.1   | 2023-12-12 | [33225](https://github.com/airbytehq/airbyte/pull/33225)                                                          | extracting MsSql specific files out of the CDK.                                                                                                 |
| 3.3.0   | 2023-12-12 | [33018](https://github.com/airbytehq/airbyte/pull/33018)                                                          | Migrate to Per-stream/Global states and away from Legacy states                                                                                 |
| 3.2.1   | 2023-12-11 | [33330](https://github.com/airbytehq/airbyte/pull/33330)                                                          | Parse DatetimeOffset fields with the correct format when used as cursor                                                                         |
| 3.2.0   | 2023-12-07 | [33225](https://github.com/airbytehq/airbyte/pull/33225)                                                          | CDC : Enable compression of schema history blob in state.                                                                                       |
| 3.1.0   | 2023-11-28 | [32882](https://github.com/airbytehq/airbyte/pull/32882)                                                          | Enforce SSL on Airbyte Cloud.                                                                                                                   |
| 3.0.2   | 2023-11-27 | [32573](https://github.com/airbytehq/airbyte/pull/32573)                                                          | Format Datetime and Datetime2 datatypes to 6-digit microsecond precision                                                                        |
| 3.0.1   | 2023-11-22 | [32656](https://github.com/airbytehq/airbyte/pull/32656)                                                          | Adopt java CDK version 0.5.0.                                                                                                                   |
| 3.0.0   | 2023-11-07 | [31531](https://github.com/airbytehq/airbyte/pull/31531)                                                          | Remapped date, smalldatetime, datetime2, time, and datetimeoffset datatype to their correct Airbyte types                                       |
| 2.0.4   | 2023-11-06 | [#32193](https://github.com/airbytehq/airbyte/pull/32193)                                                         | Adopt java CDK version 0.4.1.                                                                                                                   |
| 2.0.3   | 2023-10-31 | [32024](https://github.com/airbytehq/airbyte/pull/32024)                                                          | Upgrade to Debezium version 2.4.0.                                                                                                              |
| 2.0.2   | 2023-10-30 | [31960](https://github.com/airbytehq/airbyte/pull/31960)                                                          | Adopt java CDK version 0.2.0.                                                                                                                   |
| 2.0.1   | 2023-08-24 | [29821](https://github.com/airbytehq/airbyte/pull/29821)                                                          | Set replication_method display_type to radio, update titles and descriptions, and make CDC the default choice                                   |
| 2.0.0   | 2023-08-22 | [29493](https://github.com/airbytehq/airbyte/pull/29493)                                                          | Set a default cursor for Cdc mode                                                                                                               |
| 1.1.1   | 2023-07-24 | [28545](https://github.com/airbytehq/airbyte/pull/28545)                                                          | Support Read Committed snapshot isolation level                                                                                                 |
| 1.1.0   | 2023-06-26 | [27737](https://github.com/airbytehq/airbyte/pull/27737)                                                          | License Update: Elv2                                                                                                                            |
| 1.0.19  | 2023-06-20 | [27212](https://github.com/airbytehq/airbyte/pull/27212)                                                          | Fix silent exception swallowing in StreamingJdbcDatabase                                                                                        |
| 1.0.18  | 2023-06-14 | [27335](https://github.com/airbytehq/airbyte/pull/27335)                                                          | Remove noisy debug logs                                                                                                                         |
| 1.0.17  | 2023-05-25 | [26473](https://github.com/airbytehq/airbyte/pull/26473)                                                          | CDC : Limit queue size                                                                                                                          |
| 1.0.16  | 2023-05-01 | [25740](https://github.com/airbytehq/airbyte/pull/25740)                                                          | Disable index logging                                                                                                                           |
| 1.0.15  | 2023-04-26 | [25401](https://github.com/airbytehq/airbyte/pull/25401)                                                          | CDC : Upgrade Debezium to version 2.2.0                                                                                                         |
| 1.0.14  | 2023-04-19 | [25345](https://github.com/airbytehq/airbyte/pull/25345)                                                          | Logging : Log database indexes per stream                                                                                                       |
| 1.0.13  | 2023-04-19 | [24582](https://github.com/airbytehq/airbyte/pull/24582)                                                          | CDC : refactor for performance improvement                                                                                                      |
| 1.0.12  | 2023-04-17 | [25220](https://github.com/airbytehq/airbyte/pull/25220)                                                          | Logging changes : Log additional metadata & clean up noisy logs                                                                                 |
| 1.0.11  | 2023-04-11 | [24656](https://github.com/airbytehq/airbyte/pull/24656)                                                          | CDC minor refactor                                                                                                                              |
| 1.0.10  | 2023-04-06 | [24820](https://github.com/airbytehq/airbyte/pull/24820)                                                          | Fix data loss bug during an initial failed non-CDC incremental sync                                                                             |
| 1.0.9   | 2023-04-04 | [24833](https://github.com/airbytehq/airbyte/pull/24833)                                                          | Fix Debezium retry policy configuration                                                                                                         |
| 1.0.8   | 2023-03-28 | [24166](https://github.com/airbytehq/airbyte/pull/24166)                                                          | Fix InterruptedException bug during Debezium shutdown                                                                                           |
| 1.0.7   | 2023-03-27 | [24529](https://github.com/airbytehq/airbyte/pull/24373)                                                          | Preparing the connector for CDC checkpointing                                                                                                   |
| 1.0.6   | 2023-03-22 | [20760](https://github.com/airbytehq/airbyte/pull/20760)                                                          | Removed redundant date-time datatypes formatting                                                                                                |
| 1.0.5   | 2023-03-21 | [24207](https://github.com/airbytehq/airbyte/pull/24207)                                                          | Fix incorrect schema change warning in CDC mode                                                                                                 |
| 1.0.4   | 2023-03-21 | [24147](https://github.com/airbytehq/airbyte/pull/24275)                                                          | Fix error with CDC checkpointing                                                                                                                |
| 1.0.3   | 2023-03-15 | [24082](https://github.com/airbytehq/airbyte/pull/24082)                                                          | Fixed NPE during cursor values validation                                                                                                       |
| 1.0.2   | 2023-03-14 | [23908](https://github.com/airbytehq/airbyte/pull/23908)                                                          | Log warning on null cursor values                                                                                                               |
| 1.0.1   | 2023-03-10 | [23939](https://github.com/airbytehq/airbyte/pull/23939)                                                          | For network isolation, source connector accepts a list of hosts it is allowed to connect                                                        |
| 1.0.0   | 2023-03-06 | [23112](https://github.com/airbytehq/airbyte/pull/23112)                                                          | Upgrade Debezium version to 2.1.2                                                                                                               |
| 0.4.29  | 2023-02-24 | [16798](https://github.com/airbytehq/airbyte/pull/16798)                                                          | Add event_serial_no to cdc metadata                                                                                                             |
| 0.4.28  | 2023-01-18 | [21348](https://github.com/airbytehq/airbyte/pull/21348)                                                          | Fix error introduced in [18959](https://github.com/airbytehq/airbyte/pull/18959) in which option `initial_waiting_seconds` was removed          |
| 0.4.27  | 2022-12-14 | [20436](https://github.com/airbytehq/airbyte/pull/20346)                                                          | Consolidate date/time values mapping for JDBC sources                                                                                           |
| 0.4.26  | 2022-12-12 | [18959](https://github.com/airbytehq/airbyte/pull/18959)                                                          | CDC : Don't timeout if snapshot is not complete.                                                                                                |
| 0.4.25  | 2022-11-04 | [18732](https://github.com/airbytehq/airbyte/pull/18732)                                                          | Upgrade debezium version to 1.9.6                                                                                                               |
| 0.4.24  | 2022-10-25 | [18383](https://github.com/airbytehq/airbyte/pull/18383)                                                          | Better SSH error handling + messages                                                                                                            |
| 0.4.23  | 2022-10-21 | [18263](https://github.com/airbytehq/airbyte/pull/18263)                                                          | Fixes bug introduced in [15833](https://github.com/airbytehq/airbyte/pull/15833) and adds better error messaging for SSH tunnel in Destinations |
| 0.4.22  | 2022-10-19 | [18087](https://github.com/airbytehq/airbyte/pull/18087)                                                          | Better error messaging for configuration errors (SSH configs, choosing an invalid cursor)                                                       |
| 0.4.21  | 2022-10-17 | [18041](https://github.com/airbytehq/airbyte/pull/18041)                                                          | Fixes bug introduced 2022-09-12 with SshTunnel, handles iterator exception properly                                                             |
|         | 2022-10-13 | [15535](https://github.com/airbytehq/airbyte/pull/16238)                                                          | Update incremental query to avoid data missing when new data is inserted at the same time as a sync starts under non-CDC incremental mode       |
| 0.4.20  | 2022-09-14 | [15668](https://github.com/airbytehq/airbyte/pull/15668)                                                          | Wrap logs in AirbyteLogMessage                                                                                                                  |
| 0.4.19  | 2022-09-05 | [16002](https://github.com/airbytehq/airbyte/pull/16002)                                                          | Added ability to specify schemas for discovery during setting connector up                                                                      |
| 0.4.18  | 2022-09-03 | [14910](https://github.com/airbytehq/airbyte/pull/14910)                                                          | Standardize spec for CDC replication. Replace the `replication_method` enum with a config object with a `method` enum field.                    |
| 0.4.17  | 2022-09-01 | [16261](https://github.com/airbytehq/airbyte/pull/16261)                                                          | Emit state messages more frequently                                                                                                             |
| 0.4.16  | 2022-08-18 | [14356](https://github.com/airbytehq/airbyte/pull/14356)                                                          | DB Sources: only show a table can sync incrementally if at least one column can be used as a cursor field                                       |
| 0.4.15  | 2022-08-11 | [15538](https://github.com/airbytehq/airbyte/pull/15538)                                                          | Allow additional properties in db stream state                                                                                                  |
| 0.4.14  | 2022-08-10 | [15430](https://github.com/airbytehq/airbyte/pull/15430)                                                          | fixed a bug on handling special character on database name                                                                                      |
| 0.4.13  | 2022-08-04 | [15268](https://github.com/airbytehq/airbyte/pull/15268)                                                          | Added [] enclosing to escape special character in the database name                                                                             |
| 0.4.12  | 2022-08-02 | [14801](https://github.com/airbytehq/airbyte/pull/14801)                                                          | Fix multiple log bindings                                                                                                                       |
| 0.4.11  | 2022-07-22 | [14714](https://github.com/airbytehq/airbyte/pull/14714)                                                          | Clarified error message when invalid cursor column selected                                                                                     |
| 0.4.10  | 2022-07-14 | [14574](https://github.com/airbytehq/airbyte/pull/14574)                                                          | Removed additionalProperties:false from JDBC source connectors                                                                                  |
| 0.4.9   | 2022-07-05 | [14379](https://github.com/airbytehq/airbyte/pull/14379)                                                          | Aligned Normal and CDC migration + added some fixes for datatypes processing                                                                    |
| 0.4.8   | 2022-06-24 | [14121](https://github.com/airbytehq/airbyte/pull/14121)                                                          | Omit using 'USE' keyword on Azure SQL with CDC                                                                                                  |
| 0.4.5   | 2022-06-23 | [14077](https://github.com/airbytehq/airbyte/pull/14077)                                                          | Use the new state management                                                                                                                    |
| 0.4.3   | 2022-06-17 | [13887](https://github.com/airbytehq/airbyte/pull/13887)                                                          | Increase version to include changes from [13854](https://github.com/airbytehq/airbyte/pull/13854)                                               |
| 0.4.2   | 2022-06-06 | [13435](https://github.com/airbytehq/airbyte/pull/13435)                                                          | Adjust JDBC fetch size based on max memory and max row size                                                                                     |
| 0.4.1   | 2022-05-25 | [13419](https://github.com/airbytehq/airbyte/pull/13419)                                                          | Correct enum for Standard method.                                                                                                               |
| 0.4.0   | 2022-05-25 | [12759](https://github.com/airbytehq/airbyte/pull/12759) [13168](https://github.com/airbytehq/airbyte/pull/13168) | For CDC, Add option to ignore existing data and only sync new changes from the database.                                                        |
| 0.3.22  | 2022-04-29 | [12480](https://github.com/airbytehq/airbyte/pull/12480)                                                          | Query tables with adaptive fetch size to optimize JDBC memory consumption                                                                       |
| 0.3.21  | 2022-04-11 | [11729](https://github.com/airbytehq/airbyte/pull/11729)                                                          | Bump mina-sshd from 2.7.0 to 2.8.0                                                                                                              |
| 0.3.19  | 2022-03-31 | [11495](https://github.com/airbytehq/airbyte/pull/11495)                                                          | Adds Support to Chinese MSSQL Server Agent                                                                                                      |
| 0.3.18  | 2022-03-29 | [11010](https://github.com/airbytehq/airbyte/pull/11010)                                                          | Adds JDBC Params                                                                                                                                |
| 0.3.17  | 2022-02-21 | [10242](https://github.com/airbytehq/airbyte/pull/10242)                                                          | Fixed cursor for old connectors that use non-microsecond format. Now connectors work with both formats                                          |
| 0.3.16  | 2022-02-18 | [10242](https://github.com/airbytehq/airbyte/pull/10242)                                                          | Updated timestamp transformation with microseconds                                                                                              |
| 0.3.15  | 2022-02-14 | [10256](https://github.com/airbytehq/airbyte/pull/10256)                                                          | Add `-XX:+ExitOnOutOfMemoryError` JVM option                                                                                                    |
| 0.3.14  | 2022-01-24 | [9554](https://github.com/airbytehq/airbyte/pull/9554)                                                            | Allow handling of java sql date in CDC                                                                                                          |
| 0.3.13  | 2022-01-07 | [9094](https://github.com/airbytehq/airbyte/pull/9094)                                                            | Added support for missed data types                                                                                                             |
| 0.3.12  | 2021-12-30 | [9206](https://github.com/airbytehq/airbyte/pull/9206)                                                            | Update connector fields title/description                                                                                                       |
| 0.3.11  | 2021-12-24 | [8958](https://github.com/airbytehq/airbyte/pull/8958)                                                            | Add support for JdbcType.ARRAY                                                                                                                  |
| 0.3.10  | 2021-12-01 | [8371](https://github.com/airbytehq/airbyte/pull/8371)                                                            | Fixed incorrect handling "\n" in ssh key                                                                                                        |
| 0.3.9   | 2021-11-09 | [7748](https://github.com/airbytehq/airbyte/pull/7748)                                                            | Improve support for binary and varbinary data types                                                                                             |
| 0.3.8   | 2021-10-26 | [7386](https://github.com/airbytehq/airbyte/pull/7386)                                                            | Fixed data type (smalldatetime, smallmoney) conversion from mssql source                                                                        |
| 0.3.7   | 2021-09-30 | [6585](https://github.com/airbytehq/airbyte/pull/6585)                                                            | Improved SSH Tunnel key generation steps                                                                                                        |
| 0.3.6   | 2021-09-17 | [6318](https://github.com/airbytehq/airbyte/pull/6318)                                                            | Added option to connect to DB via SSH                                                                                                           |
| 0.3.4   | 2021-08-13 | [4699](https://github.com/airbytehq/airbyte/pull/4699)                                                            | Added json config validator                                                                                                                     |
| 0.3.3   | 2021-07-05 | [4689](https://github.com/airbytehq/airbyte/pull/4689)                                                            | Add CDC support                                                                                                                                 |
| 0.3.2   | 2021-06-09 | [3179](https://github.com/airbytehq/airbyte/pull/3973)                                                            | Add AIRBYTE_ENTRYPOINT for Kubernetes support                                                                                                   |
| 0.3.1   | 2021-06-08 | [3893](https://github.com/airbytehq/airbyte/pull/3893)                                                            | Enable SSL connection                                                                                                                           |
| 0.3.0   | 2021-04-21 | [2990](https://github.com/airbytehq/airbyte/pull/2990)                                                            | Support namespaces                                                                                                                              |
| 0.2.3   | 2021-03-28 | [2600](https://github.com/airbytehq/airbyte/pull/2600)                                                            | Add NCHAR and NVCHAR support to DB and cursor type casting                                                                                      |
| 0.2.2   | 2021-03-26 | [2460](https://github.com/airbytehq/airbyte/pull/2460)                                                            | Destination supports destination sync mode                                                                                                      |
| 0.2.1   | 2021-03-18 | [2488](https://github.com/airbytehq/airbyte/pull/2488)                                                            | Sources support primary keys                                                                                                                    |
| 0.2.0   | 2021-03-09 | [2238](https://github.com/airbytehq/airbyte/pull/2238)                                                            | Protocol allows future/unknown properties                                                                                                       |
| 0.1.11  | 2021-02-02 | [1887](https://github.com/airbytehq/airbyte/pull/1887)                                                            | Migrate AbstractJdbcSource to use iterators                                                                                                     |
| 0.1.10  | 2021-01-25 | [1746](https://github.com/airbytehq/airbyte/pull/1746)                                                            | Fix NPE in State Decorator                                                                                                                      |
| 0.1.9   | 2021-01-19 | [1724](https://github.com/airbytehq/airbyte/pull/1724)                                                            | Fix JdbcSource handling of tables with same names in different schemas                                                                          |
| 0.1.9   | 2021-01-14 | [1655](https://github.com/airbytehq/airbyte/pull/1655)                                                            | Fix JdbcSource OOM                                                                                                                              |
| 0.1.8   | 2021-01-13 | [1588](https://github.com/airbytehq/airbyte/pull/1588)                                                            | Handle invalid numeric values in JDBC source                                                                                                    |
| 0.1.6   | 2020-12-09 | [1172](https://github.com/airbytehq/airbyte/pull/1172)                                                            | Support incremental sync                                                                                                                        |
| 0.1.5   | 2020-11-30 | [1038](https://github.com/airbytehq/airbyte/pull/1038)                                                            | Change JDBC sources to discover more than standard schemas                                                                                      |
| 0.1.4   | 2020-11-30 | [1046](https://github.com/airbytehq/airbyte/pull/1046)                                                            | Add connectors using an index YAML file                                                                                                         |

</details><|MERGE_RESOLUTION|>--- conflicted
+++ resolved
@@ -422,15 +422,7 @@
 
 | Version | Date       | Pull Request                                                                                                      | Subject                                                                                                                                         |
 |:--------|:-----------|:------------------------------------------------------------------------------------------------------------------|:------------------------------------------------------------------------------------------------------------------------------------------------|
-<<<<<<< HEAD
-| 4.1.9   | 2024-08-27 | [44759](https://github.com/airbytehq/airbyte/pull/44759)   | Improve null safety in parsing debezium change events.                                                                                          |
-| 4.1.8   | 2024-08-08 | [43410](https://github.com/airbytehq/airbyte/pull/43410)   | Adopt latest CDK.                                                                                                                               |
-| 4.1.7   | 2024-08-06 | [42869](https://github.com/airbytehq/airbyte/pull/42869)   | Adopt latest CDK.                                                                                                                               |
-| 4.1.6   | 2024-07-30 | [42550](https://github.com/airbytehq/airbyte/pull/42550) | Correctly report stream states.                                                                                                                 |
-| 4.1.5   | 2024-07-29 | [42852](https://github.com/airbytehq/airbyte/pull/42852) | Bump CDK version to latest to use new bug fixes on error translation.                                                                           |
-| 4.1.4   | 2024-07-23 | [42421](https://github.com/airbytehq/airbyte/pull/42421) | Remove final transient error emitter iterators.                                                                                                 |
-| 4.1.3   |            |2024-07-22 | [42411](https://github.com/airbytehq/airbyte/pull/42411)                                                                                        | Hide the "initial load timeout in hours" field by default in UI |
-=======
+| 4.1.10   | 2024-08-27 | [44759](https://github.com/airbytehq/airbyte/pull/44759)  | Improve null safety in parsing debezium change events.                                                                                          |
 | 4.1.9   | 2024-08-27 | [44841](https://github.com/airbytehq/airbyte/pull/44841)   | Adopt latest CDK. |
 | 4.1.8   | 2024-08-08 | [43410](https://github.com/airbytehq/airbyte/pull/43410)   | Adopt latest CDK.                                                                                                                                          |
 | 4.1.7   | 2024-08-06 | [42869](https://github.com/airbytehq/airbyte/pull/42869)   | Adopt latest CDK.                                                                                                                                          |
@@ -438,7 +430,6 @@
 | 4.1.5   | 2024-07-29 | [42852](https://github.com/airbytehq/airbyte/pull/42852) | Bump CDK version to latest to use new bug fixes on error translation.                                                                                              |
 | 4.1.4   | 2024-07-23 | [42421](https://github.com/airbytehq/airbyte/pull/42421) | Remove final transient error emitter iterators.                                                                                                |
 | 4.1.3   |            |2024-07-22 | [42411](https://github.com/airbytehq/airbyte/pull/42411) | Hide the "initial load timeout in hours" field by default in UI |
->>>>>>> 75f95945
 | 4.1.2   | 2024-07-22 | [42024](https://github.com/airbytehq/airbyte/pull/42024) | Fix a NPE bug on resuming from a failed attempt.                                                                                                |
 | 4.1.1   | 2024-07-19 | [42122](https://github.com/airbytehq/airbyte/pull/42122) | Improve wass error message + logging.                                                                                                           |
 | 4.1.0   | 2024-07-17 | [42078](https://github.com/airbytehq/airbyte/pull/42078) | WASS analytics + bug fixes.                                                                                                                     |
