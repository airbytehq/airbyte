# Microsoft SQL Server (MSSQL)

Airbyte's certified MSSQL connector offers the following features:

- Multiple methods of keeping your data fresh, including
  [Change Data Capture (CDC)](https://docs.airbyte.com/understanding-airbyte/cdc) using the
  [binlog](https://dev.mysql.com/doc/refman/8.0/en/binary-log.html).
- Incremental as well as Full Refresh
  [sync modes](https://docs.airbyte.com/cloud/core-concepts#connection-sync-modes), providing
  flexibility in how data is delivered to your destination.
- Reliable replication at any table size with
  [checkpointing](https://docs.airbyte.com/understanding-airbyte/airbyte-protocol/#state--checkpointing)
  and chunking of database reads.

> ⚠️ **Please note the minimum required platform version is v0.58.0 to run source-mssql 4.0.18 and above.**

## Features

| Feature                       | Supported | Notes              |
| :---------------------------- | :-------- | :----------------- |
| Full Refresh Sync             | Yes       |                    |
| Incremental Sync - Append     | Yes       |                    |
| Replicate Incremental Deletes | Yes       |                    |
| CDC \(Change Data Capture\)   | Yes       |                    |
| SSL Support                   | Yes       |                    |
| SSH Tunnel Connection         | Yes       |                    |
| Namespaces                    | Yes       | Enabled by default |

The MSSQL source does not alter the schema present in your database. Depending on the destination
connected to this source, however, the schema may be altered. See the destination's documentation
for more details.

## Getting Started

#### Requirements

1. MSSQL Server `Azure SQL Database`, `Azure Synapse Analytics`, `Azure SQL Managed Instance`,
   `SQL Server 2019`, `SQL Server 2017`, `SQL Server 2016`, `SQL Server 2014`, `SQL Server 2012`,
   `PDW 2008R2 AU34`.
2. Create a dedicated read-only Airbyte user with access to all tables needed for replication
3. If you want to use CDC, please see [the relevant section below](mssql.md#change-data-capture-cdc)
   for further setup requirements

#### 1. Make sure your database is accessible from the machine running Airbyte

This is dependent on your networking setup. The easiest way to verify if Airbyte is able to connect
to your MSSQL instance is via the check connection tool in the UI.

#### 2. Create a dedicated read-only user with access to the relevant tables \(Recommended but optional\)

This step is optional but highly recommended to allow for better permission control and auditing.
Alternatively, you can use Airbyte with an existing user in your database.

#### 3. Your database user should now be ready for use with Airbyte!

#### Airbyte Cloud

On Airbyte Cloud, only secured connections to your MSSQL instance are supported in source
configuration. You may either configure your connection using one of the supported SSL Methods or by
using an SSH Tunnel.

## Change Data Capture \(CDC\)

We use
[SQL Server's change data capture feature](https://docs.microsoft.com/en-us/sql/relational-databases/track-changes/about-change-data-capture-sql-server?view=sql-server-2017)
with transaction logs to capture row-level `INSERT`, `UPDATE` and `DELETE` operations that occur on
CDC-enabled tables.

Some extra setup requiring at least _db_owner_ permissions on the database\(s\) you intend to sync
from will be required \(detailed [below](mssql.md#setting-up-cdc-for-mssql)\).

Please read the [CDC docs](../../understanding-airbyte/cdc.md) for an overview of how Airbyte
approaches CDC.

### Should I use CDC for MSSQL?

- If you need a record of deletions and can accept the limitations posted below, CDC is the way to
  go!
- If your data set is small and/or you just want a snapshot of your table in the destination,
  consider using Full Refresh replication for your table instead of CDC.
- If the limitations below prevent you from using CDC and your goal is to maintain a snapshot of
  your table in the destination, consider using non-CDC incremental and occasionally reset the data
  and re-sync.
- If your table has a primary key but doesn't have a reasonable cursor field for incremental syncing
  \(i.e. `updated_at`\), CDC allows you to sync your table incrementally.

#### CDC Limitations

- Make sure to read our [CDC docs](../../understanding-airbyte/cdc.md) to see limitations that
  impact all databases using CDC replication.
- `hierarchyid` and `sql_variant` types are not processed in CDC migration type (not supported by
  Debezium). For more details please check
  [this ticket](https://github.com/airbytehq/airbyte/issues/14411)
- CDC is only available for SQL Server 2016 Service Pack 1 \(SP1\) and later.
- _db_owner_ \(or higher\) permissions are required to perform the
  [neccessary setup](mssql.md#setting-up-cdc-for-mssql) for CDC.
- On Linux, CDC is not supported on versions earlier than SQL Server 2017 CU18 \(SQL Server 2019 is
  supported\).
- Change data capture cannot be enabled on tables with a clustered columnstore index. \(It can be
  enabled on tables with a _non-clustered_ columnstore index\).
- The SQL Server CDC feature processes changes that occur in user-created tables only. You cannot
  enable CDC on the SQL Server master database.
- Using variables with partition switching on databases or tables with change data capture \(CDC\)
  is not supported for the `ALTER TABLE` ... `SWITCH TO` ... `PARTITION` ... statement
- Our CDC implementation uses at least once delivery for all change records.
- Read more on CDC limitations in the
  [Microsoft docs](https://docs.microsoft.com/en-us/sql/relational-databases/track-changes/about-change-data-capture-sql-server?view=sql-server-2017#limitations).

### Setting up CDC for MSSQL

#### 1. Enable CDC on database and tables

MS SQL Server provides some built-in stored procedures to enable CDC.

- To enable CDC, a SQL Server administrator with the necessary privileges \(_db_owner_ or
  _sysadmin_\) must first run a query to enable CDC at the database level.

  ```text
  USE {database name}
  GO
  EXEC sys.sp_cdc_enable_db
  GO
  ```

- The administrator must then enable CDC for each table that you want to capture. Here's an example:

  ```text
  USE {database name}
  GO

  EXEC sys.sp_cdc_enable_table
  @source_schema = N'{schema name}',
  @source_name   = N'{table name}',
  @role_name     = N'{role name}',  [1]
  @filegroup_name = N'{filegroup name}', [2]
  @supports_net_changes = 0 [3]
  GO
  ```

  - \[1\] Specifies a role which will gain `SELECT` permission on the captured columns of the source
    table. We suggest putting a value here so you can use this role in the next step but you can
    also set the value of @role*name to `NULL` to allow only \_sysadmin* and _db_owner_ to have
    access. Be sure that the credentials used to connect to the source in Airbyte align with this
    role so that Airbyte can access the cdc tables.
  - \[2\] Specifies the filegroup where SQL Server places the change table. We recommend creating a
    separate filegroup for CDC but you can leave this parameter out to use the default filegroup.
  - \[3\] If 0, only the support functions to query for all changes are generated. If 1, the
    functions that are needed to query for net changes are also generated. If supports_net_changes
    is set to 1, index_name must be specified, or the source table must have a defined primary key.

- \(For more details on parameters, see the
  [Microsoft doc page](https://docs.microsoft.com/en-us/sql/relational-databases/system-stored-procedures/sys-sp-cdc-enable-table-transact-sql?view=sql-server-ver15)
  for this stored procedure\).
- If you have many tables to enable CDC on and would like to avoid having to run this query
  one-by-one for every table,
  [this script](http://www.techbrothersit.com/2013/06/change-data-capture-cdc-sql-server_69.html)
  might help!

For further detail, see the
[Microsoft docs on enabling and disabling CDC](https://docs.microsoft.com/en-us/sql/relational-databases/track-changes/enable-and-disable-change-data-capture-sql-server?view=sql-server-ver15).

#### 2. Enable snapshot isolation

- When a sync runs for the first time using CDC, Airbyte performs an initial consistent snapshot of
  your database. To avoid acquiring table locks, Airbyte uses _snapshot isolation_, allowing
  simultaneous writes by other database clients. This must be enabled on the database like so:

  ```text
  ALTER DATABASE {database name}
    SET ALLOW_SNAPSHOT_ISOLATION ON;
  ```

#### 3. Create a user and grant appropriate permissions

- Rather than use _sysadmin_ or _db_owner_ credentials, we recommend creating a new user with the
  relevant CDC access for use with Airbyte. First let's create the login and user and add to the
  [db_datareader](https://docs.microsoft.com/en-us/sql/relational-databases/security/authentication-access/database-level-roles?view=sql-server-ver15)
  role:

  ```text
  USE {database name};
  CREATE LOGIN {user name}
    WITH PASSWORD = '{password}';
  CREATE USER {user name} FOR LOGIN {user name};
  EXEC sp_addrolemember 'db_datareader', '{user name}';
  ```

  - Add the user to the role specified earlier when enabling cdc on the table\(s\):

    ```text
    EXEC sp_addrolemember '{role name}', '{user name}';
    ```

  - This should be enough access, but if you run into problems, try also directly granting the user
    `SELECT` access on the cdc schema:

    ```text
    USE {database name};
    GRANT SELECT ON SCHEMA :: [cdc] TO {user name};
    ```

  - If feasible, granting this user 'VIEW SERVER STATE' permissions will allow Airbyte to check
    whether or not the
    [SQL Server Agent](https://docs.microsoft.com/en-us/sql/relational-databases/track-changes/about-change-data-capture-sql-server?view=sql-server-ver15#relationship-with-log-reader-agent)
    is running. This is preferred as it ensures syncs will fail if the CDC tables are not being
    updated by the Agent in the source database.

    ```text
    USE master;
    GRANT VIEW SERVER STATE TO {user name};
    ```

#### 4. Extend the retention period of CDC data

- In SQL Server, by default, only three days of data are retained in the change tables. Unless you
  are running very frequent syncs, we suggest increasing this retention so that in case of a failure
  in sync or if the sync is paused, there is still some bandwidth to start from the last point in
  incremental sync.
- These settings can be changed using the stored procedure
  [sys.sp_cdc_change_job](https://docs.microsoft.com/en-us/sql/relational-databases/system-stored-procedures/sys-sp-cdc-change-job-transact-sql?view=sql-server-ver15)
  as below:

  ```text
  -- we recommend 14400 minutes (10 days) as retention period
  EXEC sp_cdc_change_job @job_type='cleanup', @retention = {minutes}
  ```

- After making this change, a restart of the cleanup job is required:

```text
  EXEC sys.sp_cdc_stop_job @job_type = 'cleanup';

  EXEC sys.sp_cdc_start_job @job_type = 'cleanup';
```

#### 5. Ensure the SQL Server Agent is running

- MSSQL uses the SQL Server Agent

  to
  [run the jobs necessary](https://docs.microsoft.com/en-us/sql/relational-databases/track-changes/about-change-data-capture-sql-server?view=sql-server-ver15#agent-jobs)

  for CDC. It is therefore vital that the Agent is operational in order for to CDC to work
  effectively. You can check

  the status of the SQL Server Agent as follows:

```text
  EXEC xp_servicecontrol 'QueryState', N'SQLServerAGENT';
```

- If you see something other than 'Running.' please follow

  the
  [Microsoft docs](https://docs.microsoft.com/en-us/sql/ssms/agent/start-stop-or-pause-the-sql-server-agent-service?view=sql-server-ver15)

  to start the service.

## Connection to MSSQL via an SSH Tunnel

Airbyte has the ability to connect to a MSSQL instance via an SSH Tunnel. The reason you might want
to do this because it is not possible \(or against security policy\) to connect to the database
directly \(e.g. it does not have a public IP address\).

When using an SSH tunnel, you are configuring Airbyte to connect to an intermediate server \(a.k.a.
a bastion sever\) that _does_ have direct access to the database. Airbyte connects to the bastion
and then asks the bastion to connect directly to the server.

Using this feature requires additional configuration, when creating the source. We will talk through
what each piece of configuration means.

1. Configure all fields for the source as you normally would, except `SSH Tunnel Method`.
2. `SSH Tunnel Method` defaults to `No Tunnel` \(meaning a direct connection\). If you want to use
   an

   SSH Tunnel choose `SSH Key Authentication` or `Password Authentication`.

   1. Choose `Key Authentication` if you will be using an RSA private key as your secret for

      establishing the SSH Tunnel \(see below for more information on generating this key\).

   2. Choose `Password Authentication` if you will be using a password as your secret for
      establishing

      the SSH Tunnel.

3. `SSH Tunnel Jump Server Host` refers to the intermediate \(bastion\) server that Airbyte will
   connect to. This should

   be a hostname or an IP Address.

4. `SSH Connection Port` is the port on the bastion server with which to make the SSH connection.
   The default port for

   SSH connections is `22`, so unless you have explicitly changed something, go with the default.

5. `SSH Login Username` is the username that Airbyte should use when connection to the bastion
   server. This is NOT the

   MSSQL username.

6. If you are using `Password Authentication`, then `SSH Login Username` should be set to the

   password of the User from the previous step. If you are using `SSH Key Authentication` leave this

   blank. Again, this is not the MSSQL password, but the password for the OS-user that Airbyte is

   using to perform commands on the bastion.

7. If you are using `SSH Key Authentication`, then `SSH Private Key` should be set to the RSA

   private Key that you are using to create the SSH connection. This should be the full contents of

   the key file starting with `-----BEGIN RSA PRIVATE KEY-----` and ending

   with `-----END RSA PRIVATE KEY-----`.

### Generating an SSH Key Pair

The connector expects an RSA key in PEM format. To generate this key:

```text
ssh-keygen -t rsa -m PEM -f myuser_rsa
```

This produces the private key in pem format, and the public key remains in the standard format used
by the `authorized_keys` file on your bastion host. The public key should be added to your bastion
host to whichever user you want to use with Airbyte. The private key is provided via copy-and-paste
to the Airbyte connector configuration screen, so it may log in to the bastion.

## Data type mapping

MSSQL data types are mapped to the following data types when synchronizing data. You can check the
test values examples
[here](https://github.com/airbytehq/airbyte/blob/master/airbyte-integrations/connectors/source-mssql/src/test-integration/java/io/airbyte/integrations/source/mssql/MssqlSourceComprehensiveTest.java).
If you can't find the data type you are looking for or have any problems feel free to add a new
test!

| MSSQL Type                                              | Resulting Type          | Notes |
| :------------------------------------------------------ | :---------------------- | :---- |
| `bigint`                                                | number                  |       |
| `binary`                                                | string                  |       |
| `bit`                                                   | boolean                 |       |
| `char`                                                  | string                  |       |
| `date`                                                  | date                    |       |
| `datetime`                                              | timestamp               |       |
| `datetime2`                                             | timestamp               |       |
| `datetimeoffset`                                        | timestamp with timezone |       |
| `decimal`                                               | number                  |       |
| `int`                                                   | number                  |       |
| `float`                                                 | number                  |       |
| `geography`                                             | string                  |       |
| `geometry`                                              | string                  |       |
| `money`                                                 | number                  |       |
| `numeric`                                               | number                  |       |
| `ntext`                                                 | string                  |       |
| `nvarchar`                                              | string                  |       |
| `nvarchar(max)`                                         | string                  |       |
| `real`                                                  | number                  |       |
| `smalldatetime`                                         | timestamp               |       |
| `smallint`                                              | number                  |       |
| `smallmoney`                                            | number                  |       |
| `sql_variant`                                           | string                  |       |
| `uniqueidentifier`                                      | string                  |       |
| `text`                                                  | string                  |       |
| `time`                                                  | time                    |       |
| `tinyint`                                               | number                  |       |
| `varbinary`                                             | string                  |       |
| `varchar`                                               | string                  |       |
| `varchar(max) COLLATE Latin1_General_100_CI_AI_SC_UTF8` | string                  |       |
| `xml`                                                   | string                  |       |

If you do not see a type in this list, assume that it is coerced into a string. We are happy to take
feedback on preferred mappings.

## Upgrading from 0.4.17 and older versions to 0.4.18 and newer versions

There is a backwards incompatible spec change between Microsoft SQL Source connector versions 0.4.17
and 0.4.18. As part of that spec change `replication_method` configuration parameter was changed to
`object` from `string`.

In Microsoft SQL source connector versions 0.4.17 and older, `replication_method` configuration
parameter was saved in the configuration database as follows:

```
"replication_method": "STANDARD"
```

Starting with version 0.4.18, `replication_method` configuration parameter is saved as follows:

```
"replication_method": {
    "method": "STANDARD"
}
```

After upgrading Microsoft SQL Source connector from 0.4.17 or older version to 0.4.18 or newer
version you need to fix source configurations in the `actor` table in Airbyte database. To do so,
you need to run two SQL queries. Follow the instructions in
[Airbyte documentation](https://docs.airbyte.com/operator-guides/configuring-airbyte-db/#accessing-the-default-database-located-in-docker-airbyte-db)
to run SQL queries on Airbyte database.

If you have connections with Microsoft SQL Source using _Standard_ replication method, run this SQL:

```sql
update public.actor set configuration =jsonb_set(configuration, '{replication_method}', '{"method": "STANDARD"}', true)
WHERE actor_definition_id ='b5ea17b1-f170-46dc-bc31-cc744ca984c1' AND (configuration->>'replication_method' = 'STANDARD');
```

If you have connections with Microsoft SQL Source using _Logicai Replication (CDC)_ method, run this
SQL:

```sql
update public.actor set configuration =jsonb_set(configuration, '{replication_method}', '{"method": "CDC"}', true)
WHERE actor_definition_id ='b5ea17b1-f170-46dc-bc31-cc744ca984c1' AND (configuration->>'replication_method' = 'CDC');
```

## Changelog

<details>
  <summary>Expand to review</summary>

| Version | Date       | Pull Request                                                                                                      | Subject                                                                                                                                         |
|:--------|:-----------|:------------------------------------------------------------------------------------------------------------------|:------------------------------------------------------------------------------------------------------------------------------------------------|
<<<<<<< HEAD
=======
| 4.1.2   | 2024-07-22 | [42024](https://github.com/airbytehq/airbyte/pull/42024) | Fix a NPE bug on resuming from a failed attempt.                                                                                                |
>>>>>>> 9953cf3b
| 4.1.1   | 2024-07-19 | [42122](https://github.com/airbytehq/airbyte/pull/42122) | Improve wass error message + logging.                                                                                                           |
| 4.1.0   | 2024-07-17 | [42078](https://github.com/airbytehq/airbyte/pull/42078) | WASS analytics + bug fixes.                                                                                                                     |
| 4.0.36  | 2024-07-17 | [41648](https://github.com/airbytehq/airbyte/pull/41648) | Implement WASS.                                                                                                                                 |
| 4.0.35  | 2024-07-05 | [40570](https://github.com/airbytehq/airbyte/pull/40570) | Bump debezium-connector-sqlserver from 2.6.1.Final to 2.6.2.Final.                                                                              |
| 4.0.34  | 2024-07-01 | [40516](https://github.com/airbytehq/airbyte/pull/40516) | Remove dbz hearbeat.                                                                                                                            |
| 4.0.33  | 2024-06-30 | [40638](https://github.com/airbytehq/airbyte/pull/40638)                                                          | Fix a bug that could slow down an initial load of a large table using a different clustered index from the primary key.                         |
| 4.0.32  | 2024-06-26 | [40558](https://github.com/airbytehq/airbyte/pull/40558)                                                          | Handle DatetimeOffset correctly.                                                                                                                |
| 4.0.31  | 2024-06-14 | [39419](https://github.com/airbytehq/airbyte/pull/39419)                                                          | Handle DatetimeOffset correctly.                                                                                                                |
| 4.0.30  | 2024-06-14 | [39349](https://github.com/airbytehq/airbyte/pull/39349)                                                          | Full refresh stream sending internal count metadata.                                                                                            |
| 4.0.29  | 2024-06-14 | [39506](https://github.com/airbytehq/airbyte/pull/39506)                                                          | Adopt latest CDK.                                                                                                                               |
| 4.0.28  | 2024-06-08 | [39342](https://github.com/airbytehq/airbyte/pull/39342)                                                          | Fix custom conversion in CDC for datetimeoffset type.                                                                                           |
| 4.0.27  | 2024-05-29 | [38584](https://github.com/airbytehq/airbyte/pull/38584)                                                          | Set is_resumable flag in discover.                                                                                                              |
| 4.0.26  | 2024-05-16 | [38292](https://github.com/airbytehq/airbyte/pull/38292)                                                          | Improve cursor value query to return only one row                                                                                               |
| 4.0.25  | 2024-05-29 | [38775](https://github.com/airbytehq/airbyte/pull/38775)                                                          | Publish CDK                                                                                                                                     |
| 4.0.24  | 2024-05-23 | [38640](https://github.com/airbytehq/airbyte/pull/38640)                                                          | Sync sending trace status messages indicating progress.                                                                                         |
| 4.0.23  | 2024-05-15 | [38208](https://github.com/airbytehq/airbyte/pull/38208)                                                          | disable counts in full refresh stream in state message.                                                                                         |
| 4.0.22  | 2024-05-14 | [38196](https://github.com/airbytehq/airbyte/pull/38196)                                                          | Bump jdbc driver version to 12.6.1.jre11                                                                                                        |
| 4.0.21  | 2024-05-07 | [38054](https://github.com/airbytehq/airbyte/pull/38054)                                                          | Resumeable refresh should run only if there is source defined pk.                                                                               |
| 4.0.20  | 2024-05-07 | [38042](https://github.com/airbytehq/airbyte/pull/38042)                                                          | Bump debezium version to latest.                                                                                                                |
| 4.0.19  | 2024-05-07 | [38029](https://github.com/airbytehq/airbyte/pull/38029)                                                          | Fix previous release.                                                                                                                           |
| 4.0.18  | 2024-04-30 | [37451](https://github.com/airbytehq/airbyte/pull/37451)                                                          | Resumable full refresh read of tables.                                                                                                          |
| 4.0.17  | 2024-05-02 | [37781](https://github.com/airbytehq/airbyte/pull/37781)                                                          | Adopt latest CDK.                                                                                                                               |
| 4.0.16  | 2024-05-01 | [37742](https://github.com/airbytehq/airbyte/pull/37742)                                                          | Adopt latest CDK. Remove Debezium retries.                                                                                                      |
| 4.0.15  | 2024-04-22 | [37541](https://github.com/airbytehq/airbyte/pull/37541)                                                          | Adopt latest CDK. reduce excessive logs.                                                                                                        |
| 4.0.14  | 2024-04-22 | [37476](https://github.com/airbytehq/airbyte/pull/37476)                                                          | Adopt latest CDK.                                                                                                                               |
| 4.0.13  | 2024-04-16 | [37111](https://github.com/airbytehq/airbyte/pull/37111)                                                          | Populate null values in record message.                                                                                                         |
| 4.0.12  | 2024-04-15 | [37326](https://github.com/airbytehq/airbyte/pull/37326)                                                          | Allow up to 60 minutes of wait for the an initial CDC record.                                                                                   |
| 4.0.11  | 2024-04-15 | [37325](https://github.com/airbytehq/airbyte/pull/37325)                                                          | Populate airbyte_meta.changes + error handling.                                                                                                 |
| 4.0.10  | 2024-04-15 | [37110](https://github.com/airbytehq/airbyte/pull/37110)                                                          | Internal cleanup.                                                                                                                               |
| 4.0.9   | 2024-04-10 | [36919](https://github.com/airbytehq/airbyte/pull/36919)                                                          | Fix a bug in conversion of null values.                                                                                                         |
| 4.0.8   | 2024-04-05 | [36872](https://github.com/airbytehq/airbyte/pull/36872)                                                          | Update to connector's metadat definition.                                                                                                       |
| 4.0.7   | 2024-04-03 | [36772](https://github.com/airbytehq/airbyte/pull/36772)                                                          | Adopt latest CDK.                                                                                                                               |
| 4.0.6   | 2024-03-25 | [36333](https://github.com/airbytehq/airbyte/pull/36333)                                                          | Deprecate Dbz state iterator.                                                                                                                   |
| 4.0.5   | 2024-03-21 | [36364](https://github.com/airbytehq/airbyte/pull/36364)                                                          | Allow up to 40 minutes of wait for the an initial CDC record.                                                                                   |
| 4.0.4   | 2024-03-20 | [36325](https://github.com/airbytehq/airbyte/pull/36325)                                                          | [Refactor] : Remove mssql initial source operations .                                                                                           |
| 4.0.3   | 2024-03-19 | [36263](https://github.com/airbytehq/airbyte/pull/36263)                                                          | Fix a failure seen in CDC with tables containing default values.                                                                                |
| 4.0.2   | 2024-03-06 | [35792](https://github.com/airbytehq/airbyte/pull/35792)                                                          | Initial sync will now send record count in state message.                                                                                       |
| 4.0.1   | 2024-03-12 | [36011](https://github.com/airbytehq/airbyte/pull/36011)                                                          | Read correctly null values of columns with default value in CDC.                                                                                |
| 4.0.0   | 2024-03-06 | [35873](https://github.com/airbytehq/airbyte/pull/35873)                                                          | Terabyte-sized tables support, reliability improvements, bug fixes.                                                                             |
| 3.7.7   | 2024-03-06 | [35816](https://github.com/airbytehq/airbyte/pull/35816)                                                          | Fix query that was failing on a case sensitive server.                                                                                          |
| 3.7.6   | 2024-03-04 | [35721](https://github.com/airbytehq/airbyte/pull/35721)                                                          | Fix tests                                                                                                                                       |
| 3.7.5   | 2024-02-29 | [35739](https://github.com/airbytehq/airbyte/pull/35739)                                                          | Allow configuring the queue size used for cdc events.                                                                                           |
| 3.7.4   | 2024-02-26 | [35566](https://github.com/airbytehq/airbyte/pull/35566)                                                          | Add config to throw an error on invalid CDC position.                                                                                           |
| 3.7.3   | 2024-02-23 | [35596](https://github.com/airbytehq/airbyte/pull/35596)                                                          | Fix a logger issue                                                                                                                              |
| 3.7.2   | 2024-02-21 | [35368](https://github.com/airbytehq/airbyte/pull/35368)                                                          | Change query syntax to make it compatible with Azure SQL Managed Instance.                                                                      |
| 3.7.1   | 2024-02-20 | [35405](https://github.com/airbytehq/airbyte/pull/35405)                                                          | Change query syntax to make it compatible with Azure Synapse.                                                                                   |
| 3.7.0   | 2024-01-30 | [33311](https://github.com/airbytehq/airbyte/pull/33311)                                                          | Source mssql with checkpointing initial sync.                                                                                                   |
| 3.6.1   | 2024-01-26 | [34573](https://github.com/airbytehq/airbyte/pull/34573)                                                          | Adopt CDK v0.16.0.                                                                                                                              |
| 3.6.0   | 2024-01-10 | [33700](https://github.com/airbytehq/airbyte/pull/33700)                                                          | Remove CDC config options for data_to_sync and snapshot isolation.                                                                              |
| 3.5.1   | 2024-01-05 | [33510](https://github.com/airbytehq/airbyte/pull/33510)                                                          | Test-only changes.                                                                                                                              |
| 3.5.0   | 2023-12-19 | [33071](https://github.com/airbytehq/airbyte/pull/33071)                                                          | Fix SSL configuration parameters                                                                                                                |
| 3.4.1   | 2024-01-02 | [33755](https://github.com/airbytehq/airbyte/pull/33755)                                                          | Encode binary to base64 format                                                                                                                  |
| 3.4.0   | 2023-12-19 | [33481](https://github.com/airbytehq/airbyte/pull/33481)                                                          | Remove LEGACY state flag                                                                                                                        |
| 3.3.2   | 2023-12-14 | [33505](https://github.com/airbytehq/airbyte/pull/33505)                                                          | Using the released CDK.                                                                                                                         |
| 3.3.1   | 2023-12-12 | [33225](https://github.com/airbytehq/airbyte/pull/33225)                                                          | extracting MsSql specific files out of the CDK.                                                                                                 |
| 3.3.0   | 2023-12-12 | [33018](https://github.com/airbytehq/airbyte/pull/33018)                                                          | Migrate to Per-stream/Global states and away from Legacy states                                                                                 |
| 3.2.1   | 2023-12-11 | [33330](https://github.com/airbytehq/airbyte/pull/33330)                                                          | Parse DatetimeOffset fields with the correct format when used as cursor                                                                         |
| 3.2.0   | 2023-12-07 | [33225](https://github.com/airbytehq/airbyte/pull/33225)                                                          | CDC : Enable compression of schema history blob in state.                                                                                       |
| 3.1.0   | 2023-11-28 | [32882](https://github.com/airbytehq/airbyte/pull/32882)                                                          | Enforce SSL on Airbyte Cloud.                                                                                                                   |
| 3.0.2   | 2023-11-27 | [32573](https://github.com/airbytehq/airbyte/pull/32573)                                                          | Format Datetime and Datetime2 datatypes to 6-digit microsecond precision                                                                        |
| 3.0.1   | 2023-11-22 | [32656](https://github.com/airbytehq/airbyte/pull/32656)                                                          | Adopt java CDK version 0.5.0.                                                                                                                   |
| 3.0.0   | 2023-11-07 | [31531](https://github.com/airbytehq/airbyte/pull/31531)                                                          | Remapped date, smalldatetime, datetime2, time, and datetimeoffset datatype to their correct Airbyte types                                       |
| 2.0.4   | 2023-11-06 | [#32193](https://github.com/airbytehq/airbyte/pull/32193)                                                         | Adopt java CDK version 0.4.1.                                                                                                                   |
| 2.0.3   | 2023-10-31 | [32024](https://github.com/airbytehq/airbyte/pull/32024)                                                          | Upgrade to Debezium version 2.4.0.                                                                                                              |
| 2.0.2   | 2023-10-30 | [31960](https://github.com/airbytehq/airbyte/pull/31960)                                                          | Adopt java CDK version 0.2.0.                                                                                                                   |
| 2.0.1   | 2023-08-24 | [29821](https://github.com/airbytehq/airbyte/pull/29821)                                                          | Set replication_method display_type to radio, update titles and descriptions, and make CDC the default choice                                   |
| 2.0.0   | 2023-08-22 | [29493](https://github.com/airbytehq/airbyte/pull/29493)                                                          | Set a default cursor for Cdc mode                                                                                                               |
| 1.1.1   | 2023-07-24 | [28545](https://github.com/airbytehq/airbyte/pull/28545)                                                          | Support Read Committed snapshot isolation level                                                                                                 |
| 1.1.0   | 2023-06-26 | [27737](https://github.com/airbytehq/airbyte/pull/27737)                                                          | License Update: Elv2                                                                                                                            |
| 1.0.19  | 2023-06-20 | [27212](https://github.com/airbytehq/airbyte/pull/27212)                                                          | Fix silent exception swallowing in StreamingJdbcDatabase                                                                                        |
| 1.0.18  | 2023-06-14 | [27335](https://github.com/airbytehq/airbyte/pull/27335)                                                          | Remove noisy debug logs                                                                                                                         |
| 1.0.17  | 2023-05-25 | [26473](https://github.com/airbytehq/airbyte/pull/26473)                                                          | CDC : Limit queue size                                                                                                                          |
| 1.0.16  | 2023-05-01 | [25740](https://github.com/airbytehq/airbyte/pull/25740)                                                          | Disable index logging                                                                                                                           |
| 1.0.15  | 2023-04-26 | [25401](https://github.com/airbytehq/airbyte/pull/25401)                                                          | CDC : Upgrade Debezium to version 2.2.0                                                                                                         |
| 1.0.14  | 2023-04-19 | [25345](https://github.com/airbytehq/airbyte/pull/25345)                                                          | Logging : Log database indexes per stream                                                                                                       |
| 1.0.13  | 2023-04-19 | [24582](https://github.com/airbytehq/airbyte/pull/24582)                                                          | CDC : refactor for performance improvement                                                                                                      |
| 1.0.12  | 2023-04-17 | [25220](https://github.com/airbytehq/airbyte/pull/25220)                                                          | Logging changes : Log additional metadata & clean up noisy logs                                                                                 |
| 1.0.11  | 2023-04-11 | [24656](https://github.com/airbytehq/airbyte/pull/24656)                                                          | CDC minor refactor                                                                                                                              |
| 1.0.10  | 2023-04-06 | [24820](https://github.com/airbytehq/airbyte/pull/24820)                                                          | Fix data loss bug during an initial failed non-CDC incremental sync                                                                             |
| 1.0.9   | 2023-04-04 | [24833](https://github.com/airbytehq/airbyte/pull/24833)                                                          | Fix Debezium retry policy configuration                                                                                                         |
| 1.0.8   | 2023-03-28 | [24166](https://github.com/airbytehq/airbyte/pull/24166)                                                          | Fix InterruptedException bug during Debezium shutdown                                                                                           |
| 1.0.7   | 2023-03-27 | [24529](https://github.com/airbytehq/airbyte/pull/24373)                                                          | Preparing the connector for CDC checkpointing                                                                                                   |
| 1.0.6   | 2023-03-22 | [20760](https://github.com/airbytehq/airbyte/pull/20760)                                                          | Removed redundant date-time datatypes formatting                                                                                                |
| 1.0.5   | 2023-03-21 | [24207](https://github.com/airbytehq/airbyte/pull/24207)                                                          | Fix incorrect schema change warning in CDC mode                                                                                                 |
| 1.0.4   | 2023-03-21 | [24147](https://github.com/airbytehq/airbyte/pull/24275)                                                          | Fix error with CDC checkpointing                                                                                                                |
| 1.0.3   | 2023-03-15 | [24082](https://github.com/airbytehq/airbyte/pull/24082)                                                          | Fixed NPE during cursor values validation                                                                                                       |
| 1.0.2   | 2023-03-14 | [23908](https://github.com/airbytehq/airbyte/pull/23908)                                                          | Log warning on null cursor values                                                                                                               |
| 1.0.1   | 2023-03-10 | [23939](https://github.com/airbytehq/airbyte/pull/23939)                                                          | For network isolation, source connector accepts a list of hosts it is allowed to connect                                                        |
| 1.0.0   | 2023-03-06 | [23112](https://github.com/airbytehq/airbyte/pull/23112)                                                          | Upgrade Debezium version to 2.1.2                                                                                                               |
| 0.4.29  | 2023-02-24 | [16798](https://github.com/airbytehq/airbyte/pull/16798)                                                          | Add event_serial_no to cdc metadata                                                                                                             |
| 0.4.28  | 2023-01-18 | [21348](https://github.com/airbytehq/airbyte/pull/21348)                                                          | Fix error introduced in [18959](https://github.com/airbytehq/airbyte/pull/18959) in which option `initial_waiting_seconds` was removed          |
| 0.4.27  | 2022-12-14 | [20436](https://github.com/airbytehq/airbyte/pull/20346)                                                          | Consolidate date/time values mapping for JDBC sources                                                                                           |
| 0.4.26  | 2022-12-12 | [18959](https://github.com/airbytehq/airbyte/pull/18959)                                                          | CDC : Don't timeout if snapshot is not complete.                                                                                                |
| 0.4.25  | 2022-11-04 | [18732](https://github.com/airbytehq/airbyte/pull/18732)                                                          | Upgrade debezium version to 1.9.6                                                                                                               |
| 0.4.24  | 2022-10-25 | [18383](https://github.com/airbytehq/airbyte/pull/18383)                                                          | Better SSH error handling + messages                                                                                                            |
| 0.4.23  | 2022-10-21 | [18263](https://github.com/airbytehq/airbyte/pull/18263)                                                          | Fixes bug introduced in [15833](https://github.com/airbytehq/airbyte/pull/15833) and adds better error messaging for SSH tunnel in Destinations |
| 0.4.22  | 2022-10-19 | [18087](https://github.com/airbytehq/airbyte/pull/18087)                                                          | Better error messaging for configuration errors (SSH configs, choosing an invalid cursor)                                                       |
| 0.4.21  | 2022-10-17 | [18041](https://github.com/airbytehq/airbyte/pull/18041)                                                          | Fixes bug introduced 2022-09-12 with SshTunnel, handles iterator exception properly                                                             |
|         | 2022-10-13 | [15535](https://github.com/airbytehq/airbyte/pull/16238)                                                          | Update incremental query to avoid data missing when new data is inserted at the same time as a sync starts under non-CDC incremental mode       |
| 0.4.20  | 2022-09-14 | [15668](https://github.com/airbytehq/airbyte/pull/15668)                                                          | Wrap logs in AirbyteLogMessage                                                                                                                  |
| 0.4.19  | 2022-09-05 | [16002](https://github.com/airbytehq/airbyte/pull/16002)                                                          | Added ability to specify schemas for discovery during setting connector up                                                                      |
| 0.4.18  | 2022-09-03 | [14910](https://github.com/airbytehq/airbyte/pull/14910)                                                          | Standardize spec for CDC replication. Replace the `replication_method` enum with a config object with a `method` enum field.                    |
| 0.4.17  | 2022-09-01 | [16261](https://github.com/airbytehq/airbyte/pull/16261)                                                          | Emit state messages more frequently                                                                                                             |
| 0.4.16  | 2022-08-18 | [14356](https://github.com/airbytehq/airbyte/pull/14356)                                                          | DB Sources: only show a table can sync incrementally if at least one column can be used as a cursor field                                       |
| 0.4.15  | 2022-08-11 | [15538](https://github.com/airbytehq/airbyte/pull/15538)                                                          | Allow additional properties in db stream state                                                                                                  |
| 0.4.14  | 2022-08-10 | [15430](https://github.com/airbytehq/airbyte/pull/15430)                                                          | fixed a bug on handling special character on database name                                                                                      |
| 0.4.13  | 2022-08-04 | [15268](https://github.com/airbytehq/airbyte/pull/15268)                                                          | Added [] enclosing to escape special character in the database name                                                                             |
| 0.4.12  | 2022-08-02 | [14801](https://github.com/airbytehq/airbyte/pull/14801)                                                          | Fix multiple log bindings                                                                                                                       |
| 0.4.11  | 2022-07-22 | [14714](https://github.com/airbytehq/airbyte/pull/14714)                                                          | Clarified error message when invalid cursor column selected                                                                                     |
| 0.4.10  | 2022-07-14 | [14574](https://github.com/airbytehq/airbyte/pull/14574)                                                          | Removed additionalProperties:false from JDBC source connectors                                                                                  |
| 0.4.9   | 2022-07-05 | [14379](https://github.com/airbytehq/airbyte/pull/14379)                                                          | Aligned Normal and CDC migration + added some fixes for datatypes processing                                                                    |
| 0.4.8   | 2022-06-24 | [14121](https://github.com/airbytehq/airbyte/pull/14121)                                                          | Omit using 'USE' keyword on Azure SQL with CDC                                                                                                  |
| 0.4.5   | 2022-06-23 | [14077](https://github.com/airbytehq/airbyte/pull/14077)                                                          | Use the new state management                                                                                                                    |
| 0.4.3   | 2022-06-17 | [13887](https://github.com/airbytehq/airbyte/pull/13887)                                                          | Increase version to include changes from [13854](https://github.com/airbytehq/airbyte/pull/13854)                                               |
| 0.4.2   | 2022-06-06 | [13435](https://github.com/airbytehq/airbyte/pull/13435)                                                          | Adjust JDBC fetch size based on max memory and max row size                                                                                     |
| 0.4.1   | 2022-05-25 | [13419](https://github.com/airbytehq/airbyte/pull/13419)                                                          | Correct enum for Standard method.                                                                                                               |
| 0.4.0   | 2022-05-25 | [12759](https://github.com/airbytehq/airbyte/pull/12759) [13168](https://github.com/airbytehq/airbyte/pull/13168) | For CDC, Add option to ignore existing data and only sync new changes from the database.                                                        |
| 0.3.22  | 2022-04-29 | [12480](https://github.com/airbytehq/airbyte/pull/12480)                                                          | Query tables with adaptive fetch size to optimize JDBC memory consumption                                                                       |
| 0.3.21  | 2022-04-11 | [11729](https://github.com/airbytehq/airbyte/pull/11729)                                                          | Bump mina-sshd from 2.7.0 to 2.8.0                                                                                                              |
| 0.3.19  | 2022-03-31 | [11495](https://github.com/airbytehq/airbyte/pull/11495)                                                          | Adds Support to Chinese MSSQL Server Agent                                                                                                      |
| 0.3.18  | 2022-03-29 | [11010](https://github.com/airbytehq/airbyte/pull/11010)                                                          | Adds JDBC Params                                                                                                                                |
| 0.3.17  | 2022-02-21 | [10242](https://github.com/airbytehq/airbyte/pull/10242)                                                          | Fixed cursor for old connectors that use non-microsecond format. Now connectors work with both formats                                          |
| 0.3.16  | 2022-02-18 | [10242](https://github.com/airbytehq/airbyte/pull/10242)                                                          | Updated timestamp transformation with microseconds                                                                                              |
| 0.3.15  | 2022-02-14 | [10256](https://github.com/airbytehq/airbyte/pull/10256)                                                          | Add `-XX:+ExitOnOutOfMemoryError` JVM option                                                                                                    |
| 0.3.14  | 2022-01-24 | [9554](https://github.com/airbytehq/airbyte/pull/9554)                                                            | Allow handling of java sql date in CDC                                                                                                          |
| 0.3.13  | 2022-01-07 | [9094](https://github.com/airbytehq/airbyte/pull/9094)                                                            | Added support for missed data types                                                                                                             |
| 0.3.12  | 2021-12-30 | [9206](https://github.com/airbytehq/airbyte/pull/9206)                                                            | Update connector fields title/description                                                                                                       |
| 0.3.11  | 2021-12-24 | [8958](https://github.com/airbytehq/airbyte/pull/8958)                                                            | Add support for JdbcType.ARRAY                                                                                                                  |
| 0.3.10  | 2021-12-01 | [8371](https://github.com/airbytehq/airbyte/pull/8371)                                                            | Fixed incorrect handling "\n" in ssh key                                                                                                        |
| 0.3.9   | 2021-11-09 | [7748](https://github.com/airbytehq/airbyte/pull/7748)                                                            | Improve support for binary and varbinary data types                                                                                             |
| 0.3.8   | 2021-10-26 | [7386](https://github.com/airbytehq/airbyte/pull/7386)                                                            | Fixed data type (smalldatetime, smallmoney) conversion from mssql source                                                                        |
| 0.3.7   | 2021-09-30 | [6585](https://github.com/airbytehq/airbyte/pull/6585)                                                            | Improved SSH Tunnel key generation steps                                                                                                        |
| 0.3.6   | 2021-09-17 | [6318](https://github.com/airbytehq/airbyte/pull/6318)                                                            | Added option to connect to DB via SSH                                                                                                           |
| 0.3.4   | 2021-08-13 | [4699](https://github.com/airbytehq/airbyte/pull/4699)                                                            | Added json config validator                                                                                                                     |
| 0.3.3   | 2021-07-05 | [4689](https://github.com/airbytehq/airbyte/pull/4689)                                                            | Add CDC support                                                                                                                                 |
| 0.3.2   | 2021-06-09 | [3179](https://github.com/airbytehq/airbyte/pull/3973)                                                            | Add AIRBYTE_ENTRYPOINT for Kubernetes support                                                                                                   |
| 0.3.1   | 2021-06-08 | [3893](https://github.com/airbytehq/airbyte/pull/3893)                                                            | Enable SSL connection                                                                                                                           |
| 0.3.0   | 2021-04-21 | [2990](https://github.com/airbytehq/airbyte/pull/2990)                                                            | Support namespaces                                                                                                                              |
| 0.2.3   | 2021-03-28 | [2600](https://github.com/airbytehq/airbyte/pull/2600)                                                            | Add NCHAR and NVCHAR support to DB and cursor type casting                                                                                      |
| 0.2.2   | 2021-03-26 | [2460](https://github.com/airbytehq/airbyte/pull/2460)                                                            | Destination supports destination sync mode                                                                                                      |
| 0.2.1   | 2021-03-18 | [2488](https://github.com/airbytehq/airbyte/pull/2488)                                                            | Sources support primary keys                                                                                                                    |
| 0.2.0   | 2021-03-09 | [2238](https://github.com/airbytehq/airbyte/pull/2238)                                                            | Protocol allows future/unknown properties                                                                                                       |
| 0.1.11  | 2021-02-02 | [1887](https://github.com/airbytehq/airbyte/pull/1887)                                                            | Migrate AbstractJdbcSource to use iterators                                                                                                     |
| 0.1.10  | 2021-01-25 | [1746](https://github.com/airbytehq/airbyte/pull/1746)                                                            | Fix NPE in State Decorator                                                                                                                      |
| 0.1.9   | 2021-01-19 | [1724](https://github.com/airbytehq/airbyte/pull/1724)                                                            | Fix JdbcSource handling of tables with same names in different schemas                                                                          |
| 0.1.9   | 2021-01-14 | [1655](https://github.com/airbytehq/airbyte/pull/1655)                                                            | Fix JdbcSource OOM                                                                                                                              |
| 0.1.8   | 2021-01-13 | [1588](https://github.com/airbytehq/airbyte/pull/1588)                                                            | Handle invalid numeric values in JDBC source                                                                                                    |
| 0.1.6   | 2020-12-09 | [1172](https://github.com/airbytehq/airbyte/pull/1172)                                                            | Support incremental sync                                                                                                                        |
| 0.1.5   | 2020-11-30 | [1038](https://github.com/airbytehq/airbyte/pull/1038)                                                            | Change JDBC sources to discover more than standard schemas                                                                                      |
| 0.1.4   | 2020-11-30 | [1046](https://github.com/airbytehq/airbyte/pull/1046)                                                            | Add connectors using an index YAML file                                                                                                         |

</details><|MERGE_RESOLUTION|>--- conflicted
+++ resolved
@@ -422,10 +422,7 @@
 
 | Version | Date       | Pull Request                                                                                                      | Subject                                                                                                                                         |
 |:--------|:-----------|:------------------------------------------------------------------------------------------------------------------|:------------------------------------------------------------------------------------------------------------------------------------------------|
-<<<<<<< HEAD
-=======
 | 4.1.2   | 2024-07-22 | [42024](https://github.com/airbytehq/airbyte/pull/42024) | Fix a NPE bug on resuming from a failed attempt.                                                                                                |
->>>>>>> 9953cf3b
 | 4.1.1   | 2024-07-19 | [42122](https://github.com/airbytehq/airbyte/pull/42122) | Improve wass error message + logging.                                                                                                           |
 | 4.1.0   | 2024-07-17 | [42078](https://github.com/airbytehq/airbyte/pull/42078) | WASS analytics + bug fixes.                                                                                                                     |
 | 4.0.36  | 2024-07-17 | [41648](https://github.com/airbytehq/airbyte/pull/41648) | Implement WASS.                                                                                                                                 |
