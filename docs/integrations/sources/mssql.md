# Microsoft SQL Server (MSSQL)

## Features

| Feature | Supported | Notes |
| :--- | :--- | :--- |
| Full Refresh Sync | Yes |  |
| Incremental Sync - Append | Yes |  |
| Replicate Incremental Deletes | Yes |  |
| CDC \(Change Data Capture\) | Yes |  |
| SSL Support | Yes |  |
| SSH Tunnel Connection | Yes |  |
| Namespaces | Yes | Enabled by default |

The MSSQL source does not alter the schema present in your database. Depending on the destination connected to this source, however, the schema may be altered. See the destination's documentation for more details.

## Troubleshooting

You may run into an issue where the connector provides wrong values for some data types. See [discussion](https://github.com/airbytehq/airbyte/issues/4270) on unexpected behaviour for certain datatypes.

Note: Currently hierarchyid and sql_variant are not processed in CDC migration type (not supported by debezium). For more details please check
[this ticket](https://github.com/airbytehq/airbyte/issues/14411)


## Getting Started \(Airbyte Cloud\)

On Airbyte Cloud, only TLS connections to your MSSQL instance are supported in source configuration. Other than that, you can proceed with the open-source instructions below.

## Getting Started \(Airbyte Open-Source\)

#### Requirements

1. MSSQL Server `Azure SQL Database`, `Azure Synapse Analytics`, `Azure SQL Managed Instance`, `SQL Server 2019`, `SQL Server 2017`, `SQL Server 2016`, `SQL Server 2014`, `SQL Server 2012`, `PDW 2008R2 AU34`.
2. Create a dedicated read-only Airbyte user with access to all tables needed for replication
3. If you want to use CDC, please see [the relevant section below](mssql.md#change-data-capture-cdc) for further setup requirements

#### 1. Make sure your database is accessible from the machine running Airbyte

This is dependent on your networking setup. The easiest way to verify if Airbyte is able to connect to your MSSQL instance is via the check connection tool in the UI.

#### 2. Create a dedicated read-only user with access to the relevant tables \(Recommended but optional\)

This step is optional but highly recommended to allow for better permission control and auditing. Alternatively, you can use Airbyte with an existing user in your database.

_Coming soon: suggestions on how to create this user._

#### 3. Your database user should now be ready for use with Airbyte!

## Change Data Capture \(CDC\)

We use [SQL Server's change data capture feature](https://docs.microsoft.com/en-us/sql/relational-databases/track-changes/about-change-data-capture-sql-server?view=sql-server-2017) to capture row-level `INSERT`, `UPDATE` and `DELETE` operations that occur on cdc-enabled tables.

Some extra setup requiring at least _db\_owner_ permissions on the database\(s\) you intend to sync from will be required \(detailed [below](mssql.md#setting-up-cdc-for-mssql)\).

Please read the [CDC docs](../../understanding-airbyte/cdc.md) for an overview of how Airbyte approaches CDC.

### Should I use CDC for MSSQL?

* If you need a record of deletions and can accept the limitations posted below, CDC is the way to go!
* If your data set is small and/or you just want a snapshot of your table in the destination, consider using Full Refresh replication for your table instead of CDC.
* If the limitations below prevent you from using CDC and your goal is to maintain a snapshot of your table in the destination, consider using non-CDC incremental and occasionally reset the data and re-sync.
* If your table has a primary key but doesn't have a reasonable cursor field for incremental syncing \(i.e. `updated_at`\), CDC allows you to sync your table incrementally.

### CDC Config

| Parameter | Type | Default | Description |
| :--- | :---: | :---: | :--- |
| Data to Sync | Enum: `Existing and New`, `New Changes Only` | `Existing and New` | What data should be synced under the CDC. `Existing and New` will read existing data as a snapshot, and sync new changes through CDC. `New Changes Only` will skip the initial snapshot, and only sync new changes through CDC. See documentation [here](https://debezium.io/documentation/reference/stable/connectors/sqlserver.html#sqlserver-property-snapshot-mode) for details. Under the hood, this parameter sets the `snapshot.mode` in Debezium. |
| Snapshot Isolation Level | Enum: `Snapshot`, `Read Committed` | `Snapshot` | Mode to control which transaction isolation level is used and how long the connector locks tables that are designated for capture. If you don't know which one to choose, just use the default one. See documentation [here](https://debezium.io/documentation/reference/stable/connectors/sqlserver.html#sqlserver-property-snapshot-isolation-mode) for details. Under the hood, this parameter sets the `snapshot.isolation.mode` in Debezium. |

#### CDC Limitations

* Make sure to read our [CDC docs](../../understanding-airbyte/cdc.md) to see limitations that impact all databases using CDC replication.
* There are some critical issues regarding certain datatypes. Please find detailed info in [this Github issue](https://github.com/airbytehq/airbyte/issues/4542).
* CDC is only available for SQL Server 2016 Service Pack 1 \(SP1\) and later.
* _db\_owner_ \(or higher\) permissions are required to perform the [neccessary setup](mssql.md#setting-up-cdc-for-mssql) for CDC.
* If you set `Initial Snapshot Isolation Level` to `Snapshot`, you must enable [snapshot isolation mode](https://docs.microsoft.com/en-us/dotnet/framework/data/adonet/sql/snapshot-isolation-in-sql-server) on the database\(s\) you want to sync. This is used for retrieving an initial snapshot without locking tables.
* For SQL Server Always On read-only replica, only `Snapshot` initial snapshot isolation level is supported.
* On Linux, CDC is not supported on versions earlier than SQL Server 2017 CU18 \(SQL Server 2019 is supported\).
* Change data capture cannot be enabled on tables with a clustered columnstore index. \(It can be enabled on tables with a _non-clustered_ columnstore index\).
* The SQL Server CDC feature processes changes that occur in user-created tables only. You cannot enable CDC on the SQL Server master database.
* Using variables with partition switching on databases or tables with change data capture \(CDC\) is not supported for the `ALTER TABLE` ... `SWITCH TO` ... `PARTITION` ... statement
* Our implementation has not been tested with managed instances, such as Azure SQL Database \(we welcome any feedback from users who try this!\)
  * If you do want to try this, CDC can only be enabled on Azure SQL databases tiers above Standard 3 \(S3+\). Basic, S0, S1 and S2 tiers are not supported for CDC.
* Our CDC implementation uses at least once delivery for all change records.
* Read more on CDC limitations in the [Microsoft docs](https://docs.microsoft.com/en-us/sql/relational-databases/track-changes/about-change-data-capture-sql-server?view=sql-server-2017#limitations).

### Setting up CDC for MSSQL

#### 1. Enable CDC on database and tables

MS SQL Server provides some built-in stored procedures to enable CDC.

* To enable CDC, a SQL Server administrator with the necessary privileges \(_db\_owner_ or _sysadmin_\) must first run a query to enable CDC at the database level.

  ```text
  USE {database name}
  GO
  EXEC sys.sp_cdc_enable_db
  GO
  ```

* The administrator must then enable CDC for each table that you want to capture. Here's an example:

  ```text
  USE {database name}
  GO

  EXEC sys.sp_cdc_enable_table
  @source_schema = N'{schema name}',
  @source_name   = N'{table name}',
  @role_name     = N'{role name}',  [1]
  @filegroup_name = N'{fiilegroup name}', [2]
  @supports_net_changes = 0 [3]
  GO
  ```

  * \[1\] Specifies a role which will gain `SELECT` permission on the captured columns of the source table. We suggest putting a value here so you can use this role in the next step but you can also set the value of @role\_name to `NULL` to allow only _sysadmin_ and _db\_owner_ to have access. Be sure that the credentials used to connect to the source in Airbyte align with this role so that Airbyte can access the cdc tables.
  * \[2\] Specifies the filegroup where SQL Server places the change table. We recommend creating a separate filegroup for CDC but you can leave this parameter out to use the default filegroup.
  * \[3\] If 0, only the support functions to query for all changes are generated. If 1, the functions that are needed to query for net changes are also generated. If supports\_net\_changes is set to 1, index\_name must be specified, or the source table must have a defined primary key.

* \(For more details on parameters, see the [Microsoft doc page](https://docs.microsoft.com/en-us/sql/relational-databases/system-stored-procedures/sys-sp-cdc-enable-table-transact-sql?view=sql-server-ver15) for this stored procedure\).
* If you have many tables to enable CDC on and would like to avoid having to run this query one-by-one for every table, [this script](http://www.techbrothersit.com/2013/06/change-data-capture-cdc-sql-server_69.html) might help!

For further detail, see the [Microsoft docs on enabling and disabling CDC](https://docs.microsoft.com/en-us/sql/relational-databases/track-changes/enable-and-disable-change-data-capture-sql-server?view=sql-server-ver15).

#### 2. Enable snapshot isolation

* When a sync runs for the first time using CDC, Airbyte performs an initial consistent snapshot of your database. To avoid acquiring table locks, Airbyte uses _snapshot isolation_, allowing simultaneous writes by other database clients. This must be enabled on the database like so:

  ```text
  ALTER DATABASE {database name}
    SET ALLOW_SNAPSHOT_ISOLATION ON;
  ```

#### 3. Create a user and grant appropriate permissions

* Rather than use _sysadmin_ or _db\_owner_ credentials, we recommend creating a new user with the relevant CDC access for use with Airbyte. First let's create the login and user and add to the [db\_datareader](https://docs.microsoft.com/en-us/sql/relational-databases/security/authentication-access/database-level-roles?view=sql-server-ver15) role:

  ```text
  USE {database name};
  CREATE LOGIN {user name}
    WITH PASSWORD = '{password}';
  CREATE USER {user name} FOR LOGIN {user name};
  EXEC sp_addrolemember 'db_datareader', '{user name}';
  ```

  * Add the user to the role specified earlier when enabling cdc on the table\(s\):

    ```text
    EXEC sp_addrolemember '{role name}', '{user name}';
    ```

  * This should be enough access, but if you run into problems, try also directly granting the user `SELECT` access on the cdc schema:

    ```text
    USE {database name};
    GRANT SELECT ON SCHEMA :: [cdc] TO {user name};
    ```

  * If feasible, granting this user 'VIEW SERVER STATE' permissions will allow Airbyte to check whether or not the [SQL Server Agent](https://docs.microsoft.com/en-us/sql/relational-databases/track-changes/about-change-data-capture-sql-server?view=sql-server-ver15#relationship-with-log-reader-agent) is running. This is preferred as it ensures syncs will fail if the CDC tables are not being updated by the Agent in the source database.

    ```text
    USE master;
    GRANT VIEW SERVER STATE TO {user name};
    ```

#### 4. Extend the retention period of CDC data

* In SQL Server, by default, only three days of data are retained in the change tables. Unless you are running very frequent syncs, we suggest increasing this retention so that in case of a failure in sync or if the sync is paused, there is still some bandwidth to start from the last point in incremental sync.
* These settings can be changed using the stored procedure [sys.sp\_cdc\_change\_job](https://docs.microsoft.com/en-us/sql/relational-databases/system-stored-procedures/sys-sp-cdc-change-job-transact-sql?view=sql-server-ver15) as below:

  ```text
  -- we recommend 14400 minutes (10 days) as retention period
  EXEC sp_cdc_change_job @job_type='cleanup', @retention = {minutes}
  ```

* After making this change, a restart of the cleanup job is required:

```text
  EXEC sys.sp_cdc_stop_job @job_type = 'cleanup';

  EXEC sys.sp_cdc_start_job @job_type = 'cleanup';
```

#### 5. Ensure the SQL Server Agent is running

* MSSQL uses the SQL Server Agent

  to [run the jobs necessary](https://docs.microsoft.com/en-us/sql/relational-databases/track-changes/about-change-data-capture-sql-server?view=sql-server-ver15#agent-jobs)

  for CDC. It is therefore vital that the Agent is operational in order for to CDC to work effectively. You can check

  the status of the SQL Server Agent as follows:

```text
  EXEC xp_servicecontrol 'QueryState', N'SQLServerAGENT';
```

* If you see something other than 'Running.' please follow

  the [Microsoft docs](https://docs.microsoft.com/en-us/sql/ssms/agent/start-stop-or-pause-the-sql-server-agent-service?view=sql-server-ver15)

  to start the service.

## Connection to MSSQL via an SSH Tunnel

Airbyte has the ability to connect to a MSSQL instance via an SSH Tunnel. The reason you might want to do this because it is not possible \(or against security policy\) to connect to the database directly \(e.g. it does not have a public IP address\).

When using an SSH tunnel, you are configuring Airbyte to connect to an intermediate server \(a.k.a. a bastion sever\) that _does_ have direct access to the database. Airbyte connects to the bastion and then asks the bastion to connect directly to the server.

Using this feature requires additional configuration, when creating the source. We will talk through what each piece of configuration means.

1. Configure all fields for the source as you normally would, except `SSH Tunnel Method`.
2. `SSH Tunnel Method` defaults to `No Tunnel` \(meaning a direct connection\). If you want to use an

   SSH Tunnel choose `SSH Key Authentication` or `Password Authentication`.

   1. Choose `Key Authentication` if you will be using an RSA private key as your secret for

      establishing the SSH Tunnel \(see below for more information on generating this key\).

   2. Choose `Password Authentication` if you will be using a password as your secret for establishing

      the SSH Tunnel.

3. `SSH Tunnel Jump Server Host` refers to the intermediate \(bastion\) server that Airbyte will connect to. This should

   be a hostname or an IP Address.

4. `SSH Connection Port` is the port on the bastion server with which to make the SSH connection. The default port for

   SSH connections is `22`, so unless you have explicitly changed something, go with the default.

5. `SSH Login Username` is the username that Airbyte should use when connection to the bastion server. This is NOT the

   MSSQL username.

6. If you are using `Password Authentication`, then `SSH Login Username` should be set to the

   password of the User from the previous step. If you are using `SSH Key Authentication` leave this

   blank. Again, this is not the MSSQL password, but the password for the OS-user that Airbyte is

   using to perform commands on the bastion.

7. If you are using `SSH Key Authentication`, then `SSH Private Key` should be set to the RSA

   private Key that you are using to create the SSH connection. This should be the full contents of

   the key file starting with `-----BEGIN RSA PRIVATE KEY-----` and ending

   with `-----END RSA PRIVATE KEY-----`.

### Generating an SSH Key Pair

The connector expects an RSA key in PEM format. To generate this key:

```text
ssh-keygen -t rsa -m PEM -f myuser_rsa
```

This produces the private key in pem format, and the public key remains in the standard format used by the `authorized_keys` file on your bastion host. The public key should be added to your bastion host to whichever user you want to use with Airbyte. The private key is provided via copy-and-paste to the Airbyte connector configuration screen, so it may log in to the bastion.

## Data type mapping

MSSQL data types are mapped to the following data types when synchronizing data. You can check the test values examples [here](https://github.com/airbytehq/airbyte/blob/master/airbyte-integrations/connectors/source-mssql/src/test-integration/java/io/airbyte/integrations/source/mssql/MssqlSourceComprehensiveTest.java). If you can't find the data type you are looking for or have any problems feel free to add a new test!

| MSSQL Type | Resulting Type | Notes |
| :--- | :--- | :--- |
| `bigint` | number |  |
| `binary` | string |  |
| `bit` | boolean |  |
| `char` | string |  |
| `date` | number |  |
| `datetime` | string |  |
| `datetime2` | string |  |
| `datetimeoffset` | string |  |
| `decimal` | number |  |
| `int` | number |  |
| `float` | number |  |
| `geography` | string |  |
| `geometry` | string |  |
| `money` | number |  |
| `numeric` | number |  |
| `ntext` | string |  |
| `nvarchar` | string |  |
| `nvarchar(max)` | string |  |
| `real` | number |  |
| `smalldatetime` | string |  |
| `smallint` | number |  |
| `smallmoney` | number |  |
| `sql_variant` | string |  |
| `uniqueidentifier` | string |  |
| `text` | string |  |
| `time` | string |  |
| `tinyint` | number |  |
| `varbinary` | string |  |
| `varchar` | string |  |
| `varchar(max) COLLATE Latin1_General_100_CI_AI_SC_UTF8` | string |  |
| `xml` | string |  |

If you do not see a type in this list, assume that it is coerced into a string. We are happy to take feedback on preferred mappings.

## Upgrading from 0.4.17 and older versions to 0.4.18 and newer versions
There is a backwards incompatible spec change between Microsoft SQL Source connector versions 0.4.17 and 0.4.18. As part of that spec change
`replication_method` configuration parameter was changed to `object` from `string`.

In Microsoft SQL source connector versions 0.4.17 and older, `replication_method` configuration parameter was saved in the configuration database as follows:

```
"replication_method": "STANDARD"
```

Starting with version 0.4.18, `replication_method` configuration parameter is saved as follows:
```
"replication_method": {
    "method": "STANDARD"
}
```

After upgrading Microsoft SQL Source connector from 0.4.17 or older version to 0.4.18 or newer version you need to fix source configurations in the `actor` table
in Airbyte database. To do so, you need to run two SQL queries. Follow the instructions in [Airbyte documentation](https://docs.airbyte.com/operator-guides/configuring-airbyte-db/#accessing-the-default-database-located-in-docker-airbyte-db) to
run SQL queries on Airbyte database.

If you have connections with Microsoft SQL Source using _Standard_ replication method, run this SQL:

```sql
update public.actor set configuration =jsonb_set(configuration, '{replication_method}', '{"method": "STANDARD"}', true)  
WHERE actor_definition_id ='b5ea17b1-f170-46dc-bc31-cc744ca984c1' AND (configuration->>'replication_method' = 'STANDARD');
```

If you have connections with Microsoft SQL Source using _Logicai Replication (CDC)_ method,  run this SQL:

```sql
update public.actor set configuration =jsonb_set(configuration, '{replication_method}', '{"method": "CDC"}', true)  
WHERE actor_definition_id ='b5ea17b1-f170-46dc-bc31-cc744ca984c1' AND (configuration->>'replication_method' = 'CDC');
```

## Changelog

| Version | Date       | Pull Request                                                                                                      | Subject                                                                                                                                          |
|:--------|:-----------|:------------------------------------------------------------------------------------------------------------------|:-------------------------------------------------------------------------------------------------------------------------------------------------|
<<<<<<< HEAD
| 0.4.30  | 2023-03-06 | [23455](https://github.com/airbytehq/airbyte/pull/23455)                                                          | For network isolation, source connector accepts a list of hosts it is allowed to connect to |
=======
| 1.0.0   | 2022-03-06 | [23112](https://github.com/airbytehq/airbyte/pull/23112)                                                          | Upgrade Debezium version to 2.1.2                                                                                                                |
>>>>>>> 0ab8f13d
| 0.4.29  | 2023-02-24 | [16798](https://github.com/airbytehq/airbyte/pull/16798)                                                          | Add event_serial_no to cdc metadata                                                                                                              |
| 0.4.28  | 2023-01-18 | [21348](https://github.com/airbytehq/airbyte/pull/21348)                                                          | Fix error introduced in [18959](https://github.com/airbytehq/airbyte/pull/18959) in which option `initial_waiting_seconds` was removed           |
| 0.4.27  | 2022-12-14 | [20436](https://github.com/airbytehq/airbyte/pull/20346)                                                          | Consolidate date/time values mapping for JDBC sources                                                                                            |
| 0.4.26  | 2022-12-12 | [18959](https://github.com/airbytehq/airbyte/pull/18959)                                                          | CDC : Don't timeout if snapshot is not complete.                                                                                                 |
| 0.4.25  | 2022-11-04 | [18732](https://github.com/airbytehq/airbyte/pull/18732)                                                          | Upgrade debezium version to 1.9.6                                                                                                                |
| 0.4.24  | 2022-10-25 | [18383](https://github.com/airbytehq/airbyte/pull/18383)                                                          | Better SSH error handling + messages                                                                                                             |
| 0.4.23  | 2022-10-21 | [18263](https://github.com/airbytehq/airbyte/pull/18263)                                                          | Fixes bug introduced in [15833](https://github.com/airbytehq/airbyte/pull/15833) and adds better error messaging for SSH tunnel in Desstinations |
| 0.4.22  | 2022-10-19 | [18087](https://github.com/airbytehq/airbyte/pull/18087)                                                          | Better error messaging for configuration errors (SSH configs, choosing an invalid cursor)                                                        |
| 0.4.21  | 2022-10-17 | [18041](https://github.com/airbytehq/airbyte/pull/18041)                                                          | Fixes bug introduced 2022-09-12 with SshTunnel, handles iterator exception properly                                                              |
|         | 2022-10-13 | [15535](https://github.com/airbytehq/airbyte/pull/16238)                                                          | Update incremental query to avoid data missing when new data is inserted at the same time as a sync starts under non-CDC incremental mode        |
| 0.4.20  | 2022-09-14 | [15668](https://github.com/airbytehq/airbyte/pull/15668)                                                          | Wrap logs in AirbyteLogMessage                                                                                                                   |
| 0.4.19  | 2022-09-05 | [16002](https://github.com/airbytehq/airbyte/pull/16002)                                                          | Added ability to specify schemas for discovery during setting connector up                                                                       |
| 0.4.18  | 2022-09-03 | [14910](https://github.com/airbytehq/airbyte/pull/14910)                                                          | Standardize spec for CDC replication. Replace the `replication_method` enum with a config object with a `method` enum field.                     |
| 0.4.17  | 2022-09-01 | [16261](https://github.com/airbytehq/airbyte/pull/16261)                                                          | Emit state messages more frequently                                                                                                              |
| 0.4.16  | 2022-08-18 | [14356](https://github.com/airbytehq/airbyte/pull/14356)                                                          | DB Sources: only show a table can sync incrementally if at least one column can be used as a cursor field                                        |
| 0.4.15  | 2022-08-11 | [15538](https://github.com/airbytehq/airbyte/pull/15538)                                                          | Allow additional properties in db stream state                                                                                                   |
| 0.4.14  | 2022-08-10 | [15430](https://github.com/airbytehq/airbyte/pull/15430)                                                          | fixed a bug on handling special character on database name                                                                                       |
| 0.4.13  | 2022-08-04 | [15268](https://github.com/airbytehq/airbyte/pull/15268)                                                          | Added [] enclosing to escape special character in the database name                                                                              |
| 0.4.12  | 2022-08-02 | [14801](https://github.com/airbytehq/airbyte/pull/14801)                                                          | Fix multiple log bindings                                                                                                                        |
| 0.4.11  | 2022-07-22 | [14714](https://github.com/airbytehq/airbyte/pull/14714)                                                          | Clarified error message when invalid cursor column selected                                                                                      |
| 0.4.10  | 2022-07-14 | [14574](https://github.com/airbytehq/airbyte/pull/14574)                                                          | Removed additionalProperties:false from JDBC source connectors                                                                                   |
| 0.4.9   | 2022-07-05 | [14379](https://github.com/airbytehq/airbyte/pull/14379)                                                          | Aligned Normal and CDC migration + added some fixes for datatypes processing                                                                     |
| 0.4.8   | 2022-06-24 | [14121](https://github.com/airbytehq/airbyte/pull/14121)                                                          | Omit using 'USE' keyword on Azure SQL with CDC                                                                                                   |
| 0.4.5   | 2022-06-23 | [14077](https://github.com/airbytehq/airbyte/pull/14077)                                                          | Use the new state management                                                                                                                     |
| 0.4.3   | 2022-06-17 | [13887](https://github.com/airbytehq/airbyte/pull/13887)                                                          | Increase version to include changes from [13854](https://github.com/airbytehq/airbyte/pull/13854)                                                |
| 0.4.2   | 2022-06-06 | [13435](https://github.com/airbytehq/airbyte/pull/13435)                                                          | Adjust JDBC fetch size based on max memory and max row size                                                                                      |
| 0.4.1   | 2022-05-25 | [13419](https://github.com/airbytehq/airbyte/pull/13419)                                                          | Correct enum for Standard method.                                                                                                                |
| 0.4.0   | 2022-05-25 | [12759](https://github.com/airbytehq/airbyte/pull/12759) [13168](https://github.com/airbytehq/airbyte/pull/13168) | For CDC, Add option to ignore existing data and only sync new changes from the database.                                                         |
| 0.3.22  | 2022-04-29 | [12480](https://github.com/airbytehq/airbyte/pull/12480)                                                          | Query tables with adaptive fetch size to optimize JDBC memory consumption                                                                        |
| 0.3.21  | 2022-04-11 | [11729](https://github.com/airbytehq/airbyte/pull/11729)                                                          | Bump mina-sshd from 2.7.0 to 2.8.0                                                                                                               |
| 0.3.19  | 2022-03-31 | [11495](https://github.com/airbytehq/airbyte/pull/11495)                                                          | Adds Support to Chinese MSSQL Server Agent                                                                                                       |
| 0.3.18  | 2022-03-29 | [11010](https://github.com/airbytehq/airbyte/pull/11010)                                                          | Adds JDBC Params                                                                                                                                 |
| 0.3.17  | 2022-02-21 | [10242](https://github.com/airbytehq/airbyte/pull/10242)                                                          | Fixed cursor for old connectors that use non-microsecond format. Now connectors work with both formats                                           |
| 0.3.16  | 2022-02-18 | [10242](https://github.com/airbytehq/airbyte/pull/10242)                                                          | Updated timestamp transformation with microseconds                                                                                               |
| 0.3.15  | 2022-02-14 | [10256](https://github.com/airbytehq/airbyte/pull/10256)                                                          | Add `-XX:+ExitOnOutOfMemoryError` JVM option                                                                                                     |
| 0.3.14  | 2022-01-24 | [9554](https://github.com/airbytehq/airbyte/pull/9554)                                                            | Allow handling of java sql date in CDC                                                                                                           |
| 0.3.13  | 2022-01-07 | [9094](https://github.com/airbytehq/airbyte/pull/9094)                                                            | Added support for missed data types                                                                                                              |
| 0.3.12  | 2021-12-30 | [9206](https://github.com/airbytehq/airbyte/pull/9206)                                                            | Update connector fields title/description                                                                                                        |
| 0.3.11  | 2021-12-24 | [8958](https://github.com/airbytehq/airbyte/pull/8958)                                                            | Add support for JdbcType.ARRAY                                                                                                                   |
| 0.3.10  | 2021-12-01 | [8371](https://github.com/airbytehq/airbyte/pull/8371)                                                            | Fixed incorrect handling "\n" in ssh key                                                                                                         |  |
| 0.3.9   | 2021-11-09 | [7386](https://github.com/airbytehq/airbyte/pull/7386)                                                            | Improve support for binary and varbinary data types                                                                                              |  |
| 0.3.8   | 2021-10-26 | [7386](https://github.com/airbytehq/airbyte/pull/7386)                                                            | Fixed data type (smalldatetime, smallmoney) conversion from mssql source                                                                         |  |
| 0.3.7   | 2021-09-30 | [6585](https://github.com/airbytehq/airbyte/pull/6585)                                                            | Improved SSH Tunnel key generation steps                                                                                                         |  |
| 0.3.6   | 2021-09-17 | [6318](https://github.com/airbytehq/airbyte/pull/6318)                                                            | Added option to connect to DB via SSH                                                                                                            |  |
| 0.3.4   | 2021-08-13 | [4699](https://github.com/airbytehq/airbyte/pull/4699)                                                            | Added json config validator                                                                                                                      |  |
| 0.3.3   | 2021-07-05 | [4689](https://github.com/airbytehq/airbyte/pull/4689)                                                            | Add CDC support                                                                                                                                  |  |
| 0.3.2   | 2021-06-09 | [3179](https://github.com/airbytehq/airbyte/pull/3973)                                                            | Add AIRBYTE\_ENTRYPOINT for Kubernetes support                                                                                                   |  |
| 0.3.1   | 2021-06-08 | [3893](https://github.com/airbytehq/airbyte/pull/3893)                                                            | Enable SSL connection                                                                                                                            |  |
| 0.3.0   | 2021-04-21 | [2990](https://github.com/airbytehq/airbyte/pull/2990)                                                            | Support namespaces                                                                                                                               |  |
| 0.2.3   | 2021-03-28 | [2600](https://github.com/airbytehq/airbyte/pull/2600)                                                            | Add NCHAR and NVCHAR support to DB and cursor type casting                                                                                       |  |
| 0.2.2   | 2021-03-26 | [2460](https://github.com/airbytehq/airbyte/pull/2460)                                                            | Destination supports destination sync mode                                                                                                       |  |
| 0.2.1   | 2021-03-18 | [2488](https://github.com/airbytehq/airbyte/pull/2488)                                                            | Sources support primary keys                                                                                                                     |  |
| 0.2.0   | 2021-03-09 | [2238](https://github.com/airbytehq/airbyte/pull/2238)                                                            | Protocol allows future/unknown properties                                                                                                        |  |
| 0.1.11  | 2021-02-02 | [1887](https://github.com/airbytehq/airbyte/pull/1887)                                                            | Migrate AbstractJdbcSource to use iterators                                                                                                      | \] |
| 0.1.10  | 2021-01-25 | [1746](https://github.com/airbytehq/airbyte/pull/1746)                                                            | Fix NPE in State Decorator                                                                                                                       |  |
| 0.1.9   | 2021-01-19 | [1724](https://github.com/airbytehq/airbyte/pull/1724)                                                            | Fix JdbcSource handling of tables with same names in different schemas                                                                           |  |
| 0.1.9   | 2021-01-14 | [1655](https://github.com/airbytehq/airbyte/pull/1655)                                                            | Fix JdbcSource OOM                                                                                                                               |  |
| 0.1.8   | 2021-01-13 | [1588](https://github.com/airbytehq/airbyte/pull/1588)                                                            | Handle invalid numeric values in JDBC source                                                                                                     |  |
| 0.1.6   | 2020-12-09 | [1172](https://github.com/airbytehq/airbyte/pull/1172)                                                            | Support incremental sync                                                                                                                         |  |
| 0.1.5   | 2020-11-30 | [1038](https://github.com/airbytehq/airbyte/pull/1038)                                                            | Change JDBC sources to discover more than standard schemas                                                                                       |  |
| 0.1.4   | 2020-11-30 | [1046](https://github.com/airbytehq/airbyte/pull/1046)                                                            | Add connectors using an index YAML file                                                                                                          |  |
<|MERGE_RESOLUTION|>--- conflicted
+++ resolved
@@ -341,11 +341,7 @@
 
 | Version | Date       | Pull Request                                                                                                      | Subject                                                                                                                                          |
 |:--------|:-----------|:------------------------------------------------------------------------------------------------------------------|:-------------------------------------------------------------------------------------------------------------------------------------------------|
-<<<<<<< HEAD
-| 0.4.30  | 2023-03-06 | [23455](https://github.com/airbytehq/airbyte/pull/23455)                                                          | For network isolation, source connector accepts a list of hosts it is allowed to connect to |
-=======
 | 1.0.0   | 2022-03-06 | [23112](https://github.com/airbytehq/airbyte/pull/23112)                                                          | Upgrade Debezium version to 2.1.2                                                                                                                |
->>>>>>> 0ab8f13d
 | 0.4.29  | 2023-02-24 | [16798](https://github.com/airbytehq/airbyte/pull/16798)                                                          | Add event_serial_no to cdc metadata                                                                                                              |
 | 0.4.28  | 2023-01-18 | [21348](https://github.com/airbytehq/airbyte/pull/21348)                                                          | Fix error introduced in [18959](https://github.com/airbytehq/airbyte/pull/18959) in which option `initial_waiting_seconds` was removed           |
 | 0.4.27  | 2022-12-14 | [20436](https://github.com/airbytehq/airbyte/pull/20346)                                                          | Consolidate date/time values mapping for JDBC sources                                                                                            |
