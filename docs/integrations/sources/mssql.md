# Microsoft SQL Server (MSSQL)

Airbyte's certified MSSQL connector offers the following features:

- Multiple methods of keeping your data fresh, including
  [Change Data Capture (CDC)](https://docs.airbyte.com/understanding-airbyte/cdc) using the
  [binlog](https://dev.mysql.com/doc/refman/8.0/en/binary-log.html).
- Incremental as well as Full Refresh
  [sync modes](https://docs.airbyte.com/cloud/core-concepts#connection-sync-modes), providing
  flexibility in how data is delivered to your destination.
- Reliable replication at any table size with
  [checkpointing](https://docs.airbyte.com/understanding-airbyte/airbyte-protocol/#state--checkpointing)
  and chunking of database reads.

> ⚠️ **Please note the minimum required platform version is v0.58.0 to run source-mssql 4.0.18 and above.**

## Features

| Feature                       | Supported | Notes              |
| :---------------------------- | :-------- | :----------------- |
| Full Refresh Sync             | Yes       |                    |
| Incremental Sync - Append     | Yes       |                    |
| Replicate Incremental Deletes | Yes       |                    |
| CDC \(Change Data Capture\)   | Yes       |                    |
| SSL Support                   | Yes       |                    |
| SSH Tunnel Connection         | Yes       |                    |
| Namespaces                    | Yes       | Enabled by default |

The MSSQL source does not alter the schema present in your database. Depending on the destination
connected to this source, however, the schema may be altered. See the destination's documentation
for more details.

## Getting Started

#### Requirements

1. MSSQL Server `Azure SQL Database`, `Azure Synapse Analytics`, `Azure SQL Managed Instance`,
   `SQL Server 2022`, `SQL Server 2019`, `SQL Server 2017`, `SQL Server 2016`, `SQL Server 2014`, `SQL Server 2012`,
   `PDW 2008R2 AU34`.
2. Create a dedicated read-only Airbyte user with access to all tables needed for replication
3. If you want to use CDC, please see [the relevant section below](mssql.md#change-data-capture-cdc)
   for further setup requirements

#### 1. Make sure your database is accessible from the machine running Airbyte

This is dependent on your networking setup. The easiest way to verify if Airbyte is able to connect
to your MSSQL instance is via the check connection tool in the UI.

#### 2. Create a dedicated read-only user with access to the relevant tables \(Recommended but optional\)

This step is optional but highly recommended to allow for better permission control and auditing.
Alternatively, you can use Airbyte with an existing user in your database.

#### 3. Your database user should now be ready for use with Airbyte!

#### Airbyte Cloud

On Airbyte Cloud, only secured connections to your MSSQL instance are supported in source
configuration. You may either configure your connection using one of the supported SSL Methods or by
using an SSH Tunnel.

## Change Data Capture \(CDC\)

We use
[SQL Server's change data capture feature](https://docs.microsoft.com/en-us/sql/relational-databases/track-changes/about-change-data-capture-sql-server?view=sql-server-2017)
with transaction logs to capture row-level `INSERT`, `UPDATE` and `DELETE` operations that occur on
CDC-enabled tables.

Some extra setup requiring at least _db_owner_ permissions on the database\(s\) you intend to sync
from will be required \(detailed [below](mssql.md#setting-up-cdc-for-mssql)\).

Please read the [CDC docs](../../platform/understanding-airbyte/cdc) for an overview of how Airbyte
approaches CDC.

### Should I use CDC for MSSQL?

- If you need a record of deletions and can accept the limitations posted below, CDC is the way to
  go!
- If your data set is small and/or you just want a snapshot of your table in the destination,
  consider using Full Refresh replication for your table instead of CDC.
- If the limitations below prevent you from using CDC and your goal is to maintain a snapshot of
  your table in the destination, consider using non-CDC incremental and occasionally reset the data
  and re-sync.
- If your table has a primary key but doesn't have a reasonable cursor field for incremental syncing
  \(i.e. `updated_at`\), CDC allows you to sync your table incrementally.

#### CDC Limitations

- Make sure to read our [CDC docs](../../platform/understanding-airbyte/cdc) to see limitations that
  impact all databases using CDC replication.
- `hierarchyid` and `sql_variant` types are not processed in CDC migration type (not supported by
  Debezium). For more details please check
  [this ticket](https://github.com/airbytehq/airbyte/issues/14411)
- CDC is only available for SQL Server 2016 Service Pack 1 \(SP1\) and later.
- _db_owner_ \(or higher\) permissions are required to perform the
  [neccessary setup](mssql.md#setting-up-cdc-for-mssql) for CDC.
- On Linux, CDC is not supported on versions earlier than SQL Server 2017 CU18 \(SQL Server 2019 is
  supported\).
- Change data capture cannot be enabled on tables with a clustered columnstore index. \(It can be
  enabled on tables with a _non-clustered_ columnstore index\).
- The SQL Server CDC feature processes changes that occur in user-created tables only. You cannot
  enable CDC on the SQL Server master database.
- Using variables with partition switching on databases or tables with change data capture \(CDC\)
  is not supported for the `ALTER TABLE` ... `SWITCH TO` ... `PARTITION` ... statement.
- CDC incremental syncing is only available for tables with at least one primary key. Tables without primary keys can still be replicated by CDC but only in Full Refresh mode.
  For more information on CDC limitations, refer to our [CDC Limitations doc](https://docs.airbyte.com/understanding-airbyte/cdc#limitations).
- Our CDC implementation uses at least once delivery for all change records.
- Read more on CDC limitations in the
  [Microsoft docs](https://docs.microsoft.com/en-us/sql/relational-databases/track-changes/about-change-data-capture-sql-server?view=sql-server-2017#limitations).

### Setting up CDC for MSSQL

#### 1. Enable CDC on database and tables

MS SQL Server provides some built-in stored procedures to enable CDC.

- To enable CDC, a SQL Server administrator with the necessary privileges \(_db_owner_ or
  _sysadmin_\) must first run a query to enable CDC at the database level.

  ```text
  USE {database name}
  GO
  EXEC sys.sp_cdc_enable_db
  GO
  ```

- The administrator must then enable CDC for each table that you want to capture. Here's an example:

  ```text
  USE {database name}
  GO

  EXEC sys.sp_cdc_enable_table
  @source_schema = N'{schema name}',
  @source_name   = N'{table name}',
  @role_name     = N'{role name}',  [1]
  @filegroup_name = N'{filegroup name}', [2]
  @supports_net_changes = 0 [3]
  GO
  ```

  - \[1\] Specifies a role which will gain `SELECT` permission on the captured columns of the source
    table. We suggest putting a value here so you can use this role in the next step but you can
    also set the value of @role*name to `NULL` to allow only \_sysadmin* and _db_owner_ to have
    access. Be sure that the credentials used to connect to the source in Airbyte align with this
    role so that Airbyte can access the cdc tables.
  - \[2\] Specifies the filegroup where SQL Server places the change table. We recommend creating a
    separate filegroup for CDC but you can leave this parameter out to use the default filegroup.
  - \[3\] If 0, only the support functions to query for all changes are generated. If 1, the
    functions that are needed to query for net changes are also generated. If supports_net_changes
    is set to 1, index_name must be specified, or the source table must have a defined primary key.

- \(For more details on parameters, see the
  [Microsoft doc page](https://docs.microsoft.com/en-us/sql/relational-databases/system-stored-procedures/sys-sp-cdc-enable-table-transact-sql?view=sql-server-ver15)
  for this stored procedure\).
- If you have many tables to enable CDC on and would like to avoid having to run this query
  one-by-one for every table,
  [this script](http://www.techbrothersit.com/2013/06/change-data-capture-cdc-sql-server_69.html)
  might help!

For further detail, see the
[Microsoft docs on enabling and disabling CDC](https://docs.microsoft.com/en-us/sql/relational-databases/track-changes/enable-and-disable-change-data-capture-sql-server?view=sql-server-ver15).

#### 2. Enable snapshot isolation

- When a sync runs for the first time using CDC, Airbyte performs an initial consistent snapshot of
  your database. To avoid acquiring table locks, Airbyte uses _snapshot isolation_, allowing
  simultaneous writes by other database clients. This must be enabled on the database like so:

  ```text
  ALTER DATABASE {database name}
    SET ALLOW_SNAPSHOT_ISOLATION ON;
  ```

#### 3. Create a user and grant appropriate permissions

- Rather than use _sysadmin_ or _db_owner_ credentials, we recommend creating a new user with the
  relevant CDC access for use with Airbyte. First let's create the login and user and add to the
  [db_datareader](https://docs.microsoft.com/en-us/sql/relational-databases/security/authentication-access/database-level-roles?view=sql-server-ver15)
  role:

  ```text
  USE {database name};
  CREATE LOGIN {user name}
    WITH PASSWORD = '{password}';
  CREATE USER {user name} FOR LOGIN {user name};
  EXEC sp_addrolemember 'db_datareader', '{user name}';
  ```

  - Add the user to the role specified earlier when enabling cdc on the table\(s\):

    ```text
    EXEC sp_addrolemember '{role name}', '{user name}';
    ```

  - This should be enough access, but if you run into problems, try also directly granting the user
    `SELECT` access on the cdc schema:

    ```text
    USE {database name};
    GRANT SELECT ON SCHEMA :: [cdc] TO {user name};
    ```

  - If feasible, granting this user 'VIEW SERVER STATE' permissions will allow Airbyte to check
    whether or not the
    [SQL Server Agent](https://docs.microsoft.com/en-us/sql/relational-databases/track-changes/about-change-data-capture-sql-server?view=sql-server-ver15#relationship-with-log-reader-agent)
    is running. This is preferred as it ensures syncs will fail if the CDC tables are not being
    updated by the Agent in the source database.

    ```text
    USE master;
    GRANT VIEW SERVER STATE TO {user name};
    ```

#### 4. Extend the retention period of CDC data

- In SQL Server, by default, only three days of data are retained in the change tables. Unless you
  are running very frequent syncs, we suggest increasing this retention so that in case of a failure
  in sync or if the sync is paused, there is still some bandwidth to start from the last point in
  incremental sync.
- These settings can be changed using the stored procedure
  [sys.sp_cdc_change_job](https://docs.microsoft.com/en-us/sql/relational-databases/system-stored-procedures/sys-sp-cdc-change-job-transact-sql?view=sql-server-ver15)
  as below:

  ```text
  -- we recommend 14400 minutes (10 days) as retention period
  EXEC sp_cdc_change_job @job_type='cleanup', @retention = {minutes}
  ```

- After making this change, a restart of the cleanup job is required:

```text
  EXEC sys.sp_cdc_stop_job @job_type = 'cleanup';

  EXEC sys.sp_cdc_start_job @job_type = 'cleanup';
```

- If you were are using Transaction Replication then the retention has to be changed using below scripts :
```text

EXEC sp_changedistributiondb
  @database = 'distribution',
  @property = 'max_distretention',
  @value = 14400 -- 14400 minutes (10 days)

EXEC sp_changedistributiondb
  @database = 'distribution',
  @property = 'history_retention',
  @value = 14400 -- 14400 minutes (10 days)

USE [msdb]
GO
EXEC msdb.dbo.sp_update_jobstep @job_name=N'Distribution clean up: distribution', @step_id=1 ,
		@command=N'EXEC dbo.sp_MSdistribution_cleanup @min_distretention = 0, @max_distretention = 14400'
GO

```

#### 5. Ensure the SQL Server Agent is running

- MSSQL uses the SQL Server Agent

  to
  [run the jobs necessary](https://docs.microsoft.com/en-us/sql/relational-databases/track-changes/about-change-data-capture-sql-server?view=sql-server-ver15#agent-jobs)

  for CDC. It is therefore vital that the Agent is operational in order for to CDC to work
  effectively. You can check

  the status of the SQL Server Agent as follows:

```text
  EXEC xp_servicecontrol 'QueryState', N'SQLServerAGENT';
```

- If you see something other than 'Running.' please follow

  the
  [Microsoft docs](https://docs.microsoft.com/en-us/sql/ssms/agent/start-stop-or-pause-the-sql-server-agent-service?view=sql-server-ver15)

  to start the service.

## Connection to MSSQL via an SSH Tunnel

Airbyte has the ability to connect to a MSSQL instance via an SSH Tunnel. The reason you might want
to do this because it is not possible \(or against security policy\) to connect to the database
directly \(e.g. it does not have a public IP address\).

When using an SSH tunnel, you are configuring Airbyte to connect to an intermediate server \(a.k.a.
a bastion sever\) that _does_ have direct access to the database. Airbyte connects to the bastion
and then asks the bastion to connect directly to the server.

Using this feature requires additional configuration, when creating the source. We will talk through
what each piece of configuration means.

1. Configure all fields for the source as you normally would, except `SSH Tunnel Method`.
2. `SSH Tunnel Method` defaults to `No Tunnel` \(meaning a direct connection\). If you want to use
   an

   SSH Tunnel choose `SSH Key Authentication` or `Password Authentication`.

   1. Choose `Key Authentication` if you will be using an RSA private key as your secret for

      establishing the SSH Tunnel \(see below for more information on generating this key\).

   2. Choose `Password Authentication` if you will be using a password as your secret for
      establishing

      the SSH Tunnel.

3. `SSH Tunnel Jump Server Host` refers to the intermediate \(bastion\) server that Airbyte will
   connect to. This should

   be a hostname or an IP Address.

4. `SSH Connection Port` is the port on the bastion server with which to make the SSH connection.
   The default port for

   SSH connections is `22`, so unless you have explicitly changed something, go with the default.

5. `SSH Login Username` is the username that Airbyte should use when connection to the bastion
   server. This is NOT the

   MSSQL username.

6. If you are using `Password Authentication`, then `SSH Login Username` should be set to the

   password of the User from the previous step. If you are using `SSH Key Authentication` leave this

   blank. Again, this is not the MSSQL password, but the password for the OS-user that Airbyte is

   using to perform commands on the bastion.

7. If you are using `SSH Key Authentication`, then `SSH Private Key` should be set to the RSA

   private Key that you are using to create the SSH connection. This should be the full contents of

   the key file starting with `-----BEGIN RSA PRIVATE KEY-----` and ending

   with `-----END RSA PRIVATE KEY-----`.

### Generating an SSH Key Pair

The connector expects an RSA key in PEM format. To generate this key:

```text
ssh-keygen -t rsa -m PEM -f myuser_rsa
```

This produces the private key in pem format, and the public key remains in the standard format used
by the `authorized_keys` file on your bastion host. The public key should be added to your bastion
host to whichever user you want to use with Airbyte. The private key is provided via copy-and-paste
to the Airbyte connector configuration screen, so it may log in to the bastion.

## Data type mapping

MSSQL data types are mapped to the following data types when synchronizing data. You can check the
test values examples
[here](https://github.com/airbytehq/airbyte/blob/master/airbyte-integrations/connectors/source-mssql/src/test-integration/java/io/airbyte/integrations/source/mssql/MssqlSourceDatatypeTest.java).
If you can't find the data type you are looking for or have any problems feel free to add a new
test!

| MSSQL Type                                              | Resulting Type          | Notes |
| :------------------------------------------------------ | :---------------------- | :---- |
| `bigint`                                                | number                  |       |
| `binary`                                                | string                  |       |
| `bit`                                                   | boolean                 |       |
| `char`                                                  | string                  |       |
| `date`                                                  | date                    |       |
| `datetime`                                              | timestamp               |       |
| `datetime2`                                             | timestamp               |       |
| `datetimeoffset`                                        | timestamp with timezone |       |
| `decimal`                                               | number                  |       |
| `int`                                                   | number                  |       |
| `float`                                                 | number                  |       |
| `geography`                                             | string                  |       |
| `geometry`                                              | string                  |       |
| `money`                                                 | number                  |       |
| `numeric`                                               | number                  |       |
| `ntext`                                                 | string                  |       |
| `nvarchar`                                              | string                  |       |
| `nvarchar(max)`                                         | string                  |       |
| `real`                                                  | number                  |       |
| `smalldatetime`                                         | timestamp               |       |
| `smallint`                                              | number                  |       |
| `smallmoney`                                            | number                  |       |
| `sql_variant`                                           | string                  |       |
| `uniqueidentifier`                                      | string                  |       |
| `text`                                                  | string                  |       |
| `time`                                                  | time                    |       |
| `tinyint`                                               | number                  |       |
| `varbinary`                                             | string                  |       |
| `varchar`                                               | string                  |       |
| `varchar(max) COLLATE Latin1_General_100_CI_AI_SC_UTF8` | string                  |       |
| `xml`                                                   | string                  |       |

If you do not see a type in this list, assume that it is coerced into a string. We are happy to take
feedback on preferred mappings.

## Upgrading from 0.4.17 and older versions to 0.4.18 and newer versions

There is a backwards incompatible spec change between Microsoft SQL Source connector versions 0.4.17
and 0.4.18. As part of that spec change `replication_method` configuration parameter was changed to
`object` from `string`.

In Microsoft SQL source connector versions 0.4.17 and older, `replication_method` configuration
parameter was saved in the configuration database as follows:

```
"replication_method": "STANDARD"
```

Starting with version 0.4.18, `replication_method` configuration parameter is saved as follows:

```
"replication_method": {
    "method": "STANDARD"
}
```

After upgrading Microsoft SQL Source connector from 0.4.17 or older version to 0.4.18 or newer
version you need to fix source configurations in the `actor` table in Airbyte database. To do so,
you need to run two SQL queries. Follow the instructions in
[Airbyte documentation](https://docs.airbyte.com/operator-guides/configuring-airbyte-db/#accessing-the-default-database-located-in-docker-airbyte-db)
to run SQL queries on Airbyte database.

If you have connections with Microsoft SQL Source using _Standard_ replication method, run this SQL:

```sql
update public.actor set configuration =jsonb_set(configuration, '{replication_method}', '{"method": "STANDARD"}', true)
WHERE actor_definition_id ='b5ea17b1-f170-46dc-bc31-cc744ca984c1' AND (configuration->>'replication_method' = 'STANDARD');
```

If you have connections with Microsoft SQL Source using _Logicai Replication (CDC)_ method, run this
SQL:

```sql
update public.actor set configuration =jsonb_set(configuration, '{replication_method}', '{"method": "CDC"}', true)
WHERE actor_definition_id ='b5ea17b1-f170-46dc-bc31-cc744ca984c1' AND (configuration->>'replication_method' = 'CDC');
```

## Changelog

<details>
  <summary>Expand to review</summary>

| Version | Date       | Pull Request                                                                                                      | Subject                                                                                                                                         |
|:--------|:-----------|:------------------------------------------------------------------------------------------------------------------|:------------------------------------------------------------------------------------------------------------------------------------------------|
<<<<<<< HEAD
| 4.2.3   | 2025-07-01 | [62052](https://github.com/airbytehq/airbyte/pull/62052)                                                          | Revert change to CDK interface signature.                                                                                                       |
| 4.2.1   | 2025-06-23 | [62015](https://github.com/airbytehq/airbyte/pull/62015)                                                          | Fix previous merge. Improve cutoff date handling                                                                                                |
| 4.2.0   | 2025-06-19 | [62015](https://github.com/airbytehq/airbyte/pull/61685)                                                          | Add an option to exclude today's data from cursor based incremental syncs when using temporal cursor (datetime).                                |
=======
| 4.2.2 | 2025-06-25 | [61729](https://github.com/airbytehq/airbyte/pull/61729) | Support the use of logical primary keys for CDC. |
| 4.2.1   | 2025-06-23  | [62015](https://github.com/airbytehq/airbyte/pull/62015)                                                          | Fix previous merge.                                                                                                                             |
| 4.2.0   | 2025-06-19 | [62015](https://github.com/airbytehq/airbyte/pull/61685)                                                               | Add an option to exclude today's data from cursor based incremental syncs when using temporal cursor (datetime).                                |
>>>>>>> 7c3b0d1d
| 4.1.29  | 2025-06-03 | [61320](https://github.com/airbytehq/airbyte/pull/61320)                                                          | Add error handling for connection issues and adopt the latest CDK version.                                                                      |
| 4.1.28  | 2025-05-15 | [60311](https://github.com/airbytehq/airbyte/pull/60311)                                                          | Migrate to new gradle flow.                                                                                                                     |
| 4.1.27  | 2025-04-28 | [59124](https://github.com/airbytehq/airbyte/pull/59124)                                                          | Fix _ab_cdc_event_serial_no datatype in addMetaDataToRowsFetchedOutsideDebezium method                                                          |
| 4.1.26  | 2025-03-27 | [56401](https://github.com/airbytehq/airbyte/pull/56401)                                                          | Fix non-unique value clustered index issue                                                                                                      |
| 4.1.25  | 2025-03-20 | [55878](https://github.com/airbytehq/airbyte/pull/55878)                                                          | Integrate with the latest mssql jdbc driver to solve a pre-gregorian date offset bug                                                            |
| 4.1.24  | 2025-03-11 | [55709](https://github.com/airbytehq/airbyte/pull/55709)                                                          | Filter unwanted tables in discover to prevent null table issues                                                                                 |
| 4.1.23  | 2025-03-06 | [55234](https://github.com/airbytehq/airbyte/pull/55234)                                                          | Update base image version for certified DB source connectors                                                                                    |
| 4.1.22  | 2025-02-10 | [53217](https://github.com/airbytehq/airbyte/pull/53217)                                                          | Default to PK when the clustered index is composite.                                                                                            |
| 4.1.21  | 2025-02-21 | [54189](https://github.com/airbytehq/airbyte/pull/54189)                                                          | Print state data only in the debugging log.                                                                                                     |
| 4.1.20  | 2025-01-26 | [52556](https://github.com/airbytehq/airbyte/pull/52556)                                                          | Improve tables discovery during read.                                                                                                           |
| 4.1.19  | 2025-01-16 | [51596](https://github.com/airbytehq/airbyte/pull/51596)                                                          | Bump driver versions to latest (jdbc, debezium, cdk)                                                                                            |
| 4.1.18  | 2025-01-06 | [50943](https://github.com/airbytehq/airbyte/pull/50943)                                                          | Use airbyte/java-connector-base:2.0.0. This makes the image rootless. The connector will be incompatible with Airbyte < 0.64.                   |
| 4.1.17  | 2024-12-17 | [49840](https://github.com/airbytehq/airbyte/pull/49840)                                                          | Use a base image: airbyte/java-connector-base:1.0.0                                                                                             |
| 4.1.16  | 2024-11-13 | [48484](https://github.com/airbytehq/airbyte/pull/48484)                                                          | Enhanced error handling for MSSQL to improve system error detection and response.                                                               |
| 4.1.15  | 2024-10-05 | [46515](https://github.com/airbytehq/airbyte/pull/46515)                                                          | Improving discovery of large SQL server database.                                                                                               |
| 4.1.14  | 2024-09-17 | [45639](https://github.com/airbytehq/airbyte/pull/45639)                                                          | Adopt latest CDK to use the latest apache sshd mina to handle tcpkeepalive requests.                                                            |
| 4.1.13  | 2024-09-05 | [45181](https://github.com/airbytehq/airbyte/pull/45181)                                                          | Fix incorrect categorizing resumable/nonresumable full refresh streams.                                                                         |
| 4.1.12  | 2024-09-10 | [45368](https://github.com/airbytehq/airbyte/pull/45368)                                                          | Remove excessive debezium logging.                                                                                                              |
| 4.1.11  | 2024-09-04 | [45142](https://github.com/airbytehq/airbyte/pull/45142)                                                          | Fix incorrect datetimeoffset format in cursor state.                                                                                            |
| 4.1.10  | 2024-08-27 | [44759](https://github.com/airbytehq/airbyte/pull/44759)                                                          | Improve null safety in parsing debezium change events.                                                                                          |
| 4.1.9   | 2024-08-27 | [44841](https://github.com/airbytehq/airbyte/pull/44841)                                                          | Adopt latest CDK.                                                                                                                               |
| 4.1.8   | 2024-08-08 | [43410](https://github.com/airbytehq/airbyte/pull/43410)                                                          | Adopt latest CDK.                                                                                                                               |
| 4.1.7   | 2024-08-06 | [42869](https://github.com/airbytehq/airbyte/pull/42869)                                                          | Adopt latest CDK.                                                                                                                               |
| 4.1.6   | 2024-07-30 | [42550](https://github.com/airbytehq/airbyte/pull/42550)                                                          | Correctly report stream states.                                                                                                                 |
| 4.1.5   | 2024-07-29 | [42852](https://github.com/airbytehq/airbyte/pull/42852)                                                          | Bump CDK version to latest to use new bug fixes on error translation.                                                                           |
| 4.1.4   | 2024-07-23 | [42421](https://github.com/airbytehq/airbyte/pull/42421)                                                          | Remove final transient error emitter iterators.                                                                                                 |
| 4.1.3   |            | 2024-07-22                                                                                                        | [42411](https://github.com/airbytehq/airbyte/pull/42411)                                                                                        | Hide the "initial load timeout in hours" field by default in UI 
| 4.1.2   | 2024-07-22 | [42024](https://github.com/airbytehq/airbyte/pull/42024)                                                          | Fix a NPE bug on resuming from a failed attempt.                                                                                                |
| 4.1.1   | 2024-07-19 | [42122](https://github.com/airbytehq/airbyte/pull/42122)                                                          | Improve wass error message + logging.                                                                                                           |
| 4.1.0   | 2024-07-17 | [42078](https://github.com/airbytehq/airbyte/pull/42078)                                                          | WASS analytics + bug fixes.                                                                                                                     |
| 4.0.36  | 2024-07-17 | [41648](https://github.com/airbytehq/airbyte/pull/41648)                                                          | Implement WASS.                                                                                                                                 |
| 4.0.35  | 2024-07-05 | [40570](https://github.com/airbytehq/airbyte/pull/40570)                                                          | Bump debezium-connector-sqlserver from 2.6.1.Final to 2.6.2.Final.                                                                              |
| 4.0.34  | 2024-07-01 | [40516](https://github.com/airbytehq/airbyte/pull/40516)                                                          | Remove dbz hearbeat.                                                                                                                            |
| 4.0.33  | 2024-06-30 | [40638](https://github.com/airbytehq/airbyte/pull/40638)                                                          | Fix a bug that could slow down an initial load of a large table using a different clustered index from the primary key.                         |
| 4.0.32  | 2024-06-26 | [40558](https://github.com/airbytehq/airbyte/pull/40558)                                                          | Handle DatetimeOffset correctly.                                                                                                                |
| 4.0.31  | 2024-06-14 | [39419](https://github.com/airbytehq/airbyte/pull/39419)                                                          | Handle DatetimeOffset correctly.                                                                                                                |
| 4.0.30  | 2024-06-14 | [39349](https://github.com/airbytehq/airbyte/pull/39349)                                                          | Full refresh stream sending internal count metadata.                                                                                            |
| 4.0.29  | 2024-06-14 | [39506](https://github.com/airbytehq/airbyte/pull/39506)                                                          | Adopt latest CDK.                                                                                                                               |
| 4.0.28  | 2024-06-08 | [39342](https://github.com/airbytehq/airbyte/pull/39342)                                                          | Fix custom conversion in CDC for datetimeoffset type.                                                                                           |
| 4.0.27  | 2024-05-29 | [38584](https://github.com/airbytehq/airbyte/pull/38584)                                                          | Set is_resumable flag in discover.                                                                                                              |
| 4.0.26  | 2024-05-16 | [38292](https://github.com/airbytehq/airbyte/pull/38292)                                                          | Improve cursor value query to return only one row                                                                                               |
| 4.0.25  | 2024-05-29 | [38775](https://github.com/airbytehq/airbyte/pull/38775)                                                          | Publish CDK                                                                                                                                     |
| 4.0.24  | 2024-05-23 | [38640](https://github.com/airbytehq/airbyte/pull/38640)                                                          | Sync sending trace status messages indicating progress.                                                                                         |
| 4.0.23  | 2024-05-15 | [38208](https://github.com/airbytehq/airbyte/pull/38208)                                                          | disable counts in full refresh stream in state message.                                                                                         |
| 4.0.22  | 2024-05-14 | [38196](https://github.com/airbytehq/airbyte/pull/38196)                                                          | Bump jdbc driver version to 12.6.1.jre11                                                                                                        |
| 4.0.21  | 2024-05-07 | [38054](https://github.com/airbytehq/airbyte/pull/38054)                                                          | Resumeable refresh should run only if there is source defined pk.                                                                               |
| 4.0.20  | 2024-05-07 | [38042](https://github.com/airbytehq/airbyte/pull/38042)                                                          | Bump debezium version to latest.                                                                                                                |
| 4.0.19  | 2024-05-07 | [38029](https://github.com/airbytehq/airbyte/pull/38029)                                                          | Fix previous release.                                                                                                                           |
| 4.0.18  | 2024-04-30 | [37451](https://github.com/airbytehq/airbyte/pull/37451)                                                          | Resumable full refresh read of tables.                                                                                                          |
| 4.0.17  | 2024-05-02 | [37781](https://github.com/airbytehq/airbyte/pull/37781)                                                          | Adopt latest CDK.                                                                                                                               |
| 4.0.16  | 2024-05-01 | [37742](https://github.com/airbytehq/airbyte/pull/37742)                                                          | Adopt latest CDK. Remove Debezium retries.                                                                                                      |
| 4.0.15  | 2024-04-22 | [37541](https://github.com/airbytehq/airbyte/pull/37541)                                                          | Adopt latest CDK. reduce excessive logs.                                                                                                        |
| 4.0.14  | 2024-04-22 | [37476](https://github.com/airbytehq/airbyte/pull/37476)                                                          | Adopt latest CDK.                                                                                                                               |
| 4.0.13  | 2024-04-16 | [37111](https://github.com/airbytehq/airbyte/pull/37111)                                                          | Populate null values in record message.                                                                                                         |
| 4.0.12  | 2024-04-15 | [37326](https://github.com/airbytehq/airbyte/pull/37326)                                                          | Allow up to 60 minutes of wait for the an initial CDC record.                                                                                   |
| 4.0.11  | 2024-04-15 | [37325](https://github.com/airbytehq/airbyte/pull/37325)                                                          | Populate airbyte_meta.changes + error handling.                                                                                                 |
| 4.0.10  | 2024-04-15 | [37110](https://github.com/airbytehq/airbyte/pull/37110)                                                          | Internal cleanup.                                                                                                                               |
| 4.0.9   | 2024-04-10 | [36919](https://github.com/airbytehq/airbyte/pull/36919)                                                          | Fix a bug in conversion of null values.                                                                                                         |
| 4.0.8   | 2024-04-05 | [36872](https://github.com/airbytehq/airbyte/pull/36872)                                                          | Update to connector's metadat definition.                                                                                                       |
| 4.0.7   | 2024-04-03 | [36772](https://github.com/airbytehq/airbyte/pull/36772)                                                          | Adopt latest CDK.                                                                                                                               |
| 4.0.6   | 2024-03-25 | [36333](https://github.com/airbytehq/airbyte/pull/36333)                                                          | Deprecate Dbz state iterator.                                                                                                                   |
| 4.0.5   | 2024-03-21 | [36364](https://github.com/airbytehq/airbyte/pull/36364)                                                          | Allow up to 40 minutes of wait for the an initial CDC record.                                                                                   |
| 4.0.4   | 2024-03-20 | [36325](https://github.com/airbytehq/airbyte/pull/36325)                                                          | [Refactor] : Remove mssql initial source operations .                                                                                           |
| 4.0.3   | 2024-03-19 | [36263](https://github.com/airbytehq/airbyte/pull/36263)                                                          | Fix a failure seen in CDC with tables containing default values.                                                                                |
| 4.0.2   | 2024-03-06 | [35792](https://github.com/airbytehq/airbyte/pull/35792)                                                          | Initial sync will now send record count in state message.                                                                                       |
| 4.0.1   | 2024-03-12 | [36011](https://github.com/airbytehq/airbyte/pull/36011)                                                          | Read correctly null values of columns with default value in CDC.                                                                                |
| 4.0.0   | 2024-03-06 | [35873](https://github.com/airbytehq/airbyte/pull/35873)                                                          | Terabyte-sized tables support, reliability improvements, bug fixes.                                                                             |
| 3.7.7   | 2024-03-06 | [35816](https://github.com/airbytehq/airbyte/pull/35816)                                                          | Fix query that was failing on a case sensitive server.                                                                                          |
| 3.7.6   | 2024-03-04 | [35721](https://github.com/airbytehq/airbyte/pull/35721)                                                          | Fix tests                                                                                                                                       |
| 3.7.5   | 2024-02-29 | [35739](https://github.com/airbytehq/airbyte/pull/35739)                                                          | Allow configuring the queue size used for cdc events.                                                                                           |
| 3.7.4   | 2024-02-26 | [35566](https://github.com/airbytehq/airbyte/pull/35566)                                                          | Add config to throw an error on invalid CDC position.                                                                                           |
| 3.7.3   | 2024-02-23 | [35596](https://github.com/airbytehq/airbyte/pull/35596)                                                          | Fix a logger issue                                                                                                                              |
| 3.7.2   | 2024-02-21 | [35368](https://github.com/airbytehq/airbyte/pull/35368)                                                          | Change query syntax to make it compatible with Azure SQL Managed Instance.                                                                      |
| 3.7.1   | 2024-02-20 | [35405](https://github.com/airbytehq/airbyte/pull/35405)                                                          | Change query syntax to make it compatible with Azure Synapse.                                                                                   |
| 3.7.0   | 2024-01-30 | [33311](https://github.com/airbytehq/airbyte/pull/33311)                                                          | Source mssql with checkpointing initial sync.                                                                                                   |
| 3.6.1   | 2024-01-26 | [34573](https://github.com/airbytehq/airbyte/pull/34573)                                                          | Adopt CDK v0.16.0.                                                                                                                              |
| 3.6.0   | 2024-01-10 | [33700](https://github.com/airbytehq/airbyte/pull/33700)                                                          | Remove CDC config options for data_to_sync and snapshot isolation.                                                                              |
| 3.5.1   | 2024-01-05 | [33510](https://github.com/airbytehq/airbyte/pull/33510)                                                          | Test-only changes.                                                                                                                              |
| 3.5.0   | 2023-12-19 | [33071](https://github.com/airbytehq/airbyte/pull/33071)                                                          | Fix SSL configuration parameters                                                                                                                |
| 3.4.1   | 2024-01-02 | [33755](https://github.com/airbytehq/airbyte/pull/33755)                                                          | Encode binary to base64 format                                                                                                                  |
| 3.4.0   | 2023-12-19 | [33481](https://github.com/airbytehq/airbyte/pull/33481)                                                          | Remove LEGACY state flag                                                                                                                        |
| 3.3.2   | 2023-12-14 | [33505](https://github.com/airbytehq/airbyte/pull/33505)                                                          | Using the released CDK.                                                                                                                         |
| 3.3.1   | 2023-12-12 | [33225](https://github.com/airbytehq/airbyte/pull/33225)                                                          | extracting MsSql specific files out of the CDK.                                                                                                 |
| 3.3.0   | 2023-12-12 | [33018](https://github.com/airbytehq/airbyte/pull/33018)                                                          | Migrate to Per-stream/Global states and away from Legacy states                                                                                 |
| 3.2.1   | 2023-12-11 | [33330](https://github.com/airbytehq/airbyte/pull/33330)                                                          | Parse DatetimeOffset fields with the correct format when used as cursor                                                                         |
| 3.2.0   | 2023-12-07 | [33225](https://github.com/airbytehq/airbyte/pull/33225)                                                          | CDC : Enable compression of schema history blob in state.                                                                                       |
| 3.1.0   | 2023-11-28 | [32882](https://github.com/airbytehq/airbyte/pull/32882)                                                          | Enforce SSL on Airbyte Cloud.                                                                                                                   |
| 3.0.2   | 2023-11-27 | [32573](https://github.com/airbytehq/airbyte/pull/32573)                                                          | Format Datetime and Datetime2 datatypes to 6-digit microsecond precision                                                                        |
| 3.0.1   | 2023-11-22 | [32656](https://github.com/airbytehq/airbyte/pull/32656)                                                          | Adopt java CDK version 0.5.0.                                                                                                                   |
| 3.0.0   | 2023-11-07 | [31531](https://github.com/airbytehq/airbyte/pull/31531)                                                          | Remapped date, smalldatetime, datetime2, time, and datetimeoffset datatype to their correct Airbyte types                                       |
| 2.0.4   | 2023-11-06 | [#32193](https://github.com/airbytehq/airbyte/pull/32193)                                                         | Adopt java CDK version 0.4.1.                                                                                                                   |
| 2.0.3   | 2023-10-31 | [32024](https://github.com/airbytehq/airbyte/pull/32024)                                                          | Upgrade to Debezium version 2.4.0.                                                                                                              |
| 2.0.2   | 2023-10-30 | [31960](https://github.com/airbytehq/airbyte/pull/31960)                                                          | Adopt java CDK version 0.2.0.                                                                                                                   |
| 2.0.1   | 2023-08-24 | [29821](https://github.com/airbytehq/airbyte/pull/29821)                                                          | Set replication_method display_type to radio, update titles and descriptions, and make CDC the default choice                                   |
| 2.0.0   | 2023-08-22 | [29493](https://github.com/airbytehq/airbyte/pull/29493)                                                          | Set a default cursor for Cdc mode                                                                                                               |
| 1.1.1   | 2023-07-24 | [28545](https://github.com/airbytehq/airbyte/pull/28545)                                                          | Support Read Committed snapshot isolation level                                                                                                 |
| 1.1.0   | 2023-06-26 | [27737](https://github.com/airbytehq/airbyte/pull/27737)                                                          | License Update: Elv2                                                                                                                            |
| 1.0.19  | 2023-06-20 | [27212](https://github.com/airbytehq/airbyte/pull/27212)                                                          | Fix silent exception swallowing in StreamingJdbcDatabase                                                                                        |
| 1.0.18  | 2023-06-14 | [27335](https://github.com/airbytehq/airbyte/pull/27335)                                                          | Remove noisy debug logs                                                                                                                         |
| 1.0.17  | 2023-05-25 | [26473](https://github.com/airbytehq/airbyte/pull/26473)                                                          | CDC : Limit queue size                                                                                                                          |
| 1.0.16  | 2023-05-01 | [25740](https://github.com/airbytehq/airbyte/pull/25740)                                                          | Disable index logging                                                                                                                           |
| 1.0.15  | 2023-04-26 | [25401](https://github.com/airbytehq/airbyte/pull/25401)                                                          | CDC : Upgrade Debezium to version 2.2.0                                                                                                         |
| 1.0.14  | 2023-04-19 | [25345](https://github.com/airbytehq/airbyte/pull/25345)                                                          | Logging : Log database indexes per stream                                                                                                       |
| 1.0.13  | 2023-04-19 | [24582](https://github.com/airbytehq/airbyte/pull/24582)                                                          | CDC : refactor for performance improvement                                                                                                      |
| 1.0.12  | 2023-04-17 | [25220](https://github.com/airbytehq/airbyte/pull/25220)                                                          | Logging changes : Log additional metadata & clean up noisy logs                                                                                 |
| 1.0.11  | 2023-04-11 | [24656](https://github.com/airbytehq/airbyte/pull/24656)                                                          | CDC minor refactor                                                                                                                              |
| 1.0.10  | 2023-04-06 | [24820](https://github.com/airbytehq/airbyte/pull/24820)                                                          | Fix data loss bug during an initial failed non-CDC incremental sync                                                                             |
| 1.0.9   | 2023-04-04 | [24833](https://github.com/airbytehq/airbyte/pull/24833)                                                          | Fix Debezium retry policy configuration                                                                                                         |
| 1.0.8   | 2023-03-28 | [24166](https://github.com/airbytehq/airbyte/pull/24166)                                                          | Fix InterruptedException bug during Debezium shutdown                                                                                           |
| 1.0.7   | 2023-03-27 | [24529](https://github.com/airbytehq/airbyte/pull/24373)                                                          | Preparing the connector for CDC checkpointing                                                                                                   |
| 1.0.6   | 2023-03-22 | [20760](https://github.com/airbytehq/airbyte/pull/20760)                                                          | Removed redundant date-time datatypes formatting                                                                                                |
| 1.0.5   | 2023-03-21 | [24207](https://github.com/airbytehq/airbyte/pull/24207)                                                          | Fix incorrect schema change warning in CDC mode                                                                                                 |
| 1.0.4   | 2023-03-21 | [24147](https://github.com/airbytehq/airbyte/pull/24275)                                                          | Fix error with CDC checkpointing                                                                                                                |
| 1.0.3   | 2023-03-15 | [24082](https://github.com/airbytehq/airbyte/pull/24082)                                                          | Fixed NPE during cursor values validation                                                                                                       |
| 1.0.2   | 2023-03-14 | [23908](https://github.com/airbytehq/airbyte/pull/23908)                                                          | Log warning on null cursor values                                                                                                               |
| 1.0.1   | 2023-03-10 | [23939](https://github.com/airbytehq/airbyte/pull/23939)                                                          | For network isolation, source connector accepts a list of hosts it is allowed to connect                                                        |
| 1.0.0   | 2023-03-06 | [23112](https://github.com/airbytehq/airbyte/pull/23112)                                                          | Upgrade Debezium version to 2.1.2                                                                                                               |
| 0.4.29  | 2023-02-24 | [16798](https://github.com/airbytehq/airbyte/pull/16798)                                                          | Add event_serial_no to cdc metadata                                                                                                             |
| 0.4.28  | 2023-01-18 | [21348](https://github.com/airbytehq/airbyte/pull/21348)                                                          | Fix error introduced in [18959](https://github.com/airbytehq/airbyte/pull/18959) in which option `initial_waiting_seconds` was removed          |
| 0.4.27  | 2022-12-14 | [20436](https://github.com/airbytehq/airbyte/pull/20346)                                                          | Consolidate date/time values mapping for JDBC sources                                                                                           |
| 0.4.26  | 2022-12-12 | [18959](https://github.com/airbytehq/airbyte/pull/18959)                                                          | CDC : Don't timeout if snapshot is not complete.                                                                                                |
| 0.4.25  | 2022-11-04 | [18732](https://github.com/airbytehq/airbyte/pull/18732)                                                          | Upgrade debezium version to 1.9.6                                                                                                               |
| 0.4.24  | 2022-10-25 | [18383](https://github.com/airbytehq/airbyte/pull/18383)                                                          | Better SSH error handling + messages                                                                                                            |
| 0.4.23  | 2022-10-21 | [18263](https://github.com/airbytehq/airbyte/pull/18263)                                                          | Fixes bug introduced in [15833](https://github.com/airbytehq/airbyte/pull/15833) and adds better error messaging for SSH tunnel in Destinations |
| 0.4.22  | 2022-10-19 | [18087](https://github.com/airbytehq/airbyte/pull/18087)                                                          | Better error messaging for configuration errors (SSH configs, choosing an invalid cursor)                                                       |
| 0.4.21  | 2022-10-17 | [18041](https://github.com/airbytehq/airbyte/pull/18041)                                                          | Fixes bug introduced 2022-09-12 with SshTunnel, handles iterator exception properly                                                             |
|         | 2022-10-13 | [15535](https://github.com/airbytehq/airbyte/pull/16238)                                                          | Update incremental query to avoid data missing when new data is inserted at the same time as a sync starts under non-CDC incremental mode       |
| 0.4.20  | 2022-09-14 | [15668](https://github.com/airbytehq/airbyte/pull/15668)                                                          | Wrap logs in AirbyteLogMessage                                                                                                                  |
| 0.4.19  | 2022-09-05 | [16002](https://github.com/airbytehq/airbyte/pull/16002)                                                          | Added ability to specify schemas for discovery during setting connector up                                                                      |
| 0.4.18  | 2022-09-03 | [14910](https://github.com/airbytehq/airbyte/pull/14910)                                                          | Standardize spec for CDC replication. Replace the `replication_method` enum with a config object with a `method` enum field.                    |
| 0.4.17  | 2022-09-01 | [16261](https://github.com/airbytehq/airbyte/pull/16261)                                                          | Emit state messages more frequently                                                                                                             |
| 0.4.16  | 2022-08-18 | [14356](https://github.com/airbytehq/airbyte/pull/14356)                                                          | DB Sources: only show a table can sync incrementally if at least one column can be used as a cursor field                                       |
| 0.4.15  | 2022-08-11 | [15538](https://github.com/airbytehq/airbyte/pull/15538)                                                          | Allow additional properties in db stream state                                                                                                  |
| 0.4.14  | 2022-08-10 | [15430](https://github.com/airbytehq/airbyte/pull/15430)                                                          | fixed a bug on handling special character on database name                                                                                      |
| 0.4.13  | 2022-08-04 | [15268](https://github.com/airbytehq/airbyte/pull/15268)                                                          | Added [] enclosing to escape special character in the database name                                                                             |
| 0.4.12  | 2022-08-02 | [14801](https://github.com/airbytehq/airbyte/pull/14801)                                                          | Fix multiple log bindings                                                                                                                       |
| 0.4.11  | 2022-07-22 | [14714](https://github.com/airbytehq/airbyte/pull/14714)                                                          | Clarified error message when invalid cursor column selected                                                                                     |
| 0.4.10  | 2022-07-14 | [14574](https://github.com/airbytehq/airbyte/pull/14574)                                                          | Removed additionalProperties:false from JDBC source connectors                                                                                  |
| 0.4.9   | 2022-07-05 | [14379](https://github.com/airbytehq/airbyte/pull/14379)                                                          | Aligned Normal and CDC migration + added some fixes for datatypes processing                                                                    |
| 0.4.8   | 2022-06-24 | [14121](https://github.com/airbytehq/airbyte/pull/14121)                                                          | Omit using 'USE' keyword on Azure SQL with CDC                                                                                                  |
| 0.4.5   | 2022-06-23 | [14077](https://github.com/airbytehq/airbyte/pull/14077)                                                          | Use the new state management                                                                                                                    |
| 0.4.3   | 2022-06-17 | [13887](https://github.com/airbytehq/airbyte/pull/13887)                                                          | Increase version to include changes from [13854](https://github.com/airbytehq/airbyte/pull/13854)                                               |
| 0.4.2   | 2022-06-06 | [13435](https://github.com/airbytehq/airbyte/pull/13435)                                                          | Adjust JDBC fetch size based on max memory and max row size                                                                                     |
| 0.4.1   | 2022-05-25 | [13419](https://github.com/airbytehq/airbyte/pull/13419)                                                          | Correct enum for Standard method.                                                                                                               |
| 0.4.0   | 2022-05-25 | [12759](https://github.com/airbytehq/airbyte/pull/12759) [13168](https://github.com/airbytehq/airbyte/pull/13168) | For CDC, Add option to ignore existing data and only sync new changes from the database.                                                        |
| 0.3.22  | 2022-04-29 | [12480](https://github.com/airbytehq/airbyte/pull/12480)                                                          | Query tables with adaptive fetch size to optimize JDBC memory consumption                                                                       |
| 0.3.21  | 2022-04-11 | [11729](https://github.com/airbytehq/airbyte/pull/11729)                                                          | Bump mina-sshd from 2.7.0 to 2.8.0                                                                                                              |
| 0.3.19  | 2022-03-31 | [11495](https://github.com/airbytehq/airbyte/pull/11495)                                                          | Adds Support to Chinese MSSQL Server Agent                                                                                                      |
| 0.3.18  | 2022-03-29 | [11010](https://github.com/airbytehq/airbyte/pull/11010)                                                          | Adds JDBC Params                                                                                                                                |
| 0.3.17  | 2022-02-21 | [10242](https://github.com/airbytehq/airbyte/pull/10242)                                                          | Fixed cursor for old connectors that use non-microsecond format. Now connectors work with both formats                                          |
| 0.3.16  | 2022-02-18 | [10242](https://github.com/airbytehq/airbyte/pull/10242)                                                          | Updated timestamp transformation with microseconds                                                                                              |
| 0.3.15  | 2022-02-14 | [10256](https://github.com/airbytehq/airbyte/pull/10256)                                                          | Add `-XX:+ExitOnOutOfMemoryError` JVM option                                                                                                    |
| 0.3.14  | 2022-01-24 | [9554](https://github.com/airbytehq/airbyte/pull/9554)                                                            | Allow handling of java sql date in CDC                                                                                                          |
| 0.3.13  | 2022-01-07 | [9094](https://github.com/airbytehq/airbyte/pull/9094)                                                            | Added support for missed data types                                                                                                             |
| 0.3.12  | 2021-12-30 | [9206](https://github.com/airbytehq/airbyte/pull/9206)                                                            | Update connector fields title/description                                                                                                       |
| 0.3.11  | 2021-12-24 | [8958](https://github.com/airbytehq/airbyte/pull/8958)                                                            | Add support for JdbcType.ARRAY                                                                                                                  |
| 0.3.10  | 2021-12-01 | [8371](https://github.com/airbytehq/airbyte/pull/8371)                                                            | Fixed incorrect handling "\n" in ssh key                                                                                                        |
| 0.3.9   | 2021-11-09 | [7748](https://github.com/airbytehq/airbyte/pull/7748)                                                            | Improve support for binary and varbinary data types                                                                                             |
| 0.3.8   | 2021-10-26 | [7386](https://github.com/airbytehq/airbyte/pull/7386)                                                            | Fixed data type (smalldatetime, smallmoney) conversion from mssql source                                                                        |
| 0.3.7   | 2021-09-30 | [6585](https://github.com/airbytehq/airbyte/pull/6585)                                                            | Improved SSH Tunnel key generation steps                                                                                                        |
| 0.3.6   | 2021-09-17 | [6318](https://github.com/airbytehq/airbyte/pull/6318)                                                            | Added option to connect to DB via SSH                                                                                                           |
| 0.3.4   | 2021-08-13 | [4699](https://github.com/airbytehq/airbyte/pull/4699)                                                            | Added json config validator                                                                                                                     |
| 0.3.3   | 2021-07-05 | [4689](https://github.com/airbytehq/airbyte/pull/4689)                                                            | Add CDC support                                                                                                                                 |
| 0.3.2   | 2021-06-09 | [3179](https://github.com/airbytehq/airbyte/pull/3973)                                                            | Add AIRBYTE_ENTRYPOINT for Kubernetes support                                                                                                   |
| 0.3.1   | 2021-06-08 | [3893](https://github.com/airbytehq/airbyte/pull/3893)                                                            | Enable SSL connection                                                                                                                           |
| 0.3.0   | 2021-04-21 | [2990](https://github.com/airbytehq/airbyte/pull/2990)                                                            | Support namespaces                                                                                                                              |
| 0.2.3   | 2021-03-28 | [2600](https://github.com/airbytehq/airbyte/pull/2600)                                                            | Add NCHAR and NVCHAR support to DB and cursor type casting                                                                                      |
| 0.2.2   | 2021-03-26 | [2460](https://github.com/airbytehq/airbyte/pull/2460)                                                            | Destination supports destination sync mode                                                                                                      |
| 0.2.1   | 2021-03-18 | [2488](https://github.com/airbytehq/airbyte/pull/2488)                                                            | Sources support primary keys                                                                                                                    |
| 0.2.0   | 2021-03-09 | [2238](https://github.com/airbytehq/airbyte/pull/2238)                                                            | Protocol allows future/unknown properties                                                                                                       |
| 0.1.11  | 2021-02-02 | [1887](https://github.com/airbytehq/airbyte/pull/1887)                                                            | Migrate AbstractJdbcSource to use iterators                                                                                                     |
| 0.1.10  | 2021-01-25 | [1746](https://github.com/airbytehq/airbyte/pull/1746)                                                            | Fix NPE in State Decorator                                                                                                                      |
| 0.1.9   | 2021-01-19 | [1724](https://github.com/airbytehq/airbyte/pull/1724)                                                            | Fix JdbcSource handling of tables with same names in different schemas                                                                          |
| 0.1.9   | 2021-01-14 | [1655](https://github.com/airbytehq/airbyte/pull/1655)                                                            | Fix JdbcSource OOM                                                                                                                              |
| 0.1.8   | 2021-01-13 | [1588](https://github.com/airbytehq/airbyte/pull/1588)                                                            | Handle invalid numeric values in JDBC source                                                                                                    |
| 0.1.6   | 2020-12-09 | [1172](https://github.com/airbytehq/airbyte/pull/1172)                                                            | Support incremental sync                                                                                                                        |
| 0.1.5   | 2020-11-30 | [1038](https://github.com/airbytehq/airbyte/pull/1038)                                                            | Change JDBC sources to discover more than standard schemas                                                                                      |
| 0.1.4   | 2020-11-30 | [1046](https://github.com/airbytehq/airbyte/pull/1046)                                                            | Add connectors using an index YAML file                                                                                                         |

</details><|MERGE_RESOLUTION|>--- conflicted
+++ resolved
@@ -445,15 +445,10 @@
 
 | Version | Date       | Pull Request                                                                                                      | Subject                                                                                                                                         |
 |:--------|:-----------|:------------------------------------------------------------------------------------------------------------------|:------------------------------------------------------------------------------------------------------------------------------------------------|
-<<<<<<< HEAD
 | 4.2.3   | 2025-07-01 | [62052](https://github.com/airbytehq/airbyte/pull/62052)                                                          | Revert change to CDK interface signature.                                                                                                       |
+| 4.2.2 | 2025-06-25 | [61729](https://github.com/airbytehq/airbyte/pull/61729) | Support the use of logical primary keys for CDC. |
 | 4.2.1   | 2025-06-23 | [62015](https://github.com/airbytehq/airbyte/pull/62015)                                                          | Fix previous merge. Improve cutoff date handling                                                                                                |
 | 4.2.0   | 2025-06-19 | [62015](https://github.com/airbytehq/airbyte/pull/61685)                                                          | Add an option to exclude today's data from cursor based incremental syncs when using temporal cursor (datetime).                                |
-=======
-| 4.2.2 | 2025-06-25 | [61729](https://github.com/airbytehq/airbyte/pull/61729) | Support the use of logical primary keys for CDC. |
-| 4.2.1   | 2025-06-23  | [62015](https://github.com/airbytehq/airbyte/pull/62015)                                                          | Fix previous merge.                                                                                                                             |
-| 4.2.0   | 2025-06-19 | [62015](https://github.com/airbytehq/airbyte/pull/61685)                                                               | Add an option to exclude today's data from cursor based incremental syncs when using temporal cursor (datetime).                                |
->>>>>>> 7c3b0d1d
 | 4.1.29  | 2025-06-03 | [61320](https://github.com/airbytehq/airbyte/pull/61320)                                                          | Add error handling for connection issues and adopt the latest CDK version.                                                                      |
 | 4.1.28  | 2025-05-15 | [60311](https://github.com/airbytehq/airbyte/pull/60311)                                                          | Migrate to new gradle flow.                                                                                                                     |
 | 4.1.27  | 2025-04-28 | [59124](https://github.com/airbytehq/airbyte/pull/59124)                                                          | Fix _ab_cdc_event_serial_no datatype in addMetaDataToRowsFetchedOutsideDebezium method                                                          |
