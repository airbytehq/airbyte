--- conflicted
+++ resolved
@@ -422,10 +422,7 @@
 
 | Version | Date       | Pull Request                                                                                                      | Subject                                                                                                                                         |
 |:--------|:-----------|:------------------------------------------------------------------------------------------------------------------|:------------------------------------------------------------------------------------------------------------------------------------------------|
-<<<<<<< HEAD
-=======
 | 4.1.3   | |2024-07-22 | [42411](https://github.com/airbytehq/airbyte/pull/42411) | Hide the "initial load timeout in hours" field by default in UI |
->>>>>>> 65ebd46b
 | 4.1.2   | 2024-07-22 | [42024](https://github.com/airbytehq/airbyte/pull/42024) | Fix a NPE bug on resuming from a failed attempt.                                                                                                |
 | 4.1.1   | 2024-07-19 | [42122](https://github.com/airbytehq/airbyte/pull/42122) | Improve wass error message + logging.                                                                                                           |
 | 4.1.0   | 2024-07-17 | [42078](https://github.com/airbytehq/airbyte/pull/42078) | WASS analytics + bug fixes.                                                                                                                     |
