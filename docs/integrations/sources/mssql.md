--- conflicted
+++ resolved
@@ -419,11 +419,8 @@
 
 | Version | Date       | Pull Request                                                                                                      | Subject                                                                                                                                         |
 |:--------|:-----------|:------------------------------------------------------------------------------------------------------------------|:------------------------------------------------------------------------------------------------------------------------------------------------|
-<<<<<<< HEAD
-| 4.0.25  | 2024-05-29 | [38584](https://github.com/airbytehq/airbyte/pull/38584) | Set is_resumable flag in discover.                                                                                                              |
-=======
+| 4.0.26  | 2024-05-29 | [38584](https://github.com/airbytehq/airbyte/pull/38584) | Set is_resumable flag in discover.                                                                                                              |
 | 4.0.25  | 2024-05-29 | [38775](https://github.com/airbytehq/airbyte/pull/38775) | Publish CDK                                                                                                                                                                |
->>>>>>> 7aa390f1
 | 4.0.24  | 2024-05-23  | [38640](https://github.com/airbytehq/airbyte/pull/38640)   | Sync sending trace status messages indicating progress.                                                                                         |
 | 4.0.23  | 2024-05-15 | [38208](https://github.com/airbytehq/airbyte/pull/38208)   | disable counts in full refresh stream in state message.                                                                                         |
 | 4.0.22  | 2024-05-14 | [38196](https://github.com/airbytehq/airbyte/pull/38196) | Bump jdbc driver version to 12.6.1.jre11 |
