--- conflicted
+++ resolved
@@ -445,35 +445,7 @@
 
 | Version | Date       | Pull Request                                                                                                      | Subject                                                                                                                                         |
 |:--------|:-----------|:------------------------------------------------------------------------------------------------------------------|:------------------------------------------------------------------------------------------------------------------------------------------------|
-<<<<<<< HEAD
-| 4.1.30 | 2025-06-20 | [61729](https://github.com/airbytehq/airbyte/pull/61729) | Support the use of logical primary keys for CDC. |
-| 4.1.29 | 2025-06-03 | [61320](https://github.com/airbytehq/airbyte/pull/61320) | Add error handling for connection issues and adopt the latest CDK version. |
-| 4.1.28 | 2025-05-15 | [60311](https://github.com/airbytehq/airbyte/pull/60311) | Migrate to new gradle flow. |
-| 4.1.27 | 2025-04-28 | [59124](https://github.com/airbytehq/airbyte/pull/59124) | Fix _ab_cdc_event_serial_no datatype in addMetaDataToRowsFetchedOutsideDebezium method |
-| 4.1.26 | 2025-03-27 | [56401](https://github.com/airbytehq/airbyte/pull/56401) | Fix non-unique value clustered index issue |
-| 4.1.25 | 2025-03-20 | [55878](https://github.com/airbytehq/airbyte/pull/55878) | Integrate with the latest mssql jdbc driver to solve a pre-gregorian date offset bug |
-| 4.1.24 | 2025-03-11 | [55709](https://github.com/airbytehq/airbyte/pull/55709) | Filter unwanted tables in discover to prevent null table issues |
-| 4.1.23 | 2025-03-06 | [55234](https://github.com/airbytehq/airbyte/pull/55234) | Update base image version for certified DB source connectors |
-| 4.1.22 | 2025-02-10 | [53217](https://github.com/airbytehq/airbyte/pull/53217) | Default to PK when the clustered index is composite. |
-| 4.1.21 | 2025-02-21 | [54189](https://github.com/airbytehq/airbyte/pull/54189) | Print state data only in the debugging log. |
-| 4.1.20 | 2025-01-26 | [52556](https://github.com/airbytehq/airbyte/pull/52556) | Improve tables discovery during read. |
-| 4.1.19 | 2025-01-16 | [51596](https://github.com/airbytehq/airbyte/pull/51596) | Bump driver versions to latest (jdbc, debezium, cdk) |
-| 4.1.18 | 2025-01-06 | [50943](https://github.com/airbytehq/airbyte/pull/50943) | Use airbyte/java-connector-base:2.0.0. This makes the image rootless. The connector will be incompatible with Airbyte < 0.64. |
-| 4.1.17 | 2024-12-17 | [49840](https://github.com/airbytehq/airbyte/pull/49840) | Use a base image: airbyte/java-connector-base:1.0.0 |
-| 4.1.16 | 2024-11-13 | [48484](https://github.com/airbytehq/airbyte/pull/48484) | Enhanced error handling for MSSQL to improve system error detection and response. |
-| 4.1.15 | 2024-10-05 | [46515](https://github.com/airbytehq/airbyte/pull/46515) | Improving discovery of large SQL server database. |
-| 4.1.14 | 2024-09-17 | [45639](https://github.com/airbytehq/airbyte/pull/45639) | Adopt latest CDK to use the latest apache sshd mina to handle tcpkeepalive requests. |
-| 4.1.13 | 2024-09-05 | [45181](https://github.com/airbytehq/airbyte/pull/45181) | Fix incorrect categorizing resumable/nonresumable full refresh streams. |
-| 4.1.12 | 2024-09-10 | [45368](https://github.com/airbytehq/airbyte/pull/45368) | Remove excessive debezium logging. |
-| 4.1.11 | 2024-09-04 | [45142](https://github.com/airbytehq/airbyte/pull/45142) | Fix incorrect datetimeoffset format in cursor state. |
-| 4.1.10 | 2024-08-27 | [44759](https://github.com/airbytehq/airbyte/pull/44759) | Improve null safety in parsing debezium change events. |
-| 4.1.9 | 2024-08-27 | [44841](https://github.com/airbytehq/airbyte/pull/44841) | Adopt latest CDK. |
-| 4.1.8 | 2024-08-08 | [43410](https://github.com/airbytehq/airbyte/pull/43410) | Adopt latest CDK. |
-| 4.1.7 | 2024-08-06 | [42869](https://github.com/airbytehq/airbyte/pull/42869) | Adopt latest CDK. |
-| 4.1.6 | 2024-07-30 | [42550](https://github.com/airbytehq/airbyte/pull/42550) | Correctly report stream states. |
-| 4.1.5 | 2024-07-29 | [42852](https://github.com/airbytehq/airbyte/pull/42852) | Bump CDK version to latest to use new bug fixes on error translation. |
-| 4.1.4 | 2024-07-23 | [42421](https://github.com/airbytehq/airbyte/pull/42421) | Remove final transient error emitter iterators. |
-=======
+| 4.2.2 | 2025-06-25 | [61729](https://github.com/airbytehq/airbyte/pull/61729) | Support the use of logical primary keys for CDC. |
 | 4.2.1   | 2025-06-23  | [62015](https://github.com/airbytehq/airbyte/pull/62015)                                                          | Fix previous merge.                                                                                                                             |
 | 4.2.0   | 2025-06-19 | [62015](https://github.com/airbytehq/airbyte/pull/61685)                                                               | Add an option to exclude today's data from cursor based incremental syncs when using temporal cursor (datetime).                                |
 | 4.1.29  | 2025-06-03 | [61320](https://github.com/airbytehq/airbyte/pull/61320)                                                          | Add error handling for connection issues and adopt the latest CDK version.                                                                      |
@@ -502,7 +474,6 @@
 | 4.1.6   | 2024-07-30 | [42550](https://github.com/airbytehq/airbyte/pull/42550)                                                          | Correctly report stream states.                                                                                                                 |
 | 4.1.5   | 2024-07-29 | [42852](https://github.com/airbytehq/airbyte/pull/42852)                                                          | Bump CDK version to latest to use new bug fixes on error translation.                                                                           |
 | 4.1.4   | 2024-07-23 | [42421](https://github.com/airbytehq/airbyte/pull/42421)                                                          | Remove final transient error emitter iterators.                                                                                                 |
->>>>>>> 19243f4d
 | 4.1.3   |            | 2024-07-22                                                                                                        | [42411](https://github.com/airbytehq/airbyte/pull/42411)                                                                                        | Hide the "initial load timeout in hours" field by default in UI 
 | 4.1.2   | 2024-07-22 | [42024](https://github.com/airbytehq/airbyte/pull/42024)                                                          | Fix a NPE bug on resuming from a failed attempt.                                                                                                |
 | 4.1.1   | 2024-07-19 | [42122](https://github.com/airbytehq/airbyte/pull/42122)                                                          | Improve wass error message + logging.                                                                                                           |
