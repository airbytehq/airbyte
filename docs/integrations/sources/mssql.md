--- conflicted
+++ resolved
@@ -419,11 +419,8 @@
 
 | Version | Date       | Pull Request                                                                                                      | Subject                                                                                                                                         |
 |:--------|:-----------|:------------------------------------------------------------------------------------------------------------------|:------------------------------------------------------------------------------------------------------------------------------------------------|
-<<<<<<< HEAD
-| 4.0.26  | 2024-05-29 | [38584](https://github.com/airbytehq/airbyte/pull/38584) | Set is_resumable flag in discover.                                                                                                              |
-=======
+| 4.0.27  | 2024-05-29 | [38584](https://github.com/airbytehq/airbyte/pull/38584) | Set is_resumable flag in discover.                                                                                                              |
 | 4.0.26 | 2024-05-16 | [38292](https://github.com/airbytehq/airbyte/pull/38292) | Improve cursor value query to return only one row |
->>>>>>> 1d36fa93
 | 4.0.25  | 2024-05-29 | [38775](https://github.com/airbytehq/airbyte/pull/38775) | Publish CDK                                                                                                                                                                |
 | 4.0.24  | 2024-05-23  | [38640](https://github.com/airbytehq/airbyte/pull/38640)   | Sync sending trace status messages indicating progress.                                                                                         |
 | 4.0.23  | 2024-05-15 | [38208](https://github.com/airbytehq/airbyte/pull/38208)   | disable counts in full refresh stream in state message.                                                                                         |
