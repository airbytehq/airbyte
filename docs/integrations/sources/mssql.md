# Microsoft SQL Server (MSSQL)

Airbyte's certified MSSQL connector offers the following features:

- Multiple methods of keeping your data fresh, including
  [Change Data Capture (CDC)](https://docs.airbyte.com/understanding-airbyte/cdc) using the
  [binlog](https://dev.mysql.com/doc/refman/8.0/en/binary-log.html).
- Incremental as well as Full Refresh
  [sync modes](https://docs.airbyte.com/cloud/core-concepts#connection-sync-modes), providing
  flexibility in how data is delivered to your destination.
- Reliable replication at any table size with
  [checkpointing](https://docs.airbyte.com/understanding-airbyte/airbyte-protocol/#state--checkpointing)
  and chunking of database reads.

> ⚠️ **Please note the minimum required platform version is v0.58.0 to run source-mssql 4.0.18 and above.**

## Features

| Feature                       | Supported | Notes              |
| :---------------------------- | :-------- | :----------------- |
| Full Refresh Sync             | Yes       |                    |
| Incremental Sync - Append     | Yes       |                    |
| Replicate Incremental Deletes | Yes       |                    |
| CDC \(Change Data Capture\)   | Yes       |                    |
| SSL Support                   | Yes       |                    |
| SSH Tunnel Connection         | Yes       |                    |
| Namespaces                    | Yes       | Enabled by default |

The MSSQL source does not alter the schema present in your database. Depending on the destination
connected to this source, however, the schema may be altered. See the destination's documentation
for more details.

## Getting Started

#### Requirements

1. MSSQL Server `Azure SQL Database`, `Azure Synapse Analytics`, `Azure SQL Managed Instance`,
   `SQL Server 2019`, `SQL Server 2017`, `SQL Server 2016`, `SQL Server 2014`, `SQL Server 2012`,
   `PDW 2008R2 AU34`.
2. Create a dedicated read-only Airbyte user with access to all tables needed for replication
3. If you want to use CDC, please see [the relevant section below](mssql.md#change-data-capture-cdc)
   for further setup requirements

#### 1. Make sure your database is accessible from the machine running Airbyte

This is dependent on your networking setup. The easiest way to verify if Airbyte is able to connect
to your MSSQL instance is via the check connection tool in the UI.

#### 2. Create a dedicated read-only user with access to the relevant tables \(Recommended but optional\)

This step is optional but highly recommended to allow for better permission control and auditing.
Alternatively, you can use Airbyte with an existing user in your database.

#### 3. Your database user should now be ready for use with Airbyte!

#### Airbyte Cloud

On Airbyte Cloud, only secured connections to your MSSQL instance are supported in source
configuration. You may either configure your connection using one of the supported SSL Methods or by
using an SSH Tunnel.

## Change Data Capture \(CDC\)

We use
[SQL Server's change data capture feature](https://docs.microsoft.com/en-us/sql/relational-databases/track-changes/about-change-data-capture-sql-server?view=sql-server-2017)
with transaction logs to capture row-level `INSERT`, `UPDATE` and `DELETE` operations that occur on
CDC-enabled tables.

Some extra setup requiring at least _db_owner_ permissions on the database\(s\) you intend to sync
from will be required \(detailed [below](mssql.md#setting-up-cdc-for-mssql)\).

Please read the [CDC docs](../../understanding-airbyte/cdc.md) for an overview of how Airbyte
approaches CDC.

### Should I use CDC for MSSQL?

- If you need a record of deletions and can accept the limitations posted below, CDC is the way to
  go!
- If your data set is small and/or you just want a snapshot of your table in the destination,
  consider using Full Refresh replication for your table instead of CDC.
- If the limitations below prevent you from using CDC and your goal is to maintain a snapshot of
  your table in the destination, consider using non-CDC incremental and occasionally reset the data
  and re-sync.
- If your table has a primary key but doesn't have a reasonable cursor field for incremental syncing
  \(i.e. `updated_at`\), CDC allows you to sync your table incrementally.

#### CDC Limitations

- Make sure to read our [CDC docs](../../understanding-airbyte/cdc.md) to see limitations that
  impact all databases using CDC replication.
- `hierarchyid` and `sql_variant` types are not processed in CDC migration type (not supported by
  Debezium). For more details please check
  [this ticket](https://github.com/airbytehq/airbyte/issues/14411)
- CDC is only available for SQL Server 2016 Service Pack 1 \(SP1\) and later.
- _db_owner_ \(or higher\) permissions are required to perform the
  [neccessary setup](mssql.md#setting-up-cdc-for-mssql) for CDC.
- On Linux, CDC is not supported on versions earlier than SQL Server 2017 CU18 \(SQL Server 2019 is
  supported\).
- Change data capture cannot be enabled on tables with a clustered columnstore index. \(It can be
  enabled on tables with a _non-clustered_ columnstore index\).
- The SQL Server CDC feature processes changes that occur in user-created tables only. You cannot
  enable CDC on the SQL Server master database.
- Using variables with partition switching on databases or tables with change data capture \(CDC\)
  is not supported for the `ALTER TABLE` ... `SWITCH TO` ... `PARTITION` ... statement
- Our CDC implementation uses at least once delivery for all change records.
- Read more on CDC limitations in the
  [Microsoft docs](https://docs.microsoft.com/en-us/sql/relational-databases/track-changes/about-change-data-capture-sql-server?view=sql-server-2017#limitations).

### Setting up CDC for MSSQL

#### 1. Enable CDC on database and tables

MS SQL Server provides some built-in stored procedures to enable CDC.

- To enable CDC, a SQL Server administrator with the necessary privileges \(_db_owner_ or
  _sysadmin_\) must first run a query to enable CDC at the database level.

  ```text
  USE {database name}
  GO
  EXEC sys.sp_cdc_enable_db
  GO
  ```

- The administrator must then enable CDC for each table that you want to capture. Here's an example:

  ```text
  USE {database name}
  GO

  EXEC sys.sp_cdc_enable_table
  @source_schema = N'{schema name}',
  @source_name   = N'{table name}',
  @role_name     = N'{role name}',  [1]
  @filegroup_name = N'{filegroup name}', [2]
  @supports_net_changes = 0 [3]
  GO
  ```

  - \[1\] Specifies a role which will gain `SELECT` permission on the captured columns of the source
    table. We suggest putting a value here so you can use this role in the next step but you can
    also set the value of @role*name to `NULL` to allow only \_sysadmin* and _db_owner_ to have
    access. Be sure that the credentials used to connect to the source in Airbyte align with this
    role so that Airbyte can access the cdc tables.
  - \[2\] Specifies the filegroup where SQL Server places the change table. We recommend creating a
    separate filegroup for CDC but you can leave this parameter out to use the default filegroup.
  - \[3\] If 0, only the support functions to query for all changes are generated. If 1, the
    functions that are needed to query for net changes are also generated. If supports_net_changes
    is set to 1, index_name must be specified, or the source table must have a defined primary key.

- \(For more details on parameters, see the
  [Microsoft doc page](https://docs.microsoft.com/en-us/sql/relational-databases/system-stored-procedures/sys-sp-cdc-enable-table-transact-sql?view=sql-server-ver15)
  for this stored procedure\).
- If you have many tables to enable CDC on and would like to avoid having to run this query
  one-by-one for every table,
  [this script](http://www.techbrothersit.com/2013/06/change-data-capture-cdc-sql-server_69.html)
  might help!

For further detail, see the
[Microsoft docs on enabling and disabling CDC](https://docs.microsoft.com/en-us/sql/relational-databases/track-changes/enable-and-disable-change-data-capture-sql-server?view=sql-server-ver15).

#### 2. Enable snapshot isolation

- When a sync runs for the first time using CDC, Airbyte performs an initial consistent snapshot of
  your database. To avoid acquiring table locks, Airbyte uses _snapshot isolation_, allowing
  simultaneous writes by other database clients. This must be enabled on the database like so:

  ```text
  ALTER DATABASE {database name}
    SET ALLOW_SNAPSHOT_ISOLATION ON;
  ```

#### 3. Create a user and grant appropriate permissions

- Rather than use _sysadmin_ or _db_owner_ credentials, we recommend creating a new user with the
  relevant CDC access for use with Airbyte. First let's create the login and user and add to the
  [db_datareader](https://docs.microsoft.com/en-us/sql/relational-databases/security/authentication-access/database-level-roles?view=sql-server-ver15)
  role:

  ```text
  USE {database name};
  CREATE LOGIN {user name}
    WITH PASSWORD = '{password}';
  CREATE USER {user name} FOR LOGIN {user name};
  EXEC sp_addrolemember 'db_datareader', '{user name}';
  ```

  - Add the user to the role specified earlier when enabling cdc on the table\(s\):

    ```text
    EXEC sp_addrolemember '{role name}', '{user name}';
    ```

  - This should be enough access, but if you run into problems, try also directly granting the user
    `SELECT` access on the cdc schema:

    ```text
    USE {database name};
    GRANT SELECT ON SCHEMA :: [cdc] TO {user name};
    ```

  - If feasible, granting this user 'VIEW SERVER STATE' permissions will allow Airbyte to check
    whether or not the
    [SQL Server Agent](https://docs.microsoft.com/en-us/sql/relational-databases/track-changes/about-change-data-capture-sql-server?view=sql-server-ver15#relationship-with-log-reader-agent)
    is running. This is preferred as it ensures syncs will fail if the CDC tables are not being
    updated by the Agent in the source database.

    ```text
    USE master;
    GRANT VIEW SERVER STATE TO {user name};
    ```

#### 4. Extend the retention period of CDC data

- In SQL Server, by default, only three days of data are retained in the change tables. Unless you
  are running very frequent syncs, we suggest increasing this retention so that in case of a failure
  in sync or if the sync is paused, there is still some bandwidth to start from the last point in
  incremental sync.
- These settings can be changed using the stored procedure
  [sys.sp_cdc_change_job](https://docs.microsoft.com/en-us/sql/relational-databases/system-stored-procedures/sys-sp-cdc-change-job-transact-sql?view=sql-server-ver15)
  as below:

  ```text
  -- we recommend 14400 minutes (10 days) as retention period
  EXEC sp_cdc_change_job @job_type='cleanup', @retention = {minutes}
  ```

- After making this change, a restart of the cleanup job is required:

```text
  EXEC sys.sp_cdc_stop_job @job_type = 'cleanup';

  EXEC sys.sp_cdc_start_job @job_type = 'cleanup';
```

#### 5. Ensure the SQL Server Agent is running

- MSSQL uses the SQL Server Agent

  to
  [run the jobs necessary](https://docs.microsoft.com/en-us/sql/relational-databases/track-changes/about-change-data-capture-sql-server?view=sql-server-ver15#agent-jobs)

  for CDC. It is therefore vital that the Agent is operational in order for to CDC to work
  effectively. You can check

  the status of the SQL Server Agent as follows:

```text
  EXEC xp_servicecontrol 'QueryState', N'SQLServerAGENT';
```

- If you see something other than 'Running.' please follow

  the
  [Microsoft docs](https://docs.microsoft.com/en-us/sql/ssms/agent/start-stop-or-pause-the-sql-server-agent-service?view=sql-server-ver15)

  to start the service.

## Connection to MSSQL via an SSH Tunnel

Airbyte has the ability to connect to a MSSQL instance via an SSH Tunnel. The reason you might want
to do this because it is not possible \(or against security policy\) to connect to the database
directly \(e.g. it does not have a public IP address\).

When using an SSH tunnel, you are configuring Airbyte to connect to an intermediate server \(a.k.a.
a bastion sever\) that _does_ have direct access to the database. Airbyte connects to the bastion
and then asks the bastion to connect directly to the server.

Using this feature requires additional configuration, when creating the source. We will talk through
what each piece of configuration means.

1. Configure all fields for the source as you normally would, except `SSH Tunnel Method`.
2. `SSH Tunnel Method` defaults to `No Tunnel` \(meaning a direct connection\). If you want to use
   an

   SSH Tunnel choose `SSH Key Authentication` or `Password Authentication`.

   1. Choose `Key Authentication` if you will be using an RSA private key as your secret for

      establishing the SSH Tunnel \(see below for more information on generating this key\).

   2. Choose `Password Authentication` if you will be using a password as your secret for
      establishing

      the SSH Tunnel.

3. `SSH Tunnel Jump Server Host` refers to the intermediate \(bastion\) server that Airbyte will
   connect to. This should

   be a hostname or an IP Address.

4. `SSH Connection Port` is the port on the bastion server with which to make the SSH connection.
   The default port for

   SSH connections is `22`, so unless you have explicitly changed something, go with the default.

5. `SSH Login Username` is the username that Airbyte should use when connection to the bastion
   server. This is NOT the

   MSSQL username.

6. If you are using `Password Authentication`, then `SSH Login Username` should be set to the

   password of the User from the previous step. If you are using `SSH Key Authentication` leave this

   blank. Again, this is not the MSSQL password, but the password for the OS-user that Airbyte is

   using to perform commands on the bastion.

7. If you are using `SSH Key Authentication`, then `SSH Private Key` should be set to the RSA

   private Key that you are using to create the SSH connection. This should be the full contents of

   the key file starting with `-----BEGIN RSA PRIVATE KEY-----` and ending

   with `-----END RSA PRIVATE KEY-----`.

### Generating an SSH Key Pair

The connector expects an RSA key in PEM format. To generate this key:

```text
ssh-keygen -t rsa -m PEM -f myuser_rsa
```

This produces the private key in pem format, and the public key remains in the standard format used
by the `authorized_keys` file on your bastion host. The public key should be added to your bastion
host to whichever user you want to use with Airbyte. The private key is provided via copy-and-paste
to the Airbyte connector configuration screen, so it may log in to the bastion.

## Data type mapping

MSSQL data types are mapped to the following data types when synchronizing data. You can check the
test values examples
[here](https://github.com/airbytehq/airbyte/blob/master/airbyte-integrations/connectors/source-mssql/src/test-integration/java/io/airbyte/integrations/source/mssql/MssqlSourceComprehensiveTest.java).
If you can't find the data type you are looking for or have any problems feel free to add a new
test!

| MSSQL Type                                              | Resulting Type          | Notes |
| :------------------------------------------------------ | :---------------------- | :---- |
| `bigint`                                                | number                  |       |
| `binary`                                                | string                  |       |
| `bit`                                                   | boolean                 |       |
| `char`                                                  | string                  |       |
| `date`                                                  | date                    |       |
| `datetime`                                              | timestamp               |       |
| `datetime2`                                             | timestamp               |       |
| `datetimeoffset`                                        | timestamp with timezone |       |
| `decimal`                                               | number                  |       |
| `int`                                                   | number                  |       |
| `float`                                                 | number                  |       |
| `geography`                                             | string                  |       |
| `geometry`                                              | string                  |       |
| `money`                                                 | number                  |       |
| `numeric`                                               | number                  |       |
| `ntext`                                                 | string                  |       |
| `nvarchar`                                              | string                  |       |
| `nvarchar(max)`                                         | string                  |       |
| `real`                                                  | number                  |       |
| `smalldatetime`                                         | timestamp               |       |
| `smallint`                                              | number                  |       |
| `smallmoney`                                            | number                  |       |
| `sql_variant`                                           | string                  |       |
| `uniqueidentifier`                                      | string                  |       |
| `text`                                                  | string                  |       |
| `time`                                                  | time                    |       |
| `tinyint`                                               | number                  |       |
| `varbinary`                                             | string                  |       |
| `varchar`                                               | string                  |       |
| `varchar(max) COLLATE Latin1_General_100_CI_AI_SC_UTF8` | string                  |       |
| `xml`                                                   | string                  |       |

If you do not see a type in this list, assume that it is coerced into a string. We are happy to take
feedback on preferred mappings.

## Upgrading from 0.4.17 and older versions to 0.4.18 and newer versions

There is a backwards incompatible spec change between Microsoft SQL Source connector versions 0.4.17
and 0.4.18. As part of that spec change `replication_method` configuration parameter was changed to
`object` from `string`.

In Microsoft SQL source connector versions 0.4.17 and older, `replication_method` configuration
parameter was saved in the configuration database as follows:

```
"replication_method": "STANDARD"
```

Starting with version 0.4.18, `replication_method` configuration parameter is saved as follows:

```
"replication_method": {
    "method": "STANDARD"
}
```

After upgrading Microsoft SQL Source connector from 0.4.17 or older version to 0.4.18 or newer
version you need to fix source configurations in the `actor` table in Airbyte database. To do so,
you need to run two SQL queries. Follow the instructions in
[Airbyte documentation](https://docs.airbyte.com/operator-guides/configuring-airbyte-db/#accessing-the-default-database-located-in-docker-airbyte-db)
to run SQL queries on Airbyte database.

If you have connections with Microsoft SQL Source using _Standard_ replication method, run this SQL:

```sql
update public.actor set configuration =jsonb_set(configuration, '{replication_method}', '{"method": "STANDARD"}', true)
WHERE actor_definition_id ='b5ea17b1-f170-46dc-bc31-cc744ca984c1' AND (configuration->>'replication_method' = 'STANDARD');
```

If you have connections with Microsoft SQL Source using _Logicai Replication (CDC)_ method, run this
SQL:

```sql
update public.actor set configuration =jsonb_set(configuration, '{replication_method}', '{"method": "CDC"}', true)
WHERE actor_definition_id ='b5ea17b1-f170-46dc-bc31-cc744ca984c1' AND (configuration->>'replication_method' = 'CDC');
```

## Changelog

<details>
  <summary>Expand to review</summary>

| Version | Date       | Pull Request                                                                                                      | Subject                                                                                                                                         |
|:--------|:-----------|:------------------------------------------------------------------------------------------------------------------|:------------------------------------------------------------------------------------------------------------------------------------------------|
<<<<<<< HEAD
| 4.0.29  | 2024-06-11  | [39419](https://github.com/airbytehq/airbyte/pull/39419)                                                          | Add conversion for datetimeoffset type.                                                                                                         |
=======
| 4.0.30  | 2024-06-14 | [39349](https://github.com/airbytehq/airbyte/pull/39349)   | Full refresh stream sending internal count metadata.                                                                                            |
| 4.0.29  | 2024-06-14 | [39506](https://github.com/airbytehq/airbyte/pull/39506)                                                          | Adopt latest CDK.                                                                                                                               |
>>>>>>> b7c381cf
| 4.0.28  | 2024-06-08 | [39342](https://github.com/airbytehq/airbyte/pull/39342)                                                          | Fix custom conversion in CDC for datetimeoffset type.                                                                                           |
| 4.0.27  | 2024-05-29 | [38584](https://github.com/airbytehq/airbyte/pull/38584)                                                          | Set is_resumable flag in discover.                                                                                                              |
| 4.0.26  | 2024-05-16 | [38292](https://github.com/airbytehq/airbyte/pull/38292)                                                          | Improve cursor value query to return only one row                                                                                               |
| 4.0.25  | 2024-05-29 | [38775](https://github.com/airbytehq/airbyte/pull/38775)                                                          | Publish CDK                                                                                                                                     |
| 4.0.24  | 2024-05-23 | [38640](https://github.com/airbytehq/airbyte/pull/38640)                                                          | Sync sending trace status messages indicating progress.                                                                                         |
| 4.0.23  | 2024-05-15 | [38208](https://github.com/airbytehq/airbyte/pull/38208)                                                          | disable counts in full refresh stream in state message.                                                                                         |
| 4.0.22  | 2024-05-14 | [38196](https://github.com/airbytehq/airbyte/pull/38196)                                                          | Bump jdbc driver version to 12.6.1.jre11                                                                                                        |
| 4.0.21  | 2024-05-07 | [38054](https://github.com/airbytehq/airbyte/pull/38054)                                                          | Resumeable refresh should run only if there is source defined pk.                                                                               |
| 4.0.20  | 2024-05-07 | [38042](https://github.com/airbytehq/airbyte/pull/38042)                                                          | Bump debezium version to latest.                                                                                                                |
| 4.0.19  | 2024-05-07 | [38029](https://github.com/airbytehq/airbyte/pull/38029)                                                          | Fix previous release.                                                                                                                           |
| 4.0.18  | 2024-04-30 | [37451](https://github.com/airbytehq/airbyte/pull/37451)                                                          | Resumable full refresh read of tables.                                                                                                          |
| 4.0.17  | 2024-05-02 | [37781](https://github.com/airbytehq/airbyte/pull/37781)                                                          | Adopt latest CDK.                                                                                                                               |
| 4.0.16  | 2024-05-01 | [37742](https://github.com/airbytehq/airbyte/pull/37742)                                                          | Adopt latest CDK. Remove Debezium retries.                                                                                                      |
| 4.0.15  | 2024-04-22 | [37541](https://github.com/airbytehq/airbyte/pull/37541)                                                          | Adopt latest CDK. reduce excessive logs.                                                                                                        |
| 4.0.14  | 2024-04-22 | [37476](https://github.com/airbytehq/airbyte/pull/37476)                                                          | Adopt latest CDK.                                                                                                                               |
| 4.0.13  | 2024-04-16 | [37111](https://github.com/airbytehq/airbyte/pull/37111)                                                          | Populate null values in record message.                                                                                                         |
| 4.0.12  | 2024-04-15 | [37326](https://github.com/airbytehq/airbyte/pull/37326)                                                          | Allow up to 60 minutes of wait for the an initial CDC record.                                                                                   |
| 4.0.11  | 2024-04-15 | [37325](https://github.com/airbytehq/airbyte/pull/37325)                                                          | Populate airbyte_meta.changes + error handling.                                                                                                 |
| 4.0.10  | 2024-04-15 | [37110](https://github.com/airbytehq/airbyte/pull/37110)                                                          | Internal cleanup.                                                                                                                               |
| 4.0.9   | 2024-04-10 | [36919](https://github.com/airbytehq/airbyte/pull/36919)                                                          | Fix a bug in conversion of null values.                                                                                                         |
| 4.0.8   | 2024-04-05 | [36872](https://github.com/airbytehq/airbyte/pull/36872)                                                          | Update to connector's metadat definition.                                                                                                       |
| 4.0.7   | 2024-04-03 | [36772](https://github.com/airbytehq/airbyte/pull/36772)                                                          | Adopt latest CDK.                                                                                                                               |
| 4.0.6   | 2024-03-25 | [36333](https://github.com/airbytehq/airbyte/pull/36333)                                                          | Deprecate Dbz state iterator.                                                                                                                   |
| 4.0.5   | 2024-03-21 | [36364](https://github.com/airbytehq/airbyte/pull/36364)                                                          | Allow up to 40 minutes of wait for the an initial CDC record.                                                                                   |
| 4.0.4   | 2024-03-20 | [36325](https://github.com/airbytehq/airbyte/pull/36325)                                                          | [Refactor] : Remove mssql initial source operations .                                                                                           |
| 4.0.3   | 2024-03-19 | [36263](https://github.com/airbytehq/airbyte/pull/36263)                                                          | Fix a failure seen in CDC with tables containing default values.                                                                                |
| 4.0.2   | 2024-03-06 | [35792](https://github.com/airbytehq/airbyte/pull/35792)                                                          | Initial sync will now send record count in state message.                                                                                       |
| 4.0.1   | 2024-03-12 | [36011](https://github.com/airbytehq/airbyte/pull/36011)                                                          | Read correctly null values of columns with default value in CDC.                                                                                |
| 4.0.0   | 2024-03-06 | [35873](https://github.com/airbytehq/airbyte/pull/35873)                                                          | Terabyte-sized tables support, reliability improvements, bug fixes.                                                                             |
| 3.7.7   | 2024-03-06 | [35816](https://github.com/airbytehq/airbyte/pull/35816)                                                          | Fix query that was failing on a case sensitive server.                                                                                          |
| 3.7.6   | 2024-03-04 | [35721](https://github.com/airbytehq/airbyte/pull/35721)                                                          | Fix tests                                                                                                                                       |
| 3.7.5   | 2024-02-29 | [35739](https://github.com/airbytehq/airbyte/pull/35739)                                                          | Allow configuring the queue size used for cdc events.                                                                                           |
| 3.7.4   | 2024-02-26 | [35566](https://github.com/airbytehq/airbyte/pull/35566)                                                          | Add config to throw an error on invalid CDC position.                                                                                           |
| 3.7.3   | 2024-02-23 | [35596](https://github.com/airbytehq/airbyte/pull/35596)                                                          | Fix a logger issue                                                                                                                              |
| 3.7.2   | 2024-02-21 | [35368](https://github.com/airbytehq/airbyte/pull/35368)                                                          | Change query syntax to make it compatible with Azure SQL Managed Instance.                                                                      |
| 3.7.1   | 2024-02-20 | [35405](https://github.com/airbytehq/airbyte/pull/35405)                                                          | Change query syntax to make it compatible with Azure Synapse.                                                                                   |
| 3.7.0   | 2024-01-30 | [33311](https://github.com/airbytehq/airbyte/pull/33311)                                                          | Source mssql with checkpointing initial sync.                                                                                                   |
| 3.6.1   | 2024-01-26 | [34573](https://github.com/airbytehq/airbyte/pull/34573)                                                          | Adopt CDK v0.16.0.                                                                                                                              |
| 3.6.0   | 2024-01-10 | [33700](https://github.com/airbytehq/airbyte/pull/33700)                                                          | Remove CDC config options for data_to_sync and snapshot isolation.                                                                              |
| 3.5.1   | 2024-01-05 | [33510](https://github.com/airbytehq/airbyte/pull/33510)                                                          | Test-only changes.                                                                                                                              |
| 3.5.0   | 2023-12-19 | [33071](https://github.com/airbytehq/airbyte/pull/33071)                                                          | Fix SSL configuration parameters                                                                                                                |
| 3.4.1   | 2024-01-02 | [33755](https://github.com/airbytehq/airbyte/pull/33755)                                                          | Encode binary to base64 format                                                                                                                  |
| 3.4.0   | 2023-12-19 | [33481](https://github.com/airbytehq/airbyte/pull/33481)                                                          | Remove LEGACY state flag                                                                                                                        |
| 3.3.2   | 2023-12-14 | [33505](https://github.com/airbytehq/airbyte/pull/33505)                                                          | Using the released CDK.                                                                                                                         |
| 3.3.1   | 2023-12-12 | [33225](https://github.com/airbytehq/airbyte/pull/33225)                                                          | extracting MsSql specific files out of the CDK.                                                                                                 |
| 3.3.0   | 2023-12-12 | [33018](https://github.com/airbytehq/airbyte/pull/33018)                                                          | Migrate to Per-stream/Global states and away from Legacy states                                                                                 |
| 3.2.1   | 2023-12-11 | [33330](https://github.com/airbytehq/airbyte/pull/33330)                                                          | Parse DatetimeOffset fields with the correct format when used as cursor                                                                         |
| 3.2.0   | 2023-12-07 | [33225](https://github.com/airbytehq/airbyte/pull/33225)                                                          | CDC : Enable compression of schema history blob in state.                                                                                       |
| 3.1.0   | 2023-11-28 | [32882](https://github.com/airbytehq/airbyte/pull/32882)                                                          | Enforce SSL on Airbyte Cloud.                                                                                                                   |
| 3.0.2   | 2023-11-27 | [32573](https://github.com/airbytehq/airbyte/pull/32573)                                                          | Format Datetime and Datetime2 datatypes to 6-digit microsecond precision                                                                        |
| 3.0.1   | 2023-11-22 | [32656](https://github.com/airbytehq/airbyte/pull/32656)                                                          | Adopt java CDK version 0.5.0.                                                                                                                   |
| 3.0.0   | 2023-11-07 | [31531](https://github.com/airbytehq/airbyte/pull/31531)                                                          | Remapped date, smalldatetime, datetime2, time, and datetimeoffset datatype to their correct Airbyte types                                       |
| 2.0.4   | 2023-11-06 | [#32193](https://github.com/airbytehq/airbyte/pull/32193)                                                         | Adopt java CDK version 0.4.1.                                                                                                                   |
| 2.0.3   | 2023-10-31 | [32024](https://github.com/airbytehq/airbyte/pull/32024)                                                          | Upgrade to Debezium version 2.4.0.                                                                                                              |
| 2.0.2   | 2023-10-30 | [31960](https://github.com/airbytehq/airbyte/pull/31960)                                                          | Adopt java CDK version 0.2.0.                                                                                                                   |
| 2.0.1   | 2023-08-24 | [29821](https://github.com/airbytehq/airbyte/pull/29821)                                                          | Set replication_method display_type to radio, update titles and descriptions, and make CDC the default choice                                   |
| 2.0.0   | 2023-08-22 | [29493](https://github.com/airbytehq/airbyte/pull/29493)                                                          | Set a default cursor for Cdc mode                                                                                                               |
| 1.1.1   | 2023-07-24 | [28545](https://github.com/airbytehq/airbyte/pull/28545)                                                          | Support Read Committed snapshot isolation level                                                                                                 |
| 1.1.0   | 2023-06-26 | [27737](https://github.com/airbytehq/airbyte/pull/27737)                                                          | License Update: Elv2                                                                                                                            |
| 1.0.19  | 2023-06-20 | [27212](https://github.com/airbytehq/airbyte/pull/27212)                                                          | Fix silent exception swallowing in StreamingJdbcDatabase                                                                                        |
| 1.0.18  | 2023-06-14 | [27335](https://github.com/airbytehq/airbyte/pull/27335)                                                          | Remove noisy debug logs                                                                                                                         |
| 1.0.17  | 2023-05-25 | [26473](https://github.com/airbytehq/airbyte/pull/26473)                                                          | CDC : Limit queue size                                                                                                                          |
| 1.0.16  | 2023-05-01 | [25740](https://github.com/airbytehq/airbyte/pull/25740)                                                          | Disable index logging                                                                                                                           |
| 1.0.15  | 2023-04-26 | [25401](https://github.com/airbytehq/airbyte/pull/25401)                                                          | CDC : Upgrade Debezium to version 2.2.0                                                                                                         |
| 1.0.14  | 2023-04-19 | [25345](https://github.com/airbytehq/airbyte/pull/25345)                                                          | Logging : Log database indexes per stream                                                                                                       |
| 1.0.13  | 2023-04-19 | [24582](https://github.com/airbytehq/airbyte/pull/24582)                                                          | CDC : refactor for performance improvement                                                                                                      |
| 1.0.12  | 2023-04-17 | [25220](https://github.com/airbytehq/airbyte/pull/25220)                                                          | Logging changes : Log additional metadata & clean up noisy logs                                                                                 |
| 1.0.11  | 2023-04-11 | [24656](https://github.com/airbytehq/airbyte/pull/24656)                                                          | CDC minor refactor                                                                                                                              |
| 1.0.10  | 2023-04-06 | [24820](https://github.com/airbytehq/airbyte/pull/24820)                                                          | Fix data loss bug during an initial failed non-CDC incremental sync                                                                             |
| 1.0.9   | 2023-04-04 | [24833](https://github.com/airbytehq/airbyte/pull/24833)                                                          | Fix Debezium retry policy configuration                                                                                                         |
| 1.0.8   | 2023-03-28 | [24166](https://github.com/airbytehq/airbyte/pull/24166)                                                          | Fix InterruptedException bug during Debezium shutdown                                                                                           |
| 1.0.7   | 2023-03-27 | [24529](https://github.com/airbytehq/airbyte/pull/24373)                                                          | Preparing the connector for CDC checkpointing                                                                                                   |
| 1.0.6   | 2023-03-22 | [20760](https://github.com/airbytehq/airbyte/pull/20760)                                                          | Removed redundant date-time datatypes formatting                                                                                                |
| 1.0.5   | 2023-03-21 | [24207](https://github.com/airbytehq/airbyte/pull/24207)                                                          | Fix incorrect schema change warning in CDC mode                                                                                                 |
| 1.0.4   | 2023-03-21 | [24147](https://github.com/airbytehq/airbyte/pull/24275)                                                          | Fix error with CDC checkpointing                                                                                                                |
| 1.0.3   | 2023-03-15 | [24082](https://github.com/airbytehq/airbyte/pull/24082)                                                          | Fixed NPE during cursor values validation                                                                                                       |
| 1.0.2   | 2023-03-14 | [23908](https://github.com/airbytehq/airbyte/pull/23908)                                                          | Log warning on null cursor values                                                                                                               |
| 1.0.1   | 2023-03-10 | [23939](https://github.com/airbytehq/airbyte/pull/23939)                                                          | For network isolation, source connector accepts a list of hosts it is allowed to connect                                                        |
| 1.0.0   | 2023-03-06 | [23112](https://github.com/airbytehq/airbyte/pull/23112)                                                          | Upgrade Debezium version to 2.1.2                                                                                                               |
| 0.4.29  | 2023-02-24 | [16798](https://github.com/airbytehq/airbyte/pull/16798)                                                          | Add event_serial_no to cdc metadata                                                                                                             |
| 0.4.28  | 2023-01-18 | [21348](https://github.com/airbytehq/airbyte/pull/21348)                                                          | Fix error introduced in [18959](https://github.com/airbytehq/airbyte/pull/18959) in which option `initial_waiting_seconds` was removed          |
| 0.4.27  | 2022-12-14 | [20436](https://github.com/airbytehq/airbyte/pull/20346)                                                          | Consolidate date/time values mapping for JDBC sources                                                                                           |
| 0.4.26  | 2022-12-12 | [18959](https://github.com/airbytehq/airbyte/pull/18959)                                                          | CDC : Don't timeout if snapshot is not complete.                                                                                                |
| 0.4.25  | 2022-11-04 | [18732](https://github.com/airbytehq/airbyte/pull/18732)                                                          | Upgrade debezium version to 1.9.6                                                                                                               |
| 0.4.24  | 2022-10-25 | [18383](https://github.com/airbytehq/airbyte/pull/18383)                                                          | Better SSH error handling + messages                                                                                                            |
| 0.4.23  | 2022-10-21 | [18263](https://github.com/airbytehq/airbyte/pull/18263)                                                          | Fixes bug introduced in [15833](https://github.com/airbytehq/airbyte/pull/15833) and adds better error messaging for SSH tunnel in Destinations |
| 0.4.22  | 2022-10-19 | [18087](https://github.com/airbytehq/airbyte/pull/18087)                                                          | Better error messaging for configuration errors (SSH configs, choosing an invalid cursor)                                                       |
| 0.4.21  | 2022-10-17 | [18041](https://github.com/airbytehq/airbyte/pull/18041)                                                          | Fixes bug introduced 2022-09-12 with SshTunnel, handles iterator exception properly                                                             |
|         | 2022-10-13 | [15535](https://github.com/airbytehq/airbyte/pull/16238)                                                          | Update incremental query to avoid data missing when new data is inserted at the same time as a sync starts under non-CDC incremental mode       |
| 0.4.20  | 2022-09-14 | [15668](https://github.com/airbytehq/airbyte/pull/15668)                                                          | Wrap logs in AirbyteLogMessage                                                                                                                  |
| 0.4.19  | 2022-09-05 | [16002](https://github.com/airbytehq/airbyte/pull/16002)                                                          | Added ability to specify schemas for discovery during setting connector up                                                                      |
| 0.4.18  | 2022-09-03 | [14910](https://github.com/airbytehq/airbyte/pull/14910)                                                          | Standardize spec for CDC replication. Replace the `replication_method` enum with a config object with a `method` enum field.                    |
| 0.4.17  | 2022-09-01 | [16261](https://github.com/airbytehq/airbyte/pull/16261)                                                          | Emit state messages more frequently                                                                                                             |
| 0.4.16  | 2022-08-18 | [14356](https://github.com/airbytehq/airbyte/pull/14356)                                                          | DB Sources: only show a table can sync incrementally if at least one column can be used as a cursor field                                       |
| 0.4.15  | 2022-08-11 | [15538](https://github.com/airbytehq/airbyte/pull/15538)                                                          | Allow additional properties in db stream state                                                                                                  |
| 0.4.14  | 2022-08-10 | [15430](https://github.com/airbytehq/airbyte/pull/15430)                                                          | fixed a bug on handling special character on database name                                                                                      |
| 0.4.13  | 2022-08-04 | [15268](https://github.com/airbytehq/airbyte/pull/15268)                                                          | Added [] enclosing to escape special character in the database name                                                                             |
| 0.4.12  | 2022-08-02 | [14801](https://github.com/airbytehq/airbyte/pull/14801)                                                          | Fix multiple log bindings                                                                                                                       |
| 0.4.11  | 2022-07-22 | [14714](https://github.com/airbytehq/airbyte/pull/14714)                                                          | Clarified error message when invalid cursor column selected                                                                                     |
| 0.4.10  | 2022-07-14 | [14574](https://github.com/airbytehq/airbyte/pull/14574)                                                          | Removed additionalProperties:false from JDBC source connectors                                                                                  |
| 0.4.9   | 2022-07-05 | [14379](https://github.com/airbytehq/airbyte/pull/14379)                                                          | Aligned Normal and CDC migration + added some fixes for datatypes processing                                                                    |
| 0.4.8   | 2022-06-24 | [14121](https://github.com/airbytehq/airbyte/pull/14121)                                                          | Omit using 'USE' keyword on Azure SQL with CDC                                                                                                  |
| 0.4.5   | 2022-06-23 | [14077](https://github.com/airbytehq/airbyte/pull/14077)                                                          | Use the new state management                                                                                                                    |
| 0.4.3   | 2022-06-17 | [13887](https://github.com/airbytehq/airbyte/pull/13887)                                                          | Increase version to include changes from [13854](https://github.com/airbytehq/airbyte/pull/13854)                                               |
| 0.4.2   | 2022-06-06 | [13435](https://github.com/airbytehq/airbyte/pull/13435)                                                          | Adjust JDBC fetch size based on max memory and max row size                                                                                     |
| 0.4.1   | 2022-05-25 | [13419](https://github.com/airbytehq/airbyte/pull/13419)                                                          | Correct enum for Standard method.                                                                                                               |
| 0.4.0   | 2022-05-25 | [12759](https://github.com/airbytehq/airbyte/pull/12759) [13168](https://github.com/airbytehq/airbyte/pull/13168) | For CDC, Add option to ignore existing data and only sync new changes from the database.                                                        |
| 0.3.22  | 2022-04-29 | [12480](https://github.com/airbytehq/airbyte/pull/12480)                                                          | Query tables with adaptive fetch size to optimize JDBC memory consumption                                                                       |
| 0.3.21  | 2022-04-11 | [11729](https://github.com/airbytehq/airbyte/pull/11729)                                                          | Bump mina-sshd from 2.7.0 to 2.8.0                                                                                                              |
| 0.3.19  | 2022-03-31 | [11495](https://github.com/airbytehq/airbyte/pull/11495)                                                          | Adds Support to Chinese MSSQL Server Agent                                                                                                      |
| 0.3.18  | 2022-03-29 | [11010](https://github.com/airbytehq/airbyte/pull/11010)                                                          | Adds JDBC Params                                                                                                                                |
| 0.3.17  | 2022-02-21 | [10242](https://github.com/airbytehq/airbyte/pull/10242)                                                          | Fixed cursor for old connectors that use non-microsecond format. Now connectors work with both formats                                          |
| 0.3.16  | 2022-02-18 | [10242](https://github.com/airbytehq/airbyte/pull/10242)                                                          | Updated timestamp transformation with microseconds                                                                                              |
| 0.3.15  | 2022-02-14 | [10256](https://github.com/airbytehq/airbyte/pull/10256)                                                          | Add `-XX:+ExitOnOutOfMemoryError` JVM option                                                                                                    |
| 0.3.14  | 2022-01-24 | [9554](https://github.com/airbytehq/airbyte/pull/9554)                                                            | Allow handling of java sql date in CDC                                                                                                          |
| 0.3.13  | 2022-01-07 | [9094](https://github.com/airbytehq/airbyte/pull/9094)                                                            | Added support for missed data types                                                                                                             |
| 0.3.12  | 2021-12-30 | [9206](https://github.com/airbytehq/airbyte/pull/9206)                                                            | Update connector fields title/description                                                                                                       |
| 0.3.11  | 2021-12-24 | [8958](https://github.com/airbytehq/airbyte/pull/8958)                                                            | Add support for JdbcType.ARRAY                                                                                                                  |
| 0.3.10  | 2021-12-01 | [8371](https://github.com/airbytehq/airbyte/pull/8371)                                                            | Fixed incorrect handling "\n" in ssh key                                                                                                        |
| 0.3.9   | 2021-11-09 | [7748](https://github.com/airbytehq/airbyte/pull/7748)                                                            | Improve support for binary and varbinary data types                                                                                             |
| 0.3.8   | 2021-10-26 | [7386](https://github.com/airbytehq/airbyte/pull/7386)                                                            | Fixed data type (smalldatetime, smallmoney) conversion from mssql source                                                                        |
| 0.3.7   | 2021-09-30 | [6585](https://github.com/airbytehq/airbyte/pull/6585)                                                            | Improved SSH Tunnel key generation steps                                                                                                        |
| 0.3.6   | 2021-09-17 | [6318](https://github.com/airbytehq/airbyte/pull/6318)                                                            | Added option to connect to DB via SSH                                                                                                           |
| 0.3.4   | 2021-08-13 | [4699](https://github.com/airbytehq/airbyte/pull/4699)                                                            | Added json config validator                                                                                                                     |
| 0.3.3   | 2021-07-05 | [4689](https://github.com/airbytehq/airbyte/pull/4689)                                                            | Add CDC support                                                                                                                                 |
| 0.3.2   | 2021-06-09 | [3179](https://github.com/airbytehq/airbyte/pull/3973)                                                            | Add AIRBYTE_ENTRYPOINT for Kubernetes support                                                                                                   |
| 0.3.1   | 2021-06-08 | [3893](https://github.com/airbytehq/airbyte/pull/3893)                                                            | Enable SSL connection                                                                                                                           |
| 0.3.0   | 2021-04-21 | [2990](https://github.com/airbytehq/airbyte/pull/2990)                                                            | Support namespaces                                                                                                                              |
| 0.2.3   | 2021-03-28 | [2600](https://github.com/airbytehq/airbyte/pull/2600)                                                            | Add NCHAR and NVCHAR support to DB and cursor type casting                                                                                      |
| 0.2.2   | 2021-03-26 | [2460](https://github.com/airbytehq/airbyte/pull/2460)                                                            | Destination supports destination sync mode                                                                                                      |
| 0.2.1   | 2021-03-18 | [2488](https://github.com/airbytehq/airbyte/pull/2488)                                                            | Sources support primary keys                                                                                                                    |
| 0.2.0   | 2021-03-09 | [2238](https://github.com/airbytehq/airbyte/pull/2238)                                                            | Protocol allows future/unknown properties                                                                                                       |
| 0.1.11  | 2021-02-02 | [1887](https://github.com/airbytehq/airbyte/pull/1887)                                                            | Migrate AbstractJdbcSource to use iterators                                                                                                     |
| 0.1.10  | 2021-01-25 | [1746](https://github.com/airbytehq/airbyte/pull/1746)                                                            | Fix NPE in State Decorator                                                                                                                      |
| 0.1.9   | 2021-01-19 | [1724](https://github.com/airbytehq/airbyte/pull/1724)                                                            | Fix JdbcSource handling of tables with same names in different schemas                                                                          |
| 0.1.9   | 2021-01-14 | [1655](https://github.com/airbytehq/airbyte/pull/1655)                                                            | Fix JdbcSource OOM                                                                                                                              |
| 0.1.8   | 2021-01-13 | [1588](https://github.com/airbytehq/airbyte/pull/1588)                                                            | Handle invalid numeric values in JDBC source                                                                                                    |
| 0.1.6   | 2020-12-09 | [1172](https://github.com/airbytehq/airbyte/pull/1172)                                                            | Support incremental sync                                                                                                                        |
| 0.1.5   | 2020-11-30 | [1038](https://github.com/airbytehq/airbyte/pull/1038)                                                            | Change JDBC sources to discover more than standard schemas                                                                                      |
| 0.1.4   | 2020-11-30 | [1046](https://github.com/airbytehq/airbyte/pull/1046)                                                            | Add connectors using an index YAML file                                                                                                         |

</details><|MERGE_RESOLUTION|>--- conflicted
+++ resolved
@@ -422,12 +422,8 @@
 
 | Version | Date       | Pull Request                                                                                                      | Subject                                                                                                                                         |
 |:--------|:-----------|:------------------------------------------------------------------------------------------------------------------|:------------------------------------------------------------------------------------------------------------------------------------------------|
-<<<<<<< HEAD
-| 4.0.29  | 2024-06-11  | [39419](https://github.com/airbytehq/airbyte/pull/39419)                                                          | Add conversion for datetimeoffset type.                                                                                                         |
-=======
 | 4.0.30  | 2024-06-14 | [39349](https://github.com/airbytehq/airbyte/pull/39349)   | Full refresh stream sending internal count metadata.                                                                                            |
 | 4.0.29  | 2024-06-14 | [39506](https://github.com/airbytehq/airbyte/pull/39506)                                                          | Adopt latest CDK.                                                                                                                               |
->>>>>>> b7c381cf
 | 4.0.28  | 2024-06-08 | [39342](https://github.com/airbytehq/airbyte/pull/39342)                                                          | Fix custom conversion in CDC for datetimeoffset type.                                                                                           |
 | 4.0.27  | 2024-05-29 | [38584](https://github.com/airbytehq/airbyte/pull/38584)                                                          | Set is_resumable flag in discover.                                                                                                              |
 | 4.0.26  | 2024-05-16 | [38292](https://github.com/airbytehq/airbyte/pull/38292)                                                          | Improve cursor value query to return only one row                                                                                               |
