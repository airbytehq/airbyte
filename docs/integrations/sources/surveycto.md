--- conflicted
+++ resolved
@@ -24,10 +24,6 @@
 - create the account
 - create your form. Make sure the form also contains rep
 - publish your form
-<<<<<<< HEAD
-- create a server dataset from the form
-=======
->>>>>>> 469e65a3
 - give your user an API consumer permission to the existing role or create a user with that role and
   permission.
 
@@ -60,11 +56,7 @@
 The SurveyCTO source connector supports the following streams:
 
 - Form Data
-<<<<<<< HEAD
-- Form Dataset
-=======
 - Form Dataset - To pull .csv data for a server dataset from a SurveyCTO server.
->>>>>>> 469e65a3
 - Mediafiles - Currently, the stream is set up to accept a CSV file containing three columns:
   `file_name`, `file_type`, and `url_column`. This CSV is retrieved from an S3 bucket by the stream.
   While additional destinations are slated for future integration, the immediate output of the
@@ -73,14 +65,9 @@
   decoding the binary strings and then storing the media back into an S3 bucket in their original
   format. This division in the process ensures that media files are both easily accessible and
   maintain their integrity throughout the handling process.
-<<<<<<< HEAD
-- Form Data Definition
-- Form Repeat Groups
-=======
 - Form Data Definition - Fetch form's definition from SurveyCTO in json format
 - Form Repeat Groups - Fetch SurveyCTO form's repeat group data in csv format. The form needs to
   have repeat groups for it to work.
->>>>>>> 469e65a3
 
 ## Changelog
 
