# SurveyCTO

This page guides you through the process of setting up the SurveyCTO source connector.

## Prerequisites

- Server Name `The name of the ServerCTO server`
- Your SurveyCTO `Username`
- Your SurveyCTO `Password`
- Form ID `Unique Identifier for one of your forms`
- Start Date `Start Date default`
- ### Optional Fields
<<<<<<< HEAD
  - Dataset Id - Dataset ids for survey cto. It is required when getting data from dataset instead
    of a form
  - Key - SurveyCTo enryption key. This is required if you're pulling data from an encrypted
    form/dataset
  - Media Files - This is where the urls for the form mediafiles are stored. It can be stored in S3
    or locally. If stored in S3, the `bucket`, `access_key_id`, `secret_access_key`, `region_name`,
    `file_key` and `url_column` are required. If stored locally, the `path`, `file_name` and
    `url_column` are required.
=======
  - Dataset Id - Dataset ids for survey cto. It is required when getting data from dataset instead of a form
  - Key - SurveyCTo enryption key. This is required if you're pulling data from an encrypted form/dataset
  - Media Files - This is where the urls for the form mediafiles are stored. It can be stored in S3 or locally. If stored in S3, the `bucket`, `access_key_id`, `secret_access_key`, `region_name`, `file_key` and `url_column` are required. If stored locally, the `path`, `file_name` and `url_column` are required.
>>>>>>> 8992d245

## How to setup a SurveyCTO Account

- create the account
- create your form
- publish your form
- give your user an API consumer permission to the existing role or create a user with that role and
  permission.

## Set up the SurveyCTO source connection

1. Log into your [Airbyte Cloud](https://cloud.airbyte.com/workspaces) or Airbyte Open Source
   account.
2. Click **Sources** and then click **+ New source**.
3. On the Set up the source page, select **Survey CTO** from the Source type dropdown.
4. Enter a name for your source.
5. Enter a Server name for your SurveyCTO account.
6. Enter a Username for SurveyCTO account.
7. Enter a Password for SurveyCTO account.
8. Form ID's (We can multiple forms id here to pull from)
9. Start Date (This can be pass to pull the data from particular date)
10. Click **Set up source**.

## Supported sync modes

The SurveyCTO source connector supports the following
[sync modes](https://docs.airbyte.com/cloud/core-concepts#connection-sync-modes):

- [Full Refresh - Overwrite](https://docs.airbyte.com/understanding-airbyte/connections/full-refresh-overwrite/)
- [Full Refresh - Append](https://docs.airbyte.com/understanding-airbyte/connections/full-refresh-append)
- [Incremental Sync - Append](https://docs.airbyte.com/understanding-airbyte/connections/incremental-append)
- (Recommended)[ Incremental Sync - Append + Deduped](https://docs.airbyte.com/understanding-airbyte/connections/incremental-append-deduped)

## Supported Streams

The SurveyCTO source connector supports the following streams:

- Form Data
- Form Dataset - To pull .csv data for a server dataset from a SurveyCTO server.
<<<<<<< HEAD
- Mediafiles - Currently, the stream is set up to accept a CSV file containing three columns:
  `file_name`, `file_type`, and `url_column`. This CSV is retrieved from an S3 bucket by the stream.
  While additional destinations are slated for future integration, the immediate output of the
  stream is a binary string encoding of the media files, such as images or audio. To revert these
  files to their original formats, a separate connector has been developed with the specific task of
  decoding the binary strings and then storing the media back into an S3 bucket in their original
  format. This division in the process ensures that media files are both easily accessible and
  maintain their integrity throughout the handling process.
- Form Data Definition - Fetch form's definition from SurveyCTO in json format
- Form Repeat Groups - Fetch SurveyCTO form's repeat group data in csv format. The form needs to
  have repeat groups for it to work.
=======
- Mediafiles - Currently, the stream is set up to accept a CSV file containing three columns: `file_name`, `file_type`, and `url_column`. This CSV is retrieved from an S3 bucket by the stream. While additional destinations are slated for future integration, the immediate output of the stream is a binary string encoding of the media files, such as images or audio. To revert these files to their original formats, a separate connector has been developed with the specific task of decoding the binary strings and then storing the media back into an S3 bucket in their original format. This division in the process ensures that media files are both easily accessible and maintain their integrity throughout the handling process.
- Form Data Definition - Fetch form's definition from SurveyCTO in json format
- Form Repeat Groups - Fetch SurveyCTO form's repeat group data in csv format. The form needs to have repeat groups for it to work.
>>>>>>> 8992d245

## Changelog

| Version | Date | Pull Request | Subject |
|---------|------|--------------|---------|
| 0.1.3 | 2024-03-18 | [28512](https://github.com/airbytehq/airbyte/pull/28512) | Added New Streams |
| 0.1.2 | 2023-07-27 | [28512](https://github.com/airbytehq/airbyte/pull/28512) | Added Check Connection |
| 0.1.1 | 2023-04-25 | [24784](https://github.com/airbytehq/airbyte/pull/24784) | Fix incremental sync |
| 0.1.0 | 2022-11-16 | [19371](https://github.com/airbytehq/airbyte/pull/19371) | SurveyCTO Source Connector |<|MERGE_RESOLUTION|>--- conflicted
+++ resolved
@@ -10,7 +10,6 @@
 - Form ID `Unique Identifier for one of your forms`
 - Start Date `Start Date default`
 - ### Optional Fields
-<<<<<<< HEAD
   - Dataset Id - Dataset ids for survey cto. It is required when getting data from dataset instead
     of a form
   - Key - SurveyCTo enryption key. This is required if you're pulling data from an encrypted
@@ -19,11 +18,6 @@
     or locally. If stored in S3, the `bucket`, `access_key_id`, `secret_access_key`, `region_name`,
     `file_key` and `url_column` are required. If stored locally, the `path`, `file_name` and
     `url_column` are required.
-=======
-  - Dataset Id - Dataset ids for survey cto. It is required when getting data from dataset instead of a form
-  - Key - SurveyCTo enryption key. This is required if you're pulling data from an encrypted form/dataset
-  - Media Files - This is where the urls for the form mediafiles are stored. It can be stored in S3 or locally. If stored in S3, the `bucket`, `access_key_id`, `secret_access_key`, `region_name`, `file_key` and `url_column` are required. If stored locally, the `path`, `file_name` and `url_column` are required.
->>>>>>> 8992d245
 
 ## How to setup a SurveyCTO Account
 
@@ -63,7 +57,6 @@
 
 - Form Data
 - Form Dataset - To pull .csv data for a server dataset from a SurveyCTO server.
-<<<<<<< HEAD
 - Mediafiles - Currently, the stream is set up to accept a CSV file containing three columns:
   `file_name`, `file_type`, and `url_column`. This CSV is retrieved from an S3 bucket by the stream.
   While additional destinations are slated for future integration, the immediate output of the
@@ -75,17 +68,12 @@
 - Form Data Definition - Fetch form's definition from SurveyCTO in json format
 - Form Repeat Groups - Fetch SurveyCTO form's repeat group data in csv format. The form needs to
   have repeat groups for it to work.
-=======
-- Mediafiles - Currently, the stream is set up to accept a CSV file containing three columns: `file_name`, `file_type`, and `url_column`. This CSV is retrieved from an S3 bucket by the stream. While additional destinations are slated for future integration, the immediate output of the stream is a binary string encoding of the media files, such as images or audio. To revert these files to their original formats, a separate connector has been developed with the specific task of decoding the binary strings and then storing the media back into an S3 bucket in their original format. This division in the process ensures that media files are both easily accessible and maintain their integrity throughout the handling process.
-- Form Data Definition - Fetch form's definition from SurveyCTO in json format
-- Form Repeat Groups - Fetch SurveyCTO form's repeat group data in csv format. The form needs to have repeat groups for it to work.
->>>>>>> 8992d245
 
 ## Changelog
 
-| Version | Date | Pull Request | Subject |
-|---------|------|--------------|---------|
-| 0.1.3 | 2024-03-18 | [28512](https://github.com/airbytehq/airbyte/pull/28512) | Added New Streams |
-| 0.1.2 | 2023-07-27 | [28512](https://github.com/airbytehq/airbyte/pull/28512) | Added Check Connection |
-| 0.1.1 | 2023-04-25 | [24784](https://github.com/airbytehq/airbyte/pull/24784) | Fix incremental sync |
-| 0.1.0 | 2022-11-16 | [19371](https://github.com/airbytehq/airbyte/pull/19371) | SurveyCTO Source Connector |+| Version | Date       | Pull Request                                             | Subject                    |
+| ------- | ---------- | -------------------------------------------------------- | -------------------------- |
+| 0.1.3   | 2024-03-18 | [28512](https://github.com/airbytehq/airbyte/pull/28512) | Added New Streams          |
+| 0.1.2   | 2023-07-27 | [28512](https://github.com/airbytehq/airbyte/pull/28512) | Added Check Connection     |
+| 0.1.1   | 2023-04-25 | [24784](https://github.com/airbytehq/airbyte/pull/24784) | Fix incremental sync       |
+| 0.1.0   | 2022-11-16 | [19371](https://github.com/airbytehq/airbyte/pull/19371) | SurveyCTO Source Connector |