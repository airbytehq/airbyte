--- conflicted
+++ resolved
@@ -65,11 +65,8 @@
 
 | Version | Date       | Pull Request                                             | Subject                   |
 | :------ | :--------- | :------------------------------------------------------- | :------------------------ |
-<<<<<<< HEAD
-| 0.1.2 | 2024-06-05 | [38838](https://github.com/airbytehq/airbyte/pull/38838) | Make compatible with builder |
-=======
+| 0.1.3 | 2024-06-05 | [38838](https://github.com/airbytehq/airbyte/pull/38838) | Make compatible with builder |
 | 0.1.2 | 2024-06-04 | [39043](https://github.com/airbytehq/airbyte/pull/39043) | [autopull] Upgrade base image to v1.2.1 |
->>>>>>> 2da71a37
 | 0.1.1 | 2024-05-21 | [38500](https://github.com/airbytehq/airbyte/pull/38500) | [autopull] base image + poetry + up_to_date |
 | 0.1.0 | 2022-11-02 | [18883](https://github.com/airbytehq/airbyte/pull/18883) | 🎉 New Source: Tyntec SMS |
 
