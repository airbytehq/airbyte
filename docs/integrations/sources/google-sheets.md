--- conflicted
+++ resolved
@@ -86,7 +86,6 @@
 
 ## Changelog
 
-<<<<<<< HEAD
 | Version | Date       | Pull Request | Subject |
 | :------ | :--------  | :-----       | :------ |
 | 0.2.6   | 2021-09-27 | [6354](https://github.com/airbytehq/airbyte/pull/6354) | Support connecting via Oauth webflow |
@@ -99,18 +98,4 @@
 | 0.1.7   | 2021-01-21 | [1762](https://github.com/airbytehq/airbyte/pull/1762) | Fix issue large spreadsheet |
 | 0.1.6   | 2021-01-27 | [1668](https://github.com/airbytehq/airbyte/pull/1668) | Adopt connector best practices |
 | 0.1.5   | 2020-12-30 | [1438](https://github.com/airbytehq/airbyte/pull/1438) | Implement backoff |
-| 0.1.4   | 2020-11-30 | [1046](https://github.com/airbytehq/airbyte/pull/1046) | Add connectors using an index YAML file |
-=======
-| Version | Date | Pull Request | Subject |
-| :--- | :--- | :--- | :--- |
-| 0.2.5 | 2021-09-12 | [5972](https://github.com/airbytehq/airbyte/pull/5972) | Fix full\_refresh test by adding supported\_sync\_modes to Stream initialization |
-| 0.2.4 | 2021-08-05 | [5233](https://github.com/airbytehq/airbyte/pull/5233) | Fix error during listing sheets with diagram only |
-| 0.2.3 | 2021-06-09 | [3973](https://github.com/airbytehq/airbyte/pull/3973) | Add AIRBYTE\_ENTRYPOINT for Kubernetes support |
-| 0.2.2 | 2021-04-20 | [2994](https://github.com/airbytehq/airbyte/pull/2994) | Formatting spec |
-| 0.2.1 | 2021-04-03 | [2726](https://github.com/airbytehq/airbyte/pull/2726) | Fix base connector versioning |
-| 0.2.0 | 2021-03-09 | [2238](https://github.com/airbytehq/airbyte/pull/2238) | Protocol allows future/unknown properties |
-| 0.1.7 | 2021-01-21 | [1762](https://github.com/airbytehq/airbyte/pull/1762) | Fix issue large spreadsheet |
-| 0.1.6 | 2021-01-27 | [1668](https://github.com/airbytehq/airbyte/pull/1668) | Adopt connector best practices |
-| 0.1.5 | 2020-12-30 | [1438](https://github.com/airbytehq/airbyte/pull/1438) | Implement backoff |
-| 0.1.4 | 2020-11-30 | [1046](https://github.com/airbytehq/airbyte/pull/1046) | Add connectors using an index YAML file |
->>>>>>> cb448681
+| 0.1.4   | 2020-11-30 | [1046](https://github.com/airbytehq/airbyte/pull/1046) | Add connectors using an index YAML file |