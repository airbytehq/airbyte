# Google Sheets

## Sync overview

The Google Sheets Source is configured to pull data from a single Google Sheets spreadsheet. To replicate multiple spreadsheets, you can create multiple instances of the Google Sheets Source in your Airbyte instance.

### Output schema

Each sheet in the selected spreadsheet will be output as a separate stream. Each selected column in the sheet is output as a string field.

Airbyte only supports replicating Grid sheets. See the [Google Sheets API docs](https://developers.google.com/sheets/api/reference/rest/v4/spreadsheets/sheets#SheetType) for more info on all available sheet types.

**Note: Sheet names and column headers must contain only alphanumeric characters or `_`, as specified in the** [**Airbyte Protocol**](../../architecture/airbyte-specification.md). If your sheet or column header is named e.g: "the data", you'll need to change it to "the\_data" for it to be synced by Airbyte. This restriction does not apply to non-header cell values: those can contain any unicode characters. This limitation is temporary and future versions of Airbyte will support more permissive naming patterns.

### Data type mapping

| Integration Type | Airbyte Type | Notes |
| :--- | :--- | :--- |
| any type | `string` |  |

### Features

This section should contain a table with the following format:

| Feature | Supported?\(Yes/No\) | Notes |
| :--- | :--- | :--- |
| Full Refresh Sync | Yes |  |
| Incremental Sync | No |  |

### Performance considerations

At the time of writing, the [Google API rate limit](https://developers.google.com/sheets/api/limits) is 100 requests per 100 seconds per user and 500 requests per 100 seconds per project. Airbyte batches requests to the API in order to efficiently pull data and respects these rate limits. It is recommended that you use the same service user \(see the "Creating a service user" section below for more information on how to create one\) for no more than 3 instances of the Google Sheets Source to ensure high transfer speeds.

## Getting started

### Requirements

To configure the Google Sheets Source for syncs, you'll need the following:

* Enable the Google Sheets API for your personal or organization account
* Enable the Google Drive API for your personal or organization account
* Create a service account with permissions to access the Google Sheets and Drive APIs
* Create a Service Account Key for the Service Account 
* Share the spreadsheets you'd like to sync with the Service Account created above
* The ID of the spreadsheet you'd like to sync

### Setup guide

#### Enable the Google Sheets and Google Drive APIs

Follow the Google documentation for [enabling and disabling APIs](https://support.google.com/googleapi/answer/6158841?hl=en) to enable the Google Sheets and Google Drive APIs. This connector only needs Drive to find the spreadsheet you ask us to replicate; it does not look at any of your other files in Drive.

The video below illustrates how to enable the APIs:

{% embed url="https://youtu.be/Fkfs6BN5HOo" caption="" %}

#### Create a Service Account and Service Account Key

Follow the [Google documentation for creating a service account](https://support.google.com/googleapi/answer/6158849?hl=en&ref_topic=7013279) with permissions as Project Viewer, **following the section titled Service Accounts, NOT OAuth 2.0**. In the "Grant this service account access to project" section of the wizard, grant the service account the role of Project &gt; Viewer. The video below also illustrates how you can create a Service Account and Key:

{% embed url="https://youtu.be/-RZiNY2RHDM" caption="" %}

You'll notice that once you create the key, your browser will automatically download a JSON file. **This is the credentials JSON file that you'll input in the Airbyte UI later in this process, so keep it around.**

\*\*\*\*

#### Share your spreadsheet with the Service Account

Once you've created the Service Account, you need to explicitly give it access to your spreadsheet. If your spreadsheet is viewable by anyone with its link, no further action is needed. If this is not the case, then in the "Credentials" tab on the left side of your Google API Dashboard, copy the email address of the Service Account you just created. Then, in the Google sheets UI, click the "share" button and share the spreadsheet with the service account. The video below illustrates this process.

{% embed url="https://youtu.be/GyomEw5a2NQ" caption="" %}

#### The spreadsheet ID of your Google Sheet

Finally, you'll need the ID of the Spreadsheet you'd like to sync. To get it, navigate to the spreadsheet in your browser, then copy the portion of the URL which comes after "/d" and before "/edit" or "/view". This is the highlighted portion of the screenshot below:

<<<<<<< HEAD
![](https://github.com/airbytehq/airbyte/tree/d22a5f073637ff9ec77f3a3b7da7ba5c7d0d21ae/docs/integrations/.gitbook/assets/screen-shot-2020-10-30-at-2.44.55-pm.png)
=======
![](../../.gitbook/assets/screen-shot-2020-10-30-at-2.44.55-pm%20%289%29%20%289%29.png)
>>>>>>> 635b7ed5

### Setting up in the Airbyte UI

The Airbyte UI will ask for two things:

1. The spreadsheet ID
2. The content of the credentials JSON you created in the "Create a Service Account and Service Account Key" step above. This should be as simple as opening the file and copy-pasting all its contents into this field in the Airbyte UI. 
<|MERGE_RESOLUTION|>--- conflicted
+++ resolved
@@ -74,11 +74,7 @@
 
 Finally, you'll need the ID of the Spreadsheet you'd like to sync. To get it, navigate to the spreadsheet in your browser, then copy the portion of the URL which comes after "/d" and before "/edit" or "/view". This is the highlighted portion of the screenshot below:
 
-<<<<<<< HEAD
-![](https://github.com/airbytehq/airbyte/tree/d22a5f073637ff9ec77f3a3b7da7ba5c7d0d21ae/docs/integrations/.gitbook/assets/screen-shot-2020-10-30-at-2.44.55-pm.png)
-=======
 ![](../../.gitbook/assets/screen-shot-2020-10-30-at-2.44.55-pm%20%289%29%20%289%29.png)
->>>>>>> 635b7ed5
 
 ### Setting up in the Airbyte UI
 
