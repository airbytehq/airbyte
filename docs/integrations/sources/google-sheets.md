# Google Sheets

This page guides you through the process of setting up the Google Sheets source connector.

:::info
The Google Sheets source connector pulls data from a single Google Sheets spreadsheet. To replicate multiple spreadsheets, set up multiple Google Sheets source connectors in your Airbyte instance.
:::

## Set up Google Sheets as a source in Airbyte 

### For Airbyte Cloud

To set up Google Sheets as a source in Airbyte Cloud:

1. [Log into your Airbyte Cloud](https://cloud.airbyte.io/workspaces) account.
2. In the left navigation bar, click **Sources**. In the top-right corner, click **+ New source**.
3. On the Set up the source page, select **Google Sheets** from the **Source type** dropdown. 
4. Enter a name for the Google Sheets connector. 
5. Authenticate your Google account via OAuth or Service Account Key Authentication. 
    - **(Recommended)** To authenticate your Google account via OAuth, click **Sign in with Google** and complete the authentication workflow.
    - To authenticate your Google account via Service Account Key Authentication, enter your [Google Cloud service account key](https://cloud.google.com/iam/docs/creating-managing-service-account-keys#creating_service_account_keys) in JSON format. Make sure the Service Account has the Project Viewer permission. If your spreadsheet is viewable by anyone with its link, no further action is needed. If not, [give your Service account access to your spreadsheet](https://youtu.be/GyomEw5a2NQ%22).
6. For **Spreadsheet Link**, enter the link to the Google spreadsheet. To get the link, go to the Google spreadsheet you want to sync, click **Share** in the top right corner, and click **Copy Link**. 
7. For **Row Batch Size**, define the number of records you want the Google API to fetch at a time. The default value is 200.

### For Airbyte Open Source

To set up Google Sheets as a source in Airbyte Open Source:

1. [Enable the Google Cloud Platform APIs for your personal or organization account](https://support.google.com/googleapi/answer/6158841?hl=en).

    :::info
    The connector only finds the spreadsheet you want to replicate; it does not access any of your other files in Google Drive.
    :::

2. Go to the Airbyte UI and in the left navigation bar, click **Sources**. In the top-right corner, click **+ New source**.
3. On the Set up the source page, select **Google Sheets** from the Source type dropdown. 
4. Enter a name for the Google Sheets connector. 
5. Authenticate your Google account via OAuth or Service Account Key Authentication:
    - To authenticate your Google account via OAuth, enter your Google application's [client ID, client secret, and refresh token](https://developers.google.com/identity/protocols/oauth2).
    - To authenticate your Google account via Service Account Key Authentication, enter your [Google Cloud service account key](https://cloud.google.com/iam/docs/creating-managing-service-account-keys#creating_service_account_keys) in JSON format. Make sure the Service Account has the Project Viewer permission. If your spreadsheet is viewable by anyone with its link, no further action is needed. If not, [give your Service account access to your spreadsheet](https://youtu.be/GyomEw5a2NQ%22).
6. For **Spreadsheet Link**, enter the link to the Google spreadsheet. To get the link, go to the Google spreadsheet you want to sync, click **Share** in the top right corner, and click **Copy Link**.     

### Output schema

Each sheet in the selected spreadsheet is synced as a separate stream. Each selected column in the sheet is synced as a string field.

**Note: Sheet names and column headers must contain only alphanumeric characters or `_`, as specified in the** [**Airbyte Protocol**](../../understanding-airbyte/airbyte-protocol.md). For example, if your sheet or column header is named `the data`, rename it to `the_data`. This restriction does not apply to non-header cell values. 

Airbyte only supports replicating [Grid](https://developers.google.com/sheets/api/reference/rest/v4/spreadsheets/sheets#SheetType) sheets. 

## Supported sync modes

The Google Sheets source connector supports the following sync modes:

* [Full Refresh - Overwrite](https://docs.airbyte.com/understanding-airbyte/glossary#full-refresh-sync)
* [Full Refresh - Append](https://docs.airbyte.com/understanding-airbyte/connections/full-refresh-append)

## Data type mapping

| Integration Type | Airbyte Type | Notes |
| :--------------- | :----------- | :---- |
| any type         | `string`     |       |


## Performance consideration

The [Google API rate limit](https://developers.google.com/sheets/api/limits) is 100 requests per 100 seconds per user and 500 requests per 100 seconds per project. Airbyte batches requests to the API in order to efficiently pull data and respects these rate limits. We recommended not using the same service user for more than 3 instances of the Google Sheets source connector to ensure high transfer speeds.


## Changelog

| Version | Date       | Pull Request                                             | Subject                                                                       |
| ------- | ---------- | -------------------------------------------------------- | ----------------------------------------------------------------------------- |
<<<<<<< HEAD
| 0.2.18  | 2022-08-12 | [15591](https://github.com/airbytehq/airbyte/pull/15591) | Clean instantiation of AirbyteStream                                          |
=======
| 0.2.19  | 2022-09-29 | [17410](https://github.com/airbytehq/airbyte/pull/17410) | Use latest CDK.                                                               |
| 0.2.18  | 2022-09-28 | [17326](https://github.com/airbytehq/airbyte/pull/17326) | Migrate to per-stream states.                                                 |
>>>>>>> 87bba8e1
| 0.2.17  | 2022-08-03 | [15107](https://github.com/airbytehq/airbyte/pull/15107) | Expose Row Batch Size in Connector Specification                              |
| 0.2.16  | 2022-07-07 | [13729](https://github.com/airbytehq/airbyte/pull/13729) | Improve configuration field description                                       |
| 0.2.15  | 2022-06-02 | [13446](https://github.com/airbytehq/airbyte/pull/13446) | Retry requests resulting in a server error                                    |
| 0.2.13  | 2022-05-06 | [12685](https://github.com/airbytehq/airbyte/pull/12685) | Update CDK to v0.1.56 to emit an `AirbyeTraceMessage` on uncaught exceptions  |
| 0.2.12  | 2022-04-20 | [12230](https://github.com/airbytehq/airbyte/pull/12230) | Update connector to use a `spec.yaml`                                         |
| 0.2.11  | 2022-04-13 | [11977](https://github.com/airbytehq/airbyte/pull/11977) | Replace leftover print statement with airbyte logger                          |
| 0.2.10  | 2022-03-25 | [11404](https://github.com/airbytehq/airbyte/pull/11404) | Allow using Spreadsheet Link/URL instead of Spreadsheet ID                    |
| 0.2.9   | 2022-01-25 | [9208](https://github.com/airbytehq/airbyte/pull/9208)   | Update title and descriptions                                                 |
| 0.2.7   | 2021-09-27 | [8470](https://github.com/airbytehq/airbyte/pull/8470)   | Migrate to the CDK                                                            |
| 0.2.6   | 2021-09-27 | [6354](https://github.com/airbytehq/airbyte/pull/6354)   | Support connecting via Oauth webflow                                          |
| 0.2.5   | 2021-09-12 | [5972](https://github.com/airbytehq/airbyte/pull/5972)   | Fix full_refresh test by adding supported_sync_modes to Stream initialization |
| 0.2.4   | 2021-08-05 | [5233](https://github.com/airbytehq/airbyte/pull/5233)   | Fix error during listing sheets with diagram only                             |
| 0.2.3   | 2021-06-09 | [3973](https://github.com/airbytehq/airbyte/pull/3973)   | Add AIRBYTE_ENTRYPOINT for Kubernetes support                                 |
| 0.2.2   | 2021-04-20 | [2994](https://github.com/airbytehq/airbyte/pull/2994)   | Formatting spec                                                               |
| 0.2.1   | 2021-04-03 | [2726](https://github.com/airbytehq/airbyte/pull/2726)   | Fix base connector versioning                                                 |
| 0.2.0   | 2021-03-09 | [2238](https://github.com/airbytehq/airbyte/pull/2238)   | Protocol allows future/unknown properties                                     |
| 0.1.7   | 2021-01-21 | [1762](https://github.com/airbytehq/airbyte/pull/1762)   | Fix issue large spreadsheet                                                   |
| 0.1.6   | 2021-01-27 | [1668](https://github.com/airbytehq/airbyte/pull/1668)   | Adopt connector best practices                                                |
| 0.1.5   | 2020-12-30 | [1438](https://github.com/airbytehq/airbyte/pull/1438)   | Implement backoff                                                             |
| 0.1.4   | 2020-11-30 | [1046](https://github.com/airbytehq/airbyte/pull/1046)   | Add connectors using an index YAML file                                       |<|MERGE_RESOLUTION|>--- conflicted
+++ resolved
@@ -71,12 +71,9 @@
 
 | Version | Date       | Pull Request                                             | Subject                                                                       |
 | ------- | ---------- | -------------------------------------------------------- | ----------------------------------------------------------------------------- |
-<<<<<<< HEAD
-| 0.2.18  | 2022-08-12 | [15591](https://github.com/airbytehq/airbyte/pull/15591) | Clean instantiation of AirbyteStream                                          |
-=======
+| 0.2.20  | 2022-10-04 | [15591](https://github.com/airbytehq/airbyte/pull/15591) | Clean instantiation of AirbyteStream                                          |
 | 0.2.19  | 2022-09-29 | [17410](https://github.com/airbytehq/airbyte/pull/17410) | Use latest CDK.                                                               |
 | 0.2.18  | 2022-09-28 | [17326](https://github.com/airbytehq/airbyte/pull/17326) | Migrate to per-stream states.                                                 |
->>>>>>> 87bba8e1
 | 0.2.17  | 2022-08-03 | [15107](https://github.com/airbytehq/airbyte/pull/15107) | Expose Row Batch Size in Connector Specification                              |
 | 0.2.16  | 2022-07-07 | [13729](https://github.com/airbytehq/airbyte/pull/13729) | Improve configuration field description                                       |
 | 0.2.15  | 2022-06-02 | [13446](https://github.com/airbytehq/airbyte/pull/13446) | Retry requests resulting in a server error                                    |
