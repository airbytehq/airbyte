# Google Sheets

<HideInUI>

This page contains the setup guide and reference information for the [Google Sheets](https://developers.google.com/sheets) source connector.

</HideInUI>

:::info
The Google Sheets source connector pulls data from a single Google Sheets spreadsheet. Each sheet within a spreadsheet can be synced. To sync multiple spreadsheets, use our Google Drive connector or set up multiple Google Sheets source connectors in your Airbyte instance. No other files in your Google Drive are accessed.
:::

### Prerequisites

- **Spreadsheet Link** - The link to the Google spreadsheet you want to sync.
<!-- env:cloud -->
- **For Airbyte Cloud** A Google Workspace user with access to the spreadsheet
<!-- /env:cloud -->
  <!-- env:oss -->
- **For Airbyte Open Source:**
- A GCP project
- Enable the Google Sheets API in your GCP project
- Service Account Key with access to the Spreadsheet you want to replicate
<!-- /env:oss -->

## Setup guide

The Google Sheets source connector supports authentication via either OAuth or Service Account Key Authentication.

### Step 1: Set up Google Sheets

<!-- env:cloud -->

**For Airbyte Cloud:**

We highly recommend using OAuth, as it significantly simplifies the setup process and allows you to authenticate [directly from the Airbyte UI](#set-up-the-google-sheets-source-connector-in-airbyte).

<!-- /env:cloud -->

<!-- env:oss -->

**For Airbyte Open Source:**

We recommend using Service Account Key Authentication. Follow the steps below to create a service account, generate a key, and enable the Google Sheets API.

:::note
If you prefer to use OAuth for authentication with **Airbyte Open Source**, you can follow [Google's OAuth instructions](https://developers.google.com/identity/protocols/oauth2) to create an authentication app. Be sure to set the scopes to `https://www.googleapis.com/auth/spreadsheets.readonly`. You will need to obtain your client ID, client secret, and refresh token for the connector setup.
:::

### Set up the service account key

#### Create a service account

1. Open the [Service Accounts page](https://console.cloud.google.com/projectselector2/iam-admin/serviceaccounts) in your Google Cloud console.
2. Select an existing project, or create a new project.
3. At the top of the page, click **+ Create service account**.
4. Enter a name and description for the service account, then click **Create and Continue**.
5. Under **Service account permissions**, select the roles to grant to the service account, then click **Continue**. We recommend the **Viewer** role.

#### Generate a key

1. Go to the [API Console/Credentials](https://console.cloud.google.com/apis/credentials) page and click on the email address of the service account you just created.
2. In the **Keys** tab, click **+ Add key**, then click **Create new key**.
3. Select **JSON** as the Key type. This will generate and download the JSON key file that you'll use for authentication. Click **Continue**.

#### Enable the Google Sheets API

1. Go to the [API Console/Library](https://console.cloud.google.com/apis/library) page.
2. Make sure you have selected the correct project from the top.
3. Find and select the **Google Sheets API**.
4. Click **ENABLE**.

If your spreadsheet is viewable by anyone with its link, no further action is needed. If not, [give your Service account access to your spreadsheet](https://youtu.be/GyomEw5a2NQ%22).

<!-- /env:oss -->

### Set up the Google Sheets connector in Airbyte

<!-- env:cloud -->
#### For Airbyte Cloud: 

1. [Log into your Airbyte Cloud](https://cloud.airbyte.com/workspaces) account.
2. Click Sources and then click + New source.
3. On the Set up the source page, select Google Sheets from the Source type dropdown.
4. Enter a name for the Google Sheets connector.
<!-- /env:cloud -->
<!-- env:oss -->
### For Airbyte Open Source:

1. Navigate to the Airbyte Open Source dashboard.
2. Click Sources and then click + New source.
3. On the Set up the source page, select Google Sheets from the Source type dropdown.
4. Enter a name for the Google Sheets connector.
<!-- /env:oss -->
5. Select your authentication method:
<!-- env:cloud -->
- **For Airbyte Cloud: (Recommended)** Select **Authenticate via Google (OAuth)** from the Authentication dropdown, click **Sign in with Google** and complete the authentication workflow.
  <!-- /env:cloud -->
  <!-- env:oss -->
- **For Airbyte Open Source: (Recommended)** Select **Service Account Key Authentication** from the dropdown and enter your Google Cloud service account key in JSON format:

```json
  {
    "type": "service_account",
    "project_id": "YOUR_PROJECT_ID",
    "private_key_id": "YOUR_PRIVATE_KEY",
    ...
  }
```

- To authenticate your Google account via OAuth, select **Authenticate via Google (OAuth)** from the dropdown and enter your Google application's client ID, client secret, and refresh token.
<!-- /env:oss -->
<FieldAnchor field="spreadsheet_id">
6. For **Spreadsheet Link**, enter the link to the Google spreadsheet. To get the link, go to the Google spreadsheet you want to sync, click **Share** in the top right corner, and click **Copy Link**.
</FieldAnchor>
<FieldAnchor field="batch_size">
7. For **Batch Size**, enter an integer which represents batch size when processing a Google Sheet. Default value is 1000000.
   Batch size is an integer representing row batch size for each sent request to Google Sheets API.
   Row batch size means how many rows are processed from the google sheet, for example default value 1000000
   would process rows 2-1000002, then 1000003-2000003 and so on.
   Based on [Google Sheets API limits documentation](https://developers.google.com/sheets/api/limits),
   it is possible to send up to 300 requests per minute, but each individual request has to be processed under 180 seconds,
   otherwise the request returns a timeout error. In regards to this information, consider network speed and
   number of columns of the google sheet when deciding a batch_size value.
</FieldAnchor>
<FieldAnchor field="names_conversion">
8. (Optional) You may enable the option to **Convert Column Names to SQL-Compliant Format**. Enabling this option will allow the connector to convert column names to a standardized, SQL-friendly format. For example, a column name of `Café Earnings 2022` will be converted to `cafe_earnings_2022`. We recommend enabling this option if your target destination is SQL-based (ie Postgres, MySQL). Set to false by default.
9. Click **Set up source** and wait for the tests to complete.
</FieldAnchor>
<HideInUI>

## Configuration Options

### Stream Name Overrides (Rename Sheet/Stream Names)

The Google Sheets connector allows you to optionally rename streams (sheet/tab names) as they appear in Airbyte and your destination. This is useful if your sheet names are not descriptive, contain special characters, or you want to standardize naming across sources.

#### How it works

- You can provide a list of overrides, each specifying a `source_stream_name` (the exact name of the sheet/tab in your spreadsheet) and a `custom_stream_name` (the name you want it to appear as in Airbyte and your destination).
- If a `source_stream_name` is not found in your spreadsheet, it will be ignored and the default name will be used.
- This feature only affects stream (sheet/tab) names, not field/column names.
- If you want to rename fields or column names, you can do so using the Airbyte Mappings feature after your connection is created. See the Airbyte [documentation](https://docs.airbyte.com/platform/using-airbyte/mappings) for more details on how to use Mappings.
- Renaming occurs before any other name conversion or sanitization options.

#### Example

Suppose your spreadsheet has sheets named `Sheet1`, `2024 Q1`, and `Summary`. You want to rename them to `sales_data`, `q1_2024`, and leave `Summary` unchanged. You would configure:

```json
[
  { "source_stream_name": "Sheet1", "custom_stream_name": "sales_data" },
  { "source_stream_name": "2024 Q1", "custom_stream_name": "q1_2024" }
]
```

After discovery, your streams in Airbyte will be named `sales_data`, `q1_2024`, and `Summary`.

#### How to configure

- In the Airbyte UI, add your overrides in the **Stream Name Overrides** field as an array of objects.
- If you do not wish to rename any streams, leave this field blank.
- **After adding or changing a stream name override, refresh your schema in Airbyte to see the new stream names take effect.**
- **Overridden streams will default to Sync Mode: Full Refresh (Append), which does not support primary keys. If you want to use primary keys and deduplication, update the sync mode to "Full Refresh | Overwrite + Deduped" in your connection settings.**

---

### Google Sheets Connector Column Name Conversion

The Google Sheets connector offers options to customize how column names from your spreadsheet are converted to be SQL-compliant. These settings can be configured in the Airbyte UI when setting up the connector.

---

#### 1. Convert Column Names to SQL-Compliant Format
- **Description**: When enabled, this converts column names to a format compatible with SQL databases (e.g., lowercasing, replacing spaces with underscores). This is the primary toggle required to enable any column name conversion.
- **Default**: Off

---

#### 2. Additional Conversion Options
The following options allow you to fine-tune the column name conversion process. They only take effect if "Convert Column Names to SQL-Compliant Format" is enabled.

- **Remove Leading and Trailing Underscores**
  - **Description**: Removes leading and trailing underscores from column names. Note that leading underscores are preserved for column names starting with a number if "Allow Leading Numbers" is disabled.
  - **Example**:  
    - Input: `"  EXAMPLE Domain  "`  
    - Output: `"example_domain"`
  - **Default**: Off

- **Combine Number-Word Pairs**
  - **Description**: Combines adjacent numbers and words into a single token without separators.
  - **Example**:  
    - Input: `"50th Percentile"`  
    - Output: `"50th_percentile"` (if "Allow Leading Numbers" is enabled)  
    - Output: `"_50th_percentile"` (if "Allow Leading Numbers" is disabled)
  - **Default**: Off

- **Remove All Special Characters**
  - **Description**: Removes all special characters (e.g., `*`, `?`, `!`, `$`, `%`, `(`, `)`) from column names.
  - **Example**:  
    - Input: `"Example ID*"`  
    - Output: `"example_id"`
  - **Default**: Off

- **Combine Letter-Number Pairs**
  - **Description**: Combines adjacent letters and numbers into a single token without separators.
  - **Example**:  
    - Input: `"Q3 2023"`  
    - Output: `"q3_2023"`
  - **Default**: Off

- **Allow Leading Numbers**
  - **Description**: Allows column names to start with numbers. If disabled, a leading underscore is added to column names that begin with a number.
  - **Example**:  
    - Input: `"50th Percentile"`  
    - Output: `"50_th_percentile"` (if enabled)  
    - Output: `"_50_th_percentile"` (if disabled)
  - **Default**: Off

---

#### Additional Details
- All converted column names are lowercased.
- Multiple spaces or special characters are collapsed or removed, not replaced with multiple underscores.
- Only single underscores are used to separate tokens.
- The result is always SQL-friendly and readable.

---

These options provide flexibility to tailor column name conversions to your specific database requirements. Adjust them as needed in the Airbyte UI when configuring the Google Sheets connector.

---

### Header Deduplication

The Google Sheets connector automatically handles duplicate column headers by appending the cell position to create unique field names. This ensures that all columns are properly synced even when your spreadsheet contains duplicate header names.

#### How it works

- When duplicate headers are detected, the connector appends `_<cell_position>` to each duplicated header name
- The cell position follows the standard Google Sheet naming convention (e.g., A1, B1, C1, etc.)
- This creates unique field names while preserving the original header text

#### Example

If your spreadsheet has a header named `stats` in both columns C and Q (positions C1 and Q1), the connector will create two distinct fields:
- `stats_C1` (for the column at position C1)
- `stats_Q1` (for the column at position Q1)

This ensures that data from both columns is properly captured and synced to your destination, with clear identification of which column each field represents.

---

## Supported sync modes

The Google Sheets source connector supports the following [sync modes](https://docs.airbyte.com/cloud/core-concepts/#connection-sync-modes):

- [Full Refresh - Overwrite](https://docs.airbyte.com/understanding-airbyte/connections/full-refresh-overwrite/)
- [Full Refresh - Append](https://docs.airbyte.com/understanding-airbyte/connections/full-refresh-append)

### Supported Streams

Each sheet in the selected spreadsheet is synced as a separate stream. Each selected column in the sheet is synced as a string field.

Airbyte only supports replicating [Grid](https://developers.google.com/sheets/api/reference/rest/v4/spreadsheets/sheets#SheetType) sheets.

## Data type map

Each sheet in the selected spreadsheet is synced as a separate stream. Each selected column in the sheet is synced as a string field.

Airbyte only supports replicating [Grid](https://developers.google.com/sheets/api/reference/rest/v4/spreadsheets/sheets#SheetType) sheets.

| Integration Type | Airbyte Type | Notes |
|:-----------------|:-------------|:------|
| any type         | `string`     |       |

## Limitations & Troubleshooting

<details>
<summary>
Expand to see details about Google Sheets connector limitations and troubleshooting.
</summary>

### Connector limitations

#### Rate limiting

The [Google API rate limits](https://developers.google.com/sheets/api/limits) are:

- 300 read requests per minute per project
- 60 requests per minute per user per project

Airbyte batches requests to the API in order to efficiently pull data and respect these rate limits. We recommend not using the same user or service account for more than 3 instances of the Google Sheets source connector to ensure high transfer speeds.

### Troubleshooting

- If your sheet is completely empty (no header rows) or deleted, Airbyte will not delete the table in the destination. If this happens, the sync logs will contain a message saying the sheet has been skipped when syncing the full spreadsheet.
- Connector setup will fail if the spreadsheet is not a Google Sheets file. If the file was saved or imported as another file type the setup could fail.
- Check out common troubleshooting issues for the Google Sheets source connector on our [Airbyte Forum](https://github.com/airbytehq/airbyte/discussions).

</details>

</HideInUI>

## Changelog

<details>
  <summary>Expand to review</summary>

| Version    | Date       | Pull Request                                             | Subject                                                                                                                                                                |
|------------|------------|----------------------------------------------------------|------------------------------------------------------------------------------------------------------------------------------------------------------------------------|
<<<<<<< HEAD
| 0.12.1 | 2025-07-22 | [63334](https://github.com/airbytehq/airbyte/pull/63334) | Feature: Deduplicate Headers|
=======
| 0.12.1 | 2025-07-19 | [55490](https://github.com/airbytehq/airbyte/pull/55490) | Update dependencies |
>>>>>>> 789c0cb2
| 0.12.0 | 2025-07-15 | [63305](https://github.com/airbytehq/airbyte/pull/63305) | Promoting release candidate 0.12.0-rc.2 to a main version. |
| 0.12.0-rc.2| 2025-07-11 | [62931](https://github.com/airbytehq/airbyte/pull/62931) | Fix: handle empty `propeties_to_match` in SchmemaMatchingExtractor |
| 0.12.0-rc.1| 2025-07-02 | [62456](https://github.com/airbytehq/airbyte/pull/62456) | Feature: migrate connector to manifest-only format                                                                                                                     |
| 0.11.0     | 2025-06-11 | [61489](https://github.com/airbytehq/airbyte/pull/61489) | Feature: Added Streeam Name Override Options                                                                                                                           |
| 0.10.0     | 2025-06-09 | [60836](https://github.com/airbytehq/airbyte/pull/60836) | Feature: Added additional sanitization flags when using Convert Column Names to SQL-Compliant Format (names_conversion)                                                |
| 0.9.6      | 2025-05-22 | [60874](https://github.com/airbytehq/airbyte/pull/60874) | Use custom backoff policy on 429 errors for single sheets                                                                                                              |
| 0.9.5      | 2025-05-13 | [60259](https://github.com/airbytehq/airbyte/pull/60259) | Fix whitespaces used for column names when enabling `names_conversion`                                                                                                 |
| 0.9.4      | 2025-03-01 | [54989](https://github.com/airbytehq/airbyte/pull/54989) | Update dependencies                                                                                                                                                    |
| 0.9.3      | 2025-02-22 | [54434](https://github.com/airbytehq/airbyte/pull/54434) | Update dependencies                                                                                                                                                    |
| 0.9.2      | 2025-02-15 | [53720](https://github.com/airbytehq/airbyte/pull/53720) | Update dependencies                                                                                                                                                    |
| 0.9.1      | 2025-02-08 | [51696](https://github.com/airbytehq/airbyte/pull/51696) | Update dependencies                                                                                                                                                    |
| 0.9.0      | 2025-02-04 | [53154](https://github.com/airbytehq/airbyte/pull/53154) | Promoting release candidate 0.9.0-rc.3 to a main version.                                                                                                              |
| 0.9.0-rc.3 | 2025-01-31 | [52682](https://github.com/airbytehq/airbyte/pull/52682) | Fix stream name typing                                                                                                                                                 |
| 0.9.0-rc.2 | 2025-01-31 | [52671](https://github.com/airbytehq/airbyte/pull/52671) | Fix sheet id encoding                                                                                                                                                  |
| 0.9.0-rc.1 | 2025-01-30 | [50843](https://github.com/airbytehq/airbyte/pull/50843) | Migrate to low-code                                                                                                                                                    |
| 0.8.5      | 2025-01-11 | [44270](https://github.com/airbytehq/airbyte/pull/44270) | Starting with this version, the Docker image is now rootless. Please note that this and future versions will not be compatible with Airbyte versions earlier than 0.64 |
| 0.8.4      | 2024-12-09 | [48835](https://github.com/airbytehq/airbyte/pull/48835) | Implementing integration tests                                                                                                                                         |
| 0.7.4      | 2024-09-09 | [45108](https://github.com/airbytehq/airbyte/pull/45108) | Google Sheets API errors now cause syncs to fail                                                                                                                       |
| 0.7.3      | 2024-08-12 | [43921](https://github.com/airbytehq/airbyte/pull/43921) | Update dependencies                                                                                                                                                    |
| 0.7.2      | 2024-08-10 | [43544](https://github.com/airbytehq/airbyte/pull/43544) | Update dependencies                                                                                                                                                    |
| 0.7.1      | 2024-08-03 | [43290](https://github.com/airbytehq/airbyte/pull/43290) | Update dependencies                                                                                                                                                    |
| 0.7.0      | 2024-08-02 | [42975](https://github.com/airbytehq/airbyte/pull/42975) | Migrate to CDK v4.3.0                                                                                                                                                  |
| 0.6.3      | 2024-07-27 | [42826](https://github.com/airbytehq/airbyte/pull/42826) | Update dependencies                                                                                                                                                    |
| 0.6.2      | 2024-07-22 | [41993](https://github.com/airbytehq/airbyte/pull/41993) | Avoid syncs with rate limits being considered successful                                                                                                               |
| 0.6.1      | 2024-07-20 | [42376](https://github.com/airbytehq/airbyte/pull/42376) | Update dependencies                                                                                                                                                    |
| 0.6.0      | 2024-07-17 | [42071](https://github.com/airbytehq/airbyte/pull/42071) | Migrate to CDK v3.9.0                                                                                                                                                  |
| 0.5.11     | 2024-07-13 | [41527](https://github.com/airbytehq/airbyte/pull/41527) | Update dependencies                                                                                                                                                    |
| 0.5.10     | 2024-07-09 | [41273](https://github.com/airbytehq/airbyte/pull/41273) | Update dependencies                                                                                                                                                    |
| 0.5.9      | 2024-07-06 | [41005](https://github.com/airbytehq/airbyte/pull/41005) | Update dependencies                                                                                                                                                    |
| 0.5.8      | 2024-06-28 | [40587](https://github.com/airbytehq/airbyte/pull/40587) | Replaced deprecated AirbyteLogger with logging.Logger                                                                                                                  |
| 0.5.7      | 2024-06-25 | [40560](https://github.com/airbytehq/airbyte/pull/40560) | Catch an auth error during discover and raise a config error                                                                                                           |
| 0.5.6      | 2024-06-26 | [40533](https://github.com/airbytehq/airbyte/pull/40533) | Update dependencies                                                                                                                                                    |
| 0.5.5      | 2024-06-25 | [40505](https://github.com/airbytehq/airbyte/pull/40505) | Update dependencies                                                                                                                                                    |
| 0.5.4      | 2024-06-22 | [40129](https://github.com/airbytehq/airbyte/pull/40129) | Update dependencies                                                                                                                                                    |
| 0.5.3      | 2024-06-06 | [39225](https://github.com/airbytehq/airbyte/pull/39225) | [autopull] Upgrade base image to v1.2.2                                                                                                                                |
| 0.5.2      | 2024-06-02 | [38851](https://github.com/airbytehq/airbyte/pull/38851) | Emit state message at least once per stream                                                                                                                            |
| 0.5.1      | 2024-04-11 | [35404](https://github.com/airbytehq/airbyte/pull/35404) | Add `row_batch_size` parameter more granular control read records                                                                                                      |
| 0.5.0      | 2024-03-26 | [36515](https://github.com/airbytehq/airbyte/pull/36515) | Resolve poetry dependency conflict, add record counts to state messages                                                                                                |
| 0.4.0      | 2024-03-19 | [36267](https://github.com/airbytehq/airbyte/pull/36267) | Pin airbyte-cdk version to `^0`                                                                                                                                        |
| 0.3.17     | 2024-02-29 | [35722](https://github.com/airbytehq/airbyte/pull/35722) | Add logic to emit stream statuses                                                                                                                                      |
| 0.3.16     | 2024-02-12 | [35136](https://github.com/airbytehq/airbyte/pull/35136) | Fix license in `pyproject.toml`.                                                                                                                                       |
| 0.3.15     | 2024-02-07 | [34944](https://github.com/airbytehq/airbyte/pull/34944) | Manage dependencies with Poetry.                                                                                                                                       |
| 0.3.14     | 2024-01-23 | [34437](https://github.com/airbytehq/airbyte/pull/34437) | Fix header cells filtering                                                                                                                                             |
| 0.3.13     | 2024-01-19 | [34376](https://github.com/airbytehq/airbyte/pull/34376) | Fix names conversion                                                                                                                                                   |
| 0.3.12     | 2023-12-14 | [33414](https://github.com/airbytehq/airbyte/pull/33414) | Prepare for airbyte-lib                                                                                                                                                |
| 0.3.11     | 2023-10-19 | [31599](https://github.com/airbytehq/airbyte/pull/31599) | Base image migration: remove Dockerfile and use the python-connector-base image                                                                                        |
| 0.3.10     | 2023-09-27 | [30487](https://github.com/airbytehq/airbyte/pull/30487) | Fix bug causing rows to be skipped when batch size increased due to rate limits.                                                                                       |
| 0.3.9      | 2023-09-25 | [30749](https://github.com/airbytehq/airbyte/pull/30749) | Performance testing - include socat binary in docker image                                                                                                             |
| 0.3.8      | 2023-09-25 | [30747](https://github.com/airbytehq/airbyte/pull/30747) | Performance testing - include socat binary in docker image                                                                                                             |
| 0.3.7      | 2023-08-25 | [29826](https://github.com/airbytehq/airbyte/pull/29826) | Remove row batch size from spec, add auto increase this value when rate limits                                                                                         |
| 0.3.6      | 2023-08-16 | [29491](https://github.com/airbytehq/airbyte/pull/29491) | Update to latest CDK                                                                                                                                                   |
| 0.3.5      | 2023-08-16 | [29427](https://github.com/airbytehq/airbyte/pull/29427) | Add stop reading in case of 429 error                                                                                                                                  |
| 0.3.4      | 2023-05-15 | [29453](https://github.com/airbytehq/airbyte/pull/29453) | Update spec descriptions                                                                                                                                               |
| 0.3.3      | 2023-08-10 | [29327](https://github.com/airbytehq/airbyte/pull/29327) | Add user-friendly error message for 404 and 403 error while discover                                                                                                   |
| 0.3.2      | 2023-08-09 | [29246](https://github.com/airbytehq/airbyte/pull/29246) | Add checking while reading to skip modified sheets                                                                                                                     |
| 0.3.1      | 2023-07-06 | [28033](https://github.com/airbytehq/airbyte/pull/28033) | Fixed several reported vulnerabilities (25 total), CVE-2022-37434, CVE-2022-42898                                                                                      |
| 0.3.0      | 2023-06-26 | [27738](https://github.com/airbytehq/airbyte/pull/27738) | License Update: Elv2                                                                                                                                                   |
| 0.2.39     | 2023-05-31 | [26833](https://github.com/airbytehq/airbyte/pull/26833) | Remove authSpecification in favour of advancedAuth in specification                                                                                                    |
| 0.2.38     | 2023-05-16 | [26097](https://github.com/airbytehq/airbyte/pull/26097) | Refactor config error                                                                                                                                                  |
| 0.2.37     | 2023-02-21 | [23292](https://github.com/airbytehq/airbyte/pull/23292) | Skip non grid sheets.                                                                                                                                                  |
| 0.2.36     | 2023-02-21 | [23272](https://github.com/airbytehq/airbyte/pull/23272) | Handle empty sheets gracefully.                                                                                                                                        |
| 0.2.35     | 2023-02-23 | [23057](https://github.com/airbytehq/airbyte/pull/23057) | Slugify column names                                                                                                                                                   |
| 0.2.34     | 2023-02-15 | [23071](https://github.com/airbytehq/airbyte/pull/23071) | Change min spreadsheet id size to 20 symbols                                                                                                                           |
| 0.2.33     | 2023-02-13 | [23278](https://github.com/airbytehq/airbyte/pull/23278) | Handle authentication errors                                                                                                                                           |
| 0.2.32     | 2023-02-13 | [22884](https://github.com/airbytehq/airbyte/pull/22884) | Do not consume http spreadsheets.                                                                                                                                      |
| 0.2.31     | 2022-10-09 | [19574](https://github.com/airbytehq/airbyte/pull/19574) | Revert 'Add row_id to rows and use as primary key'                                                                                                                     |
| 0.2.30     | 2022-10-09 | [19215](https://github.com/airbytehq/airbyte/pull/19215) | Add row_id to rows and use as primary key                                                                                                                              |
| 0.2.21     | 2022-10-04 | [15591](https://github.com/airbytehq/airbyte/pull/15591) | Clean instantiation of AirbyteStream                                                                                                                                   |
| 0.2.20     | 2022-10-10 | [17766](https://github.com/airbytehq/airbyte/pull/17766) | Fix null pointer exception when parsing the spreadsheet id.                                                                                                            |
| 0.2.19     | 2022-09-29 | [17410](https://github.com/airbytehq/airbyte/pull/17410) | Use latest CDK.                                                                                                                                                        |
| 0.2.18     | 2022-09-28 | [17326](https://github.com/airbytehq/airbyte/pull/17326) | Migrate to per-stream states.                                                                                                                                          |
| 0.2.17     | 2022-08-03 | [15107](https://github.com/airbytehq/airbyte/pull/15107) | Expose Row Batch Size in Connector Specification                                                                                                                       |
| 0.2.16     | 2022-07-07 | [13729](https://github.com/airbytehq/airbyte/pull/13729) | Improve configuration field description                                                                                                                                |
| 0.2.15     | 2022-06-02 | [13446](https://github.com/airbytehq/airbyte/pull/13446) | Retry requests resulting in a server error                                                                                                                             |
| 0.2.13     | 2022-05-06 | [12685](https://github.com/airbytehq/airbyte/pull/12685) | Update CDK to v0.1.56 to emit an `AirbyeTraceMessage` on uncaught exceptions                                                                                           |
| 0.2.12     | 2022-04-20 | [12230](https://github.com/airbytehq/airbyte/pull/12230) | Update connector to use a `spec.yaml`                                                                                                                                  |
| 0.2.11     | 2022-04-13 | [11977](https://github.com/airbytehq/airbyte/pull/11977) | Replace leftover print statement with airbyte logger                                                                                                                   |
| 0.2.10     | 2022-03-25 | [11404](https://github.com/airbytehq/airbyte/pull/11404) | Allow using Spreadsheet Link/URL instead of Spreadsheet ID                                                                                                             |
| 0.2.9      | 2022-01-25 | [9208](https://github.com/airbytehq/airbyte/pull/9208)   | Update title and descriptions                                                                                                                                          |
| 0.2.7      | 2021-09-27 | [8470](https://github.com/airbytehq/airbyte/pull/8470)   | Migrate to the CDK                                                                                                                                                     |
| 0.2.6      | 2021-09-27 | [6354](https://github.com/airbytehq/airbyte/pull/6354)   | Support connecting via Oauth webflow                                                                                                                                   |
| 0.2.5      | 2021-09-12 | [5972](https://github.com/airbytehq/airbyte/pull/5972)   | Fix full_refresh test by adding supported_sync_modes to Stream initialization                                                                                          |
| 0.2.4      | 2021-08-05 | [5233](https://github.com/airbytehq/airbyte/pull/5233)   | Fix error during listing sheets with diagram only                                                                                                                      |
| 0.2.3      | 2021-06-09 | [3973](https://github.com/airbytehq/airbyte/pull/3973)   | Add AIRBYTE_ENTRYPOINT for Kubernetes support                                                                                                                          |
| 0.2.2      | 2021-04-20 | [2994](https://github.com/airbytehq/airbyte/pull/2994)   | Formatting spec                                                                                                                                                        |
| 0.2.1      | 2021-04-03 | [2726](https://github.com/airbytehq/airbyte/pull/2726)   | Fix base connector versioning                                                                                                                                          |
| 0.2.0      | 2021-03-09 | [2238](https://github.com/airbytehq/airbyte/pull/2238)   | Protocol allows future/unknown properties                                                                                                                              |
| 0.1.7      | 2021-01-21 | [1762](https://github.com/airbytehq/airbyte/pull/1762)   | Fix issue large spreadsheet                                                                                                                                            |
| 0.1.6      | 2021-01-27 | [1668](https://github.com/airbytehq/airbyte/pull/1668)   | Adopt connector best practices                                                                                                                                         |
| 0.1.5      | 2020-12-30 | [1438](https://github.com/airbytehq/airbyte/pull/1438)   | Implement backoff                                                                                                                                                      |
| 0.1.4      | 2020-11-30 | [1046](https://github.com/airbytehq/airbyte/pull/1046)   | Add connectors using an index YAML file                                                                                                                                |

</details><|MERGE_RESOLUTION|>--- conflicted
+++ resolved
@@ -309,11 +309,8 @@
 
 | Version    | Date       | Pull Request                                             | Subject                                                                                                                                                                |
 |------------|------------|----------------------------------------------------------|------------------------------------------------------------------------------------------------------------------------------------------------------------------------|
-<<<<<<< HEAD
-| 0.12.1 | 2025-07-22 | [63334](https://github.com/airbytehq/airbyte/pull/63334) | Feature: Deduplicate Headers|
-=======
+| 0.12.2 | 2025-07-22 | [63334](https://github.com/airbytehq/airbyte/pull/63334) | Feature: Deduplicate Headers|
 | 0.12.1 | 2025-07-19 | [55490](https://github.com/airbytehq/airbyte/pull/55490) | Update dependencies |
->>>>>>> 789c0cb2
 | 0.12.0 | 2025-07-15 | [63305](https://github.com/airbytehq/airbyte/pull/63305) | Promoting release candidate 0.12.0-rc.2 to a main version. |
 | 0.12.0-rc.2| 2025-07-11 | [62931](https://github.com/airbytehq/airbyte/pull/62931) | Fix: handle empty `propeties_to_match` in SchmemaMatchingExtractor |
 | 0.12.0-rc.1| 2025-07-02 | [62456](https://github.com/airbytehq/airbyte/pull/62456) | Feature: migrate connector to manifest-only format                                                                                                                     |
