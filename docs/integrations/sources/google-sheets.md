--- conflicted
+++ resolved
@@ -76,15 +76,10 @@
 
 | Version | Date       | Pull Request                                             | Subject                                                                       |
 | ------- | ---------- | -------------------------------------------------------- | ----------------------------------------------------------------------------- |
-<<<<<<< HEAD
-| 0.2.32  | 2023-02-15 | [00000](https://github.com/airbytehq/airbyte/pull/00000) | Change min spreadsheet id size to 20 symbols                                  |
+| 0.2.33  | 2023-02-15 | [23071](https://github.com/airbytehq/airbyte/pull/23071) | Change min spreadsheet id size to 20 symbols                                  |
+| 0.2.32  | 2023-02-13 | [22884](https://github.com/airbytehq/airbyte/pull/22884) | Do not consume http spreadsheets.                                             |
 | 0.2.31  | 2022-10-09 | [19574](https://github.com/airbytehq/airbyte/pull/19574) | Revert 'Add row_id to rows and use as primary key'                            |
 | 0.2.30  | 2022-10-09 | [19215](https://github.com/airbytehq/airbyte/pull/19215) | Add row_id to rows and use as primary key                                     |
-=======
-| 0.2.32  | 2023-02-13 | [22884](https://github.com/airbytehq/airbyte/pull/22884) | Do not consume http spreadsheets.                                             |
-| 0.2.31  | 2022-10-09 | [](https://github.com/airbytehq/airbyte/pull/)           | Revert 'Add row_id to rows and use as primary key'                            |
-| 0.2.30  | 2022-10-09 | [](https://github.com/airbytehq/airbyte/pull/)           | Add row_id to rows and use as primary key                                     |
->>>>>>> 53a5bd88
 | 0.2.21  | 2022-10-04 | [15591](https://github.com/airbytehq/airbyte/pull/15591) | Clean instantiation of AirbyteStream                                          |
 | 0.2.20  | 2022-10-10 | [17766](https://github.com/airbytehq/airbyte/pull/17766) | Fix null pointer exception when parsing the spreadsheet id.                   |
 | 0.2.19  | 2022-09-29 | [17410](https://github.com/airbytehq/airbyte/pull/17410) | Use latest CDK.                                                               |
