--- conflicted
+++ resolved
@@ -6,7 +6,6 @@
 The Google Sheets source connector pulls data from a single Google Sheets spreadsheet. Each sheet (tab) within a spreadsheet can be replicated. To replicate multiple spreadsheets, set up multiple Google Sheets source connectors in your Airbyte instance. No other files in your Google Drive are accessed.
 :::
 
-<<<<<<< HEAD
 ### Prerequisites
 - Spreadsheet Link - The link to the Google spreadsheet you want to sync.
 <env:cloud>
@@ -18,11 +17,6 @@
   - Enable the Google Sheets API in your GCP project
   - Service Account Key with access to the Spreadsheet you want to replicate
 </env:oss>
-=======
-## Prerequisites
-
-- Access to a Google spreadsheet
->>>>>>> ec3fb404
 
 ## Setup guide
 
@@ -74,18 +68,6 @@
 
 1. [Log in to your Airbyte Cloud](https://cloud.airbyte.com/workspaces) or Airbyte Open Source account.
 2. In the left navigation bar, click **Sources**. In the top-right corner, click **+ New source**.
-<<<<<<< HEAD
-3. On the Set up the source page, select **Google Sheets** from the **Source type** dropdown.
-4. Enter a name for the Google Sheets connector.
-5. Authenticate your Google account via OAuth or Service Account Key Authentication.
-   - **(Recommended)** To authenticate your Google account via OAuth, click **Sign in with Google** and complete the authentication workflow.
-   - To authenticate your Google account via Service Account Key Authentication, enter your [Google Cloud service account key](https://cloud.google.com/iam/docs/creating-managing-service-account-keys#creating_service_account_keys) in JSON format. Make sure the Service Account has the Project Viewer permission. If your spreadsheet is viewable by anyone with its link, no further action is needed. If not, [give your Service account access to your spreadsheet](https://youtu.be/GyomEw5a2NQ%22).
-6. For **Spreadsheet Link**, enter the link to the Google spreadsheet. To get the link, go to the Google spreadsheet you want to sync, click **Share** in the top right corner, and click **Copy Link**.
-7. For **Row Batch Size**, define the number of records you want the Google API to fetch at a time. The default value is 200. You can increase this value to avoid rate limits if your data is particularly wide.
-8. For **Convert Column Names to SQL-Compliant Format**, enable to use the conversion of column names to a standardized, SQL-compliant format. For example, 'My Name' -> 'my_name'. Enable this option if your destination is SQL-based.
-
-<!-- /env:cloud -->
-=======
 3. Find and select **Google Sheets** from the list of available sources.
 4. For **Source name**, enter a name to help you identify this source.
 5. Select your authentication method:
@@ -95,7 +77,6 @@
 #### For Airbyte Cloud
 
 - **(Recommended)** Select **Authenticate via Google (OAuth)** from the Authentication dropdown, click **Sign in with Google** and complete the authentication workflow.
->>>>>>> ec3fb404
 
 <!-- /env:cloud -->
 <!-- env:oss -->
@@ -113,26 +94,14 @@
 <!-- /env:oss -->
 
 6. For **Spreadsheet Link**, enter the link to the Google spreadsheet. To get the link, go to the Google spreadsheet you want to sync, click **Share** in the top right corner, and click **Copy Link**.
-<<<<<<< HEAD
-7. For **Row Batch Size**, define the number of records you want the Google API to fetch at a time. The default value is 200. You can increase this value to avoid rate limits if your data is particularly wide.
-8. For **Convert Column Names to SQL-Compliant Format**, enable to use the conversion of column names to a standardized, SQL-compliant format. For example, 'My Name' -> 'my_name'. Enable this option if your destination is SQL-based.
-=======
 7. (Optional) You may enable the option to **Convert Column Names to SQL-Compliant Format**. Enabling this option will allow the connector to convert column names to a standardized, SQL-friendly format. For example, a column name of `Café Earnings 2022` will be converted to `cafe_earnings_2022`. We recommend enabling this option if your target destination is SQL-based (ie Postgres, MySQL). Set to false by default.
 8. (Optional) For **Row Batch Size**, you may specify the number of records you want to fetch per request to the Google API. By adjusting this value, you can balance the efficiency of the data retrieval process with [Google's request quotas](#performance-consideration). The default value of 200 should suffice for most use cases.
 9. Click **Set up source** and wait for the tests to complete.
->>>>>>> ec3fb404
 
 ### Output schema
 
 Each sheet in the selected spreadsheet is synced as a separate stream. Each selected column in the sheet is synced as a string field.
 
-<<<<<<< HEAD
-=======
-:::caution
-When replicating data to a SQL-based destination (such as Postgres or MySQL), sheet names and column headers must contain **only alphanumeric characters or `_`**. For example, if your sheet or column header is named `The Data 2022`, it should be renamed to `the_data_2022`. To automatically convert column names to this format, enable the **Convert Column Names to SQL-Compliant Format** option. Please note that this option only converts column names and not sheet names. This naming restriction does not apply to non-header cell values.
-:::
-
->>>>>>> ec3fb404
 Airbyte only supports replicating [Grid](https://developers.google.com/sheets/api/reference/rest/v4/spreadsheets/sheets#SheetType) sheets.
 
 ## Supported sync modes
