# Google Sheets

<HideInUI>

This page contains the setup guide and reference information for the [Google Sheets](https://developers.google.com/sheets) source connector.

</HideInUI>

:::info
The Google Sheets source connector pulls data from a single Google Sheets spreadsheet. Each sheet within a spreadsheet can be synced. To sync multiple spreadsheets, use our Google Drive connector or set up multiple Google Sheets source connectors in your Airbyte instance. No other files in your Google Drive are accessed.
:::

### Prerequisites

- **Spreadsheet Link** - The link to the Google spreadsheet you want to sync.
<!-- env:cloud -->
- **For Airbyte Cloud** A Google Workspace user with access to the spreadsheet
<!-- /env:cloud -->
  <!-- env:oss -->
- **For Airbyte Open Source:**
- A GCP project
- Enable the Google Sheets API in your GCP project
- Service Account Key with access to the Spreadsheet you want to replicate
<!-- /env:oss -->

## Setup guide

The Google Sheets source connector supports authentication via either OAuth or Service Account Key Authentication.

### Step 1: Set up Google Sheets

<!-- env:cloud -->

**For Airbyte Cloud:**

We highly recommend using OAuth, as it significantly simplifies the setup process and allows you to authenticate [directly from the Airbyte UI](#set-up-the-google-sheets-source-connector-in-airbyte).

<!-- /env:cloud -->

<!-- env:oss -->

**For Airbyte Open Source:**

We recommend using Service Account Key Authentication. Follow the steps below to create a service account, generate a key, and enable the Google Sheets API.

:::note
If you prefer to use OAuth for authentication with **Airbyte Open Source**, you can follow [Google's OAuth instructions](https://developers.google.com/identity/protocols/oauth2) to create an authentication app. Be sure to set the scopes to `https://www.googleapis.com/auth/spreadsheets.readonly`. You will need to obtain your client ID, client secret, and refresh token for the connector setup.
:::

### Set up the service account key

#### Create a service account

1. Open the [Service Accounts page](https://console.cloud.google.com/projectselector2/iam-admin/serviceaccounts) in your Google Cloud console.
2. Select an existing project, or create a new project.
3. At the top of the page, click **+ Create service account**.
4. Enter a name and description for the service account, then click **Create and Continue**.
5. Under **Service account permissions**, select the roles to grant to the service account, then click **Continue**. We recommend the **Viewer** role.

#### Generate a key

1. Go to the [API Console/Credentials](https://console.cloud.google.com/apis/credentials) page and click on the email address of the service account you just created.
2. In the **Keys** tab, click **+ Add key**, then click **Create new key**.
3. Select **JSON** as the Key type. This will generate and download the JSON key file that you'll use for authentication. Click **Continue**.

#### Enable the Google Sheets API

1. Go to the [API Console/Library](https://console.cloud.google.com/apis/library) page.
2. Make sure you have selected the correct project from the top.
3. Find and select the **Google Sheets API**.
4. Click **ENABLE**.

If your spreadsheet is viewable by anyone with its link, no further action is needed. If not, [give your Service account access to your spreadsheet](https://youtu.be/GyomEw5a2NQ%22).

<!-- /env:oss -->

### Set up the Google Sheets connector in Airbyte

<!-- env:cloud -->
#### For Airbyte Cloud: 

1. [Log into your Airbyte Cloud](https://cloud.airbyte.com/workspaces) account.
2. Click Sources and then click + New source.
3. On the Set up the source page, select Google Sheets from the Source type dropdown.
4. Enter a name for the Google Sheets connector.
<!-- /env:cloud -->
<!-- env:oss -->
### For Airbyte Open Source:

1. Navigate to the Airbyte Open Source dashboard.
2. Click Sources and then click + New source.
3. On the Set up the source page, select Google Sheets from the Source type dropdown.
4. Enter a name for the Google Sheets connector.
<!-- /env:oss -->
5. Select your authentication method:
<!-- env:cloud -->
- **For Airbyte Cloud: (Recommended)** Select **Authenticate via Google (OAuth)** from the Authentication dropdown, click **Sign in with Google** and complete the authentication workflow.
  <!-- /env:cloud -->
  <!-- env:oss -->
- **For Airbyte Open Source: (Recommended)** Select **Service Account Key Authentication** from the dropdown and enter your Google Cloud service account key in JSON format:

```json
  {
    "type": "service_account",
    "project_id": "YOUR_PROJECT_ID",
    "private_key_id": "YOUR_PRIVATE_KEY",
    ...
  }
```

- To authenticate your Google account via OAuth, select **Authenticate via Google (OAuth)** from the dropdown and enter your Google application's client ID, client secret, and refresh token.
<!-- /env:oss -->
<FieldAnchor field="spreadsheet_id">
6. For **Spreadsheet Link**, enter the link to the Google spreadsheet. To get the link, go to the Google spreadsheet you want to sync, click **Share** in the top right corner, and click **Copy Link**.
</FieldAnchor>
<FieldAnchor field="batch_size">
7. For **Batch Size**, enter an integer which represents batch size when processing a Google Sheet. Default value is 1000000.
   Batch size is an integer representing row batch size for each sent request to Google Sheets API.
   Row batch size means how many rows are processed from the google sheet, for example default value 1000000
   would process rows 2-1000002, then 1000003-2000003 and so on.
   Based on [Google Sheets API limits documentation](https://developers.google.com/sheets/api/limits),
   it is possible to send up to 300 requests per minute, but each individual request has to be processed under 180 seconds,
   otherwise the request returns a timeout error. In regards to this information, consider network speed and
   number of columns of the google sheet when deciding a batch_size value.
</FieldAnchor>
<FieldAnchor field="names_conversion">
8. (Optional) You may enable the option to **Convert Column Names to SQL-Compliant Format**. Enabling this option will allow the connector to convert column names to a standardized, SQL-friendly format. For example, a column name of `Café Earnings 2022` will be converted to `cafe_earnings_2022`. We recommend enabling this option if your target destination is SQL-based (ie Postgres, MySQL). Set to false by default.
9. Click **Set up source** and wait for the tests to complete.
</FieldAnchor>
<HideInUI>

## Configuration Options

### Stream Name Overrides (Rename Sheet/Stream Names)

The Google Sheets connector allows you to optionally rename streams (sheet/tab names) as they appear in Airbyte and your destination. This is useful if your sheet names are not descriptive, contain special characters, or you want to standardize naming across sources.

#### How it works

- You can provide a list of overrides, each specifying a `source_stream_name` (the exact name of the sheet/tab in your spreadsheet) and a `custom_stream_name` (the name you want it to appear as in Airbyte and your destination).
- If a `source_stream_name` is not found in your spreadsheet, it will be ignored and the default name will be used.
- This feature only affects stream (sheet/tab) names, not field/column names.
- If you want to rename fields or column names, you can do so using the Airbyte Mappings feature after your connection is created. See the Airbyte [documentation](https://docs.airbyte.com/platform/using-airbyte/mappings) for more details on how to use Mappings.
- Renaming occurs before any other name conversion or sanitization options.

#### Example

Suppose your spreadsheet has sheets named `Sheet1`, `2024 Q1`, and `Summary`. You want to rename them to `sales_data`, `q1_2024`, and leave `Summary` unchanged. You would configure:

```json
[
  { "source_stream_name": "Sheet1", "custom_stream_name": "sales_data" },
  { "source_stream_name": "2024 Q1", "custom_stream_name": "q1_2024" }
]
```

After discovery, your streams in Airbyte will be named `sales_data`, `q1_2024`, and `Summary`.

#### How to configure

- In the Airbyte UI, add your overrides in the **Stream Name Overrides** field as an array of objects.
- If you do not wish to rename any streams, leave this field blank.
- **After adding or changing a stream name override, refresh your schema in Airbyte to see the new stream names take effect.**
- **Overridden streams will default to Sync Mode: Full Refresh (Append), which does not support primary keys. If you want to use primary keys and deduplication, update the sync mode to "Full Refresh | Overwrite + Deduped" in your connection settings.**

---

### Google Sheets Connector Column Name Conversion

The Google Sheets connector offers options to customize how column names from your spreadsheet are converted to be SQL-compliant. These settings can be configured in the Airbyte UI when setting up the connector.

---

#### 1. Convert Column Names to SQL-Compliant Format
- **Description**: When enabled, this converts column names to a format compatible with SQL databases (e.g., lowercasing, replacing spaces with underscores). This is the primary toggle required to enable any column name conversion.
- **Default**: Off

---

#### 2. Additional Conversion Options
The following options allow you to fine-tune the column name conversion process. They only take effect if "Convert Column Names to SQL-Compliant Format" is enabled.

- **Remove Leading and Trailing Underscores**
  - **Description**: Removes leading and trailing underscores from column names. Note that leading underscores are preserved for column names starting with a number if "Allow Leading Numbers" is disabled.
  - **Example**:  
    - Input: `"  EXAMPLE Domain  "`  
    - Output: `"example_domain"`
  - **Default**: Off

- **Combine Number-Word Pairs**
  - **Description**: Combines adjacent numbers and words into a single token without separators.
  - **Example**:  
    - Input: `"50th Percentile"`  
    - Output: `"50th_percentile"` (if "Allow Leading Numbers" is enabled)  
    - Output: `"_50th_percentile"` (if "Allow Leading Numbers" is disabled)
  - **Default**: Off

- **Remove All Special Characters**
  - **Description**: Removes all special characters (e.g., `*`, `?`, `!`, `$`, `%`, `(`, `)`) from column names.
  - **Example**:  
    - Input: `"Example ID*"`  
    - Output: `"example_id"`
  - **Default**: Off

- **Combine Letter-Number Pairs**
  - **Description**: Combines adjacent letters and numbers into a single token without separators.
  - **Example**:  
    - Input: `"Q3 2023"`  
    - Output: `"q3_2023"`
  - **Default**: Off

- **Allow Leading Numbers**
  - **Description**: Allows column names to start with numbers. If disabled, a leading underscore is added to column names that begin with a number.
  - **Example**:  
    - Input: `"50th Percentile"`  
    - Output: `"50_th_percentile"` (if enabled)  
    - Output: `"_50_th_percentile"` (if disabled)
  - **Default**: Off

---

#### Additional Details
- All converted column names are lowercased.
- Multiple spaces or special characters are collapsed or removed, not replaced with multiple underscores.
- Only single underscores are used to separate tokens.
- The result is always SQL-friendly and readable.

---

These options provide flexibility to tailor column name conversions to your specific database requirements. Adjust them as needed in the Airbyte UI when configuring the Google Sheets connector.

---

### Header Deduplication

The Google Sheets connector automatically handles duplicate column headers by appending the cell position to create unique field names. This ensures that all columns are properly synced even when your spreadsheet contains duplicate header names.

#### How it works

- When duplicate headers are detected, the connector appends `_<cell_position>` to each duplicated header name
- The cell position follows the standard Google Sheet naming convention (e.g., A1, B1, C1, etc.)
- This creates unique field names while preserving the original header text

#### Example

If your spreadsheet has a header named `stats` in both columns C and Q (positions C1 and Q1), the connector will create two distinct fields:
- `stats_C1` (for the column at position C1)
- `stats_Q1` (for the column at position Q1)

This ensures that data from both columns is properly captured and synced to your destination, with clear identification of which column each field represents.

---

## Supported sync modes

The Google Sheets source connector supports the following [sync modes](https://docs.airbyte.com/cloud/core-concepts/#connection-sync-modes):

- [Full Refresh - Overwrite](https://docs.airbyte.com/understanding-airbyte/connections/full-refresh-overwrite/)
- [Full Refresh - Append](https://docs.airbyte.com/understanding-airbyte/connections/full-refresh-append)

### Supported Streams

Each sheet in the selected spreadsheet is synced as a separate stream. Each selected column in the sheet is synced as a string field.

Airbyte only supports replicating [Grid](https://developers.google.com/sheets/api/reference/rest/v4/spreadsheets/sheets#SheetType) sheets.

## Data type map

Each sheet in the selected spreadsheet is synced as a separate stream. Each selected column in the sheet is synced as a string field.

Airbyte only supports replicating [Grid](https://developers.google.com/sheets/api/reference/rest/v4/spreadsheets/sheets#SheetType) sheets.

| Integration Type | Airbyte Type | Notes |
|:-----------------|:-------------|:------|
| any type         | `string`     |       |

## Limitations & Troubleshooting

<details>
<summary>
Expand to see details about Google Sheets connector limitations and troubleshooting.
</summary>

### Connector limitations

#### Rate limiting

The [Google API rate limits](https://developers.google.com/sheets/api/limits) are:

- 300 read requests per minute per project
- 60 requests per minute per user per project

Airbyte batches requests to the API in order to efficiently pull data and respect these rate limits. We recommend not using the same user or service account for more than 3 instances of the Google Sheets source connector to ensure high transfer speeds.

### Troubleshooting

- If your sheet is completely empty (no header rows) or deleted, Airbyte will not delete the table in the destination. If this happens, the sync logs will contain a message saying the sheet has been skipped when syncing the full spreadsheet.
- Connector setup will fail if the spreadsheet is not a Google Sheets file. If the file was saved or imported as another file type the setup could fail.
- Check out common troubleshooting issues for the Google Sheets source connector on our [Airbyte Forum](https://github.com/airbytehq/airbyte/discussions).

</details>

</HideInUI>

## Changelog

<details>
  <summary>Expand to review</summary>

| Version    | Date       | Pull Request                                             | Subject                                                                                                                                                                |
|------------|------------|----------------------------------------------------------|------------------------------------------------------------------------------------------------------------------------------------------------------------------------|
<<<<<<< HEAD
| 0.12.14 | 2025-11-25 | [69848](https://github.com/airbytehq/airbyte/pull/69848) | Assign position-based names for empty header columns instead of skipping subsequent columns |
=======
| 0.12.14 | 2025-11-25 | [70029](https://github.com/airbytehq/airbyte/pull/70029) | Update dependencies |
>>>>>>> 4a6bfdd6
| 0.12.13 | 2025-11-18 | [69396](https://github.com/airbytehq/airbyte/pull/69396) | Update dependencies |
| 0.12.12 | 2025-10-29 | [68759](https://github.com/airbytehq/airbyte/pull/68759) | Update dependencies |
| 0.12.11 | 2025-10-21 | [68254](https://github.com/airbytehq/airbyte/pull/68254) | Update dependencies |
| 0.12.10 | 2025-10-16 | [67531](https://github.com/airbytehq/airbyte/pull/67531) | Add error handling for unexpected data in sheets causing 500 responses. |
| 0.12.9 | 2025-10-14 | [67876](https://github.com/airbytehq/airbyte/pull/67876) | Update dependencies |
| 0.12.8 | 2025-10-07 | [67395](https://github.com/airbytehq/airbyte/pull/67395) | Update dependencies |
| 0.12.7 | 2025-09-30 | [65383](https://github.com/airbytehq/airbyte/pull/65383) | Update dependencies |
| 0.12.6 | 2025-09-10 | [66012](https://github.com/airbytehq/airbyte/pull/66012) | Update to CDK v7 |
| 0.12.5 | 2025-08-09 | [64633](https://github.com/airbytehq/airbyte/pull/64633) | Update dependencies |
| 0.12.4 | 2025-08-02 | [64179](https://github.com/airbytehq/airbyte/pull/64179) | Update dependencies |
| 0.12.3 | 2025-07-26 | [63822](https://github.com/airbytehq/airbyte/pull/63822) | Update dependencies |
| 0.12.2 | 2025-07-22 | [63334](https://github.com/airbytehq/airbyte/pull/63334) | Feature: Deduplicate Headers |
| 0.12.1 | 2025-07-19 | [55490](https://github.com/airbytehq/airbyte/pull/55490) | Update dependencies |
| 0.12.0 | 2025-07-15 | [63305](https://github.com/airbytehq/airbyte/pull/63305) | Promoting release candidate 0.12.0-rc.2 to a main version. |
| 0.12.0-rc.2| 2025-07-11 | [62931](https://github.com/airbytehq/airbyte/pull/62931) | Fix: handle empty `propeties_to_match` in SchmemaMatchingExtractor |
| 0.12.0-rc.1| 2025-07-02 | [62456](https://github.com/airbytehq/airbyte/pull/62456) | Feature: migrate connector to manifest-only format                                                                                                                     |
| 0.11.0     | 2025-06-11 | [61489](https://github.com/airbytehq/airbyte/pull/61489) | Feature: Added Streeam Name Override Options                                                                                                                           |
| 0.10.0     | 2025-06-09 | [60836](https://github.com/airbytehq/airbyte/pull/60836) | Feature: Added additional sanitization flags when using Convert Column Names to SQL-Compliant Format (names_conversion)                                                |
| 0.9.6      | 2025-05-22 | [60874](https://github.com/airbytehq/airbyte/pull/60874) | Use custom backoff policy on 429 errors for single sheets                                                                                                              |
| 0.9.5      | 2025-05-13 | [60259](https://github.com/airbytehq/airbyte/pull/60259) | Fix whitespaces used for column names when enabling `names_conversion`                                                                                                 |
| 0.9.4      | 2025-03-01 | [54989](https://github.com/airbytehq/airbyte/pull/54989) | Update dependencies                                                                                                                                                    |
| 0.9.3      | 2025-02-22 | [54434](https://github.com/airbytehq/airbyte/pull/54434) | Update dependencies                                                                                                                                                    |
| 0.9.2      | 2025-02-15 | [53720](https://github.com/airbytehq/airbyte/pull/53720) | Update dependencies                                                                                                                                                    |
| 0.9.1      | 2025-02-08 | [51696](https://github.com/airbytehq/airbyte/pull/51696) | Update dependencies                                                                                                                                                    |
| 0.9.0      | 2025-02-04 | [53154](https://github.com/airbytehq/airbyte/pull/53154) | Promoting release candidate 0.9.0-rc.3 to a main version.                                                                                                              |
| 0.9.0-rc.3 | 2025-01-31 | [52682](https://github.com/airbytehq/airbyte/pull/52682) | Fix stream name typing                                                                                                                                                 |
| 0.9.0-rc.2 | 2025-01-31 | [52671](https://github.com/airbytehq/airbyte/pull/52671) | Fix sheet id encoding                                                                                                                                                  |
| 0.9.0-rc.1 | 2025-01-30 | [50843](https://github.com/airbytehq/airbyte/pull/50843) | Migrate to low-code                                                                                                                                                    |
| 0.8.5      | 2025-01-11 | [44270](https://github.com/airbytehq/airbyte/pull/44270) | Starting with this version, the Docker image is now rootless. Please note that this and future versions will not be compatible with Airbyte versions earlier than 0.64 |
| 0.8.4      | 2024-12-09 | [48835](https://github.com/airbytehq/airbyte/pull/48835) | Implementing integration tests                                                                                                                                         |
| 0.7.4      | 2024-09-09 | [45108](https://github.com/airbytehq/airbyte/pull/45108) | Google Sheets API errors now cause syncs to fail                                                                                                                       |
| 0.7.3      | 2024-08-12 | [43921](https://github.com/airbytehq/airbyte/pull/43921) | Update dependencies                                                                                                                                                    |
| 0.7.2      | 2024-08-10 | [43544](https://github.com/airbytehq/airbyte/pull/43544) | Update dependencies                                                                                                                                                    |
| 0.7.1      | 2024-08-03 | [43290](https://github.com/airbytehq/airbyte/pull/43290) | Update dependencies                                                                                                                                                    |
| 0.7.0      | 2024-08-02 | [42975](https://github.com/airbytehq/airbyte/pull/42975) | Migrate to CDK v4.3.0                                                                                                                                                  |
| 0.6.3      | 2024-07-27 | [42826](https://github.com/airbytehq/airbyte/pull/42826) | Update dependencies                                                                                                                                                    |
| 0.6.2      | 2024-07-22 | [41993](https://github.com/airbytehq/airbyte/pull/41993) | Avoid syncs with rate limits being considered successful                                                                                                               |
| 0.6.1      | 2024-07-20 | [42376](https://github.com/airbytehq/airbyte/pull/42376) | Update dependencies                                                                                                                                                    |
| 0.6.0      | 2024-07-17 | [42071](https://github.com/airbytehq/airbyte/pull/42071) | Migrate to CDK v3.9.0                                                                                                                                                  |
| 0.5.11     | 2024-07-13 | [41527](https://github.com/airbytehq/airbyte/pull/41527) | Update dependencies                                                                                                                                                    |
| 0.5.10     | 2024-07-09 | [41273](https://github.com/airbytehq/airbyte/pull/41273) | Update dependencies                                                                                                                                                    |
| 0.5.9      | 2024-07-06 | [41005](https://github.com/airbytehq/airbyte/pull/41005) | Update dependencies                                                                                                                                                    |
| 0.5.8      | 2024-06-28 | [40587](https://github.com/airbytehq/airbyte/pull/40587) | Replaced deprecated AirbyteLogger with logging.Logger                                                                                                                  |
| 0.5.7      | 2024-06-25 | [40560](https://github.com/airbytehq/airbyte/pull/40560) | Catch an auth error during discover and raise a config error                                                                                                           |
| 0.5.6      | 2024-06-26 | [40533](https://github.com/airbytehq/airbyte/pull/40533) | Update dependencies                                                                                                                                                    |
| 0.5.5      | 2024-06-25 | [40505](https://github.com/airbytehq/airbyte/pull/40505) | Update dependencies                                                                                                                                                    |
| 0.5.4      | 2024-06-22 | [40129](https://github.com/airbytehq/airbyte/pull/40129) | Update dependencies                                                                                                                                                    |
| 0.5.3      | 2024-06-06 | [39225](https://github.com/airbytehq/airbyte/pull/39225) | [autopull] Upgrade base image to v1.2.2                                                                                                                                |
| 0.5.2      | 2024-06-02 | [38851](https://github.com/airbytehq/airbyte/pull/38851) | Emit state message at least once per stream                                                                                                                            |
| 0.5.1      | 2024-04-11 | [35404](https://github.com/airbytehq/airbyte/pull/35404) | Add `row_batch_size` parameter more granular control read records                                                                                                      |
| 0.5.0      | 2024-03-26 | [36515](https://github.com/airbytehq/airbyte/pull/36515) | Resolve poetry dependency conflict, add record counts to state messages                                                                                                |
| 0.4.0      | 2024-03-19 | [36267](https://github.com/airbytehq/airbyte/pull/36267) | Pin airbyte-cdk version to `^0`                                                                                                                                        |
| 0.3.17     | 2024-02-29 | [35722](https://github.com/airbytehq/airbyte/pull/35722) | Add logic to emit stream statuses                                                                                                                                      |
| 0.3.16     | 2024-02-12 | [35136](https://github.com/airbytehq/airbyte/pull/35136) | Fix license in `pyproject.toml`.                                                                                                                                       |
| 0.3.15     | 2024-02-07 | [34944](https://github.com/airbytehq/airbyte/pull/34944) | Manage dependencies with Poetry.                                                                                                                                       |
| 0.3.14     | 2024-01-23 | [34437](https://github.com/airbytehq/airbyte/pull/34437) | Fix header cells filtering                                                                                                                                             |
| 0.3.13     | 2024-01-19 | [34376](https://github.com/airbytehq/airbyte/pull/34376) | Fix names conversion                                                                                                                                                   |
| 0.3.12     | 2023-12-14 | [33414](https://github.com/airbytehq/airbyte/pull/33414) | Prepare for airbyte-lib                                                                                                                                                |
| 0.3.11     | 2023-10-19 | [31599](https://github.com/airbytehq/airbyte/pull/31599) | Base image migration: remove Dockerfile and use the python-connector-base image                                                                                        |
| 0.3.10     | 2023-09-27 | [30487](https://github.com/airbytehq/airbyte/pull/30487) | Fix bug causing rows to be skipped when batch size increased due to rate limits.                                                                                       |
| 0.3.9      | 2023-09-25 | [30749](https://github.com/airbytehq/airbyte/pull/30749) | Performance testing - include socat binary in docker image                                                                                                             |
| 0.3.8      | 2023-09-25 | [30747](https://github.com/airbytehq/airbyte/pull/30747) | Performance testing - include socat binary in docker image                                                                                                             |
| 0.3.7      | 2023-08-25 | [29826](https://github.com/airbytehq/airbyte/pull/29826) | Remove row batch size from spec, add auto increase this value when rate limits                                                                                         |
| 0.3.6      | 2023-08-16 | [29491](https://github.com/airbytehq/airbyte/pull/29491) | Update to latest CDK                                                                                                                                                   |
| 0.3.5      | 2023-08-16 | [29427](https://github.com/airbytehq/airbyte/pull/29427) | Add stop reading in case of 429 error                                                                                                                                  |
| 0.3.4      | 2023-05-15 | [29453](https://github.com/airbytehq/airbyte/pull/29453) | Update spec descriptions                                                                                                                                               |
| 0.3.3      | 2023-08-10 | [29327](https://github.com/airbytehq/airbyte/pull/29327) | Add user-friendly error message for 404 and 403 error while discover                                                                                                   |
| 0.3.2      | 2023-08-09 | [29246](https://github.com/airbytehq/airbyte/pull/29246) | Add checking while reading to skip modified sheets                                                                                                                     |
| 0.3.1      | 2023-07-06 | [28033](https://github.com/airbytehq/airbyte/pull/28033) | Fixed several reported vulnerabilities (25 total), CVE-2022-37434, CVE-2022-42898                                                                                      |
| 0.3.0      | 2023-06-26 | [27738](https://github.com/airbytehq/airbyte/pull/27738) | License Update: Elv2                                                                                                                                                   |
| 0.2.39     | 2023-05-31 | [26833](https://github.com/airbytehq/airbyte/pull/26833) | Remove authSpecification in favour of advancedAuth in specification                                                                                                    |
| 0.2.38     | 2023-05-16 | [26097](https://github.com/airbytehq/airbyte/pull/26097) | Refactor config error                                                                                                                                                  |
| 0.2.37     | 2023-02-21 | [23292](https://github.com/airbytehq/airbyte/pull/23292) | Skip non grid sheets.                                                                                                                                                  |
| 0.2.36     | 2023-02-21 | [23272](https://github.com/airbytehq/airbyte/pull/23272) | Handle empty sheets gracefully.                                                                                                                                        |
| 0.2.35     | 2023-02-23 | [23057](https://github.com/airbytehq/airbyte/pull/23057) | Slugify column names                                                                                                                                                   |
| 0.2.34     | 2023-02-15 | [23071](https://github.com/airbytehq/airbyte/pull/23071) | Change min spreadsheet id size to 20 symbols                                                                                                                           |
| 0.2.33     | 2023-02-13 | [23278](https://github.com/airbytehq/airbyte/pull/23278) | Handle authentication errors                                                                                                                                           |
| 0.2.32     | 2023-02-13 | [22884](https://github.com/airbytehq/airbyte/pull/22884) | Do not consume http spreadsheets.                                                                                                                                      |
| 0.2.31     | 2022-10-09 | [19574](https://github.com/airbytehq/airbyte/pull/19574) | Revert 'Add row_id to rows and use as primary key'                                                                                                                     |
| 0.2.30     | 2022-10-09 | [19215](https://github.com/airbytehq/airbyte/pull/19215) | Add row_id to rows and use as primary key                                                                                                                              |
| 0.2.21     | 2022-10-04 | [15591](https://github.com/airbytehq/airbyte/pull/15591) | Clean instantiation of AirbyteStream                                                                                                                                   |
| 0.2.20     | 2022-10-10 | [17766](https://github.com/airbytehq/airbyte/pull/17766) | Fix null pointer exception when parsing the spreadsheet id.                                                                                                            |
| 0.2.19     | 2022-09-29 | [17410](https://github.com/airbytehq/airbyte/pull/17410) | Use latest CDK.                                                                                                                                                        |
| 0.2.18     | 2022-09-28 | [17326](https://github.com/airbytehq/airbyte/pull/17326) | Migrate to per-stream states.                                                                                                                                          |
| 0.2.17     | 2022-08-03 | [15107](https://github.com/airbytehq/airbyte/pull/15107) | Expose Row Batch Size in Connector Specification                                                                                                                       |
| 0.2.16     | 2022-07-07 | [13729](https://github.com/airbytehq/airbyte/pull/13729) | Improve configuration field description                                                                                                                                |
| 0.2.15     | 2022-06-02 | [13446](https://github.com/airbytehq/airbyte/pull/13446) | Retry requests resulting in a server error                                                                                                                             |
| 0.2.13     | 2022-05-06 | [12685](https://github.com/airbytehq/airbyte/pull/12685) | Update CDK to v0.1.56 to emit an `AirbyeTraceMessage` on uncaught exceptions                                                                                           |
| 0.2.12     | 2022-04-20 | [12230](https://github.com/airbytehq/airbyte/pull/12230) | Update connector to use a `spec.yaml`                                                                                                                                  |
| 0.2.11     | 2022-04-13 | [11977](https://github.com/airbytehq/airbyte/pull/11977) | Replace leftover print statement with airbyte logger                                                                                                                   |
| 0.2.10     | 2022-03-25 | [11404](https://github.com/airbytehq/airbyte/pull/11404) | Allow using Spreadsheet Link/URL instead of Spreadsheet ID                                                                                                             |
| 0.2.9      | 2022-01-25 | [9208](https://github.com/airbytehq/airbyte/pull/9208)   | Update title and descriptions                                                                                                                                          |
| 0.2.7      | 2021-09-27 | [8470](https://github.com/airbytehq/airbyte/pull/8470)   | Migrate to the CDK                                                                                                                                                     |
| 0.2.6      | 2021-09-27 | [6354](https://github.com/airbytehq/airbyte/pull/6354)   | Support connecting via Oauth webflow                                                                                                                                   |
| 0.2.5      | 2021-09-12 | [5972](https://github.com/airbytehq/airbyte/pull/5972)   | Fix full_refresh test by adding supported_sync_modes to Stream initialization                                                                                          |
| 0.2.4      | 2021-08-05 | [5233](https://github.com/airbytehq/airbyte/pull/5233)   | Fix error during listing sheets with diagram only                                                                                                                      |
| 0.2.3      | 2021-06-09 | [3973](https://github.com/airbytehq/airbyte/pull/3973)   | Add AIRBYTE_ENTRYPOINT for Kubernetes support                                                                                                                          |
| 0.2.2      | 2021-04-20 | [2994](https://github.com/airbytehq/airbyte/pull/2994)   | Formatting spec                                                                                                                                                        |
| 0.2.1      | 2021-04-03 | [2726](https://github.com/airbytehq/airbyte/pull/2726)   | Fix base connector versioning                                                                                                                                          |
| 0.2.0      | 2021-03-09 | [2238](https://github.com/airbytehq/airbyte/pull/2238)   | Protocol allows future/unknown properties                                                                                                                              |
| 0.1.7      | 2021-01-21 | [1762](https://github.com/airbytehq/airbyte/pull/1762)   | Fix issue large spreadsheet                                                                                                                                            |
| 0.1.6      | 2021-01-27 | [1668](https://github.com/airbytehq/airbyte/pull/1668)   | Adopt connector best practices                                                                                                                                         |
| 0.1.5      | 2020-12-30 | [1438](https://github.com/airbytehq/airbyte/pull/1438)   | Implement backoff                                                                                                                                                      |
| 0.1.4      | 2020-11-30 | [1046](https://github.com/airbytehq/airbyte/pull/1046)   | Add connectors using an index YAML file                                                                                                                                |

</details><|MERGE_RESOLUTION|>--- conflicted
+++ resolved
@@ -309,11 +309,8 @@
 
 | Version    | Date       | Pull Request                                             | Subject                                                                                                                                                                |
 |------------|------------|----------------------------------------------------------|------------------------------------------------------------------------------------------------------------------------------------------------------------------------|
-<<<<<<< HEAD
-| 0.12.14 | 2025-11-25 | [69848](https://github.com/airbytehq/airbyte/pull/69848) | Assign position-based names for empty header columns instead of skipping subsequent columns |
-=======
+| 0.12.15 | 2025-11-25 | [69848](https://github.com/airbytehq/airbyte/pull/69848) | Add optional flag to read columns with empty headers |
 | 0.12.14 | 2025-11-25 | [70029](https://github.com/airbytehq/airbyte/pull/70029) | Update dependencies |
->>>>>>> 4a6bfdd6
 | 0.12.13 | 2025-11-18 | [69396](https://github.com/airbytehq/airbyte/pull/69396) | Update dependencies |
 | 0.12.12 | 2025-10-29 | [68759](https://github.com/airbytehq/airbyte/pull/68759) | Update dependencies |
 | 0.12.11 | 2025-10-21 | [68254](https://github.com/airbytehq/airbyte/pull/68254) | Update dependencies |
