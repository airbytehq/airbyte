# Google Sheets

This page guides you through the process of setting up the Google Sheets source connector.

:::info
The Google Sheets source connector pulls data from a single Google Sheets spreadsheet. To replicate multiple spreadsheets, set up multiple Google Sheets source connectors in your Airbyte instance.
:::

## Setup guide

<!-- env:cloud -->
**For Airbyte Cloud:**

To set up Google Sheets as a source in Airbyte Cloud:

1. [Log into your Airbyte Cloud](https://cloud.airbyte.io/workspaces) account.
2. In the left navigation bar, click **Sources**. In the top-right corner, click **+ New source**.
3. On the Set up the source page, select **Google Sheets** from the **Source type** dropdown.
4. Enter a name for the Google Sheets connector.
5. Authenticate your Google account via OAuth or Service Account Key Authentication.
    - **(Recommended)** To authenticate your Google account via OAuth, click **Sign in with Google** and complete the authentication workflow.
    - To authenticate your Google account via Service Account Key Authentication, enter your [Google Cloud service account key](https://cloud.google.com/iam/docs/creating-managing-service-account-keys#creating_service_account_keys) in JSON format. Make sure the Service Account has the Project Viewer permission. If your spreadsheet is viewable by anyone with its link, no further action is needed. If not, [give your Service account access to your spreadsheet](https://youtu.be/GyomEw5a2NQ%22).
6. For **Spreadsheet Link**, enter the link to the Google spreadsheet. To get the link, go to the Google spreadsheet you want to sync, click **Share** in the top right corner, and click **Copy Link**.
7. For **Row Batch Size**, define the number of records you want the Google API to fetch at a time. The default value is 200.
<!-- /env:cloud -->

<!-- env:oss -->
**For Airbyte Open Source:**

To set up Google Sheets as a source in Airbyte Open Source:

1. [Enable the Google Cloud Platform APIs for your personal or organization account](https://support.google.com/googleapi/answer/6158841?hl=en).

    :::info
    The connector only finds the spreadsheet you want to replicate; it does not access any of your other files in Google Drive.
    :::

2. Go to the Airbyte UI and in the left navigation bar, click **Sources**. In the top-right corner, click **+ New source**.
3. On the Set up the source page, select **Google Sheets** from the Source type dropdown.
4. Enter a name for the Google Sheets connector.
5. Authenticate your Google account via OAuth or Service Account Key Authentication:
    - To authenticate your Google account via OAuth, enter your Google application's [client ID, client secret, and refresh token](https://developers.google.com/identity/protocols/oauth2).
    - To authenticate your Google account via Service Account Key Authentication, enter your [Google Cloud service account key](https://cloud.google.com/iam/docs/creating-managing-service-account-keys#creating_service_account_keys) in JSON format. Make sure the Service Account has the Project Viewer permission. If your spreadsheet is viewable by anyone with its link, no further action is needed. If not, [give your Service account access to your spreadsheet](https://youtu.be/GyomEw5a2NQ%22).
6. For **Spreadsheet Link**, enter the link to the Google spreadsheet. To get the link, go to the Google spreadsheet you want to sync, click **Share** in the top right corner, and click **Copy Link**.
<!-- /env:oss -->
   

### Output schema

Each sheet in the selected spreadsheet is synced as a separate stream. Each selected column in the sheet is synced as a string field.

**Note: Sheet names and column headers must contain only alphanumeric characters or `_`, as specified in the** [**Airbyte Protocol**](../../understanding-airbyte/airbyte-protocol.md). For example, if your sheet or column header is named `the data`, rename it to `the_data`. This restriction does not apply to non-header cell values.

Airbyte only supports replicating [Grid](https://developers.google.com/sheets/api/reference/rest/v4/spreadsheets/sheets#SheetType) sheets.

## Supported sync modes

The Google Sheets source connector supports the following sync modes:

* [Full Refresh - Overwrite](https://docs.airbyte.com/understanding-airbyte/glossary#full-refresh-sync)
* [Full Refresh - Append](https://docs.airbyte.com/understanding-airbyte/connections/full-refresh-append)

## Data type mapping

| Integration Type | Airbyte Type | Notes |
| :--------------- | :----------- | :---- |
| any type         | `string`     |       |


## Performance consideration

The [Google API rate limit](https://developers.google.com/sheets/api/limits) is 100 requests per 100 seconds per user and 500 requests per 100 seconds per project. Airbyte batches requests to the API in order to efficiently pull data and respects these rate limits. We recommended not using the same service user for more than 3 instances of the Google Sheets source connector to ensure high transfer speeds.


## Changelog

| Version | Date       | Pull Request                                             | Subject                                                                       |
<<<<<<< HEAD
|---------| ---------- | -------------------------------------------------------- | ----------------------------------------------------------------------------- |
| 0.2.35  | 2023-02-21 | [23272](https://github.com/airbytehq/airbyte/pull/23272) | Handle empty sheets gracefully.                                               |
=======
| ------- | ---------- | -------------------------------------------------------- | ----------------------------------------------------------------------------- |
| 0.2.35  | 2023-02-23 | [23057](https://github.com/airbytehq/airbyte/pull/23057) | Slugify column names                                                          |
>>>>>>> a431a52a
| 0.2.34  | 2023-02-15 | [23071](https://github.com/airbytehq/airbyte/pull/23071) | Change min spreadsheet id size to 20 symbols                                  |
| 0.2.33  | 2023-02-13 | [23278](https://github.com/airbytehq/airbyte/pull/23278) | Handle authentication errors                                                  |
| 0.2.32  | 2023-02-13 | [22884](https://github.com/airbytehq/airbyte/pull/22884) | Do not consume http spreadsheets.                                             |
| 0.2.31  | 2022-10-09 | [19574](https://github.com/airbytehq/airbyte/pull/19574) | Revert 'Add row_id to rows and use as primary key'                            |
| 0.2.30  | 2022-10-09 | [19215](https://github.com/airbytehq/airbyte/pull/19215) | Add row_id to rows and use as primary key                                     |
| 0.2.21  | 2022-10-04 | [15591](https://github.com/airbytehq/airbyte/pull/15591) | Clean instantiation of AirbyteStream                                          |
| 0.2.20  | 2022-10-10 | [17766](https://github.com/airbytehq/airbyte/pull/17766) | Fix null pointer exception when parsing the spreadsheet id.                   |
| 0.2.19  | 2022-09-29 | [17410](https://github.com/airbytehq/airbyte/pull/17410) | Use latest CDK.                                                               |
| 0.2.18  | 2022-09-28 | [17326](https://github.com/airbytehq/airbyte/pull/17326) | Migrate to per-stream states.                                                 |
| 0.2.17  | 2022-08-03 | [15107](https://github.com/airbytehq/airbyte/pull/15107) | Expose Row Batch Size in Connector Specification                              |
| 0.2.16  | 2022-07-07 | [13729](https://github.com/airbytehq/airbyte/pull/13729) | Improve configuration field description                                       |
| 0.2.15  | 2022-06-02 | [13446](https://github.com/airbytehq/airbyte/pull/13446) | Retry requests resulting in a server error                                    |
| 0.2.13  | 2022-05-06 | [12685](https://github.com/airbytehq/airbyte/pull/12685) | Update CDK to v0.1.56 to emit an `AirbyeTraceMessage` on uncaught exceptions  |
| 0.2.12  | 2022-04-20 | [12230](https://github.com/airbytehq/airbyte/pull/12230) | Update connector to use a `spec.yaml`                                         |
| 0.2.11  | 2022-04-13 | [11977](https://github.com/airbytehq/airbyte/pull/11977) | Replace leftover print statement with airbyte logger                          |
| 0.2.10  | 2022-03-25 | [11404](https://github.com/airbytehq/airbyte/pull/11404) | Allow using Spreadsheet Link/URL instead of Spreadsheet ID                    |
| 0.2.9   | 2022-01-25 | [9208](https://github.com/airbytehq/airbyte/pull/9208)   | Update title and descriptions                                                 |
| 0.2.7   | 2021-09-27 | [8470](https://github.com/airbytehq/airbyte/pull/8470)   | Migrate to the CDK                                                            |
| 0.2.6   | 2021-09-27 | [6354](https://github.com/airbytehq/airbyte/pull/6354)   | Support connecting via Oauth webflow                                          |
| 0.2.5   | 2021-09-12 | [5972](https://github.com/airbytehq/airbyte/pull/5972)   | Fix full_refresh test by adding supported_sync_modes to Stream initialization |
| 0.2.4   | 2021-08-05 | [5233](https://github.com/airbytehq/airbyte/pull/5233)   | Fix error during listing sheets with diagram only                             |
| 0.2.3   | 2021-06-09 | [3973](https://github.com/airbytehq/airbyte/pull/3973)   | Add AIRBYTE_ENTRYPOINT for Kubernetes support                                 |
| 0.2.2   | 2021-04-20 | [2994](https://github.com/airbytehq/airbyte/pull/2994)   | Formatting spec                                                               |
| 0.2.1   | 2021-04-03 | [2726](https://github.com/airbytehq/airbyte/pull/2726)   | Fix base connector versioning                                                 |
| 0.2.0   | 2021-03-09 | [2238](https://github.com/airbytehq/airbyte/pull/2238)   | Protocol allows future/unknown properties                                     |
| 0.1.7   | 2021-01-21 | [1762](https://github.com/airbytehq/airbyte/pull/1762)   | Fix issue large spreadsheet                                                   |
| 0.1.6   | 2021-01-27 | [1668](https://github.com/airbytehq/airbyte/pull/1668)   | Adopt connector best practices                                                |
| 0.1.5   | 2020-12-30 | [1438](https://github.com/airbytehq/airbyte/pull/1438)   | Implement backoff                                                             |
| 0.1.4   | 2020-11-30 | [1046](https://github.com/airbytehq/airbyte/pull/1046)   | Add connectors using an index YAML file                                       |<|MERGE_RESOLUTION|>--- conflicted
+++ resolved
@@ -75,13 +75,9 @@
 ## Changelog
 
 | Version | Date       | Pull Request                                             | Subject                                                                       |
-<<<<<<< HEAD
 |---------| ---------- | -------------------------------------------------------- | ----------------------------------------------------------------------------- |
-| 0.2.35  | 2023-02-21 | [23272](https://github.com/airbytehq/airbyte/pull/23272) | Handle empty sheets gracefully.                                               |
-=======
-| ------- | ---------- | -------------------------------------------------------- | ----------------------------------------------------------------------------- |
+| 0.2.36  | 2023-02-21 | [23272](https://github.com/airbytehq/airbyte/pull/23272) | Handle empty sheets gracefully.                                               |
 | 0.2.35  | 2023-02-23 | [23057](https://github.com/airbytehq/airbyte/pull/23057) | Slugify column names                                                          |
->>>>>>> a431a52a
 | 0.2.34  | 2023-02-15 | [23071](https://github.com/airbytehq/airbyte/pull/23071) | Change min spreadsheet id size to 20 symbols                                  |
 | 0.2.33  | 2023-02-13 | [23278](https://github.com/airbytehq/airbyte/pull/23278) | Handle authentication errors                                                  |
 | 0.2.32  | 2023-02-13 | [22884](https://github.com/airbytehq/airbyte/pull/22884) | Do not consume http spreadsheets.                                             |
