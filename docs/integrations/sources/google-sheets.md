--- conflicted
+++ resolved
@@ -71,11 +71,8 @@
 
 | Version | Date       | Pull Request                                             | Subject                                                                       |
 | ------- | ---------- | -------------------------------------------------------- | ----------------------------------------------------------------------------- |
-<<<<<<< HEAD
-| 0.2.20  | 2022-10-04 | [15591](https://github.com/airbytehq/airbyte/pull/15591) | Clean instantiation of AirbyteStream                                          |
-=======
+| 0.2.21  | 2022-10-04 | [15591](https://github.com/airbytehq/airbyte/pull/15591) | Clean instantiation of AirbyteStream                                          |
 | 0.2.20  | 2022-10-10 | [17766](https://github.com/airbytehq/airbyte/pull/17766) | Fix null pointer exception when parsing the spreadsheet id. |
->>>>>>> cdb8052d
 | 0.2.19  | 2022-09-29 | [17410](https://github.com/airbytehq/airbyte/pull/17410) | Use latest CDK.                                                               |
 | 0.2.18  | 2022-09-28 | [17326](https://github.com/airbytehq/airbyte/pull/17326) | Migrate to per-stream states.                                                 |
 | 0.2.17  | 2022-08-03 | [15107](https://github.com/airbytehq/airbyte/pull/15107) | Expose Row Batch Size in Connector Specification                              |
