--- conflicted
+++ resolved
@@ -76,11 +76,8 @@
 
 | Version | Date       | Pull Request                                             | Subject                                                                           |
 |---------|------------|----------------------------------------------------------|-----------------------------------------------------------------------------------|
-<<<<<<< HEAD
-| 0.3.4   | 2023-08-15 | [29427](https://github.com/airbytehq/airbyte/pull/29427) | Add stop reading in case of 429 error                                             |
-=======
-| 0.3.4   | 2023-05-15 | [29453](https://github.com/airbytehq/airbyte/pull/29453) | Update spec descriptions                          |
->>>>>>> 70a7e9a0
+| 0.3.5   | 2023-08-16 | [29427](https://github.com/airbytehq/airbyte/pull/29427) | Add stop reading in case of 429 error                                             |
+| 0.3.4   | 2023-05-15 | [29453](https://github.com/airbytehq/airbyte/pull/29453) | Update spec descriptions                                                          |
 | 0.3.3   | 2023-08-10 | [29327](https://github.com/airbytehq/airbyte/pull/29327) | Add user-friendly error message for 404 and 403 error while discover              |
 | 0.3.2   | 2023-08-09 | [29246](https://github.com/airbytehq/airbyte/pull/29246) | Add checking while reading to skip modified sheets                                |
 | 0.3.1   | 2023-07-06 | [28033](https://github.com/airbytehq/airbyte/pull/28033) | Fixed several reported vulnerabilities (25 total), CVE-2022-37434, CVE-2022-42898 |
