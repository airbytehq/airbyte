# Google Sheets

<HideInUI>

This page contains the setup guide and reference information for the [Google Sheets](https://developers.google.com/sheets) source connector.

</HideInUI>

:::info
The Google Sheets source connector pulls data from a single Google Sheets spreadsheet. Each sheet within a spreadsheet can be synced. To sync multiple spreadsheets, use our Google Drive connector or set up multiple Google Sheets source connectors in your Airbyte instance. No other files in your Google Drive are accessed.
:::

### Prerequisites

- **Spreadsheet Link** - The link to the Google spreadsheet you want to sync.
<!-- env:cloud -->
- **For Airbyte Cloud** A Google Workspace user with access to the spreadsheet
<!-- /env:cloud -->
  <!-- env:oss -->
- **For Airbyte Open Source:**
- A GCP project
- Enable the Google Sheets API in your GCP project
- Service Account Key with access to the Spreadsheet you want to replicate
<!-- /env:oss -->

## Setup guide

The Google Sheets source connector supports authentication via either OAuth or Service Account Key Authentication.

### Step 1: Set up Google Sheets

<!-- env:cloud -->

**For Airbyte Cloud:**

We highly recommend using OAuth, as it significantly simplifies the setup process and allows you to authenticate [directly from the Airbyte UI](#set-up-the-google-sheets-source-connector-in-airbyte).

<!-- /env:cloud -->

<!-- env:oss -->

**For Airbyte Open Source:**

We recommend using Service Account Key Authentication. Follow the steps below to create a service account, generate a key, and enable the Google Sheets API.

:::note
If you prefer to use OAuth for authentication with **Airbyte Open Source**, you can follow [Google's OAuth instructions](https://developers.google.com/identity/protocols/oauth2) to create an authentication app. Be sure to set the scopes to `https://www.googleapis.com/auth/spreadsheets.readonly`. You will need to obtain your client ID, client secret, and refresh token for the connector setup.
:::

### Set up the service account key

#### Create a service account

1. Open the [Service Accounts page](https://console.cloud.google.com/projectselector2/iam-admin/serviceaccounts) in your Google Cloud console.
2. Select an existing project, or create a new project.
3. At the top of the page, click **+ Create service account**.
4. Enter a name and description for the service account, then click **Create and Continue**.
5. Under **Service account permissions**, select the roles to grant to the service account, then click **Continue**. We recommend the **Viewer** role.

#### Generate a key

1. Go to the [API Console/Credentials](https://console.cloud.google.com/apis/credentials) page and click on the email address of the service account you just created.
2. In the **Keys** tab, click **+ Add key**, then click **Create new key**.
3. Select **JSON** as the Key type. This will generate and download the JSON key file that you'll use for authentication. Click **Continue**.

#### Enable the Google Sheets API

1. Go to the [API Console/Library](https://console.cloud.google.com/apis/library) page.
2. Make sure you have selected the correct project from the top.
3. Find and select the **Google Sheets API**.
4. Click **ENABLE**.

If your spreadsheet is viewable by anyone with its link, no further action is needed. If not, [give your Service account access to your spreadsheet](https://youtu.be/GyomEw5a2NQ%22).

<!-- /env:oss -->

### Set up the Google Sheets connector in Airbyte

<!-- env:cloud -->
#### For Airbyte Cloud: 

1. [Log into your Airbyte Cloud](https://cloud.airbyte.com/workspaces) account.
2. Click Sources and then click + New source.
3. On the Set up the source page, select Google Sheets from the Source type dropdown.
4. Enter a name for the Google Sheets connector.
<!-- /env:cloud -->
<!-- env:oss -->
### For Airbyte Open Source:

1. Navigate to the Airbyte Open Source dashboard.
2. Click Sources and then click + New source.
3. On the Set up the source page, select Google Sheets from the Source type dropdown.
4. Enter a name for the Google Sheets connector.
<!-- /env:oss -->
5. Select your authentication method:
<!-- env:cloud -->
- **For Airbyte Cloud: (Recommended)** Select **Authenticate via Google (OAuth)** from the Authentication dropdown, click **Sign in with Google** and complete the authentication workflow.
  <!-- /env:cloud -->
  <!-- env:oss -->
- **For Airbyte Open Source: (Recommended)** Select **Service Account Key Authentication** from the dropdown and enter your Google Cloud service account key in JSON format:

```json
  {
    "type": "service_account",
    "project_id": "YOUR_PROJECT_ID",
    "private_key_id": "YOUR_PRIVATE_KEY",
    ...
  }
```

- To authenticate your Google account via OAuth, select **Authenticate via Google (OAuth)** from the dropdown and enter your Google application's client ID, client secret, and refresh token.
<!-- /env:oss -->
<FieldAnchor field="spreadsheet_id">
6. For **Spreadsheet Link**, enter the link to the Google spreadsheet. To get the link, go to the Google spreadsheet you want to sync, click **Share** in the top right corner, and click **Copy Link**.
</FieldAnchor>
<FieldAnchor field="batch_size">
7. For **Batch Size**, enter an integer which represents batch size when processing a Google Sheet. Default value is 1000000.
   Batch size is an integer representing row batch size for each sent request to Google Sheets API.
   Row batch size means how many rows are processed from the google sheet, for example default value 1000000
   would process rows 2-1000002, then 1000003-2000003 and so on.
   Based on [Google Sheets API limits documentation](https://developers.google.com/sheets/api/limits),
   it is possible to send up to 300 requests per minute, but each individual request has to be processed under 180 seconds,
   otherwise the request returns a timeout error. In regards to this information, consider network speed and
   number of columns of the google sheet when deciding a batch_size value.
</FieldAnchor>
<FieldAnchor field="names_conversion">
8. (Optional) You may enable the option to **Convert Column Names to SQL-Compliant Format**. Enabling this option will allow the connector to convert column names to a standardized, SQL-friendly format. For example, a column name of `Café Earnings 2022` will be converted to `cafe_earnings_2022`. We recommend enabling this option if your target destination is SQL-based (ie Postgres, MySQL). Set to false by default.
9. Click **Set up source** and wait for the tests to complete.
</FieldAnchor>
<HideInUI>

### Configuration Options

The Google Sheets connector offers two optional settings to customize how column names from your spreadsheet are handled:

- **Convert Column Names to SQL-Compliant Format**:
  - **Description**: When turned on (off by default), this converts column names to be compatible with SQL databases.

- **Experimental Column Names to SQL-Compliant Format**:
  - **Description**: When turned on (off by default), this adds extra checks to clean up column names, overriding the standard conversion if both are enabled. Note that this is an experimental feature, and its behavior may change in future updates, which could affect your column names. To avoid unexpected changes, set the connection’s "Detect and propagate schema changes" to "Approve all changes myself" in the advanced connector settings.

  - **Checks Performed**:
    1. **Removes leading or trailing spaces**:
       - **With it enabled**: "EXAMPLE Domain " becomes "example_domain".
       - **Without it**: "EXAMPLE Domain " becomes "example_domain_" (note the trailing underscore).
    2. **Combines number-word pairs**:
       - **With it enabled**: "50th Percentile" becomes "50th_percentile".
       - **Without it**: "50th Percentile" becomes "50_th_percentile" (note the extra underscore).
    3. **Removes special characters**:
       - **With it enabled**: "Example ID*" becomes "example_id".
       - **Without it**: "Example ID*" becomes "example_id_" (note the trailing underscore).
    4. **Combines letter-number pairs**:
       - **With it enabled**: "Q3 2023" becomes "q3_2023".
       - **Without it**: "Q3 2023" becomes "q_3_2023" (note the extra underscore).

These options can be enabled in the Airbyte UI when setting up the Google Sheets destination connector.

## Supported sync modes

The Google Sheets source connector supports the following [sync modes](https://docs.airbyte.com/cloud/core-concepts/#connection-sync-modes):

- [Full Refresh - Overwrite](https://docs.airbyte.com/understanding-airbyte/connections/full-refresh-overwrite/)
- [Full Refresh - Append](https://docs.airbyte.com/understanding-airbyte/connections/full-refresh-append)

### Supported Streams

Each sheet in the selected spreadsheet is synced as a separate stream. Each selected column in the sheet is synced as a string field.

Airbyte only supports replicating [Grid](https://developers.google.com/sheets/api/reference/rest/v4/spreadsheets/sheets#SheetType) sheets.

## Data type map

Each sheet in the selected spreadsheet is synced as a separate stream. Each selected column in the sheet is synced as a string field.

Airbyte only supports replicating [Grid](https://developers.google.com/sheets/api/reference/rest/v4/spreadsheets/sheets#SheetType) sheets.

| Integration Type | Airbyte Type | Notes |
|:-----------------|:-------------|:------|
| any type         | `string`     |       |

## Limitations & Troubleshooting

<details>
<summary>
Expand to see details about Google Sheets connector limitations and troubleshooting.
</summary>

### Connector limitations

#### Rate limiting

The [Google API rate limits](https://developers.google.com/sheets/api/limits) are:

- 300 read requests per minute per project
- 60 requests per minute per user per project

Airbyte batches requests to the API in order to efficiently pull data and respect these rate limits. We recommend not using the same user or service account for more than 3 instances of the Google Sheets source connector to ensure high transfer speeds.

### Troubleshooting

- If your sheet is completely empty (no header rows) or deleted, Airbyte will not delete the table in the destination. If this happens, the sync logs will contain a message saying the sheet has been skipped when syncing the full spreadsheet.
- Connector setup will fail if the spreadsheet is not a Google Sheets file. If the file was saved or imported as another file type the setup could fail.
- Check out common troubleshooting issues for the Google Sheets source connector on our [Airbyte Forum](https://github.com/airbytehq/airbyte/discussions).

</details>

</HideInUI>

## Changelog

<details>
  <summary>Expand to review</summary>

| Version    | Date       | Pull Request                                             | Subject                                                                                                                                                                |
|------------|------------|----------------------------------------------------------|------------------------------------------------------------------------------------------------------------------------------------------------------------------------|
<<<<<<< HEAD
| 0.10.0 | 2025-05-27 | [60836](https://github.com/airbytehq/airbyte/pull/60836) | Feature: Added optional experimental name conversion setting with enhanced sanitization for column names. |
=======
| 0.9.6 | 2025-05-22 | [60874](https://github.com/airbytehq/airbyte/pull/60874) | Use custom backoff policy on 429 errors for single sheets |
>>>>>>> 481d2195
| 0.9.5 | 2025-05-13 | [60259](https://github.com/airbytehq/airbyte/pull/60259) | Fix whitespaces used for column names when enabling `names_conversion`|
| 0.9.4 | 2025-03-01 | [54989](https://github.com/airbytehq/airbyte/pull/54989) | Update dependencies |
| 0.9.3 | 2025-02-22 | [54434](https://github.com/airbytehq/airbyte/pull/54434) | Update dependencies |
| 0.9.2 | 2025-02-15 | [53720](https://github.com/airbytehq/airbyte/pull/53720) | Update dependencies |
| 0.9.1 | 2025-02-08 | [51696](https://github.com/airbytehq/airbyte/pull/51696) | Update dependencies |
| 0.9.0 | 2025-02-04 | [53154](https://github.com/airbytehq/airbyte/pull/53154) | Promoting release candidate 0.9.0-rc.3 to a main version. |
| 0.9.0-rc.3 | 2025-01-31 | [52682](https://github.com/airbytehq/airbyte/pull/52682) | Fix stream name typing                                                                                                                                                 |
| 0.9.0-rc.2 | 2025-01-31 | [52671](https://github.com/airbytehq/airbyte/pull/52671) | Fix sheet id encoding                                                                                                                                                  |
| 0.9.0-rc.1 | 2025-01-30 | [50843](https://github.com/airbytehq/airbyte/pull/50843) | Migrate to low-code                                                                                                                                                    |
| 0.8.5      | 2025-01-11 | [44270](https://github.com/airbytehq/airbyte/pull/44270) | Starting with this version, the Docker image is now rootless. Please note that this and future versions will not be compatible with Airbyte versions earlier than 0.64 |
| 0.8.4      | 2024-12-09 | [48835](https://github.com/airbytehq/airbyte/pull/48835) | Implementing integration tests                                                                                                                                         |
| 0.7.4      | 2024-09-09 | [45108](https://github.com/airbytehq/airbyte/pull/45108) | Google Sheets API errors now cause syncs to fail                                                                                                                       |
| 0.7.3      | 2024-08-12 | [43921](https://github.com/airbytehq/airbyte/pull/43921) | Update dependencies                                                                                                                                                    |
| 0.7.2      | 2024-08-10 | [43544](https://github.com/airbytehq/airbyte/pull/43544) | Update dependencies                                                                                                                                                    |
| 0.7.1      | 2024-08-03 | [43290](https://github.com/airbytehq/airbyte/pull/43290) | Update dependencies                                                                                                                                                    |
| 0.7.0      | 2024-08-02 | [42975](https://github.com/airbytehq/airbyte/pull/42975) | Migrate to CDK v4.3.0                                                                                                                                                  |
| 0.6.3      | 2024-07-27 | [42826](https://github.com/airbytehq/airbyte/pull/42826) | Update dependencies                                                                                                                                                    |
| 0.6.2      | 2024-07-22 | [41993](https://github.com/airbytehq/airbyte/pull/41993) | Avoid syncs with rate limits being considered successful                                                                                                               |
| 0.6.1      | 2024-07-20 | [42376](https://github.com/airbytehq/airbyte/pull/42376) | Update dependencies                                                                                                                                                    |
| 0.6.0      | 2024-07-17 | [42071](https://github.com/airbytehq/airbyte/pull/42071) | Migrate to CDK v3.9.0                                                                                                                                                  |
| 0.5.11     | 2024-07-13 | [41527](https://github.com/airbytehq/airbyte/pull/41527) | Update dependencies                                                                                                                                                    |
| 0.5.10     | 2024-07-09 | [41273](https://github.com/airbytehq/airbyte/pull/41273) | Update dependencies                                                                                                                                                    |
| 0.5.9      | 2024-07-06 | [41005](https://github.com/airbytehq/airbyte/pull/41005) | Update dependencies                                                                                                                                                    |
| 0.5.8      | 2024-06-28 | [40587](https://github.com/airbytehq/airbyte/pull/40587) | Replaced deprecated AirbyteLogger with logging.Logger                                                                                                                  |
| 0.5.7      | 2024-06-25 | [40560](https://github.com/airbytehq/airbyte/pull/40560) | Catch an auth error during discover and raise a config error                                                                                                           |
| 0.5.6      | 2024-06-26 | [40533](https://github.com/airbytehq/airbyte/pull/40533) | Update dependencies                                                                                                                                                    |
| 0.5.5      | 2024-06-25 | [40505](https://github.com/airbytehq/airbyte/pull/40505) | Update dependencies                                                                                                                                                    |
| 0.5.4      | 2024-06-22 | [40129](https://github.com/airbytehq/airbyte/pull/40129) | Update dependencies                                                                                                                                                    |
| 0.5.3      | 2024-06-06 | [39225](https://github.com/airbytehq/airbyte/pull/39225) | [autopull] Upgrade base image to v1.2.2                                                                                                                                |
| 0.5.2      | 2024-06-02 | [38851](https://github.com/airbytehq/airbyte/pull/38851) | Emit state message at least once per stream                                                                                                                            |
| 0.5.1      | 2024-04-11 | [35404](https://github.com/airbytehq/airbyte/pull/35404) | Add `row_batch_size` parameter more granular control read records                                                                                                      |
| 0.5.0      | 2024-03-26 | [36515](https://github.com/airbytehq/airbyte/pull/36515) | Resolve poetry dependency conflict, add record counts to state messages                                                                                                |
| 0.4.0      | 2024-03-19 | [36267](https://github.com/airbytehq/airbyte/pull/36267) | Pin airbyte-cdk version to `^0`                                                                                                                                        |
| 0.3.17     | 2024-02-29 | [35722](https://github.com/airbytehq/airbyte/pull/35722) | Add logic to emit stream statuses                                                                                                                                      |
| 0.3.16     | 2024-02-12 | [35136](https://github.com/airbytehq/airbyte/pull/35136) | Fix license in `pyproject.toml`.                                                                                                                                       |
| 0.3.15     | 2024-02-07 | [34944](https://github.com/airbytehq/airbyte/pull/34944) | Manage dependencies with Poetry.                                                                                                                                       |
| 0.3.14     | 2024-01-23 | [34437](https://github.com/airbytehq/airbyte/pull/34437) | Fix header cells filtering                                                                                                                                             |
| 0.3.13     | 2024-01-19 | [34376](https://github.com/airbytehq/airbyte/pull/34376) | Fix names conversion                                                                                                                                                   |
| 0.3.12     | 2023-12-14 | [33414](https://github.com/airbytehq/airbyte/pull/33414) | Prepare for airbyte-lib                                                                                                                                                |
| 0.3.11     | 2023-10-19 | [31599](https://github.com/airbytehq/airbyte/pull/31599) | Base image migration: remove Dockerfile and use the python-connector-base image                                                                                        |
| 0.3.10     | 2023-09-27 | [30487](https://github.com/airbytehq/airbyte/pull/30487) | Fix bug causing rows to be skipped when batch size increased due to rate limits.                                                                                       |
| 0.3.9      | 2023-09-25 | [30749](https://github.com/airbytehq/airbyte/pull/30749) | Performance testing - include socat binary in docker image                                                                                                             |
| 0.3.8      | 2023-09-25 | [30747](https://github.com/airbytehq/airbyte/pull/30747) | Performance testing - include socat binary in docker image                                                                                                             |
| 0.3.7      | 2023-08-25 | [29826](https://github.com/airbytehq/airbyte/pull/29826) | Remove row batch size from spec, add auto increase this value when rate limits                                                                                         |
| 0.3.6      | 2023-08-16 | [29491](https://github.com/airbytehq/airbyte/pull/29491) | Update to latest CDK                                                                                                                                                   |
| 0.3.5      | 2023-08-16 | [29427](https://github.com/airbytehq/airbyte/pull/29427) | Add stop reading in case of 429 error                                                                                                                                  |
| 0.3.4      | 2023-05-15 | [29453](https://github.com/airbytehq/airbyte/pull/29453) | Update spec descriptions                                                                                                                                               |
| 0.3.3      | 2023-08-10 | [29327](https://github.com/airbytehq/airbyte/pull/29327) | Add user-friendly error message for 404 and 403 error while discover                                                                                                   |
| 0.3.2      | 2023-08-09 | [29246](https://github.com/airbytehq/airbyte/pull/29246) | Add checking while reading to skip modified sheets                                                                                                                     |
| 0.3.1      | 2023-07-06 | [28033](https://github.com/airbytehq/airbyte/pull/28033) | Fixed several reported vulnerabilities (25 total), CVE-2022-37434, CVE-2022-42898                                                                                      |
| 0.3.0      | 2023-06-26 | [27738](https://github.com/airbytehq/airbyte/pull/27738) | License Update: Elv2                                                                                                                                                   |
| 0.2.39     | 2023-05-31 | [26833](https://github.com/airbytehq/airbyte/pull/26833) | Remove authSpecification in favour of advancedAuth in specification                                                                                                    |
| 0.2.38     | 2023-05-16 | [26097](https://github.com/airbytehq/airbyte/pull/26097) | Refactor config error                                                                                                                                                  |
| 0.2.37     | 2023-02-21 | [23292](https://github.com/airbytehq/airbyte/pull/23292) | Skip non grid sheets.                                                                                                                                                  |
| 0.2.36     | 2023-02-21 | [23272](https://github.com/airbytehq/airbyte/pull/23272) | Handle empty sheets gracefully.                                                                                                                                        |
| 0.2.35     | 2023-02-23 | [23057](https://github.com/airbytehq/airbyte/pull/23057) | Slugify column names                                                                                                                                                   |
| 0.2.34     | 2023-02-15 | [23071](https://github.com/airbytehq/airbyte/pull/23071) | Change min spreadsheet id size to 20 symbols                                                                                                                           |
| 0.2.33     | 2023-02-13 | [23278](https://github.com/airbytehq/airbyte/pull/23278) | Handle authentication errors                                                                                                                                           |
| 0.2.32     | 2023-02-13 | [22884](https://github.com/airbytehq/airbyte/pull/22884) | Do not consume http spreadsheets.                                                                                                                                      |
| 0.2.31     | 2022-10-09 | [19574](https://github.com/airbytehq/airbyte/pull/19574) | Revert 'Add row_id to rows and use as primary key'                                                                                                                     |
| 0.2.30     | 2022-10-09 | [19215](https://github.com/airbytehq/airbyte/pull/19215) | Add row_id to rows and use as primary key                                                                                                                              |
| 0.2.21     | 2022-10-04 | [15591](https://github.com/airbytehq/airbyte/pull/15591) | Clean instantiation of AirbyteStream                                                                                                                                   |
| 0.2.20     | 2022-10-10 | [17766](https://github.com/airbytehq/airbyte/pull/17766) | Fix null pointer exception when parsing the spreadsheet id.                                                                                                            |
| 0.2.19     | 2022-09-29 | [17410](https://github.com/airbytehq/airbyte/pull/17410) | Use latest CDK.                                                                                                                                                        |
| 0.2.18     | 2022-09-28 | [17326](https://github.com/airbytehq/airbyte/pull/17326) | Migrate to per-stream states.                                                                                                                                          |
| 0.2.17     | 2022-08-03 | [15107](https://github.com/airbytehq/airbyte/pull/15107) | Expose Row Batch Size in Connector Specification                                                                                                                       |
| 0.2.16     | 2022-07-07 | [13729](https://github.com/airbytehq/airbyte/pull/13729) | Improve configuration field description                                                                                                                                |
| 0.2.15     | 2022-06-02 | [13446](https://github.com/airbytehq/airbyte/pull/13446) | Retry requests resulting in a server error                                                                                                                             |
| 0.2.13     | 2022-05-06 | [12685](https://github.com/airbytehq/airbyte/pull/12685) | Update CDK to v0.1.56 to emit an `AirbyeTraceMessage` on uncaught exceptions                                                                                           |
| 0.2.12     | 2022-04-20 | [12230](https://github.com/airbytehq/airbyte/pull/12230) | Update connector to use a `spec.yaml`                                                                                                                                  |
| 0.2.11     | 2022-04-13 | [11977](https://github.com/airbytehq/airbyte/pull/11977) | Replace leftover print statement with airbyte logger                                                                                                                   |
| 0.2.10     | 2022-03-25 | [11404](https://github.com/airbytehq/airbyte/pull/11404) | Allow using Spreadsheet Link/URL instead of Spreadsheet ID                                                                                                             |
| 0.2.9      | 2022-01-25 | [9208](https://github.com/airbytehq/airbyte/pull/9208)   | Update title and descriptions                                                                                                                                          |
| 0.2.7      | 2021-09-27 | [8470](https://github.com/airbytehq/airbyte/pull/8470)   | Migrate to the CDK                                                                                                                                                     |
| 0.2.6      | 2021-09-27 | [6354](https://github.com/airbytehq/airbyte/pull/6354)   | Support connecting via Oauth webflow                                                                                                                                   |
| 0.2.5      | 2021-09-12 | [5972](https://github.com/airbytehq/airbyte/pull/5972)   | Fix full_refresh test by adding supported_sync_modes to Stream initialization                                                                                          |
| 0.2.4      | 2021-08-05 | [5233](https://github.com/airbytehq/airbyte/pull/5233)   | Fix error during listing sheets with diagram only                                                                                                                      |
| 0.2.3      | 2021-06-09 | [3973](https://github.com/airbytehq/airbyte/pull/3973)   | Add AIRBYTE_ENTRYPOINT for Kubernetes support                                                                                                                          |
| 0.2.2      | 2021-04-20 | [2994](https://github.com/airbytehq/airbyte/pull/2994)   | Formatting spec                                                                                                                                                        |
| 0.2.1      | 2021-04-03 | [2726](https://github.com/airbytehq/airbyte/pull/2726)   | Fix base connector versioning                                                                                                                                          |
| 0.2.0      | 2021-03-09 | [2238](https://github.com/airbytehq/airbyte/pull/2238)   | Protocol allows future/unknown properties                                                                                                                              |
| 0.1.7      | 2021-01-21 | [1762](https://github.com/airbytehq/airbyte/pull/1762)   | Fix issue large spreadsheet                                                                                                                                            |
| 0.1.6      | 2021-01-27 | [1668](https://github.com/airbytehq/airbyte/pull/1668)   | Adopt connector best practices                                                                                                                                         |
| 0.1.5      | 2020-12-30 | [1438](https://github.com/airbytehq/airbyte/pull/1438)   | Implement backoff                                                                                                                                                      |
| 0.1.4      | 2020-11-30 | [1046](https://github.com/airbytehq/airbyte/pull/1046)   | Add connectors using an index YAML file                                                                                                                                |

</details><|MERGE_RESOLUTION|>--- conflicted
+++ resolved
@@ -213,11 +213,8 @@
 
 | Version    | Date       | Pull Request                                             | Subject                                                                                                                                                                |
 |------------|------------|----------------------------------------------------------|------------------------------------------------------------------------------------------------------------------------------------------------------------------------|
-<<<<<<< HEAD
 | 0.10.0 | 2025-05-27 | [60836](https://github.com/airbytehq/airbyte/pull/60836) | Feature: Added optional experimental name conversion setting with enhanced sanitization for column names. |
-=======
 | 0.9.6 | 2025-05-22 | [60874](https://github.com/airbytehq/airbyte/pull/60874) | Use custom backoff policy on 429 errors for single sheets |
->>>>>>> 481d2195
 | 0.9.5 | 2025-05-13 | [60259](https://github.com/airbytehq/airbyte/pull/60259) | Fix whitespaces used for column names when enabling `names_conversion`|
 | 0.9.4 | 2025-03-01 | [54989](https://github.com/airbytehq/airbyte/pull/54989) | Update dependencies |
 | 0.9.3 | 2025-02-22 | [54434](https://github.com/airbytehq/airbyte/pull/54434) | Update dependencies |
