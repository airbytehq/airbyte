--- conflicted
+++ resolved
@@ -75,14 +75,10 @@
 ## Changelog
 
 | Version | Date       | Pull Request                                             | Subject                                                                       |
-<<<<<<< HEAD
-|---------|------------|----------------------------------------------------------|-------------------------------------------------------------------------------|
-| 0.2.33  | 2023-02-21 | [23272](https://github.com/airbytehq/airbyte/pull/23272) | Handle empty sheets gracefully.                                               |
-=======
-| ------- | ---------- | -------------------------------------------------------- | ----------------------------------------------------------------------------- |
+|---------| ---------- | -------------------------------------------------------- | ----------------------------------------------------------------------------- |
+| 0.2.35  | 2023-02-21 | [23272](https://github.com/airbytehq/airbyte/pull/23272) | Handle empty sheets gracefully.                                               |
 | 0.2.34  | 2023-02-15 | [23071](https://github.com/airbytehq/airbyte/pull/23071) | Change min spreadsheet id size to 20 symbols                                  |
 | 0.2.33  | 2023-02-13 | [23278](https://github.com/airbytehq/airbyte/pull/23278) | Handle authentication errors                                                  |
->>>>>>> aa165773
 | 0.2.32  | 2023-02-13 | [22884](https://github.com/airbytehq/airbyte/pull/22884) | Do not consume http spreadsheets.                                             |
 | 0.2.31  | 2022-10-09 | [19574](https://github.com/airbytehq/airbyte/pull/19574) | Revert 'Add row_id to rows and use as primary key'                            |
 | 0.2.30  | 2022-10-09 | [19215](https://github.com/airbytehq/airbyte/pull/19215) | Add row_id to rows and use as primary key                                     |
