--- conflicted
+++ resolved
@@ -61,17 +61,10 @@
 
 | Version | Date       | Pull Request                                             | Subject                                                                         |
 | :------ | :--------- | :------------------------------------------------------- | :------------------------------------------------------------------------------ |
-<<<<<<< HEAD
-| 0.1.4 | 2024-06-04 | [39067](https://github.com/airbytehq/airbyte/pull/39067) | [autopull] Upgrade base image to v1.2.1 |
-| 0.1.3 | 2024-04-19 | [37278](https://github.com/airbytehq/airbyte/pull/37278) | Upgrade to CDK 0.80.0 and manage dependencies with Poetry. |
-| 0.1.2 | 2024-04-15 | [37278](https://github.com/airbytehq/airbyte/pull/37278) | Base image migration: remove Dockerfile and use the python-connector-base image |
-| 0.1.1 | 2024-04-12 | [37278](https://github.com/airbytehq/airbyte/pull/37278) | schema descriptions |
-| 0.1.0 | 2022-11-18 | [18685](https://github.com/airbytehq/airbyte/pull/18685) | 🎉 New Source: Twilio Taskrouter API [low-code cdk] |
-=======
-| 0.1.3   | 2024-04-19 | [37278](https://github.com/airbytehq/airbyte/pull/37278) | Upgrade to CDK 0.80.0 and manage dependencies with Poetry.                      |
+| 0.1.4   | 2024-06-04 | [39067](https://github.com/airbytehq/airbyte/pull/39067) | [autopull] Upgrade base image to v1.2.1                                         |
+| 0.1.3.  | 2024-04-19 | [37278](https://github.com/airbytehq/airbyte/pull/37278) | Upgrade to CDK 0.80.0 and manage dependencies with Poetry.                      |
 | 0.1.2   | 2024-04-15 | [37278](https://github.com/airbytehq/airbyte/pull/37278) | Base image migration: remove Dockerfile and use the python-connector-base image |
 | 0.1.1   | 2024-04-12 | [37278](https://github.com/airbytehq/airbyte/pull/37278) | schema descriptions                                                             |
 | 0.1.0   | 2022-11-18 | [18685](https://github.com/airbytehq/airbyte/pull/18685) | 🎉 New Source: Twilio Taskrouter API [low-code cdk]                             |
 
-</details>
->>>>>>> 2791dd65
+</details>