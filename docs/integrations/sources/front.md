--- conflicted
+++ resolved
@@ -62,11 +62,8 @@
 
 | Version | Date | Pull Request | Subject |
 | ------------------ | ------------ | --- | ---------------- |
-<<<<<<< HEAD
-| 0.0.33 | 2025-10-29 | [69238](https://github.com/airbytehq/airbyte/pull/69238) | Changed the rate-limit handler to use the Retry-After header instead of an exponential backoff |
-=======
+| 0.0.34 | 2025-10-29 | [69238](https://github.com/airbytehq/airbyte/pull/69238) | Changed the rate-limit handler to use the Retry-After header instead of an exponential backoff |
 | 0.0.33 | 2025-11-25 | [69499](https://github.com/airbytehq/airbyte/pull/69499) | Update dependencies |
->>>>>>> e9f6b3c1
 | 0.0.32 | 2025-10-29 | [68808](https://github.com/airbytehq/airbyte/pull/68808) | Update dependencies |
 | 0.0.31 | 2025-10-21 | [68426](https://github.com/airbytehq/airbyte/pull/68426) | Update dependencies |
 | 0.0.30 | 2025-10-14 | [68073](https://github.com/airbytehq/airbyte/pull/68073) | Update dependencies |
