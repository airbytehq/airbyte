--- conflicted
+++ resolved
@@ -54,11 +54,8 @@
 
 | Version | Date       | Pull Request                                             | Subject                                                                         |
 | :------ | :--------- | :------------------------------------------------------- | :------------------------------------------------------------------------------ |
-<<<<<<< HEAD
-| 0.4.6 | 2025-01-10 | [50880](https://github.com/airbytehq/airbyte/pull/50880) | Add support for additional incident fields |
-=======
+| 0.5.0 | 2025-01-10 | [50880](https://github.com/airbytehq/airbyte/pull/50880) | Add support for additional incident fields |
 | 0.4.6 | 2025-01-11 | [50293](https://github.com/airbytehq/airbyte/pull/50293) | Update dependencies |
->>>>>>> ba92625c
 | 0.4.5 | 2024-12-14 | [49661](https://github.com/airbytehq/airbyte/pull/49661) | Update dependencies |
 | 0.4.4 | 2024-12-12 | [48253](https://github.com/airbytehq/airbyte/pull/48253) | Update dependencies |
 | 0.4.3 | 2024-10-29 | [47920](https://github.com/airbytehq/airbyte/pull/47920) | Update dependencies |
