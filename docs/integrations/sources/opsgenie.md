# Opsgenie

## Overview

This page contains the setup guide and reference information for the Opsgenie source connector.

### Output Schema

This connector outputs the following streams:

- [Alerts](https://docs.opsgenie.com/docs/alert-api) \(Incremental\)
- [Alert Logs](https://docs.opsgenie.com/docs/alert-api-continued#list-alert-logs) \(Incremental\)
- [Alert Recipients](https://docs.opsgenie.com/docs/alert-api-continued#list-alert-recipients) \(Incremental\)
- [Services](https://docs.opsgenie.com/docs/service-api)
- [Incidents](https://docs.opsgenie.com/docs/incident-api) \(Incremental\)
- [Integrations](https://docs.opsgenie.com/docs/integration-api)
- [Users](https://docs.opsgenie.com/docs/user-api)
- [Teams](https://docs.opsgenie.com/docs/team-api)
- [Team Members](https://docs.opsgenie.com/docs/team-member-api)

### Features

| Feature                   | Supported?                    |
| :------------------------ | :---------------------------- |
| Full Refresh Sync         | Yes                           |
| Incremental - Append Sync | Partially \(not all streams\) |
| EU Instance               | Yes                           |

### Performance Considerations

Opsgenie has [rate limits](https://docs.opsgenie.com/docs/api-rate-limiting), but the Opsgenie connector should not run into API limitations under normal usage. Please [create an issue](https://github.com/airbytehq/airbyte/issues) if you see any rate limit issues that are not automatically retried successfully.

## Getting Started

### Requirements

- Opsgenie Account
- Opsgenie API Key wih the necessary permissions \(described below\)

### Setup Guide

Log into Opsgenie and then generate an [API Key](https://support.atlassian.com/opsgenie/docs/api-key-management/).

Your API Key needs to have `Read` and `Configuration Access` permissions to enable the connector to correctly load data.

## Additional Information

The Opsgenie connector uses the most recent API version for each source of data. Each stream endpoint operates on its own version.

## Changelog

<details>
  <summary>Expand to review</summary>

| Version | Date       | Pull Request                                             | Subject                                                                         |
| :------ | :--------- | :------------------------------------------------------- | :------------------------------------------------------------------------------ |
<<<<<<< HEAD
| 0.5.0 | 2025-01-10 | [50880](https://github.com/airbytehq/airbyte/pull/50880) | Add support for additional incident fields |
=======
| 0.4.10 | 2025-02-08 | [53466](https://github.com/airbytehq/airbyte/pull/53466) | Update dependencies |
| 0.4.9 | 2025-02-01 | [52998](https://github.com/airbytehq/airbyte/pull/52998) | Update dependencies |
| 0.4.8 | 2025-01-25 | [52465](https://github.com/airbytehq/airbyte/pull/52465) | Update dependencies |
| 0.4.7 | 2025-01-18 | [51862](https://github.com/airbytehq/airbyte/pull/51862) | Update dependencies |
>>>>>>> 7042b577
| 0.4.6 | 2025-01-11 | [50293](https://github.com/airbytehq/airbyte/pull/50293) | Update dependencies |
| 0.4.5 | 2024-12-14 | [49661](https://github.com/airbytehq/airbyte/pull/49661) | Update dependencies |
| 0.4.4 | 2024-12-12 | [48253](https://github.com/airbytehq/airbyte/pull/48253) | Update dependencies |
| 0.4.3 | 2024-10-29 | [47920](https://github.com/airbytehq/airbyte/pull/47920) | Update dependencies |
| 0.4.2 | 2024-10-28 | [47653](https://github.com/airbytehq/airbyte/pull/47653) | Update dependencies |
| 0.4.1 | 2024-08-16 | [44196](https://github.com/airbytehq/airbyte/pull/44196) | Bump source-declarative-manifest version |
| 0.4.0 | 2024-08-15 | [44105](https://github.com/airbytehq/airbyte/pull/44105) | Refactor connector to manifest-only format |
| 0.3.16 | 2024-08-10 | [43579](https://github.com/airbytehq/airbyte/pull/43579) | Update dependencies |
| 0.3.15 | 2024-08-03 | [43248](https://github.com/airbytehq/airbyte/pull/43248) | Update dependencies |
| 0.3.14 | 2024-07-27 | [42650](https://github.com/airbytehq/airbyte/pull/42650) | Update dependencies |
| 0.3.13 | 2024-07-20 | [42193](https://github.com/airbytehq/airbyte/pull/42193) | Update dependencies |
| 0.3.12 | 2024-07-13 | [41895](https://github.com/airbytehq/airbyte/pull/41895) | Update dependencies |
| 0.3.11 | 2024-07-10 | [41493](https://github.com/airbytehq/airbyte/pull/41493) | Update dependencies |
| 0.3.10 | 2024-07-09 | [41132](https://github.com/airbytehq/airbyte/pull/41132) | Update dependencies |
| 0.3.9 | 2024-07-06 | [40988](https://github.com/airbytehq/airbyte/pull/40988) | Update dependencies |
| 0.3.8 | 2024-06-25 | [40434](https://github.com/airbytehq/airbyte/pull/40434) | Update dependencies |
| 0.3.7 | 2024-06-22 | [40093](https://github.com/airbytehq/airbyte/pull/40093) | Update dependencies |
| 0.3.6 | 2024-06-04 | [39035](https://github.com/airbytehq/airbyte/pull/39035) | [autopull] Upgrade base image to v1.2.1 |
| 0.3.5 | 2024-04-19 | [37210](https://github.com/airbytehq/airbyte/pull/37210) | Updating to 0.80.0 CDK |
| 0.3.4 | 2024-04-18 | [37210](https://github.com/airbytehq/airbyte/pull/37210) | Manage dependencies with Poetry. |
| 0.3.3 | 2024-04-15 | [37210](https://github.com/airbytehq/airbyte/pull/37210) | Base image migration: remove Dockerfile and use the python-connector-base image |
| 0.3.2 | 2024-04-12 | [37210](https://github.com/airbytehq/airbyte/pull/37210) | schema descriptions |
| 0.3.1 | 2024-02-14 | [35269](https://github.com/airbytehq/airbyte/pull/35269) | Fix parsing of updated_at timestamps in alerts |
| 0.3.0 | 2023-10-19 | [31552](https://github.com/airbytehq/airbyte/pull/31552) | Migrated to Low Code |
| 0.2.0 | 2023-10-24 | [31777](https://github.com/airbytehq/airbyte/pull/31777) | Fix schema |
| 0.1.0 | 2022-09-14 | [16768](https://github.com/airbytehq/airbyte/pull/16768) | Initial Release |

</details><|MERGE_RESOLUTION|>--- conflicted
+++ resolved
@@ -54,14 +54,11 @@
 
 | Version | Date       | Pull Request                                             | Subject                                                                         |
 | :------ | :--------- | :------------------------------------------------------- | :------------------------------------------------------------------------------ |
-<<<<<<< HEAD
 | 0.5.0 | 2025-01-10 | [50880](https://github.com/airbytehq/airbyte/pull/50880) | Add support for additional incident fields |
-=======
 | 0.4.10 | 2025-02-08 | [53466](https://github.com/airbytehq/airbyte/pull/53466) | Update dependencies |
 | 0.4.9 | 2025-02-01 | [52998](https://github.com/airbytehq/airbyte/pull/52998) | Update dependencies |
 | 0.4.8 | 2025-01-25 | [52465](https://github.com/airbytehq/airbyte/pull/52465) | Update dependencies |
 | 0.4.7 | 2025-01-18 | [51862](https://github.com/airbytehq/airbyte/pull/51862) | Update dependencies |
->>>>>>> 7042b577
 | 0.4.6 | 2025-01-11 | [50293](https://github.com/airbytehq/airbyte/pull/50293) | Update dependencies |
 | 0.4.5 | 2024-12-14 | [49661](https://github.com/airbytehq/airbyte/pull/49661) | Update dependencies |
 | 0.4.4 | 2024-12-12 | [48253](https://github.com/airbytehq/airbyte/pull/48253) | Update dependencies |
