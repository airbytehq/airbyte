# WooCommerce

This page contains the setup guide and reference information for the WooCommerce source connector.

## Prerequisites

To set up the WooCommerce source connector with Airbyte, you must be using:

- WooCommerce 3.5+
- WordPress 4.4+
- Pretty permalinks in `Settings > Permalinks` so that the custom endpoints are supported.
  e.g. `/%year%/%monthnum%/%day%/%postname%/`

You will need to generate new API key with read permissions and use `Customer key` and `Customer Secret`.

## Setup guide

### Step 1: Set up WooCommerce

1. Generate new [Rest API key](https://woocommerce.github.io/woocommerce-rest-api-docs/#rest-api-keys)
2. Obtain `Customer key` and `Customer Secret`.

### Step 2: Set up the WooCommerce connector in Airbyte

### For Airbyte Cloud:

1. [Log into your Airbyte Cloud](https://cloud.airbyte.com/workspaces) account.
2. In the left navigation bar, click **Sources**. In the top-right corner, click **+ New source**.
3. On the Set up the source page, enter the name for the WooCommerce connector and select **WooCommerce** from the Source
   type dropdown.
4. Fill in `Customer key` and `Customer Secret` with data from Step 1 of this guide.
5. Fill in `Shop Name`. For `https://EXAMPLE.com`, the shop name is 'EXAMPLE.com'.
6. Choose start date you want to start sync from.
7. (Optional) Fill in Conversion Window.
<!-- env:oss -->

### For Airbyte OSS:

1. Navigate to the Airbyte Open Source dashboard.
2. Set the name for your source.
3. On the Set up the source page, enter the name for the WooCommerce connector and select **WooCommerce** from the Source
   type dropdown.
4. Fill in `Customer key` and `Customer Secret` with data from Step 1 of this guide.
5. Fill in `Shop Name`. For `https://EXAMPLE.com`, the shop name is 'EXAMPLE.com'.
6. Choose start date you want to start sync from.
7. (Optional) Fill in Conversion Window.

## Supported sync modes

The WooCommerce source connector supports the
following [sync modes](https://docs.airbyte.com/cloud/core-concepts#connection-sync-modes):

- [Full Refresh - Overwrite](https://docs.airbyte.com/understanding-airbyte/connections/full-refresh-overwrite/)
- [Full Refresh - Append](https://docs.airbyte.com/understanding-airbyte/connections/full-refresh-append)
- [Incremental - Append](https://docs.airbyte.com/understanding-airbyte/connections/incremental-append)
- [Incremental - Append + Deduped](https://docs.airbyte.com/understanding-airbyte/connections/incremental-append-deduped)
<!-- /env:oss -->

## Supported Streams

- [Coupons](https://woocommerce.github.io/woocommerce-rest-api-docs/#coupons) \(Incremental\)
- [Customers](https://woocommerce.github.io/woocommerce-rest-api-docs/#customers) \(Incremental\)
- [orders](https://woocommerce.github.io/woocommerce-rest-api-docs/#orders) \(Incremental\)
- [Order notes](https://woocommerce.github.io/woocommerce-rest-api-docs/#order-notes)
- [Payment gateways](https://woocommerce.github.io/woocommerce-rest-api-docs/#payment-gateways)
- [Product attribute terms](https://woocommerce.github.io/woocommerce-rest-api-docs/#product-attribute-terms)
- [Product attributes](https://woocommerce.github.io/woocommerce-rest-api-docs/#product-attributes)
- [Product categories](https://woocommerce.github.io/woocommerce-rest-api-docs/#product-categories)
- [Product reviews](https://woocommerce.github.io/woocommerce-rest-api-docs/#product-reviews) \(Incremental\)
- [Product shipping classes](https://woocommerce.github.io/woocommerce-rest-api-docs/#product-shipping-classes)
- [Product tags](https://woocommerce.github.io/woocommerce-rest-api-docs/#product-tags)
- [Product variations](https://woocommerce.github.io/woocommerce-rest-api-docs/#product-variations)
- [Products](https://woocommerce.github.io/woocommerce-rest-api-docs/#products) \(Incremental\)
- [Refunds](https://woocommerce.github.io/woocommerce-rest-api-docs/#refunds)
- [Shipping methods](https://woocommerce.github.io/woocommerce-rest-api-docs/#shipping-methods)
- [Shipping zone locations](https://woocommerce.github.io/woocommerce-rest-api-docs/#shipping-zone-locations)
- [Shipping zone methods](https://woocommerce.github.io/woocommerce-rest-api-docs/#shipping-zone-methods)
- [Shipping zones](https://woocommerce.github.io/woocommerce-rest-api-docs/#shipping-zones)
- [System status tools](https://woocommerce.github.io/woocommerce-rest-api-docs/#system-status-tools)
- [Tax classes](https://woocommerce.github.io/woocommerce-rest-api-docs/#tax-classes)
- [Tax rates](https://woocommerce.github.io/woocommerce-rest-api-docs/#tax-rates)

## Connector-specific features & highlights

Useful links:

- [WooCommerce Rest API Docs](https://woocommerce.github.io/woocommerce-rest-api-docs/#introduction)

## Data type map

| Integration Type | Airbyte Type | Notes |
| :--------------- | :----------- | :---- |
| `string`         | `string`     |       |
| `integer`        | `integer`    |       |
| `number`         | `number`     |       |
| `array`          | `array`      |       |
| `object`         | `object`     |       |
| `boolean`        | `boolean`    |       |

## Changelog

<details>
  <summary>Expand to review</summary>

| Version | Date       | Pull Request                                             | Subject                                                                |
<<<<<<< HEAD
| :------ | :--------- |:---------------------------------------------------------|:-----------------------------------------------------------------------|
| 0.2.13 | 2024-07-26 | [42551](https://github.com/airbytehq/airbyte/pull/42551) | Make builder compatible                                                |
| 0.2.12 | 2024-07-20 | [42157](https://github.com/airbytehq/airbyte/pull/42157) | Update dependencies                                                    |
| 0.2.11 | 2024-07-13 | [41731](https://github.com/airbytehq/airbyte/pull/41731) | Update dependencies                                                    |
| 0.2.10 | 2024-07-10 | [41581](https://github.com/airbytehq/airbyte/pull/41581) | Update dependencies                                                    |
| 0.2.9 | 2024-07-09 | [41161](https://github.com/airbytehq/airbyte/pull/41161) | Update dependencies                                                    |
| 0.2.8 | 2024-07-06 | [40814](https://github.com/airbytehq/airbyte/pull/40814) | Update dependencies                                                    |
| 0.2.7 | 2024-06-25 | [40375](https://github.com/airbytehq/airbyte/pull/40375) | Update dependencies                                                    |
| 0.2.6 | 2024-06-22 | [40094](https://github.com/airbytehq/airbyte/pull/40094) | Update dependencies                                                    |
| 0.2.5 | 2024-06-06 | [39270](https://github.com/airbytehq/airbyte/pull/39270) | [autopull] Upgrade base image to v1.2.2                                |
| 0.2.4 | 2024-05-21 | [38544](https://github.com/airbytehq/airbyte/pull/38544) | [autopull] base image + poetry + up_to_date                            |
=======
| :------ | :--------- | :------------------------------------------------------- | :--------------------------------------------------------------------- |
| 0.2.13 | 2024-07-27 | [42637](https://github.com/airbytehq/airbyte/pull/42637) | Update dependencies |
| 0.2.12 | 2024-07-20 | [42157](https://github.com/airbytehq/airbyte/pull/42157) | Update dependencies |
| 0.2.11 | 2024-07-13 | [41731](https://github.com/airbytehq/airbyte/pull/41731) | Update dependencies |
| 0.2.10 | 2024-07-10 | [41581](https://github.com/airbytehq/airbyte/pull/41581) | Update dependencies |
| 0.2.9 | 2024-07-09 | [41161](https://github.com/airbytehq/airbyte/pull/41161) | Update dependencies |
| 0.2.8 | 2024-07-06 | [40814](https://github.com/airbytehq/airbyte/pull/40814) | Update dependencies |
| 0.2.7 | 2024-06-25 | [40375](https://github.com/airbytehq/airbyte/pull/40375) | Update dependencies |
| 0.2.6 | 2024-06-22 | [40094](https://github.com/airbytehq/airbyte/pull/40094) | Update dependencies |
| 0.2.5 | 2024-06-06 | [39270](https://github.com/airbytehq/airbyte/pull/39270) | [autopull] Upgrade base image to v1.2.2 |
| 0.2.4 | 2024-05-21 | [38544](https://github.com/airbytehq/airbyte/pull/38544) | [autopull] base image + poetry + up_to_date |
>>>>>>> 224db75b
| 0.2.3 | 2023-06-02 | [26955](https://github.com/airbytehq/airbyte/pull/26955) | Added `block_context` and `author` properties to the `Products` stream |
| 0.2.2 | 2023-03-03 | [23599](https://github.com/airbytehq/airbyte/pull/23599) | Fix pagination and removed lookback window                             |
| 0.2.1 | 2023-02-10 | [22821](https://github.com/airbytehq/airbyte/pull/22821) | Specified date formatting in specification                             |
| 0.2.0 | 2022-11-30 | [19903](https://github.com/airbytehq/airbyte/pull/19903) | Migrate to low-code; Certification to Beta                             |
| 0.1.1 | 2021-11-08 | [7499](https://github.com/airbytehq/airbyte/pull/7499)   | Remove base-python dependencies                                        |
| 0.1.0 | 2021-09-09 | [5955](https://github.com/airbytehq/airbyte/pull/5955)   | Initial Release. Source WooCommerce                                    |

</details><|MERGE_RESOLUTION|>--- conflicted
+++ resolved
@@ -103,20 +103,8 @@
   <summary>Expand to review</summary>
 
 | Version | Date       | Pull Request                                             | Subject                                                                |
-<<<<<<< HEAD
-| :------ | :--------- |:---------------------------------------------------------|:-----------------------------------------------------------------------|
-| 0.2.13 | 2024-07-26 | [42551](https://github.com/airbytehq/airbyte/pull/42551) | Make builder compatible                                                |
-| 0.2.12 | 2024-07-20 | [42157](https://github.com/airbytehq/airbyte/pull/42157) | Update dependencies                                                    |
-| 0.2.11 | 2024-07-13 | [41731](https://github.com/airbytehq/airbyte/pull/41731) | Update dependencies                                                    |
-| 0.2.10 | 2024-07-10 | [41581](https://github.com/airbytehq/airbyte/pull/41581) | Update dependencies                                                    |
-| 0.2.9 | 2024-07-09 | [41161](https://github.com/airbytehq/airbyte/pull/41161) | Update dependencies                                                    |
-| 0.2.8 | 2024-07-06 | [40814](https://github.com/airbytehq/airbyte/pull/40814) | Update dependencies                                                    |
-| 0.2.7 | 2024-06-25 | [40375](https://github.com/airbytehq/airbyte/pull/40375) | Update dependencies                                                    |
-| 0.2.6 | 2024-06-22 | [40094](https://github.com/airbytehq/airbyte/pull/40094) | Update dependencies                                                    |
-| 0.2.5 | 2024-06-06 | [39270](https://github.com/airbytehq/airbyte/pull/39270) | [autopull] Upgrade base image to v1.2.2                                |
-| 0.2.4 | 2024-05-21 | [38544](https://github.com/airbytehq/airbyte/pull/38544) | [autopull] base image + poetry + up_to_date                            |
-=======
 | :------ | :--------- | :------------------------------------------------------- | :--------------------------------------------------------------------- |
+| 0.2.14 | 2024-07-26 | [42551](https://github.com/airbytehq/airbyte/pull/42551) | Make builder compatible                                                |
 | 0.2.13 | 2024-07-27 | [42637](https://github.com/airbytehq/airbyte/pull/42637) | Update dependencies |
 | 0.2.12 | 2024-07-20 | [42157](https://github.com/airbytehq/airbyte/pull/42157) | Update dependencies |
 | 0.2.11 | 2024-07-13 | [41731](https://github.com/airbytehq/airbyte/pull/41731) | Update dependencies |
@@ -127,12 +115,11 @@
 | 0.2.6 | 2024-06-22 | [40094](https://github.com/airbytehq/airbyte/pull/40094) | Update dependencies |
 | 0.2.5 | 2024-06-06 | [39270](https://github.com/airbytehq/airbyte/pull/39270) | [autopull] Upgrade base image to v1.2.2 |
 | 0.2.4 | 2024-05-21 | [38544](https://github.com/airbytehq/airbyte/pull/38544) | [autopull] base image + poetry + up_to_date |
->>>>>>> 224db75b
 | 0.2.3 | 2023-06-02 | [26955](https://github.com/airbytehq/airbyte/pull/26955) | Added `block_context` and `author` properties to the `Products` stream |
-| 0.2.2 | 2023-03-03 | [23599](https://github.com/airbytehq/airbyte/pull/23599) | Fix pagination and removed lookback window                             |
-| 0.2.1 | 2023-02-10 | [22821](https://github.com/airbytehq/airbyte/pull/22821) | Specified date formatting in specification                             |
-| 0.2.0 | 2022-11-30 | [19903](https://github.com/airbytehq/airbyte/pull/19903) | Migrate to low-code; Certification to Beta                             |
-| 0.1.1 | 2021-11-08 | [7499](https://github.com/airbytehq/airbyte/pull/7499)   | Remove base-python dependencies                                        |
-| 0.1.0 | 2021-09-09 | [5955](https://github.com/airbytehq/airbyte/pull/5955)   | Initial Release. Source WooCommerce                                    |
+| 0.2.2 | 2023-03-03 | [23599](https://github.com/airbytehq/airbyte/pull/23599) | Fix pagination and removed lookback window |
+| 0.2.1 | 2023-02-10 | [22821](https://github.com/airbytehq/airbyte/pull/22821) | Specified date formatting in specification |
+| 0.2.0 | 2022-11-30 | [19903](https://github.com/airbytehq/airbyte/pull/19903) | Migrate to low-code; Certification to Beta |
+| 0.1.1 | 2021-11-08 | [7499](https://github.com/airbytehq/airbyte/pull/7499) | Remove base-python dependencies |
+| 0.1.0 | 2021-09-09 | [5955](https://github.com/airbytehq/airbyte/pull/5955) | Initial Release. Source WooCommerce |
 
 </details>