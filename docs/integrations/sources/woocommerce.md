# WooCommerce

This page contains the setup guide and reference information for the WooCommerce source connector.

## Prerequisites

To set up the WooCommerce source connector with Airbyte, you must be using:

- WooCommerce 3.5+
- WordPress 4.4+
- Pretty permalinks in `Settings > Permalinks` so that the custom endpoints are supported.
  e.g. `/%year%/%monthnum%/%day%/%postname%/`

You will need to generate new API key with read permissions and use `Customer key` and `Customer Secret`.

## Setup guide

### Step 1: Set up WooCommerce

1. Generate new [Rest API key](https://woocommerce.github.io/woocommerce-rest-api-docs/#rest-api-keys)
2. Obtain `Customer key` and `Customer Secret`.

### Step 2: Set up the WooCommerce connector in Airbyte

### For Airbyte Cloud:

1. [Log into your Airbyte Cloud](https://cloud.airbyte.com/workspaces) account.
2. In the left navigation bar, click **Sources**. In the top-right corner, click **+ New source**.
3. On the Set up the source page, enter the name for the WooCommerce connector and select **WooCommerce** from the Source
   type dropdown.
4. Fill in `Customer key` and `Customer Secret` with data from Step 1 of this guide.
5. Fill in `Shop Name`. For `https://EXAMPLE.com`, the shop name is 'EXAMPLE.com'.
6. Choose start date you want to start sync from.
7. (Optional) Fill in Conversion Window.
<!-- env:oss -->

### For Airbyte OSS:

1. Navigate to the Airbyte Open Source dashboard.
2. Set the name for your source.
3. On the Set up the source page, enter the name for the WooCommerce connector and select **WooCommerce** from the Source
   type dropdown.
4. Fill in `Customer key` and `Customer Secret` with data from Step 1 of this guide.
5. Fill in `Shop Name`. For `https://EXAMPLE.com`, the shop name is 'EXAMPLE.com'.
6. Choose start date you want to start sync from.
7. (Optional) Fill in Conversion Window.

## Supported sync modes

The WooCommerce source connector supports the
following [sync modes](https://docs.airbyte.com/cloud/core-concepts#connection-sync-modes):

- [Full Refresh - Overwrite](https://docs.airbyte.com/understanding-airbyte/connections/full-refresh-overwrite/)
- [Full Refresh - Append](https://docs.airbyte.com/understanding-airbyte/connections/full-refresh-append)
- [Incremental - Append](https://docs.airbyte.com/understanding-airbyte/connections/incremental-append)
- [Incremental - Append + Deduped](https://docs.airbyte.com/understanding-airbyte/connections/incremental-append-deduped)
<!-- /env:oss -->

## Supported Streams

- [Coupons](https://woocommerce.github.io/woocommerce-rest-api-docs/#coupons) \(Incremental\)
- [Customers](https://woocommerce.github.io/woocommerce-rest-api-docs/#customers) \(Incremental\)
- [orders](https://woocommerce.github.io/woocommerce-rest-api-docs/#orders) \(Incremental\)
- [Order notes](https://woocommerce.github.io/woocommerce-rest-api-docs/#order-notes)
- [Payment gateways](https://woocommerce.github.io/woocommerce-rest-api-docs/#payment-gateways)
- [Product attribute terms](https://woocommerce.github.io/woocommerce-rest-api-docs/#product-attribute-terms)
- [Product attributes](https://woocommerce.github.io/woocommerce-rest-api-docs/#product-attributes)
- [Product categories](https://woocommerce.github.io/woocommerce-rest-api-docs/#product-categories)
- [Product reviews](https://woocommerce.github.io/woocommerce-rest-api-docs/#product-reviews) \(Incremental\)
- [Product shipping classes](https://woocommerce.github.io/woocommerce-rest-api-docs/#product-shipping-classes)
- [Product tags](https://woocommerce.github.io/woocommerce-rest-api-docs/#product-tags)
- [Product variations](https://woocommerce.github.io/woocommerce-rest-api-docs/#product-variations)
- [Products](https://woocommerce.github.io/woocommerce-rest-api-docs/#products) \(Incremental\)
- [Refunds](https://woocommerce.github.io/woocommerce-rest-api-docs/#refunds)
- [Shipping methods](https://woocommerce.github.io/woocommerce-rest-api-docs/#shipping-methods)
- [Shipping zone locations](https://woocommerce.github.io/woocommerce-rest-api-docs/#shipping-zone-locations)
- [Shipping zone methods](https://woocommerce.github.io/woocommerce-rest-api-docs/#shipping-zone-methods)
- [Shipping zones](https://woocommerce.github.io/woocommerce-rest-api-docs/#shipping-zones)
- [System status tools](https://woocommerce.github.io/woocommerce-rest-api-docs/#system-status-tools)
- [Tax classes](https://woocommerce.github.io/woocommerce-rest-api-docs/#tax-classes)
- [Tax rates](https://woocommerce.github.io/woocommerce-rest-api-docs/#tax-rates)

## Connector-specific features & highlights

Useful links:

- [WooCommerce Rest API Docs](https://woocommerce.github.io/woocommerce-rest-api-docs/#introduction)

## Data type map

| Integration Type | Airbyte Type | Notes |
| :--------------- | :----------- | :---- |
| `string`         | `string`     |       |
| `integer`        | `integer`    |       |
| `number`         | `number`     |       |
| `array`          | `array`      |       |
| `object`         | `object`     |       |
| `boolean`        | `boolean`    |       |

## Changelog

<details>
  <summary>Expand to review</summary>

| Version | Date       | Pull Request                                             | Subject                                                                |
| :------ | :--------- | :------------------------------------------------------- | :--------------------------------------------------------------------- |
<<<<<<< HEAD
| 0.2.3   | 2023-06-02 | [26955](https://github.com/airbytehq/airbyte/pull/26955) | Added `block_context` and `author` properties to the `Products` stream |
| 0.2.2   | 2023-03-03 | [23599](https://github.com/airbytehq/airbyte/pull/23599) | Fix pagination and removed lookback window                             |
| 0.2.1   | 2023-02-10 | [22821](https://github.com/airbytehq/airbyte/pull/22821) | Specified date formatting in specification                             |
| 0.2.0   | 2022-11-30 | [19903](https://github.com/airbytehq/airbyte/pull/19903) | Migrate to low-code; Certification to Beta                             |
| 0.1.1   | 2021-11-08 | [7499](https://github.com/airbytehq/airbyte/pull/7499)   | Remove base-python dependencies                                        |
| 0.1.0   | 2021-09-09 | [5955](https://github.com/airbytehq/airbyte/pull/5955)   | Initial Release. Source WooCommerce                                    |

</details>
=======
| 0.2.4 | 2024-05-21 | [38544](https://github.com/airbytehq/airbyte/pull/38544) | [autopull] base image + poetry + up_to_date |
| 0.2.3 | 2023-06-02 | [26955](https://github.com/airbytehq/airbyte/pull/26955) | Added `block_context` and `author` properties to the `Products` stream |
| 0.2.2 | 2023-03-03 | [23599](https://github.com/airbytehq/airbyte/pull/23599) | Fix pagination and removed lookback window |
| 0.2.1 | 2023-02-10 | [22821](https://github.com/airbytehq/airbyte/pull/22821) | Specified date formatting in specification |
| 0.2.0 | 2022-11-30 | [19903](https://github.com/airbytehq/airbyte/pull/19903) | Migrate to low-code; Certification to Beta |
| 0.1.1 | 2021-11-08 | [7499](https://github.com/airbytehq/airbyte/pull/7499) | Remove base-python dependencies |
| 0.1.0 | 2021-09-09 | [5955](https://github.com/airbytehq/airbyte/pull/5955) | Initial Release. Source WooCommerce |
>>>>>>> 9a1663a2
<|MERGE_RESOLUTION|>--- conflicted
+++ resolved
@@ -104,16 +104,6 @@
 
 | Version | Date       | Pull Request                                             | Subject                                                                |
 | :------ | :--------- | :------------------------------------------------------- | :--------------------------------------------------------------------- |
-<<<<<<< HEAD
-| 0.2.3   | 2023-06-02 | [26955](https://github.com/airbytehq/airbyte/pull/26955) | Added `block_context` and `author` properties to the `Products` stream |
-| 0.2.2   | 2023-03-03 | [23599](https://github.com/airbytehq/airbyte/pull/23599) | Fix pagination and removed lookback window                             |
-| 0.2.1   | 2023-02-10 | [22821](https://github.com/airbytehq/airbyte/pull/22821) | Specified date formatting in specification                             |
-| 0.2.0   | 2022-11-30 | [19903](https://github.com/airbytehq/airbyte/pull/19903) | Migrate to low-code; Certification to Beta                             |
-| 0.1.1   | 2021-11-08 | [7499](https://github.com/airbytehq/airbyte/pull/7499)   | Remove base-python dependencies                                        |
-| 0.1.0   | 2021-09-09 | [5955](https://github.com/airbytehq/airbyte/pull/5955)   | Initial Release. Source WooCommerce                                    |
-
-</details>
-=======
 | 0.2.4 | 2024-05-21 | [38544](https://github.com/airbytehq/airbyte/pull/38544) | [autopull] base image + poetry + up_to_date |
 | 0.2.3 | 2023-06-02 | [26955](https://github.com/airbytehq/airbyte/pull/26955) | Added `block_context` and `author` properties to the `Products` stream |
 | 0.2.2 | 2023-03-03 | [23599](https://github.com/airbytehq/airbyte/pull/23599) | Fix pagination and removed lookback window |
@@ -121,4 +111,5 @@
 | 0.2.0 | 2022-11-30 | [19903](https://github.com/airbytehq/airbyte/pull/19903) | Migrate to low-code; Certification to Beta |
 | 0.1.1 | 2021-11-08 | [7499](https://github.com/airbytehq/airbyte/pull/7499) | Remove base-python dependencies |
 | 0.1.0 | 2021-09-09 | [5955](https://github.com/airbytehq/airbyte/pull/5955) | Initial Release. Source WooCommerce |
->>>>>>> 9a1663a2
+
+</details>