# Flexport

## Sync overview

Flexport source uses [Flexport API](https://developers.flexport.com/s/api) to extract data from Flexport.

### Output schema

This Source is capable of syncing the following data as streams:

- [Companies](https://apidocs.flexport.com/v3/tag/Company)
- [Locations](https://apidocs.flexport.com/v3/tag/Location)
- [Products](https://apidocs.flexport.com/v3/tag/Product)
- [Invoices](https://apidocs.flexport.com/v3/tag/Invoices)
- [Shipments](https://apidocs.flexport.com/v3/tag/Shipment)

### Data type mapping

| Integration Type | Airbyte Type | Notes                      |
| :--------------- | :----------- | :------------------------- |
| `number`         | `number`     | float number               |
| `integer`        | `integer`    | whole number               |
| `date`           | `string`     | FORMAT YYYY-MM-DD          |
| `datetime`       | `string`     | FORMAT YYYY-MM-DDThh:mm:ss |
| `array`          | `array`      |                            |
| `boolean`        | `boolean`    | True/False                 |
| `string`         | `string`     |                            |

### Features

| Feature                                   | Supported?\(Yes/No\) | Notes |
| :---------------------------------------- | :------------------- | :---- |
| Full Refresh Overwrite Sync               | Yes                  |       |
| Full Refresh Append Sync                  | Yes                  |       |
| Incremental - Append Sync                 | Yes                  |       |
| Incremental - Append + Deduplication Sync | Yes                  |       |
| Namespaces                                | No                   |       |

## Getting started

### Authentication

Authentication uses a pre-created API token which can be [created in the UI](https://apidocs.flexport.com/v3/tag/Authentication/).

## Changelog

<details>
  <summary>Expand to review</summary>

| Version | Date       | Pull Request                                             | Subject                         |
| :------ | :--------- | :------------------------------------------------------- | :------------------------------ |
<<<<<<< HEAD
| 0.3.0 | 2024-10-05 | [x](https://github.com/airbytehq/airbyte/pull/x) | Migrate to Manifest-only CDK |
=======
| 0.2.20 | 2024-10-05 | [46455](https://github.com/airbytehq/airbyte/pull/46455) | Update dependencies |
>>>>>>> 917e1fc7
| 0.2.19 | 2024-09-28 | [46199](https://github.com/airbytehq/airbyte/pull/46199) | Update dependencies |
| 0.2.18 | 2024-09-21 | [45735](https://github.com/airbytehq/airbyte/pull/45735) | Update dependencies |
| 0.2.17 | 2024-09-14 | [45508](https://github.com/airbytehq/airbyte/pull/45508) | Update dependencies |
| 0.2.16 | 2024-09-07 | [45309](https://github.com/airbytehq/airbyte/pull/45309) | Update dependencies |
| 0.2.15 | 2024-08-31 | [45035](https://github.com/airbytehq/airbyte/pull/45035) | Update dependencies |
| 0.2.14 | 2024-08-24 | [44638](https://github.com/airbytehq/airbyte/pull/44638) | Update dependencies |
| 0.2.13 | 2024-08-17 | [44308](https://github.com/airbytehq/airbyte/pull/44308) | Update dependencies |
| 0.2.12 | 2024-08-12 | [43918](https://github.com/airbytehq/airbyte/pull/43918) | Update dependencies |
| 0.2.11 | 2024-08-03 | [43129](https://github.com/airbytehq/airbyte/pull/43129) | Update dependencies |
| 0.2.10 | 2024-07-27 | [42621](https://github.com/airbytehq/airbyte/pull/42621) | Update dependencies |
| 0.2.9 | 2024-07-20 | [42390](https://github.com/airbytehq/airbyte/pull/42390) | Update dependencies |
| 0.2.8 | 2024-07-13 | [41926](https://github.com/airbytehq/airbyte/pull/41926) | Update dependencies |
| 0.2.7 | 2024-07-10 | [41526](https://github.com/airbytehq/airbyte/pull/41526) | Update dependencies |
| 0.2.6 | 2024-07-09 | [41145](https://github.com/airbytehq/airbyte/pull/41145) | Update dependencies |
| 0.2.5 | 2024-07-06 | [40777](https://github.com/airbytehq/airbyte/pull/40777) | Update dependencies |
| 0.2.4 | 2024-06-25 | [40454](https://github.com/airbytehq/airbyte/pull/40454) | Update dependencies |
| 0.2.3 | 2024-06-22 | [40013](https://github.com/airbytehq/airbyte/pull/40013) | Update dependencies |
| 0.2.2 | 2024-06-04 | [38943](https://github.com/airbytehq/airbyte/pull/38943) | [autopull] Upgrade base image to v1.2.1 |
| 0.2.1 | 2024-05-20 | [38427](https://github.com/airbytehq/airbyte/pull/38427) | [autopull] base image + poetry + up_to_date |
| 0.2.0 | 2023-08-23 | [29151](https://github.com/airbytehq/airbyte/pull/29151) | Migrate to low-code |
| 0.1.1 | 2022-07-26 | [15033](https://github.com/airbytehq/airbyte/pull/15033) | Source Flexport: Update schemas |
| 0.1.0 | 2021-12-14 | [8777](https://github.com/airbytehq/airbyte/pull/8777) | New Source: Flexport |

</details><|MERGE_RESOLUTION|>--- conflicted
+++ resolved
@@ -49,11 +49,8 @@
 
 | Version | Date       | Pull Request                                             | Subject                         |
 | :------ | :--------- | :------------------------------------------------------- | :------------------------------ |
-<<<<<<< HEAD
 | 0.3.0 | 2024-10-05 | [x](https://github.com/airbytehq/airbyte/pull/x) | Migrate to Manifest-only CDK |
-=======
 | 0.2.20 | 2024-10-05 | [46455](https://github.com/airbytehq/airbyte/pull/46455) | Update dependencies |
->>>>>>> 917e1fc7
 | 0.2.19 | 2024-09-28 | [46199](https://github.com/airbytehq/airbyte/pull/46199) | Update dependencies |
 | 0.2.18 | 2024-09-21 | [45735](https://github.com/airbytehq/airbyte/pull/45735) | Update dependencies |
 | 0.2.17 | 2024-09-14 | [45508](https://github.com/airbytehq/airbyte/pull/45508) | Update dependencies |
