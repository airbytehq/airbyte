# Freshsales

This page contains the setup guide and reference information for the Freshsales source connector.

## Prerequisites

- Freshsales Account
- Freshsales API Key
- Freshsales Domain Name

Please read [How to find your API key](https://crmsupport.freshworks.com/support/solutions/articles/50000002503-how-to-find-my-api-key-).

## Setup guide

## Step 1: Set up the Freshsales connector in Airbyte

### For Airbyte Cloud:

1. [Log into your Airbyte Cloud](https://cloud.airbyte.com/workspaces) account.
2. In the left navigation bar, click **Sources**. In the top-right corner, click **+new source**.
3. Set the name for your source
4. Enter your `Domain Name`
5. Enter your `API Key` obtained from [these steps](https://crmsupport.freshworks.com/support/solutions/articles/50000002503-how-to-find-my-api-key-)
6. Click **Set up source**

### For Airbyte OSS:

1. Navigate to the Airbyte Open Source dashboard
2. In the left navigation bar, click **Sources**. In the top-right corner, click **+new source**.
3. Set the name for your source
4. Enter your `Domain Name`
5. Enter your `API Key` obtained from [these steps](https://crmsupport.freshworks.com/support/solutions/articles/50000002503-how-to-find-my-api-key-)
6. Click **Set up source**

## Supported sync modes

| Feature           | Supported? |
| :---------------- | :--------- |
| Full Refresh Sync | Yes        |
| Incremental Sync  | No         |
| SSL connection    | No         |
| Namespaces        | No         |

## Supported Streams

Several output streams are available from this source:

- [Contacts](https://developers.freshworks.com/crm/api/#contacts)
- [Accounts](https://developers.freshworks.com/crm/api/#accounts)
- [Open Deals](https://developers.freshworks.com/crm/api/#deals)
- [Won Deals](https://developers.freshworks.com/crm/api/#deals)
- [Lost Deals](https://developers.freshworks.com/crm/api/#deals)
- [Open Tasks](https://developers.freshworks.com/crm/api/#tasks)
- [Completed Tasks](https://developers.freshworks.com/crm/api/#tasks)
- [Past appointments](https://developers.freshworks.com/crm/api/#appointments)
- [Upcoming appointments](https://developers.freshworks.com/crm/api/#appointments)

If there are more endpoints you'd like Airbyte to support, please [create an issue.](https://github.com/airbytehq/airbyte/issues/new/choose)

### Performance considerations

The Freshsales connector should not run into Freshsales API limitations under normal usage. Please [create an issue](https://github.com/airbytehq/airbyte/issues) if you see any rate limit issues that are not automatically retried successfully.

## Changelog

<details>
  <summary>Expand to review</summary>

| Version | Date       | Pull Request                                             | Subject                                                      |
| :------ | :--------- | :------------------------------------------------------- | :----------------------------------------------------------- |
<<<<<<< HEAD
| 1.0.3 | 2024-06-04 | [39065](https://github.com/airbytehq/airbyte/pull/39065) | [autopull] Upgrade base image to v1.2.1 |
| 1.0.2 | 2024-05-21 | [38548](https://github.com/airbytehq/airbyte/pull/38548) | Upgrade to CDK 1.0.0 |
| 1.0.1 | 2024-05-28 | [38153](https://github.com/airbytehq/airbyte/pull/38153) | Make connector compatible with builder |
| 1.0.0 | 2023-10-21 | [31685](https://github.com/airbytehq/airbyte/pull/31685) | Migrate to Low-Code CDK |
| 0.1.4 | 2023-03-23 | [24396](https://github.com/airbytehq/airbyte/pull/24396) | Certify to Beta |
| 0.1.3 | 2023-03-16 | [24155](https://github.com/airbytehq/airbyte/pull/24155) | Set `additionalProperties` to `True` in `spec` to support BC |
| 0.1.2 | 2022-07-14 | [0](https://github.com/airbytehq/airbyte/pull/0) | Tune the `get_view_id` function |
| 0.1.1 | 2021-12-24 | [9101](https://github.com/airbytehq/airbyte/pull/9101) | Update fields and descriptions |
| 0.1.0 | 2021-11-03 | [6963](https://github.com/airbytehq/airbyte/pull/6963) | 🎉 New Source: Freshsales |
=======
| 1.0.2   | 2024-05-21 | [38548](https://github.com/airbytehq/airbyte/pull/38548) | Upgrade to CDK 1.0.0                                         |
| 1.0.1   | 2024-05-28 | [38153](https://github.com/airbytehq/airbyte/pull/38153) | Make connector compatible with builder                       |
| 1.0.0   | 2023-10-21 | [31685](https://github.com/airbytehq/airbyte/pull/31685) | Migrate to Low-Code CDK                                      |
| 0.1.4   | 2023-03-23 | [24396](https://github.com/airbytehq/airbyte/pull/24396) | Certify to Beta                                              |
| 0.1.3   | 2023-03-16 | [24155](https://github.com/airbytehq/airbyte/pull/24155) | Set `additionalProperties` to `True` in `spec` to support BC |
| 0.1.2   | 2022-07-14 | [0](https://github.com/airbytehq/airbyte/pull/0)         | Tune the `get_view_id` function                              |
| 0.1.1   | 2021-12-24 | [9101](https://github.com/airbytehq/airbyte/pull/9101)   | Update fields and descriptions                               |
| 0.1.0   | 2021-11-03 | [6963](https://github.com/airbytehq/airbyte/pull/6963)   | 🎉 New Source: Freshsales                                    |

</details>
>>>>>>> 3ebbdc49
<|MERGE_RESOLUTION|>--- conflicted
+++ resolved
@@ -68,7 +68,6 @@
 
 | Version | Date       | Pull Request                                             | Subject                                                      |
 | :------ | :--------- | :------------------------------------------------------- | :----------------------------------------------------------- |
-<<<<<<< HEAD
 | 1.0.3 | 2024-06-04 | [39065](https://github.com/airbytehq/airbyte/pull/39065) | [autopull] Upgrade base image to v1.2.1 |
 | 1.0.2 | 2024-05-21 | [38548](https://github.com/airbytehq/airbyte/pull/38548) | Upgrade to CDK 1.0.0 |
 | 1.0.1 | 2024-05-28 | [38153](https://github.com/airbytehq/airbyte/pull/38153) | Make connector compatible with builder |
@@ -78,15 +77,6 @@
 | 0.1.2 | 2022-07-14 | [0](https://github.com/airbytehq/airbyte/pull/0) | Tune the `get_view_id` function |
 | 0.1.1 | 2021-12-24 | [9101](https://github.com/airbytehq/airbyte/pull/9101) | Update fields and descriptions |
 | 0.1.0 | 2021-11-03 | [6963](https://github.com/airbytehq/airbyte/pull/6963) | 🎉 New Source: Freshsales |
-=======
-| 1.0.2   | 2024-05-21 | [38548](https://github.com/airbytehq/airbyte/pull/38548) | Upgrade to CDK 1.0.0                                         |
-| 1.0.1   | 2024-05-28 | [38153](https://github.com/airbytehq/airbyte/pull/38153) | Make connector compatible with builder                       |
-| 1.0.0   | 2023-10-21 | [31685](https://github.com/airbytehq/airbyte/pull/31685) | Migrate to Low-Code CDK                                      |
-| 0.1.4   | 2023-03-23 | [24396](https://github.com/airbytehq/airbyte/pull/24396) | Certify to Beta                                              |
-| 0.1.3   | 2023-03-16 | [24155](https://github.com/airbytehq/airbyte/pull/24155) | Set `additionalProperties` to `True` in `spec` to support BC |
-| 0.1.2   | 2022-07-14 | [0](https://github.com/airbytehq/airbyte/pull/0)         | Tune the `get_view_id` function                              |
-| 0.1.1   | 2021-12-24 | [9101](https://github.com/airbytehq/airbyte/pull/9101)   | Update fields and descriptions                               |
-| 0.1.0   | 2021-11-03 | [6963](https://github.com/airbytehq/airbyte/pull/6963)   | 🎉 New Source: Freshsales                                    |
 
-</details>
->>>>>>> 3ebbdc49
+
+</details>