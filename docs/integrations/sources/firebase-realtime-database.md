--- conflicted
+++ resolved
@@ -79,11 +79,7 @@
 
 | Version | Date       | Pull Request                                               | Subject                                    |
 | :------ | :--------- | :--------------------------------------------------------- | :----------------------------------------- |
-<<<<<<< HEAD
+| 0.1.1 | 2024-05-20 | [38416](https://github.com/airbytehq/airbyte/pull/38416) | [autopull] base image + poetry + up_to_date |
 | 0.1.0   | 2022-10-16 | [\#18029](https://github.com/airbytehq/airbyte/pull/18029) | 🎉 New Source: Firebase Realtime Database. |
 
-</details>
-=======
-| 0.1.1 | 2024-05-20 | [38416](https://github.com/airbytehq/airbyte/pull/38416) | [autopull] base image + poetry + up_to_date |
-| 0.1.0   | 2022-10-16 | [\#18029](https://github.com/airbytehq/airbyte/pull/18029) | 🎉 New Source: Firebase Realtime Database. |
->>>>>>> 9a1663a2
+</details>