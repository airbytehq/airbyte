--- conflicted
+++ resolved
@@ -45,10 +45,6 @@
 
 | Version | Date | Pull Request | Subject |
 | :--- | :--- | :--- | :--- |
-<<<<<<< HEAD
-| 0.2.0 | 2023-10-02 | [30976](https://github.com/airbytehq/airbyte/pull/30976) | Migrated to Low-Code |
-=======
 | 0.2.0 | 2023-10-23 | [14208](https://github.com/airbytehq/airbyte/pull/14208) | Update schema |
->>>>>>> aa854d75
 | 0.1.1 | 2022-06-28 | [14208](https://github.com/airbytehq/airbyte/pull/14208) | Remove unused schema |
 | 0.1.0 | 2022-06-27 | [13390](https://github.com/airbytehq/airbyte/pull/13390) | Initial Release |