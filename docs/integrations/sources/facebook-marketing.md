# Facebook Marketing

<HideInUI>

This page contains the setup guide and reference information for the [Facebook Marketing](https://developers.facebook.com) source connector.

</HideInUI>

## Prerequisites

- A [Facebook Ad Account ID](https://www.facebook.com/business/help/1492627900875762)
<!-- env:cloud -->
-  **For Airbyte Cloud**: If you are not the owner/admin of the Ad account, you must be granted [permissions to access the Ad account](https://www.facebook.com/business/help/155909647811305?id=829106167281625) by an admin.
<!-- /env:cloud -->
<!-- env:oss -->
-  **For Airbyte Open Source**:
   - [Facebook app](https://developers.facebook.com/apps/) with the Marketing API enabled
   - The following permissions: [ads_management](https://developers.facebook.com/docs/permissions#a), [ads_read](https://developers.facebook.com/docs/permissions#a), [business_management](https://developers.facebook.com/docs/permissions#b) and [read_insights](https://developers.facebook.com/docs/permissions#r).
<!-- /env:oss -->

## Setup guide

### Set up Facebook Marketing

<!-- env:cloud -->
#### For Airbyte Cloud:

1. [Log into your Airbyte Cloud](https://cloud.airbyte.com/workspaces) account.
2. Click Sources and then click + New source.
3. On the Set up the source page, select Facebook Marketing from the Source type dropdown.
4. Enter a name for the Facebook Marketing connector.
5. To authenticate the connection, click **Authenticate your account** to authorize your Facebook account. Ensure you are logged into the right account, as Airbyte will authenticate the account you are currently logged in to.
<!-- /env:cloud -->

<!-- env:oss -->
#### For Airbyte Open Source:

1. Navigate to the Airbyte Open Source dashboard.
2. Click Sources and then click + New source.
3. On the Set up the source page, select Facebook Marketing from the Source type dropdown.
4. Enter a name for the Facebook Marketing connector.
<FieldAnchor field="access_token">
5. In the **Access Token** field, enter the Marketing API access token.
</FieldAnchor>

### Airbyte Open Source

This guide outlines the steps required to configure your Meta Developer account and create an app to utilize the Facebook Marketing API.

Follow these five key steps:

1.  **Register as a Meta Developer:** If you haven't already, create your developer account.
2.  **Create a New App:** Set up a new application within your Developer Dashboard.
3.  **Integrate the Marketing API:** Add the Marketing API product to your newly created app.
4.  **Generate an Access Token:** Obtain the necessary credentials to authenticate your API requests.
5.  **Request Increased Rate Limits:** Ensure your app can handle the required data volume by requesting Advanced Access.

### 1. Register as a Meta Developer

A Meta Developer account is your gateway to the App Dashboard, SDKs, APIs, development tools, and documentation.

To register, follow the official instructions: 🔗 [Register as a Meta Developer](https://developers.facebook.com/docs/development/register/)

### 2. Create a New App

Your Meta app serves as a container for your API credentials and permissions. Meta uses it to monitor API usage, enforce rate limits, and ensure application security.

- Go to the 🔗 [Meta for Developers App Dashboard](https://developers.facebook.com/apps/) and click **Create App**.

- **Important:**
  During the setup process, at the **"Use case"** step, select:
  > **Create an app without a use case**
  > *Choose this option if you'd like to get an app ID without automatically adding any permissions, features, or products.*

- **App Type:**
  Choose **Business** as the app type when prompted.

### 3. Add the Marketing API Product

After creating your app, you’ll need to enable the Marketing API to begin making requests.

- In your app’s dashboard, open the sidebar menu.
- Click **Add Product**.
- Find and select **Marketing API** from the list of available products.

📚 **Further Reading:** For an overview of the Marketing API, see: [Facebook Developer Marketing API Docs](https://developers.facebook.com/docs/marketing-apis)


### 4. Generate an Access Token

To authorize your application to interact with the Facebook Marketing API, you'll need to generate an access token with the appropriate permissions.

- From your app's dashboard, go to **Marketing API > Tools**.

- In the **Token Permissions** section, select the following permissions:
  - `ads_management`: Manage ads and campaigns.
  - `ads_read`: Read ad and campaign data.
  - `read_insights`: Access insights data for ads, ad sets, and campaigns.
  - `business_management`: Manage business assets (often required to access ad accounts connected to a Meta Business Manager).

- Click **Get Token** to generate the access token.

- **Copy the generated token securely.**
  Use this Access Token to authenticate your API calls when using the “Service Account Key Authentication” method.

:::tip
You can always view your existing access tokens, their permissions, and lifecycles using the 🔗 [Access Token Tool](https://developers.facebook.com/tools/accesstoken).
:::

### 5. Request Increased Rate Limits

By default, API tokens generated from apps with "Standard Access" are heavily throttled by Facebook.

This can make them unsuitable for applications requiring frequent or large data syncs (like with Airbyte).

To ensure reliable performance, you'll need to request "Advanced Access."

- **Access App Review**
  - From your app's dashboard, go to **App Review > Permissions and Features**.

- **Identify Required Permissions**
  - For each of the following permissions marked as "Standard Access", click the **Request advanced access** button:
    - `ads_read`
    - `ads_management`
  - Facebook may prompt you to fill out a form detailing how the permission is used.

- **Complete Business Verification**
  - Make sure your app is associated with a **verified Business Manager account**.
  - This is a [prerequisite](https://developers.facebook.com/docs/marketing-api/get-started/authorization/#business-verification) for obtaining Advanced Access.

- **Submit the App Review Request**
  - Once all information is provided, submit the request through the App Review interface.
  - Monitor the status in the dashboard as Facebook reviews your application.

- **Meet Rate Limit Requirements**
	- Once you’ve been granted advanced access, you must consistently make at least 1,500 Marketing API calls within any rolling 15-day window to [maintain your status](https://developers.facebook.com/docs/marketing-api/get-started/authorization/#permissions-and-features).
	- Facebook continuously evaluates your API activity based on the past 15 days, not just immediately after approval.
	- Falling below the 1,500 call threshold during any 15-day period may result in your advanced access being revoked.


📚 **Guidance:** Refer to Facebook's official documentation on [Access Levels and Authorization](https://developers.facebook.com/docs/marketing-api/get-started/authorization/) for detailed instructions on requesting Advanced Access.

<!-- /env:oss -->

#### Facebook Marketing Source Settings
<FieldAnchor field="account_ids">
1. For **Account ID(s)**, enter one or multiple comma-separated [Facebook Ad Account ID Numbers](https://www.facebook.com/business/help/1492627900875762) to use when pulling data from the Facebook Marketing API. To find this ID, open your Meta Ads Manager. The Ad Account ID number is in the **Account** dropdown menu or in your browser's address bar. Refer to the [Facebook docs](https://www.facebook.com/business/help/1492627900875762) for more information.
</FieldAnchor>

<FieldAnchor field="start_date">
2. (Optional) For **Start Date**, use the provided datepicker, or enter the date programmatically in the `YYYY-MM-DDTHH:mm:ssZ` format. If the start date is not set, then all data will be replicated except for `Insight` data, which only pulls data for the last 37 months.

   :::info
   Insight tables are only able to pull data from the last 37 months. If you are syncing insight tables and your start date is older than 37 months, your sync will not succeed for those streams.
   :::

</FieldAnchor>

<FieldAnchor field="end_date">
3. (Optional) For **End Date**, use the provided datepicker, or enter the date programmatically in the `YYYY-MM-DDTHH:mm:ssZ` format. This is the date until which you'd like to replicate data for all Incremental streams. All data generated between the start date and this end date will be replicated. Not setting this option will result in always syncing the latest data.
</FieldAnchor>

<FieldAnchor field="campaign_statuses">
4. (Optional) Multiselect the **Campaign Statuses** to include data from Campaigns for particular statuses.
</FieldAnchor>

<FieldAnchor field="adset_statuses">
5. (Optional) Multiselect the **AdSet Statuses** to include data from AdSets for particular statuses.
</FieldAnchor>

<FieldAnchor field="ad_statuses">
6. (Optional) Multiselect the **Ad Statuses** to include data from Ads for particular statuses.
</FieldAnchor>

<FieldAnchor field="fetch_thumbnail_images">
7. (Optional) Toggle the **Fetch Thumbnail Images** button to fetch the `thumbnail_url` and store the result in `thumbnail_data_url` for each [Ad Creative](https://developers.facebook.com/docs/marketing-api/creative/).
</FieldAnchor>

<FieldAnchor field="default_ads_insights_action_breakdowns">
8. (Optional) If needed, you can change default action breakdowns for Built-in Ads Insights stream. Remove all if you need to make it empty list or change default values.
</FieldAnchor>

<FieldAnchor field="custom_insights">
9. (Optional) In the **Custom Insights** section, you may provide a list of ad statistics entries. Each entry should have a unique name and can contain fields, breakdowns or action_breakdowns. Fields refer to the different data points you can collect from an ad, while breakdowns and action_breakdowns let you segment this data for more detailed insights. Click on **Add** to create a new entry in this list.

To retrieve specific fields from Facebook Ads Insights combined with other breakdowns, you can choose which fields and breakdowns to sync. However, please note that not all fields can be requested, and many are only functional when combined with specific other fields. For example, the breakdown `app_id` is only supported with the `total_postbacks` field. For more information on the breakdown limitations, refer to the [Facebook documentation](https://developers.facebook.com/docs/marketing-api/insights/breakdowns).

   :::info
   Additional data streams for your Facebook Marketing connector are dynamically generated according to the Custom Insights you specify. If you have an existing Facebook Marketing source and you decide to update or remove some of your Custom Insights, you must also update the connections to sync these streams by refreshing the schema.
   :::
</FieldAnchor>

   To configure Custom Insights:
<FieldAnchor field="custom_insights.name">
   1. For **Name**, enter a name for the insight. This will be used as the Airbyte stream name.
</FieldAnchor>

<FieldAnchor field="custom_insights.level">
   2. (Optional) For **Level**, enter the level of granularity for the data you want to pull from the Facebook Marketing API (`account`, `ad`, `adset`, `campaign`). Set to `ad` by default.
</FieldAnchor>

<FieldAnchor field="custom_insights.fields">
   3. (Optional) For **Fields**, use the dropdown list to select the fields you want to pull from the Facebook Marketing API.
</FieldAnchor>

<FieldAnchor field="custom_insights.breakdowns">
   4. (Optional) For **Breakdowns**, use the dropdown list to select the breakdowns you want to configure.
</FieldAnchor>

<FieldAnchor field="custom_insights.action_breakdowns">
   5. (Optional) For **Action Breakdowns**, use the dropdown list to select the action breakdowns you want to configure.
</FieldAnchor>

<FieldAnchor field="custom_insights.action_report_time">
   6. (Optional) For **Action Report Time**, enter the action report time you want to configure. This value determines the timing used to report action statistics. For example, if a user sees an ad on Jan 1st but converts on Jan 2nd, this value will determine how the action is reported.

      - `impression`: Actions are attributed to the time the ad was viewed (Jan 1st).
      - `conversion`: Actions are attributed to the time the action was taken (Jan 2nd).
      - `mixed`: Click-through actions are attributed to the time the ad was viewed (Jan 1st), and view-through actions are attributed to the time the action was taken (Jan 2nd).
</FieldAnchor>

<FieldAnchor field="custom_insights.time_increment">
   7. (Optional) For **Time Increment**, you may provide a value in days by which to aggregate statistics. The sync will be chunked into intervals of this size. For example, if you set this value to 7, the sync will be chunked into 7-day intervals. The default value is 1 day.
</FieldAnchor>

<FieldAnchor field="custom_insights.start_date">
   8. (Optional) For **Start Date**, enter the date in the `YYYY-MM-DDTHH:mm:ssZ` format. The data added on and after this date will be replicated. If this field is left blank, Airbyte will replicate all data.
</FieldAnchor>

<FieldAnchor field="custom_insights.end_date">
   9. (Optional) For **End Date**, enter the date in the `YYYY-MM-DDTHH:mm:ssZ` format. The data added on and before this date will be replicated. If this field is left blank, Airbyte will replicate the latest data.
</FieldAnchor>

<FieldAnchor field="custom_insights.insights_lookback_window">
   10. (Optional) For **Custom Insights Lookback Window**, you may set a window in days to revisit data during syncing to capture updated conversion data from the API. Facebook allows for attribution windows of up to 28 days, during which time a conversion can be attributed to an ad. If you have set a custom attribution window in your Facebook account, please set the same value here. Otherwise, you may leave it at the default value of 28. For more information on action attributions, please refer to [the Meta Help Center](https://www.facebook.com/business/help/458681590974355?id=768381033531365).
</FieldAnchor>

<FieldAnchor field="page_size">
11. (Optional) For **Page Size of Requests**, you can specify the number of records per page for paginated responses. Most users do not need to set this field unless specific issues arise or there are unique use cases that require tuning the connector's settings. The default value is set to retrieve 100 records per page.
</FieldAnchor>

<FieldAnchor field="insights_lookback_window">
12. (Optional) For **Insights Window Lookback**, you may set a window in days to revisit data during syncing to capture updated conversion data from the API. Facebook allows for attribution windows of up to 28 days, during which time a conversion can be attributed to an ad. If you have set a custom attribution window in your Facebook account, please set the same value here. Otherwise, you may leave it at the default value of 28. For more information on action attributions, please refer to [the Meta Help Center](https://www.facebook.com/business/help/458681590974355?id=768381033531365).
</FieldAnchor>

<FieldAnchor field="insights_job_timeout">
13. (Optional) For **Insights Job Timeout**, you may set a custom value in range from 10 to 60. It establishes the maximum amount of time (in minutes) of waiting for the report job to complete.
</FieldAnchor>

14. Click **Set up source** and wait for the tests to complete.

<HideInUI>

## Supported sync modes

The Facebook Marketing source connector supports the following [sync modes](https://docs.airbyte.com/cloud/core-concepts/#connection-sync-modes):

- [Full Refresh - Overwrite](https://docs.airbyte.com/understanding-airbyte/connections/full-refresh-overwrite/)
- [Full Refresh - Append](https://docs.airbyte.com/understanding-airbyte/connections/full-refresh-append)
- [Incremental Sync - Append](https://docs.airbyte.com/understanding-airbyte/connections/incremental-append) (except for the AdCreatives and AdAccount tables)
- [Incremental Sync - Append + Deduped](https://docs.airbyte.com/understanding-airbyte/connections/incremental-append-deduped) (except for the AdCreatives and AdAccount tables)

## Supported Streams

| Stream Name                                       | API Docs                                                                                                        | Supports Full Refresh | Supports Incremental |
| :------------------------------------------------ | :-------------------------------------------------------------------------------------------------------------- | :-------------------- |:--------------------------- |
| activities                                         | [Latest](https://developers.facebook.com/docs/marketing-api/reference/ad-activity)                              | ✅                    | ✅                          |
| ad_account                                         | [Latest](https://developers.facebook.com/docs/marketing-api/business-asset-management/guides/ad-accounts)       | ✅                    | ❌                          |
| ad_creatives                                       | [Latest](https://developers.facebook.com/docs/marketing-api/reference/ad-creative#fields)                       | ✅                    | ❌                          |
| ad_sets                                            | [Latest](https://developers.facebook.com/docs/marketing-api/reference/ad-campaign#fields)                       | ✅                    | ✅                          |
| ads                                                | [Latest](https://developers.facebook.com/docs/marketing-api/reference/adgroup#fields)                           | ✅                    | ✅                          |
| ads_insights                                       | [Latest](https://developers.facebook.com/docs/marketing-api/reference/adgroup/insights/)                        | ✅                    | ✅                          |
| campaigns                                         | [Latest](https://developers.facebook.com/docs/marketing-api/reference/ad-campaign-group#fields)                 | ✅                    | ✅                          |
| custom_conversions                                | [Latest](https://developers.facebook.com/docs/marketing-api/reference/custom-conversion)                        | ✅                    | ❌                          |
| custom_audiences                                  | [Latest](https://developers.facebook.com/docs/marketing-api/reference/custom-audience)                          | ✅                    | ❌                          |
| images                                            | [Latest](https://developers.facebook.com/docs/marketing-api/reference/ad-image)                                 | ✅                    | ✅                          |
| videos                                            | [Latest](https://developers.facebook.com/docs/marketing-api/reference/video)                                    | ✅                    | ✅                          |

**Notes on Streams:**

:::info Custom Audiences
The `rule` field in the `Custom Audiences` stream may not be synced for all records due to limitations with the Facebook Marketing API. Syncing this field may also cause your sync to return the error message `Please reduce the amount of data` See our Troubleshooting section for more information.
:::

Airbyte also supports the following Prebuilt Facebook Ad Insights Reports:

| Stream                                            |                           Breakdowns                           |                    Action Breakdowns                    |
| :------------------------------------------------ | :------------------------------------------------------------: | :-----------------------------------------------------: |
| Ad Insights Action Carousel Card                  |                              ---                               | `action_carousel_card_id`, `action_carousel_card_name`  |
| Ad Insights Action Conversion Device              |                       `device_platform`                        |                      `action_type`                      |
| Ad Insights Action Product ID                     |                          `product_id`                          |                           ---                           |
| Ad Insights Action Reaction                       |                              ---                               |                    `action_reaction`                    |
| Ad Insights Action Video Sound                    |                              ---                               |                  `action_video_sound`                   |
| Ad Insights Action Video Type                     |                              ---                               |                   `action_video_type`                   |
| Ad Insights Action Type                           |                              ---                               |                      `action_type`                      |
| Ad Insights Age And Gender                        |                        `age`, `gender`                         | `action_type`, `action_target_id`, `action_destination` |
| Ad Insights Delivery Device                       |                       `device_platform`                        |                      `action_type`                      |
| Ad Insights Delivery Platform                     |                      `publisher_platform`                      |                      `action_type`                      |
| Ad Insights Delivery Platform And Device Platform |            `publisher_platform`, `device_platform`             |                      `action_type`                      |
| Ad Insights Demographics Age                      |                             `age`                              |                      `action_type`                      |
| Ad Insights Demographics Country                  |                           `country`                            |                      `action_type`                      |
| Ad Insights Demographics DMA Region               |                             `dma`                              |                      `action_type`                      |
| Ad Insights Demographics Gender                   |                            `gender`                            |                      `action_type`                      |
| Ad Insights DMA                                   |                             `dma`                              | `action_type`, `action_target_id`, `action_destination` |
| Ad Insights Country                               |                           `country`                            | `action_type`, `action_target_id`, `action_destination` |
| Ad Insights Platform And Device                   | `publisher_platform`, `platform_position`, `impression_device` |                      `action_type`                      |
| Ad Insights Region                                |                            `region`                            | `action_type`, `action_target_id`, `action_destination` |

You can segment the Ad Insights table into parts based on the following information. Each part will be synced as a separate table if normalization is enabled:

- Country
- DMA (Designated Market Area)
- Gender & Age
- Platform & Device
- Region

For more information, see the [Facebook Insights API documentation.](https://developers.facebook.com/docs/marketing-api/reference/adgroup/insights/)

<!-- Christo: the note below was commented out as its accuracy could not be verified. If it can be verified and clarified for users, it should be added back in.

:::note
Please be aware that some fields, such as `conversions` and `conversion_values`, may not be directly accessible when querying Ad Insights. For comprehensive access to all available fields, we recommend using a Custom Insight and specifying the necessary **breakdowns**.
::: -->

### Entity-Relationship Diagram (ERD)
<EntityRelationshipDiagram></EntityRelationshipDiagram>

## Facebook Marketing Attribution Reporting

The Facebook Marketing connector uses the `lookback_window` parameter to repeatedly read data from the last `<lookback_window>` days during an Incremental sync. This means some data will be synced twice (or possibly more often) despite the cursor value being up to date, in order to capture updated ads conversion data from Facebook. You can change this date window by adjusting the `lookback_window` parameter when setting up the source, up to a maximum of 28 days. Smaller values will result in fewer duplicates, while larger values provide more accurate results. For a deeper understanding of the purpose and role of the attribution window, refer to this [Meta article](https://www.facebook.com/business/help/458681590974355?id=768381033531365).

## Data type map

| Integration Type | Airbyte Type |
|:----------------:|:------------:|
|      string      |    string    |
|      number      |    number    |
|      array       |    array     |
|      object      |    object    |

## Troubleshooting

### Handling "_Please reduce the amount of data you're asking for, then retry your request_" response from Facebook Graph API

This response indicates that the Facebook Graph API requires you to reduce the fields (amount of data) requested. To resolve this issue:

1. **Go to the Schema Tab**: Navigate to the schema tab of your connection.
2. **Select the Source**: Click on the source that is having issues with synchronization.
3. **Toggle Fields**: Unselect (toggle off) the fields you do not require. This action will ensure that these fields are not requested from the Graph API.
</HideInUI>

## Changelog

<details>
  <summary>Expand to review</summary>

| Version | Date       | Pull Request                                             | Subject                                                                                                                                                                                                                                                                                           |
|:--------|:-----------|:---------------------------------------------------------|:--------------------------------------------------------------------------------------------------------------------------------------------------------------------------------------------------------------------------------------------------------------------------------------------------|
<<<<<<< HEAD
| 4.0.0 | 2025-08-25 | [65533](https://github.com/airbytehq/airbyte/pull/65533) | Migrate to API v23 |
=======
| 3.5.12 | 2025-08-23 | [65288](https://github.com/airbytehq/airbyte/pull/65288) | Update dependencies |
>>>>>>> 4a86b633
| 3.5.11 | 2025-08-19 | [64911](https://github.com/airbytehq/airbyte/pull/64911) | Allow overriding action breakdowns for default Ads Insights stream. |
| 3.5.10 | 2025-08-16 | [65010](https://github.com/airbytehq/airbyte/pull/65010) | Update dependencies |
| 3.5.9 | 2025-08-09 | [64679](https://github.com/airbytehq/airbyte/pull/64679) | Update dependencies |
| 3.5.8 | 2025-08-02 | [64406](https://github.com/airbytehq/airbyte/pull/64406) | Update dependencies |
| 3.5.7 | 2025-07-26 | [63934](https://github.com/airbytehq/airbyte/pull/63934) | Update dependencies |
| 3.5.6 | 2025-07-19 | [63604](https://github.com/airbytehq/airbyte/pull/63604) | Update dependencies |
| 3.5.5 | 2025-07-12 | [63029](https://github.com/airbytehq/airbyte/pull/63029) | Update dependencies |
| 3.5.4 | 2025-07-05 | [62811](https://github.com/airbytehq/airbyte/pull/62811) | Update dependencies |
| 3.5.3 | 2025-06-28 | [62413](https://github.com/airbytehq/airbyte/pull/62413) | Update dependencies |
| 3.5.2 | 2025-06-21 | [61958](https://github.com/airbytehq/airbyte/pull/61958) | Update dependencies |
| 3.5.1 | 2025-06-14 | [61290](https://github.com/airbytehq/airbyte/pull/61290) | Update dependencies |
| 3.5.0 | 2025-06-09 | [61477](https://github.com/airbytehq/airbyte/pull/61477) | Removed action_report_time from spec as deprecated |
| 3.4.9 | 2025-05-24 | [60025](https://github.com/airbytehq/airbyte/pull/60025) | Update dependencies |
| 3.4.8 | 2025-05-03 | [58889](https://github.com/airbytehq/airbyte/pull/58889) | Update dependencies |
| 3.4.7 | 2025-04-19 | [58296](https://github.com/airbytehq/airbyte/pull/58296) | Update dependencies |
| 3.4.6 | 2025-04-12 | [57827](https://github.com/airbytehq/airbyte/pull/57827) | Update dependencies |
| 3.4.5 | 2025-04-05 | [57219](https://github.com/airbytehq/airbyte/pull/57219) | Update dependencies |
| 3.4.4 | 2025-03-29 | [56467](https://github.com/airbytehq/airbyte/pull/56467) | Update dependencies |
| 3.4.3 | 2025-02-20 | [54171](https://github.com/airbytehq/airbyte/pull/54171) | Fix retry pattern |
| 3.4.2 | 2025-03-22 | [55991](https://github.com/airbytehq/airbyte/pull/55991) | Update dependencies |
| 3.4.1 | 2024-03-14 | [55760](https://github.com/airbytehq/airbyte/pull/55760) | Fixed KeyError during discovery due to outdated breakdown schema |
| 3.4.0 | 2024-12-24 | [50418](https://github.com/airbytehq/airbyte/pull/50418) | Add `learning_stage_info` field to `ad_sets` stream |
| 3.3.35 | 2025-03-08 | [55307](https://github.com/airbytehq/airbyte/pull/55307) | Update dependencies |
| 3.3.34 | 2025-03-01 | [54990](https://github.com/airbytehq/airbyte/pull/54990) | Update dependencies |
| 3.3.33 | 2025-02-22 | [54386](https://github.com/airbytehq/airbyte/pull/54386) | Update dependencies |
| 3.3.32 | 2025-02-15 | [53721](https://github.com/airbytehq/airbyte/pull/53721) | Update dependencies |
| 3.3.31 | 2025-02-11 | [53626](https://github.com/airbytehq/airbyte/pull/53626) | Log Utilization type |
| 3.3.30 | 2025-02-08 | [53330](https://github.com/airbytehq/airbyte/pull/53330) | Update dependencies |
| 3.3.29 | 2025-02-01 | [52835](https://github.com/airbytehq/airbyte/pull/52835) | Update dependencies |
| 3.3.28 | 2025-01-27 | [52032](https://github.com/airbytehq/airbyte/pull/52032) | Update to API version 21 |
| 3.3.27 | 2025-01-25 | [52365](https://github.com/airbytehq/airbyte/pull/52365) | Update dependencies |
| 3.3.26 | 2025-01-18 | [51706](https://github.com/airbytehq/airbyte/pull/51706) | Update dependencies |
| 3.3.25 | 2025-01-11 | [51080](https://github.com/airbytehq/airbyte/pull/51080) | Update dependencies |
| 3.3.24 | 2025-01-04 | [50922](https://github.com/airbytehq/airbyte/pull/50922) | Update dependencies |
| 3.3.23 | 2024-12-28 | [50533](https://github.com/airbytehq/airbyte/pull/50533) | Update dependencies |
| 3.3.22 | 2024-12-21 | [50014](https://github.com/airbytehq/airbyte/pull/50014) | Update dependencies |
| 3.3.21 | 2024-12-14 | [49197](https://github.com/airbytehq/airbyte/pull/49197) | Update dependencies |
| 3.3.20 | 2024-11-25 | [48632](https://github.com/airbytehq/airbyte/pull/48632) | Starting with this version, the Docker image is now rootless. Please note that this and future versions will not be compatible with Airbyte versions earlier than 0.64 |
| 3.3.19 | 2024-11-04 | [48155](https://github.com/airbytehq/airbyte/pull/48155) | Update dependencies |
| 3.3.18 | 2024-10-29 | [47894](https://github.com/airbytehq/airbyte/pull/47894) | Update dependencies |
| 3.3.17 | 2024-10-28 | [43787](https://github.com/airbytehq/airbyte/pull/43787) | Update dependencies |
| 3.3.16 | 2024-07-15 | [46546](https://github.com/airbytehq/airbyte/pull/46546) | Raise exception on missing stream |
| 3.3.15 | 2024-07-15 | [42562](https://github.com/airbytehq/airbyte/pull/42562) | Add friendly messages for "reduce fields" and "start date" errors |
| 3.3.14 | 2024-07-15 | [41958](https://github.com/airbytehq/airbyte/pull/41958) | Update cdk to filter invalid fields from configured catalog |
| 3.3.13 | 2024-07-13 | [41732](https://github.com/airbytehq/airbyte/pull/41732) | Update dependencies |
| 3.3.12 | 2024-07-11 | [41644](https://github.com/airbytehq/airbyte/pull/41644) | Remove discriminator with missing schemas |
| 3.3.11 | 2024-07-10 | [41039](https://github.com/airbytehq/airbyte/pull/41039) | Pick request fields from configured json schema properties if present |
| 3.3.10 | 2024-07-10 | [41458](https://github.com/airbytehq/airbyte/pull/41458) | Update dependencies |
| 3.3.9 | 2024-07-09 | [41106](https://github.com/airbytehq/airbyte/pull/41106) | Update dependencies |
| 3.3.8 | 2024-07-06 | [40934](https://github.com/airbytehq/airbyte/pull/40934) | Update dependencies |
| 3.3.7 | 2024-07-01 | [40645](https://github.com/airbytehq/airbyte/pull/40645) | Use latest `CDK` version possible |
| 3.3.6 | 2024-06-24 | [40241](https://github.com/airbytehq/airbyte/pull/40241) | Update AdsInsights fields - removed `adset_start` |
| 3.3.5 | 2024-06-26 | [40545](https://github.com/airbytehq/airbyte/pull/40545) | Fixed issue when the `STATE` is literal `None` (RFR) |
| 3.3.4 | 2024-06-25 | [40485](https://github.com/airbytehq/airbyte/pull/40485) | Update dependencies |
| 3.3.3 | 2024-06-22 | [40191](https://github.com/airbytehq/airbyte/pull/40191) | Update dependencies |
| 3.3.2 | 2024-06-06 | [39174](https://github.com/airbytehq/airbyte/pull/39174) | [autopull] Upgrade base image to v1.2.2 |
| 3.3.1 | 2024-06-15 | [39511](https://github.com/airbytehq/airbyte/pull/39511) | Fix validation of the spec `custom_insights.time_increment` field |
| 3.3.0 | 2024-06-30 | [33648](https://github.com/airbytehq/airbyte/pull/33648) | Add support to field `source_instagram_media_id` to `ad_creatives` report |
| 3.2.0 | 2024-06-05 | [37625](https://github.com/airbytehq/airbyte/pull/37625) | Source Facebook-Marketing: Add Selectable Auth |
| 3.1.0 | 2024-06-01 | [38845](https://github.com/airbytehq/airbyte/pull/38845) | Update AdsInsights fields - removed   `cost_per_conversion_lead` and `conversion_lead_rate` |
| 3.0.0 | 2024-04-30 | [36608](https://github.com/airbytehq/airbyte/pull/36608) | Update `body_asset, call_to_action_asset, description_asset, image_asset, link_url_asset, title_asset, video_asset` breakdowns schema. |
| 2.1.9 | 2024-05-17 | [38301](https://github.com/airbytehq/airbyte/pull/38301) | Fix data inaccuracies when `wish_bid` is requested |
| 2.1.8 | 2024-05-07 | [37771](https://github.com/airbytehq/airbyte/pull/37771) | Handle errors without API error codes/messages |
| 2.1.7 | 2024-04-24 | [36634](https://github.com/airbytehq/airbyte/pull/36634) | Update to CDK 0.80.0 |
| 2.1.6 | 2024-04-24 | [36634](https://github.com/airbytehq/airbyte/pull/36634) | Schema descriptions |
| 2.1.5 | 2024-04-17 | [37341](https://github.com/airbytehq/airbyte/pull/37341) | Move rate limit errors to transient errors. |
| 2.1.4 | 2024-04-16 | [37367](https://github.com/airbytehq/airbyte/pull/37367) | Skip config migration when the legacy account_id field does not exist |
| 2.1.3 | 2024-04-16 | [37320](https://github.com/airbytehq/airbyte/pull/37320) | Add retry for transient error |
| 2.1.2 | 2024-03-29 | [36689](https://github.com/airbytehq/airbyte/pull/36689) | Fix key error `account_id` for custom reports. |
| 2.1.1 | 2024-03-18 | [36025](https://github.com/airbytehq/airbyte/pull/36025) | Fix start_date selection behaviour |
| 2.1.0 | 2024-03-12 | [35978](https://github.com/airbytehq/airbyte/pull/35978) | Upgrade CDK to start emitting record counts with state and full refresh state |
| 2.0.1 | 2024-03-08 | [35913](https://github.com/airbytehq/airbyte/pull/35913) | Fix lookback window |
| 2.0.0 | 2024-03-01 | [35746](https://github.com/airbytehq/airbyte/pull/35746) | Update API to `v19.0` |
| 1.4.2 | 2024-02-22 | [35539](https://github.com/airbytehq/airbyte/pull/35539) | Add missing config migration from `include_deleted` field |
| 1.4.1 | 2024-02-21 | [35467](https://github.com/airbytehq/airbyte/pull/35467) | Fix error with incorrect state transforming in the 1.4.0 version |
| 1.4.0 | 2024-02-20 | [32449](https://github.com/airbytehq/airbyte/pull/32449) | Replace "Include Deleted Campaigns, Ads, and AdSets" option in configuration with specific statuses selection per stream |
| 1.3.3 | 2024-02-15 | [35061](https://github.com/airbytehq/airbyte/pull/35061) | Add integration tests |
| 1.3.2 | 2024-02-12 | [35178](https://github.com/airbytehq/airbyte/pull/35178) | Manage dependencies with Poetry |
| 1.3.1 | 2024-02-05 | [34845](https://github.com/airbytehq/airbyte/pull/34845) | Add missing fields to schemas |
| 1.3.0 | 2024-01-09 | [33538](https://github.com/airbytehq/airbyte/pull/33538) | Updated the `Ad Account ID(s)` property to support multiple IDs |
| 1.2.3   | 2024-01-04 | [33934](https://github.com/airbytehq/airbyte/pull/33828) | Make ready for airbyte-lib                                                                                                                                                                                                                                                                        |
| 1.2.2   | 2024-01-02 | [33828](https://github.com/airbytehq/airbyte/pull/33828) | Add insights job timeout to be an option, so a user can specify their own value                                                                                                                                                                                                                   |
| 1.2.1   | 2023-11-22 | [32731](https://github.com/airbytehq/airbyte/pull/32731) | Removed validation that blocked personal ad accounts during `check`                                                                                                                                                                                                                               |
| 1.2.0   | 2023-10-31 | [31999](https://github.com/airbytehq/airbyte/pull/31999) | Extend the `AdCreatives` stream schema                                                                                                                                                                                                                                                            |
| 1.1.17  | 2023-10-19 | [31599](https://github.com/airbytehq/airbyte/pull/31599) | Base image migration: remove Dockerfile and use the python-connector-base image                                                                                                                                                                                                                   |
| 1.1.16  | 2023-10-11 | [31284](https://github.com/airbytehq/airbyte/pull/31284) | Fix error occurring when trying to access the `funding_source_details` field of the `AdAccount` stream                                                                                                                                                                                            |
| 1.1.15  | 2023-10-06 | [31132](https://github.com/airbytehq/airbyte/pull/31132) | Fix permission error for `AdAccount` stream                                                                                                                                                                                                                                                       |
| 1.1.14  | 2023-09-26 | [30758](https://github.com/airbytehq/airbyte/pull/30758) | Exception should not be raises if a stream is not found                                                                                                                                                                                                                                           |
| 1.1.13  | 2023-09-22 | [30706](https://github.com/airbytehq/airbyte/pull/30706) | Performance testing - include socat binary in docker image                                                                                                                                                                                                                                        |
| 1.1.12  | 2023-09-22 | [30655](https://github.com/airbytehq/airbyte/pull/30655) | Updated doc; improved schema for custom insight streams; updated SAT or custom insight streams; removed obsolete optional max_batch_size option from spec                                                                                                                                         |
| 1.1.11  | 2023-09-21 | [30650](https://github.com/airbytehq/airbyte/pull/30650) | Fix None issue since start_date is optional                                                                                                                                                                                                                                                       |
| 1.1.10  | 2023-09-15 | [30485](https://github.com/airbytehq/airbyte/pull/30485) | added 'status' and 'configured_status' fields for campaigns stream schema                                                                                                                                                                                                                         |
| 1.1.9   | 2023-08-31 | [29994](https://github.com/airbytehq/airbyte/pull/29994) | Removed batch processing, updated description in specs, added user-friendly error message, removed start_date from required attributes                                                                                                                                                            |
| 1.1.8   | 2023-09-04 | [29666](https://github.com/airbytehq/airbyte/pull/29666) | Adding custom field `boosted_object_id` to a streams schema in `campaigns` catalog `CustomAudiences`                                                                                                                                                                                              |
| 1.1.7   | 2023-08-21 | [29674](https://github.com/airbytehq/airbyte/pull/29674) | Exclude `rule` from stream `CustomAudiences`                                                                                                                                                                                                                                                      |
| 1.1.6   | 2023-08-18 | [29642](https://github.com/airbytehq/airbyte/pull/29642) | Stop batch requests if only 1 left in a batch                                                                                                                                                                                                                                                     |
| 1.1.5   | 2023-08-18 | [29610](https://github.com/airbytehq/airbyte/pull/29610) | Automatically reduce batch size                                                                                                                                                                                                                                                                   |
| 1.1.4   | 2023-08-08 | [29412](https://github.com/airbytehq/airbyte/pull/29412) | Add new custom_audience stream                                                                                                                                                                                                                                                                    |
| 1.1.3   | 2023-08-08 | [29208](https://github.com/airbytehq/airbyte/pull/29208) | Add account type validation during check                                                                                                                                                                                                                                                          |
| 1.1.2   | 2023-08-03 | [29042](https://github.com/airbytehq/airbyte/pull/29042) | Fix broken `advancedAuth` references for `spec`                                                                                                                                                                                                                                                   |
| 1.1.1   | 2023-07-26 | [27996](https://github.com/airbytehq/airbyte/pull/27996) | Remove reference to authSpecification                                                                                                                                                                                                                                                             |
| 1.1.0   | 2023-07-11 | [26345](https://github.com/airbytehq/airbyte/pull/26345) | Add new `action_report_time` attribute to `AdInsights` class                                                                                                                                                                                                                                      |
| 1.0.1   | 2023-07-07 | [27979](https://github.com/airbytehq/airbyte/pull/27979) | Added the ability to restore the reduced request record limit after the successful retry, and handle the `unknown error` (code 99) with the retry strategy                                                                                                                                        |
| 1.0.0   | 2023-07-05 | [27563](https://github.com/airbytehq/airbyte/pull/27563) | Migrate to FB SDK version 17                                                                                                                                                                                                                                                                      |
| 0.5.0   | 2023-06-26 | [27728](https://github.com/airbytehq/airbyte/pull/27728) | License Update: Elv2                                                                                                                                                                                                                                                                              |
| 0.4.3   | 2023-05-12 | [27483](https://github.com/airbytehq/airbyte/pull/27483) | Reduce replication start date by one more day                                                                                                                                                                                                                                                     |
| 0.4.2   | 2023-06-09 | [27201](https://github.com/airbytehq/airbyte/pull/27201) | Add `complete_oauth_server_output_specification` to spec                                                                                                                                                                                                                                          |
| 0.4.1   | 2023-06-02 | [26941](https://github.com/airbytehq/airbyte/pull/26941) | Remove `authSpecification` from spec.json, use `advanced_auth` instead                                                                                                                                                                                                                            |
| 0.4.0   | 2023-05-29 | [26720](https://github.com/airbytehq/airbyte/pull/26720) | Add Prebuilt Ad Insights reports                                                                                                                                                                                                                                                                  |
| 0.3.7   | 2023-05-12 | [26000](https://github.com/airbytehq/airbyte/pull/26000) | Handle config errors                                                                                                                                                                                                                                                                              |
| 0.3.6   | 2023-04-27 | [22999](https://github.com/airbytehq/airbyte/pull/22999) | Specified date formatting in specification                                                                                                                                                                                                                                                        |
| 0.3.5   | 2023-04-26 | [24994](https://github.com/airbytehq/airbyte/pull/24994) | Emit stream status messages                                                                                                                                                                                                                                                                       |
| 0.3.4   | 2023-04-18 | [22990](https://github.com/airbytehq/airbyte/pull/22990) | Increase pause interval                                                                                                                                                                                                                                                                           |
| 0.3.3   | 2023-04-14 | [25204](https://github.com/airbytehq/airbyte/pull/25204) | Fix data retention period validation                                                                                                                                                                                                                                                              |
| 0.3.2   | 2023-04-08 | [25003](https://github.com/airbytehq/airbyte/pull/25003) | Don't fetch `thumbnail_data_url` if it's None                                                                                                                                                                                                                                                     |
| 0.3.1   | 2023-03-27 | [24600](https://github.com/airbytehq/airbyte/pull/24600) | Reduce request record limit when retrying second page or further                                                                                                                                                                                                                                  |
| 0.3.0   | 2023-03-16 | [19141](https://github.com/airbytehq/airbyte/pull/19141) | Added Level parameter to custom Ads Insights                                                                                                                                                                                                                                                      |
| 0.2.86  | 2023-03-01 | [23625](https://github.com/airbytehq/airbyte/pull/23625) | Add user friendly fields description in spec and docs. Extend error message for invalid Account ID case.                                                                                                                                                                                          |
| 0.2.85  | 2023-02-14 | [23003](https://github.com/airbytehq/airbyte/pull/23003) | Bump facebook_business to 16.0.0                                                                                                                                                                                                                                                                  |
| 0.2.84  | 2023-01-27 | [22003](https://github.com/airbytehq/airbyte/pull/22003) | Set `AvailabilityStrategy` for streams explicitly to `None`                                                                                                                                                                                                                                       |
| 0.2.83  | 2023-01-13 | [21149](https://github.com/airbytehq/airbyte/pull/21149) | Videos stream remove filtering                                                                                                                                                                                                                                                                    |
| 0.2.82  | 2023-01-09 | [21149](https://github.com/airbytehq/airbyte/pull/21149) | Fix AdAccount schema                                                                                                                                                                                                                                                                              |
| 0.2.81  | 2023-01-05 | [21057](https://github.com/airbytehq/airbyte/pull/21057) | Remove unsupported fields from request                                                                                                                                                                                                                                                            |
| 0.2.80  | 2022-12-21 | [20736](https://github.com/airbytehq/airbyte/pull/20736) | Fix update next cursor                                                                                                                                                                                                                                                                            |
| 0.2.79  | 2022-12-07 | [20402](https://github.com/airbytehq/airbyte/pull/20402) | Exclude Not supported fields from request                                                                                                                                                                                                                                                         |
| 0.2.78  | 2022-12-07 | [20165](https://github.com/airbytehq/airbyte/pull/20165) | Fix fields permission error                                                                                                                                                                                                                                                                       |
| 0.2.77  | 2022-12-06 | [20131](https://github.com/airbytehq/airbyte/pull/20131) | Update next cursor value at read start                                                                                                                                                                                                                                                            |
| 0.2.76  | 2022-12-03 | [20043](https://github.com/airbytehq/airbyte/pull/20043) | Allows `action_breakdowns` to be an empty list - bugfix for #20016                                                                                                                                                                                                                                |
| 0.2.75  | 2022-12-03 | [20016](https://github.com/airbytehq/airbyte/pull/20016) | Allows `action_breakdowns` to be an empty list                                                                                                                                                                                                                                                    |
| 0.2.74  | 2022-11-25 | [19803](https://github.com/airbytehq/airbyte/pull/19803) | New default for `action_breakdowns`, improve "check" command speed                                                                                                                                                                                                                                |
| 0.2.73  | 2022-11-21 | [19645](https://github.com/airbytehq/airbyte/pull/19645) | Check "breakdowns" combinations                                                                                                                                                                                                                                                                   |
| 0.2.72  | 2022-11-04 | [18971](https://github.com/airbytehq/airbyte/pull/18971) | Handle FacebookBadObjectError for empty results on async jobs                                                                                                                                                                                                                                     |
| 0.2.71  | 2022-10-31 | [18734](https://github.com/airbytehq/airbyte/pull/18734) | Reduce request record limit on retry                                                                                                                                                                                                                                                              |
| 0.2.70  | 2022-10-26 | [18045](https://github.com/airbytehq/airbyte/pull/18045) | Upgrade FB SDK to v15.0                                                                                                                                                                                                                                                                           |
| 0.2.69  | 2022-10-17 | [18045](https://github.com/airbytehq/airbyte/pull/18045) | Remove "pixel" field from the Custom Conversions stream schema                                                                                                                                                                                                                                    |
| 0.2.68  | 2022-10-12 | [17869](https://github.com/airbytehq/airbyte/pull/17869) | Remove "format" from optional datetime `end_date` field                                                                                                                                                                                                                                           |
| 0.2.67  | 2022-10-04 | [17551](https://github.com/airbytehq/airbyte/pull/17551) | Add `cursor_field` for custom_insights stream schema                                                                                                                                                                                                                                              |
| 0.2.65  | 2022-09-29 | [17371](https://github.com/airbytehq/airbyte/pull/17371) | Fix stream CustomConversions `enable_deleted=False`                                                                                                                                                                                                                                               |
| 0.2.64  | 2022-09-22 | [17304](https://github.com/airbytehq/airbyte/pull/17304) | Migrate to per-stream state.                                                                                                                                                                                                                                                                      |
| 0.2.64  | 2022-09-22 | [17027](https://github.com/airbytehq/airbyte/pull/17027) | Limit time range with 37 months when creating an insight job from lower edge object. Retry bulk request when getting error code `960`                                                                                                                                                             |
| 0.2.63  | 2022-09-06 | [15724](https://github.com/airbytehq/airbyte/pull/15724) | Add the Custom Conversion stream                                                                                                                                                                                                                                                                  |
| 0.2.62  | 2022-09-01 | [16222](https://github.com/airbytehq/airbyte/pull/16222) | Remove `end_date` from config if empty value (re-implement #16096)                                                                                                                                                                                                                                |
| 0.2.61  | 2022-08-29 | [16096](https://github.com/airbytehq/airbyte/pull/16096) | Remove `end_date` from config if empty value                                                                                                                                                                                                                                                      |
| 0.2.60  | 2022-08-19 | [15788](https://github.com/airbytehq/airbyte/pull/15788) | Retry FacebookBadObjectError                                                                                                                                                                                                                                                                      |
| 0.2.59  | 2022-08-04 | [15327](https://github.com/airbytehq/airbyte/pull/15327) | Shift date validation from config validation to stream method                                                                                                                                                                                                                                     |
| 0.2.58  | 2022-07-25 | [15012](https://github.com/airbytehq/airbyte/pull/15012) | Add `DATA_RETENTION_PERIOD`validation and fix `failed_delivery_checks` field schema type issue                                                                                                                                                                                                    |
| 0.2.57  | 2022-07-25 | [14831](https://github.com/airbytehq/airbyte/pull/14831) | Update Facebook SDK to version 14.0.0                                                                                                                                                                                                                                                             |
| 0.2.56  | 2022-07-19 | [14831](https://github.com/airbytehq/airbyte/pull/14831) | Add future `start_date` and `end_date` validation                                                                                                                                                                                                                                                 |
| 0.2.55  | 2022-07-18 | [14786](https://github.com/airbytehq/airbyte/pull/14786) | Check if the authorized user has the "MANAGE" task permission when getting the `funding_source_details` field in the ad_account stream                                                                                                                                                            |
| 0.2.54  | 2022-06-29 | [14267](https://github.com/airbytehq/airbyte/pull/14267) | Make MAX_BATCH_SIZE available in config                                                                                                                                                                                                                                                           |
| 0.2.53  | 2022-06-16 | [13623](https://github.com/airbytehq/airbyte/pull/13623) | Add fields `bid_amount` `bid_strategy` `bid_constraints` to `ads_set` stream                                                                                                                                                                                                                      |
| 0.2.52  | 2022-06-14 | [13749](https://github.com/airbytehq/airbyte/pull/13749) | Fix the `not syncing any data` issue                                                                                                                                                                                                                                                              |
| 0.2.51  | 2022-05-30 | [13317](https://github.com/airbytehq/airbyte/pull/13317) | Change tax_id to string (Canadian has letter in tax_id)                                                                                                                                                                                                                                           |
| 0.2.50  | 2022-04-27 | [12402](https://github.com/airbytehq/airbyte/pull/12402) | Add lookback window to insights streams                                                                                                                                                                                                                                                           |
| 0.2.49  | 2022-05-20 | [13047](https://github.com/airbytehq/airbyte/pull/13047) | Fix duplicating records during insights lookback period                                                                                                                                                                                                                                           |
| 0.2.48  | 2022-05-19 | [13008](https://github.com/airbytehq/airbyte/pull/13008) | Update CDK to v0.1.58 avoid crashing on incorrect stream schemas                                                                                                                                                                                                                                  |
| 0.2.47  | 2022-05-06 | [12685](https://github.com/airbytehq/airbyte/pull/12685) | Update CDK to v0.1.56 to emit an `AirbyeTraceMessage` on uncaught exceptions                                                                                                                                                                                                                      |
| 0.2.46  | 2022-04-22 | [12171](https://github.com/airbytehq/airbyte/pull/12171) | Allow configuration of page_size for requests                                                                                                                                                                                                                                                     |
| 0.2.45  | 2022-05-03 | [12390](https://github.com/airbytehq/airbyte/pull/12390) | Better retry logic for split-up async jobs                                                                                                                                                                                                                                                        |
| 0.2.44  | 2022-04-14 | [11751](https://github.com/airbytehq/airbyte/pull/11751) | Update API to a directly initialise an AdAccount with the given ID                                                                                                                                                                                                                                |
| 0.2.43  | 2022-04-13 | [11801](https://github.com/airbytehq/airbyte/pull/11801) | Fix `user_tos_accepted` schema to be an object                                                                                                                                                                                                                                                    |
| 0.2.42  | 2022-04-06 | [11761](https://github.com/airbytehq/airbyte/pull/11761) | Upgrade Facebook Python SDK to version 13                                                                                                                                                                                                                                                         |
| 0.2.41  | 2022-03-28 | [11446](https://github.com/airbytehq/airbyte/pull/11446) | Increase number of attempts for individual jobs                                                                                                                                                                                                                                                   |
| 0.2.40  | 2022-02-28 | [10698](https://github.com/airbytehq/airbyte/pull/10698) | Improve sleeps time in rate limit handler                                                                                                                                                                                                                                                         |
| 0.2.39  | 2022-03-09 | [10917](https://github.com/airbytehq/airbyte/pull/10917) | Retry connections when FB API returns error code 2 (temporary oauth error)                                                                                                                                                                                                                        |
| 0.2.38  | 2022-03-08 | [10531](https://github.com/airbytehq/airbyte/pull/10531) | Add `time_increment` parameter to custom insights                                                                                                                                                                                                                                                 |
| 0.2.37  | 2022-02-28 | [10655](https://github.com/airbytehq/airbyte/pull/10655) | Add Activities stream                                                                                                                                                                                                                                                                             |
| 0.2.36  | 2022-02-24 | [10588](https://github.com/airbytehq/airbyte/pull/10588) | Fix `execute_in_batch` for large amount of requests                                                                                                                                                                                                                                               |
| 0.2.35  | 2022-02-18 | [10348](https://github.com/airbytehq/airbyte/pull/10348) | Add error code 104 to backoff triggers                                                                                                                                                                                                                                                            |
| 0.2.34  | 2022-02-17 | [10180](https://github.com/airbytehq/airbyte/pull/9805)  | Performance and reliability fixes                                                                                                                                                                                                                                                                 |
| 0.2.33  | 2021-12-28 | [10180](https://github.com/airbytehq/airbyte/pull/10180) | Add AdAccount and Images streams                                                                                                                                                                                                                                                                  |
| 0.2.32  | 2022-01-07 | [10138](https://github.com/airbytehq/airbyte/pull/10138) | Add `primary_key` for all insights streams.                                                                                                                                                                                                                                                       |
| 0.2.31  | 2021-12-29 | [9138](https://github.com/airbytehq/airbyte/pull/9138)   | Fix videos stream format field incorrect type                                                                                                                                                                                                                                                     |
| 0.2.30  | 2021-12-20 | [8962](https://github.com/airbytehq/airbyte/pull/8962)   | Add `asset_feed_spec` field to `ad creatives` stream                                                                                                                                                                                                                                              |
| 0.2.29  | 2021-12-17 | [8649](https://github.com/airbytehq/airbyte/pull/8649)   | Retrieve ad_creatives image as data encoded                                                                                                                                                                                                                                                       |
| 0.2.28  | 2021-12-13 | [8742](https://github.com/airbytehq/airbyte/pull/8742)   | Fix for schema generation related to "breakdown" fields                                                                                                                                                                                                                                           |
| 0.2.27  | 2021-11-29 | [8257](https://github.com/airbytehq/airbyte/pull/8257)   | Add fields to Campaign stream                                                                                                                                                                                                                                                                     |
| 0.2.26  | 2021-11-19 | [7855](https://github.com/airbytehq/airbyte/pull/7855)   | Add Video stream                                                                                                                                                                                                                                                                                  |
| 0.2.25  | 2021-11-12 | [7904](https://github.com/airbytehq/airbyte/pull/7904)   | Implement retry logic for async jobs                                                                                                                                                                                                                                                              |
| 0.2.24  | 2021-11-09 | [7744](https://github.com/airbytehq/airbyte/pull/7744)   | Fix fail when async job takes too long                                                                                                                                                                                                                                                            |
| 0.2.23  | 2021-11-08 | [7734](https://github.com/airbytehq/airbyte/pull/7734)   | Resolve $ref field for discover schema                                                                                                                                                                                                                                                            |
| 0.2.22  | 2021-11-05 | [7605](https://github.com/airbytehq/airbyte/pull/7605)   | Add job retry logics to AdsInsights stream                                                                                                                                                                                                                                                        |
| 0.2.21  | 2021-10-05 | [4864](https://github.com/airbytehq/airbyte/pull/4864)   | Update insights streams with custom entries for fields, breakdowns and action_breakdowns                                                                                                                                                                                                          |
| 0.2.20  | 2021-10-04 | [6719](https://github.com/airbytehq/airbyte/pull/6719)   | Update version of facebook_business package to 12.0                                                                                                                                                                                                                                               |
| 0.2.19  | 2021-09-30 | [6438](https://github.com/airbytehq/airbyte/pull/6438)   | Annotate Oauth2 flow initialization parameters in connector specification                                                                                                                                                                                                                         |
| 0.2.18  | 2021-09-28 | [6499](https://github.com/airbytehq/airbyte/pull/6499)   | Fix field values converting fail                                                                                                                                                                                                                                                                  |
| 0.2.17  | 2021-09-14 | [4978](https://github.com/airbytehq/airbyte/pull/4978)   | Convert values' types according to schema types                                                                                                                                                                                                                                                   |
| 0.2.16  | 2021-09-14 | [6060](https://github.com/airbytehq/airbyte/pull/6060)   | Fix schema for `ads_insights` stream                                                                                                                                                                                                                                                              |
| 0.2.15  | 2021-09-14 | [5958](https://github.com/airbytehq/airbyte/pull/5958)   | Fix url parsing and add report that exposes conversions                                                                                                                                                                                                                                           |
| 0.2.14  | 2021-07-19 | [4820](https://github.com/airbytehq/airbyte/pull/4820)   | Improve the rate limit management                                                                                                                                                                                                                                                                 |
| 0.2.12  | 2021-06-20 | [3743](https://github.com/airbytehq/airbyte/pull/3743)   | Refactor connector to use CDK: - Improve error handling. - Improve async job performance \(insights\). - Add new configuration parameter `insights_days_per_job`. - Rename stream `adsets` to `ad_sets`. - Refactor schema logic for insights, allowing to configure any possible insight stream. |
| 0.2.10  | 2021-06-16 | [3973](https://github.com/airbytehq/airbyte/pull/3973)   | Update version of facebook_business to 11.0                                                                                                                                                                                                                                                       |
| 0.2.9   | 2021-06-10 | [3996](https://github.com/airbytehq/airbyte/pull/3996)   | Add `AIRBYTE_ENTRYPOINT` for Kubernetes support                                                                                                                                                                                                                                                   |
| 0.2.8   | 2021-06-09 | [3973](https://github.com/airbytehq/airbyte/pull/3973)   | Add 80000 as a rate-limiting error code                                                                                                                                                                                                                                                           |
| 0.2.7   | 2021-06-03 | [3646](https://github.com/airbytehq/airbyte/pull/3646)   | Add missing fields to AdInsights streams                                                                                                                                                                                                                                                          |
| 0.2.6   | 2021-05-25 | [3525](https://github.com/airbytehq/airbyte/pull/3525)   | Fix handling call rate limit                                                                                                                                                                                                                                                                      |
| 0.2.5   | 2021-05-20 | [3396](https://github.com/airbytehq/airbyte/pull/3396)   | Allow configuring insights lookback window                                                                                                                                                                                                                                                        |
| 0.2.4   | 2021-05-13 | [3395](https://github.com/airbytehq/airbyte/pull/3395)   | Fix an issue that caused losing Insights data from the past 28 days while incremental sync                                                                                                                                                                                                        |
| 0.2.3   | 2021-04-28 | [3116](https://github.com/airbytehq/airbyte/pull/3116)   | Wait longer \(5 min\) for async jobs to start                                                                                                                                                                                                                                                     |
| 0.2.2   | 2021-04-03 | [2726](https://github.com/airbytehq/airbyte/pull/2726)   | Fix base connector versioning                                                                                                                                                                                                                                                                     |
| 0.2.1   | 2021-03-12 | [2391](https://github.com/airbytehq/airbyte/pull/2391)   | Support FB Marketing API v10                                                                                                                                                                                                                                                                      |
| 0.2.0   | 2021-03-09 | [2238](https://github.com/airbytehq/airbyte/pull/2238)   | Protocol allows future/unknown properties                                                                                                                                                                                                                                                         |
| 0.1.4   | 2021-02-24 | [1902](https://github.com/airbytehq/airbyte/pull/1902)   | Add `include_deleted` option in params                                                                                                                                                                                                                                                            |
| 0.1.3   | 2021-02-15 | [1990](https://github.com/airbytehq/airbyte/pull/1990)   | Support Insights stream via async queries                                                                                                                                                                                                                                                         |
| 0.1.2   | 2021-01-22 | [1699](https://github.com/airbytehq/airbyte/pull/1699)   | Add incremental support                                                                                                                                                                                                                                                                           |
| 0.1.1   | 2021-01-15 | [1552](https://github.com/airbytehq/airbyte/pull/1552)   | Release Native Facebook Marketing Connector                                                                                                                                                                                                                                                       |

</details><|MERGE_RESOLUTION|>--- conflicted
+++ resolved
@@ -356,11 +356,8 @@
 
 | Version | Date       | Pull Request                                             | Subject                                                                                                                                                                                                                                                                                           |
 |:--------|:-----------|:---------------------------------------------------------|:--------------------------------------------------------------------------------------------------------------------------------------------------------------------------------------------------------------------------------------------------------------------------------------------------|
-<<<<<<< HEAD
 | 4.0.0 | 2025-08-25 | [65533](https://github.com/airbytehq/airbyte/pull/65533) | Migrate to API v23 |
-=======
 | 3.5.12 | 2025-08-23 | [65288](https://github.com/airbytehq/airbyte/pull/65288) | Update dependencies |
->>>>>>> 4a86b633
 | 3.5.11 | 2025-08-19 | [64911](https://github.com/airbytehq/airbyte/pull/64911) | Allow overriding action breakdowns for default Ads Insights stream. |
 | 3.5.10 | 2025-08-16 | [65010](https://github.com/airbytehq/airbyte/pull/65010) | Update dependencies |
 | 3.5.9 | 2025-08-09 | [64679](https://github.com/airbytehq/airbyte/pull/64679) | Update dependencies |
