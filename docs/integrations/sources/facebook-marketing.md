--- conflicted
+++ resolved
@@ -269,11 +269,8 @@
 
 | Version | Date       | Pull Request                                             | Subject                                                                                                                                                                                                                                                                                           |
 |:--------|:-----------|:---------------------------------------------------------|:--------------------------------------------------------------------------------------------------------------------------------------------------------------------------------------------------------------------------------------------------------------------------------------------------|
-<<<<<<< HEAD
 | 3.4.0 | 2024-12-24 | [50418](https://github.com/airbytehq/airbyte/pull/50418) | Add `learning_stage_info` field to `ad_sets` stream |
-=======
 | 3.3.35 | 2025-03-08 | [55307](https://github.com/airbytehq/airbyte/pull/55307) | Update dependencies |
->>>>>>> 5e33c571
 | 3.3.34 | 2025-03-01 | [54990](https://github.com/airbytehq/airbyte/pull/54990) | Update dependencies |
 | 3.3.33 | 2025-02-22 | [54386](https://github.com/airbytehq/airbyte/pull/54386) | Update dependencies |
 | 3.3.32 | 2025-02-15 | [53721](https://github.com/airbytehq/airbyte/pull/53721) | Update dependencies |
