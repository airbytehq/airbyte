# Facebook Marketing

## Sync overview

This source can sync data for the core Ad Campaign data available in the [Facebook Marketing API](https://developers.facebook.com/docs/marketing-api/campaign-structure): Campaigns, AdSets, Ads, and AdCreatives. It can also sync [Ad Insights from the Reporting API](https://developers.facebook.com/docs/marketing-api/insights).

### Output schema

This Source is capable of syncing the following core Streams:

* AdSets. [Facebook docs](https://developers.facebook.com/docs/marketing-api/reference/ad-campaign#fields)
* Ads. [Facebook docs](https://developers.facebook.com/docs/marketing-api/reference/adgroup#fields)
* AdCreatives. [Facebook docs](https://developers.facebook.com/docs/marketing-api/reference/ad-creative#fields)
* Campaigns. [Facebook docs](https://developers.facebook.com/docs/marketing-api/reference/ad-campaign-group#fields)

The linked Facebook docs go into detail about the fields present on those streams.

In addition, this source is capable of syncing ad insights as a stream. Ad insights can also be segmented by the following categories, where each segment is synced as a separate Airbyte stream:

* Country
* DMA \(Designated Market Area\)
* Gender & Age
* Platform & Device
* Region

The segmented streams contain entries of campaign/adset/ad combinations for each day broken down by the chosen segment.

For more information, see the [Facebook Insights API documentation. ](https://developers.facebook.com/docs/marketing-api/reference/adgroup/insights/)

### Data type mapping

| Integration Type | Airbyte Type | Notes |
| :--- | :--- | :--- |
| `string` | `string` |  |
| `number` | `number` |  |
| `array` | `array` |  |
| `object` | `object` |  |

### Features

| Feature | Supported?\(Yes/No\) | Notes |
| :--- | :--- | :--- |
| Full Refresh Sync | Yes |  |
| Incremental Sync | Yes | except AdCreatives |
| Namespaces | No |  |

### Rate Limiting & Performance Considerations

{% hint style="info" %}
Facebook heavily throttles API tokens generated from Facebook Apps by default, making it infeasible to use such a token for syncs with Airbyte. To be able to use this connector without your syncs taking days due to rate limiting follow the instructions in the Setup Guide below to access better rate limits.
{% endhint %}

See Facebook's [documentation on rate limiting](https://developers.facebook.com/docs/marketing-api/overview/authorization/#access-levels) for more information on requesting a quota upgrade.

## Getting started

### Requirements

* A Facebook Ad Account ID
* A Facebook App which has the Marketing API enabled
* A Facebook Marketing API Access Token
* Request a rate limit increase from Facebook

### Setup guide

### Facebook Ad Account ID

Follow the [Facebook documentation for obtaining your Ad Account ID](https://www.facebook.com/business/help/1492627900875762) and keep that on hand. We'll need this ID to configure Facebook as a source in Airbyte.

### Facebook App

#### If you don't have a Facebook App

Visit the [Facebook Developers App hub](https://developers.facebook.com/apps/) and create an App and choose "Manage Business Integrations" as the purpose of the app. Fill out the remaining fields to create your app, then follow along the "Enable the Marketing API for your app" section.

#### Enable the Marketing API for your app

From the App's Dashboard screen \(seen in the screenshot below\) enable the Marketing API for your app if it is not already setup.

![](../../.gitbook/assets/facebook_marketing_api.png)

### API Access Token

In the App Dashboard screen, click Marketing API --&gt; Tools on the left sidebar. Then highlight all the available token permissions \(`ads_management`, `ads_read`, `read_insights`\) and click "Get token". A long string of characters should appear in front of you; **this is the access token.** Copy this string for use in the Airbyte UI later.

![](../../.gitbook/assets/facebook_access_token.png)

### Request rate limit increase

Facebook [heavily throttles](https://developers.facebook.com/docs/marketing-api/overview/authorization#limits) API tokens generated from Facebook Apps with the "Standard Access" tier \(the default tier for new apps\), making it infeasible to use the token for syncs with Airbyte. You'll need to request an upgrade to Advanced Access for your app on the following permissions:

* Ads Management Standard Access
* ads\_read
* ads\_management

See the Facebook [documentation on Authorization](https://developers.facebook.com/docs/marketing-api/overview/authorization/#access-levels) for information about how to request Advanced Access to the relevant permissions.

With the Ad Account ID and API access token, you should be ready to start pulling data from the Facebook Marketing API. Head to the Airbyte UI to setup your source connector!

## Changelog

| Version | Date       | Pull Request | Subject |
| :------ | :--------  | :-----       | :------ |
<<<<<<< HEAD
| 0.2.15  | 2021-09-08 | [4978](https://github.com/airbytehq/airbyte/pull/4978) | Convert values' types according to schema types |
=======
| 0.2.16  | 2021-09-14 | [6060](https://github.com/airbytehq/airbyte/pull/6060) | Fix schema for `ads_insights` stream |
| 0.2.15  | 2021-09-14 | [5958](https://github.com/airbytehq/airbyte/pull/5958) | Fix url parsing and add report that exposes conversions |
>>>>>>> 7eb55778
| 0.2.14  | 2021-07-19 | [4820](https://github.com/airbytehq/airbyte/pull/4820) | Improve the rate limit management |
| 0.2.12  | 2021-06-20 | [3743](https://github.com/airbytehq/airbyte/pull/3743) | Refactor connector to use CDK:<br>- Improve error handling.<br>- Improve async job performance (insights).<br>- Add new configuration parameter `insights_days_per_job`.<br>- Rename stream `adsets` to `ad_sets`.<br>- Refactor schema logic for insights, allowing to configure any possible insight stream. |
| 0.2.10  | 2021-06-16 | [3973](https://github.com/airbytehq/airbyte/pull/3973) | Update version of facebook_bussiness to 11.0 |
| 0.2.9   | 2021-06-10 | [3996](https://github.com/airbytehq/airbyte/pull/3996) | Add `AIRBYTE_ENTRYPOINT` for Kubernetes support |
| 0.2.8   | 2021-06-09 | [3973](https://github.com/airbytehq/airbyte/pull/3973) | Add 80000 as a rate-limiting error code |
| 0.2.7   | 2021-06-03 | [3646](https://github.com/airbytehq/airbyte/pull/3646) | Add missing fields to AdInsights streams |
| 0.2.6   | 2021-05-25 | [3525](https://github.com/airbytehq/airbyte/pull/3525) | Fix handling call rate limit |
| 0.2.5   | 2021-05-20 | [3396](https://github.com/airbytehq/airbyte/pull/3396) | Allow configuring insights lookback window |
| 0.2.4   | 2021-05-13 | [3395](https://github.com/airbytehq/airbyte/pull/3395) | Fix an issue that caused losing Insights data from the past 28 days while incremental sync |
| 0.2.3   | 2021-04-28 | [3116](https://github.com/airbytehq/airbyte/pull/3116) | Wait longer (5 min) for async jobs to start |
| 0.2.2   | 2021-04-03 | [2726](https://github.com/airbytehq/airbyte/pull/2726) | Fix base connector versioning |
| 0.2.1   | 2021-03-12 | [2391](https://github.com/airbytehq/airbyte/pull/2391) | Support FB Marketing API v10 |
| 0.2.0   | 2021-03-09 | [2238](https://github.com/airbytehq/airbyte/pull/2238) | Protocol allows future/unknown properties |
| 0.1.4   | 2021-02-24 | [1902](https://github.com/airbytehq/airbyte/pull/1902) | Add `include_deleted` option in params |
| 0.1.3   | 2021-02-15 | [1990](https://github.com/airbytehq/airbyte/pull/1990) | Support Insights stream via async queries |
| 0.1.2   | 2021-01-22 | [1699](https://github.com/airbytehq/airbyte/pull/1699) | Add incremental support |
| 0.1.1   | 2021-01-15 | [1552](https://github.com/airbytehq/airbyte/pull/1552) | Release Native Facebook Marketing Connector |<|MERGE_RESOLUTION|>--- conflicted
+++ resolved
@@ -101,12 +101,9 @@
 
 | Version | Date       | Pull Request | Subject |
 | :------ | :--------  | :-----       | :------ |
-<<<<<<< HEAD
-| 0.2.15  | 2021-09-08 | [4978](https://github.com/airbytehq/airbyte/pull/4978) | Convert values' types according to schema types |
-=======
+| 0.2.17  | 2021-09-14 | [4978](https://github.com/airbytehq/airbyte/pull/4978) | Convert values' types according to schema types |
 | 0.2.16  | 2021-09-14 | [6060](https://github.com/airbytehq/airbyte/pull/6060) | Fix schema for `ads_insights` stream |
 | 0.2.15  | 2021-09-14 | [5958](https://github.com/airbytehq/airbyte/pull/5958) | Fix url parsing and add report that exposes conversions |
->>>>>>> 7eb55778
 | 0.2.14  | 2021-07-19 | [4820](https://github.com/airbytehq/airbyte/pull/4820) | Improve the rate limit management |
 | 0.2.12  | 2021-06-20 | [3743](https://github.com/airbytehq/airbyte/pull/3743) | Refactor connector to use CDK:<br>- Improve error handling.<br>- Improve async job performance (insights).<br>- Add new configuration parameter `insights_days_per_job`.<br>- Rename stream `adsets` to `ad_sets`.<br>- Refactor schema logic for insights, allowing to configure any possible insight stream. |
 | 0.2.10  | 2021-06-16 | [3973](https://github.com/airbytehq/airbyte/pull/3973) | Update version of facebook_bussiness to 11.0 |
