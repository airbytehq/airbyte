# Facebook Marketing

## Features

| Feature | Supported?\(Yes/No\) | Notes |
| :--- | :--- | :--- |
| Full Refresh Sync | Yes |  |
| Incremental Sync | Yes | except AdCreatives and AdAccount |

##### Incremental Deletes Sync
The Facebook Marketing API doesn’t have a concept of deleting records in the same way that a database does. 
While a user could archive or delete an ad campaign, there is still a record of that campaign having existed in the Facebook Marketing API. 
If configured by the user, the Facebook connector replicates records for campaigns or ads even if they were archived or deleted from the Facebook platform.

## Supported Tables

This Source is capable of syncing the following tables and their data:

* [AdSets](https://developers.facebook.com/docs/marketing-api/reference/ad-campaign#fields)
* [Ads](https://developers.facebook.com/docs/marketing-api/reference/adgroup#fields)
* [AdCreatives](https://developers.facebook.com/docs/marketing-api/reference/ad-creative#fields)
* [Campaigns](https://developers.facebook.com/docs/marketing-api/reference/ad-campaign-group#fields)
* [AdInsights](https://developers.facebook.com/docs/marketing-api/reference/adgroup/insights/)
* [AdAccount](https://developers.facebook.com/docs/marketing-api/reference/ad-account) 
* [Images](https://developers.facebook.com/docs/marketing-api/reference/ad-image)

You can segment the AdInsights table into parts based on the following information. Each part will be synced as a separate table if normalization is enabled:

* Country
* DMA \(Designated Market Area\)
* Gender & Age
* Platform & Device
* Region

For more information, see the [Facebook Insights API documentation. ](https://developers.facebook.com/docs/marketing-api/reference/adgroup/insights/)\

## Getting Started \(Airbyte Cloud\)

1. Click `Authenticate your Facebook Marketing account`.
2. Enter your Account ID. Learn how to find it are [here](https://www.facebook.com/business/help/1492627900875762).
3. Enter a start date and your Insights settings.
4. You're done.

## Getting Started \(Airbyte Open-Source\)

#### Requirements

* A Facebook Ad Account ID
* A Facebook App which has the Marketing API enabled
* A Facebook Marketing API Access Token
* Request a rate limit increase from Facebook

Follow the [Facebook documentation for obtaining your Ad Account ID](https://www.facebook.com/business/help/1492627900875762) and keep that on hand. We'll need this ID to configure Facebook as a source in Airbyte.

#### If you don't have a Facebook App

Visit the [Facebook Developers App hub](https://developers.facebook.com/apps/) and create an App and choose "Manage Business Integrations" as the purpose of the app. Fill out the remaining fields to create your app, then follow along the "Enable the Marketing API for your app" section.

From the App's Dashboard screen \(seen in the screenshot below\) enable the Marketing API for your app if it is not already setup.

![](../../.gitbook/assets/facebook_marketing_api.png)

#### API Access Token

In the App Dashboard screen, click Marketing API --&gt; Tools on the left sidebar. Then highlight all the available token permissions \(`ads_management`, `ads_read`, `read_insights`\) and click "Get token". A long string of characters should appear in front of you; **this is the access token.** Copy this string for use in the Airbyte UI later.

![](../../.gitbook/assets/facebook_access_token.png)

### Request rate limit increase

Facebook [heavily throttles](https://developers.facebook.com/docs/marketing-api/overview/authorization#limits) API tokens generated from Facebook Apps with the "Standard Access" tier \(the default tier for new apps\), making it infeasible to use the token for syncs with Airbyte. You'll need to request an upgrade to Advanced Access for your app on the following permissions:

* Ads Management Standard Access
* ads\_read
* ads\_management

See the Facebook [documentation on Authorization](https://developers.facebook.com/docs/marketing-api/overview/authorization/#access-levels) for information about how to request Advanced Access to the relevant permissions.

With the Ad Account ID and API access token, you should be ready to start pulling data from the Facebook Marketing API. Head to the Airbyte UI to setup your source connector!

## Rate Limiting & Performance Considerations \(Airbyte Open Source\)

Facebook heavily throttles API tokens generated from Facebook Apps by default, making it infeasible to use such a token for syncs with Airbyte. To be able to use this connector without your syncs taking days due to rate limiting follow the instructions in the Setup Guide below to access better rate limits.

See Facebook's [documentation on rate limiting](https://developers.facebook.com/docs/marketing-api/overview/authorization/#access-levels) for more information on requesting a quota upgrade.

## Custom Insights
In order to retrieve specific fields from Facebook Ads Insights combined with other breakdowns, there is a mechanism to allow you to choose which fields and breakdowns to sync.
It is highly recommended to follow the [documenation](https://developers.facebook.com/docs/marketing-api/insights/breakdowns), as there are limitations related to breakdowns. Some fields can not be requested and many others just work combined with specific fields, for example, the breakdown **app_id** is only supported with the **total_postbacks** field.
By now, the only check done when setting up a source is to check if the fields, breakdowns and action breakdowns are within the ones provided by Facebook. This is, if you enter a good input, it's gonna be validated, but after, if the calls to Facebook API with those pareameters fails you will receive an error from the API.
As a summary, custom insights allows to replicate only some fields, resulting in sync speed increase.

#### Data type mapping

| Integration Type | Airbyte Type | Notes |
| :--- | :--- | :--- |
| `string` | `string` |  |
| `number` | `number` |  |
| `array` | `array` |  |
| `object` | `object` |  |

## Changelog

| Version | Date | Pull Request | Subject |
| :--- | :--- | :--- | :--- |
<<<<<<< HEAD
| 0.2.36  | 2022-02-22 | [10531](https://github.com/airbytehq/airbyte/pull/10531) | Add `time_increment` parameter to custom insights |
=======
| 0.2.36  | 2022-02-24 | [10588](https://github.com/airbytehq/airbyte/pull/10588) | Fix `execute_in_batch` for large amount of requests |
>>>>>>> 9bf67dd9
| 0.2.35  | 2022-02-18 | [10348](https://github.com/airbytehq/airbyte/pull/10348) | Add 104 error code to backoff triggers |
| 0.2.34  | 2022-02-17 | [10180](https://github.com/airbytehq/airbyte/pull/9805) | Performance and reliability fixes |
| 0.2.33  | 2021-12-28 | [10180](https://github.com/airbytehq/airbyte/pull/10180) | Add AdAccount and Images streams |
| 0.2.32  | 2022-01-07 | [10138](https://github.com/airbytehq/airbyte/pull/10138) | Add `primary_key` for all insights streams. |
| 0.2.31  | 2021-12-29 | [9138](https://github.com/airbytehq/airbyte/pull/9138) | Fix videos stream format field incorrect type |
| 0.2.30  | 2021-12-20 | [8962](https://github.com/airbytehq/airbyte/pull/8962) | Add `asset_feed_spec` field to `ad creatives` stream |
| 0.2.29  | 2021-12-17 | [8649](https://github.com/airbytehq/airbyte/pull/8649) | Retrieve ad_creatives image as data encoded |
| 0.2.28  | 2021-12-13 | [8742](https://github.com/airbytehq/airbyte/pull/8742) | Fix for schema generation related to "breakdown" fields |
| 0.2.27  | 2021-11-29 | [8257](https://github.com/airbytehq/airbyte/pull/8257) | Add fields to Campaign stream |
| 0.2.26  | 2021-11-19 | [7855](https://github.com/airbytehq/airbyte/pull/7855) | Add Video stream |
| 0.2.25  | 2021-11-12 | [7904](https://github.com/airbytehq/airbyte/pull/7904) | Implement retry logic for async jobs |
| 0.2.24  | 2021-11-09 | [7744](https://github.com/airbytehq/airbyte/pull/7744) | Fix fail when async job takes too long |
| 0.2.23  | 2021-11-08 | [7734](https://github.com/airbytehq/airbyte/pull/7734) | Resolve $ref field for discover schema |
| 0.2.22  | 2021-11-05 | [7605](https://github.com/airbytehq/airbyte/pull/7605) | Add job retry logics to AdsInsights stream |
| 0.2.21  | 2021-10-05 | [4864](https://github.com/airbytehq/airbyte/pull/4864) | Update insights streams with custom entries for fields, breakdowns and action_breakdowns |
| 0.2.20 | 2021-10-04 | [6719](https://github.com/airbytehq/airbyte/pull/6719) | Update version of facebook\_business package to 12.0 |
| 0.2.19 | 2021-09-30 | [6438](https://github.com/airbytehq/airbyte/pull/6438) | Annotate Oauth2 flow initialization parameters in connector specification |
| 0.2.18 | 2021-09-28 | [6499](https://github.com/airbytehq/airbyte/pull/6499) | Fix field values converting fail |
| 0.2.17 | 2021-09-14 | [4978](https://github.com/airbytehq/airbyte/pull/4978) | Convert values' types according to schema types |
| 0.2.16 | 2021-09-14 | [6060](https://github.com/airbytehq/airbyte/pull/6060) | Fix schema for `ads_insights` stream |
| 0.2.15 | 2021-09-14 | [5958](https://github.com/airbytehq/airbyte/pull/5958) | Fix url parsing and add report that exposes conversions |
| 0.2.14 | 2021-07-19 | [4820](https://github.com/airbytehq/airbyte/pull/4820) | Improve the rate limit management |
| 0.2.12 | 2021-06-20 | [3743](https://github.com/airbytehq/airbyte/pull/3743) | Refactor connector to use CDK: - Improve error handling. - Improve async job performance \(insights\). - Add new configuration parameter `insights_days_per_job`. - Rename stream `adsets` to `ad_sets`. - Refactor schema logic for insights, allowing to configure any possible insight stream. |
| 0.2.10 | 2021-06-16 | [3973](https://github.com/airbytehq/airbyte/pull/3973) | Update version of facebook\_business to 11.0 |
| 0.2.9 | 2021-06-10 | [3996](https://github.com/airbytehq/airbyte/pull/3996) | Add `AIRBYTE_ENTRYPOINT` for Kubernetes support |
| 0.2.8 | 2021-06-09 | [3973](https://github.com/airbytehq/airbyte/pull/3973) | Add 80000 as a rate-limiting error code |
| 0.2.7 | 2021-06-03 | [3646](https://github.com/airbytehq/airbyte/pull/3646) | Add missing fields to AdInsights streams |
| 0.2.6 | 2021-05-25 | [3525](https://github.com/airbytehq/airbyte/pull/3525) | Fix handling call rate limit |
| 0.2.5 | 2021-05-20 | [3396](https://github.com/airbytehq/airbyte/pull/3396) | Allow configuring insights lookback window |
| 0.2.4 | 2021-05-13 | [3395](https://github.com/airbytehq/airbyte/pull/3395) | Fix an issue that caused losing Insights data from the past 28 days while incremental sync |
| 0.2.3 | 2021-04-28 | [3116](https://github.com/airbytehq/airbyte/pull/3116) | Wait longer \(5 min\) for async jobs to start |
| 0.2.2 | 2021-04-03 | [2726](https://github.com/airbytehq/airbyte/pull/2726) | Fix base connector versioning |
| 0.2.1 | 2021-03-12 | [2391](https://github.com/airbytehq/airbyte/pull/2391) | Support FB Marketing API v10 |
| 0.2.0 | 2021-03-09 | [2238](https://github.com/airbytehq/airbyte/pull/2238) | Protocol allows future/unknown properties |
| 0.1.4 | 2021-02-24 | [1902](https://github.com/airbytehq/airbyte/pull/1902) | Add `include_deleted` option in params |
| 0.1.3 | 2021-02-15 | [1990](https://github.com/airbytehq/airbyte/pull/1990) | Support Insights stream via async queries |
| 0.1.2 | 2021-01-22 | [1699](https://github.com/airbytehq/airbyte/pull/1699) | Add incremental support |
| 0.1.1 | 2021-01-15 | [1552](https://github.com/airbytehq/airbyte/pull/1552) | Release Native Facebook Marketing Connector |<|MERGE_RESOLUTION|>--- conflicted
+++ resolved
@@ -103,11 +103,8 @@
 
 | Version | Date | Pull Request | Subject |
 | :--- | :--- | :--- | :--- |
-<<<<<<< HEAD
-| 0.2.36  | 2022-02-22 | [10531](https://github.com/airbytehq/airbyte/pull/10531) | Add `time_increment` parameter to custom insights |
-=======
+| 0.2.37  | 2022-02-22 | [10531](https://github.com/airbytehq/airbyte/pull/10531) | Add `time_increment` parameter to custom insights |
 | 0.2.36  | 2022-02-24 | [10588](https://github.com/airbytehq/airbyte/pull/10588) | Fix `execute_in_batch` for large amount of requests |
->>>>>>> 9bf67dd9
 | 0.2.35  | 2022-02-18 | [10348](https://github.com/airbytehq/airbyte/pull/10348) | Add 104 error code to backoff triggers |
 | 0.2.34  | 2022-02-17 | [10180](https://github.com/airbytehq/airbyte/pull/9805) | Performance and reliability fixes |
 | 0.2.33  | 2021-12-28 | [10180](https://github.com/airbytehq/airbyte/pull/10180) | Add AdAccount and Images streams |
