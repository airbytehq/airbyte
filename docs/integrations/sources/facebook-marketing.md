# Facebook Marketing

<HideInUI>

This page contains the setup guide and reference information for the [Facebook Marketing](https://developers.facebook.com) source connector.

</HideInUI>

## Prerequisites

- A [Facebook Ad Account ID](https://www.facebook.com/business/help/1492627900875762)
<!-- env:cloud -->
-  **For Airbyte Cloud**: If you are not the owner/admin of the Ad account, you must be granted [permissions to access the Ad account](https://www.facebook.com/business/help/155909647811305?id=829106167281625) by an admin.
<!-- /env:cloud -->
<!-- env:oss -->
-  **For Airbyte Open Source**: 
   - [Facebook app](https://developers.facebook.com/apps/) with the Marketing API enabled 
   - The following permissions: [ads_management](https://developers.facebook.com/docs/permissions#a), [ads_read](https://developers.facebook.com/docs/permissions#a), [business_management](https://developers.facebook.com/docs/permissions#b) and [read_insights](https://developers.facebook.com/docs/permissions#r). 
<!-- /env:oss -->

## Setup guide

### Set up Facebook Marketing

<!-- env:cloud -->
#### For Airbyte Cloud: 

1. [Log into your Airbyte Cloud](https://cloud.airbyte.com/workspaces) account.
2. Click Sources and then click + New source.
3. On the Set up the source page, select Facebook Marketing from the Source type dropdown.
4. Enter a name for the Facebook Marketing connector.
5. To authenticate the connection, click **Authenticate your account** to authorize your Facebook account. Ensure you are logged into the right account, as Airbyte will authenticate the account you are currently logged in to.
<!-- /env:cloud -->

<!-- env:oss -->
#### For Airbyte Open Source:

1. Navigate to the Airbyte Open Source dashboard.
2. Click Sources and then click + New source.
3. On the Set up the source page, select Facebook Marketing from the Source type dropdown.
4. Enter a name for the Facebook Marketing connector.
<FieldAnchor field="access_token">
5. In the **Access Token** field, enter the Marketing API access token.
   
#### (For Airbyte Open Source) Generate an access token and request a rate limit increase

To set up Facebook Marketing as a source in Airbyte Open Source, you will first need to create a Facebook app and generate a Marketing API access token. You will then need to request a rate limit increase from Facebook to ensure your syncs are successful. 

1. Navigate to [Meta for Developers](https://developers.facebook.com/apps/) and follow the steps provided in the [Facebook documentation](https://developers.facebook.com/docs/development/create-an-app/) to create a Facebook app.
2. While creating the app, when you are prompted for "What do you want your app to do?", select **Other**. You will also need to set the app type to **Business** when prompted.
3. From your App’s dashboard, [set up the Marketing API](https://developers.facebook.com/docs/marketing-apis/get-started).
4. Generate a Marketing API access token: From your App’s Dashboard, click **Marketing API** --> **Tools**. Select all the available token permissions (`ads_management`, `ads_read`, `read_insights`, `business_management`) and click **Get token**. Copy the generated token for later use.
5. Request a rate limit increase: Facebook [heavily throttles](https://developers.facebook.com/docs/marketing-api/overview/authorization#limits) API tokens generated from Facebook apps with the default Standard Access tier, making it infeasible to use the token for syncs with Airbyte. You'll need to request an upgrade to Advanced Access for your app on the following permissions:

   - Ads Management Standard Access
   - ads_read
   - Ads_management

   See the Facebook [documentation on Authorization](https://developers.facebook.com/docs/marketing-api/overview/authorization/#access-levels) to request Advanced Access to the relevant permissions.

:::tip
You can use the [Access Token Tool](https://developers.facebook.com/tools/accesstoken) at any time to view your existing access tokens, including their assigned permissions and lifecycles.
:::
</FieldAnchor>
<!-- /env:oss -->

#### Facebook Marketing Source Settings
<FieldAnchor field="account_ids">
1. For **Account ID(s)**, enter one or multiple comma-separated [Facebook Ad Account ID Numbers](https://www.facebook.com/business/help/1492627900875762) to use when pulling data from the Facebook Marketing API. To find this ID, open your Meta Ads Manager. The Ad Account ID number is in the **Account** dropdown menu or in your browser's address bar. Refer to the [Facebook docs](https://www.facebook.com/business/help/1492627900875762) for more information.
</FieldAnchor>

<FieldAnchor field="start_date">
2. (Optional) For **Start Date**, use the provided datepicker, or enter the date programmatically in the `YYYY-MM-DDTHH:mm:ssZ` format. If the start date is not set, then all data will be replicated except for `Insight` data, which only pulls data for the last 37 months.

   :::info
   Insight tables are only able to pull data from the last 37 months. If you are syncing insight tables and your start date is older than 37 months, your sync will not succeed for those streams.
   :::

</FieldAnchor>

<FieldAnchor field="end_date">
3. (Optional) For **End Date**, use the provided datepicker, or enter the date programmatically in the `YYYY-MM-DDTHH:mm:ssZ` format. This is the date until which you'd like to replicate data for all Incremental streams. All data generated between the start date and this end date will be replicated. Not setting this option will result in always syncing the latest data.
</FieldAnchor>

<FieldAnchor field="campaign_statuses">
4. (Optional) Multiselect the **Campaign Statuses** to include data from Campaigns for particular statuses.
</FieldAnchor>

<FieldAnchor field="adset_statuses">
5. (Optional) Multiselect the **AdSet Statuses** to include data from AdSets for particular statuses.
</FieldAnchor>

<FieldAnchor field="ad_statuses">
6. (Optional) Multiselect the **Ad Statuses** to include data from Ads for particular statuses.
</FieldAnchor>

<FieldAnchor field="fetch_thumbnail_images">
7. (Optional) Toggle the **Fetch Thumbnail Images** button to fetch the `thumbnail_url` and store the result in `thumbnail_data_url` for each [Ad Creative](https://developers.facebook.com/docs/marketing-api/creative/).
</FieldAnchor>

<FieldAnchor field="custom_insights">
8. (Optional) In the **Custom Insights** section, you may provide a list of ad statistics entries. Each entry should have a unique name and can contain fields, breakdowns or action_breakdowns. Fields refer to the different data points you can collect from an ad, while breakdowns and action_breakdowns let you segment this data for more detailed insights. Click on **Add** to create a new entry in this list.

To retrieve specific fields from Facebook Ads Insights combined with other breakdowns, you can choose which fields and breakdowns to sync. However, please note that not all fields can be requested, and many are only functional when combined with specific other fields. For example, the breakdown `app_id` is only supported with the `total_postbacks` field. For more information on the breakdown limitations, refer to the [Facebook documentation](https://developers.facebook.com/docs/marketing-api/insights/breakdowns).

   :::info
   Additional data streams for your Facebook Marketing connector are dynamically generated according to the Custom Insights you specify. If you have an existing Facebook Marketing source and you decide to update or remove some of your Custom Insights, you must also update the connections to sync these streams by refreshing the schema.
   :::
</FieldAnchor>

   To configure Custom Insights:
<FieldAnchor field="custom_insights.name">
   1. For **Name**, enter a name for the insight. This will be used as the Airbyte stream name.
</FieldAnchor>

<FieldAnchor field="custom_insights.level">
   2. (Optional) For **Level**, enter the level of granularity for the data you want to pull from the Facebook Marketing API (`account`, `ad`, `adset`, `campaign`). Set to `ad` by default.
</FieldAnchor>

<FieldAnchor field="custom_insights.fields">
   3. (Optional) For **Fields**, use the dropdown list to select the fields you want to pull from the Facebook Marketing API.
</FieldAnchor>

<FieldAnchor field="custom_insights.breakdowns">
   4. (Optional) For **Breakdowns**, use the dropdown list to select the breakdowns you want to configure.
</FieldAnchor>

<FieldAnchor field="custom_insights.action_breakdowns">
   5. (Optional) For **Action Breakdowns**, use the dropdown list to select the action breakdowns you want to configure.
</FieldAnchor>

<FieldAnchor field="custom_insights.action_report_time">
   6. (Optional) For **Action Report Time**, enter the action report time you want to configure. This value determines the timing used to report action statistics. For example, if a user sees an ad on Jan 1st but converts on Jan 2nd, this value will determine how the action is reported.

      - `impression`: Actions are attributed to the time the ad was viewed (Jan 1st).
      - `conversion`: Actions are attributed to the time the action was taken (Jan 2nd).
      - `mixed`: Click-through actions are attributed to the time the ad was viewed (Jan 1st), and view-through actions are attributed to the time the action was taken (Jan 2nd).
</FieldAnchor>

<FieldAnchor field="custom_insights.time_increment">
   7. (Optional) For **Time Increment**, you may provide a value in days by which to aggregate statistics. The sync will be chunked into intervals of this size. For example, if you set this value to 7, the sync will be chunked into 7-day intervals. The default value is 1 day.
</FieldAnchor>

<FieldAnchor field="custom_insights.start_date">
   8. (Optional) For **Start Date**, enter the date in the `YYYY-MM-DDTHH:mm:ssZ` format. The data added on and after this date will be replicated. If this field is left blank, Airbyte will replicate all data.
</FieldAnchor>

<FieldAnchor field="custom_insights.end_date">
   9. (Optional) For **End Date**, enter the date in the `YYYY-MM-DDTHH:mm:ssZ` format. The data added on and before this date will be replicated. If this field is left blank, Airbyte will replicate the latest data.
</FieldAnchor>

<FieldAnchor field="custom_insights.insights_lookback_window">
   10. (Optional) For **Custom Insights Lookback Window**, you may set a window in days to revisit data during syncing to capture updated conversion data from the API. Facebook allows for attribution windows of up to 28 days, during which time a conversion can be attributed to an ad. If you have set a custom attribution window in your Facebook account, please set the same value here. Otherwise, you may leave it at the default value of 28. For more information on action attributions, please refer to [the Meta Help Center](https://www.facebook.com/business/help/458681590974355?id=768381033531365).
</FieldAnchor>

<FieldAnchor field="page_size">
9. (Optional) For **Page Size of Requests**, you can specify the number of records per page for paginated responses. Most users do not need to set this field unless specific issues arise or there are unique use cases that require tuning the connector's settings. The default value is set to retrieve 100 records per page.
</FieldAnchor>

<FieldAnchor field="insights_lookback_window">
10. (Optional) For **Insights Window Lookback**, you may set a window in days to revisit data during syncing to capture updated conversion data from the API. Facebook allows for attribution windows of up to 28 days, during which time a conversion can be attributed to an ad. If you have set a custom attribution window in your Facebook account, please set the same value here. Otherwise, you may leave it at the default value of 28. For more information on action attributions, please refer to [the Meta Help Center](https://www.facebook.com/business/help/458681590974355?id=768381033531365).
</FieldAnchor>

<FieldAnchor field="insights_job_timeout">
11. (Optional) For **Insights Job Timeout**, you may set a custom value in range from 10 to 60. It establishes the maximum amount of time (in minutes) of waiting for the report job to complete.
</FieldAnchor>

12. Click **Set up source** and wait for the tests to complete.

<HideInUI>

## Supported sync modes

The Facebook Marketing source connector supports the following [sync modes](https://docs.airbyte.com/cloud/core-concepts/#connection-sync-modes):

- [Full Refresh - Overwrite](https://docs.airbyte.com/understanding-airbyte/connections/full-refresh-overwrite/)
- [Full Refresh - Append](https://docs.airbyte.com/understanding-airbyte/connections/full-refresh-append)
- [Incremental Sync - Append](https://docs.airbyte.com/understanding-airbyte/connections/incremental-append) (except for the AdCreatives and AdAccount tables)
- [Incremental Sync - Append + Deduped](https://docs.airbyte.com/understanding-airbyte/connections/incremental-append-deduped) (except for the AdCreatives and AdAccount tables)

## Supported Streams

- [Activities](https://developers.facebook.com/docs/marketing-api/reference/ad-activity)
- [AdAccount](https://developers.facebook.com/docs/marketing-api/business-asset-management/guides/ad-accounts)
- [AdCreatives](https://developers.facebook.com/docs/marketing-api/reference/ad-creative#fields)
- [AdSets](https://developers.facebook.com/docs/marketing-api/reference/ad-campaign#fields)
- [Ads](https://developers.facebook.com/docs/marketing-api/reference/adgroup#fields)
- [AdInsights](https://developers.facebook.com/docs/marketing-api/reference/adgroup/insights/)
- [Campaigns](https://developers.facebook.com/docs/marketing-api/reference/ad-campaign-group#fields)
- [CustomConversions](https://developers.facebook.com/docs/marketing-api/reference/custom-conversion)
- [CustomAudiences](https://developers.facebook.com/docs/marketing-api/reference/custom-audience)
  :::info Custom Audiences
  The `rule` field in the `Custom Audiences` stream may not be synced for all records due to limitations with the Facebook Marketing API. Syncing this field may also cause your sync to return the error message `Please reduce the amount of data` See our Troubleshooting section for more information.
  :::
- [Images](https://developers.facebook.com/docs/marketing-api/reference/ad-image)
- [Videos](https://developers.facebook.com/docs/marketing-api/reference/video)

Airbyte also supports the following Prebuilt Facebook Ad Insights Reports:

| Stream                                            |                           Breakdowns                           |                    Action Breakdowns                    |
| :------------------------------------------------ | :------------------------------------------------------------: | :-----------------------------------------------------: |
| Ad Insights Action Carousel Card                  |                              ---                               | `action_carousel_card_id`, `action_carousel_card_name`  |
| Ad Insights Action Conversion Device              |                       `device_platform`                        |                      `action_type`                      |
| Ad Insights Action Product ID                     |                          `product_id`                          |                           ---                           |
| Ad Insights Action Reaction                       |                              ---                               |                    `action_reaction`                    |
| Ad Insights Action Video Sound                    |                              ---                               |                  `action_video_sound`                   |
| Ad Insights Action Video Type                     |                              ---                               |                   `action_video_type`                   |
| Ad Insights Action Type                           |                              ---                               |                      `action_type`                      |
| Ad Insights Age And Gender                        |                        `age`, `gender`                         | `action_type`, `action_target_id`, `action_destination` |
| Ad Insights Delivery Device                       |                       `device_platform`                        |                      `action_type`                      |
| Ad Insights Delivery Platform                     |                      `publisher_platform`                      |                      `action_type`                      |
| Ad Insights Delivery Platform And Device Platform |            `publisher_platform`, `device_platform`             |                      `action_type`                      |
| Ad Insights Demographics Age                      |                             `age`                              |                      `action_type`                      |
| Ad Insights Demographics Country                  |                           `country`                            |                      `action_type`                      |
| Ad Insights Demographics DMA Region               |                             `dma`                              |                      `action_type`                      |
| Ad Insights Demographics Gender                   |                            `gender`                            |                      `action_type`                      |
| Ad Insights DMA                                   |                             `dma`                              | `action_type`, `action_target_id`, `action_destination` |
| Ad Insights Country                               |                           `country`                            | `action_type`, `action_target_id`, `action_destination` |
| Ad Insights Platform And Device                   | `publisher_platform`, `platform_position`, `impression_device` |                      `action_type`                      |
| Ad Insights Region                                |                            `region`                            | `action_type`, `action_target_id`, `action_destination` |

You can segment the Ad Insights table into parts based on the following information. Each part will be synced as a separate table if normalization is enabled:

- Country
- DMA (Designated Market Area)
- Gender & Age
- Platform & Device
- Region

For more information, see the [Facebook Insights API documentation.](https://developers.facebook.com/docs/marketing-api/reference/adgroup/insights/)

<!-- Christo: the note below was commented out as its accuracy could not be verified. If it can be verified and clarified for users, it should be added back in.

:::note
Please be aware that some fields, such as `conversions` and `conversion_values`, may not be directly accessible when querying Ad Insights. For comprehensive access to all available fields, we recommend using a Custom Insight and specifying the necessary **breakdowns**.
::: -->

### Entity-Relationship Diagram (ERD)
<EntityRelationshipDiagram></EntityRelationshipDiagram>

## Facebook Marketing Attribution Reporting

The Facebook Marketing connector uses the `lookback_window` parameter to repeatedly read data from the last `<lookback_window>` days during an Incremental sync. This means some data will be synced twice (or possibly more often) despite the cursor value being up to date, in order to capture updated ads conversion data from Facebook. You can change this date window by adjusting the `lookback_window` parameter when setting up the source, up to a maximum of 28 days. Smaller values will result in fewer duplicates, while larger values provide more accurate results. For a deeper understanding of the purpose and role of the attribution window, refer to this [Meta article](https://www.facebook.com/business/help/458681590974355?id=768381033531365).

## Data type map

| Integration Type | Airbyte Type |
|:----------------:|:------------:|
|      string      |    string    |
|      number      |    number    |
|      array       |    array     |
|      object      |    object    |

## Troubleshooting

### Handling "_Please reduce the amount of data you're asking for, then retry your request_" response from Facebook Graph API

This response indicates that the Facebook Graph API requires you to reduce the fields (amount of data) requested. To resolve this issue:

1. **Go to the Schema Tab**: Navigate to the schema tab of your connection.
2. **Select the Source**: Click on the source that is having issues with synchronization.
3. **Toggle Fields**: Unselect (toggle off) the fields you do not require. This action will ensure that these fields are not requested from the Graph API.
</HideInUI>

## Changelog

<details>
  <summary>Expand to review</summary>

| Version | Date       | Pull Request                                             | Subject                                                                                                                                                                                                                                                                                           |
|:--------|:-----------|:---------------------------------------------------------|:--------------------------------------------------------------------------------------------------------------------------------------------------------------------------------------------------------------------------------------------------------------------------------------------------|
<<<<<<< HEAD
| 3.4.0 | 2024-12-24 | [50418](https://github.com/airbytehq/airbyte/pull/50418) | Add `learning_stage_info` field to `ad_sets` stream |
=======
| 3.3.23 | 2024-12-28 | [50533](https://github.com/airbytehq/airbyte/pull/50533) | Update dependencies |
>>>>>>> 496dbd32
| 3.3.22 | 2024-12-21 | [50014](https://github.com/airbytehq/airbyte/pull/50014) | Update dependencies |
| 3.3.21 | 2024-12-14 | [49197](https://github.com/airbytehq/airbyte/pull/49197) | Update dependencies |
| 3.3.20 | 2024-11-25 | [48632](https://github.com/airbytehq/airbyte/pull/48632) | Starting with this version, the Docker image is now rootless. Please note that this and future versions will not be compatible with Airbyte versions earlier than 0.64 |
| 3.3.19 | 2024-11-04 | [48155](https://github.com/airbytehq/airbyte/pull/48155) | Update dependencies |
| 3.3.18 | 2024-10-29 | [47894](https://github.com/airbytehq/airbyte/pull/47894) | Update dependencies |
| 3.3.17 | 2024-10-28 | [43787](https://github.com/airbytehq/airbyte/pull/43787) | Update dependencies |
| 3.3.16 | 2024-07-15 | [46546](https://github.com/airbytehq/airbyte/pull/46546) | Raise exception on missing stream |
| 3.3.15 | 2024-07-15 | [42562](https://github.com/airbytehq/airbyte/pull/42562) | Add friendly messages for "reduce fields" and "start date" errors |
| 3.3.14 | 2024-07-15 | [41958](https://github.com/airbytehq/airbyte/pull/41958) | Update cdk to filter invalid fields from configured catalog |
| 3.3.13 | 2024-07-13 | [41732](https://github.com/airbytehq/airbyte/pull/41732) | Update dependencies |
| 3.3.12 | 2024-07-11 | [41644](https://github.com/airbytehq/airbyte/pull/41644) | Remove discriminator with missing schemas |
| 3.3.11 | 2024-07-10 | [41039](https://github.com/airbytehq/airbyte/pull/41039) | Pick request fields from configured json schema properties if present |
| 3.3.10 | 2024-07-10 | [41458](https://github.com/airbytehq/airbyte/pull/41458) | Update dependencies |
| 3.3.9 | 2024-07-09 | [41106](https://github.com/airbytehq/airbyte/pull/41106) | Update dependencies |
| 3.3.8 | 2024-07-06 | [40934](https://github.com/airbytehq/airbyte/pull/40934) | Update dependencies |
| 3.3.7 | 2024-07-01 | [40645](https://github.com/airbytehq/airbyte/pull/40645) | Use latest `CDK` version possible |
| 3.3.6 | 2024-06-24 | [40241](https://github.com/airbytehq/airbyte/pull/40241) | Update AdsInsights fields - removed `adset_start` |
| 3.3.5 | 2024-06-26 | [40545](https://github.com/airbytehq/airbyte/pull/40545) | Fixed issue when the `STATE` is literal `None` (RFR) |
| 3.3.4 | 2024-06-25 | [40485](https://github.com/airbytehq/airbyte/pull/40485) | Update dependencies |
| 3.3.3 | 2024-06-22 | [40191](https://github.com/airbytehq/airbyte/pull/40191) | Update dependencies |
| 3.3.2 | 2024-06-06 | [39174](https://github.com/airbytehq/airbyte/pull/39174) | [autopull] Upgrade base image to v1.2.2 |
| 3.3.1 | 2024-06-15 | [39511](https://github.com/airbytehq/airbyte/pull/39511) | Fix validation of the spec `custom_insights.time_increment` field |
| 3.3.0 | 2024-06-30 | [33648](https://github.com/airbytehq/airbyte/pull/33648) | Add support to field `source_instagram_media_id` to `ad_creatives` report |
| 3.2.0 | 2024-06-05 | [37625](https://github.com/airbytehq/airbyte/pull/37625) | Source Facebook-Marketing: Add Selectable Auth |
| 3.1.0 | 2024-06-01 | [38845](https://github.com/airbytehq/airbyte/pull/38845) | Update AdsInsights fields - removed   `cost_per_conversion_lead` and `conversion_lead_rate` |
| 3.0.0 | 2024-04-30 | [36608](https://github.com/airbytehq/airbyte/pull/36608) | Update `body_asset, call_to_action_asset, description_asset, image_asset, link_url_asset, title_asset, video_asset` breakdowns schema. |
| 2.1.9 | 2024-05-17 | [38301](https://github.com/airbytehq/airbyte/pull/38301) | Fix data inaccuracies when `wish_bid` is requested |
| 2.1.8 | 2024-05-07 | [37771](https://github.com/airbytehq/airbyte/pull/37771) | Handle errors without API error codes/messages |
| 2.1.7 | 2024-04-24 | [36634](https://github.com/airbytehq/airbyte/pull/36634) | Update to CDK 0.80.0 |
| 2.1.6 | 2024-04-24 | [36634](https://github.com/airbytehq/airbyte/pull/36634) | Schema descriptions |
| 2.1.5 | 2024-04-17 | [37341](https://github.com/airbytehq/airbyte/pull/37341) | Move rate limit errors to transient errors. |
| 2.1.4 | 2024-04-16 | [37367](https://github.com/airbytehq/airbyte/pull/37367) | Skip config migration when the legacy account_id field does not exist |
| 2.1.3 | 2024-04-16 | [37320](https://github.com/airbytehq/airbyte/pull/37320) | Add retry for transient error |
| 2.1.2 | 2024-03-29 | [36689](https://github.com/airbytehq/airbyte/pull/36689) | Fix key error `account_id` for custom reports. |
| 2.1.1 | 2024-03-18 | [36025](https://github.com/airbytehq/airbyte/pull/36025) | Fix start_date selection behaviour |
| 2.1.0 | 2024-03-12 | [35978](https://github.com/airbytehq/airbyte/pull/35978) | Upgrade CDK to start emitting record counts with state and full refresh state |
| 2.0.1 | 2024-03-08 | [35913](https://github.com/airbytehq/airbyte/pull/35913) | Fix lookback window |
| 2.0.0 | 2024-03-01 | [35746](https://github.com/airbytehq/airbyte/pull/35746) | Update API to `v19.0` |
| 1.4.2 | 2024-02-22 | [35539](https://github.com/airbytehq/airbyte/pull/35539) | Add missing config migration from `include_deleted` field |
| 1.4.1 | 2024-02-21 | [35467](https://github.com/airbytehq/airbyte/pull/35467) | Fix error with incorrect state transforming in the 1.4.0 version |
| 1.4.0 | 2024-02-20 | [32449](https://github.com/airbytehq/airbyte/pull/32449) | Replace "Include Deleted Campaigns, Ads, and AdSets" option in configuration with specific statuses selection per stream |
| 1.3.3 | 2024-02-15 | [35061](https://github.com/airbytehq/airbyte/pull/35061) | Add integration tests |
| 1.3.2 | 2024-02-12 | [35178](https://github.com/airbytehq/airbyte/pull/35178) | Manage dependencies with Poetry |
| 1.3.1 | 2024-02-05 | [34845](https://github.com/airbytehq/airbyte/pull/34845) | Add missing fields to schemas |
| 1.3.0 | 2024-01-09 | [33538](https://github.com/airbytehq/airbyte/pull/33538) | Updated the `Ad Account ID(s)` property to support multiple IDs |
| 1.2.3   | 2024-01-04 | [33934](https://github.com/airbytehq/airbyte/pull/33828) | Make ready for airbyte-lib                                                                                                                                                                                                                                                                        |
| 1.2.2   | 2024-01-02 | [33828](https://github.com/airbytehq/airbyte/pull/33828) | Add insights job timeout to be an option, so a user can specify their own value                                                                                                                                                                                                                   |
| 1.2.1   | 2023-11-22 | [32731](https://github.com/airbytehq/airbyte/pull/32731) | Removed validation that blocked personal ad accounts during `check`                                                                                                                                                                                                                               |
| 1.2.0   | 2023-10-31 | [31999](https://github.com/airbytehq/airbyte/pull/31999) | Extend the `AdCreatives` stream schema                                                                                                                                                                                                                                                            |
| 1.1.17  | 2023-10-19 | [31599](https://github.com/airbytehq/airbyte/pull/31599) | Base image migration: remove Dockerfile and use the python-connector-base image                                                                                                                                                                                                                   |
| 1.1.16  | 2023-10-11 | [31284](https://github.com/airbytehq/airbyte/pull/31284) | Fix error occurring when trying to access the `funding_source_details` field of the `AdAccount` stream                                                                                                                                                                                            |
| 1.1.15  | 2023-10-06 | [31132](https://github.com/airbytehq/airbyte/pull/31132) | Fix permission error for `AdAccount` stream                                                                                                                                                                                                                                                       |
| 1.1.14  | 2023-09-26 | [30758](https://github.com/airbytehq/airbyte/pull/30758) | Exception should not be raises if a stream is not found                                                                                                                                                                                                                                           |
| 1.1.13  | 2023-09-22 | [30706](https://github.com/airbytehq/airbyte/pull/30706) | Performance testing - include socat binary in docker image                                                                                                                                                                                                                                        |
| 1.1.12  | 2023-09-22 | [30655](https://github.com/airbytehq/airbyte/pull/30655) | Updated doc; improved schema for custom insight streams; updated SAT or custom insight streams; removed obsolete optional max_batch_size option from spec                                                                                                                                         |
| 1.1.11  | 2023-09-21 | [30650](https://github.com/airbytehq/airbyte/pull/30650) | Fix None issue since start_date is optional                                                                                                                                                                                                                                                       |
| 1.1.10  | 2023-09-15 | [30485](https://github.com/airbytehq/airbyte/pull/30485) | added 'status' and 'configured_status' fields for campaigns stream schema                                                                                                                                                                                                                         |
| 1.1.9   | 2023-08-31 | [29994](https://github.com/airbytehq/airbyte/pull/29994) | Removed batch processing, updated description in specs, added user-friendly error message, removed start_date from required attributes                                                                                                                                                            |
| 1.1.8   | 2023-09-04 | [29666](https://github.com/airbytehq/airbyte/pull/29666) | Adding custom field `boosted_object_id` to a streams schema in `campaigns` catalog `CustomAudiences`                                                                                                                                                                                              |
| 1.1.7   | 2023-08-21 | [29674](https://github.com/airbytehq/airbyte/pull/29674) | Exclude `rule` from stream `CustomAudiences`                                                                                                                                                                                                                                                      |
| 1.1.6   | 2023-08-18 | [29642](https://github.com/airbytehq/airbyte/pull/29642) | Stop batch requests if only 1 left in a batch                                                                                                                                                                                                                                                     |
| 1.1.5   | 2023-08-18 | [29610](https://github.com/airbytehq/airbyte/pull/29610) | Automatically reduce batch size                                                                                                                                                                                                                                                                   |
| 1.1.4   | 2023-08-08 | [29412](https://github.com/airbytehq/airbyte/pull/29412) | Add new custom_audience stream                                                                                                                                                                                                                                                                    |
| 1.1.3   | 2023-08-08 | [29208](https://github.com/airbytehq/airbyte/pull/29208) | Add account type validation during check                                                                                                                                                                                                                                                          |
| 1.1.2   | 2023-08-03 | [29042](https://github.com/airbytehq/airbyte/pull/29042) | Fix broken `advancedAuth` references for `spec`                                                                                                                                                                                                                                                   |
| 1.1.1   | 2023-07-26 | [27996](https://github.com/airbytehq/airbyte/pull/27996) | Remove reference to authSpecification                                                                                                                                                                                                                                                             |
| 1.1.0   | 2023-07-11 | [26345](https://github.com/airbytehq/airbyte/pull/26345) | Add new `action_report_time` attribute to `AdInsights` class                                                                                                                                                                                                                                      |
| 1.0.1   | 2023-07-07 | [27979](https://github.com/airbytehq/airbyte/pull/27979) | Added the ability to restore the reduced request record limit after the successful retry, and handle the `unknown error` (code 99) with the retry strategy                                                                                                                                        |
| 1.0.0   | 2023-07-05 | [27563](https://github.com/airbytehq/airbyte/pull/27563) | Migrate to FB SDK version 17                                                                                                                                                                                                                                                                      |
| 0.5.0   | 2023-06-26 | [27728](https://github.com/airbytehq/airbyte/pull/27728) | License Update: Elv2                                                                                                                                                                                                                                                                              |
| 0.4.3   | 2023-05-12 | [27483](https://github.com/airbytehq/airbyte/pull/27483) | Reduce replication start date by one more day                                                                                                                                                                                                                                                     |
| 0.4.2   | 2023-06-09 | [27201](https://github.com/airbytehq/airbyte/pull/27201) | Add `complete_oauth_server_output_specification` to spec                                                                                                                                                                                                                                          |
| 0.4.1   | 2023-06-02 | [26941](https://github.com/airbytehq/airbyte/pull/26941) | Remove `authSpecification` from spec.json, use `advanced_auth` instead                                                                                                                                                                                                                            |
| 0.4.0   | 2023-05-29 | [26720](https://github.com/airbytehq/airbyte/pull/26720) | Add Prebuilt Ad Insights reports                                                                                                                                                                                                                                                                  |
| 0.3.7   | 2023-05-12 | [26000](https://github.com/airbytehq/airbyte/pull/26000) | Handle config errors                                                                                                                                                                                                                                                                              |
| 0.3.6   | 2023-04-27 | [22999](https://github.com/airbytehq/airbyte/pull/22999) | Specified date formatting in specification                                                                                                                                                                                                                                                        |
| 0.3.5   | 2023-04-26 | [24994](https://github.com/airbytehq/airbyte/pull/24994) | Emit stream status messages                                                                                                                                                                                                                                                                       |
| 0.3.4   | 2023-04-18 | [22990](https://github.com/airbytehq/airbyte/pull/22990) | Increase pause interval                                                                                                                                                                                                                                                                           |
| 0.3.3   | 2023-04-14 | [25204](https://github.com/airbytehq/airbyte/pull/25204) | Fix data retention period validation                                                                                                                                                                                                                                                              |
| 0.3.2   | 2023-04-08 | [25003](https://github.com/airbytehq/airbyte/pull/25003) | Don't fetch `thumbnail_data_url` if it's None                                                                                                                                                                                                                                                     |
| 0.3.1   | 2023-03-27 | [24600](https://github.com/airbytehq/airbyte/pull/24600) | Reduce request record limit when retrying second page or further                                                                                                                                                                                                                                  |
| 0.3.0   | 2023-03-16 | [19141](https://github.com/airbytehq/airbyte/pull/19141) | Added Level parameter to custom Ads Insights                                                                                                                                                                                                                                                      |
| 0.2.86  | 2023-03-01 | [23625](https://github.com/airbytehq/airbyte/pull/23625) | Add user friendly fields description in spec and docs. Extend error message for invalid Account ID case.                                                                                                                                                                                          |
| 0.2.85  | 2023-02-14 | [23003](https://github.com/airbytehq/airbyte/pull/23003) | Bump facebook_business to 16.0.0                                                                                                                                                                                                                                                                  |
| 0.2.84  | 2023-01-27 | [22003](https://github.com/airbytehq/airbyte/pull/22003) | Set `AvailabilityStrategy` for streams explicitly to `None`                                                                                                                                                                                                                                       |
| 0.2.83  | 2023-01-13 | [21149](https://github.com/airbytehq/airbyte/pull/21149) | Videos stream remove filtering                                                                                                                                                                                                                                                                    |
| 0.2.82  | 2023-01-09 | [21149](https://github.com/airbytehq/airbyte/pull/21149) | Fix AdAccount schema                                                                                                                                                                                                                                                                              |
| 0.2.81  | 2023-01-05 | [21057](https://github.com/airbytehq/airbyte/pull/21057) | Remove unsupported fields from request                                                                                                                                                                                                                                                            |
| 0.2.80  | 2022-12-21 | [20736](https://github.com/airbytehq/airbyte/pull/20736) | Fix update next cursor                                                                                                                                                                                                                                                                            |
| 0.2.79  | 2022-12-07 | [20402](https://github.com/airbytehq/airbyte/pull/20402) | Exclude Not supported fields from request                                                                                                                                                                                                                                                         |
| 0.2.78  | 2022-12-07 | [20165](https://github.com/airbytehq/airbyte/pull/20165) | Fix fields permission error                                                                                                                                                                                                                                                                       |
| 0.2.77  | 2022-12-06 | [20131](https://github.com/airbytehq/airbyte/pull/20131) | Update next cursor value at read start                                                                                                                                                                                                                                                            |
| 0.2.76  | 2022-12-03 | [20043](https://github.com/airbytehq/airbyte/pull/20043) | Allows `action_breakdowns` to be an empty list - bugfix for #20016                                                                                                                                                                                                                                |
| 0.2.75  | 2022-12-03 | [20016](https://github.com/airbytehq/airbyte/pull/20016) | Allows `action_breakdowns` to be an empty list                                                                                                                                                                                                                                                    |
| 0.2.74  | 2022-11-25 | [19803](https://github.com/airbytehq/airbyte/pull/19803) | New default for `action_breakdowns`, improve "check" command speed                                                                                                                                                                                                                                |
| 0.2.73  | 2022-11-21 | [19645](https://github.com/airbytehq/airbyte/pull/19645) | Check "breakdowns" combinations                                                                                                                                                                                                                                                                   |
| 0.2.72  | 2022-11-04 | [18971](https://github.com/airbytehq/airbyte/pull/18971) | Handle FacebookBadObjectError for empty results on async jobs                                                                                                                                                                                                                                     |
| 0.2.71  | 2022-10-31 | [18734](https://github.com/airbytehq/airbyte/pull/18734) | Reduce request record limit on retry                                                                                                                                                                                                                                                              |
| 0.2.70  | 2022-10-26 | [18045](https://github.com/airbytehq/airbyte/pull/18045) | Upgrade FB SDK to v15.0                                                                                                                                                                                                                                                                           |
| 0.2.69  | 2022-10-17 | [18045](https://github.com/airbytehq/airbyte/pull/18045) | Remove "pixel" field from the Custom Conversions stream schema                                                                                                                                                                                                                                    |
| 0.2.68  | 2022-10-12 | [17869](https://github.com/airbytehq/airbyte/pull/17869) | Remove "format" from optional datetime `end_date` field                                                                                                                                                                                                                                           |
| 0.2.67  | 2022-10-04 | [17551](https://github.com/airbytehq/airbyte/pull/17551) | Add `cursor_field` for custom_insights stream schema                                                                                                                                                                                                                                              |
| 0.2.65  | 2022-09-29 | [17371](https://github.com/airbytehq/airbyte/pull/17371) | Fix stream CustomConversions `enable_deleted=False`                                                                                                                                                                                                                                               |
| 0.2.64  | 2022-09-22 | [17304](https://github.com/airbytehq/airbyte/pull/17304) | Migrate to per-stream state.                                                                                                                                                                                                                                                                      |
| 0.2.64  | 2022-09-22 | [17027](https://github.com/airbytehq/airbyte/pull/17027) | Limit time range with 37 months when creating an insight job from lower edge object. Retry bulk request when getting error code `960`                                                                                                                                                             |
| 0.2.63  | 2022-09-06 | [15724](https://github.com/airbytehq/airbyte/pull/15724) | Add the Custom Conversion stream                                                                                                                                                                                                                                                                  |
| 0.2.62  | 2022-09-01 | [16222](https://github.com/airbytehq/airbyte/pull/16222) | Remove `end_date` from config if empty value (re-implement #16096)                                                                                                                                                                                                                                |
| 0.2.61  | 2022-08-29 | [16096](https://github.com/airbytehq/airbyte/pull/16096) | Remove `end_date` from config if empty value                                                                                                                                                                                                                                                      |
| 0.2.60  | 2022-08-19 | [15788](https://github.com/airbytehq/airbyte/pull/15788) | Retry FacebookBadObjectError                                                                                                                                                                                                                                                                      |
| 0.2.59  | 2022-08-04 | [15327](https://github.com/airbytehq/airbyte/pull/15327) | Shift date validation from config validation to stream method                                                                                                                                                                                                                                     |
| 0.2.58  | 2022-07-25 | [15012](https://github.com/airbytehq/airbyte/pull/15012) | Add `DATA_RETENTION_PERIOD`validation and fix `failed_delivery_checks` field schema type issue                                                                                                                                                                                                    |
| 0.2.57  | 2022-07-25 | [14831](https://github.com/airbytehq/airbyte/pull/14831) | Update Facebook SDK to version 14.0.0                                                                                                                                                                                                                                                             |
| 0.2.56  | 2022-07-19 | [14831](https://github.com/airbytehq/airbyte/pull/14831) | Add future `start_date` and `end_date` validation                                                                                                                                                                                                                                                 |
| 0.2.55  | 2022-07-18 | [14786](https://github.com/airbytehq/airbyte/pull/14786) | Check if the authorized user has the "MANAGE" task permission when getting the `funding_source_details` field in the ad_account stream                                                                                                                                                            |
| 0.2.54  | 2022-06-29 | [14267](https://github.com/airbytehq/airbyte/pull/14267) | Make MAX_BATCH_SIZE available in config                                                                                                                                                                                                                                                           |
| 0.2.53  | 2022-06-16 | [13623](https://github.com/airbytehq/airbyte/pull/13623) | Add fields `bid_amount` `bid_strategy` `bid_constraints` to `ads_set` stream                                                                                                                                                                                                                      |
| 0.2.52  | 2022-06-14 | [13749](https://github.com/airbytehq/airbyte/pull/13749) | Fix the `not syncing any data` issue                                                                                                                                                                                                                                                              |
| 0.2.51  | 2022-05-30 | [13317](https://github.com/airbytehq/airbyte/pull/13317) | Change tax_id to string (Canadian has letter in tax_id)                                                                                                                                                                                                                                           |
| 0.2.50  | 2022-04-27 | [12402](https://github.com/airbytehq/airbyte/pull/12402) | Add lookback window to insights streams                                                                                                                                                                                                                                                           |
| 0.2.49  | 2022-05-20 | [13047](https://github.com/airbytehq/airbyte/pull/13047) | Fix duplicating records during insights lookback period                                                                                                                                                                                                                                           |
| 0.2.48  | 2022-05-19 | [13008](https://github.com/airbytehq/airbyte/pull/13008) | Update CDK to v0.1.58 avoid crashing on incorrect stream schemas                                                                                                                                                                                                                                  |
| 0.2.47  | 2022-05-06 | [12685](https://github.com/airbytehq/airbyte/pull/12685) | Update CDK to v0.1.56 to emit an `AirbyeTraceMessage` on uncaught exceptions                                                                                                                                                                                                                      |
| 0.2.46  | 2022-04-22 | [12171](https://github.com/airbytehq/airbyte/pull/12171) | Allow configuration of page_size for requests                                                                                                                                                                                                                                                     |
| 0.2.45  | 2022-05-03 | [12390](https://github.com/airbytehq/airbyte/pull/12390) | Better retry logic for split-up async jobs                                                                                                                                                                                                                                                        |
| 0.2.44  | 2022-04-14 | [11751](https://github.com/airbytehq/airbyte/pull/11751) | Update API to a directly initialise an AdAccount with the given ID                                                                                                                                                                                                                                |
| 0.2.43  | 2022-04-13 | [11801](https://github.com/airbytehq/airbyte/pull/11801) | Fix `user_tos_accepted` schema to be an object                                                                                                                                                                                                                                                    |
| 0.2.42  | 2022-04-06 | [11761](https://github.com/airbytehq/airbyte/pull/11761) | Upgrade Facebook Python SDK to version 13                                                                                                                                                                                                                                                         |
| 0.2.41  | 2022-03-28 | [11446](https://github.com/airbytehq/airbyte/pull/11446) | Increase number of attempts for individual jobs                                                                                                                                                                                                                                                   |
| 0.2.40  | 2022-02-28 | [10698](https://github.com/airbytehq/airbyte/pull/10698) | Improve sleeps time in rate limit handler                                                                                                                                                                                                                                                         |
| 0.2.39  | 2022-03-09 | [10917](https://github.com/airbytehq/airbyte/pull/10917) | Retry connections when FB API returns error code 2 (temporary oauth error)                                                                                                                                                                                                                        |
| 0.2.38  | 2022-03-08 | [10531](https://github.com/airbytehq/airbyte/pull/10531) | Add `time_increment` parameter to custom insights                                                                                                                                                                                                                                                 |
| 0.2.37  | 2022-02-28 | [10655](https://github.com/airbytehq/airbyte/pull/10655) | Add Activities stream                                                                                                                                                                                                                                                                             |
| 0.2.36  | 2022-02-24 | [10588](https://github.com/airbytehq/airbyte/pull/10588) | Fix `execute_in_batch` for large amount of requests                                                                                                                                                                                                                                               |
| 0.2.35  | 2022-02-18 | [10348](https://github.com/airbytehq/airbyte/pull/10348) | Add error code 104 to backoff triggers                                                                                                                                                                                                                                                            |
| 0.2.34  | 2022-02-17 | [10180](https://github.com/airbytehq/airbyte/pull/9805)  | Performance and reliability fixes                                                                                                                                                                                                                                                                 |
| 0.2.33  | 2021-12-28 | [10180](https://github.com/airbytehq/airbyte/pull/10180) | Add AdAccount and Images streams                                                                                                                                                                                                                                                                  |
| 0.2.32  | 2022-01-07 | [10138](https://github.com/airbytehq/airbyte/pull/10138) | Add `primary_key` for all insights streams.                                                                                                                                                                                                                                                       |
| 0.2.31  | 2021-12-29 | [9138](https://github.com/airbytehq/airbyte/pull/9138)   | Fix videos stream format field incorrect type                                                                                                                                                                                                                                                     |
| 0.2.30  | 2021-12-20 | [8962](https://github.com/airbytehq/airbyte/pull/8962)   | Add `asset_feed_spec` field to `ad creatives` stream                                                                                                                                                                                                                                              |
| 0.2.29  | 2021-12-17 | [8649](https://github.com/airbytehq/airbyte/pull/8649)   | Retrieve ad_creatives image as data encoded                                                                                                                                                                                                                                                       |
| 0.2.28  | 2021-12-13 | [8742](https://github.com/airbytehq/airbyte/pull/8742)   | Fix for schema generation related to "breakdown" fields                                                                                                                                                                                                                                           |
| 0.2.27  | 2021-11-29 | [8257](https://github.com/airbytehq/airbyte/pull/8257)   | Add fields to Campaign stream                                                                                                                                                                                                                                                                     |
| 0.2.26  | 2021-11-19 | [7855](https://github.com/airbytehq/airbyte/pull/7855)   | Add Video stream                                                                                                                                                                                                                                                                                  |
| 0.2.25  | 2021-11-12 | [7904](https://github.com/airbytehq/airbyte/pull/7904)   | Implement retry logic for async jobs                                                                                                                                                                                                                                                              |
| 0.2.24  | 2021-11-09 | [7744](https://github.com/airbytehq/airbyte/pull/7744)   | Fix fail when async job takes too long                                                                                                                                                                                                                                                            |
| 0.2.23  | 2021-11-08 | [7734](https://github.com/airbytehq/airbyte/pull/7734)   | Resolve $ref field for discover schema                                                                                                                                                                                                                                                            |
| 0.2.22  | 2021-11-05 | [7605](https://github.com/airbytehq/airbyte/pull/7605)   | Add job retry logics to AdsInsights stream                                                                                                                                                                                                                                                        |
| 0.2.21  | 2021-10-05 | [4864](https://github.com/airbytehq/airbyte/pull/4864)   | Update insights streams with custom entries for fields, breakdowns and action_breakdowns                                                                                                                                                                                                          |
| 0.2.20  | 2021-10-04 | [6719](https://github.com/airbytehq/airbyte/pull/6719)   | Update version of facebook_business package to 12.0                                                                                                                                                                                                                                               |
| 0.2.19  | 2021-09-30 | [6438](https://github.com/airbytehq/airbyte/pull/6438)   | Annotate Oauth2 flow initialization parameters in connector specification                                                                                                                                                                                                                         |
| 0.2.18  | 2021-09-28 | [6499](https://github.com/airbytehq/airbyte/pull/6499)   | Fix field values converting fail                                                                                                                                                                                                                                                                  |
| 0.2.17  | 2021-09-14 | [4978](https://github.com/airbytehq/airbyte/pull/4978)   | Convert values' types according to schema types                                                                                                                                                                                                                                                   |
| 0.2.16  | 2021-09-14 | [6060](https://github.com/airbytehq/airbyte/pull/6060)   | Fix schema for `ads_insights` stream                                                                                                                                                                                                                                                              |
| 0.2.15  | 2021-09-14 | [5958](https://github.com/airbytehq/airbyte/pull/5958)   | Fix url parsing and add report that exposes conversions                                                                                                                                                                                                                                           |
| 0.2.14  | 2021-07-19 | [4820](https://github.com/airbytehq/airbyte/pull/4820)   | Improve the rate limit management                                                                                                                                                                                                                                                                 |
| 0.2.12  | 2021-06-20 | [3743](https://github.com/airbytehq/airbyte/pull/3743)   | Refactor connector to use CDK: - Improve error handling. - Improve async job performance \(insights\). - Add new configuration parameter `insights_days_per_job`. - Rename stream `adsets` to `ad_sets`. - Refactor schema logic for insights, allowing to configure any possible insight stream. |
| 0.2.10  | 2021-06-16 | [3973](https://github.com/airbytehq/airbyte/pull/3973)   | Update version of facebook_business to 11.0                                                                                                                                                                                                                                                       |
| 0.2.9   | 2021-06-10 | [3996](https://github.com/airbytehq/airbyte/pull/3996)   | Add `AIRBYTE_ENTRYPOINT` for Kubernetes support                                                                                                                                                                                                                                                   |
| 0.2.8   | 2021-06-09 | [3973](https://github.com/airbytehq/airbyte/pull/3973)   | Add 80000 as a rate-limiting error code                                                                                                                                                                                                                                                           |
| 0.2.7   | 2021-06-03 | [3646](https://github.com/airbytehq/airbyte/pull/3646)   | Add missing fields to AdInsights streams                                                                                                                                                                                                                                                          |
| 0.2.6   | 2021-05-25 | [3525](https://github.com/airbytehq/airbyte/pull/3525)   | Fix handling call rate limit                                                                                                                                                                                                                                                                      |
| 0.2.5   | 2021-05-20 | [3396](https://github.com/airbytehq/airbyte/pull/3396)   | Allow configuring insights lookback window                                                                                                                                                                                                                                                        |
| 0.2.4   | 2021-05-13 | [3395](https://github.com/airbytehq/airbyte/pull/3395)   | Fix an issue that caused losing Insights data from the past 28 days while incremental sync                                                                                                                                                                                                        |
| 0.2.3   | 2021-04-28 | [3116](https://github.com/airbytehq/airbyte/pull/3116)   | Wait longer \(5 min\) for async jobs to start                                                                                                                                                                                                                                                     |
| 0.2.2   | 2021-04-03 | [2726](https://github.com/airbytehq/airbyte/pull/2726)   | Fix base connector versioning                                                                                                                                                                                                                                                                     |
| 0.2.1   | 2021-03-12 | [2391](https://github.com/airbytehq/airbyte/pull/2391)   | Support FB Marketing API v10                                                                                                                                                                                                                                                                      |
| 0.2.0   | 2021-03-09 | [2238](https://github.com/airbytehq/airbyte/pull/2238)   | Protocol allows future/unknown properties                                                                                                                                                                                                                                                         |
| 0.1.4   | 2021-02-24 | [1902](https://github.com/airbytehq/airbyte/pull/1902)   | Add `include_deleted` option in params                                                                                                                                                                                                                                                            |
| 0.1.3   | 2021-02-15 | [1990](https://github.com/airbytehq/airbyte/pull/1990)   | Support Insights stream via async queries                                                                                                                                                                                                                                                         |
| 0.1.2   | 2021-01-22 | [1699](https://github.com/airbytehq/airbyte/pull/1699)   | Add incremental support                                                                                                                                                                                                                                                                           |
| 0.1.1   | 2021-01-15 | [1552](https://github.com/airbytehq/airbyte/pull/1552)   | Release Native Facebook Marketing Connector                                                                                                                                                                                                                                                       |

</details><|MERGE_RESOLUTION|>--- conflicted
+++ resolved
@@ -269,11 +269,8 @@
 
 | Version | Date       | Pull Request                                             | Subject                                                                                                                                                                                                                                                                                           |
 |:--------|:-----------|:---------------------------------------------------------|:--------------------------------------------------------------------------------------------------------------------------------------------------------------------------------------------------------------------------------------------------------------------------------------------------|
-<<<<<<< HEAD
 | 3.4.0 | 2024-12-24 | [50418](https://github.com/airbytehq/airbyte/pull/50418) | Add `learning_stage_info` field to `ad_sets` stream |
-=======
 | 3.3.23 | 2024-12-28 | [50533](https://github.com/airbytehq/airbyte/pull/50533) | Update dependencies |
->>>>>>> 496dbd32
 | 3.3.22 | 2024-12-21 | [50014](https://github.com/airbytehq/airbyte/pull/50014) | Update dependencies |
 | 3.3.21 | 2024-12-14 | [49197](https://github.com/airbytehq/airbyte/pull/49197) | Update dependencies |
 | 3.3.20 | 2024-11-25 | [48632](https://github.com/airbytehq/airbyte/pull/48632) | Starting with this version, the Docker image is now rootless. Please note that this and future versions will not be compatible with Airbyte versions earlier than 0.64 |
