--- conflicted
+++ resolved
@@ -94,36 +94,9 @@
 
 ## Changelog
 
-<<<<<<< HEAD
-| Version | Date       | Pull Request | Subject |
-| :------ | :--------  | :-----       | :------ |
-| 0.2.21  | 2021-10-05 | [4864](https://github.com/airbytehq/airbyte/pull/4864) | Update insights streams with custom entries for fields, breakdowns and action_breakdowns |
-| 0.2.20  | 2021-10-04 | [6719](https://github.com/airbytehq/airbyte/pull/6719) | Update version of facebook_bussiness package to 12.0 |
-| 0.2.19  | 2021-09-30 | [6438](https://github.com/airbytehq/airbyte/pull/6438) | Annotate Oauth2 flow initialization parameters in connector specification |
-| 0.2.18  | 2021-09-28 | [6499](https://github.com/airbytehq/airbyte/pull/6499) | Fix field values converting fail |
-| 0.2.17  | 2021-09-14 | [4978](https://github.com/airbytehq/airbyte/pull/4978) | Convert values' types according to schema types |
-| 0.2.16  | 2021-09-14 | [6060](https://github.com/airbytehq/airbyte/pull/6060) | Fix schema for `ads_insights` stream |
-| 0.2.15  | 2021-09-14 | [5958](https://github.com/airbytehq/airbyte/pull/5958) | Fix url parsing and add report that exposes conversions |
-| 0.2.14  | 2021-07-19 | [4820](https://github.com/airbytehq/airbyte/pull/4820) | Improve the rate limit management |
-| 0.2.12  | 2021-06-20 | [3743](https://github.com/airbytehq/airbyte/pull/3743) | Refactor connector to use CDK:<br>- Improve error handling.<br>- Improve async job performance (insights).<br>- Add new configuration parameter `insights_days_per_job`.<br>- Rename stream `adsets` to `ad_sets`.<br>- Refactor schema logic for insights, allowing to configure any possible insight stream. |
-| 0.2.10  | 2021-06-16 | [3973](https://github.com/airbytehq/airbyte/pull/3973) | Update version of facebook_bussiness to 11.0 |
-| 0.2.9   | 2021-06-10 | [3996](https://github.com/airbytehq/airbyte/pull/3996) | Add `AIRBYTE_ENTRYPOINT` for Kubernetes support |
-| 0.2.8   | 2021-06-09 | [3973](https://github.com/airbytehq/airbyte/pull/3973) | Add 80000 as a rate-limiting error code |
-| 0.2.7   | 2021-06-03 | [3646](https://github.com/airbytehq/airbyte/pull/3646) | Add missing fields to AdInsights streams |
-| 0.2.6   | 2021-05-25 | [3525](https://github.com/airbytehq/airbyte/pull/3525) | Fix handling call rate limit |
-| 0.2.5   | 2021-05-20 | [3396](https://github.com/airbytehq/airbyte/pull/3396) | Allow configuring insights lookback window |
-| 0.2.4   | 2021-05-13 | [3395](https://github.com/airbytehq/airbyte/pull/3395) | Fix an issue that caused losing Insights data from the past 28 days while incremental sync |
-| 0.2.3   | 2021-04-28 | [3116](https://github.com/airbytehq/airbyte/pull/3116) | Wait longer (5 min) for async jobs to start |
-| 0.2.2   | 2021-04-03 | [2726](https://github.com/airbytehq/airbyte/pull/2726) | Fix base connector versioning |
-| 0.2.1   | 2021-03-12 | [2391](https://github.com/airbytehq/airbyte/pull/2391) | Support FB Marketing API v10 |
-| 0.2.0   | 2021-03-09 | [2238](https://github.com/airbytehq/airbyte/pull/2238) | Protocol allows future/unknown properties |
-| 0.1.4   | 2021-02-24 | [1902](https://github.com/airbytehq/airbyte/pull/1902) | Add `include_deleted` option in params |
-| 0.1.3   | 2021-02-15 | [1990](https://github.com/airbytehq/airbyte/pull/1990) | Support Insights stream via async queries |
-| 0.1.2   | 2021-01-22 | [1699](https://github.com/airbytehq/airbyte/pull/1699) | Add incremental support |
-| 0.1.1   | 2021-01-15 | [1552](https://github.com/airbytehq/airbyte/pull/1552) | Release Native Facebook Marketing Connector |
-=======
 | Version | Date | Pull Request | Subject |
 | :--- | :--- | :--- | :--- |
+| 0.2.21  | 2021-10-05 | [4864](https://github.com/airbytehq/airbyte/pull/4864) | Update insights streams with custom entries for fields, breakdowns and action_breakdowns |
 | 0.2.20 | 2021-10-04 | [6719](https://github.com/airbytehq/airbyte/pull/6719) | Update version of facebook\_bussiness package to 12.0 |
 | 0.2.19 | 2021-09-30 | [6438](https://github.com/airbytehq/airbyte/pull/6438) | Annotate Oauth2 flow initialization parameters in connector specification |
 | 0.2.18 | 2021-09-28 | [6499](https://github.com/airbytehq/airbyte/pull/6499) | Fix field values converting fail |
@@ -146,5 +119,4 @@
 | 0.1.4 | 2021-02-24 | [1902](https://github.com/airbytehq/airbyte/pull/1902) | Add `include_deleted` option in params |
 | 0.1.3 | 2021-02-15 | [1990](https://github.com/airbytehq/airbyte/pull/1990) | Support Insights stream via async queries |
 | 0.1.2 | 2021-01-22 | [1699](https://github.com/airbytehq/airbyte/pull/1699) | Add incremental support |
-| 0.1.1 | 2021-01-15 | [1552](https://github.com/airbytehq/airbyte/pull/1552) | Release Native Facebook Marketing Connector |
->>>>>>> 378e8e07
+| 0.1.1 | 2021-01-15 | [1552](https://github.com/airbytehq/airbyte/pull/1552) | Release Native Facebook Marketing Connector |