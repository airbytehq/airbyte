--- conflicted
+++ resolved
@@ -43,22 +43,13 @@
 
     To configure Custom Insights:
 
-<<<<<<< HEAD
     1. For **Name**, enter a name for the insight. This will be used as the Airbyte stream name 
     2. For **Level**, enter the level of the fields you want to pull from the Facebook Marketing API. By default, 'ad'. You can specify also account, campaign or adset. 
     3. For **Fields**, enter a list of the fields you want to pull from the Facebook Marketing API.
-    4. For **End Date**, enter the date in the YYYY-MM-DDTHR:MIN:S format. The data added on and before this date will be replicated. If this field is blank, Airbyte will replicate the latest data.
+    4. For **End Date**, enter the date in the `YYYY-MM-DDTHH:mm:ssZ` format. The data added on and before this date will be replicated. If this field is blank, Airbyte will replicate the latest data.
     5. For **Breakdowns**, enter a list of the breakdowns you want to configure.
-    6. For **Start Date**, enter the date in the YYYY-MM-DDTHR:MIN:S format. The data added on and after this date will be replicated. If this field is blank, Airbyte will replicate all data.
+    6. For **Start Date**, enter the date in the `YYYY-MM-DDTHH:mm:ssZ` format. The data added on and after this date will be replicated. If this field is blank, Airbyte will replicate all data.
     7. For **Time Increment**, enter the number of days over which you want to aggregate statistics. 
-=======
-    1. For **Name**, enter a name for the insight. This will be used as the Airbyte stream name
-    2. For **Fields**, enter a list of the fields you want to pull from the Facebook Marketing API.
-    3. For **End Date**, enter the date in the `YYYY-MM-DDTHH:mm:ssZ` format. The data added on and before this date will be replicated. If this field is blank, Airbyte will replicate the latest data.
-    4. For **Breakdowns**, enter a list of the breakdowns you want to configure.
-    5. For **Start Date**, enter the date in the `YYYY-MM-DDTHH:mm:ssZ` format. The data added on and after this date will be replicated. If this field is blank, Airbyte will replicate all data.
-    6. For **Time Increment**, enter the number of days over which you want to aggregate statistics.
->>>>>>> 2b045a9e
 
             For example, if you set this value to 7, Airbyte will report statistics as 7-day aggregates starting from the Start Date. Suppose the start and end dates are October 1st and October 30th, then the connector will output 5 records: 01 - 06, 07 - 13, 14 - 20, 21 - 27, and 28 - 30 (3 days only).  
     8. For **Action Breakdown**, enter a list of the action breakdowns you want to configure.
@@ -137,14 +128,11 @@
 
 | Version | Date       | Pull Request                                             | Subject                                                                                                                                                                                                                                                                                           |
 |:--------|:-----------|:---------------------------------------------------------|:--------------------------------------------------------------------------------------------------------------------------------------------------------------------------------------------------------------------------------------------------------------------------------------------------|
-<<<<<<< HEAD
-| 0.2.73  | 2022-11-09 | [19141](https://github.com/airbytehq/airbyte/pull/19141) | Added Level parameter to custom Ads Insights                                                                                                                                                                                                                                                      |
-=======
+| 0.2.77  | 2022-12-09 | [19141](https://github.com/airbytehq/airbyte/pull/19141) | Added Level parameter to custom Ads Insights                                                                                                                                                                                                                                                      |
 | 0.2.76  | 2022-12-03 | [20043](https://github.com/airbytehq/airbyte/pull/20043) | Allows `action_breakdowns` to be an empty list - bugfix for #20016                                                                                                                                                                                                                                |
 | 0.2.75  | 2022-12-03 | [20016](https://github.com/airbytehq/airbyte/pull/20016) | Allows `action_breakdowns` to be an empty list                                                                                                                                                                                                                                                    |
 | 0.2.74  | 2022-11-25 | [19803](https://github.com/airbytehq/airbyte/pull/19803) | New default for `action_breakdowns`, improve "check" command speed                                                                                                                                                                                                                                |
 | 0.2.73  | 2022-11-21 | [19645](https://github.com/airbytehq/airbyte/pull/19645) | Check "breakdowns" combinations                                                                                                                                                                                                                                                                   |
->>>>>>> 2b045a9e
 | 0.2.72  | 2022-11-04 | [18971](https://github.com/airbytehq/airbyte/pull/18971) | handle FacebookBadObjectError for empty results on async jobs                                                                                                                                                                                                                                     |
 | 0.2.71  | 2022-10-31 | [18734](https://github.com/airbytehq/airbyte/pull/18734) | Reduce request record limit on retry                                                                                                                                                                                                                                                              |
 | 0.2.70  | 2022-10-26 | [18045](https://github.com/airbytehq/airbyte/pull/18045) | Upgrade FB SDK to v15.0                                                                                                                                                                                                                                                                           |
