--- conflicted
+++ resolved
@@ -205,11 +205,8 @@
 
 | Version | Date       | Pull Request                                             | Subject                                                                                                                                                                                                                                                                                           |
 |:--------|:-----------|:---------------------------------------------------------|:--------------------------------------------------------------------------------------------------------------------------------------------------------------------------------------------------------------------------------------------------------------------------------------------------|
-<<<<<<< HEAD
 | 3.3.9 | 2024-07-08 | [41039](https://github.com/airbytehq/airbyte/pull/41039) | Pick request fields from configured json schema properties if present  |
-=======
 | 3.3.9 | 2024-07-09 | [41106](https://github.com/airbytehq/airbyte/pull/41106) | Update dependencies |
->>>>>>> 3697c905
 | 3.3.8 | 2024-07-06 | [40934](https://github.com/airbytehq/airbyte/pull/40934) | Update dependencies |
 | 3.3.7 | 2024-07-01 | [40645](https://github.com/airbytehq/airbyte/pull/40645) | Use latest `CDK` version possible |
 | 3.3.6 | 2024-06-24 | [40241](https://github.com/airbytehq/airbyte/pull/40241) | Update AdsInsights fields - removed `adset_start` |
