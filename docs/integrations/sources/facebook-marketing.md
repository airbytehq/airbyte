# Facebook Marketing

<HideInUI>

This page contains the setup guide and reference information for the [Facebook Marketing](https://developers.facebook.com) source connector.

</HideInUI>

## Prerequisites

- A [Facebook Ad Account ID](https://www.facebook.com/business/help/1492627900875762)
<!-- env:cloud -->
-  **For Airbyte Cloud**: If you are not the owner/admin of the Ad account, you must be granted [permissions to access the Ad account](https://www.facebook.com/business/help/155909647811305?id=829106167281625) by an admin.
<!-- /env:cloud -->
<!-- env:oss -->
-  **For Airbyte Open Source**: 
   - [Facebook app](https://developers.facebook.com/apps/) with the Marketing API enabled 
   - The following permissions: [ads_management](https://developers.facebook.com/docs/permissions#a), [ads_read](https://developers.facebook.com/docs/permissions#a), [business_management](https://developers.facebook.com/docs/permissions#b) and [read_insights](https://developers.facebook.com/docs/permissions#r). 
<!-- /env:oss -->

## Setup guide

### Set up Facebook Marketing

<!-- env:cloud -->
#### For Airbyte Cloud: 

1. [Log into your Airbyte Cloud](https://cloud.airbyte.com/workspaces) account.
2. Click Sources and then click + New source.
3. On the Set up the source page, select Facebook Marketing from the Source type dropdown.
4. Enter a name for the Facebook Marketing connector.
5. To authenticate the connection, click **Authenticate your account** to authorize your Facebook account. Ensure you are logged into the right account, as Airbyte will authenticate the account you are currently logged in to.
<!-- /env:cloud -->

<!-- env:oss -->
#### For Airbyte Open Source:

1. Navigate to the Airbyte Open Source dashboard.
2. Click Sources and then click + New source.
3. On the Set up the source page, select Facebook Marketing from the Source type dropdown.
4. Enter a name for the Facebook Marketing connector.
<FieldAnchor field="access_token">
5. In the **Access Token** field, enter the Marketing API access token.
   
#### (For Airbyte Open Source) Generate an access token and request a rate limit increase

To set up Facebook Marketing as a source in Airbyte Open Source, you will first need to create a Facebook app and generate a Marketing API access token. You will then need to request a rate limit increase from Facebook to ensure your syncs are successful. 

1. Navigate to [Meta for Developers](https://developers.facebook.com/apps/) and follow the steps provided in the [Facebook documentation](https://developers.facebook.com/docs/development/create-an-app/) to create a Facebook app.
2. While creating the app, when you are prompted for "What do you want your app to do?", select **Other**. You will also need to set the app type to **Business** when prompted.
3. From your App’s dashboard, [set up the Marketing API](https://developers.facebook.com/docs/marketing-apis/get-started).
4. Generate a Marketing API access token: From your App’s Dashboard, click **Marketing API** --> **Tools**. Select all the available token permissions (`ads_management`, `ads_read`, `read_insights`, `business_management`) and click **Get token**. Copy the generated token for later use.
5. Request a rate limit increase: Facebook [heavily throttles](https://developers.facebook.com/docs/marketing-api/overview/authorization#limits) API tokens generated from Facebook apps with the default Standard Access tier, making it infeasible to use the token for syncs with Airbyte. You'll need to request an upgrade to Advanced Access for your app on the following permissions:

   - Ads Management Standard Access
   - ads_read
   - Ads_management

   See the Facebook [documentation on Authorization](https://developers.facebook.com/docs/marketing-api/overview/authorization/#access-levels) to request Advanced Access to the relevant permissions.

:::tip
You can use the [Access Token Tool](https://developers.facebook.com/tools/accesstoken) at any time to view your existing access tokens, including their assigned permissions and lifecycles.
:::
</FieldAnchor>
<!-- /env:oss -->

#### Facebook Marketing Source Settings
<FieldAnchor field="account_ids">
1. For **Account ID(s)**, enter one or multiple comma-separated [Facebook Ad Account ID Numbers](https://www.facebook.com/business/help/1492627900875762) to use when pulling data from the Facebook Marketing API. To find this ID, open your Meta Ads Manager. The Ad Account ID number is in the **Account** dropdown menu or in your browser's address bar. Refer to the [Facebook docs](https://www.facebook.com/business/help/1492627900875762) for more information.
</FieldAnchor>

<FieldAnchor field="start_date">
2. (Optional) For **Start Date**, use the provided datepicker, or enter the date programmatically in the `YYYY-MM-DDTHH:mm:ssZ` format. If the start date is not set, then all data will be replicated except for `Insight` data, which only pulls data for the last 37 months.

   :::info
   Insight tables are only able to pull data from the last 37 months. If you are syncing insight tables and your start date is older than 37 months, your sync will not succeed for those streams.
   :::

</FieldAnchor>

<FieldAnchor field="end_date">
3. (Optional) For **End Date**, use the provided datepicker, or enter the date programmatically in the `YYYY-MM-DDTHH:mm:ssZ` format. This is the date until which you'd like to replicate data for all Incremental streams. All data generated between the start date and this end date will be replicated. Not setting this option will result in always syncing the latest data.
</FieldAnchor>

<FieldAnchor field="campaign_statuses">
4. (Optional) Multiselect the **Campaign Statuses** to include data from Campaigns for particular statuses.
</FieldAnchor>

<FieldAnchor field="adset_statuses">
5. (Optional) Multiselect the **AdSet Statuses** to include data from AdSets for particular statuses.
</FieldAnchor>

<FieldAnchor field="ad_statuses">
6. (Optional) Multiselect the **Ad Statuses** to include data from Ads for particular statuses.
</FieldAnchor>

<FieldAnchor field="fetch_thumbnail_images">
7. (Optional) Toggle the **Fetch Thumbnail Images** button to fetch the `thumbnail_url` and store the result in `thumbnail_data_url` for each [Ad Creative](https://developers.facebook.com/docs/marketing-api/creative/).
</FieldAnchor>

<FieldAnchor field="custom_insights">
8. (Optional) In the **Custom Insights** section, you may provide a list of ad statistics entries. Each entry should have a unique name and can contain fields, breakdowns or action_breakdowns. Fields refer to the different data points you can collect from an ad, while breakdowns and action_breakdowns let you segment this data for more detailed insights. Click on **Add** to create a new entry in this list.

To retrieve specific fields from Facebook Ads Insights combined with other breakdowns, you can choose which fields and breakdowns to sync. However, please note that not all fields can be requested, and many are only functional when combined with specific other fields. For example, the breakdown `app_id` is only supported with the `total_postbacks` field. For more information on the breakdown limitations, refer to the [Facebook documentation](https://developers.facebook.com/docs/marketing-api/insights/breakdowns).

   :::info
   Additional data streams for your Facebook Marketing connector are dynamically generated according to the Custom Insights you specify. If you have an existing Facebook Marketing source and you decide to update or remove some of your Custom Insights, you must also update the connections to sync these streams by refreshing the schema.
   :::
</FieldAnchor>

   To configure Custom Insights:
<FieldAnchor field="custom_insights.name">
   1. For **Name**, enter a name for the insight. This will be used as the Airbyte stream name.
</FieldAnchor>

<FieldAnchor field="custom_insights.level">
   2. (Optional) For **Level**, enter the level of granularity for the data you want to pull from the Facebook Marketing API (`account`, `ad`, `adset`, `campaign`). Set to `ad` by default.
</FieldAnchor>

<FieldAnchor field="custom_insights.fields">
   3. (Optional) For **Fields**, use the dropdown list to select the fields you want to pull from the Facebook Marketing API.
</FieldAnchor>

<FieldAnchor field="custom_insights.breakdowns">
   4. (Optional) For **Breakdowns**, use the dropdown list to select the breakdowns you want to configure.
</FieldAnchor>

<FieldAnchor field="custom_insights.action_breakdowns">
   5. (Optional) For **Action Breakdowns**, use the dropdown list to select the action breakdowns you want to configure.
</FieldAnchor>

<FieldAnchor field="custom_insights.action_report_time">
   6. (Optional) For **Action Report Time**, enter the action report time you want to configure. This value determines the timing used to report action statistics. For example, if a user sees an ad on Jan 1st but converts on Jan 2nd, this value will determine how the action is reported.

      - `impression`: Actions are attributed to the time the ad was viewed (Jan 1st).
      - `conversion`: Actions are attributed to the time the action was taken (Jan 2nd).
      - `mixed`: Click-through actions are attributed to the time the ad was viewed (Jan 1st), and view-through actions are attributed to the time the action was taken (Jan 2nd).
</FieldAnchor>

<FieldAnchor field="custom_insights.time_increment">
   7. (Optional) For **Time Increment**, you may provide a value in days by which to aggregate statistics. The sync will be chunked into intervals of this size. For example, if you set this value to 7, the sync will be chunked into 7-day intervals. The default value is 1 day.
</FieldAnchor>

<FieldAnchor field="custom_insights.start_date">
   8. (Optional) For **Start Date**, enter the date in the `YYYY-MM-DDTHH:mm:ssZ` format. The data added on and after this date will be replicated. If this field is left blank, Airbyte will replicate all data.
</FieldAnchor>

<FieldAnchor field="custom_insights.end_date">
   9. (Optional) For **End Date**, enter the date in the `YYYY-MM-DDTHH:mm:ssZ` format. The data added on and before this date will be replicated. If this field is left blank, Airbyte will replicate the latest data.
</FieldAnchor>

<FieldAnchor field="custom_insights.insights_lookback_window">
   10. (Optional) For **Custom Insights Lookback Window**, you may set a window in days to revisit data during syncing to capture updated conversion data from the API. Facebook allows for attribution windows of up to 28 days, during which time a conversion can be attributed to an ad. If you have set a custom attribution window in your Facebook account, please set the same value here. Otherwise, you may leave it at the default value of 28. For more information on action attributions, please refer to [the Meta Help Center](https://www.facebook.com/business/help/458681590974355?id=768381033531365).
</FieldAnchor>

<FieldAnchor field="page_size">
9. (Optional) For **Page Size of Requests**, you can specify the number of records per page for paginated responses. Most users do not need to set this field unless specific issues arise or there are unique use cases that require tuning the connector's settings. The default value is set to retrieve 100 records per page.
</FieldAnchor>

<FieldAnchor field="insights_lookback_window">
10. (Optional) For **Insights Window Lookback**, you may set a window in days to revisit data during syncing to capture updated conversion data from the API. Facebook allows for attribution windows of up to 28 days, during which time a conversion can be attributed to an ad. If you have set a custom attribution window in your Facebook account, please set the same value here. Otherwise, you may leave it at the default value of 28. For more information on action attributions, please refer to [the Meta Help Center](https://www.facebook.com/business/help/458681590974355?id=768381033531365).
</FieldAnchor>

<FieldAnchor field="insights_job_timeout">
11. (Optional) For **Insights Job Timeout**, you may set a custom value in range from 10 to 60. It establishes the maximum amount of time (in minutes) of waiting for the report job to complete.
</FieldAnchor>

12. Click **Set up source** and wait for the tests to complete.

<HideInUI>

## Supported sync modes

The Facebook Marketing source connector supports the following [sync modes](https://docs.airbyte.com/cloud/core-concepts/#connection-sync-modes):

- [Full Refresh - Overwrite](https://docs.airbyte.com/understanding-airbyte/connections/full-refresh-overwrite/)
- [Full Refresh - Append](https://docs.airbyte.com/understanding-airbyte/connections/full-refresh-append)
- [Incremental Sync - Append](https://docs.airbyte.com/understanding-airbyte/connections/incremental-append) (except for the AdCreatives and AdAccount tables)
- [Incremental Sync - Append + Deduped](https://docs.airbyte.com/understanding-airbyte/connections/incremental-append-deduped) (except for the AdCreatives and AdAccount tables)

## Supported Streams

- [Activities](https://developers.facebook.com/docs/marketing-api/reference/ad-activity)
- [AdAccount](https://developers.facebook.com/docs/marketing-api/business-asset-management/guides/ad-accounts)
- [AdCreatives](https://developers.facebook.com/docs/marketing-api/reference/ad-creative#fields)
- [AdSets](https://developers.facebook.com/docs/marketing-api/reference/ad-campaign#fields)
- [Ads](https://developers.facebook.com/docs/marketing-api/reference/adgroup#fields)
- [AdInsights](https://developers.facebook.com/docs/marketing-api/reference/adgroup/insights/)
- [Campaigns](https://developers.facebook.com/docs/marketing-api/reference/ad-campaign-group#fields)
- [CustomConversions](https://developers.facebook.com/docs/marketing-api/reference/custom-conversion)
- [CustomAudiences](https://developers.facebook.com/docs/marketing-api/reference/custom-audience)
  :::info Custom Audiences
  The `rule` field in the `Custom Audiences` stream may not be synced for all records due to limitations with the Facebook Marketing API. Syncing this field may also cause your sync to return the error message `Please reduce the amount of data` See our Troubleshooting section for more information.
  :::
- [Images](https://developers.facebook.com/docs/marketing-api/reference/ad-image)
- [Videos](https://developers.facebook.com/docs/marketing-api/reference/video)

Airbyte also supports the following Prebuilt Facebook Ad Insights Reports:

| Stream                                            |                           Breakdowns                           |                    Action Breakdowns                    |
| :------------------------------------------------ | :------------------------------------------------------------: | :-----------------------------------------------------: |
| Ad Insights Action Carousel Card                  |                              ---                               | `action_carousel_card_id`, `action_carousel_card_name`  |
| Ad Insights Action Conversion Device              |                       `device_platform`                        |                      `action_type`                      |
| Ad Insights Action Product ID                     |                          `product_id`                          |                           ---                           |
| Ad Insights Action Reaction                       |                              ---                               |                    `action_reaction`                    |
| Ad Insights Action Video Sound                    |                              ---                               |                  `action_video_sound`                   |
| Ad Insights Action Video Type                     |                              ---                               |                   `action_video_type`                   |
| Ad Insights Action Type                           |                              ---                               |                      `action_type`                      |
| Ad Insights Age And Gender                        |                        `age`, `gender`                         | `action_type`, `action_target_id`, `action_destination` |
| Ad Insights Delivery Device                       |                       `device_platform`                        |                      `action_type`                      |
| Ad Insights Delivery Platform                     |                      `publisher_platform`                      |                      `action_type`                      |
| Ad Insights Delivery Platform And Device Platform |            `publisher_platform`, `device_platform`             |                      `action_type`                      |
| Ad Insights Demographics Age                      |                             `age`                              |                      `action_type`                      |
| Ad Insights Demographics Country                  |                           `country`                            |                      `action_type`                      |
| Ad Insights Demographics DMA Region               |                             `dma`                              |                      `action_type`                      |
| Ad Insights Demographics Gender                   |                            `gender`                            |                      `action_type`                      |
| Ad Insights DMA                                   |                             `dma`                              | `action_type`, `action_target_id`, `action_destination` |
| Ad Insights Country                               |                           `country`                            | `action_type`, `action_target_id`, `action_destination` |
| Ad Insights Platform And Device                   | `publisher_platform`, `platform_position`, `impression_device` |                      `action_type`                      |
| Ad Insights Region                                |                            `region`                            | `action_type`, `action_target_id`, `action_destination` |

You can segment the Ad Insights table into parts based on the following information. Each part will be synced as a separate table if normalization is enabled:

- Country
- DMA (Designated Market Area)
- Gender & Age
- Platform & Device
- Region

For more information, see the [Facebook Insights API documentation.](https://developers.facebook.com/docs/marketing-api/reference/adgroup/insights/)

<!-- Christo: the note below was commented out as its accuracy could not be verified. If it can be verified and clarified for users, it should be added back in.

:::note
Please be aware that some fields, such as `conversions` and `conversion_values`, may not be directly accessible when querying Ad Insights. For comprehensive access to all available fields, we recommend using a Custom Insight and specifying the necessary **breakdowns**.
::: -->

### Entity-Relationship Diagram (ERD)
<EntityRelationshipDiagram></EntityRelationshipDiagram>

## Facebook Marketing Attribution Reporting

The Facebook Marketing connector uses the `lookback_window` parameter to repeatedly read data from the last `<lookback_window>` days during an Incremental sync. This means some data will be synced twice (or possibly more often) despite the cursor value being up to date, in order to capture updated ads conversion data from Facebook. You can change this date window by adjusting the `lookback_window` parameter when setting up the source, up to a maximum of 28 days. Smaller values will result in fewer duplicates, while larger values provide more accurate results. For a deeper understanding of the purpose and role of the attribution window, refer to this [Meta article](https://www.facebook.com/business/help/458681590974355?id=768381033531365).

## Data type map

| Integration Type | Airbyte Type |
|:----------------:|:------------:|
|      string      |    string    |
|      number      |    number    |
|      array       |    array     |
|      object      |    object    |

## Troubleshooting

### Handling "_Please reduce the amount of data you're asking for, then retry your request_" response from Facebook Graph API

This response indicates that the Facebook Graph API requires you to reduce the fields (amount of data) requested. To resolve this issue:

1. **Go to the Schema Tab**: Navigate to the schema tab of your connection.
2. **Select the Source**: Click on the source that is having issues with synchronization.
3. **Toggle Fields**: Unselect (toggle off) the fields you do not require. This action will ensure that these fields are not requested from the Graph API.
</HideInUI>

## Changelog

<details>
  <summary>Expand to review</summary>

| Version | Date       | Pull Request                                             | Subject                                                                                                                                                                                                                                                                                           |
|:--------|:-----------|:---------------------------------------------------------|:--------------------------------------------------------------------------------------------------------------------------------------------------------------------------------------------------------------------------------------------------------------------------------------------------|
<<<<<<< HEAD
| 3.3.24 | 2025-01-02 | [50852](https://github.com/airbytehq/airbyte/pull/50852) | Update API to `v21.0` |
=======
| 3.3.25 | 2025-01-11 | [51080](https://github.com/airbytehq/airbyte/pull/51080) | Update dependencies |
| 3.3.24 | 2025-01-04 | [50922](https://github.com/airbytehq/airbyte/pull/50922) | Update dependencies |
>>>>>>> f26cd8ef
| 3.3.23 | 2024-12-28 | [50533](https://github.com/airbytehq/airbyte/pull/50533) | Update dependencies |
| 3.3.22 | 2024-12-21 | [50014](https://github.com/airbytehq/airbyte/pull/50014) | Update dependencies |
| 3.3.21 | 2024-12-14 | [49197](https://github.com/airbytehq/airbyte/pull/49197) | Update dependencies |
| 3.3.20 | 2024-11-25 | [48632](https://github.com/airbytehq/airbyte/pull/48632) | Starting with this version, the Docker image is now rootless. Please note that this and future versions will not be compatible with Airbyte versions earlier than 0.64 |
| 3.3.19 | 2024-11-04 | [48155](https://github.com/airbytehq/airbyte/pull/48155) | Update dependencies |
| 3.3.18 | 2024-10-29 | [47894](https://github.com/airbytehq/airbyte/pull/47894) | Update dependencies |
| 3.3.17 | 2024-10-28 | [43787](https://github.com/airbytehq/airbyte/pull/43787) | Update dependencies |
| 3.3.16 | 2024-07-15 | [46546](https://github.com/airbytehq/airbyte/pull/46546) | Raise exception on missing stream |
| 3.3.15 | 2024-07-15 | [42562](https://github.com/airbytehq/airbyte/pull/42562) | Add friendly messages for "reduce fields" and "start date" errors |
| 3.3.14 | 2024-07-15 | [41958](https://github.com/airbytehq/airbyte/pull/41958) | Update cdk to filter invalid fields from configured catalog |
| 3.3.13 | 2024-07-13 | [41732](https://github.com/airbytehq/airbyte/pull/41732) | Update dependencies |
| 3.3.12 | 2024-07-11 | [41644](https://github.com/airbytehq/airbyte/pull/41644) | Remove discriminator with missing schemas |
| 3.3.11 | 2024-07-10 | [41039](https://github.com/airbytehq/airbyte/pull/41039) | Pick request fields from configured json schema properties if present |
| 3.3.10 | 2024-07-10 | [41458](https://github.com/airbytehq/airbyte/pull/41458) | Update dependencies |
| 3.3.9 | 2024-07-09 | [41106](https://github.com/airbytehq/airbyte/pull/41106) | Update dependencies |
| 3.3.8 | 2024-07-06 | [40934](https://github.com/airbytehq/airbyte/pull/40934) | Update dependencies |
| 3.3.7 | 2024-07-01 | [40645](https://github.com/airbytehq/airbyte/pull/40645) | Use latest `CDK` version possible |
| 3.3.6 | 2024-06-24 | [40241](https://github.com/airbytehq/airbyte/pull/40241) | Update AdsInsights fields - removed `adset_start` |
| 3.3.5 | 2024-06-26 | [40545](https://github.com/airbytehq/airbyte/pull/40545) | Fixed issue when the `STATE` is literal `None` (RFR) |
| 3.3.4 | 2024-06-25 | [40485](https://github.com/airbytehq/airbyte/pull/40485) | Update dependencies |
| 3.3.3 | 2024-06-22 | [40191](https://github.com/airbytehq/airbyte/pull/40191) | Update dependencies |
| 3.3.2 | 2024-06-06 | [39174](https://github.com/airbytehq/airbyte/pull/39174) | [autopull] Upgrade base image to v1.2.2 |
| 3.3.1 | 2024-06-15 | [39511](https://github.com/airbytehq/airbyte/pull/39511) | Fix validation of the spec `custom_insights.time_increment` field |
| 3.3.0 | 2024-06-30 | [33648](https://github.com/airbytehq/airbyte/pull/33648) | Add support to field `source_instagram_media_id` to `ad_creatives` report |
| 3.2.0 | 2024-06-05 | [37625](https://github.com/airbytehq/airbyte/pull/37625) | Source Facebook-Marketing: Add Selectable Auth |
| 3.1.0 | 2024-06-01 | [38845](https://github.com/airbytehq/airbyte/pull/38845) | Update AdsInsights fields - removed   `cost_per_conversion_lead` and `conversion_lead_rate` |
| 3.0.0 | 2024-04-30 | [36608](https://github.com/airbytehq/airbyte/pull/36608) | Update `body_asset, call_to_action_asset, description_asset, image_asset, link_url_asset, title_asset, video_asset` breakdowns schema. |
| 2.1.9 | 2024-05-17 | [38301](https://github.com/airbytehq/airbyte/pull/38301) | Fix data inaccuracies when `wish_bid` is requested |
| 2.1.8 | 2024-05-07 | [37771](https://github.com/airbytehq/airbyte/pull/37771) | Handle errors without API error codes/messages |
| 2.1.7 | 2024-04-24 | [36634](https://github.com/airbytehq/airbyte/pull/36634) | Update to CDK 0.80.0 |
| 2.1.6 | 2024-04-24 | [36634](https://github.com/airbytehq/airbyte/pull/36634) | Schema descriptions |
| 2.1.5 | 2024-04-17 | [37341](https://github.com/airbytehq/airbyte/pull/37341) | Move rate limit errors to transient errors. |
| 2.1.4 | 2024-04-16 | [37367](https://github.com/airbytehq/airbyte/pull/37367) | Skip config migration when the legacy account_id field does not exist |
| 2.1.3 | 2024-04-16 | [37320](https://github.com/airbytehq/airbyte/pull/37320) | Add retry for transient error |
| 2.1.2 | 2024-03-29 | [36689](https://github.com/airbytehq/airbyte/pull/36689) | Fix key error `account_id` for custom reports. |
| 2.1.1 | 2024-03-18 | [36025](https://github.com/airbytehq/airbyte/pull/36025) | Fix start_date selection behaviour |
| 2.1.0 | 2024-03-12 | [35978](https://github.com/airbytehq/airbyte/pull/35978) | Upgrade CDK to start emitting record counts with state and full refresh state |
| 2.0.1 | 2024-03-08 | [35913](https://github.com/airbytehq/airbyte/pull/35913) | Fix lookback window |
| 2.0.0 | 2024-03-01 | [35746](https://github.com/airbytehq/airbyte/pull/35746) | Update API to `v19.0` |
| 1.4.2 | 2024-02-22 | [35539](https://github.com/airbytehq/airbyte/pull/35539) | Add missing config migration from `include_deleted` field |
| 1.4.1 | 2024-02-21 | [35467](https://github.com/airbytehq/airbyte/pull/35467) | Fix error with incorrect state transforming in the 1.4.0 version |
| 1.4.0 | 2024-02-20 | [32449](https://github.com/airbytehq/airbyte/pull/32449) | Replace "Include Deleted Campaigns, Ads, and AdSets" option in configuration with specific statuses selection per stream |
| 1.3.3 | 2024-02-15 | [35061](https://github.com/airbytehq/airbyte/pull/35061) | Add integration tests |
| 1.3.2 | 2024-02-12 | [35178](https://github.com/airbytehq/airbyte/pull/35178) | Manage dependencies with Poetry |
| 1.3.1 | 2024-02-05 | [34845](https://github.com/airbytehq/airbyte/pull/34845) | Add missing fields to schemas |
| 1.3.0 | 2024-01-09 | [33538](https://github.com/airbytehq/airbyte/pull/33538) | Updated the `Ad Account ID(s)` property to support multiple IDs |
| 1.2.3   | 2024-01-04 | [33934](https://github.com/airbytehq/airbyte/pull/33828) | Make ready for airbyte-lib                                                                                                                                                                                                                                                                        |
| 1.2.2   | 2024-01-02 | [33828](https://github.com/airbytehq/airbyte/pull/33828) | Add insights job timeout to be an option, so a user can specify their own value                                                                                                                                                                                                                   |
| 1.2.1   | 2023-11-22 | [32731](https://github.com/airbytehq/airbyte/pull/32731) | Removed validation that blocked personal ad accounts during `check`                                                                                                                                                                                                                               |
| 1.2.0   | 2023-10-31 | [31999](https://github.com/airbytehq/airbyte/pull/31999) | Extend the `AdCreatives` stream schema                                                                                                                                                                                                                                                            |
| 1.1.17  | 2023-10-19 | [31599](https://github.com/airbytehq/airbyte/pull/31599) | Base image migration: remove Dockerfile and use the python-connector-base image                                                                                                                                                                                                                   |
| 1.1.16  | 2023-10-11 | [31284](https://github.com/airbytehq/airbyte/pull/31284) | Fix error occurring when trying to access the `funding_source_details` field of the `AdAccount` stream                                                                                                                                                                                            |
| 1.1.15  | 2023-10-06 | [31132](https://github.com/airbytehq/airbyte/pull/31132) | Fix permission error for `AdAccount` stream                                                                                                                                                                                                                                                       |
| 1.1.14  | 2023-09-26 | [30758](https://github.com/airbytehq/airbyte/pull/30758) | Exception should not be raises if a stream is not found                                                                                                                                                                                                                                           |
| 1.1.13  | 2023-09-22 | [30706](https://github.com/airbytehq/airbyte/pull/30706) | Performance testing - include socat binary in docker image                                                                                                                                                                                                                                        |
| 1.1.12  | 2023-09-22 | [30655](https://github.com/airbytehq/airbyte/pull/30655) | Updated doc; improved schema for custom insight streams; updated SAT or custom insight streams; removed obsolete optional max_batch_size option from spec                                                                                                                                         |
| 1.1.11  | 2023-09-21 | [30650](https://github.com/airbytehq/airbyte/pull/30650) | Fix None issue since start_date is optional                                                                                                                                                                                                                                                       |
| 1.1.10  | 2023-09-15 | [30485](https://github.com/airbytehq/airbyte/pull/30485) | added 'status' and 'configured_status' fields for campaigns stream schema                                                                                                                                                                                                                         |
| 1.1.9   | 2023-08-31 | [29994](https://github.com/airbytehq/airbyte/pull/29994) | Removed batch processing, updated description in specs, added user-friendly error message, removed start_date from required attributes                                                                                                                                                            |
| 1.1.8   | 2023-09-04 | [29666](https://github.com/airbytehq/airbyte/pull/29666) | Adding custom field `boosted_object_id` to a streams schema in `campaigns` catalog `CustomAudiences`                                                                                                                                                                                              |
| 1.1.7   | 2023-08-21 | [29674](https://github.com/airbytehq/airbyte/pull/29674) | Exclude `rule` from stream `CustomAudiences`                                                                                                                                                                                                                                                      |
| 1.1.6   | 2023-08-18 | [29642](https://github.com/airbytehq/airbyte/pull/29642) | Stop batch requests if only 1 left in a batch                                                                                                                                                                                                                                                     |
| 1.1.5   | 2023-08-18 | [29610](https://github.com/airbytehq/airbyte/pull/29610) | Automatically reduce batch size                                                                                                                                                                                                                                                                   |
| 1.1.4   | 2023-08-08 | [29412](https://github.com/airbytehq/airbyte/pull/29412) | Add new custom_audience stream                                                                                                                                                                                                                                                                    |
| 1.1.3   | 2023-08-08 | [29208](https://github.com/airbytehq/airbyte/pull/29208) | Add account type validation during check                                                                                                                                                                                                                                                          |
| 1.1.2   | 2023-08-03 | [29042](https://github.com/airbytehq/airbyte/pull/29042) | Fix broken `advancedAuth` references for `spec`                                                                                                                                                                                                                                                   |
| 1.1.1   | 2023-07-26 | [27996](https://github.com/airbytehq/airbyte/pull/27996) | Remove reference to authSpecification                                                                                                                                                                                                                                                             |
| 1.1.0   | 2023-07-11 | [26345](https://github.com/airbytehq/airbyte/pull/26345) | Add new `action_report_time` attribute to `AdInsights` class                                                                                                                                                                                                                                      |
| 1.0.1   | 2023-07-07 | [27979](https://github.com/airbytehq/airbyte/pull/27979) | Added the ability to restore the reduced request record limit after the successful retry, and handle the `unknown error` (code 99) with the retry strategy                                                                                                                                        |
| 1.0.0   | 2023-07-05 | [27563](https://github.com/airbytehq/airbyte/pull/27563) | Migrate to FB SDK version 17                                                                                                                                                                                                                                                                      |
| 0.5.0   | 2023-06-26 | [27728](https://github.com/airbytehq/airbyte/pull/27728) | License Update: Elv2                                                                                                                                                                                                                                                                              |
| 0.4.3   | 2023-05-12 | [27483](https://github.com/airbytehq/airbyte/pull/27483) | Reduce replication start date by one more day                                                                                                                                                                                                                                                     |
| 0.4.2   | 2023-06-09 | [27201](https://github.com/airbytehq/airbyte/pull/27201) | Add `complete_oauth_server_output_specification` to spec                                                                                                                                                                                                                                          |
| 0.4.1   | 2023-06-02 | [26941](https://github.com/airbytehq/airbyte/pull/26941) | Remove `authSpecification` from spec.json, use `advanced_auth` instead                                                                                                                                                                                                                            |
| 0.4.0   | 2023-05-29 | [26720](https://github.com/airbytehq/airbyte/pull/26720) | Add Prebuilt Ad Insights reports                                                                                                                                                                                                                                                                  |
| 0.3.7   | 2023-05-12 | [26000](https://github.com/airbytehq/airbyte/pull/26000) | Handle config errors                                                                                                                                                                                                                                                                              |
| 0.3.6   | 2023-04-27 | [22999](https://github.com/airbytehq/airbyte/pull/22999) | Specified date formatting in specification                                                                                                                                                                                                                                                        |
| 0.3.5   | 2023-04-26 | [24994](https://github.com/airbytehq/airbyte/pull/24994) | Emit stream status messages                                                                                                                                                                                                                                                                       |
| 0.3.4   | 2023-04-18 | [22990](https://github.com/airbytehq/airbyte/pull/22990) | Increase pause interval                                                                                                                                                                                                                                                                           |
| 0.3.3   | 2023-04-14 | [25204](https://github.com/airbytehq/airbyte/pull/25204) | Fix data retention period validation                                                                                                                                                                                                                                                              |
| 0.3.2   | 2023-04-08 | [25003](https://github.com/airbytehq/airbyte/pull/25003) | Don't fetch `thumbnail_data_url` if it's None                                                                                                                                                                                                                                                     |
| 0.3.1   | 2023-03-27 | [24600](https://github.com/airbytehq/airbyte/pull/24600) | Reduce request record limit when retrying second page or further                                                                                                                                                                                                                                  |
| 0.3.0   | 2023-03-16 | [19141](https://github.com/airbytehq/airbyte/pull/19141) | Added Level parameter to custom Ads Insights                                                                                                                                                                                                                                                      |
| 0.2.86  | 2023-03-01 | [23625](https://github.com/airbytehq/airbyte/pull/23625) | Add user friendly fields description in spec and docs. Extend error message for invalid Account ID case.                                                                                                                                                                                          |
| 0.2.85  | 2023-02-14 | [23003](https://github.com/airbytehq/airbyte/pull/23003) | Bump facebook_business to 16.0.0                                                                                                                                                                                                                                                                  |
| 0.2.84  | 2023-01-27 | [22003](https://github.com/airbytehq/airbyte/pull/22003) | Set `AvailabilityStrategy` for streams explicitly to `None`                                                                                                                                                                                                                                       |
| 0.2.83  | 2023-01-13 | [21149](https://github.com/airbytehq/airbyte/pull/21149) | Videos stream remove filtering                                                                                                                                                                                                                                                                    |
| 0.2.82  | 2023-01-09 | [21149](https://github.com/airbytehq/airbyte/pull/21149) | Fix AdAccount schema                                                                                                                                                                                                                                                                              |
| 0.2.81  | 2023-01-05 | [21057](https://github.com/airbytehq/airbyte/pull/21057) | Remove unsupported fields from request                                                                                                                                                                                                                                                            |
| 0.2.80  | 2022-12-21 | [20736](https://github.com/airbytehq/airbyte/pull/20736) | Fix update next cursor                                                                                                                                                                                                                                                                            |
| 0.2.79  | 2022-12-07 | [20402](https://github.com/airbytehq/airbyte/pull/20402) | Exclude Not supported fields from request                                                                                                                                                                                                                                                         |
| 0.2.78  | 2022-12-07 | [20165](https://github.com/airbytehq/airbyte/pull/20165) | Fix fields permission error                                                                                                                                                                                                                                                                       |
| 0.2.77  | 2022-12-06 | [20131](https://github.com/airbytehq/airbyte/pull/20131) | Update next cursor value at read start                                                                                                                                                                                                                                                            |
| 0.2.76  | 2022-12-03 | [20043](https://github.com/airbytehq/airbyte/pull/20043) | Allows `action_breakdowns` to be an empty list - bugfix for #20016                                                                                                                                                                                                                                |
| 0.2.75  | 2022-12-03 | [20016](https://github.com/airbytehq/airbyte/pull/20016) | Allows `action_breakdowns` to be an empty list                                                                                                                                                                                                                                                    |
| 0.2.74  | 2022-11-25 | [19803](https://github.com/airbytehq/airbyte/pull/19803) | New default for `action_breakdowns`, improve "check" command speed                                                                                                                                                                                                                                |
| 0.2.73  | 2022-11-21 | [19645](https://github.com/airbytehq/airbyte/pull/19645) | Check "breakdowns" combinations                                                                                                                                                                                                                                                                   |
| 0.2.72  | 2022-11-04 | [18971](https://github.com/airbytehq/airbyte/pull/18971) | Handle FacebookBadObjectError for empty results on async jobs                                                                                                                                                                                                                                     |
| 0.2.71  | 2022-10-31 | [18734](https://github.com/airbytehq/airbyte/pull/18734) | Reduce request record limit on retry                                                                                                                                                                                                                                                              |
| 0.2.70  | 2022-10-26 | [18045](https://github.com/airbytehq/airbyte/pull/18045) | Upgrade FB SDK to v15.0                                                                                                                                                                                                                                                                           |
| 0.2.69  | 2022-10-17 | [18045](https://github.com/airbytehq/airbyte/pull/18045) | Remove "pixel" field from the Custom Conversions stream schema                                                                                                                                                                                                                                    |
| 0.2.68  | 2022-10-12 | [17869](https://github.com/airbytehq/airbyte/pull/17869) | Remove "format" from optional datetime `end_date` field                                                                                                                                                                                                                                           |
| 0.2.67  | 2022-10-04 | [17551](https://github.com/airbytehq/airbyte/pull/17551) | Add `cursor_field` for custom_insights stream schema                                                                                                                                                                                                                                              |
| 0.2.65  | 2022-09-29 | [17371](https://github.com/airbytehq/airbyte/pull/17371) | Fix stream CustomConversions `enable_deleted=False`                                                                                                                                                                                                                                               |
| 0.2.64  | 2022-09-22 | [17304](https://github.com/airbytehq/airbyte/pull/17304) | Migrate to per-stream state.                                                                                                                                                                                                                                                                      |
| 0.2.64  | 2022-09-22 | [17027](https://github.com/airbytehq/airbyte/pull/17027) | Limit time range with 37 months when creating an insight job from lower edge object. Retry bulk request when getting error code `960`                                                                                                                                                             |
| 0.2.63  | 2022-09-06 | [15724](https://github.com/airbytehq/airbyte/pull/15724) | Add the Custom Conversion stream                                                                                                                                                                                                                                                                  |
| 0.2.62  | 2022-09-01 | [16222](https://github.com/airbytehq/airbyte/pull/16222) | Remove `end_date` from config if empty value (re-implement #16096)                                                                                                                                                                                                                                |
| 0.2.61  | 2022-08-29 | [16096](https://github.com/airbytehq/airbyte/pull/16096) | Remove `end_date` from config if empty value                                                                                                                                                                                                                                                      |
| 0.2.60  | 2022-08-19 | [15788](https://github.com/airbytehq/airbyte/pull/15788) | Retry FacebookBadObjectError                                                                                                                                                                                                                                                                      |
| 0.2.59  | 2022-08-04 | [15327](https://github.com/airbytehq/airbyte/pull/15327) | Shift date validation from config validation to stream method                                                                                                                                                                                                                                     |
| 0.2.58  | 2022-07-25 | [15012](https://github.com/airbytehq/airbyte/pull/15012) | Add `DATA_RETENTION_PERIOD`validation and fix `failed_delivery_checks` field schema type issue                                                                                                                                                                                                    |
| 0.2.57  | 2022-07-25 | [14831](https://github.com/airbytehq/airbyte/pull/14831) | Update Facebook SDK to version 14.0.0                                                                                                                                                                                                                                                             |
| 0.2.56  | 2022-07-19 | [14831](https://github.com/airbytehq/airbyte/pull/14831) | Add future `start_date` and `end_date` validation                                                                                                                                                                                                                                                 |
| 0.2.55  | 2022-07-18 | [14786](https://github.com/airbytehq/airbyte/pull/14786) | Check if the authorized user has the "MANAGE" task permission when getting the `funding_source_details` field in the ad_account stream                                                                                                                                                            |
| 0.2.54  | 2022-06-29 | [14267](https://github.com/airbytehq/airbyte/pull/14267) | Make MAX_BATCH_SIZE available in config                                                                                                                                                                                                                                                           |
| 0.2.53  | 2022-06-16 | [13623](https://github.com/airbytehq/airbyte/pull/13623) | Add fields `bid_amount` `bid_strategy` `bid_constraints` to `ads_set` stream                                                                                                                                                                                                                      |
| 0.2.52  | 2022-06-14 | [13749](https://github.com/airbytehq/airbyte/pull/13749) | Fix the `not syncing any data` issue                                                                                                                                                                                                                                                              |
| 0.2.51  | 2022-05-30 | [13317](https://github.com/airbytehq/airbyte/pull/13317) | Change tax_id to string (Canadian has letter in tax_id)                                                                                                                                                                                                                                           |
| 0.2.50  | 2022-04-27 | [12402](https://github.com/airbytehq/airbyte/pull/12402) | Add lookback window to insights streams                                                                                                                                                                                                                                                           |
| 0.2.49  | 2022-05-20 | [13047](https://github.com/airbytehq/airbyte/pull/13047) | Fix duplicating records during insights lookback period                                                                                                                                                                                                                                           |
| 0.2.48  | 2022-05-19 | [13008](https://github.com/airbytehq/airbyte/pull/13008) | Update CDK to v0.1.58 avoid crashing on incorrect stream schemas                                                                                                                                                                                                                                  |
| 0.2.47  | 2022-05-06 | [12685](https://github.com/airbytehq/airbyte/pull/12685) | Update CDK to v0.1.56 to emit an `AirbyeTraceMessage` on uncaught exceptions                                                                                                                                                                                                                      |
| 0.2.46  | 2022-04-22 | [12171](https://github.com/airbytehq/airbyte/pull/12171) | Allow configuration of page_size for requests                                                                                                                                                                                                                                                     |
| 0.2.45  | 2022-05-03 | [12390](https://github.com/airbytehq/airbyte/pull/12390) | Better retry logic for split-up async jobs                                                                                                                                                                                                                                                        |
| 0.2.44  | 2022-04-14 | [11751](https://github.com/airbytehq/airbyte/pull/11751) | Update API to a directly initialise an AdAccount with the given ID                                                                                                                                                                                                                                |
| 0.2.43  | 2022-04-13 | [11801](https://github.com/airbytehq/airbyte/pull/11801) | Fix `user_tos_accepted` schema to be an object                                                                                                                                                                                                                                                    |
| 0.2.42  | 2022-04-06 | [11761](https://github.com/airbytehq/airbyte/pull/11761) | Upgrade Facebook Python SDK to version 13                                                                                                                                                                                                                                                         |
| 0.2.41  | 2022-03-28 | [11446](https://github.com/airbytehq/airbyte/pull/11446) | Increase number of attempts for individual jobs                                                                                                                                                                                                                                                   |
| 0.2.40  | 2022-02-28 | [10698](https://github.com/airbytehq/airbyte/pull/10698) | Improve sleeps time in rate limit handler                                                                                                                                                                                                                                                         |
| 0.2.39  | 2022-03-09 | [10917](https://github.com/airbytehq/airbyte/pull/10917) | Retry connections when FB API returns error code 2 (temporary oauth error)                                                                                                                                                                                                                        |
| 0.2.38  | 2022-03-08 | [10531](https://github.com/airbytehq/airbyte/pull/10531) | Add `time_increment` parameter to custom insights                                                                                                                                                                                                                                                 |
| 0.2.37  | 2022-02-28 | [10655](https://github.com/airbytehq/airbyte/pull/10655) | Add Activities stream                                                                                                                                                                                                                                                                             |
| 0.2.36  | 2022-02-24 | [10588](https://github.com/airbytehq/airbyte/pull/10588) | Fix `execute_in_batch` for large amount of requests                                                                                                                                                                                                                                               |
| 0.2.35  | 2022-02-18 | [10348](https://github.com/airbytehq/airbyte/pull/10348) | Add error code 104 to backoff triggers                                                                                                                                                                                                                                                            |
| 0.2.34  | 2022-02-17 | [10180](https://github.com/airbytehq/airbyte/pull/9805)  | Performance and reliability fixes                                                                                                                                                                                                                                                                 |
| 0.2.33  | 2021-12-28 | [10180](https://github.com/airbytehq/airbyte/pull/10180) | Add AdAccount and Images streams                                                                                                                                                                                                                                                                  |
| 0.2.32  | 2022-01-07 | [10138](https://github.com/airbytehq/airbyte/pull/10138) | Add `primary_key` for all insights streams.                                                                                                                                                                                                                                                       |
| 0.2.31  | 2021-12-29 | [9138](https://github.com/airbytehq/airbyte/pull/9138)   | Fix videos stream format field incorrect type                                                                                                                                                                                                                                                     |
| 0.2.30  | 2021-12-20 | [8962](https://github.com/airbytehq/airbyte/pull/8962)   | Add `asset_feed_spec` field to `ad creatives` stream                                                                                                                                                                                                                                              |
| 0.2.29  | 2021-12-17 | [8649](https://github.com/airbytehq/airbyte/pull/8649)   | Retrieve ad_creatives image as data encoded                                                                                                                                                                                                                                                       |
| 0.2.28  | 2021-12-13 | [8742](https://github.com/airbytehq/airbyte/pull/8742)   | Fix for schema generation related to "breakdown" fields                                                                                                                                                                                                                                           |
| 0.2.27  | 2021-11-29 | [8257](https://github.com/airbytehq/airbyte/pull/8257)   | Add fields to Campaign stream                                                                                                                                                                                                                                                                     |
| 0.2.26  | 2021-11-19 | [7855](https://github.com/airbytehq/airbyte/pull/7855)   | Add Video stream                                                                                                                                                                                                                                                                                  |
| 0.2.25  | 2021-11-12 | [7904](https://github.com/airbytehq/airbyte/pull/7904)   | Implement retry logic for async jobs                                                                                                                                                                                                                                                              |
| 0.2.24  | 2021-11-09 | [7744](https://github.com/airbytehq/airbyte/pull/7744)   | Fix fail when async job takes too long                                                                                                                                                                                                                                                            |
| 0.2.23  | 2021-11-08 | [7734](https://github.com/airbytehq/airbyte/pull/7734)   | Resolve $ref field for discover schema                                                                                                                                                                                                                                                            |
| 0.2.22  | 2021-11-05 | [7605](https://github.com/airbytehq/airbyte/pull/7605)   | Add job retry logics to AdsInsights stream                                                                                                                                                                                                                                                        |
| 0.2.21  | 2021-10-05 | [4864](https://github.com/airbytehq/airbyte/pull/4864)   | Update insights streams with custom entries for fields, breakdowns and action_breakdowns                                                                                                                                                                                                          |
| 0.2.20  | 2021-10-04 | [6719](https://github.com/airbytehq/airbyte/pull/6719)   | Update version of facebook_business package to 12.0                                                                                                                                                                                                                                               |
| 0.2.19  | 2021-09-30 | [6438](https://github.com/airbytehq/airbyte/pull/6438)   | Annotate Oauth2 flow initialization parameters in connector specification                                                                                                                                                                                                                         |
| 0.2.18  | 2021-09-28 | [6499](https://github.com/airbytehq/airbyte/pull/6499)   | Fix field values converting fail                                                                                                                                                                                                                                                                  |
| 0.2.17  | 2021-09-14 | [4978](https://github.com/airbytehq/airbyte/pull/4978)   | Convert values' types according to schema types                                                                                                                                                                                                                                                   |
| 0.2.16  | 2021-09-14 | [6060](https://github.com/airbytehq/airbyte/pull/6060)   | Fix schema for `ads_insights` stream                                                                                                                                                                                                                                                              |
| 0.2.15  | 2021-09-14 | [5958](https://github.com/airbytehq/airbyte/pull/5958)   | Fix url parsing and add report that exposes conversions                                                                                                                                                                                                                                           |
| 0.2.14  | 2021-07-19 | [4820](https://github.com/airbytehq/airbyte/pull/4820)   | Improve the rate limit management                                                                                                                                                                                                                                                                 |
| 0.2.12  | 2021-06-20 | [3743](https://github.com/airbytehq/airbyte/pull/3743)   | Refactor connector to use CDK: - Improve error handling. - Improve async job performance \(insights\). - Add new configuration parameter `insights_days_per_job`. - Rename stream `adsets` to `ad_sets`. - Refactor schema logic for insights, allowing to configure any possible insight stream. |
| 0.2.10  | 2021-06-16 | [3973](https://github.com/airbytehq/airbyte/pull/3973)   | Update version of facebook_business to 11.0                                                                                                                                                                                                                                                       |
| 0.2.9   | 2021-06-10 | [3996](https://github.com/airbytehq/airbyte/pull/3996)   | Add `AIRBYTE_ENTRYPOINT` for Kubernetes support                                                                                                                                                                                                                                                   |
| 0.2.8   | 2021-06-09 | [3973](https://github.com/airbytehq/airbyte/pull/3973)   | Add 80000 as a rate-limiting error code                                                                                                                                                                                                                                                           |
| 0.2.7   | 2021-06-03 | [3646](https://github.com/airbytehq/airbyte/pull/3646)   | Add missing fields to AdInsights streams                                                                                                                                                                                                                                                          |
| 0.2.6   | 2021-05-25 | [3525](https://github.com/airbytehq/airbyte/pull/3525)   | Fix handling call rate limit                                                                                                                                                                                                                                                                      |
| 0.2.5   | 2021-05-20 | [3396](https://github.com/airbytehq/airbyte/pull/3396)   | Allow configuring insights lookback window                                                                                                                                                                                                                                                        |
| 0.2.4   | 2021-05-13 | [3395](https://github.com/airbytehq/airbyte/pull/3395)   | Fix an issue that caused losing Insights data from the past 28 days while incremental sync                                                                                                                                                                                                        |
| 0.2.3   | 2021-04-28 | [3116](https://github.com/airbytehq/airbyte/pull/3116)   | Wait longer \(5 min\) for async jobs to start                                                                                                                                                                                                                                                     |
| 0.2.2   | 2021-04-03 | [2726](https://github.com/airbytehq/airbyte/pull/2726)   | Fix base connector versioning                                                                                                                                                                                                                                                                     |
| 0.2.1   | 2021-03-12 | [2391](https://github.com/airbytehq/airbyte/pull/2391)   | Support FB Marketing API v10                                                                                                                                                                                                                                                                      |
| 0.2.0   | 2021-03-09 | [2238](https://github.com/airbytehq/airbyte/pull/2238)   | Protocol allows future/unknown properties                                                                                                                                                                                                                                                         |
| 0.1.4   | 2021-02-24 | [1902](https://github.com/airbytehq/airbyte/pull/1902)   | Add `include_deleted` option in params                                                                                                                                                                                                                                                            |
| 0.1.3   | 2021-02-15 | [1990](https://github.com/airbytehq/airbyte/pull/1990)   | Support Insights stream via async queries                                                                                                                                                                                                                                                         |
| 0.1.2   | 2021-01-22 | [1699](https://github.com/airbytehq/airbyte/pull/1699)   | Add incremental support                                                                                                                                                                                                                                                                           |
| 0.1.1   | 2021-01-15 | [1552](https://github.com/airbytehq/airbyte/pull/1552)   | Release Native Facebook Marketing Connector                                                                                                                                                                                                                                                       |

</details><|MERGE_RESOLUTION|>--- conflicted
+++ resolved
@@ -269,12 +269,9 @@
 
 | Version | Date       | Pull Request                                             | Subject                                                                                                                                                                                                                                                                                           |
 |:--------|:-----------|:---------------------------------------------------------|:--------------------------------------------------------------------------------------------------------------------------------------------------------------------------------------------------------------------------------------------------------------------------------------------------|
-<<<<<<< HEAD
 | 3.3.24 | 2025-01-02 | [50852](https://github.com/airbytehq/airbyte/pull/50852) | Update API to `v21.0` |
-=======
 | 3.3.25 | 2025-01-11 | [51080](https://github.com/airbytehq/airbyte/pull/51080) | Update dependencies |
 | 3.3.24 | 2025-01-04 | [50922](https://github.com/airbytehq/airbyte/pull/50922) | Update dependencies |
->>>>>>> f26cd8ef
 | 3.3.23 | 2024-12-28 | [50533](https://github.com/airbytehq/airbyte/pull/50533) | Update dependencies |
 | 3.3.22 | 2024-12-21 | [50014](https://github.com/airbytehq/airbyte/pull/50014) | Update dependencies |
 | 3.3.21 | 2024-12-14 | [49197](https://github.com/airbytehq/airbyte/pull/49197) | Update dependencies |
