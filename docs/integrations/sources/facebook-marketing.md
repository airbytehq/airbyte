# Facebook Marketing

## Features

| Feature | Supported?\(Yes/No\) | Notes |
| :--- | :--- | :--- |
| Full Refresh Sync | Yes |  |
| Incremental Sync | Yes | except AdCreatives and AdAccount |

##### Incremental Deletes Sync
The Facebook Marketing API doesn’t have a concept of deleting records in the same way that a database does. 
While a user could archive or delete an ad campaign, there is still a record of that campaign having existed in the Facebook Marketing API. 
If configured by the user, the Facebook connector replicates records for campaigns or ads even if they were archived or deleted from the Facebook platform.

## Supported Tables

This Source is capable of syncing the following tables and their data:

* [AdSets](https://developers.facebook.com/docs/marketing-api/reference/ad-campaign#fields)
* [Ads](https://developers.facebook.com/docs/marketing-api/reference/adgroup#fields)
* [AdCreatives](https://developers.facebook.com/docs/marketing-api/reference/ad-creative#fields)
* [Campaigns](https://developers.facebook.com/docs/marketing-api/reference/ad-campaign-group#fields)
* [AdInsights](https://developers.facebook.com/docs/marketing-api/reference/adgroup/insights/)
* [AdAccount](https://developers.facebook.com/docs/marketing-api/reference/ad-account) 
* [Images](https://developers.facebook.com/docs/marketing-api/reference/ad-image)
* [Activities](https://developers.facebook.com/docs/marketing-api/reference/ad-activity)

You can segment the AdInsights table into parts based on the following information. Each part will be synced as a separate table if normalization is enabled:

* Country
* DMA \(Designated Market Area\)
* Gender & Age
* Platform & Device
* Region

For more information, see the [Facebook Insights API documentation. ](https://developers.facebook.com/docs/marketing-api/reference/adgroup/insights/)\

## Getting Started \(Airbyte Cloud\)

1. Click `Authenticate your Facebook Marketing account`.
2. Enter your Account ID. Learn how to find it are [here](https://www.facebook.com/business/help/1492627900875762).
3. Enter a start date and your Insights settings.
4. You're done.

## Getting Started \(Airbyte Open-Source\)

#### Requirements

* A Facebook Ad Account ID
* A Facebook App which has the Marketing API enabled
* A Facebook Marketing API Access Token
* Request a rate limit increase from Facebook

Follow the [Facebook documentation for obtaining your Ad Account ID](https://www.facebook.com/business/help/1492627900875762) and keep that on hand. We'll need this ID to configure Facebook as a source in Airbyte.

#### If you don't have a Facebook App

Visit the [Facebook Developers App hub](https://developers.facebook.com/apps/) and create an App and choose "Manage Business Integrations" as the purpose of the app. Fill out the remaining fields to create your app, then follow along the "Enable the Marketing API for your app" section.

From the App's Dashboard screen \(seen in the screenshot below\) enable the Marketing API for your app if it is not already setup.

![](../../.gitbook/assets/facebook_marketing_api.png)

#### API Access Token

In the App Dashboard screen, click Marketing API --&gt; Tools on the left sidebar. Then highlight all the available token permissions \(`ads_management`, `ads_read`, `read_insights`\) and click "Get token". A long string of characters should appear in front of you; **this is the access token.** Copy this string for use in the Airbyte UI later.

![](../../.gitbook/assets/facebook_access_token.png)

### Request rate limit increase

Facebook [heavily throttles](https://developers.facebook.com/docs/marketing-api/overview/authorization#limits) API tokens generated from Facebook Apps with the "Standard Access" tier \(the default tier for new apps\), making it infeasible to use the token for syncs with Airbyte. You'll need to request an upgrade to Advanced Access for your app on the following permissions:

* Ads Management Standard Access
* ads\_read
* ads\_management

See the Facebook [documentation on Authorization](https://developers.facebook.com/docs/marketing-api/overview/authorization/#access-levels) for information about how to request Advanced Access to the relevant permissions.

With the Ad Account ID and API access token, you should be ready to start pulling data from the Facebook Marketing API. Head to the Airbyte UI to setup your source connector!

## Rate Limiting & Performance Considerations \(Airbyte Open Source\)

Facebook heavily throttles API tokens generated from Facebook Apps by default, making it infeasible to use such a token for syncs with Airbyte. To be able to use this connector without your syncs taking days due to rate limiting follow the instructions in the Setup Guide below to access better rate limits.

See Facebook's [documentation on rate limiting](https://developers.facebook.com/docs/marketing-api/overview/authorization/#access-levels) for more information on requesting a quota upgrade.

## Custom Insights
In order to retrieve specific fields from Facebook Ads Insights combined with other breakdowns, there is a mechanism to allow you to choose which fields and breakdowns to sync.
It is highly recommended to follow the [documenation](https://developers.facebook.com/docs/marketing-api/insights/breakdowns), as there are limitations related to breakdowns. Some fields can not be requested and many others just work combined with specific fields, for example, the breakdown **app_id** is only supported with the **total_postbacks** field.
By now, the only check done when setting up a source is to check if the fields, breakdowns and action breakdowns are within the ones provided by Facebook. This is, if you enter a good input, it's gonna be validated, but after, if the calls to Facebook API with those pareameters fails you will receive an error from the API.
As a summary, custom insights allows to replicate only some fields, resulting in sync speed increase.

#### Data type mapping

| Integration Type | Airbyte Type | Notes |
| :--- | :--- | :--- |
| `string` | `string` |  |
| `number` | `number` |  |
| `array` | `array` |  |
| `object` | `object` |  |

## Changelog

| Version | Date | Pull Request | Subject |
| :--- | :--- | :--- | :--- |
<<<<<<< HEAD
| 0.2.38  | 2022-02-28 | [10698](https://github.com/airbytehq/airbyte/pull/10698) | Improve sleeps time in rate limit handler |
=======
| 0.2.38  | 2022-02-22 | [10531](https://github.com/airbytehq/airbyte/pull/10531) | Add `time_increment` parameter to custom insights |
>>>>>>> 1bf94704
| 0.2.37  | 2022-02-28 | [10655](https://github.com/airbytehq/airbyte/pull/10655) | Add Activities stream |
| 0.2.36  | 2022-02-24 | [10588](https://github.com/airbytehq/airbyte/pull/10588) | Fix `execute_in_batch` for large amount of requests |
| 0.2.35  | 2022-02-18 | [10348](https://github.com/airbytehq/airbyte/pull/10348) | Add 104 error code to backoff triggers |
| 0.2.34  | 2022-02-17 | [10180](https://github.com/airbytehq/airbyte/pull/9805) | Performance and reliability fixes |
| 0.2.33  | 2021-12-28 | [10180](https://github.com/airbytehq/airbyte/pull/10180) | Add AdAccount and Images streams |
| 0.2.32  | 2022-01-07 | [10138](https://github.com/airbytehq/airbyte/pull/10138) | Add `primary_key` for all insights streams. |
| 0.2.31  | 2021-12-29 | [9138](https://github.com/airbytehq/airbyte/pull/9138) | Fix videos stream format field incorrect type |
| 0.2.30  | 2021-12-20 | [8962](https://github.com/airbytehq/airbyte/pull/8962) | Add `asset_feed_spec` field to `ad creatives` stream |
| 0.2.29  | 2021-12-17 | [8649](https://github.com/airbytehq/airbyte/pull/8649) | Retrieve ad_creatives image as data encoded |
| 0.2.28  | 2021-12-13 | [8742](https://github.com/airbytehq/airbyte/pull/8742) | Fix for schema generation related to "breakdown" fields |
| 0.2.27  | 2021-11-29 | [8257](https://github.com/airbytehq/airbyte/pull/8257) | Add fields to Campaign stream |
| 0.2.26  | 2021-11-19 | [7855](https://github.com/airbytehq/airbyte/pull/7855) | Add Video stream |
| 0.2.25  | 2021-11-12 | [7904](https://github.com/airbytehq/airbyte/pull/7904) | Implement retry logic for async jobs |
| 0.2.24  | 2021-11-09 | [7744](https://github.com/airbytehq/airbyte/pull/7744) | Fix fail when async job takes too long |
| 0.2.23  | 2021-11-08 | [7734](https://github.com/airbytehq/airbyte/pull/7734) | Resolve $ref field for discover schema |
| 0.2.22  | 2021-11-05 | [7605](https://github.com/airbytehq/airbyte/pull/7605) | Add job retry logics to AdsInsights stream |
| 0.2.21  | 2021-10-05 | [4864](https://github.com/airbytehq/airbyte/pull/4864) | Update insights streams with custom entries for fields, breakdowns and action_breakdowns |
| 0.2.20 | 2021-10-04 | [6719](https://github.com/airbytehq/airbyte/pull/6719) | Update version of facebook\_business package to 12.0 |
| 0.2.19 | 2021-09-30 | [6438](https://github.com/airbytehq/airbyte/pull/6438) | Annotate Oauth2 flow initialization parameters in connector specification |
| 0.2.18 | 2021-09-28 | [6499](https://github.com/airbytehq/airbyte/pull/6499) | Fix field values converting fail |
| 0.2.17 | 2021-09-14 | [4978](https://github.com/airbytehq/airbyte/pull/4978) | Convert values' types according to schema types |
| 0.2.16 | 2021-09-14 | [6060](https://github.com/airbytehq/airbyte/pull/6060) | Fix schema for `ads_insights` stream |
| 0.2.15 | 2021-09-14 | [5958](https://github.com/airbytehq/airbyte/pull/5958) | Fix url parsing and add report that exposes conversions |
| 0.2.14 | 2021-07-19 | [4820](https://github.com/airbytehq/airbyte/pull/4820) | Improve the rate limit management |
| 0.2.12 | 2021-06-20 | [3743](https://github.com/airbytehq/airbyte/pull/3743) | Refactor connector to use CDK: - Improve error handling. - Improve async job performance \(insights\). - Add new configuration parameter `insights_days_per_job`. - Rename stream `adsets` to `ad_sets`. - Refactor schema logic for insights, allowing to configure any possible insight stream. |
| 0.2.10 | 2021-06-16 | [3973](https://github.com/airbytehq/airbyte/pull/3973) | Update version of facebook\_business to 11.0 |
| 0.2.9 | 2021-06-10 | [3996](https://github.com/airbytehq/airbyte/pull/3996) | Add `AIRBYTE_ENTRYPOINT` for Kubernetes support |
| 0.2.8 | 2021-06-09 | [3973](https://github.com/airbytehq/airbyte/pull/3973) | Add 80000 as a rate-limiting error code |
| 0.2.7 | 2021-06-03 | [3646](https://github.com/airbytehq/airbyte/pull/3646) | Add missing fields to AdInsights streams |
| 0.2.6 | 2021-05-25 | [3525](https://github.com/airbytehq/airbyte/pull/3525) | Fix handling call rate limit |
| 0.2.5 | 2021-05-20 | [3396](https://github.com/airbytehq/airbyte/pull/3396) | Allow configuring insights lookback window |
| 0.2.4 | 2021-05-13 | [3395](https://github.com/airbytehq/airbyte/pull/3395) | Fix an issue that caused losing Insights data from the past 28 days while incremental sync |
| 0.2.3 | 2021-04-28 | [3116](https://github.com/airbytehq/airbyte/pull/3116) | Wait longer \(5 min\) for async jobs to start |
| 0.2.2 | 2021-04-03 | [2726](https://github.com/airbytehq/airbyte/pull/2726) | Fix base connector versioning |
| 0.2.1 | 2021-03-12 | [2391](https://github.com/airbytehq/airbyte/pull/2391) | Support FB Marketing API v10 |
| 0.2.0 | 2021-03-09 | [2238](https://github.com/airbytehq/airbyte/pull/2238) | Protocol allows future/unknown properties |
| 0.1.4 | 2021-02-24 | [1902](https://github.com/airbytehq/airbyte/pull/1902) | Add `include_deleted` option in params |
| 0.1.3 | 2021-02-15 | [1990](https://github.com/airbytehq/airbyte/pull/1990) | Support Insights stream via async queries |
| 0.1.2 | 2021-01-22 | [1699](https://github.com/airbytehq/airbyte/pull/1699) | Add incremental support |
| 0.1.1 | 2021-01-15 | [1552](https://github.com/airbytehq/airbyte/pull/1552) | Release Native Facebook Marketing Connector |<|MERGE_RESOLUTION|>--- conflicted
+++ resolved
@@ -104,11 +104,8 @@
 
 | Version | Date | Pull Request | Subject |
 | :--- | :--- | :--- | :--- |
-<<<<<<< HEAD
-| 0.2.38  | 2022-02-28 | [10698](https://github.com/airbytehq/airbyte/pull/10698) | Improve sleeps time in rate limit handler |
-=======
+| 0.2.39  | 2022-02-28 | [10698](https://github.com/airbytehq/airbyte/pull/10698) | Improve sleeps time in rate limit handler |
 | 0.2.38  | 2022-02-22 | [10531](https://github.com/airbytehq/airbyte/pull/10531) | Add `time_increment` parameter to custom insights |
->>>>>>> 1bf94704
 | 0.2.37  | 2022-02-28 | [10655](https://github.com/airbytehq/airbyte/pull/10655) | Add Activities stream |
 | 0.2.36  | 2022-02-24 | [10588](https://github.com/airbytehq/airbyte/pull/10588) | Fix `execute_in_batch` for large amount of requests |
 | 0.2.35  | 2022-02-18 | [10348](https://github.com/airbytehq/airbyte/pull/10348) | Add 104 error code to backoff triggers |
