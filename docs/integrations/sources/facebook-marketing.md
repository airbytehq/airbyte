--- conflicted
+++ resolved
@@ -269,11 +269,8 @@
 
 | Version | Date       | Pull Request                                             | Subject                                                                                                                                                                                                                                                                                           |
 |:--------|:-----------|:---------------------------------------------------------|:--------------------------------------------------------------------------------------------------------------------------------------------------------------------------------------------------------------------------------------------------------------------------------------------------|
-<<<<<<< HEAD
-| 3.3.20-rc.1 | 2024-11-07 | [48415](https://github.com/airbytehq/airbyte/pull/48415) | For backoff retries, double the rate of per-call limit reduction |
-=======
+| 3.3.21 | 2024-12-04 | [48415](https://github.com/airbytehq/airbyte/pull/48415) | For backoff retries, double the rate of per-call limit reduction |
 | 3.3.20 | 2024-11-25 | [48632](https://github.com/airbytehq/airbyte/pull/48632) | Starting with this version, the Docker image is now rootless. Please note that this and future versions will not be compatible with Airbyte versions earlier than 0.64 |
->>>>>>> f5dbdea5
 | 3.3.19 | 2024-11-04 | [48155](https://github.com/airbytehq/airbyte/pull/48155) | Update dependencies |
 | 3.3.18 | 2024-10-29 | [47894](https://github.com/airbytehq/airbyte/pull/47894) | Update dependencies |
 | 3.3.17 | 2024-10-28 | [43787](https://github.com/airbytehq/airbyte/pull/43787) | Update dependencies |
