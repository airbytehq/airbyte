# Facebook Marketing

<HideInUI>

This page contains the setup guide and reference information for the [Facebook Marketing](https://developers.facebook.com) source connector.

</HideInUI>

## Prerequisites

- A [Facebook Ad Account ID](https://www.facebook.com/business/help/1492627900875762)
<!-- env:cloud -->
-  **For Airbyte Cloud**: If you are not the owner/admin of the Ad account, you must be granted [permissions to access the Ad account](https://www.facebook.com/business/help/155909647811305?id=829106167281625) by an admin.
<!-- /env:cloud -->
<!-- env:oss -->
-  **For Airbyte Open Source**: 
   - [Facebook app](https://developers.facebook.com/apps/) with the Marketing API enabled 
   - The following permissions: [ads_management](https://developers.facebook.com/docs/permissions#a), [ads_read](https://developers.facebook.com/docs/permissions#a), [business_management](https://developers.facebook.com/docs/permissions#b) and [read_insights](https://developers.facebook.com/docs/permissions#r). 
<!-- /env:oss -->

## Setup guide

### Set up Facebook Marketing

<!-- env:cloud -->
#### For Airbyte Cloud: 

1. [Log into your Airbyte Cloud](https://cloud.airbyte.com/workspaces) account.
2. Click Sources and then click + New source.
3. On the Set up the source page, select Facebook Marketing from the Source type dropdown.
4. Enter a name for the Facebook Marketing connector.
5. To authenticate the connection, click **Authenticate your account** to authorize your Facebook account. Ensure you are logged into the right account, as Airbyte will authenticate the account you are currently logged in to.
<!-- /env:cloud -->

<!-- env:oss -->
#### For Airbyte Open Source:

1. Navigate to the Airbyte Open Source dashboard.
2. Click Sources and then click + New source.
3. On the Set up the source page, select Facebook Marketing from the Source type dropdown.
4. Enter a name for the Facebook Marketing connector.
<FieldAnchor field="access_token">
5. In the **Access Token** field, enter the Marketing API access token.
   
#### (For Airbyte Open Source) Generate an access token and request a rate limit increase

To set up Facebook Marketing as a source in Airbyte Open Source, you will first need to create a Facebook app and generate a Marketing API access token. You will then need to request a rate limit increase from Facebook to ensure your syncs are successful. 

1. Navigate to [Meta for Developers](https://developers.facebook.com/apps/) and follow the steps provided in the [Facebook documentation](https://developers.facebook.com/docs/development/create-an-app/) to create a Facebook app.
2. While creating the app, when you are prompted for "What do you want your app to do?", select **Other**. You will also need to set the app type to **Business** when prompted.
3. From your App’s dashboard, [set up the Marketing API](https://developers.facebook.com/docs/marketing-apis/get-started).
4. Generate a Marketing API access token: From your App’s Dashboard, click **Marketing API** --> **Tools**. Select all the available token permissions (`ads_management`, `ads_read`, `read_insights`, `business_management`) and click **Get token**. Copy the generated token for later use.
5. Request a rate limit increase: Facebook [heavily throttles](https://developers.facebook.com/docs/marketing-api/overview/authorization#limits) API tokens generated from Facebook apps with the default Standard Access tier, making it infeasible to use the token for syncs with Airbyte. You'll need to request an upgrade to Advanced Access for your app on the following permissions:

   - Ads Management Standard Access
   - ads_read
   - Ads_management

   See the Facebook [documentation on Authorization](https://developers.facebook.com/docs/marketing-api/overview/authorization/#access-levels) to request Advanced Access to the relevant permissions.

:::tip
You can use the [Access Token Tool](https://developers.facebook.com/tools/accesstoken) at any time to view your existing access tokens, including their assigned permissions and lifecycles.
:::
</FieldAnchor>
<!-- /env:oss -->

#### Facebook Marketing Source Settings
<FieldAnchor field="account_ids">
1. For **Account ID(s)**, enter one or multiple comma-separated [Facebook Ad Account ID Numbers](https://www.facebook.com/business/help/1492627900875762) to use when pulling data from the Facebook Marketing API. To find this ID, open your Meta Ads Manager. The Ad Account ID number is in the **Account** dropdown menu or in your browser's address bar. Refer to the [Facebook docs](https://www.facebook.com/business/help/1492627900875762) for more information.
</FieldAnchor>

<FieldAnchor field="start_date">
2. (Optional) For **Start Date**, use the provided datepicker, or enter the date programmatically in the `YYYY-MM-DDTHH:mm:ssZ` format. If the start date is not set, then all data will be replicated except for `Insight` data, which only pulls data for the last 37 months.

   :::info
   Insight tables are only able to pull data from the last 37 months. If you are syncing insight tables and your start date is older than 37 months, your sync will not succeed for those streams.
   :::

</FieldAnchor>

<FieldAnchor field="end_date">
3. (Optional) For **End Date**, use the provided datepicker, or enter the date programmatically in the `YYYY-MM-DDTHH:mm:ssZ` format. This is the date until which you'd like to replicate data for all Incremental streams. All data generated between the start date and this end date will be replicated. Not setting this option will result in always syncing the latest data.
</FieldAnchor>

<FieldAnchor field="campaign_statuses">
4. (Optional) Multiselect the **Campaign Statuses** to include data from Campaigns for particular statuses.
</FieldAnchor>

<FieldAnchor field="adset_statuses">
5. (Optional) Multiselect the **AdSet Statuses** to include data from AdSets for particular statuses.
</FieldAnchor>

<FieldAnchor field="ad_statuses">
6. (Optional) Multiselect the **Ad Statuses** to include data from Ads for particular statuses.
</FieldAnchor>

<FieldAnchor field="fetch_thumbnail_images">
7. (Optional) Toggle the **Fetch Thumbnail Images** button to fetch the `thumbnail_url` and store the result in `thumbnail_data_url` for each [Ad Creative](https://developers.facebook.com/docs/marketing-api/creative/).
</FieldAnchor>

<FieldAnchor field="custom_insights">
8. (Optional) In the **Custom Insights** section, you may provide a list of ad statistics entries. Each entry should have a unique name and can contain fields, breakdowns or action_breakdowns. Fields refer to the different data points you can collect from an ad, while breakdowns and action_breakdowns let you segment this data for more detailed insights. Click on **Add** to create a new entry in this list.

To retrieve specific fields from Facebook Ads Insights combined with other breakdowns, you can choose which fields and breakdowns to sync. However, please note that not all fields can be requested, and many are only functional when combined with specific other fields. For example, the breakdown `app_id` is only supported with the `total_postbacks` field. For more information on the breakdown limitations, refer to the [Facebook documentation](https://developers.facebook.com/docs/marketing-api/insights/breakdowns).

   :::info
   Additional data streams for your Facebook Marketing connector are dynamically generated according to the Custom Insights you specify. If you have an existing Facebook Marketing source and you decide to update or remove some of your Custom Insights, you must also update the connections to sync these streams by refreshing the schema.
   :::
</FieldAnchor>

   To configure Custom Insights:
<FieldAnchor field="custom_insights.name">
   1. For **Name**, enter a name for the insight. This will be used as the Airbyte stream name.
</FieldAnchor>

<FieldAnchor field="custom_insights.level">
   2. (Optional) For **Level**, enter the level of granularity for the data you want to pull from the Facebook Marketing API (`account`, `ad`, `adset`, `campaign`). Set to `ad` by default.
</FieldAnchor>

<FieldAnchor field="custom_insights.fields">
   3. (Optional) For **Fields**, use the dropdown list to select the fields you want to pull from the Facebook Marketing API.
</FieldAnchor>

<FieldAnchor field="custom_insights.breakdowns">
   4. (Optional) For **Breakdowns**, use the dropdown list to select the breakdowns you want to configure.
</FieldAnchor>

<FieldAnchor field="custom_insights.action_breakdowns">
   5. (Optional) For **Action Breakdowns**, use the dropdown list to select the action breakdowns you want to configure.
</FieldAnchor>

<FieldAnchor field="custom_insights.action_report_time">
   6. (Optional) For **Action Report Time**, enter the action report time you want to configure. This value determines the timing used to report action statistics. For example, if a user sees an ad on Jan 1st but converts on Jan 2nd, this value will determine how the action is reported.

      - `impression`: Actions are attributed to the time the ad was viewed (Jan 1st).
      - `conversion`: Actions are attributed to the time the action was taken (Jan 2nd).
      - `mixed`: Click-through actions are attributed to the time the ad was viewed (Jan 1st), and view-through actions are attributed to the time the action was taken (Jan 2nd).
</FieldAnchor>

<FieldAnchor field="custom_insights.time_increment">
   7. (Optional) For **Time Increment**, you may provide a value in days by which to aggregate statistics. The sync will be chunked into intervals of this size. For example, if you set this value to 7, the sync will be chunked into 7-day intervals. The default value is 1 day.
</FieldAnchor>

<FieldAnchor field="custom_insights.start_date">
   8. (Optional) For **Start Date**, enter the date in the `YYYY-MM-DDTHH:mm:ssZ` format. The data added on and after this date will be replicated. If this field is left blank, Airbyte will replicate all data.
</FieldAnchor>

<FieldAnchor field="custom_insights.end_date">
   9. (Optional) For **End Date**, enter the date in the `YYYY-MM-DDTHH:mm:ssZ` format. The data added on and before this date will be replicated. If this field is left blank, Airbyte will replicate the latest data.
</FieldAnchor>

<FieldAnchor field="custom_insights.insights_lookback_window">
   10. (Optional) For **Custom Insights Lookback Window**, you may set a window in days to revisit data during syncing to capture updated conversion data from the API. Facebook allows for attribution windows of up to 28 days, during which time a conversion can be attributed to an ad. If you have set a custom attribution window in your Facebook account, please set the same value here. Otherwise, you may leave it at the default value of 28. For more information on action attributions, please refer to [the Meta Help Center](https://www.facebook.com/business/help/458681590974355?id=768381033531365).
</FieldAnchor>

<FieldAnchor field="page_size">
9. (Optional) For **Page Size of Requests**, you can specify the number of records per page for paginated responses. Most users do not need to set this field unless specific issues arise or there are unique use cases that require tuning the connector's settings. The default value is set to retrieve 100 records per page.
</FieldAnchor>

<FieldAnchor field="insights_lookback_window">
10. (Optional) For **Insights Window Lookback**, you may set a window in days to revisit data during syncing to capture updated conversion data from the API. Facebook allows for attribution windows of up to 28 days, during which time a conversion can be attributed to an ad. If you have set a custom attribution window in your Facebook account, please set the same value here. Otherwise, you may leave it at the default value of 28. For more information on action attributions, please refer to [the Meta Help Center](https://www.facebook.com/business/help/458681590974355?id=768381033531365).
</FieldAnchor>

<FieldAnchor field="insights_job_timeout">
11. (Optional) For **Insights Job Timeout**, you may set a custom value in range from 10 to 60. It establishes the maximum amount of time (in minutes) of waiting for the report job to complete.
</FieldAnchor>

12. Click **Set up source** and wait for the tests to complete.

<HideInUI>

## Supported sync modes

The Facebook Marketing source connector supports the following [sync modes](https://docs.airbyte.com/cloud/core-concepts/#connection-sync-modes):

- [Full Refresh - Overwrite](https://docs.airbyte.com/understanding-airbyte/connections/full-refresh-overwrite/)
- [Full Refresh - Append](https://docs.airbyte.com/understanding-airbyte/connections/full-refresh-append)
- [Incremental Sync - Append](https://docs.airbyte.com/understanding-airbyte/connections/incremental-append) (except for the AdCreatives and AdAccount tables)
- [Incremental Sync - Append + Deduped](https://docs.airbyte.com/understanding-airbyte/connections/incremental-append-deduped) (except for the AdCreatives and AdAccount tables)

## Supported Streams

- [Activities](https://developers.facebook.com/docs/marketing-api/reference/ad-activity)
- [AdAccount](https://developers.facebook.com/docs/marketing-api/business-asset-management/guides/ad-accounts)
- [AdCreatives](https://developers.facebook.com/docs/marketing-api/reference/ad-creative#fields)
- [AdSets](https://developers.facebook.com/docs/marketing-api/reference/ad-campaign#fields)
- [Ads](https://developers.facebook.com/docs/marketing-api/reference/adgroup#fields)
- [AdInsights](https://developers.facebook.com/docs/marketing-api/reference/adgroup/insights/)
- [Campaigns](https://developers.facebook.com/docs/marketing-api/reference/ad-campaign-group#fields)
- [CustomConversions](https://developers.facebook.com/docs/marketing-api/reference/custom-conversion)
- [CustomAudiences](https://developers.facebook.com/docs/marketing-api/reference/custom-audience)
  :::info Custom Audiences
  The `rule` field in the `Custom Audiences` stream may not be synced for all records due to limitations with the Facebook Marketing API. Syncing this field may also cause your sync to return the error message `Please reduce the amount of data` See our Troubleshooting section for more information.
  :::
- [Images](https://developers.facebook.com/docs/marketing-api/reference/ad-image)
- [Videos](https://developers.facebook.com/docs/marketing-api/reference/video)

Airbyte also supports the following Prebuilt Facebook Ad Insights Reports:

| Stream                                            |                           Breakdowns                           |                    Action Breakdowns                    |
| :------------------------------------------------ | :------------------------------------------------------------: | :-----------------------------------------------------: |
| Ad Insights Action Carousel Card                  |                              ---                               | `action_carousel_card_id`, `action_carousel_card_name`  |
| Ad Insights Action Conversion Device              |                       `device_platform`                        |                      `action_type`                      |
| Ad Insights Action Product ID                     |                          `product_id`                          |                           ---                           |
| Ad Insights Action Reaction                       |                              ---                               |                    `action_reaction`                    |
| Ad Insights Action Video Sound                    |                              ---                               |                  `action_video_sound`                   |
| Ad Insights Action Video Type                     |                              ---                               |                   `action_video_type`                   |
| Ad Insights Action Type                           |                              ---                               |                      `action_type`                      |
| Ad Insights Age And Gender                        |                        `age`, `gender`                         | `action_type`, `action_target_id`, `action_destination` |
| Ad Insights Delivery Device                       |                       `device_platform`                        |                      `action_type`                      |
| Ad Insights Delivery Platform                     |                      `publisher_platform`                      |                      `action_type`                      |
| Ad Insights Delivery Platform And Device Platform |            `publisher_platform`, `device_platform`             |                      `action_type`                      |
| Ad Insights Demographics Age                      |                             `age`                              |                      `action_type`                      |
| Ad Insights Demographics Country                  |                           `country`                            |                      `action_type`                      |
| Ad Insights Demographics DMA Region               |                             `dma`                              |                      `action_type`                      |
| Ad Insights Demographics Gender                   |                            `gender`                            |                      `action_type`                      |
| Ad Insights DMA                                   |                             `dma`                              | `action_type`, `action_target_id`, `action_destination` |
| Ad Insights Country                               |                           `country`                            | `action_type`, `action_target_id`, `action_destination` |
| Ad Insights Platform And Device                   | `publisher_platform`, `platform_position`, `impression_device` |                      `action_type`                      |
| Ad Insights Region                                |                            `region`                            | `action_type`, `action_target_id`, `action_destination` |

You can segment the Ad Insights table into parts based on the following information. Each part will be synced as a separate table if normalization is enabled:

- Country
- DMA (Designated Market Area)
- Gender & Age
- Platform & Device
- Region

For more information, see the [Facebook Insights API documentation.](https://developers.facebook.com/docs/marketing-api/reference/adgroup/insights/)

<!-- Christo: the note below was commented out as its accuracy could not be verified. If it can be verified and clarified for users, it should be added back in.

:::note
Please be aware that some fields, such as `conversions` and `conversion_values`, may not be directly accessible when querying Ad Insights. For comprehensive access to all available fields, we recommend using a Custom Insight and specifying the necessary **breakdowns**.
::: -->

### Entity-Relationship Diagram (ERD)
<EntityRelationshipDiagram></EntityRelationshipDiagram>

## Facebook Marketing Attribution Reporting

The Facebook Marketing connector uses the `lookback_window` parameter to repeatedly read data from the last `<lookback_window>` days during an Incremental sync. This means some data will be synced twice (or possibly more often) despite the cursor value being up to date, in order to capture updated ads conversion data from Facebook. You can change this date window by adjusting the `lookback_window` parameter when setting up the source, up to a maximum of 28 days. Smaller values will result in fewer duplicates, while larger values provide more accurate results. For a deeper understanding of the purpose and role of the attribution window, refer to this [Meta article](https://www.facebook.com/business/help/458681590974355?id=768381033531365).

## Data type map

| Integration Type | Airbyte Type |
|:----------------:|:------------:|
|      string      |    string    |
|      number      |    number    |
|      array       |    array     |
|      object      |    object    |

## Troubleshooting

### Handling "_Please reduce the amount of data you're asking for, then retry your request_" response from Facebook Graph API

This response indicates that the Facebook Graph API requires you to reduce the fields (amount of data) requested. To resolve this issue:

1. **Go to the Schema Tab**: Navigate to the schema tab of your connection.
2. **Select the Source**: Click on the source that is having issues with synchronization.
3. **Toggle Fields**: Unselect (toggle off) the fields you do not require. This action will ensure that these fields are not requested from the Graph API.
</HideInUI>

## Changelog

<details>
  <summary>Expand to review</summary>

| Version | Date       | Pull Request                                             | Subject                                                                                                                                                                                                                                                                                           |
|:--------|:-----------|:---------------------------------------------------------|:--------------------------------------------------------------------------------------------------------------------------------------------------------------------------------------------------------------------------------------------------------------------------------------------------|
<<<<<<< HEAD
| 3.3.33  | 2025-02-20 | [54171](https://github.com/airbytehq/airbyte/pull/54171) | Fix retry pattern |
| 3.3.32  | 2025-02-15 | [53721](https://github.com/airbytehq/airbyte/pull/53721) | Update dependencies |
| 3.3.31  | 2025-02-11 | [53626](https://github.com/airbytehq/airbyte/pull/53626) | Log Utilization type |
| 3.3.30  | 2025-02-08 | [53330](https://github.com/airbytehq/airbyte/pull/53330) | Update dependencies |
| 3.3.29  | 2025-02-01 | [52835](https://github.com/airbytehq/airbyte/pull/52835) | Update dependencies |
| 3.3.28  | 2025-01-27 | [52032](https://github.com/airbytehq/airbyte/pull/52032) | Update to API version 21
| 3.3.27  | 2025-01-25 | [52365](https://github.com/airbytehq/airbyte/pull/52365) | Update dependencies |
| 3.3.26  | 2025-01-18 | [51706](https://github.com/airbytehq/airbyte/pull/51706) | Update dependencies |
| 3.3.25  | 2025-01-11 | [51080](https://github.com/airbytehq/airbyte/pull/51080) | Update dependencies |
| 3.3.24  | 2025-01-04 | [50922](https://github.com/airbytehq/airbyte/pull/50922) | Update dependencies |
| 3.3.23  | 2024-12-28 | [50533](https://github.com/airbytehq/airbyte/pull/50533) | Update dependencies |
| 3.3.22  | 2024-12-21 | [50014](https://github.com/airbytehq/airbyte/pull/50014) | Update dependencies |
| 3.3.21  | 2024-12-14 | [49197](https://github.com/airbytehq/airbyte/pull/49197) | Update dependencies |
| 3.3.20  | 2024-11-25 | [48632](https://github.com/airbytehq/airbyte/pull/48632) | Starting with this version, the Docker image is now rootless. Please note that this and future versions will not be compatible with Airbyte versions earlier than 0.64 |
| 3.3.19  | 2024-11-04 | [48155](https://github.com/airbytehq/airbyte/pull/48155) | Update dependencies |
| 3.3.18  | 2024-10-29 | [47894](https://github.com/airbytehq/airbyte/pull/47894) | Update dependencies |
| 3.3.17  | 2024-10-28 | [43787](https://github.com/airbytehq/airbyte/pull/43787) | Update dependencies |
| 3.3.16  | 2024-07-15 | [46546](https://github.com/airbytehq/airbyte/pull/46546) | Raise exception on missing stream |
| 3.3.15  | 2024-07-15 | [42562](https://github.com/airbytehq/airbyte/pull/42562) | Add friendly messages for "reduce fields" and "start date" errors |
| 3.3.14  | 2024-07-15 | [41958](https://github.com/airbytehq/airbyte/pull/41958) | Update cdk to filter invalid fields from configured catalog |
| 3.3.13  | 2024-07-13 | [41732](https://github.com/airbytehq/airbyte/pull/41732) | Update dependencies |
| 3.3.12  | 2024-07-11 | [41644](https://github.com/airbytehq/airbyte/pull/41644) | Remove discriminator with missing schemas |
| 3.3.11  | 2024-07-10 | [41039](https://github.com/airbytehq/airbyte/pull/41039) | Pick request fields from configured json schema properties if present |
| 3.3.10  | 2024-07-10 | [41458](https://github.com/airbytehq/airbyte/pull/41458) | Update dependencies |
| 3.3.9   | 2024-07-09 | [41106](https://github.com/airbytehq/airbyte/pull/41106) | Update dependencies |
| 3.3.8   | 2024-07-06 | [40934](https://github.com/airbytehq/airbyte/pull/40934) | Update dependencies |
| 3.3.7   | 2024-07-01 | [40645](https://github.com/airbytehq/airbyte/pull/40645) | Use latest `CDK` version possible |
| 3.3.6   | 2024-06-24 | [40241](https://github.com/airbytehq/airbyte/pull/40241) | Update AdsInsights fields - removed `adset_start` |
| 3.3.5   | 2024-06-26 | [40545](https://github.com/airbytehq/airbyte/pull/40545) | Fixed issue when the `STATE` is literal `None` (RFR) |
| 3.3.4   | 2024-06-25 | [40485](https://github.com/airbytehq/airbyte/pull/40485) | Update dependencies |
| 3.3.3   | 2024-06-22 | [40191](https://github.com/airbytehq/airbyte/pull/40191) | Update dependencies |
| 3.3.2   | 2024-06-06 | [39174](https://github.com/airbytehq/airbyte/pull/39174) | [autopull] Upgrade base image to v1.2.2 |
| 3.3.1   | 2024-06-15 | [39511](https://github.com/airbytehq/airbyte/pull/39511) | Fix validation of the spec `custom_insights.time_increment` field |
| 3.3.0   | 2024-06-30 | [33648](https://github.com/airbytehq/airbyte/pull/33648) | Add support to field `source_instagram_media_id` to `ad_creatives` report |
| 3.2.0   | 2024-06-05 | [37625](https://github.com/airbytehq/airbyte/pull/37625) | Source Facebook-Marketing: Add Selectable Auth |
| 3.1.0   | 2024-06-01 | [38845](https://github.com/airbytehq/airbyte/pull/38845) | Update AdsInsights fields - removed   `cost_per_conversion_lead` and `conversion_lead_rate` |
| 3.0.0   | 2024-04-30 | [36608](https://github.com/airbytehq/airbyte/pull/36608) | Update `body_asset, call_to_action_asset, description_asset, image_asset, link_url_asset, title_asset, video_asset` breakdowns schema. |
| 2.1.9   | 2024-05-17 | [38301](https://github.com/airbytehq/airbyte/pull/38301) | Fix data inaccuracies when `wish_bid` is requested |
| 2.1.8   | 2024-05-07 | [37771](https://github.com/airbytehq/airbyte/pull/37771) | Handle errors without API error codes/messages |
| 2.1.7   | 2024-04-24 | [36634](https://github.com/airbytehq/airbyte/pull/36634) | Update to CDK 0.80.0 |
| 2.1.6   | 2024-04-24 | [36634](https://github.com/airbytehq/airbyte/pull/36634) | Schema descriptions |
| 2.1.5   | 2024-04-17 | [37341](https://github.com/airbytehq/airbyte/pull/37341) | Move rate limit errors to transient errors. |
| 2.1.4   | 2024-04-16 | [37367](https://github.com/airbytehq/airbyte/pull/37367) | Skip config migration when the legacy account_id field does not exist |
| 2.1.3   | 2024-04-16 | [37320](https://github.com/airbytehq/airbyte/pull/37320) | Add retry for transient error |
| 2.1.2   | 2024-03-29 | [36689](https://github.com/airbytehq/airbyte/pull/36689) | Fix key error `account_id` for custom reports. |
| 2.1.1   | 2024-03-18 | [36025](https://github.com/airbytehq/airbyte/pull/36025) | Fix start_date selection behaviour |
| 2.1.0   | 2024-03-12 | [35978](https://github.com/airbytehq/airbyte/pull/35978) | Upgrade CDK to start emitting record counts with state and full refresh state |
| 2.0.1   | 2024-03-08 | [35913](https://github.com/airbytehq/airbyte/pull/35913) | Fix lookback window |
| 2.0.0   | 2024-03-01 | [35746](https://github.com/airbytehq/airbyte/pull/35746) | Update API to `v19.0` |
| 1.4.2   | 2024-02-22 | [35539](https://github.com/airbytehq/airbyte/pull/35539) | Add missing config migration from `include_deleted` field |
| 1.4.1   | 2024-02-21 | [35467](https://github.com/airbytehq/airbyte/pull/35467) | Fix error with incorrect state transforming in the 1.4.0 version |
| 1.4.0   | 2024-02-20 | [32449](https://github.com/airbytehq/airbyte/pull/32449) | Replace "Include Deleted Campaigns, Ads, and AdSets" option in configuration with specific statuses selection per stream |
| 1.3.3   | 2024-02-15 | [35061](https://github.com/airbytehq/airbyte/pull/35061) | Add integration tests |
| 1.3.2   | 2024-02-12 | [35178](https://github.com/airbytehq/airbyte/pull/35178) | Manage dependencies with Poetry |
| 1.3.1   | 2024-02-05 | [34845](https://github.com/airbytehq/airbyte/pull/34845) | Add missing fields to schemas |
| 1.3.0   | 2024-01-09 | [33538](https://github.com/airbytehq/airbyte/pull/33538) | Updated the `Ad Account ID(s)` property to support multiple IDs |
=======
| 3.4.2 | 2025-03-22 | [55991](https://github.com/airbytehq/airbyte/pull/55991) | Update dependencies |
| 3.4.1 | 2024-03-14 | [55760](https://github.com/airbytehq/airbyte/pull/55760) | Fixed KeyError during discovery due to outdated breakdown schema |
| 3.4.0 | 2024-12-24 | [50418](https://github.com/airbytehq/airbyte/pull/50418) | Add `learning_stage_info` field to `ad_sets` stream |
| 3.3.35 | 2025-03-08 | [55307](https://github.com/airbytehq/airbyte/pull/55307) | Update dependencies |
| 3.3.34 | 2025-03-01 | [54990](https://github.com/airbytehq/airbyte/pull/54990) | Update dependencies |
| 3.3.33 | 2025-02-22 | [54386](https://github.com/airbytehq/airbyte/pull/54386) | Update dependencies |
| 3.3.32 | 2025-02-15 | [53721](https://github.com/airbytehq/airbyte/pull/53721) | Update dependencies |
| 3.3.31 | 2025-02-11 | [53626](https://github.com/airbytehq/airbyte/pull/53626) | Log Utilization type |
| 3.3.30 | 2025-02-08 | [53330](https://github.com/airbytehq/airbyte/pull/53330) | Update dependencies |
| 3.3.29 | 2025-02-01 | [52835](https://github.com/airbytehq/airbyte/pull/52835) | Update dependencies |
| 3.3.28 | 2025-01-27 | [52032](https://github.com/airbytehq/airbyte/pull/52032) | Update to API version 21
| 3.3.27 | 2025-01-25 | [52365](https://github.com/airbytehq/airbyte/pull/52365) | Update dependencies |
| 3.3.26 | 2025-01-18 | [51706](https://github.com/airbytehq/airbyte/pull/51706) | Update dependencies |
| 3.3.25 | 2025-01-11 | [51080](https://github.com/airbytehq/airbyte/pull/51080) | Update dependencies |
| 3.3.24 | 2025-01-04 | [50922](https://github.com/airbytehq/airbyte/pull/50922) | Update dependencies |
| 3.3.23 | 2024-12-28 | [50533](https://github.com/airbytehq/airbyte/pull/50533) | Update dependencies |
| 3.3.22 | 2024-12-21 | [50014](https://github.com/airbytehq/airbyte/pull/50014) | Update dependencies |
| 3.3.21 | 2024-12-14 | [49197](https://github.com/airbytehq/airbyte/pull/49197) | Update dependencies |
| 3.3.20 | 2024-11-25 | [48632](https://github.com/airbytehq/airbyte/pull/48632) | Starting with this version, the Docker image is now rootless. Please note that this and future versions will not be compatible with Airbyte versions earlier than 0.64 |
| 3.3.19 | 2024-11-04 | [48155](https://github.com/airbytehq/airbyte/pull/48155) | Update dependencies |
| 3.3.18 | 2024-10-29 | [47894](https://github.com/airbytehq/airbyte/pull/47894) | Update dependencies |
| 3.3.17 | 2024-10-28 | [43787](https://github.com/airbytehq/airbyte/pull/43787) | Update dependencies |
| 3.3.16 | 2024-07-15 | [46546](https://github.com/airbytehq/airbyte/pull/46546) | Raise exception on missing stream |
| 3.3.15 | 2024-07-15 | [42562](https://github.com/airbytehq/airbyte/pull/42562) | Add friendly messages for "reduce fields" and "start date" errors |
| 3.3.14 | 2024-07-15 | [41958](https://github.com/airbytehq/airbyte/pull/41958) | Update cdk to filter invalid fields from configured catalog |
| 3.3.13 | 2024-07-13 | [41732](https://github.com/airbytehq/airbyte/pull/41732) | Update dependencies |
| 3.3.12 | 2024-07-11 | [41644](https://github.com/airbytehq/airbyte/pull/41644) | Remove discriminator with missing schemas |
| 3.3.11 | 2024-07-10 | [41039](https://github.com/airbytehq/airbyte/pull/41039) | Pick request fields from configured json schema properties if present |
| 3.3.10 | 2024-07-10 | [41458](https://github.com/airbytehq/airbyte/pull/41458) | Update dependencies |
| 3.3.9 | 2024-07-09 | [41106](https://github.com/airbytehq/airbyte/pull/41106) | Update dependencies |
| 3.3.8 | 2024-07-06 | [40934](https://github.com/airbytehq/airbyte/pull/40934) | Update dependencies |
| 3.3.7 | 2024-07-01 | [40645](https://github.com/airbytehq/airbyte/pull/40645) | Use latest `CDK` version possible |
| 3.3.6 | 2024-06-24 | [40241](https://github.com/airbytehq/airbyte/pull/40241) | Update AdsInsights fields - removed `adset_start` |
| 3.3.5 | 2024-06-26 | [40545](https://github.com/airbytehq/airbyte/pull/40545) | Fixed issue when the `STATE` is literal `None` (RFR) |
| 3.3.4 | 2024-06-25 | [40485](https://github.com/airbytehq/airbyte/pull/40485) | Update dependencies |
| 3.3.3 | 2024-06-22 | [40191](https://github.com/airbytehq/airbyte/pull/40191) | Update dependencies |
| 3.3.2 | 2024-06-06 | [39174](https://github.com/airbytehq/airbyte/pull/39174) | [autopull] Upgrade base image to v1.2.2 |
| 3.3.1 | 2024-06-15 | [39511](https://github.com/airbytehq/airbyte/pull/39511) | Fix validation of the spec `custom_insights.time_increment` field |
| 3.3.0 | 2024-06-30 | [33648](https://github.com/airbytehq/airbyte/pull/33648) | Add support to field `source_instagram_media_id` to `ad_creatives` report |
| 3.2.0 | 2024-06-05 | [37625](https://github.com/airbytehq/airbyte/pull/37625) | Source Facebook-Marketing: Add Selectable Auth |
| 3.1.0 | 2024-06-01 | [38845](https://github.com/airbytehq/airbyte/pull/38845) | Update AdsInsights fields - removed   `cost_per_conversion_lead` and `conversion_lead_rate` |
| 3.0.0 | 2024-04-30 | [36608](https://github.com/airbytehq/airbyte/pull/36608) | Update `body_asset, call_to_action_asset, description_asset, image_asset, link_url_asset, title_asset, video_asset` breakdowns schema. |
| 2.1.9 | 2024-05-17 | [38301](https://github.com/airbytehq/airbyte/pull/38301) | Fix data inaccuracies when `wish_bid` is requested |
| 2.1.8 | 2024-05-07 | [37771](https://github.com/airbytehq/airbyte/pull/37771) | Handle errors without API error codes/messages |
| 2.1.7 | 2024-04-24 | [36634](https://github.com/airbytehq/airbyte/pull/36634) | Update to CDK 0.80.0 |
| 2.1.6 | 2024-04-24 | [36634](https://github.com/airbytehq/airbyte/pull/36634) | Schema descriptions |
| 2.1.5 | 2024-04-17 | [37341](https://github.com/airbytehq/airbyte/pull/37341) | Move rate limit errors to transient errors. |
| 2.1.4 | 2024-04-16 | [37367](https://github.com/airbytehq/airbyte/pull/37367) | Skip config migration when the legacy account_id field does not exist |
| 2.1.3 | 2024-04-16 | [37320](https://github.com/airbytehq/airbyte/pull/37320) | Add retry for transient error |
| 2.1.2 | 2024-03-29 | [36689](https://github.com/airbytehq/airbyte/pull/36689) | Fix key error `account_id` for custom reports. |
| 2.1.1 | 2024-03-18 | [36025](https://github.com/airbytehq/airbyte/pull/36025) | Fix start_date selection behaviour |
| 2.1.0 | 2024-03-12 | [35978](https://github.com/airbytehq/airbyte/pull/35978) | Upgrade CDK to start emitting record counts with state and full refresh state |
| 2.0.1 | 2024-03-08 | [35913](https://github.com/airbytehq/airbyte/pull/35913) | Fix lookback window |
| 2.0.0 | 2024-03-01 | [35746](https://github.com/airbytehq/airbyte/pull/35746) | Update API to `v19.0` |
| 1.4.2 | 2024-02-22 | [35539](https://github.com/airbytehq/airbyte/pull/35539) | Add missing config migration from `include_deleted` field |
| 1.4.1 | 2024-02-21 | [35467](https://github.com/airbytehq/airbyte/pull/35467) | Fix error with incorrect state transforming in the 1.4.0 version |
| 1.4.0 | 2024-02-20 | [32449](https://github.com/airbytehq/airbyte/pull/32449) | Replace "Include Deleted Campaigns, Ads, and AdSets" option in configuration with specific statuses selection per stream |
| 1.3.3 | 2024-02-15 | [35061](https://github.com/airbytehq/airbyte/pull/35061) | Add integration tests |
| 1.3.2 | 2024-02-12 | [35178](https://github.com/airbytehq/airbyte/pull/35178) | Manage dependencies with Poetry |
| 1.3.1 | 2024-02-05 | [34845](https://github.com/airbytehq/airbyte/pull/34845) | Add missing fields to schemas |
| 1.3.0 | 2024-01-09 | [33538](https://github.com/airbytehq/airbyte/pull/33538) | Updated the `Ad Account ID(s)` property to support multiple IDs |
>>>>>>> 9e0418a7
| 1.2.3   | 2024-01-04 | [33934](https://github.com/airbytehq/airbyte/pull/33828) | Make ready for airbyte-lib                                                                                                                                                                                                                                                                        |
| 1.2.2   | 2024-01-02 | [33828](https://github.com/airbytehq/airbyte/pull/33828) | Add insights job timeout to be an option, so a user can specify their own value                                                                                                                                                                                                                   |
| 1.2.1   | 2023-11-22 | [32731](https://github.com/airbytehq/airbyte/pull/32731) | Removed validation that blocked personal ad accounts during `check`                                                                                                                                                                                                                               |
| 1.2.0   | 2023-10-31 | [31999](https://github.com/airbytehq/airbyte/pull/31999) | Extend the `AdCreatives` stream schema                                                                                                                                                                                                                                                            |
| 1.1.17  | 2023-10-19 | [31599](https://github.com/airbytehq/airbyte/pull/31599) | Base image migration: remove Dockerfile and use the python-connector-base image                                                                                                                                                                                                                   |
| 1.1.16  | 2023-10-11 | [31284](https://github.com/airbytehq/airbyte/pull/31284) | Fix error occurring when trying to access the `funding_source_details` field of the `AdAccount` stream                                                                                                                                                                                            |
| 1.1.15  | 2023-10-06 | [31132](https://github.com/airbytehq/airbyte/pull/31132) | Fix permission error for `AdAccount` stream                                                                                                                                                                                                                                                       |
| 1.1.14  | 2023-09-26 | [30758](https://github.com/airbytehq/airbyte/pull/30758) | Exception should not be raises if a stream is not found                                                                                                                                                                                                                                           |
| 1.1.13  | 2023-09-22 | [30706](https://github.com/airbytehq/airbyte/pull/30706) | Performance testing - include socat binary in docker image                                                                                                                                                                                                                                        |
| 1.1.12  | 2023-09-22 | [30655](https://github.com/airbytehq/airbyte/pull/30655) | Updated doc; improved schema for custom insight streams; updated SAT or custom insight streams; removed obsolete optional max_batch_size option from spec                                                                                                                                         |
| 1.1.11  | 2023-09-21 | [30650](https://github.com/airbytehq/airbyte/pull/30650) | Fix None issue since start_date is optional                                                                                                                                                                                                                                                       |
| 1.1.10  | 2023-09-15 | [30485](https://github.com/airbytehq/airbyte/pull/30485) | added 'status' and 'configured_status' fields for campaigns stream schema                                                                                                                                                                                                                         |
| 1.1.9   | 2023-08-31 | [29994](https://github.com/airbytehq/airbyte/pull/29994) | Removed batch processing, updated description in specs, added user-friendly error message, removed start_date from required attributes                                                                                                                                                            |
| 1.1.8   | 2023-09-04 | [29666](https://github.com/airbytehq/airbyte/pull/29666) | Adding custom field `boosted_object_id` to a streams schema in `campaigns` catalog `CustomAudiences`                                                                                                                                                                                              |
| 1.1.7   | 2023-08-21 | [29674](https://github.com/airbytehq/airbyte/pull/29674) | Exclude `rule` from stream `CustomAudiences`                                                                                                                                                                                                                                                      |
| 1.1.6   | 2023-08-18 | [29642](https://github.com/airbytehq/airbyte/pull/29642) | Stop batch requests if only 1 left in a batch                                                                                                                                                                                                                                                     |
| 1.1.5   | 2023-08-18 | [29610](https://github.com/airbytehq/airbyte/pull/29610) | Automatically reduce batch size                                                                                                                                                                                                                                                                   |
| 1.1.4   | 2023-08-08 | [29412](https://github.com/airbytehq/airbyte/pull/29412) | Add new custom_audience stream                                                                                                                                                                                                                                                                    |
| 1.1.3   | 2023-08-08 | [29208](https://github.com/airbytehq/airbyte/pull/29208) | Add account type validation during check                                                                                                                                                                                                                                                          |
| 1.1.2   | 2023-08-03 | [29042](https://github.com/airbytehq/airbyte/pull/29042) | Fix broken `advancedAuth` references for `spec`                                                                                                                                                                                                                                                   |
| 1.1.1   | 2023-07-26 | [27996](https://github.com/airbytehq/airbyte/pull/27996) | Remove reference to authSpecification                                                                                                                                                                                                                                                             |
| 1.1.0   | 2023-07-11 | [26345](https://github.com/airbytehq/airbyte/pull/26345) | Add new `action_report_time` attribute to `AdInsights` class                                                                                                                                                                                                                                      |
| 1.0.1   | 2023-07-07 | [27979](https://github.com/airbytehq/airbyte/pull/27979) | Added the ability to restore the reduced request record limit after the successful retry, and handle the `unknown error` (code 99) with the retry strategy                                                                                                                                        |
| 1.0.0   | 2023-07-05 | [27563](https://github.com/airbytehq/airbyte/pull/27563) | Migrate to FB SDK version 17                                                                                                                                                                                                                                                                      |
| 0.5.0   | 2023-06-26 | [27728](https://github.com/airbytehq/airbyte/pull/27728) | License Update: Elv2                                                                                                                                                                                                                                                                              |
| 0.4.3   | 2023-05-12 | [27483](https://github.com/airbytehq/airbyte/pull/27483) | Reduce replication start date by one more day                                                                                                                                                                                                                                                     |
| 0.4.2   | 2023-06-09 | [27201](https://github.com/airbytehq/airbyte/pull/27201) | Add `complete_oauth_server_output_specification` to spec                                                                                                                                                                                                                                          |
| 0.4.1   | 2023-06-02 | [26941](https://github.com/airbytehq/airbyte/pull/26941) | Remove `authSpecification` from spec.json, use `advanced_auth` instead                                                                                                                                                                                                                            |
| 0.4.0   | 2023-05-29 | [26720](https://github.com/airbytehq/airbyte/pull/26720) | Add Prebuilt Ad Insights reports                                                                                                                                                                                                                                                                  |
| 0.3.7   | 2023-05-12 | [26000](https://github.com/airbytehq/airbyte/pull/26000) | Handle config errors                                                                                                                                                                                                                                                                              |
| 0.3.6   | 2023-04-27 | [22999](https://github.com/airbytehq/airbyte/pull/22999) | Specified date formatting in specification                                                                                                                                                                                                                                                        |
| 0.3.5   | 2023-04-26 | [24994](https://github.com/airbytehq/airbyte/pull/24994) | Emit stream status messages                                                                                                                                                                                                                                                                       |
| 0.3.4   | 2023-04-18 | [22990](https://github.com/airbytehq/airbyte/pull/22990) | Increase pause interval                                                                                                                                                                                                                                                                           |
| 0.3.3   | 2023-04-14 | [25204](https://github.com/airbytehq/airbyte/pull/25204) | Fix data retention period validation                                                                                                                                                                                                                                                              |
| 0.3.2   | 2023-04-08 | [25003](https://github.com/airbytehq/airbyte/pull/25003) | Don't fetch `thumbnail_data_url` if it's None                                                                                                                                                                                                                                                     |
| 0.3.1   | 2023-03-27 | [24600](https://github.com/airbytehq/airbyte/pull/24600) | Reduce request record limit when retrying second page or further                                                                                                                                                                                                                                  |
| 0.3.0   | 2023-03-16 | [19141](https://github.com/airbytehq/airbyte/pull/19141) | Added Level parameter to custom Ads Insights                                                                                                                                                                                                                                                      |
| 0.2.86  | 2023-03-01 | [23625](https://github.com/airbytehq/airbyte/pull/23625) | Add user friendly fields description in spec and docs. Extend error message for invalid Account ID case.                                                                                                                                                                                          |
| 0.2.85  | 2023-02-14 | [23003](https://github.com/airbytehq/airbyte/pull/23003) | Bump facebook_business to 16.0.0                                                                                                                                                                                                                                                                  |
| 0.2.84  | 2023-01-27 | [22003](https://github.com/airbytehq/airbyte/pull/22003) | Set `AvailabilityStrategy` for streams explicitly to `None`                                                                                                                                                                                                                                       |
| 0.2.83  | 2023-01-13 | [21149](https://github.com/airbytehq/airbyte/pull/21149) | Videos stream remove filtering                                                                                                                                                                                                                                                                    |
| 0.2.82  | 2023-01-09 | [21149](https://github.com/airbytehq/airbyte/pull/21149) | Fix AdAccount schema                                                                                                                                                                                                                                                                              |
| 0.2.81  | 2023-01-05 | [21057](https://github.com/airbytehq/airbyte/pull/21057) | Remove unsupported fields from request                                                                                                                                                                                                                                                            |
| 0.2.80  | 2022-12-21 | [20736](https://github.com/airbytehq/airbyte/pull/20736) | Fix update next cursor                                                                                                                                                                                                                                                                            |
| 0.2.79  | 2022-12-07 | [20402](https://github.com/airbytehq/airbyte/pull/20402) | Exclude Not supported fields from request                                                                                                                                                                                                                                                         |
| 0.2.78  | 2022-12-07 | [20165](https://github.com/airbytehq/airbyte/pull/20165) | Fix fields permission error                                                                                                                                                                                                                                                                       |
| 0.2.77  | 2022-12-06 | [20131](https://github.com/airbytehq/airbyte/pull/20131) | Update next cursor value at read start                                                                                                                                                                                                                                                            |
| 0.2.76  | 2022-12-03 | [20043](https://github.com/airbytehq/airbyte/pull/20043) | Allows `action_breakdowns` to be an empty list - bugfix for #20016                                                                                                                                                                                                                                |
| 0.2.75  | 2022-12-03 | [20016](https://github.com/airbytehq/airbyte/pull/20016) | Allows `action_breakdowns` to be an empty list                                                                                                                                                                                                                                                    |
| 0.2.74  | 2022-11-25 | [19803](https://github.com/airbytehq/airbyte/pull/19803) | New default for `action_breakdowns`, improve "check" command speed                                                                                                                                                                                                                                |
| 0.2.73  | 2022-11-21 | [19645](https://github.com/airbytehq/airbyte/pull/19645) | Check "breakdowns" combinations                                                                                                                                                                                                                                                                   |
| 0.2.72  | 2022-11-04 | [18971](https://github.com/airbytehq/airbyte/pull/18971) | Handle FacebookBadObjectError for empty results on async jobs                                                                                                                                                                                                                                     |
| 0.2.71  | 2022-10-31 | [18734](https://github.com/airbytehq/airbyte/pull/18734) | Reduce request record limit on retry                                                                                                                                                                                                                                                              |
| 0.2.70  | 2022-10-26 | [18045](https://github.com/airbytehq/airbyte/pull/18045) | Upgrade FB SDK to v15.0                                                                                                                                                                                                                                                                           |
| 0.2.69  | 2022-10-17 | [18045](https://github.com/airbytehq/airbyte/pull/18045) | Remove "pixel" field from the Custom Conversions stream schema                                                                                                                                                                                                                                    |
| 0.2.68  | 2022-10-12 | [17869](https://github.com/airbytehq/airbyte/pull/17869) | Remove "format" from optional datetime `end_date` field                                                                                                                                                                                                                                           |
| 0.2.67  | 2022-10-04 | [17551](https://github.com/airbytehq/airbyte/pull/17551) | Add `cursor_field` for custom_insights stream schema                                                                                                                                                                                                                                              |
| 0.2.65  | 2022-09-29 | [17371](https://github.com/airbytehq/airbyte/pull/17371) | Fix stream CustomConversions `enable_deleted=False`                                                                                                                                                                                                                                               |
| 0.2.64  | 2022-09-22 | [17304](https://github.com/airbytehq/airbyte/pull/17304) | Migrate to per-stream state.                                                                                                                                                                                                                                                                      |
| 0.2.64  | 2022-09-22 | [17027](https://github.com/airbytehq/airbyte/pull/17027) | Limit time range with 37 months when creating an insight job from lower edge object. Retry bulk request when getting error code `960`                                                                                                                                                             |
| 0.2.63  | 2022-09-06 | [15724](https://github.com/airbytehq/airbyte/pull/15724) | Add the Custom Conversion stream                                                                                                                                                                                                                                                                  |
| 0.2.62  | 2022-09-01 | [16222](https://github.com/airbytehq/airbyte/pull/16222) | Remove `end_date` from config if empty value (re-implement #16096)                                                                                                                                                                                                                                |
| 0.2.61  | 2022-08-29 | [16096](https://github.com/airbytehq/airbyte/pull/16096) | Remove `end_date` from config if empty value                                                                                                                                                                                                                                                      |
| 0.2.60  | 2022-08-19 | [15788](https://github.com/airbytehq/airbyte/pull/15788) | Retry FacebookBadObjectError                                                                                                                                                                                                                                                                      |
| 0.2.59  | 2022-08-04 | [15327](https://github.com/airbytehq/airbyte/pull/15327) | Shift date validation from config validation to stream method                                                                                                                                                                                                                                     |
| 0.2.58  | 2022-07-25 | [15012](https://github.com/airbytehq/airbyte/pull/15012) | Add `DATA_RETENTION_PERIOD`validation and fix `failed_delivery_checks` field schema type issue                                                                                                                                                                                                    |
| 0.2.57  | 2022-07-25 | [14831](https://github.com/airbytehq/airbyte/pull/14831) | Update Facebook SDK to version 14.0.0                                                                                                                                                                                                                                                             |
| 0.2.56  | 2022-07-19 | [14831](https://github.com/airbytehq/airbyte/pull/14831) | Add future `start_date` and `end_date` validation                                                                                                                                                                                                                                                 |
| 0.2.55  | 2022-07-18 | [14786](https://github.com/airbytehq/airbyte/pull/14786) | Check if the authorized user has the "MANAGE" task permission when getting the `funding_source_details` field in the ad_account stream                                                                                                                                                            |
| 0.2.54  | 2022-06-29 | [14267](https://github.com/airbytehq/airbyte/pull/14267) | Make MAX_BATCH_SIZE available in config                                                                                                                                                                                                                                                           |
| 0.2.53  | 2022-06-16 | [13623](https://github.com/airbytehq/airbyte/pull/13623) | Add fields `bid_amount` `bid_strategy` `bid_constraints` to `ads_set` stream                                                                                                                                                                                                                      |
| 0.2.52  | 2022-06-14 | [13749](https://github.com/airbytehq/airbyte/pull/13749) | Fix the `not syncing any data` issue                                                                                                                                                                                                                                                              |
| 0.2.51  | 2022-05-30 | [13317](https://github.com/airbytehq/airbyte/pull/13317) | Change tax_id to string (Canadian has letter in tax_id)                                                                                                                                                                                                                                           |
| 0.2.50  | 2022-04-27 | [12402](https://github.com/airbytehq/airbyte/pull/12402) | Add lookback window to insights streams                                                                                                                                                                                                                                                           |
| 0.2.49  | 2022-05-20 | [13047](https://github.com/airbytehq/airbyte/pull/13047) | Fix duplicating records during insights lookback period                                                                                                                                                                                                                                           |
| 0.2.48  | 2022-05-19 | [13008](https://github.com/airbytehq/airbyte/pull/13008) | Update CDK to v0.1.58 avoid crashing on incorrect stream schemas                                                                                                                                                                                                                                  |
| 0.2.47  | 2022-05-06 | [12685](https://github.com/airbytehq/airbyte/pull/12685) | Update CDK to v0.1.56 to emit an `AirbyeTraceMessage` on uncaught exceptions                                                                                                                                                                                                                      |
| 0.2.46  | 2022-04-22 | [12171](https://github.com/airbytehq/airbyte/pull/12171) | Allow configuration of page_size for requests                                                                                                                                                                                                                                                     |
| 0.2.45  | 2022-05-03 | [12390](https://github.com/airbytehq/airbyte/pull/12390) | Better retry logic for split-up async jobs                                                                                                                                                                                                                                                        |
| 0.2.44  | 2022-04-14 | [11751](https://github.com/airbytehq/airbyte/pull/11751) | Update API to a directly initialise an AdAccount with the given ID                                                                                                                                                                                                                                |
| 0.2.43  | 2022-04-13 | [11801](https://github.com/airbytehq/airbyte/pull/11801) | Fix `user_tos_accepted` schema to be an object                                                                                                                                                                                                                                                    |
| 0.2.42  | 2022-04-06 | [11761](https://github.com/airbytehq/airbyte/pull/11761) | Upgrade Facebook Python SDK to version 13                                                                                                                                                                                                                                                         |
| 0.2.41  | 2022-03-28 | [11446](https://github.com/airbytehq/airbyte/pull/11446) | Increase number of attempts for individual jobs                                                                                                                                                                                                                                                   |
| 0.2.40  | 2022-02-28 | [10698](https://github.com/airbytehq/airbyte/pull/10698) | Improve sleeps time in rate limit handler                                                                                                                                                                                                                                                         |
| 0.2.39  | 2022-03-09 | [10917](https://github.com/airbytehq/airbyte/pull/10917) | Retry connections when FB API returns error code 2 (temporary oauth error)                                                                                                                                                                                                                        |
| 0.2.38  | 2022-03-08 | [10531](https://github.com/airbytehq/airbyte/pull/10531) | Add `time_increment` parameter to custom insights                                                                                                                                                                                                                                                 |
| 0.2.37  | 2022-02-28 | [10655](https://github.com/airbytehq/airbyte/pull/10655) | Add Activities stream                                                                                                                                                                                                                                                                             |
| 0.2.36  | 2022-02-24 | [10588](https://github.com/airbytehq/airbyte/pull/10588) | Fix `execute_in_batch` for large amount of requests                                                                                                                                                                                                                                               |
| 0.2.35  | 2022-02-18 | [10348](https://github.com/airbytehq/airbyte/pull/10348) | Add error code 104 to backoff triggers                                                                                                                                                                                                                                                            |
| 0.2.34  | 2022-02-17 | [10180](https://github.com/airbytehq/airbyte/pull/9805)  | Performance and reliability fixes                                                                                                                                                                                                                                                                 |
| 0.2.33  | 2021-12-28 | [10180](https://github.com/airbytehq/airbyte/pull/10180) | Add AdAccount and Images streams                                                                                                                                                                                                                                                                  |
| 0.2.32  | 2022-01-07 | [10138](https://github.com/airbytehq/airbyte/pull/10138) | Add `primary_key` for all insights streams.                                                                                                                                                                                                                                                       |
| 0.2.31  | 2021-12-29 | [9138](https://github.com/airbytehq/airbyte/pull/9138)   | Fix videos stream format field incorrect type                                                                                                                                                                                                                                                     |
| 0.2.30  | 2021-12-20 | [8962](https://github.com/airbytehq/airbyte/pull/8962)   | Add `asset_feed_spec` field to `ad creatives` stream                                                                                                                                                                                                                                              |
| 0.2.29  | 2021-12-17 | [8649](https://github.com/airbytehq/airbyte/pull/8649)   | Retrieve ad_creatives image as data encoded                                                                                                                                                                                                                                                       |
| 0.2.28  | 2021-12-13 | [8742](https://github.com/airbytehq/airbyte/pull/8742)   | Fix for schema generation related to "breakdown" fields                                                                                                                                                                                                                                           |
| 0.2.27  | 2021-11-29 | [8257](https://github.com/airbytehq/airbyte/pull/8257)   | Add fields to Campaign stream                                                                                                                                                                                                                                                                     |
| 0.2.26  | 2021-11-19 | [7855](https://github.com/airbytehq/airbyte/pull/7855)   | Add Video stream                                                                                                                                                                                                                                                                                  |
| 0.2.25  | 2021-11-12 | [7904](https://github.com/airbytehq/airbyte/pull/7904)   | Implement retry logic for async jobs                                                                                                                                                                                                                                                              |
| 0.2.24  | 2021-11-09 | [7744](https://github.com/airbytehq/airbyte/pull/7744)   | Fix fail when async job takes too long                                                                                                                                                                                                                                                            |
| 0.2.23  | 2021-11-08 | [7734](https://github.com/airbytehq/airbyte/pull/7734)   | Resolve $ref field for discover schema                                                                                                                                                                                                                                                            |
| 0.2.22  | 2021-11-05 | [7605](https://github.com/airbytehq/airbyte/pull/7605)   | Add job retry logics to AdsInsights stream                                                                                                                                                                                                                                                        |
| 0.2.21  | 2021-10-05 | [4864](https://github.com/airbytehq/airbyte/pull/4864)   | Update insights streams with custom entries for fields, breakdowns and action_breakdowns                                                                                                                                                                                                          |
| 0.2.20  | 2021-10-04 | [6719](https://github.com/airbytehq/airbyte/pull/6719)   | Update version of facebook_business package to 12.0                                                                                                                                                                                                                                               |
| 0.2.19  | 2021-09-30 | [6438](https://github.com/airbytehq/airbyte/pull/6438)   | Annotate Oauth2 flow initialization parameters in connector specification                                                                                                                                                                                                                         |
| 0.2.18  | 2021-09-28 | [6499](https://github.com/airbytehq/airbyte/pull/6499)   | Fix field values converting fail                                                                                                                                                                                                                                                                  |
| 0.2.17  | 2021-09-14 | [4978](https://github.com/airbytehq/airbyte/pull/4978)   | Convert values' types according to schema types                                                                                                                                                                                                                                                   |
| 0.2.16  | 2021-09-14 | [6060](https://github.com/airbytehq/airbyte/pull/6060)   | Fix schema for `ads_insights` stream                                                                                                                                                                                                                                                              |
| 0.2.15  | 2021-09-14 | [5958](https://github.com/airbytehq/airbyte/pull/5958)   | Fix url parsing and add report that exposes conversions                                                                                                                                                                                                                                           |
| 0.2.14  | 2021-07-19 | [4820](https://github.com/airbytehq/airbyte/pull/4820)   | Improve the rate limit management                                                                                                                                                                                                                                                                 |
| 0.2.12  | 2021-06-20 | [3743](https://github.com/airbytehq/airbyte/pull/3743)   | Refactor connector to use CDK: - Improve error handling. - Improve async job performance \(insights\). - Add new configuration parameter `insights_days_per_job`. - Rename stream `adsets` to `ad_sets`. - Refactor schema logic for insights, allowing to configure any possible insight stream. |
| 0.2.10  | 2021-06-16 | [3973](https://github.com/airbytehq/airbyte/pull/3973)   | Update version of facebook_business to 11.0                                                                                                                                                                                                                                                       |
| 0.2.9   | 2021-06-10 | [3996](https://github.com/airbytehq/airbyte/pull/3996)   | Add `AIRBYTE_ENTRYPOINT` for Kubernetes support                                                                                                                                                                                                                                                   |
| 0.2.8   | 2021-06-09 | [3973](https://github.com/airbytehq/airbyte/pull/3973)   | Add 80000 as a rate-limiting error code                                                                                                                                                                                                                                                           |
| 0.2.7   | 2021-06-03 | [3646](https://github.com/airbytehq/airbyte/pull/3646)   | Add missing fields to AdInsights streams                                                                                                                                                                                                                                                          |
| 0.2.6   | 2021-05-25 | [3525](https://github.com/airbytehq/airbyte/pull/3525)   | Fix handling call rate limit                                                                                                                                                                                                                                                                      |
| 0.2.5   | 2021-05-20 | [3396](https://github.com/airbytehq/airbyte/pull/3396)   | Allow configuring insights lookback window                                                                                                                                                                                                                                                        |
| 0.2.4   | 2021-05-13 | [3395](https://github.com/airbytehq/airbyte/pull/3395)   | Fix an issue that caused losing Insights data from the past 28 days while incremental sync                                                                                                                                                                                                        |
| 0.2.3   | 2021-04-28 | [3116](https://github.com/airbytehq/airbyte/pull/3116)   | Wait longer \(5 min\) for async jobs to start                                                                                                                                                                                                                                                     |
| 0.2.2   | 2021-04-03 | [2726](https://github.com/airbytehq/airbyte/pull/2726)   | Fix base connector versioning                                                                                                                                                                                                                                                                     |
| 0.2.1   | 2021-03-12 | [2391](https://github.com/airbytehq/airbyte/pull/2391)   | Support FB Marketing API v10                                                                                                                                                                                                                                                                      |
| 0.2.0   | 2021-03-09 | [2238](https://github.com/airbytehq/airbyte/pull/2238)   | Protocol allows future/unknown properties                                                                                                                                                                                                                                                         |
| 0.1.4   | 2021-02-24 | [1902](https://github.com/airbytehq/airbyte/pull/1902)   | Add `include_deleted` option in params                                                                                                                                                                                                                                                            |
| 0.1.3   | 2021-02-15 | [1990](https://github.com/airbytehq/airbyte/pull/1990)   | Support Insights stream via async queries                                                                                                                                                                                                                                                         |
| 0.1.2   | 2021-01-22 | [1699](https://github.com/airbytehq/airbyte/pull/1699)   | Add incremental support                                                                                                                                                                                                                                                                           |
| 0.1.1   | 2021-01-15 | [1552](https://github.com/airbytehq/airbyte/pull/1552)   | Release Native Facebook Marketing Connector                                                                                                                                                                                                                                                       |

</details><|MERGE_RESOLUTION|>--- conflicted
+++ resolved
@@ -269,64 +269,7 @@
 
 | Version | Date       | Pull Request                                             | Subject                                                                                                                                                                                                                                                                                           |
 |:--------|:-----------|:---------------------------------------------------------|:--------------------------------------------------------------------------------------------------------------------------------------------------------------------------------------------------------------------------------------------------------------------------------------------------|
-<<<<<<< HEAD
-| 3.3.33  | 2025-02-20 | [54171](https://github.com/airbytehq/airbyte/pull/54171) | Fix retry pattern |
-| 3.3.32  | 2025-02-15 | [53721](https://github.com/airbytehq/airbyte/pull/53721) | Update dependencies |
-| 3.3.31  | 2025-02-11 | [53626](https://github.com/airbytehq/airbyte/pull/53626) | Log Utilization type |
-| 3.3.30  | 2025-02-08 | [53330](https://github.com/airbytehq/airbyte/pull/53330) | Update dependencies |
-| 3.3.29  | 2025-02-01 | [52835](https://github.com/airbytehq/airbyte/pull/52835) | Update dependencies |
-| 3.3.28  | 2025-01-27 | [52032](https://github.com/airbytehq/airbyte/pull/52032) | Update to API version 21
-| 3.3.27  | 2025-01-25 | [52365](https://github.com/airbytehq/airbyte/pull/52365) | Update dependencies |
-| 3.3.26  | 2025-01-18 | [51706](https://github.com/airbytehq/airbyte/pull/51706) | Update dependencies |
-| 3.3.25  | 2025-01-11 | [51080](https://github.com/airbytehq/airbyte/pull/51080) | Update dependencies |
-| 3.3.24  | 2025-01-04 | [50922](https://github.com/airbytehq/airbyte/pull/50922) | Update dependencies |
-| 3.3.23  | 2024-12-28 | [50533](https://github.com/airbytehq/airbyte/pull/50533) | Update dependencies |
-| 3.3.22  | 2024-12-21 | [50014](https://github.com/airbytehq/airbyte/pull/50014) | Update dependencies |
-| 3.3.21  | 2024-12-14 | [49197](https://github.com/airbytehq/airbyte/pull/49197) | Update dependencies |
-| 3.3.20  | 2024-11-25 | [48632](https://github.com/airbytehq/airbyte/pull/48632) | Starting with this version, the Docker image is now rootless. Please note that this and future versions will not be compatible with Airbyte versions earlier than 0.64 |
-| 3.3.19  | 2024-11-04 | [48155](https://github.com/airbytehq/airbyte/pull/48155) | Update dependencies |
-| 3.3.18  | 2024-10-29 | [47894](https://github.com/airbytehq/airbyte/pull/47894) | Update dependencies |
-| 3.3.17  | 2024-10-28 | [43787](https://github.com/airbytehq/airbyte/pull/43787) | Update dependencies |
-| 3.3.16  | 2024-07-15 | [46546](https://github.com/airbytehq/airbyte/pull/46546) | Raise exception on missing stream |
-| 3.3.15  | 2024-07-15 | [42562](https://github.com/airbytehq/airbyte/pull/42562) | Add friendly messages for "reduce fields" and "start date" errors |
-| 3.3.14  | 2024-07-15 | [41958](https://github.com/airbytehq/airbyte/pull/41958) | Update cdk to filter invalid fields from configured catalog |
-| 3.3.13  | 2024-07-13 | [41732](https://github.com/airbytehq/airbyte/pull/41732) | Update dependencies |
-| 3.3.12  | 2024-07-11 | [41644](https://github.com/airbytehq/airbyte/pull/41644) | Remove discriminator with missing schemas |
-| 3.3.11  | 2024-07-10 | [41039](https://github.com/airbytehq/airbyte/pull/41039) | Pick request fields from configured json schema properties if present |
-| 3.3.10  | 2024-07-10 | [41458](https://github.com/airbytehq/airbyte/pull/41458) | Update dependencies |
-| 3.3.9   | 2024-07-09 | [41106](https://github.com/airbytehq/airbyte/pull/41106) | Update dependencies |
-| 3.3.8   | 2024-07-06 | [40934](https://github.com/airbytehq/airbyte/pull/40934) | Update dependencies |
-| 3.3.7   | 2024-07-01 | [40645](https://github.com/airbytehq/airbyte/pull/40645) | Use latest `CDK` version possible |
-| 3.3.6   | 2024-06-24 | [40241](https://github.com/airbytehq/airbyte/pull/40241) | Update AdsInsights fields - removed `adset_start` |
-| 3.3.5   | 2024-06-26 | [40545](https://github.com/airbytehq/airbyte/pull/40545) | Fixed issue when the `STATE` is literal `None` (RFR) |
-| 3.3.4   | 2024-06-25 | [40485](https://github.com/airbytehq/airbyte/pull/40485) | Update dependencies |
-| 3.3.3   | 2024-06-22 | [40191](https://github.com/airbytehq/airbyte/pull/40191) | Update dependencies |
-| 3.3.2   | 2024-06-06 | [39174](https://github.com/airbytehq/airbyte/pull/39174) | [autopull] Upgrade base image to v1.2.2 |
-| 3.3.1   | 2024-06-15 | [39511](https://github.com/airbytehq/airbyte/pull/39511) | Fix validation of the spec `custom_insights.time_increment` field |
-| 3.3.0   | 2024-06-30 | [33648](https://github.com/airbytehq/airbyte/pull/33648) | Add support to field `source_instagram_media_id` to `ad_creatives` report |
-| 3.2.0   | 2024-06-05 | [37625](https://github.com/airbytehq/airbyte/pull/37625) | Source Facebook-Marketing: Add Selectable Auth |
-| 3.1.0   | 2024-06-01 | [38845](https://github.com/airbytehq/airbyte/pull/38845) | Update AdsInsights fields - removed   `cost_per_conversion_lead` and `conversion_lead_rate` |
-| 3.0.0   | 2024-04-30 | [36608](https://github.com/airbytehq/airbyte/pull/36608) | Update `body_asset, call_to_action_asset, description_asset, image_asset, link_url_asset, title_asset, video_asset` breakdowns schema. |
-| 2.1.9   | 2024-05-17 | [38301](https://github.com/airbytehq/airbyte/pull/38301) | Fix data inaccuracies when `wish_bid` is requested |
-| 2.1.8   | 2024-05-07 | [37771](https://github.com/airbytehq/airbyte/pull/37771) | Handle errors without API error codes/messages |
-| 2.1.7   | 2024-04-24 | [36634](https://github.com/airbytehq/airbyte/pull/36634) | Update to CDK 0.80.0 |
-| 2.1.6   | 2024-04-24 | [36634](https://github.com/airbytehq/airbyte/pull/36634) | Schema descriptions |
-| 2.1.5   | 2024-04-17 | [37341](https://github.com/airbytehq/airbyte/pull/37341) | Move rate limit errors to transient errors. |
-| 2.1.4   | 2024-04-16 | [37367](https://github.com/airbytehq/airbyte/pull/37367) | Skip config migration when the legacy account_id field does not exist |
-| 2.1.3   | 2024-04-16 | [37320](https://github.com/airbytehq/airbyte/pull/37320) | Add retry for transient error |
-| 2.1.2   | 2024-03-29 | [36689](https://github.com/airbytehq/airbyte/pull/36689) | Fix key error `account_id` for custom reports. |
-| 2.1.1   | 2024-03-18 | [36025](https://github.com/airbytehq/airbyte/pull/36025) | Fix start_date selection behaviour |
-| 2.1.0   | 2024-03-12 | [35978](https://github.com/airbytehq/airbyte/pull/35978) | Upgrade CDK to start emitting record counts with state and full refresh state |
-| 2.0.1   | 2024-03-08 | [35913](https://github.com/airbytehq/airbyte/pull/35913) | Fix lookback window |
-| 2.0.0   | 2024-03-01 | [35746](https://github.com/airbytehq/airbyte/pull/35746) | Update API to `v19.0` |
-| 1.4.2   | 2024-02-22 | [35539](https://github.com/airbytehq/airbyte/pull/35539) | Add missing config migration from `include_deleted` field |
-| 1.4.1   | 2024-02-21 | [35467](https://github.com/airbytehq/airbyte/pull/35467) | Fix error with incorrect state transforming in the 1.4.0 version |
-| 1.4.0   | 2024-02-20 | [32449](https://github.com/airbytehq/airbyte/pull/32449) | Replace "Include Deleted Campaigns, Ads, and AdSets" option in configuration with specific statuses selection per stream |
-| 1.3.3   | 2024-02-15 | [35061](https://github.com/airbytehq/airbyte/pull/35061) | Add integration tests |
-| 1.3.2   | 2024-02-12 | [35178](https://github.com/airbytehq/airbyte/pull/35178) | Manage dependencies with Poetry |
-| 1.3.1   | 2024-02-05 | [34845](https://github.com/airbytehq/airbyte/pull/34845) | Add missing fields to schemas |
-| 1.3.0   | 2024-01-09 | [33538](https://github.com/airbytehq/airbyte/pull/33538) | Updated the `Ad Account ID(s)` property to support multiple IDs |
-=======
+| 3.4.3  | 2025-02-20 | [54171](https://github.com/airbytehq/airbyte/pull/54171) | Fix retry pattern |
 | 3.4.2 | 2025-03-22 | [55991](https://github.com/airbytehq/airbyte/pull/55991) | Update dependencies |
 | 3.4.1 | 2024-03-14 | [55760](https://github.com/airbytehq/airbyte/pull/55760) | Fixed KeyError during discovery due to outdated breakdown schema |
 | 3.4.0 | 2024-12-24 | [50418](https://github.com/airbytehq/airbyte/pull/50418) | Add `learning_stage_info` field to `ad_sets` stream |
@@ -388,7 +331,6 @@
 | 1.3.2 | 2024-02-12 | [35178](https://github.com/airbytehq/airbyte/pull/35178) | Manage dependencies with Poetry |
 | 1.3.1 | 2024-02-05 | [34845](https://github.com/airbytehq/airbyte/pull/34845) | Add missing fields to schemas |
 | 1.3.0 | 2024-01-09 | [33538](https://github.com/airbytehq/airbyte/pull/33538) | Updated the `Ad Account ID(s)` property to support multiple IDs |
->>>>>>> 9e0418a7
 | 1.2.3   | 2024-01-04 | [33934](https://github.com/airbytehq/airbyte/pull/33828) | Make ready for airbyte-lib                                                                                                                                                                                                                                                                        |
 | 1.2.2   | 2024-01-02 | [33828](https://github.com/airbytehq/airbyte/pull/33828) | Add insights job timeout to be an option, so a user can specify their own value                                                                                                                                                                                                                   |
 | 1.2.1   | 2023-11-22 | [32731](https://github.com/airbytehq/airbyte/pull/32731) | Removed validation that blocked personal ad accounts during `check`                                                                                                                                                                                                                               |
