# Sentry

This page contains the setup guide and reference information for the Sentry source connector.

## Prerequisites

To set up the Sentry source connector, you'll need the Sentry [project name](https://docs.sentry.io/product/projects/), [authentication token](https://docs.sentry.io/api/auth/#auth-tokens), and [organization](https://docs.sentry.io/product/accounts/membership/).

## Set up the Sentry connector in Airbyte

1. [Log into your Airbyte Cloud](https://cloud.airbyte.com/workspaces) account or navigate to the Airbyte Open Source dashboard.
2. Click **Sources** and then click **+ New source**.
3. On the Set up the source page, select **Sentry** from the Source type dropdown.
4. Enter the name for the Sentry connector.
5. For **Project**, enter the name of the [Sentry project](https://docs.sentry.io/product/projects/) you want to sync.
6. For **Host Name**, enter the host name of your self-hosted Sentry API Server. If your server isn't self-hosted, leave the field blank.
7. For **Authentication Tokens**, enter the [Sentry authentication token](https://docs.sentry.io/api/auth/#auth-tokens).
8. For **Organization**, enter the [Sentry Organization](https://docs.sentry.io/product/accounts/membership/) the groups belong to.
9. Click **Set up source**.

## Supported sync modes

The Sentry source connector supports the following [sync modes](https://docs.airbyte.com/cloud/core-concepts#connection-sync-modes):

- [Full Refresh - Overwrite](https://docs.airbyte.com/understanding-airbyte/connections/full-refresh-overwrite/)
- [Full Refresh - Append](https://docs.airbyte.com/understanding-airbyte/connections/full-refresh-append)
- [Incremental - Append](https://docs.airbyte.com/understanding-airbyte/connections/incremental-append)
- [Incremental - Append + Deduped](https://docs.airbyte.com/understanding-airbyte/connections/incremental-append-deduped)

## Supported Streams

- [Events](https://docs.sentry.io/api/events/list-a-projects-error-events/)
- [Issues](https://docs.sentry.io/api/events/list-a-projects-issues/)
- [Projects](https://docs.sentry.io/api/projects/list-your-projects/)
- [Releases](https://docs.sentry.io/api/releases/list-an-organizations-releases/)

## Limitations & Troubleshooting

<details>
<summary>
Expand to see details about Sentry connector limitations and troubleshooting.
</summary>

### Connector limitations

:::warning
**Sentry API Restriction on Events Data**: Access to the events endpoint is guaranteed only for the last 90 days by Sentry. If you use the Full Refresh Overwrite sync, be aware that any events data older than 90 days will be **deleted** from your target destination and replaced with the data from the last 90 days only. Use an Append sync mode to ensure historical data is retained.
Please be aware: this also means that any change older than 90 days will not be replicated using the incremental sync mode. If you want all your synced data to remain up to date, please set up your sync frequency to no more than 90 days.
:::

</details>

## Data type map

| Integration Type    | Airbyte Type |
| :------------------ | :----------- |
| `string`            | `string`     |
| `integer`, `number` | `number`     |
| `array`             | `array`      |
| `object`            | `object`     |

## Changelog
<details>
  <summary>Expand to review</summary>

<<<<<<< HEAD
| Version | Date       | Pull Request                                             | Subject                                                                 |
| :------ | :--------- | :------------------------------------------------------- | :---------------------------------------------------------------------- |
| 0.6.0 | 2024-10-09 | [46664](https://github.com/airbytehq/airbyte/pull/46664) | Converting to manifest-only format |
=======
| Version | Date       | Pull Request                                             | Subject                                                                    |
|:--------|:-----------|:---------------------------------------------------------|:---------------------------------------------------------------------------|
| 0.6.11 | 2025-02-22 | [54521](https://github.com/airbytehq/airbyte/pull/54521) | Update dependencies |
| 0.6.10 | 2025-02-15 | [54100](https://github.com/airbytehq/airbyte/pull/54100) | Update dependencies |
| 0.6.9 | 2025-02-08 | [53513](https://github.com/airbytehq/airbyte/pull/53513) | Update dependencies |
| 0.6.8 | 2025-02-01 | [52979](https://github.com/airbytehq/airbyte/pull/52979) | Update dependencies |
| 0.6.7 | 2025-01-25 | [52503](https://github.com/airbytehq/airbyte/pull/52503) | Update dependencies |
| 0.6.6 | 2025-01-18 | [51896](https://github.com/airbytehq/airbyte/pull/51896) | Update dependencies |
| 0.6.5 | 2025-01-11 | [51335](https://github.com/airbytehq/airbyte/pull/51335) | Update dependencies |
| 0.6.4 | 2025-01-04 | [50930](https://github.com/airbytehq/airbyte/pull/50930) | Update dependencies |
| 0.6.3 | 2024-12-28 | [50709](https://github.com/airbytehq/airbyte/pull/50709) | Update dependencies |
| 0.6.2 | 2024-12-21 | [49058](https://github.com/airbytehq/airbyte/pull/49058) | Starting with this version, the Docker image is now rootless. Please note that this and future versions will not be compatible with Airbyte versions earlier than 0.64 |
| 0.6.1 | 2024-11-04 | [43855](https://github.com/airbytehq/airbyte/pull/43855) | Update dependencies |
| 0.6.0 | 2024-10-30 | [47988](https://github.com/airbytehq/airbyte/pull/47988) | Upgrade the CDK and startup files to sync incremental streams concurrently |
>>>>>>> 2f547101
| 0.5.3 | 2024-06-06 | [39180](https://github.com/airbytehq/airbyte/pull/39180) | [autopull] Upgrade base image to v1.2.2 |
| 0.5.2 | 2024-05-20 | [38263](https://github.com/airbytehq/airbyte/pull/38263) | Replace AirbyteLogger with logging.Logger |
| 0.5.1 | 2024-04-01 | [36731](https://github.com/airbytehq/airbyte/pull/36731) | Add `%Y-%m-%dT%H:%M:%S%z` to date time formats. |
| 0.5.0 | 2024-03-27 | [35755](https://github.com/airbytehq/airbyte/pull/35755) | Migrate to low-code. |
| 0.4.2 | 2024-03-25 | [36448](https://github.com/airbytehq/airbyte/pull/36448) | Unpin CDK version |
| 0.4.1 | 2024-02-12 | [35145](https://github.com/airbytehq/airbyte/pull/35145) | Manage dependencies with Poetry |
| 0.4.0 | 2024-01-05 | [32957](https://github.com/airbytehq/airbyte/pull/32957) | Added undeclared fields to schema and migrated to base image |
| 0.3.0 | 2023-09-05 | [30192](https://github.com/airbytehq/airbyte/pull/30192) | Added undeclared fields to schema |
| 0.2.4 | 2023-08-14 | [29401](https://github.com/airbytehq/airbyte/pull/29401) | Fix `null` value in stream state |
| 0.2.3 | 2023-08-03 | [29023](https://github.com/airbytehq/airbyte/pull/29023) | Add incremental for `issues` stream |
| 0.2.2 | 2023-05-02 | [25759](https://github.com/airbytehq/airbyte/pull/25759) | Change stream that used in check_connection |
| 0.2.1 | 2023-04-27 | [25602](https://github.com/airbytehq/airbyte/pull/25602) | Add validation of project and organization names during connector setup |
| 0.2.0 | 2023-04-03 | [23923](https://github.com/airbytehq/airbyte/pull/23923) | Add Releases stream |
| 0.1.12 | 2023-03-01 | [23619](https://github.com/airbytehq/airbyte/pull/23619) | Fix bug when `stream state` is `None` or any other bad value occurs |
| 0.1.11 | 2023-02-02 | [22303](https://github.com/airbytehq/airbyte/pull/22303) | Turn ON default AvailabilityStrategy |
| 0.1.10 | 2023-01-27 | [22041](https://github.com/airbytehq/airbyte/pull/22041) | Set `AvailabilityStrategy` for streams explicitly to `None` |
| 0.1.9 | 2022-12-20 | [21864](https://github.com/airbytehq/airbyte/pull/21864) | Add state persistence to incremental sync |
| 0.1.8 | 2022-12-20 | [20709](https://github.com/airbytehq/airbyte/pull/20709) | Add incremental sync |
| 0.1.7 | 2022-09-30 | [17466](https://github.com/airbytehq/airbyte/pull/17466) | Migrate to per-stream states |
| 0.1.6 | 2022-08-29 | [16112](https://github.com/airbytehq/airbyte/pull/16112) | Revert back to the Python CDK |
| 0.1.5 | 2022-08-24 | [15911](https://github.com/airbytehq/airbyte/pull/15911) | Bugfix to allowing reading schemas at runtime |
| 0.1.4 | 2022-08-19 | [15800](https://github.com/airbytehq/airbyte/pull/15800) | Bugfix to allow reading sentry.yaml at runtime |
| 0.1.3 | 2022-08-17 | [15734](https://github.com/airbytehq/airbyte/pull/15734) | Fix yaml based on the new schema validator |
| 0.1.2 | 2021-12-28 | [15345](https://github.com/airbytehq/airbyte/pull/15345) | Migrate to config-based framework |
| 0.1.1 | 2021-12-28 | [8628](https://github.com/airbytehq/airbyte/pull/8628) | Update fields in source-connectors specifications |
| 0.1.0 | 2021-10-12 | [6975](https://github.com/airbytehq/airbyte/pull/6975) | New Source: Sentry |

</details><|MERGE_RESOLUTION|>--- conflicted
+++ resolved
@@ -63,13 +63,9 @@
 <details>
   <summary>Expand to review</summary>
 
-<<<<<<< HEAD
-| Version | Date       | Pull Request                                             | Subject                                                                 |
-| :------ | :--------- | :------------------------------------------------------- | :---------------------------------------------------------------------- |
-| 0.6.0 | 2024-10-09 | [46664](https://github.com/airbytehq/airbyte/pull/46664) | Converting to manifest-only format |
-=======
 | Version | Date       | Pull Request                                             | Subject                                                                    |
 |:--------|:-----------|:---------------------------------------------------------|:---------------------------------------------------------------------------|
+| 0.7.0 | 2025-02-25 | [46664](https://github.com/airbytehq/airbyte/pull/46664) | Converting to manifest-only format |
 | 0.6.11 | 2025-02-22 | [54521](https://github.com/airbytehq/airbyte/pull/54521) | Update dependencies |
 | 0.6.10 | 2025-02-15 | [54100](https://github.com/airbytehq/airbyte/pull/54100) | Update dependencies |
 | 0.6.9 | 2025-02-08 | [53513](https://github.com/airbytehq/airbyte/pull/53513) | Update dependencies |
@@ -82,7 +78,6 @@
 | 0.6.2 | 2024-12-21 | [49058](https://github.com/airbytehq/airbyte/pull/49058) | Starting with this version, the Docker image is now rootless. Please note that this and future versions will not be compatible with Airbyte versions earlier than 0.64 |
 | 0.6.1 | 2024-11-04 | [43855](https://github.com/airbytehq/airbyte/pull/43855) | Update dependencies |
 | 0.6.0 | 2024-10-30 | [47988](https://github.com/airbytehq/airbyte/pull/47988) | Upgrade the CDK and startup files to sync incremental streams concurrently |
->>>>>>> 2f547101
 | 0.5.3 | 2024-06-06 | [39180](https://github.com/airbytehq/airbyte/pull/39180) | [autopull] Upgrade base image to v1.2.2 |
 | 0.5.2 | 2024-05-20 | [38263](https://github.com/airbytehq/airbyte/pull/38263) | Replace AirbyteLogger with logging.Logger |
 | 0.5.1 | 2024-04-01 | [36731](https://github.com/airbytehq/airbyte/pull/36731) | Add `%Y-%m-%dT%H:%M:%S%z` to date time formats. |
