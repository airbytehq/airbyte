--- conflicted
+++ resolved
@@ -88,11 +88,8 @@
 
 | Version | Date       | Pull Request                                             | Subject                                                                            |
 |:--------|:-----------|:---------------------------------------------------------|:-----------------------------------------------------------------------------------|
-<<<<<<< HEAD
-| 1.0.0   | 2024-XX-XX | [35863](https://github.com/airbytehq/airbyte/pull/35863) | Migrates connector to low code, updates CDK version to ^0. Updates incremental substream state to per-partition state                                      |
-=======
+| 1.0.0   | 2024-XX-XX | [35863](https://github.com/airbytehq/airbyte/pull/35863) | Migrates connector to low code, Updates incremental substream state to per-partition state                                      |
 | 0.2.0   | 2024-04-08 | [36889](https://github.com/airbytehq/airbyte/pull/36889) | Unpin CDK version                                                                  |
->>>>>>> 23c280b6
 | 0.1.24  | 2024-02-26 | [35541](https://github.com/airbytehq/airbyte/pull/35541) | Improve check command to avoid missing alerts                                      |
 | 0.1.23  | 2024-02-19 | [35305](https://github.com/airbytehq/airbyte/pull/35305) | Fix pendulum parsing error                                                         |
 | 0.1.22  | 2024-02-12 | [35154](https://github.com/airbytehq/airbyte/pull/35154) | Manage dependencies with Poetry.                                                   |
