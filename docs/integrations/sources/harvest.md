# Harvest

This page contains the setup guide and reference information for the Harvest source connector.

## Prerequisites

To set up the Harvest source connector, you'll need the [Harvest Account ID and API key](https://help.getharvest.com/api-v2/authentication-api/authentication/authentication/).

## Setup guide

<!-- env:cloud -->

**For Airbyte Cloud:**

1. [Log into your Airbyte Cloud](https://cloud.airbyte.com/workspaces).
2. Click **Sources** and then click **+ New source**.
3. On the Set up the source page, select **Harvest** from the Source type dropdown.
4. Enter the name for the Harvest connector.
5. Enter your [Harvest Account ID](https://help.getharvest.com/api-v2/authentication-api/authentication/authentication/).
6. For **Start Date**, enter the date in YYYY-MM-DDTHH:mm:ssZ format. The data added on and after this date will be replicated.
7. For Authentication mechanism, select **Authenticate via Harvest (OAuth)** from the dropdown and click **Authenticate your Harvest account**. Log in and authorize your Harvest account.
8. Click **Set up source**.
<!-- /env:cloud -->

<!-- env:oss -->

**For Airbyte Open Source:**

1. Navigate to the Airbyte Open Source dashboard.
2. Click **Sources** and then click **+ New source**.
3. On the Set up the source page, select **Harvest** from the Source type dropdown.
4. Enter the name for the Harvest connector.
5. Enter your [Harvest Account ID](https://help.getharvest.com/api-v2/authentication-api/authentication/authentication/).
6. For **Start Date**, enter the date in YYYY-MM-DDTHH:mm:ssZ format. The data added on and after this date will be replicated.
7. For **Authentication mechanism**, select **Authenticate with Personal Access Token** from the dropdown. Enter your [Personal Access Token](https://help.getharvest.com/api-v2/authentication-api/authentication/authentication/#personal-access-tokens).
8. Click **Set up source**.
<!-- /env:oss -->

## Supported sync modes

The Harvest source connector supports the following [sync modes](https://docs.airbyte.com/cloud/core-concepts#connection-sync-modes):

- [Full Refresh - Overwrite](https://docs.airbyte.com/understanding-airbyte/connections/full-refresh-overwrite/)
- [Full Refresh - Append](https://docs.airbyte.com/understanding-airbyte/connections/full-refresh-append)
- [Incremental - Append](https://docs.airbyte.com/understanding-airbyte/connections/incremental-append)
- [Incremental - Append + Deduped](https://docs.airbyte.com/understanding-airbyte/connections/incremental-append-deduped)

## Supported Streams

- [Client Contacts](https://help.getharvest.com/api-v2/clients-api/clients/contacts/) \(Incremental\)
- [Clients](https://help.getharvest.com/api-v2/clients-api/clients/clients/) \(Incremental\)
- [Company](https://help.getharvest.com/api-v2/company-api/company/company/)
- [Invoice Messages](https://help.getharvest.com/api-v2/invoices-api/invoices/invoice-messages/) \(Incremental\)
- [Invoice Payments](https://help.getharvest.com/api-v2/invoices-api/invoices/invoice-payments/) \(Incremental\)
- [Invoices](https://help.getharvest.com/api-v2/invoices-api/invoices/invoices/) \(Incremental\)
- [Invoice Item Categories](https://help.getharvest.com/api-v2/invoices-api/invoices/invoice-item-categories/) \(Incremental\)
- [Estimate Messages](https://help.getharvest.com/api-v2/estimates-api/estimates/estimate-messages/) \(Incremental\)
- [Estimates](https://help.getharvest.com/api-v2/estimates-api/estimates/estimates/) \(Incremental\)
- [Estimate Item Categories](https://help.getharvest.com/api-v2/estimates-api/estimates/estimate-item-categories/) \(Incremental\)
- [Expenses](https://help.getharvest.com/api-v2/expenses-api/expenses/expenses/) \(Incremental\)
- [Expense Categories](https://help.getharvest.com/api-v2/expenses-api/expenses/expense-categories/) \(Incremental\)
- [Tasks](https://help.getharvest.com/api-v2/tasks-api/tasks/tasks/) \(Incremental\)
- [Time Entries](https://help.getharvest.com/api-v2/timesheets-api/timesheets/time-entries/) \(Incremental\)
- [Project User Assignments](https://help.getharvest.com/api-v2/projects-api/projects/user-assignments/) \(Incremental\)
- [Project Task Assignments](https://help.getharvest.com/api-v2/projects-api/projects/task-assignments/) \(Incremental\)
- [Projects](https://help.getharvest.com/api-v2/projects-api/projects/projects/) \(Incremental\)
- [Roles](https://help.getharvest.com/api-v2/roles-api/roles/roles/) \(Incremental\)
- [Users](https://help.getharvest.com/api-v2/users-api/users/users/) \(Incremental\)
- [User Billable Rates](https://help.getharvest.com/api-v2/users-api/users/billable-rates/)
- [User Cost Rates](https://help.getharvest.com/api-v2/users-api/users/cost-rates/)
- [User Project Assignments](https://help.getharvest.com/api-v2/users-api/users/project-assignments/) \(Incremental\)
- [Expense Clients Report](https://help.getharvest.com/api-v2/reports-api/reports/expense-reports/#clients-report) \(Incremental\)
- [Expense Projects Report](https://help.getharvest.com/api-v2/reports-api/reports/expense-reports/#projects-report) \(Incremental\)
- [Expense Categories Report](https://help.getharvest.com/api-v2/reports-api/reports/expense-reports/#expense-categories-report) \(Incremental\)
- [Expense Team Report](https://help.getharvest.com/api-v2/reports-api/reports/expense-reports/#team-report) \(Incremental\)
- [Uninvoiced Report](https://help.getharvest.com/api-v2/reports-api/reports/uninvoiced-report/) \(Incremental\)
- [Time Clients Report](https://help.getharvest.com/api-v2/reports-api/reports/time-reports/#clients-report) \(Incremental\)
- [Time Projects Report](https://help.getharvest.com/api-v2/reports-api/reports/time-reports/#projects-report) \(Incremental\)
- [Time Tasks Report](https://help.getharvest.com/api-v2/reports-api/reports/time-reports/#tasks-report) \(Incremental\)
- [Time Team Report](https://help.getharvest.com/api-v2/reports-api/reports/time-reports/#team-report) \(Incremental\)
- [Project Budget Report](https://help.getharvest.com/api-v2/reports-api/reports/project-budget-report/)

## Performance considerations

The connector is restricted by the [Harvest rate limits](https://help.getharvest.com/api-v2/introduction/overview/general/#rate-limiting).

## Changelog

| Version | Date       | Pull Request                                             | Subject                                                                            |
|:--------|:-----------|:---------------------------------------------------------|:-----------------------------------------------------------------------------------|
<<<<<<< HEAD
| 0.1.26 | 2024-04-19 | [36641](https://github.com/airbytehq/airbyte/pull/36641) | Updating to 0.80.0 CDK |
| 0.1.25 | 2024-04-12 | [36641](https://github.com/airbytehq/airbyte/pull/36641) | schema descriptions |
=======
| 1.0.0   | 2024-04-15 | [35863](https://github.com/airbytehq/airbyte/pull/35863) | Migrates connector to Low Code CDK, Updates incremental substream state to per-partition state                                      |
| 0.2.0   | 2024-04-08 | [36889](https://github.com/airbytehq/airbyte/pull/36889) | Unpin CDK version                                                                  |
>>>>>>> f96d9f16
| 0.1.24  | 2024-02-26 | [35541](https://github.com/airbytehq/airbyte/pull/35541) | Improve check command to avoid missing alerts                                      |
| 0.1.23  | 2024-02-19 | [35305](https://github.com/airbytehq/airbyte/pull/35305) | Fix pendulum parsing error                                                         |
| 0.1.22  | 2024-02-12 | [35154](https://github.com/airbytehq/airbyte/pull/35154) | Manage dependencies with Poetry.                                                   |
| 0.1.21  | 2023-11-30 | [33003](https://github.com/airbytehq/airbyte/pull/33003) | Update expected records                                                            |
| 0.1.20  | 2023-10-19 | [31599](https://github.com/airbytehq/airbyte/pull/31599) | Base image migration: remove Dockerfile and use the python-connector-base image    |
| 0.1.19  | 2023-07-26 | [28755](https://github.com/airbytehq/airbyte/pull/28755) | Changed parameters for Time Reports to use 365 days as opposed to 1 year           |
| 0.1.18  | 2023-05-29 | [26714](https://github.com/airbytehq/airbyte/pull/26714) | Remove `authSpecification` from spec in favour of `advancedAuth`                   |
| 0.1.17  | 2023-03-03 | [22983](https://github.com/airbytehq/airbyte/pull/22983) | Specified date formatting in specification                                         |
| 0.1.16  | 2023-02-07 | [22417](https://github.com/airbytehq/airbyte/pull/22417) | Turn on default HttpAvailabilityStrategy                                           |
| 0.1.15  | 2023-01-27 | [22008](https://github.com/airbytehq/airbyte/pull/22008) | Set `AvailabilityStrategy` for streams explicitly to `None`                        |
| 0.1.14  | 2023-01-09 | [21151](https://github.com/airbytehq/airbyte/pull/21151) | Skip 403 FORBIDDEN for all stream                                                  |
| 0.1.13  | 2022-12-22 | [20810](https://github.com/airbytehq/airbyte/pull/20810) | Skip 403 FORBIDDEN for `EstimateItemCategories` stream                             |
| 0.1.12  | 2022-12-16 | [20572](https://github.com/airbytehq/airbyte/pull/20572) | Introduce replication end date                                                     |
| 0.1.11  | 2022-09-28 | [17326](https://github.com/airbytehq/airbyte/pull/17326) | Migrate to per-stream states.                                                      |
| 0.1.10  | 2022-08-08 | [15221](https://github.com/airbytehq/airbyte/pull/15221) | Added `parent_id` for all streams which have parent stream                         |
| 0.1.9   | 2022-08-04 | [15312](https://github.com/airbytehq/airbyte/pull/15312) | Fix `started_time` and `ended_time` format schema error and updated report slicing |
| 0.1.8   | 2021-12-14 | [8429](https://github.com/airbytehq/airbyte/pull/8429)   | Update titles and descriptions                                                     |
| 0.1.6   | 2021-11-14 | [7952](https://github.com/airbytehq/airbyte/pull/7952)   | Implement OAuth 2.0 support                                                        |
| 0.1.5   | 2021-09-28 | [5747](https://github.com/airbytehq/airbyte/pull/5747)   | Update schema date-time fields                                                     |
| 0.1.4   | 2021-06-22 | [5701](https://github.com/airbytehq/airbyte/pull/5071)   | Harvest normalization failure: fixing the schemas                                  |
| 0.1.3   | 2021-06-22 | [4274](https://github.com/airbytehq/airbyte/pull/4274)   | Fix wrong data type on `statement_key` in `clients` stream                         |
| 0.1.2   | 2021-06-07 | [4222](https://github.com/airbytehq/airbyte/pull/4222)   | Correct specification parameter name                                               |
| 0.1.1   | 2021-06-09 | [3973](https://github.com/airbytehq/airbyte/pull/3973)   | Add `AIRBYTE_ENTRYPOINT` for Kubernetes support                                    |
| 0.1.0   | 2021-06-07 | [3709](https://github.com/airbytehq/airbyte/pull/3709)   | Release Harvest connector!                                                         |<|MERGE_RESOLUTION|>--- conflicted
+++ resolved
@@ -88,13 +88,8 @@
 
 | Version | Date       | Pull Request                                             | Subject                                                                            |
 |:--------|:-----------|:---------------------------------------------------------|:-----------------------------------------------------------------------------------|
-<<<<<<< HEAD
-| 0.1.26 | 2024-04-19 | [36641](https://github.com/airbytehq/airbyte/pull/36641) | Updating to 0.80.0 CDK |
-| 0.1.25 | 2024-04-12 | [36641](https://github.com/airbytehq/airbyte/pull/36641) | schema descriptions |
-=======
 | 1.0.0   | 2024-04-15 | [35863](https://github.com/airbytehq/airbyte/pull/35863) | Migrates connector to Low Code CDK, Updates incremental substream state to per-partition state                                      |
 | 0.2.0   | 2024-04-08 | [36889](https://github.com/airbytehq/airbyte/pull/36889) | Unpin CDK version                                                                  |
->>>>>>> f96d9f16
 | 0.1.24  | 2024-02-26 | [35541](https://github.com/airbytehq/airbyte/pull/35541) | Improve check command to avoid missing alerts                                      |
 | 0.1.23  | 2024-02-19 | [35305](https://github.com/airbytehq/airbyte/pull/35305) | Fix pendulum parsing error                                                         |
 | 0.1.22  | 2024-02-12 | [35154](https://github.com/airbytehq/airbyte/pull/35154) | Manage dependencies with Poetry.                                                   |
