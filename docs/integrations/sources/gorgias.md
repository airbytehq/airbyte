# Gorgias
This directory contains the manifest-only connector for [`source-gorgias`](https://gorgias.com/).

## Documentation reference:
Visit `https://developers.gorgias.com/reference/introduction` for API documentation

## Authentication setup
`Gorgias` uses Http basic authentication, Visit `https://YOUR_DOMAIN.gorgias.com/app/settings/api` for getting your username and password. Visit `https://developers.gorgias.com/reference/authentication` for more information.

## Configuration

| Input | Type | Description | Default Value |
|-------|------|-------------|---------------|
| `username` | `string` | Username.  |  |
| `password` | `string` | Password.  |  |
| `domain_name` | `string` | Domain name. Domain name given for gorgias, found as your url prefix for accessing your website |  |
| `start_date` | `string` | Start date.  |  |

## Streams
| Stream Name | Primary Key | Pagination | Supports Full Sync | Supports Incremental |
|-------------|-------------|------------|---------------------|----------------------|
| account | domain | No pagination | ✅ |  ✅  |
| customers | id | DefaultPaginator | ✅ |  ✅  |
| custom-fields | id | DefaultPaginator | ✅ |  ✅  |
| events | id | DefaultPaginator | ✅ |  ✅  |
| integrations | id | DefaultPaginator | ✅ |  ✅  |
| jobs | id | DefaultPaginator | ✅ |  ✅  |
| macros | id | DefaultPaginator | ✅ |  ✅  |
| views | id | DefaultPaginator | ✅ |  ✅  |
| rules | id | DefaultPaginator | ✅ |  ✅  |
| satisfaction-surveys | id | DefaultPaginator | ✅ |  ✅  |
| tags | id | DefaultPaginator | ✅ |  ✅  |
| teams | id | DefaultPaginator | ✅ |  ✅  |
| tickets | id | DefaultPaginator | ✅ |  ✅  |
| messages | id | DefaultPaginator | ✅ |  ✅  |
| users | id | DefaultPaginator | ✅ |  ✅  |
| views_items | id | DefaultPaginator | ✅ |  ✅  |

## Changelog

<details>
  <summary>Expand to review</summary>

| Version | Date | Pull Request | Subject |
| ------------------ | ------------ | --- | ---------------- |
<<<<<<< HEAD
| 0.1.28 | 2025-10-15 | [67718] (https://github.com/airbytehq/airbyte/pull/67718) | Fix incremental sync behavior. Prevent full refreshes on incremental syncs |
=======
| 0.1.28 | 2025-10-21 | [68243](https://github.com/airbytehq/airbyte/pull/68243) | Update dependencies |
>>>>>>> 9989bf20
| 0.1.27 | 2025-10-14 | [67919](https://github.com/airbytehq/airbyte/pull/67919) | Update dependencies |
| 0.1.26 | 2025-10-07 | [67412](https://github.com/airbytehq/airbyte/pull/67412) | Update dependencies |
| 0.1.25 | 2025-09-30 | [66399](https://github.com/airbytehq/airbyte/pull/66399) | Update dependencies |
| 0.1.24 | 2025-09-09 | [66058](https://github.com/airbytehq/airbyte/pull/66058) | Update dependencies |
| 0.1.23 | 2025-08-23 | [65350](https://github.com/airbytehq/airbyte/pull/65350) | Update dependencies |
| 0.1.22 | 2025-08-09 | [64599](https://github.com/airbytehq/airbyte/pull/64599) | Update dependencies |
| 0.1.21 | 2025-08-02 | [64303](https://github.com/airbytehq/airbyte/pull/64303) | Update dependencies |
| 0.1.20 | 2025-07-26 | [63845](https://github.com/airbytehq/airbyte/pull/63845) | Update dependencies |
| 0.1.19 | 2025-07-19 | [63487](https://github.com/airbytehq/airbyte/pull/63487) | Update dependencies |
| 0.1.18 | 2025-07-12 | [63114](https://github.com/airbytehq/airbyte/pull/63114) | Update dependencies |
| 0.1.17 | 2025-07-05 | [62553](https://github.com/airbytehq/airbyte/pull/62553) | Update dependencies |
| 0.1.16 | 2025-06-28 | [62193](https://github.com/airbytehq/airbyte/pull/62193) | Update dependencies |
| 0.1.15 | 2025-06-21 | [61810](https://github.com/airbytehq/airbyte/pull/61810) | Update dependencies |
| 0.1.14 | 2025-06-14 | [61147](https://github.com/airbytehq/airbyte/pull/61147) | Update dependencies |
| 0.1.13 | 2025-05-24 | [60609](https://github.com/airbytehq/airbyte/pull/60609) | Update dependencies |
| 0.1.12 | 2025-05-10 | [59874](https://github.com/airbytehq/airbyte/pull/59874) | Update dependencies |
| 0.1.11 | 2025-05-03 | [59240](https://github.com/airbytehq/airbyte/pull/59240) | Update dependencies |
| 0.1.10 | 2025-04-26 | [58770](https://github.com/airbytehq/airbyte/pull/58770) | Update dependencies |
| 0.1.9 | 2025-04-19 | [58193](https://github.com/airbytehq/airbyte/pull/58193) | Update dependencies |
| 0.1.8 | 2025-04-12 | [57708](https://github.com/airbytehq/airbyte/pull/57708) | Update dependencies |
| 0.1.7 | 2025-04-05 | [57041](https://github.com/airbytehq/airbyte/pull/57041) | Update dependencies |
| 0.1.6 | 2025-03-29 | [56719](https://github.com/airbytehq/airbyte/pull/56719) | Update dependencies |
| 0.1.5 | 2025-03-22 | [56041](https://github.com/airbytehq/airbyte/pull/56041) | Update dependencies |
| 0.1.4 | 2025-03-08 | [55491](https://github.com/airbytehq/airbyte/pull/55491) | Update dependencies |
| 0.1.3 | 2025-03-01 | [54794](https://github.com/airbytehq/airbyte/pull/54794) | Update dependencies |
| 0.1.2 | 2025-02-22 | [54335](https://github.com/airbytehq/airbyte/pull/54335) | Update dependencies |
| 0.1.1 | 2025-02-15 | [50638](https://github.com/airbytehq/airbyte/pull/50638) | Update dependencies |
| 0.1.0 | 2025-01-30 | [52637](https://github.com/airbytehq/airbyte/pull/52637) | Add retries for rate limited streams |
| 0.0.8 | 2024-12-23 | [49935](https://github.com/airbytehq/airbyte/pull/49935) | Add additional cursor datetime format |
| 0.0.7 | 2024-12-21 | [50123](https://github.com/airbytehq/airbyte/pull/50123) | Update dependencies |
| 0.0.6 | 2024-12-14 | [49219](https://github.com/airbytehq/airbyte/pull/49219) | Update dependencies |
| 0.0.5 | 2024-12-11 | [48973](https://github.com/airbytehq/airbyte/pull/48973) | Starting with this version, the Docker image is now rootless. Please note that this and future versions will not be compatible with Airbyte versions earlier than 0.64 |
| 0.0.4 | 2024-11-06 | [48378](https://github.com/airbytehq/airbyte/pull/48378) | Fix incremental sync format, Auto update schema with additional fields |
| 0.0.3 | 2024-10-29 | [47923](https://github.com/airbytehq/airbyte/pull/47923) | Update dependencies |
| 0.0.2 | 2024-10-28 | [47459](https://github.com/airbytehq/airbyte/pull/47459) | Update dependencies |
| 0.0.1 | 2024-09-29 | [46221](https://github.com/airbytehq/airbyte/pull/46221) | Initial release by [@btkcodedev](https://github.com/btkcodedev) via Connector Builder |

</details><|MERGE_RESOLUTION|>--- conflicted
+++ resolved
@@ -43,11 +43,8 @@
 
 | Version | Date | Pull Request | Subject |
 | ------------------ | ------------ | --- | ---------------- |
-<<<<<<< HEAD
-| 0.1.28 | 2025-10-15 | [67718] (https://github.com/airbytehq/airbyte/pull/67718) | Fix incremental sync behavior. Prevent full refreshes on incremental syncs |
-=======
+| 0.1.28 | 2025-10-12 | [67718] (https://github.com/airbytehq/airbyte/pull/67718) | Fix incremental sync behavior. Prevent full refreshes on incremental syncs |
 | 0.1.28 | 2025-10-21 | [68243](https://github.com/airbytehq/airbyte/pull/68243) | Update dependencies |
->>>>>>> 9989bf20
 | 0.1.27 | 2025-10-14 | [67919](https://github.com/airbytehq/airbyte/pull/67919) | Update dependencies |
 | 0.1.26 | 2025-10-07 | [67412](https://github.com/airbytehq/airbyte/pull/67412) | Update dependencies |
 | 0.1.25 | 2025-09-30 | [66399](https://github.com/airbytehq/airbyte/pull/66399) | Update dependencies |
