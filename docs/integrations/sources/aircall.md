# Aircall

This page contains the setup guide and reference information for the [Aircall](https://developer.aircall.io/api-references/#rest-api) source

## Prerequisites

Access Token (which acts as bearer token) is mandate for this connector to work, It could be seen at settings (ref - https://dashboard.aircall.io/integrations/api-keys).

## Setup guide

### Step 1: Set up Aircall connection

- Get an Aircall access token via settings (ref - https://dashboard.aircall.io/integrations/api-keys)
- Setup params (All params are required)
- Available params
  - api_id: The auto generated id
  - api_token: Seen at the Aircall settings (ref - https://dashboard.aircall.io/integrations/api-keys)
  - start_date: Date filter for eligible streams, enter

### Step 2: Set up the Aircall connector in Airbyte

#### For Airbyte Cloud:

1. [Log into your Airbyte Cloud](https://cloud.airbyte.io/workspaces) account.
2. In the left navigation bar, click **Sources**. In the top-right corner, click **+new source**.
3. On the Set up the source page, enter the name for the Aircall connector and select **Aircall** from the Source type dropdown.
4. Enter your `api_id, api_token and start_date`.
5. Click **Set up source**.

#### For Airbyte OSS:

1. Navigate to the Airbyte Open Source dashboard.
2. Set the name for your source.
3. Enter your `api_id, api_token and start_date`.
4. Click **Set up source**.

## Supported sync modes

The Aircall source connector supports the following [sync modes](https://docs.airbyte.com/cloud/core-concepts#connection-sync-modes):

| Feature                       | Supported? |
| :---------------------------- | :--------- |
| Full Refresh Sync             | Yes        |
| Incremental Sync              | Yes        |
| Replicate Incremental Deletes | No         |
| SSL connection                | Yes        |
| Namespaces                    | No         |

## Supported Streams

- calls
- company
- contacts
- numbers
- tags
- user_availability
- users
- teams
- webhooks

## API method example

GET https://api.aircall.io/v1/numbers

## Performance considerations

Aircall [API reference](https://api.aircall.io/v1) has v1 at present. The connector as default uses v1.

## Changelog

<details>
  <summary>Expand to review</summary>

| Version | Date       | Pull Request                                                                   | Subject                     |
| :------ | :--------- | :----------------------------------------------------------------------------- | :-------------------------- |
<<<<<<< HEAD
| 0.3.0   | 2024-06-12 | [28978](https://github.com/airbytehq/airbyte/pull/28978)          | Fix incremental sync |
| 0.2.1   | 2024-06-06 | [38454](https://github.com/airbytehq/airbyte/pull/38454)          | [autopull] base image + poetry + up_to_date |
=======
| 0.2.2 | 2024-06-21 | [39920](https://github.com/airbytehq/airbyte/pull/39920) | Update dependencies |
| 0.2.2 | 2024-06-20 | [39681](https://github.com/airbytehq/airbyte/pull/39681) | Update dependencies |
| 0.2.1 | 2024-06-06 | [38454](https://github.com/airbytehq/airbyte/pull/38454) | [autopull] base image + poetry + up_to_date |
>>>>>>> 41bb8ce7
| 0.2.0   | 2023-06-20 | [Correcting availablity typo](https://github.com/airbytehq/airbyte/pull/27433) | Correcting availablity typo |
| 0.1.0   | 2023-04-19 | [Init](https://github.com/airbytehq/airbyte/pull/)                             | Initial commit              |

</details><|MERGE_RESOLUTION|>--- conflicted
+++ resolved
@@ -71,17 +71,13 @@
 <details>
   <summary>Expand to review</summary>
 
-| Version | Date       | Pull Request                                                                   | Subject                     |
-| :------ | :--------- | :----------------------------------------------------------------------------- | :-------------------------- |
-<<<<<<< HEAD
-| 0.3.0   | 2024-06-12 | [28978](https://github.com/airbytehq/airbyte/pull/28978)          | Fix incremental sync |
-| 0.2.1   | 2024-06-06 | [38454](https://github.com/airbytehq/airbyte/pull/38454)          | [autopull] base image + poetry + up_to_date |
-=======
-| 0.2.2 | 2024-06-21 | [39920](https://github.com/airbytehq/airbyte/pull/39920) | Update dependencies |
-| 0.2.2 | 2024-06-20 | [39681](https://github.com/airbytehq/airbyte/pull/39681) | Update dependencies |
-| 0.2.1 | 2024-06-06 | [38454](https://github.com/airbytehq/airbyte/pull/38454) | [autopull] base image + poetry + up_to_date |
->>>>>>> 41bb8ce7
-| 0.2.0   | 2023-06-20 | [Correcting availablity typo](https://github.com/airbytehq/airbyte/pull/27433) | Correcting availablity typo |
-| 0.1.0   | 2023-04-19 | [Init](https://github.com/airbytehq/airbyte/pull/)                             | Initial commit              |
+| Version | Date       | Pull Request                                                                   | Subject                                     |
+| :------ | :--------- | :----------------------------------------------------------------------------- | :------------------------------------------ |
+| 0.3.0   | 2024-06-12 | [28978](https://github.com/airbytehq/airbyte/pull/28978)                       | Fix incremental sync                        |
+| 0.2.2   | 2024-06-21 | [39920](https://github.com/airbytehq/airbyte/pull/39920)                       | Update dependencies                         |
+| 0.2.2   | 2024-06-20 | [39681](https://github.com/airbytehq/airbyte/pull/39681)                       | Update dependencies                         |
+| 0.2.1   | 2024-06-06 | [38454](https://github.com/airbytehq/airbyte/pull/38454)                       | [autopull] base image + poetry + up_to_date |
+| 0.2.0   | 2023-06-20 | [Correcting availablity typo](https://github.com/airbytehq/airbyte/pull/27433) | Correcting availablity typo                 |
+| 0.1.0   | 2023-04-19 | [Init](https://github.com/airbytehq/airbyte/pull/)                             | Initial commit                              |
 
 </details>