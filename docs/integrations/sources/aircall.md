# Aircall

This page contains the setup guide and reference information for the [Aircall](https://developer.aircall.io/api-references/#rest-api) source

## Prerequisites

Access Token (which acts as bearer token) is mandate for this connector to work, It could be seen at settings (ref - https://dashboard.aircall.io/integrations/api-keys).

## Setup guide

### Step 1: Set up Aircall connection

- Get an Aircall access token via settings (ref - https://dashboard.aircall.io/integrations/api-keys)
- Setup params (All params are required)
- Available params
  - api_id: The auto generated id
  - api_token: Seen at the Aircall settings (ref - https://dashboard.aircall.io/integrations/api-keys)
  - start_date: Date filter for eligible streams, enter

### Step 2: Set up the Aircall connector in Airbyte

#### For Airbyte Cloud:

1. [Log into your Airbyte Cloud](https://cloud.airbyte.io/workspaces) account.
2. In the left navigation bar, click **Sources**. In the top-right corner, click **+new source**.
3. On the Set up the source page, enter the name for the Aircall connector and select **Aircall** from the Source type dropdown.
4. Enter your `api_id, api_token and start_date`.
5. Click **Set up source**.

#### For Airbyte OSS:

1. Navigate to the Airbyte Open Source dashboard.
2. Set the name for your source.
3. Enter your `api_id, api_token and start_date`.
4. Click **Set up source**.

## Supported sync modes

The Aircall source connector supports the following [sync modes](https://docs.airbyte.com/cloud/core-concepts#connection-sync-modes):

| Feature                       | Supported? |
| :---------------------------- | :--------- |
| Full Refresh Sync             | Yes        |
| Incremental Sync              | Yes        |
| Replicate Incremental Deletes | No         |
| SSL connection                | Yes        |
| Namespaces                    | No         |

## Supported Streams

- calls
- company
- contacts
- numbers
- tags
- user_availability
- users
- teams
- webhooks

## API method example

GET https://api.aircall.io/v1/numbers

## Performance considerations

Aircall [API reference](https://api.aircall.io/v1) has v1 at present. The connector as default uses v1.

## Changelog

<details>
  <summary>Expand to review</summary>

| Version | Date       | Pull Request                                                                   | Subject                     |
| :------ | :--------- | :----------------------------------------------------------------------------- | :-------------------------- |
<<<<<<< HEAD
| 0.5.0 | 2025-08-10 | [64875](https://github.com/airbytehq/airbyte/pull/64875) | Enable date filtering |
=======
| 0.4.1 | 2025-09-12 | [TBD](https://github.com/airbytehq/airbyte/pull/TBD) | Update to CDK v7 |
>>>>>>> e70507fb
| 0.4.0 | 2024-08-23 | [44597](https://github.com/airbytehq/airbyte/pull/44597) | Refactor connector to manifest-only format |
| 0.3.0 | 2024-08-19 | [44437](https://github.com/airbytehq/airbyte/pull/44437) | Fix pagination |
| 0.2.12 | 2024-08-17 | [43879](https://github.com/airbytehq/airbyte/pull/43879) | Update dependencies |
| 0.2.11 | 2024-08-10 | [43482](https://github.com/airbytehq/airbyte/pull/43482) | Update dependencies |
| 0.2.10 | 2024-08-03 | [43101](https://github.com/airbytehq/airbyte/pull/43101) | Update dependencies |
| 0.2.9 | 2024-07-27 | [42743](https://github.com/airbytehq/airbyte/pull/42743) | Update dependencies |
| 0.2.8 | 2024-07-20 | [42357](https://github.com/airbytehq/airbyte/pull/42357) | Update dependencies |
| 0.2.7 | 2024-07-13 | [41708](https://github.com/airbytehq/airbyte/pull/41708) | Update dependencies |
| 0.2.6 | 2024-07-10 | [41448](https://github.com/airbytehq/airbyte/pull/41448) | Update dependencies |
| 0.2.5 | 2024-07-09 | [41156](https://github.com/airbytehq/airbyte/pull/41156) | Update dependencies |
| 0.2.4 | 2024-07-06 | [40801](https://github.com/airbytehq/airbyte/pull/40801) | Update dependencies |
| 0.2.3 | 2024-06-25 | [40503](https://github.com/airbytehq/airbyte/pull/40503) | Update dependencies |
| 0.2.2 | 2024-06-21 | [39920](https://github.com/airbytehq/airbyte/pull/39920) | Update dependencies |
| 0.2.2 | 2024-06-20 | [39681](https://github.com/airbytehq/airbyte/pull/39681) | Update dependencies |
| 0.2.1 | 2024-06-06 | [38454](https://github.com/airbytehq/airbyte/pull/38454) | [autopull] base image + poetry + up_to_date |
| 0.2.0   | 2023-06-20 | [Correcting availablity typo](https://github.com/airbytehq/airbyte/pull/27433) | Correcting availablity typo |
| 0.1.0   | 2023-04-19 | [Init](https://github.com/airbytehq/airbyte/pull/)                             | Initial commit              |

</details><|MERGE_RESOLUTION|>--- conflicted
+++ resolved
@@ -73,11 +73,8 @@
 
 | Version | Date       | Pull Request                                                                   | Subject                     |
 | :------ | :--------- | :----------------------------------------------------------------------------- | :-------------------------- |
-<<<<<<< HEAD
-| 0.5.0 | 2025-08-10 | [64875](https://github.com/airbytehq/airbyte/pull/64875) | Enable date filtering |
-=======
-| 0.4.1 | 2025-09-12 | [TBD](https://github.com/airbytehq/airbyte/pull/TBD) | Update to CDK v7 |
->>>>>>> e70507fb
+| 0.5.0 | 2025-09-27 | [64875](https://github.com/airbytehq/airbyte/pull/64875) | Enable date filtering |
+| 0.4.1 | 2025-09-12 | [66197](https://github.com/airbytehq/airbyte/pull/66197) | Update to CDK v7 |
 | 0.4.0 | 2024-08-23 | [44597](https://github.com/airbytehq/airbyte/pull/44597) | Refactor connector to manifest-only format |
 | 0.3.0 | 2024-08-19 | [44437](https://github.com/airbytehq/airbyte/pull/44437) | Fix pagination |
 | 0.2.12 | 2024-08-17 | [43879](https://github.com/airbytehq/airbyte/pull/43879) | Update dependencies |
