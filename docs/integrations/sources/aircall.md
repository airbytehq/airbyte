--- conflicted
+++ resolved
@@ -73,13 +73,8 @@
 
 | Version | Date       | Pull Request                                                                   | Subject                     |
 | :------ | :--------- | :----------------------------------------------------------------------------- | :-------------------------- |
-<<<<<<< HEAD
 | 0.2.1   | 2024-06-06 | [38454](https://github.com/airbytehq/airbyte/pull/38454)          | [autopull] base image + poetry + up_to_date |
 | 0.2.0   | 2023-06-20 | [Correcting availablity typo](https://github.com/airbytehq/airbyte/pull/27433) | Correcting availablity typo |
 | 0.1.0   | 2023-04-19 | [Init](https://github.com/airbytehq/airbyte/pull/)                             | Initial commit              |
-=======
-| 0.1.0   | 2023-04-19 | [Init](https://github.com/airbytehq/airbyte/pull/)                             | Initial commit              |
-| 0.2.0   | 2023-06-20 | [Correcting availablity typo](https://github.com/airbytehq/airbyte/pull/27433) | Correcting availablity typo |
 
-</details>
->>>>>>> 0b3be66e
+</details>