# Timely

This page contains the setup guide and reference information for the Timely source connector.

## Prerequisites

1. Please follow these [steps](https://dev.timelyapp.com/#authorization) to obtain `Bearer Token` for your account.
2. Login into your `https://app.timelyapp.com` portal, fetch the `Account ID` present in the URL (example: URL `https://app.timelyapp.com/12345/calendar` and account-id `12345`).
3. Get a start-date to your events. Date format `YYYY-MM-DDTHH:mm:ssZ`.

## Setup guide

## Step 1: Set up the Timely connector in Airbyte

### For Airbyte OSS:

1. Navigate to the Airbyte Open Source dashboard.
2. In the left navigation bar, click **Sources**. In the top-right corner, click **+new source**.
3. On the Set up the source page, enter the name for the Timely connector and select **Timely** from the Source type dropdown.
4. Enter your `Bearer Token`, `Account ID`, and `Start Date`.
5. Select `Authenticate your account`.
6. Click **Set up source**.

## Supported sync modes

The Timely source connector supports the following [sync modes](https://docs.airbyte.com/cloud/core-concepts#connection-sync-modes):

| Feature           | Supported? |
| :---------------- |:-----------|
| Full Refresh Sync | Yes        |
| Incremental Sync  | Yes        |

## Changelog

<details>
  <summary>Expand to review</summary>

<<<<<<< HEAD
| Version | Date       | Pull Request                                             | Subject                                                                         |
|:--------|:-----------|:---------------------------------------------------------|:--------------------------------------------------------------------------------|
| 1.0.0   | 2024-12-13 | [45925](https://github.com/airbytehq/airbyte/pull/45925) | Add new streams, add incremental syncs, tidy inputs                             |
| 0.4.5   | 2024-12-12 | [49387](https://github.com/airbytehq/airbyte/pull/49387) | Update dependencies |
| 0.4.4   | 2024-12-11 | [48307](https://github.com/airbytehq/airbyte/pull/48307) | Starting with this version, the Docker image is now rootless. Please note that this and future versions will not be compatible with Airbyte versions earlier than 0.64 |
| 0.4.3   | 2024-10-29 | [47887](https://github.com/airbytehq/airbyte/pull/47887) | Update dependencies |
| 0.4.2   | 2024-10-28 | [47503](https://github.com/airbytehq/airbyte/pull/47503) | Update dependencies |
| 0.4.1   | 2024-08-16 | [44196](https://github.com/airbytehq/airbyte/pull/44196) | Bump source-declarative-manifest version |
| 0.4.0   | 2024-08-07 | [43368](https://github.com/airbytehq/airbyte/pull/43368) | Refactor connector to manifest-only format |
| 0.3.15  | 2024-08-03 | [43226](https://github.com/airbytehq/airbyte/pull/43226) | Update dependencies |
| 0.3.14  | 2024-07-27 | [42635](https://github.com/airbytehq/airbyte/pull/42635) | Update dependencies |
| 0.3.13  | 2024-07-20 | [42252](https://github.com/airbytehq/airbyte/pull/42252) | Update dependencies |
| 0.3.12  | 2024-07-13 | [41921](https://github.com/airbytehq/airbyte/pull/41921) | Update dependencies |
| 0.3.11  | 2024-07-10 | [41348](https://github.com/airbytehq/airbyte/pull/41348) | Update dependencies |
| 0.3.10  | 2024-07-09 | [41268](https://github.com/airbytehq/airbyte/pull/41268) | Update dependencies |
| 0.3.9   | 2024-07-06 | [40773](https://github.com/airbytehq/airbyte/pull/40773) | Update dependencies |
| 0.3.8   | 2024-06-26 | [40510](https://github.com/airbytehq/airbyte/pull/40510) | Update dependencies |
| 0.3.7   | 2024-06-22 | [39996](https://github.com/airbytehq/airbyte/pull/39996) | Update dependencies |
| 0.3.6   | 2024-06-04 | [39054](https://github.com/airbytehq/airbyte/pull/39054) | [autopull] Upgrade base image to v1.2.1 |
| 0.3.5   | 2024-05-20 | [38228](https://github.com/airbytehq/airbyte/pull/38228) | Make compatible with builder |
| 0.3.4   | 2024-04-19 | [37270](https://github.com/airbytehq/airbyte/pull/37270) | Updating to 0.80.0 CDK |
| 0.3.3   | 2024-04-18 | [37270](https://github.com/airbytehq/airbyte/pull/37270) | Manage dependencies with Poetry. |
| 0.3.2   | 2024-04-15 | [37270](https://github.com/airbytehq/airbyte/pull/37270) | Base image migration: remove Dockerfile and use the python-connector-base image |
| 0.3.1   | 2024-04-12 | [37270](https://github.com/airbytehq/airbyte/pull/37270) | schema descriptions |
| 0.3.0   | 2023-10-25 | [31002](https://github.com/airbytehq/airbyte/pull/31002) | Migrate to low-code framework |
| 0.2.0   | 2023-10-23 | [31745](https://github.com/airbytehq/airbyte/pull/31745) | Fix schemas |
| 0.1.0   | 2022-06-22 | [13617](https://github.com/airbytehq/airbyte/pull/13617) | Initial release |
=======
| Version | Date      | Pull Request                                             | Subject                                                                         |
| :------ | :-------- | :------------------------------------------------------- | :------------------------------------------------------------------------------ |
| 0.4.8 | 2024-12-28 | [50777](https://github.com/airbytehq/airbyte/pull/50777) | Update dependencies |
| 0.4.7 | 2024-12-21 | [50349](https://github.com/airbytehq/airbyte/pull/50349) | Update dependencies |
| 0.4.6 | 2024-12-14 | [49769](https://github.com/airbytehq/airbyte/pull/49769) | Update dependencies |
| 0.4.5 | 2024-12-12 | [49387](https://github.com/airbytehq/airbyte/pull/49387) | Update dependencies |
| 0.4.4 | 2024-12-11 | [48307](https://github.com/airbytehq/airbyte/pull/48307) | Starting with this version, the Docker image is now rootless. Please note that this and future versions will not be compatible with Airbyte versions earlier than 0.64 |
| 0.4.3 | 2024-10-29 | [47887](https://github.com/airbytehq/airbyte/pull/47887) | Update dependencies |
| 0.4.2 | 2024-10-28 | [47503](https://github.com/airbytehq/airbyte/pull/47503) | Update dependencies |
| 0.4.1 | 2024-08-16 | [44196](https://github.com/airbytehq/airbyte/pull/44196) | Bump source-declarative-manifest version |
| 0.4.0 | 2024-08-07 | [43368](https://github.com/airbytehq/airbyte/pull/43368) | Refactor connector to manifest-only format |
| 0.3.15 | 2024-08-03 | [43226](https://github.com/airbytehq/airbyte/pull/43226) | Update dependencies |
| 0.3.14 | 2024-07-27 | [42635](https://github.com/airbytehq/airbyte/pull/42635) | Update dependencies |
| 0.3.13 | 2024-07-20 | [42252](https://github.com/airbytehq/airbyte/pull/42252) | Update dependencies |
| 0.3.12 | 2024-07-13 | [41921](https://github.com/airbytehq/airbyte/pull/41921) | Update dependencies |
| 0.3.11 | 2024-07-10 | [41348](https://github.com/airbytehq/airbyte/pull/41348) | Update dependencies |
| 0.3.10 | 2024-07-09 | [41268](https://github.com/airbytehq/airbyte/pull/41268) | Update dependencies |
| 0.3.9 | 2024-07-06 | [40773](https://github.com/airbytehq/airbyte/pull/40773) | Update dependencies |
| 0.3.8 | 2024-06-26 | [40510](https://github.com/airbytehq/airbyte/pull/40510) | Update dependencies |
| 0.3.7 | 2024-06-22 | [39996](https://github.com/airbytehq/airbyte/pull/39996) | Update dependencies |
| 0.3.6 | 2024-06-04 | [39054](https://github.com/airbytehq/airbyte/pull/39054) | [autopull] Upgrade base image to v1.2.1 |
| 0.3.5 | 2024-05-20 | [38228](https://github.com/airbytehq/airbyte/pull/38228) | Make compatible with builder |
| 0.3.4 | 2024-04-19 | [37270](https://github.com/airbytehq/airbyte/pull/37270) | Updating to 0.80.0 CDK |
| 0.3.3 | 2024-04-18 | [37270](https://github.com/airbytehq/airbyte/pull/37270) | Manage dependencies with Poetry. |
| 0.3.2 | 2024-04-15 | [37270](https://github.com/airbytehq/airbyte/pull/37270) | Base image migration: remove Dockerfile and use the python-connector-base image |
| 0.3.1 | 2024-04-12 | [37270](https://github.com/airbytehq/airbyte/pull/37270) | schema descriptions |
| 0.3.0 | 2023-10-25 | [31002](https://github.com/airbytehq/airbyte/pull/31002) | Migrate to low-code framework |
| 0.2.0 | 2023-10-23 | [31745](https://github.com/airbytehq/airbyte/pull/31745) | Fix schemas |
| 0.1.0 | 2022-06-22 | [13617](https://github.com/airbytehq/airbyte/pull/13617) | Initial release |
>>>>>>> 56f6dc38

</details><|MERGE_RESOLUTION|>--- conflicted
+++ resolved
@@ -35,10 +35,10 @@
 <details>
   <summary>Expand to review</summary>
 
-<<<<<<< HEAD
 | Version | Date       | Pull Request                                             | Subject                                                                         |
 |:--------|:-----------|:---------------------------------------------------------|:--------------------------------------------------------------------------------|
-| 1.0.0   | 2024-12-13 | [45925](https://github.com/airbytehq/airbyte/pull/45925) | Add new streams, add incremental syncs, tidy inputs                             |
+| 1.0.0   | 2025-01-07 | [45925](https://github.com/airbytehq/airbyte/pull/45925) | Add new streams, add incremental syncs, tidy inputs                             |
+| 0.4.8   | 2024-12-28 | [50777](https://github.com/airbytehq/airbyte/pull/50777) | Update dependencies |
 | 0.4.5   | 2024-12-12 | [49387](https://github.com/airbytehq/airbyte/pull/49387) | Update dependencies |
 | 0.4.4   | 2024-12-11 | [48307](https://github.com/airbytehq/airbyte/pull/48307) | Starting with this version, the Docker image is now rootless. Please note that this and future versions will not be compatible with Airbyte versions earlier than 0.64 |
 | 0.4.3   | 2024-10-29 | [47887](https://github.com/airbytehq/airbyte/pull/47887) | Update dependencies |
@@ -63,36 +63,5 @@
 | 0.3.0   | 2023-10-25 | [31002](https://github.com/airbytehq/airbyte/pull/31002) | Migrate to low-code framework |
 | 0.2.0   | 2023-10-23 | [31745](https://github.com/airbytehq/airbyte/pull/31745) | Fix schemas |
 | 0.1.0   | 2022-06-22 | [13617](https://github.com/airbytehq/airbyte/pull/13617) | Initial release |
-=======
-| Version | Date      | Pull Request                                             | Subject                                                                         |
-| :------ | :-------- | :------------------------------------------------------- | :------------------------------------------------------------------------------ |
-| 0.4.8 | 2024-12-28 | [50777](https://github.com/airbytehq/airbyte/pull/50777) | Update dependencies |
-| 0.4.7 | 2024-12-21 | [50349](https://github.com/airbytehq/airbyte/pull/50349) | Update dependencies |
-| 0.4.6 | 2024-12-14 | [49769](https://github.com/airbytehq/airbyte/pull/49769) | Update dependencies |
-| 0.4.5 | 2024-12-12 | [49387](https://github.com/airbytehq/airbyte/pull/49387) | Update dependencies |
-| 0.4.4 | 2024-12-11 | [48307](https://github.com/airbytehq/airbyte/pull/48307) | Starting with this version, the Docker image is now rootless. Please note that this and future versions will not be compatible with Airbyte versions earlier than 0.64 |
-| 0.4.3 | 2024-10-29 | [47887](https://github.com/airbytehq/airbyte/pull/47887) | Update dependencies |
-| 0.4.2 | 2024-10-28 | [47503](https://github.com/airbytehq/airbyte/pull/47503) | Update dependencies |
-| 0.4.1 | 2024-08-16 | [44196](https://github.com/airbytehq/airbyte/pull/44196) | Bump source-declarative-manifest version |
-| 0.4.0 | 2024-08-07 | [43368](https://github.com/airbytehq/airbyte/pull/43368) | Refactor connector to manifest-only format |
-| 0.3.15 | 2024-08-03 | [43226](https://github.com/airbytehq/airbyte/pull/43226) | Update dependencies |
-| 0.3.14 | 2024-07-27 | [42635](https://github.com/airbytehq/airbyte/pull/42635) | Update dependencies |
-| 0.3.13 | 2024-07-20 | [42252](https://github.com/airbytehq/airbyte/pull/42252) | Update dependencies |
-| 0.3.12 | 2024-07-13 | [41921](https://github.com/airbytehq/airbyte/pull/41921) | Update dependencies |
-| 0.3.11 | 2024-07-10 | [41348](https://github.com/airbytehq/airbyte/pull/41348) | Update dependencies |
-| 0.3.10 | 2024-07-09 | [41268](https://github.com/airbytehq/airbyte/pull/41268) | Update dependencies |
-| 0.3.9 | 2024-07-06 | [40773](https://github.com/airbytehq/airbyte/pull/40773) | Update dependencies |
-| 0.3.8 | 2024-06-26 | [40510](https://github.com/airbytehq/airbyte/pull/40510) | Update dependencies |
-| 0.3.7 | 2024-06-22 | [39996](https://github.com/airbytehq/airbyte/pull/39996) | Update dependencies |
-| 0.3.6 | 2024-06-04 | [39054](https://github.com/airbytehq/airbyte/pull/39054) | [autopull] Upgrade base image to v1.2.1 |
-| 0.3.5 | 2024-05-20 | [38228](https://github.com/airbytehq/airbyte/pull/38228) | Make compatible with builder |
-| 0.3.4 | 2024-04-19 | [37270](https://github.com/airbytehq/airbyte/pull/37270) | Updating to 0.80.0 CDK |
-| 0.3.3 | 2024-04-18 | [37270](https://github.com/airbytehq/airbyte/pull/37270) | Manage dependencies with Poetry. |
-| 0.3.2 | 2024-04-15 | [37270](https://github.com/airbytehq/airbyte/pull/37270) | Base image migration: remove Dockerfile and use the python-connector-base image |
-| 0.3.1 | 2024-04-12 | [37270](https://github.com/airbytehq/airbyte/pull/37270) | schema descriptions |
-| 0.3.0 | 2023-10-25 | [31002](https://github.com/airbytehq/airbyte/pull/31002) | Migrate to low-code framework |
-| 0.2.0 | 2023-10-23 | [31745](https://github.com/airbytehq/airbyte/pull/31745) | Fix schemas |
-| 0.1.0 | 2022-06-22 | [13617](https://github.com/airbytehq/airbyte/pull/13617) | Initial release |
->>>>>>> 56f6dc38
 
 </details>