# Shopify

<HideInUI>

This page contains the setup guide and reference information for the [Shopify](https://www.shopify.com/) source connector.

</HideInUI>

## Prerequisites

- An active [Shopify store](https://www.shopify.com).
- If you are syncing data from a store that you do not own, you will need to [request access to your client's store](https://help.shopify.com/en/partners/dashboard/managing-stores/request-access#request-access) (not required for account owners).
<!-- env:oss  -->
- For **Airbyte Open Source** users: A custom Shopify application with [`read_` scopes enabled](#scopes-required-for-custom-app).
<!-- /env:oss -->

## Setup guide

This connector supports **OAuth2.0** and **API Password** (for private applications) authentication methods.

### Set up Shopify

<!-- env:cloud -->

:::note
For existing **Airbyte Cloud** customers, if you are currently using the **API Password** authentication method, please switch to **OAuth2.0**, as the API Password will be deprecated shortly. This change will not affect **Airbyte Open Source** connections.
:::

<HideInUI>

### For Airbyte Cloud:

1. [Log into your Airbyte Cloud](https://cloud.airbyte.com/workspaces) account.
2. Click Sources and then click + New source.
3. On the Set up the source page, select Shopify from the Source type dropdown.
4. Enter a name for the Shopify connector.
</HideInUI>

#### Connect using OAuth2.0

1. Choose a **Source name**.
2. Click **Authenticate your Shopify account**.
3. Click **Install** to install the Airbyte application. Log in to your account, if you are not already logged in. Select the store you want to sync and review the consent form. Click **Install app** to finish the installation.
<FieldAnchor field="shop">
4. The **Shopify Store** field will be automatically filled after you authenticate your Shopify account based on the store you selected. Once populated, confirm the value is accurate.
</FieldAnchor>
<FieldAnchor field="start_date">
5. (Optional) You may set a **Replication Start Date** as the starting point for your data replication. Any data created before this date will not be synced. Defaults to January 1st, 2020.
</FieldAnchor>
6. Click **Set up source** and wait for the connection test to complete.
<!-- /env:cloud -->

<!-- env:oss -->

### For Airbyte Open Source:

1. Navigate to the Airbyte Open Source dashboard.
2. Click Sources and then click + New source.
3. On the Set up the source page, select Shopify from the Source type dropdown.
4. Enter a name for the Shopify connector.

#### Create a custom app

Authentication to the Shopify API requires a [custom application](https://help.shopify.com/en/manual/apps/app-types/custom-apps). Follow these instructions to create a custom app and find your Admin API Access Token.

1. Log in to your Shopify account.
2. In the dashboard, navigate to **Settings** > **App and sales channels** > **Develop apps** > **Create an app**.
3. Select a name for your new app.
4. Select **Configure Admin API scopes**.
5. Grant access to the [following list of scopes](#scopes-required-for-custom-app). Only select scopes prefixed with `read_`, not `write_` (e.g. `read_locations`,`read_price_rules`, etc ).
6. Click **Install app** to give this app access to your data.
7. Once installed, go to **API Credentials** to copy the **Admin API Access Token**. You are now ready to set up the source in Airbyte!

#### Connect using API Password

1. Enter a **Source name**.
2. Enter your **Shopify Store** name. You can find this in your URL when logged in to Shopify or within the Store details section of your Settings.
3. For **API Password**, enter your custom application's Admin API access token.
4. (Optional) You may set a **Replication Start Date** as the starting point for your data replication. Any data created before this date will not be synced. Please note that this defaults to January 1st, 2020.
5. Click **Set up source** and wait for the connection test to complete.

### Custom app scopes

Add the following scopes to your custom app to ensure Airbyte can sync all available data. For more information on access scopes, see the [Shopify docs](https://shopify.dev/docs/api/usage/access-scopes).

- `read_analytics`
- `read_assigned_fulfillment_orders`
- `read_content`
- `read_customers`
- `read_discounts`
- `read_draft_orders`
- `read_fulfillments`
- `read_gdpr_data_request`
- `read_gift_cards`
- `read_inventory`
- `read_legal_policies`
- `read_locations`
- `read_locales`
- `read_marketing_events`
- `read_merchant_managed_fulfillment_orders`
- `read_online_store_pages`
- `read_order_edits`
- `read_orders`
- `read_price_rules`
- `read_product_listings`
- `read_products`
- `read_publications`
- `read_reports`
- `read_resource_feedbacks`
- `read_script_tags`
- `read_shipping`
- `read_shopify_payments_accounts`
- `read_shopify_payments_bank_accounts`
- `read_shopify_payments_disputes`
- `read_shopify_payments_payouts`
- `read_themes`
- `read_third_party_fulfillment_orders`
- `read_translations`

<!-- env:oss -->

<HideInUI>

## Supported sync modes

The Shopify source connector supports the following [sync modes](https://docs.airbyte.com/cloud/core-concepts/#connection-sync-modes):

| Feature           | Supported? |
|:------------------|:-----------|
| Full Refresh Sync | Yes        |
| Incremental Sync  | Yes        |

The Shopify source supports both Full Refresh and Incremental syncs. You can choose if this connector will copy only the new or updated data, or all rows in the tables and columns you set up for replication, every time a sync is run.

This source can sync data for the [Shopify REST API](https://shopify.dev/api/admin-rest) and the [Shopify GraphQL API](https://shopify.dev/api/admin-graphql) and the [Shopify GraphQL BULK API](https://shopify.dev/docs/api/usage/bulk-operations/queries)

## Supported Streams

- [Abandoned Checkouts](https://shopify.dev/api/admin-rest/2024-04/resources/abandoned-checkouts#top)
- [Articles](https://shopify.dev/api/admin-rest/2024-04/resources/article)
- [Balance Transactions](https://shopify.dev/docs/api/admin-rest/2024-04/resources/transactions)
- [Blogs](https://shopify.dev/api/admin-rest/2024-04/resources/blog)
- [Collects](https://shopify.dev/api/admin-rest/2024-04/resources/collect#top)
- [Collections (GraphQL)](https://shopify.dev/docs/api/admin-graphql/2024-04/objects/Collection)
- [Countries](https://shopify.dev/docs/api/admin-rest/2024-04/resources/country)
- [Custom Collections](https://shopify.dev/api/admin-rest/2024-04/resources/customcollection#top)
- [Customers](https://shopify.dev/api/admin-rest/2024-04/resources/customer#top)
- [Customer Journey Summary (GraphQL)](https://shopify.dev/docs/api/admin-graphql/2024-04/objects/customerjourneysummary)
- [Customer Address (GraphQL)](https://shopify.dev/docs/api/admin-graphql/2024-04/objects/Customer#field-customer-addresses)
- [Customer Saved Search](https://shopify.dev/docs/api/admin-rest/2024-04/resources/customersavedsearch)
- [Draft Orders](https://shopify.dev/api/admin-rest/2024-04/resources/draftorder#top)
- [Discount Codes (GraphQL)](https://shopify.dev/docs/api/admin-graphql/2024-04/unions/DiscountCode)
- [Disputes](https://shopify.dev/docs/api/admin-rest/2024-04/resources/dispute)
- [Fulfillments](https://shopify.dev/api/admin-rest/2024-04/resources/fulfillment)
- [Fulfillment Orders (GraphQL)](https://shopify.dev/docs/api/admin-graphql/2024-04/objects/FulfillmentOrder)
- [Inventory Items (GraphQL)](https://shopify.dev/docs/api/admin-graphql/2024-04/objects/InventoryItem)
- [Inventory Levels (GraphQL)](https://shopify.dev/docs/api/admin-graphql/2024-04/objects/InventoryLevel)
- [Locations](https://shopify.dev/api/admin-rest/2024-04/resources/location)
- [Metafields (GraphQL)](https://shopify.dev/docs/api/admin-graphql/2024-04/objects/Metafield)
- [Order Agreements (GraphQL)](https://shopify.dev/docs/api/admin-graphql/2024-04/objects/OrderAgreement)
- [Orders](https://shopify.dev/api/admin-rest/2024-04/resources/order#top)
- [Order Refunds](https://shopify.dev/api/admin-rest/2024-04/resources/refund#top)
- [Order Risks (GraphQL)](https://shopify.dev/api/admin-rest/2024-04/resources/order-risk#top)
- [Pages](https://shopify.dev/api/admin-rest/2024-04/resources/page#top)
- [Price Rules](https://shopify.dev/api/admin-rest/2024-04/resources/pricerule#top)
- [Products (GraphQL)](https://shopify.dev/docs/api/admin-graphql/2024-04/queries/products)
- [Product Images (GraphQL)](https://shopify.dev/docs/api/admin-graphql/2024-04/objects/Image)
- [Product Variants (GraphQL)](https://shopify.dev/docs/api/admin-graphql/2024-04/queries/productVariant)
- [Shop](https://shopify.dev/api/admin-rest/2024-04/resources/shop)
- [Smart Collections](https://shopify.dev/api/admin-rest/2024-04/resources/smartcollection)
- [Transactions](https://shopify.dev/api/admin-rest/2024-04/resources/transaction#top)
- [Transactions (GraphQL)](https://shopify.dev/docs/api/admin-graphql/2024-04/objects/OrderTransaction)
- [Tender Transactions](https://shopify.dev/api/admin-rest/2024-04/resources/tendertransaction)

### Entity-Relationship Diagram (ERD)
<EntityRelationshipDiagram></EntityRelationshipDiagram>

## Capturing deleted records

The connector captures deletions for records in the `Articles`, `Blogs`, `CustomCollections`, `Orders`, `Pages`, `PriceRules` and `Products` streams.

When a record is deleted, the connector outputs a record with the `ID` of that record and the `deleted_at`, `deleted_message`, and `deleted_description` fields filled out. No other fields are filled out for the deleted records.

Check the following Shopify documentation for more information about [retrieving deleted records](https://shopify.dev/docs/api/admin-rest/2024-04/resources/event).

## Marketing Attribution data
Data related to [marketing attribution](https://www.shopify.com/au/blog/marketing-attribution) can be found across a few different streams. Sync these streams to understand marketing performance:
- `Customer Journey Summary` (firstVisit.source, firstVisit.sourcetype)
- `Orders` (referring_site, source_name)
- `Abandoned Checkouts` (referring_site, source_name)

## Features

| Feature                   | Supported?\(Yes/No\) |
| :------------------------ | :------------------- |
| Full Refresh Sync         | Yes                  |
| Incremental - Append Sync | Yes                  |
| Namespaces                | No                   |

## Data type map

| Integration Type | Airbyte Type |
|:-----------------|:-------------|
| `string`         | `string`     |
| `number`         | `number`     |
| `array`          | `array`      |
| `object`         | `object`     |
| `boolean`        | `boolean`    |

## Limitations & Troubleshooting

</HideInUI>
<details>
<summary>

Expand to see details about Shopify connector limitations and troubleshooting

</summary>

### Connector limitations

#### Rate limiting

Shopify has some [rate limit restrictions](https://shopify.dev/concepts/about-apis/rate-limits). Typically, there should not be issues with throttling or exceeding the rate limits but, in some edge cases, you may encounter the following warning message:

```text
"Caught retryable error '<some_error> or null' after <some_number> tries.
Waiting <some_number> seconds then retrying..."
```

This is expected when the connector hits a `429 - Rate Limit Exceeded` HTTP Error. The sync operation will continue successfully after a short backoff period.

For all `Shopify GraphQL BULK` api requests these limitations are applied: https://shopify.dev/docs/api/usage/bulk-operations/queries#operation-restrictions

### Troubleshooting

- If you encounter access errors while using **OAuth2.0** authentication, please make sure you've followed this [Shopify Article](https://help.shopify.com/en/partners/dashboard/managing-stores/request-access#request-access) to request the access to the client's store first. Once the access is granted, you should be able to proceed with **OAuth2.0** authentication.
- Check out common troubleshooting issues for the Shopify source connector on our Airbyte Forum [here](https://github.com/airbytehq/airbyte/discussions).

</details>


## Changelog

<details>
  <summary>Expand to review</summary>

| Version | Date       | Pull Request                                             | Subject                                                                                                                                                                                                                                                                                                                                                                                   |
|:--------|:-----------|:---------------------------------------------------------|:------------------------------------------------------------------------------------------------------------------------------------------------------------------------------------------------------------------------------------------------------------------------------------------------------------------------------------------------------------------------------------------|
<<<<<<< HEAD
| 2.5.16 | 2025-01-03 | [50884](https://github.com/airbytehq/airbyte/pull/50884) | Add `moments` field `Customer Journey Summary` stream |
=======
| 2.5.16 | 2025-01-04 | [50938](https://github.com/airbytehq/airbyte/pull/50938) | Update dependencies |
>>>>>>> 84fa6cc3
| 2.5.15 | 2024-12-28 | [50779](https://github.com/airbytehq/airbyte/pull/50779) | Update dependencies |
| 2.5.14 | 2024-12-21 | [49088](https://github.com/airbytehq/airbyte/pull/49088) | Update dependencies |
| 2.5.13 | 2024-12-11 | [49134](https://github.com/airbytehq/airbyte/pull/49134) | Added `checkpointed value` collision detection for BULK-supported streams |
| 2.5.12 | 2024-11-25 | [48661](https://github.com/airbytehq/airbyte/pull/48661) | Starting with this version, the Docker image is now rootless. Please note that this and future versions will not be compatible with Airbyte versions earlier than 0.64 |
| 2.5.11 | 2024-11-07 | [48402](https://github.com/airbytehq/airbyte/pull/48402) | Add `image_src`, `image_url`, including `options` to `Product Variants` stream |
| 2.5.10 | 2024-11-05 | [48322](https://github.com/airbytehq/airbyte/pull/48322) | Update dependencies |
| 2.5.9 | 2024-10-29 | [47814](https://github.com/airbytehq/airbyte/pull/47814) | Update dependencies |
| 2.5.8 | 2024-10-28 | [47044](https://github.com/airbytehq/airbyte/pull/47044) | Update dependencies |
| 2.5.7 | 2024-10-14 | [46552](https://github.com/airbytehq/airbyte/pull/46552) | Add `parent state` tracking for BULK sub-streams |
| 2.5.6 | 2024-10-12 | [46844](https://github.com/airbytehq/airbyte/pull/46844) | Update dependencies |
| 2.5.5 | 2024-10-05 | [46578](https://github.com/airbytehq/airbyte/pull/46578) | Raise exception on missing stream |
| 2.5.4 | 2024-10-05 | [45759](https://github.com/airbytehq/airbyte/pull/45759) | Update dependencies |
| 2.5.3 | 2024-09-27 | [46095](https://github.com/airbytehq/airbyte/pull/46095) | Fixed duplicates for `Product Images`, `Metafield Product Images` and `Metafield Products` streams for Incremental syncs |
| 2.5.2 | 2024-09-17 | [45633](https://github.com/airbytehq/airbyte/pull/45633) | Adds `read_inventory` as a required scope for `product_variants` stream |
| 2.5.1 | 2024-09-14 | [45255](https://github.com/airbytehq/airbyte/pull/45255) | Update dependencies |
| 2.5.0 | 2024-09-06 | [45190](https://github.com/airbytehq/airbyte/pull/45190) | Migrate to CDK v5 |
| 2.4.24 | 2024-09-03 | [45116](https://github.com/airbytehq/airbyte/pull/45116) | Have message and description be nullable for custom_collections deleted events |
| 2.4.23 | 2024-08-31 | [44971](https://github.com/airbytehq/airbyte/pull/44971) | Update dependencies |
| 2.4.22 | 2024-08-24 | [44723](https://github.com/airbytehq/airbyte/pull/44723) | Update dependencies |
| 2.4.21 | 2024-08-17 | [44318](https://github.com/airbytehq/airbyte/pull/44318) | Update dependencies |
| 2.4.20 | 2024-08-12 | [43834](https://github.com/airbytehq/airbyte/pull/43834) | Update dependencies |
| 2.4.19 | 2024-08-10 | [43194](https://github.com/airbytehq/airbyte/pull/43194) | Update dependencies |
| 2.4.18 | 2024-08-06 | [43326](https://github.com/airbytehq/airbyte/pull/43326) | Added missing `type` type for `customer_journey_summary` field for `Customer Journey Summary` stream schema |
| 2.4.17 | 2024-08-02 | [42973](https://github.com/airbytehq/airbyte/pull/42973) | Fixed `FAILED` Job handling for `no-checkpointing` BULK Streams, fixed STATE collision for REST Streams with `Deleted Events` |
| 2.4.16 | 2024-07-21 | [42095](https://github.com/airbytehq/airbyte/pull/42095) | Added the `Checkpointing` for the `BULK` streams, fixed the `store` redirection |
| 2.4.15 | 2024-07-27 | [42806](https://github.com/airbytehq/airbyte/pull/42806) | Update dependencies |
| 2.4.14 | 2024-07-20 | [42150](https://github.com/airbytehq/airbyte/pull/42150) | Update dependencies |
| 2.4.13 | 2024-07-13 | [41809](https://github.com/airbytehq/airbyte/pull/41809) | Update dependencies |
| 2.4.12 | 2024-07-10 | [41103](https://github.com/airbytehq/airbyte/pull/41103) | Update dependencies |
| 2.4.11 | 2024-07-09 | [41068](https://github.com/airbytehq/airbyte/pull/41068) | Added `options` field to `Product Variants` stream |
| 2.4.10 | 2024-07-09 | [41042](https://github.com/airbytehq/airbyte/pull/41042) | Use latest `CDK`: 3.0.0 |
| 2.4.9 | 2024-07-06 | [40768](https://github.com/airbytehq/airbyte/pull/40768) | Update dependencies |
| 2.4.8 | 2024-07-03 | [40707](https://github.com/airbytehq/airbyte/pull/40707) | Fixed the bug when `product_images` stream emitted records with no `primary_key` |
| 2.4.7 | 2024-06-27 | [40593](https://github.com/airbytehq/airbyte/pull/40593) | Use latest `CDK` version possible |
| 2.4.6 | 2024-06-26 | [40526](https://github.com/airbytehq/airbyte/pull/40526) | Made `BULK Job termination threshold` limit adjustable from `input configuration`, increased the default value to `1 hour`. |
| 2.4.5 | 2024-06-25 | [40484](https://github.com/airbytehq/airbyte/pull/40484) | Update dependencies |
| 2.4.4 | 2024-06-19 | [39594](https://github.com/airbytehq/airbyte/pull/39594) | Extended the `Discount Codes`, `Fulfillment Orders`, `Inventory Items`, `Inventory Levels`, `Products`, `Product Variants` and `Transactions` stream schemas |
| 2.4.3 | 2024-06-06 | [38084](https://github.com/airbytehq/airbyte/pull/38084) | add resiliency on some transient errors using the HttpClient |
| 2.4.1 | 2024-06-20 | [39651](https://github.com/airbytehq/airbyte/pull/39651) | Update dependencies |
| 2.4.0 | 2024-06-17 | [39527](https://github.com/airbytehq/airbyte/pull/39527) | Added new stream `Order Agreements` |
| 2.3.0 | 2024-06-14 | [39487](https://github.com/airbytehq/airbyte/pull/39487) | Added new stream `Customer Journey Summary` |
| 2.2.3 | 2024-06-06 | [38084](https://github.com/airbytehq/airbyte/pull/38084) | add resiliency on some transient errors using the HttpClient |
| 2.2.2 | 2024-06-04 | [39019](https://github.com/airbytehq/airbyte/pull/39019) | [autopull] Upgrade base image to v1.2.1 |
| 2.2.1 | 2024-05-30 | [38769](https://github.com/airbytehq/airbyte/pull/38769) | Have products stream return all the tags comma separated |
| 2.2.0 | 2024-05-29 | [38746](https://github.com/airbytehq/airbyte/pull/38746) | Updated countries schema |
| 2.1.4 | 2024-05-24 | [38610](https://github.com/airbytehq/airbyte/pull/38610) | Updated the source `API Version` to `2024-04` |
| 2.1.3 | 2024-05-23 | [38464](https://github.com/airbytehq/airbyte/pull/38464) | Added missing fields to `Products` stream |
| 2.1.2 | 2024-05-23 | [38352](https://github.com/airbytehq/airbyte/pull/38352) | Migrated `Order Risks` stream to `GraphQL BULK` |
| 2.1.1 | 2024-05-20 | [38251](https://github.com/airbytehq/airbyte/pull/38251) | Replace AirbyteLogger with logging.Logger |
| 2.1.0 | 2024-05-02 | [37767](https://github.com/airbytehq/airbyte/pull/37767) | Migrated `Products`, `Product Images` and `Product Variants` to `GraphQL BULK` |
| 2.0.8 | 2024-05-02 | [37589](https://github.com/airbytehq/airbyte/pull/37589) | Added retry for known HTTP Errors for BULK streams |
| 2.0.7 | 2024-04-24 | [36660](https://github.com/airbytehq/airbyte/pull/36660) | Schema descriptions |
| 2.0.6 | 2024-04-22 | [37468](https://github.com/airbytehq/airbyte/pull/37468) | Fixed one time retry for `Internal Server Error` for BULK streams |
| 2.0.5 | 2024-04-03 | [36788](https://github.com/airbytehq/airbyte/pull/36788) | Added ability to dynamically adjust the size of the `slice` |
| 2.0.4 | 2024-03-22 | [36355](https://github.com/airbytehq/airbyte/pull/36355) | Update CDK version to ensure Per-Stream Error Messaging and Record Counts In State (features were already there so just upping the version) |
| 2.0.3 | 2024-03-15 | [36170](https://github.com/airbytehq/airbyte/pull/36170) | Fixed the `STATE` messages emittion frequency for the `nested` sub-streams |
| 2.0.2 | 2024-03-12 | [36000](https://github.com/airbytehq/airbyte/pull/36000) | Fix and issue where invalid shop name causes index out of bounds error |
| 2.0.1 | 2024-03-11 | [35952](https://github.com/airbytehq/airbyte/pull/35952) | Fixed the issue when `start date` is missing but the `stream` required it |
| 2.0.0 | 2024-02-12 | [32345](https://github.com/airbytehq/airbyte/pull/32345) | Fixed the issue with `state` causing the `substreams` to skip the records, made `metafield_*`: `collections, customers, draft_orders, locations, orders, product_images, product_variants, products`, and `fulfillment_orders, collections, discount_codes, inventory_levels, inventory_items, transactions_graphql, customer_address` streams to use `BULK Operations` instead of `REST` |
| 1.1.8 | 2024-02-12 | [35166](https://github.com/airbytehq/airbyte/pull/35166) | Manage dependencies with Poetry. |
| 1.1.7 | 2024-01-19 | [33804](https://github.com/airbytehq/airbyte/pull/33804) | Updated documentation with list of all supported streams |
| 1.1.6 | 2024-01-04 | [33414](https://github.com/airbytehq/airbyte/pull/33414) | Prepare for airbyte-lib |
| 1.1.5 | 2023-12-28 | [33827](https://github.com/airbytehq/airbyte/pull/33827) | Fix GraphQL query |
| 1.1.4 | 2023-10-19 | [31599](https://github.com/airbytehq/airbyte/pull/31599) | Base image migration: remove Dockerfile and use the python-connector-base image |
| 1.1.3 | 2023-10-17 | [31500](https://github.com/airbytehq/airbyte/pull/31500) | Fixed the issue caused by the `missing access token` while setup the new source and not yet authenticated |
| 1.1.2 | 2023-10-13 | [31381](https://github.com/airbytehq/airbyte/pull/31381) | Fixed the issue caused by the `state` presence while fetching the `deleted events` with pagination |
| 1.1.1 | 2023-09-18 | [30560](https://github.com/airbytehq/airbyte/pull/30560) | Performance testing - include socat binary in docker image |
| 1.1.0 | 2023-09-07 | [30246](https://github.com/airbytehq/airbyte/pull/30246) | Added ability to fetch `destroyed` records for `Articles, Blogs, CustomCollections, Orders, Pages, PriceRules, Products` |
| 1.0.0 | 2023-08-11 | [29361](https://github.com/airbytehq/airbyte/pull/29361) | Migrate to the `2023-07` Shopify API Version |
| 0.6.2 | 2023-08-09 | [29302](https://github.com/airbytehq/airbyte/pull/29302) | Handle the `Internal Server Error` when entity could be fetched |
| 0.6.1 | 2023-08-08 | [28291](https://github.com/airbytehq/airbyte/pull/28291) | Allow `shop` field to accept `*.myshopify.com` shop names, updated `OAuth Spec` |
| 0.6.0 | 2023-08-02 | [28770](https://github.com/airbytehq/airbyte/pull/28770) | Added `Disputes` stream |
| 0.5.1 | 2023-07-13 | [28700](https://github.com/airbytehq/airbyte/pull/28700) | Improved `error messages` with more user-friendly description, refactored code |
| 0.5.0 | 2023-06-13 | [27732](https://github.com/airbytehq/airbyte/pull/27732) | License Update: Elv2 |
| 0.4.0 | 2023-06-13 | [27083](https://github.com/airbytehq/airbyte/pull/27083) | Added `CustomerSavedSearch`, `CustomerAddress` and `Countries` streams |
| 0.3.4 | 2023-05-10 | [25961](https://github.com/airbytehq/airbyte/pull/25961) | Added validation for `shop` in input configuration (accepts non-url-like inputs) |
| 0.3.3 | 2023-04-12 | [25110](https://github.com/airbytehq/airbyte/pull/25110) | Fixed issue when `cursor_field` is `"None"`, added missing properties to stream schemas, fixed `access_scopes` validation error |
| 0.3.2 | 2023-02-27 | [23473](https://github.com/airbytehq/airbyte/pull/23473) | Fixed OOM / Memory leak issue for Airbyte Cloud |
| 0.3.1 | 2023-01-16 | [21461](https://github.com/airbytehq/airbyte/pull/21461) | Added `discount_applications` to `orders` stream |
| 0.3.0 | 2022-11-16 | [19492](https://github.com/airbytehq/airbyte/pull/19492) | Added support for graphql and add a graphql products stream |
| 0.2.0 | 2022-10-21 | [18298](https://github.com/airbytehq/airbyte/pull/18298) | Updated API version to the `2022-10`, make stream schemas backward cpmpatible |
| 0.1.39 | 2022-10-13 | [17962](https://github.com/airbytehq/airbyte/pull/17962) | Added metafield streams; support for nested list streams |
| 0.1.38 | 2022-10-10 | [17777](https://github.com/airbytehq/airbyte/pull/17777) | Fixed `404` for configured streams, fix missing `cursor` error for old records |
| 0.1.37 | 2022-04-30 | [12500](https://github.com/airbytehq/airbyte/pull/12500) | Improve input configuration copy |
| 0.1.36 | 2022-03-22 | [9850](https://github.com/airbytehq/airbyte/pull/9850) | Added `BalanceTransactions` stream |
| 0.1.35 | 2022-03-07 | [10915](https://github.com/airbytehq/airbyte/pull/10915) | Fixed a bug which caused `full-refresh` syncs of child REST entities configured for `incremental` |
| 0.1.34 | 2022-03-02 | [10794](https://github.com/airbytehq/airbyte/pull/10794) | Minor specification re-order, fixed links in documentation |
| 0.1.33 | 2022-02-17 | [10419](https://github.com/airbytehq/airbyte/pull/10419) | Fixed wrong field type for tax_exemptions for `Abandoned_checkouts` stream |
| 0.1.32 | 2022-02-18 | [10449](https://github.com/airbytehq/airbyte/pull/10449) | Added `tender_transactions` stream |
| 0.1.31 | 2022-02-08 | [10175](https://github.com/airbytehq/airbyte/pull/10175) | Fixed compatibility issues for legacy user config |
| 0.1.30 | 2022-01-24 | [9648](https://github.com/airbytehq/airbyte/pull/9648) | Added permission validation before sync |
| 0.1.29  | 2022-01-20 | [9049](https://github.com/airbytehq/airbyte/pull/9248)   | Added `shop_url` to the record for all streams                                                                                                                                                                                                                                                                                                                                            |
| 0.1.28  | 2022-01-19 | [9591](https://github.com/airbytehq/airbyte/pull/9591)   | Implemented `OAuth2.0` authentication method for Airbyte Cloud                                                                                                                                                                                                                                                                                                                            |
| 0.1.27  | 2021-12-22 | [9049](https://github.com/airbytehq/airbyte/pull/9049)   | Updated connector fields title/description                                                                                                                                                                                                                                                                                                                                                |
| 0.1.26  | 2021-12-14 | [8597](https://github.com/airbytehq/airbyte/pull/8597)   | Fixed `mismatched number of tables` for base-normalization, increased performance of `order_refunds` stream                                                                                                                                                                                                                                                                               |
| 0.1.25  | 2021-12-02 | [8297](https://github.com/airbytehq/airbyte/pull/8297)   | Added Shop stream                                                                                                                                                                                                                                                                                                                                                                         |
| 0.1.24  | 2021-11-30 | [7783](https://github.com/airbytehq/airbyte/pull/7783)   | Reviewed and corrected schemas for all streams                                                                                                                                                                                                                                                                                                                                            |
| 0.1.23  | 2021-11-15 | [7973](https://github.com/airbytehq/airbyte/pull/7973)   | Added `InventoryItems`                                                                                                                                                                                                                                                                                                                                                                    |
| 0.1.22  | 2021-10-18 | [7101](https://github.com/airbytehq/airbyte/pull/7107)   | Added FulfillmentOrders, Fulfillments streams                                                                                                                                                                                                                                                                                                                                             |
| 0.1.21  | 2021-10-14 | [7382](https://github.com/airbytehq/airbyte/pull/7382)   | Fixed `InventoryLevels` primary key                                                                                                                                                                                                                                                                                                                                                       |
| 0.1.20  | 2021-10-14 | [7063](https://github.com/airbytehq/airbyte/pull/7063)   | Added `Location` and `InventoryLevels` as streams                                                                                                                                                                                                                                                                                                                                         |
| 0.1.19  | 2021-10-11 | [6951](https://github.com/airbytehq/airbyte/pull/6951)   | Added support of `OAuth 2.0` authorisation option                                                                                                                                                                                                                                                                                                                                         |
| 0.1.18  | 2021-09-21 | [6056](https://github.com/airbytehq/airbyte/pull/6056)   | Added `pre_tax_price` to the `orders/line_items` schema                                                                                                                                                                                                                                                                                                                                   |
| 0.1.17  | 2021-09-17 | [5244](https://github.com/airbytehq/airbyte/pull/5244)   | Created data type enforcer for converting prices into numbers                                                                                                                                                                                                                                                                                                                             |
| 0.1.16  | 2021-09-09 | [5965](https://github.com/airbytehq/airbyte/pull/5945)   | Fixed the connector's performance for `Incremental refresh`                                                                                                                                                                                                                                                                                                                               |
| 0.1.15  | 2021-09-02 | [5853](https://github.com/airbytehq/airbyte/pull/5853)   | Fixed `amount` type in `order_refund` schema                                                                                                                                                                                                                                                                                                                                              |
| 0.1.14  | 2021-09-02 | [5801](https://github.com/airbytehq/airbyte/pull/5801)   | Fixed `line_items/discount allocations` & `duties` parts of `orders` schema                                                                                                                                                                                                                                                                                                               |
| 0.1.13  | 2021-08-17 | [5470](https://github.com/airbytehq/airbyte/pull/5470)   | Fixed rate limits throttling                                                                                                                                                                                                                                                                                                                                                              |
| 0.1.12  | 2021-08-09 | [5276](https://github.com/airbytehq/airbyte/pull/5276)   | Added status property to product schema                                                                                                                                                                                                                                                                                                                                                   |
| 0.1.11  | 2021-07-23 | [4943](https://github.com/airbytehq/airbyte/pull/4943)   | Fixed products schema up to API 2021-07                                                                                                                                                                                                                                                                                                                                                   |
| 0.1.10  | 2021-07-19 | [4830](https://github.com/airbytehq/airbyte/pull/4830)   | Fixed for streams json schemas, upgrade to API version 2021-07                                                                                                                                                                                                                                                                                                                            |
| 0.1.9   | 2021-07-04 | [4472](https://github.com/airbytehq/airbyte/pull/4472)   | Incremental sync is now using updated_at instead of since_id by default                                                                                                                                                                                                                                                                                                                   |
| 0.1.8   | 2021-06-29 | [4121](https://github.com/airbytehq/airbyte/pull/4121)   | Added draft orders stream                                                                                                                                                                                                                                                                                                                                                                 |
| 0.1.7   | 2021-06-26 | [4290](https://github.com/airbytehq/airbyte/pull/4290)   | Fixed the bug when limiting output records to 1 caused infinity loop                                                                                                                                                                                                                                                                                                                      |
| 0.1.6   | 2021-06-24 | [4009](https://github.com/airbytehq/airbyte/pull/4009)   | Added pages, price rules and discount codes streams                                                                                                                                                                                                                                                                                                                                       |
| 0.1.5   | 2021-06-10 | [3973](https://github.com/airbytehq/airbyte/pull/3973)   | Added `AIRBYTE_ENTRYPOINT` for Kubernetes support                                                                                                                                                                                                                                                                                                                                         |
| 0.1.4   | 2021-06-09 | [3926](https://github.com/airbytehq/airbyte/pull/3926)   | New attributes to Orders schema                                                                                                                                                                                                                                                                                                                                                           |
| 0.1.3   | 2021-06-08 | [3787](https://github.com/airbytehq/airbyte/pull/3787)   | Added Native Shopify Source Connector                                                                                                                                                                                                                                                                                                                                                     |

</details><|MERGE_RESOLUTION|>--- conflicted
+++ resolved
@@ -247,11 +247,8 @@
 
 | Version | Date       | Pull Request                                             | Subject                                                                                                                                                                                                                                                                                                                                                                                   |
 |:--------|:-----------|:---------------------------------------------------------|:------------------------------------------------------------------------------------------------------------------------------------------------------------------------------------------------------------------------------------------------------------------------------------------------------------------------------------------------------------------------------------------|
-<<<<<<< HEAD
 | 2.5.16 | 2025-01-03 | [50884](https://github.com/airbytehq/airbyte/pull/50884) | Add `moments` field `Customer Journey Summary` stream |
-=======
 | 2.5.16 | 2025-01-04 | [50938](https://github.com/airbytehq/airbyte/pull/50938) | Update dependencies |
->>>>>>> 84fa6cc3
 | 2.5.15 | 2024-12-28 | [50779](https://github.com/airbytehq/airbyte/pull/50779) | Update dependencies |
 | 2.5.14 | 2024-12-21 | [49088](https://github.com/airbytehq/airbyte/pull/49088) | Update dependencies |
 | 2.5.13 | 2024-12-11 | [49134](https://github.com/airbytehq/airbyte/pull/49134) | Added `checkpointed value` collision detection for BULK-supported streams |
