# Shopify

## Sync overview

The Shopify source supports both Full Refresh and Incremental syncs. You can choose if this connector will copy only the new or updated data, or all rows in the tables and columns you set up for replication, every time a sync is run.

This source can sync data for the [Shopify API](https://help.shopify.com/en/api/reference).

This Source Connector is based on a [Airbyte CDK](https://docs.airbyte.io/contributing-to-airbyte/python).

### Output schema

This Source is capable of syncing the following core Streams:

* [Abandoned Checkouts](https://help.shopify.com/en/api/reference/orders/abandoned_checkouts)
* [Collects](https://help.shopify.com/en/api/reference/products/collect)
* [Custom Collections](https://help.shopify.com/en/api/reference/products/customcollection)
* [Customers](https://help.shopify.com/en/api/reference/customers)
* [Draft Orders](https://help.shopify.com/en/api/reference/orders/draftorder)
* [Discount Codes](https://shopify.dev/docs/admin-api/rest/reference/discounts/discountcode)
* [Metafields](https://help.shopify.com/en/api/reference/metafield)
* [Orders](https://help.shopify.com/en/api/reference/orders)
* [Products](https://help.shopify.com/en/api/reference/products)
* [Transactions](https://help.shopify.com/en/api/reference/orders/transaction)
* [Pages](https://help.shopify.com/en/api/reference/online-store/page)
* [Price Rules](https://help.shopify.com/en/api/reference/discounts/pricerule)

### Data type mapping

| Integration Type | Airbyte Type | Notes |
| :--- | :--- | :--- |
| `string` | `string` |  |
| `number` | `number` |  |
| `array` | `array` |  |
| `object` | `object` |  |

### Features

| Feature | Supported?\(Yes/No\) | Notes |
| :--- | :--- | :--- |
| Full Refresh Sync | Yes |  |
| Incremental - Append Sync | Yes |  |
| Namespaces | No |  |

### Performance considerations

Shopify has some [rate limit restrictions](https://shopify.dev/concepts/about-apis/rate-limits).

## Getting started

1. Go to `https://YOURSTORE.myshopify.com/admin/apps/private`
2. Enable private development if it isn't enabled.
3. Create a private application.
4. Select the resources you want to allow access to. Airbyte only needs read-level access. 
   * Note: The UI will show all possible data sources and will show errors when syncing if it doesn't have permissions to access a resource. 
5. The password under the `Admin API` section is what you'll use as the `api_password` for the integration.
6. You're ready to set up Shopify in Airbyte!


## Changelog

| Version | Date       | Pull Request | Subject |
| :------ | :--------  | :-----       | :------ |
<<<<<<< HEAD
| 0.1.7   | 2021-06-26 | [4472](https://github.com/airbytehq/airbyte/pull/4472) | Fixed the bug when limiting output records to 1 caused infinity loop |
=======
| 0.1.8   | 2021-06-29 | [4121](https://github.com/airbytehq/airbyte/pull/4121) | Add draft orders stream |
| 0.1.7   | 2021-06-26 | [4290](https://github.com/airbytehq/airbyte/pull/4290) | Fixed the bug when limiting output records to 1 caused infinity loop |
>>>>>>> 2caf3904
| 0.1.6   | 2021-06-24 | [4009](https://github.com/airbytehq/airbyte/pull/4009) | Add pages, price rules and discount codes streams |
| 0.1.5   | 2021-06-10 | [3973](https://github.com/airbytehq/airbyte/pull/3973) | Add `AIRBYTE_ENTRYPOINT` for Kubernetes support |
| 0.1.4   | 2021-06-09 | [3926](https://github.com/airbytehq/airbyte/pull/3926) | New attributes to Orders schema |
| 0.1.3   | 2021-06-08 | [3787](https://github.com/airbytehq/airbyte/pull/3787) | Add Native Shopify Source Connector |<|MERGE_RESOLUTION|>--- conflicted
+++ resolved
@@ -61,12 +61,9 @@
 
 | Version | Date       | Pull Request | Subject |
 | :------ | :--------  | :-----       | :------ |
-<<<<<<< HEAD
-| 0.1.7   | 2021-06-26 | [4472](https://github.com/airbytehq/airbyte/pull/4472) | Fixed the bug when limiting output records to 1 caused infinity loop |
-=======
+| 0.1.9   | 2021-07-04 | [4472](https://github.com/airbytehq/airbyte/pull/4472) | Incremental sync is now using updated_at instead of since_id by default |
 | 0.1.8   | 2021-06-29 | [4121](https://github.com/airbytehq/airbyte/pull/4121) | Add draft orders stream |
 | 0.1.7   | 2021-06-26 | [4290](https://github.com/airbytehq/airbyte/pull/4290) | Fixed the bug when limiting output records to 1 caused infinity loop |
->>>>>>> 2caf3904
 | 0.1.6   | 2021-06-24 | [4009](https://github.com/airbytehq/airbyte/pull/4009) | Add pages, price rules and discount codes streams |
 | 0.1.5   | 2021-06-10 | [3973](https://github.com/airbytehq/airbyte/pull/3973) | Add `AIRBYTE_ENTRYPOINT` for Kubernetes support |
 | 0.1.4   | 2021-06-09 | [3926](https://github.com/airbytehq/airbyte/pull/3926) | New attributes to Orders schema |
