# Shopify

<HideInUI>

This page contains the setup guide and reference information for the [Shopify](https://www.shopify.com/) source connector.

</HideInUI>

## Prerequisites

* An active [Shopify store](https://www.shopify.com).
* If you are syncing data from a store that you do not own, you will need to [request access to your client's store](https://help.shopify.com/en/partners/dashboard/managing-stores/request-access#request-access) (not required for account owners).
<!-- env:oss  -->
* For **Airbyte Open Source** users: A custom Shopify application with [`read_` scopes enabled](#scopes-required-for-custom-app).
<!-- /env:oss -->

## Setup guide

This connector supports **OAuth2.0** and **API Password** (for private applications) authentication methods.

<!-- env:cloud -->
:::note
For existing **Airbyte Cloud** customers, if you are currently using the **API Password** authentication method, please switch to **OAuth2.0**, as the API Password will be deprecated shortly. This change will not affect **Airbyte Open Source** connections.
:::

### Airbyte Cloud

#### Connect using OAuth2.0

1. Select a **Source name**.
2. Click **Authenticate your Shopify account**.
3. Click **Install** to install the Airbyte application.
4. Log in to your account, if you are not already logged in.
5. Select the store you want to sync and review the consent form. Click **Install app** to finish the installation.
6. The **Shopify Store** field will be automatically filled based on the store you selected. Confirm the value is accurate.
7. (Optional) You may set a **Replication Start Date** as the starting point for your data replication. Any data created before this date will not be synced. Defaults to January 1st, 2020.
8. Click **Set up source** and wait for the connection test to complete.
<!-- /env:cloud -->

<!-- env:oss -->
### Airbyte Open Source

#### Create a custom app

Authentication to the Shopify API requires a [custom application](https://help.shopify.com/en/manual/apps/app-types/custom-apps). Follow these instructions to create a custom app and find your Admin API Access Token.

1. Log in to your Shopify account.
2. In the dashboard, navigate to **Settings** > **App and sales channels** > **Develop apps** > **Create an app**.
3. Select a name for your new app.
4. Select **Configure Admin API scopes**.
5. Grant access to the [following list of scopes](#scopes-required-for-custom-app). Only select scopes prefixed with `read_`, not `write_` (e.g. `read_locations`,`read_price_rules`, etc ).
6. Click **Install app** to give this app access to your data.
7. Once installed, go to **API Credentials** to copy the **Admin API Access Token**. You are now ready to set up the source in Airbyte!

#### Connect using API Password

1. Enter a **Source name**.
2. Enter your **Shopify Store** name. You can find this in your URL when logged in to Shopify or within the Store details section of your Settings.
3. For **API Password**, enter your custom application's Admin API access token.
4. (Optional) You may set a **Replication Start Date** as the starting point for your data replication. Any data created before this date will not be synced. Please note that this defaults to January 1st, 2020.
5. Click **Set up source** and wait for the connection test to complete.

### Custom app scopes

Add the following scopes to your custom app to ensure Airbyte can sync all available data. For more information on access scopes, see the [Shopify docs](https://shopify.dev/docs/api/usage/access-scopes).

* `read_analytics`
* `read_assigned_fulfillment_orders`
* `read_content`
* `read_customers`
* `read_discounts`
* `read_draft_orders`
* `read_fulfillments`
* `read_gdpr_data_request`
* `read_gift_cards`
* `read_inventory`
* `read_legal_policies`
* `read_locations`
* `read_locales`
* `read_marketing_events`
* `read_merchant_managed_fulfillment_orders`
* `read_online_store_pages`
* `read_order_edits`
* `read_orders`
* `read_price_rules`
* `read_product_listings`
* `read_products`
* `read_reports`
* `read_resource_feedbacks`
* `read_script_tags`
* `read_shipping`
* `read_shopify_payments_accounts`
* `read_shopify_payments_bank_accounts`
* `read_shopify_payments_disputes`
* `read_shopify_payments_payouts`
* `read_themes`
* `read_third_party_fulfillment_orders`
* `read_translations`

<!-- env:oss -->

<HideInUI>

## Supported sync modes

The Shopify source supports both Full Refresh and Incremental syncs. You can choose if this connector will copy only the new or updated data, or all rows in the tables and columns you set up for replication, every time a sync is run.

This source can sync data for the [Shopify REST API](https://shopify.dev/api/admin-rest) and the [Shopify GraphQl API](https://shopify.dev/api/admin-graphql).

## Supported streams

- [Abandoned Checkouts](https://shopify.dev/api/admin-rest/2022-01/resources/abandoned-checkouts#top)
- [Articles](https://shopify.dev/api/admin-rest/2022-01/resources/article)
- [Balance Transactions](https://shopify.dev/docs/api/admin-rest/2023-10/resources/transactions)
- [Blogs](https://shopify.dev/api/admin-rest/2022-01/resources/blog)
- [Collects](https://shopify.dev/api/admin-rest/2022-01/resources/collect#top)
- [Collections](https://shopify.dev/api/admin-rest/2022-01/resources/collection)
- [Countries](https://shopify.dev/docs/api/admin-rest/2023-04/resources/country)
- [Custom Collections](https://shopify.dev/api/admin-rest/2022-01/resources/customcollection#top)
- [Customers](https://shopify.dev/api/admin-rest/2022-01/resources/customer#top)
- [Customer Address](https://shopify.dev/docs/api/admin-rest/2023-04/resources/customer-address)
- [Customer Saved Search](https://shopify.dev/docs/api/admin-rest/2023-04/resources/customersavedsearch)
- [Draft Orders](https://shopify.dev/api/admin-rest/2022-01/resources/draftorder#top)
- [Discount Codes](https://shopify.dev/api/admin-rest/2022-01/resources/discountcode#top)
- [Disputes](https://shopify.dev/docs/api/admin-rest/2023-07/resources/dispute)
- [Fulfillments](https://shopify.dev/api/admin-rest/2022-01/resources/fulfillment)
- [Fulfillment Orders](https://shopify.dev/api/admin-rest/2022-01/resources/fulfillmentorder)
- [Inventory Items](https://shopify.dev/api/admin-rest/2022-01/resources/inventoryItem)
- [Inventory Levels](https://shopify.dev/api/admin-rest/2021-01/resources/inventorylevel)
- [Locations](https://shopify.dev/api/admin-rest/2022-01/resources/location)
- [Metafields](https://shopify.dev/api/admin-rest/2022-01/resources/metafield#top)
- [Orders](https://shopify.dev/api/admin-rest/2022-01/resources/order#top)
- [Order Refunds](https://shopify.dev/api/admin-rest/2022-01/resources/refund#top)
- [Order Risks](https://shopify.dev/api/admin-rest/2022-01/resources/order-risk#top)
- [Pages](https://shopify.dev/api/admin-rest/2022-01/resources/page#top)
- [Price Rules](https://shopify.dev/api/admin-rest/2022-01/resources/pricerule#top)
- [Products](https://shopify.dev/api/admin-rest/2022-01/resources/product#top)
- [Products (GraphQL)](https://shopify.dev/api/admin-graphql/2022-10/queries/products)
- [Product Images](https://shopify.dev/api/admin-rest/2022-01/resources/product-image)
- [Product Variants](https://shopify.dev/api/admin-rest/2022-01/resources/product-variant)
- [Shop](https://shopify.dev/api/admin-rest/2022-01/resources/shop)
- [Smart Collections](https://shopify.dev/api/admin-rest/2022-01/resources/smartcollection)
- [Transactions](https://shopify.dev/api/admin-rest/2022-01/resources/transaction#top)
- [Tender Transactions](https://shopify.dev/api/admin-rest/2022-01/resources/tendertransaction)

## Capturing deleted records

The connector captures deletions for records in the `Articles`, `Blogs`, `CustomCollections`, `Orders`, `Pages`, `PriceRules` and `Products` streams.

When a record is deleted, the connector outputs a record with the `ID` of that record and the `deleted_at`, `deleted_message`, and `deleted_description` fields filled out. No other fields are filled out for the deleted records.

Check the following Shopify documentation for more information about [retrieving deleted records](https://shopify.dev/docs/api/admin-rest/2023-07/resources/event).

## Data type mapping

| Integration Type | Airbyte Type |
| :--------------- | :----------- |
| `string`         | `string`     |
| `number`         | `number`     |
| `array`          | `array`      |
| `object`         | `object`     |
| `boolean`        | `boolean`    |

## Features

| Feature                   | Supported?\(Yes/No\) |
| :------------------------ | :------------------- |
| Full Refresh Sync         | Yes                  |
| Incremental - Append Sync | Yes                  |
| Namespaces                | No                   |

## Limitations & Troubleshooting

<details>
<summary>

Expand to see details about Shopify connector limitations and troubleshooting

</summary>

### Connector limitations

#### Rate limiting

Shopify has some [rate limit restrictions](https://shopify.dev/concepts/about-apis/rate-limits). Typically, there should not be issues with throttling or exceeding the rate limits but, in some edge cases, you may encounter the following warning message:

```text
"Caught retryable error '<some_error> or null' after <some_number> tries. 
Waiting <some_number> seconds then retrying..."
```

This is expected when the connector hits a `429 - Rate Limit Exceeded` HTTP Error. The sync operation will continue successfully after a short backoff period.

#### Incremental sync recommendations

For the smoothest experience with Incremental Refresh sync mode, the following is recommended:

- The `Order Refunds`, `Order Risks`, `Transactions` should be synced along with `Orders` stream.
- `Discount Codes` should be synced along with `Price Rules` stream.

If a child stream is synced independently of its parent stream, a full sync will occur, followed by a filtering out of records. This process may be less efficient compared to syncing child streams alongside their respective parent streams.

### Troubleshooting

* If you encounter access errors while using **OAuth2.0** authentication, please make sure you've followed this [Shopify Article](https://help.shopify.com/en/partners/dashboard/managing-stores/request-access#request-access) to request the access to the client's store first. Once the access is granted, you should be able to proceed with **OAuth2.0** authentication.
* Check out common troubleshooting issues for the Shopify source connector on our Airbyte Forum [here](https://github.com/airbytehq/airbyte/discussions).

</details>

## Changelog

| Version | Date       | Pull Request                                             | Subject                                                                                                                         |
<<<<<<< HEAD
| :------ | :--------- | :------------------------------------------------------- | :------------------------------------------------------------------------------------------------------------------------------ |
| 1.1.7   | 2024-01-19 | [33804](https://github.com/airbytehq/airbyte/pull/33804) | Updated documentation with list of all supported streams |
| 1.1.6   | 2024-01-04 | [33414](https://github.com/airbytehq/airbyte/pull/33414) | Prepare for airbyte-lib |
| 1.1.5   | 2023-12-28 | [33827](https://github.com/airbytehq/airbyte/pull/33827) | Fix GraphQL query |
| 1.1.4 | 2023-10-19 | [31599](https://github.com/airbytehq/airbyte/pull/31599) | Base image migration: remove Dockerfile and use the python-connector-base image |
| 1.1.3   | 2023-10-17 | [31500](https://github.com/airbytehq/airbyte/pull/31500) | Fixed the issue caused by the `missing access token` while setup the new source and not yet authenticated |
| 1.1.2   | 2023-10-13 | [31381](https://github.com/airbytehq/airbyte/pull/31381) | Fixed the issue caused by the `state` presence while fetching the `deleted events` with pagination |
| 1.1.1   | 2023-09-18 | [30560](https://github.com/airbytehq/airbyte/pull/30560) | Performance testing - include socat binary in docker image |
| 1.1.0   | 2023-09-07 | [30246](https://github.com/airbytehq/airbyte/pull/30246) | Added ability to fetch `destroyed` records for `Articles, Blogs, CustomCollections, Orders, Pages, PriceRules, Products` |
| 1.0.0   | 2023-08-11 | [29361](https://github.com/airbytehq/airbyte/pull/29361) | Migrate to the `2023-07` Shopify API Version  |
| 0.6.2   | 2023-08-09 | [29302](https://github.com/airbytehq/airbyte/pull/29302) | Handle the `Internal Server Error` when entity could be fetched                 |
| 0.6.1   | 2023-08-08 | [28291](https://github.com/airbytehq/airbyte/pull/28291) | Allow `shop` field to accept `*.myshopify.com` shop names, updated `OAuth Spec`                  |
| 0.6.0   | 2023-08-02 | [28770](https://github.com/airbytehq/airbyte/pull/28770) | Added `Disputes` stream  |
| 0.5.1   | 2023-07-13 | [28700](https://github.com/airbytehq/airbyte/pull/28700) | Improved `error messages` with more user-friendly description, refactored code  |
=======
|:--------|:-----------|:---------------------------------------------------------|:--------------------------------------------------------------------------------------------------------------------------------|
| 1.1.6 | 2024-01-04 | [33414](https://github.com/airbytehq/airbyte/pull/33414) | Prepare for airbyte-lib |
| 1.1.5   | 2023-12-28 | [33827](https://github.com/airbytehq/airbyte/pull/33827) | Fix GraphQL query                                                                                                               |
| 1.1.4   | 2023-10-19 | [31599](https://github.com/airbytehq/airbyte/pull/31599) | Base image migration: remove Dockerfile and use the python-connector-base image                                                 |
| 1.1.3   | 2023-10-17 | [31500](https://github.com/airbytehq/airbyte/pull/31500) | Fixed the issue caused by the `missing access token` while setup the new source and not yet authenticated                       |
| 1.1.2   | 2023-10-13 | [31381](https://github.com/airbytehq/airbyte/pull/31381) | Fixed the issue caused by the `state` presence while fetching the `deleted events` with pagination                              |
| 1.1.1   | 2023-09-18 | [30560](https://github.com/airbytehq/airbyte/pull/30560) | Performance testing - include socat binary in docker image                                                                      |
| 1.1.0   | 2023-09-07 | [30246](https://github.com/airbytehq/airbyte/pull/30246) | Added ability to fetch `destroyed` records for `Articles, Blogs, CustomCollections, Orders, Pages, PriceRules, Products`        |
| 1.0.0   | 2023-08-11 | [29361](https://github.com/airbytehq/airbyte/pull/29361) | Migrate to the `2023-07` Shopify API Version                                                                                    |
| 0.6.2   | 2023-08-09 | [29302](https://github.com/airbytehq/airbyte/pull/29302) | Handle the `Internal Server Error` when entity could be fetched                                                                 |
| 0.6.1   | 2023-08-08 | [28291](https://github.com/airbytehq/airbyte/pull/28291) | Allow `shop` field to accept `*.myshopify.com` shop names, updated `OAuth Spec`                                                 |
| 0.6.0   | 2023-08-02 | [28770](https://github.com/airbytehq/airbyte/pull/28770) | Added `Disputes` stream                                                                                                         |
| 0.5.1   | 2023-07-13 | [28700](https://github.com/airbytehq/airbyte/pull/28700) | Improved `error messages` with more user-friendly description, refactored code                                                  |
>>>>>>> ae343436
| 0.5.0   | 2023-06-13 | [27732](https://github.com/airbytehq/airbyte/pull/27732) | License Update: Elv2                                                                                                            |
| 0.4.0   | 2023-06-13 | [27083](https://github.com/airbytehq/airbyte/pull/27083) | Added `CustomerSavedSearch`, `CustomerAddress` and `Countries` streams                                                          |
| 0.3.4   | 2023-05-10 | [25961](https://github.com/airbytehq/airbyte/pull/25961) | Added validation for `shop` in input configuration (accepts non-url-like inputs)                                                |
| 0.3.3   | 2023-04-12 | [25110](https://github.com/airbytehq/airbyte/pull/25110) | Fixed issue when `cursor_field` is `"None"`, added missing properties to stream schemas, fixed `access_scopes` validation error |
| 0.3.2   | 2023-02-27 | [23473](https://github.com/airbytehq/airbyte/pull/23473) | Fixed OOM / Memory leak issue for Airbyte Cloud                                                                                 |
| 0.3.1   | 2023-01-16 | [21461](https://github.com/airbytehq/airbyte/pull/21461) | Added `discount_applications` to `orders` stream                                                                                |
| 0.3.0   | 2022-11-16 | [19492](https://github.com/airbytehq/airbyte/pull/19492) | Added support for graphql and add a graphql products stream                                                                     |
| 0.2.0   | 2022-10-21 | [18298](https://github.com/airbytehq/airbyte/pull/18298) | Updated API version to the `2022-10`, make stream schemas backward cpmpatible                                                   |
| 0.1.39  | 2022-10-13 | [17962](https://github.com/airbytehq/airbyte/pull/17962) | Added metafield streams; support for nested list streams                                                                        |
| 0.1.38  | 2022-10-10 | [17777](https://github.com/airbytehq/airbyte/pull/17777) | Fixed `404` for configured streams, fix missing `cursor` error for old records                                                  |
| 0.1.37  | 2022-04-30 | [12500](https://github.com/airbytehq/airbyte/pull/12500) | Improve input configuration copy                                                                                                |
| 0.1.36  | 2022-03-22 | [9850](https://github.com/airbytehq/airbyte/pull/9850)   | Added `BalanceTransactions` stream                                                                                              |
| 0.1.35  | 2022-03-07 | [10915](https://github.com/airbytehq/airbyte/pull/10915) | Fixed a bug which caused `full-refresh` syncs of child REST entities configured for `incremental`                               |
| 0.1.34  | 2022-03-02 | [10794](https://github.com/airbytehq/airbyte/pull/10794) | Minor specification re-order, fixed links in documentation                                                                      |
| 0.1.33  | 2022-02-17 | [10419](https://github.com/airbytehq/airbyte/pull/10419) | Fixed wrong field type for tax_exemptions for `Abandoned_checkouts` stream                                                      |
| 0.1.32  | 2022-02-18 | [10449](https://github.com/airbytehq/airbyte/pull/10449) | Added `tender_transactions` stream                                                                                              |
| 0.1.31  | 2022-02-08 | [10175](https://github.com/airbytehq/airbyte/pull/10175) | Fixed compatibility issues for legacy user config                                                                               |
| 0.1.30  | 2022-01-24 | [9648](https://github.com/airbytehq/airbyte/pull/9648)   | Added permission validation before sync                                                                                         |
| 0.1.29  | 2022-01-20 | [9049](https://github.com/airbytehq/airbyte/pull/9248)   | Added `shop_url` to the record for all streams                                                                                  |
| 0.1.28  | 2022-01-19 | [9591](https://github.com/airbytehq/airbyte/pull/9591)   | Implemented `OAuth2.0` authentication method for Airbyte Cloud                                                                  |
| 0.1.27  | 2021-12-22 | [9049](https://github.com/airbytehq/airbyte/pull/9049)   | Updated connector fields title/description                                                                                      |
| 0.1.26  | 2021-12-14 | [8597](https://github.com/airbytehq/airbyte/pull/8597)   | Fixed `mismatched number of tables` for base-normalization, increased performance of `order_refunds` stream                     |
| 0.1.25  | 2021-12-02 | [8297](https://github.com/airbytehq/airbyte/pull/8297)   | Added Shop stream                                                                                                               |
| 0.1.24  | 2021-11-30 | [7783](https://github.com/airbytehq/airbyte/pull/7783)   | Reviewed and corrected schemas for all streams                                                                                  |
| 0.1.23  | 2021-11-15 | [7973](https://github.com/airbytehq/airbyte/pull/7973)   | Added `InventoryItems`                                                                                                          |
| 0.1.22  | 2021-10-18 | [7101](https://github.com/airbytehq/airbyte/pull/7107)   | Added FulfillmentOrders, Fulfillments streams                                                                                   |
| 0.1.21  | 2021-10-14 | [7382](https://github.com/airbytehq/airbyte/pull/7382)   | Fixed `InventoryLevels` primary key                                                                                             |
| 0.1.20  | 2021-10-14 | [7063](https://github.com/airbytehq/airbyte/pull/7063)   | Added `Location` and `InventoryLevels` as streams                                                                               |
| 0.1.19  | 2021-10-11 | [6951](https://github.com/airbytehq/airbyte/pull/6951)   | Added support of `OAuth 2.0` authorisation option                                                                               |
| 0.1.18  | 2021-09-21 | [6056](https://github.com/airbytehq/airbyte/pull/6056)   | Added `pre_tax_price` to the `orders/line_items` schema                                                                         |
| 0.1.17  | 2021-09-17 | [5244](https://github.com/airbytehq/airbyte/pull/5244)   | Created data type enforcer for converting prices into numbers                                                                   |
| 0.1.16  | 2021-09-09 | [5965](https://github.com/airbytehq/airbyte/pull/5945)   | Fixed the connector's performance for `Incremental refresh`                                                                     |
| 0.1.15  | 2021-09-02 | [5853](https://github.com/airbytehq/airbyte/pull/5853)   | Fixed `amount` type in `order_refund` schema                                                                                    |
| 0.1.14  | 2021-09-02 | [5801](https://github.com/airbytehq/airbyte/pull/5801)   | Fixed `line_items/discount allocations` & `duties` parts of `orders` schema                                                     |
| 0.1.13  | 2021-08-17 | [5470](https://github.com/airbytehq/airbyte/pull/5470)   | Fixed rate limits throttling                                                                                                    |
| 0.1.12  | 2021-08-09 | [5276](https://github.com/airbytehq/airbyte/pull/5276)   | Added status property to product schema                                                                                         |
| 0.1.11  | 2021-07-23 | [4943](https://github.com/airbytehq/airbyte/pull/4943)   | Fixed products schema up to API 2021-07                                                                                         |
| 0.1.10  | 2021-07-19 | [4830](https://github.com/airbytehq/airbyte/pull/4830)   | Fixed for streams json schemas, upgrade to API version 2021-07                                                                  |
| 0.1.9   | 2021-07-04 | [4472](https://github.com/airbytehq/airbyte/pull/4472)   | Incremental sync is now using updated_at instead of since_id by default                                                         |
| 0.1.8   | 2021-06-29 | [4121](https://github.com/airbytehq/airbyte/pull/4121)   | Added draft orders stream                                                                                                       |
| 0.1.7   | 2021-06-26 | [4290](https://github.com/airbytehq/airbyte/pull/4290)   | Fixed the bug when limiting output records to 1 caused infinity loop                                                            |
| 0.1.6   | 2021-06-24 | [4009](https://github.com/airbytehq/airbyte/pull/4009)   | Added pages, price rules and discount codes streams                                                                             |
| 0.1.5   | 2021-06-10 | [3973](https://github.com/airbytehq/airbyte/pull/3973)   | Added `AIRBYTE_ENTRYPOINT` for Kubernetes support                                                                               |
| 0.1.4   | 2021-06-09 | [3926](https://github.com/airbytehq/airbyte/pull/3926)   | New attributes to Orders schema                                                                                                 |
| 0.1.3   | 2021-06-08 | [3787](https://github.com/airbytehq/airbyte/pull/3787)   | Added Native Shopify Source Connector                                                                                           |

</HideInUI><|MERGE_RESOLUTION|>--- conflicted
+++ resolved
@@ -210,12 +210,11 @@
 ## Changelog
 
 | Version | Date       | Pull Request                                             | Subject                                                                                                                         |
-<<<<<<< HEAD
 | :------ | :--------- | :------------------------------------------------------- | :------------------------------------------------------------------------------------------------------------------------------ |
 | 1.1.7   | 2024-01-19 | [33804](https://github.com/airbytehq/airbyte/pull/33804) | Updated documentation with list of all supported streams |
 | 1.1.6   | 2024-01-04 | [33414](https://github.com/airbytehq/airbyte/pull/33414) | Prepare for airbyte-lib |
 | 1.1.5   | 2023-12-28 | [33827](https://github.com/airbytehq/airbyte/pull/33827) | Fix GraphQL query |
-| 1.1.4 | 2023-10-19 | [31599](https://github.com/airbytehq/airbyte/pull/31599) | Base image migration: remove Dockerfile and use the python-connector-base image |
+| 1.1.4   | 2023-10-19 | [31599](https://github.com/airbytehq/airbyte/pull/31599) | Base image migration: remove Dockerfile and use the python-connector-base image |
 | 1.1.3   | 2023-10-17 | [31500](https://github.com/airbytehq/airbyte/pull/31500) | Fixed the issue caused by the `missing access token` while setup the new source and not yet authenticated |
 | 1.1.2   | 2023-10-13 | [31381](https://github.com/airbytehq/airbyte/pull/31381) | Fixed the issue caused by the `state` presence while fetching the `deleted events` with pagination |
 | 1.1.1   | 2023-09-18 | [30560](https://github.com/airbytehq/airbyte/pull/30560) | Performance testing - include socat binary in docker image |
@@ -225,21 +224,6 @@
 | 0.6.1   | 2023-08-08 | [28291](https://github.com/airbytehq/airbyte/pull/28291) | Allow `shop` field to accept `*.myshopify.com` shop names, updated `OAuth Spec`                  |
 | 0.6.0   | 2023-08-02 | [28770](https://github.com/airbytehq/airbyte/pull/28770) | Added `Disputes` stream  |
 | 0.5.1   | 2023-07-13 | [28700](https://github.com/airbytehq/airbyte/pull/28700) | Improved `error messages` with more user-friendly description, refactored code  |
-=======
-|:--------|:-----------|:---------------------------------------------------------|:--------------------------------------------------------------------------------------------------------------------------------|
-| 1.1.6 | 2024-01-04 | [33414](https://github.com/airbytehq/airbyte/pull/33414) | Prepare for airbyte-lib |
-| 1.1.5   | 2023-12-28 | [33827](https://github.com/airbytehq/airbyte/pull/33827) | Fix GraphQL query                                                                                                               |
-| 1.1.4   | 2023-10-19 | [31599](https://github.com/airbytehq/airbyte/pull/31599) | Base image migration: remove Dockerfile and use the python-connector-base image                                                 |
-| 1.1.3   | 2023-10-17 | [31500](https://github.com/airbytehq/airbyte/pull/31500) | Fixed the issue caused by the `missing access token` while setup the new source and not yet authenticated                       |
-| 1.1.2   | 2023-10-13 | [31381](https://github.com/airbytehq/airbyte/pull/31381) | Fixed the issue caused by the `state` presence while fetching the `deleted events` with pagination                              |
-| 1.1.1   | 2023-09-18 | [30560](https://github.com/airbytehq/airbyte/pull/30560) | Performance testing - include socat binary in docker image                                                                      |
-| 1.1.0   | 2023-09-07 | [30246](https://github.com/airbytehq/airbyte/pull/30246) | Added ability to fetch `destroyed` records for `Articles, Blogs, CustomCollections, Orders, Pages, PriceRules, Products`        |
-| 1.0.0   | 2023-08-11 | [29361](https://github.com/airbytehq/airbyte/pull/29361) | Migrate to the `2023-07` Shopify API Version                                                                                    |
-| 0.6.2   | 2023-08-09 | [29302](https://github.com/airbytehq/airbyte/pull/29302) | Handle the `Internal Server Error` when entity could be fetched                                                                 |
-| 0.6.1   | 2023-08-08 | [28291](https://github.com/airbytehq/airbyte/pull/28291) | Allow `shop` field to accept `*.myshopify.com` shop names, updated `OAuth Spec`                                                 |
-| 0.6.0   | 2023-08-02 | [28770](https://github.com/airbytehq/airbyte/pull/28770) | Added `Disputes` stream                                                                                                         |
-| 0.5.1   | 2023-07-13 | [28700](https://github.com/airbytehq/airbyte/pull/28700) | Improved `error messages` with more user-friendly description, refactored code                                                  |
->>>>>>> ae343436
 | 0.5.0   | 2023-06-13 | [27732](https://github.com/airbytehq/airbyte/pull/27732) | License Update: Elv2                                                                                                            |
 | 0.4.0   | 2023-06-13 | [27083](https://github.com/airbytehq/airbyte/pull/27083) | Added `CustomerSavedSearch`, `CustomerAddress` and `Countries` streams                                                          |
 | 0.3.4   | 2023-05-10 | [25961](https://github.com/airbytehq/airbyte/pull/25961) | Added validation for `shop` in input configuration (accepts non-url-like inputs)                                                |
