# Shopify

<HideInUI>

This page contains the setup guide and reference information for the [Shopify](https://www.shopify.com/) source connector.

</HideInUI>

## Prerequisites

- An active [Shopify store](https://www.shopify.com).
- If you are syncing data from a store that you do not own, you will need to [request access to your client's store](https://help.shopify.com/en/partners/dashboard/managing-stores/request-access#request-access) (not required for account owners).
<!-- env:oss  -->
- For **Airbyte Open Source** users: A custom Shopify application with [`read_` scopes enabled](#scopes-required-for-custom-app).
<!-- /env:oss -->

## Setup guide

This connector supports **OAuth2.0** and **API Password** (for private applications) authentication methods.

### Set up Shopify

<!-- env:cloud -->

:::note
For existing **Airbyte Cloud** customers, if you are currently using the **API Password** authentication method, please switch to **OAuth2.0**, as the API Password will be deprecated shortly. This change will not affect **Airbyte Open Source** connections.
:::

<HideInUI>

### For Airbyte Cloud:

1. [Log into your Airbyte Cloud](https://cloud.airbyte.com/workspaces) account.
2. Click Sources and then click + New source.
3. On the Set up the source page, select Shopify from the Source type dropdown.
4. Enter a name for the Shopify connector.
</HideInUI>

#### Connect using OAuth2.0

1. Choose a **Source name**.
2. Click **Authenticate your Shopify account**.
3. Click **Install** to install the Airbyte application. Log in to your account, if you are not already logged in. Select the store you want to sync and review the consent form. Click **Install app** to finish the installation.
<FieldAnchor field="shop">
4. The **Shopify Store** field will be automatically filled after you authenticate your Shopify account based on the store you selected. Once populated, confirm the value is accurate.
</FieldAnchor>
<FieldAnchor field="start_date">
5. (Optional) You may set a **Replication Start Date** as the starting point for your data replication. Any data created before this date will not be synced. Defaults to January 1st, 2020.
</FieldAnchor>
6. Click **Set up source** and wait for the connection test to complete.
<!-- /env:cloud -->

<!-- env:oss -->

### For Airbyte Open Source:

1. Navigate to the Airbyte Open Source dashboard.
2. Click Sources and then click + New source.
3. On the Set up the source page, select Shopify from the Source type dropdown.
4. Enter a name for the Shopify connector.

#### Create a custom app

Authentication to the Shopify API requires a [custom application](https://help.shopify.com/en/manual/apps/app-types/custom-apps). Follow these instructions to create a custom app and find your Admin API Access Token.

1. Log in to your Shopify account.
2. In the dashboard, navigate to **Settings** > **App and sales channels** > **Develop apps** > **Create an app**.
3. Select a name for your new app.
4. Select **Configure Admin API scopes**.
5. Grant access to the [following list of scopes](#scopes-required-for-custom-app). Only select scopes prefixed with `read_`, not `write_` (e.g. `read_locations`,`read_price_rules`, etc ).
6. Click **Install app** to give this app access to your data.
7. Once installed, go to **API Credentials** to copy the **Admin API Access Token**. You are now ready to set up the source in Airbyte!

#### Connect using API Password

1. Enter a **Source name**.
2. Enter your **Shopify Store** name. You can find this in your URL when logged in to Shopify or within the Store details section of your Settings.
3. For **API Password**, enter your custom application's Admin API access token.
4. (Optional) You may set a **Replication Start Date** as the starting point for your data replication. Any data created before this date will not be synced. Please note that this defaults to January 1st, 2020.
5. Click **Set up source** and wait for the connection test to complete.

### Custom app scopes

Add the following scopes to your custom app to ensure Airbyte can sync all available data. For more information on access scopes, see the [Shopify docs](https://shopify.dev/docs/api/usage/access-scopes).

- `read_analytics`
- `read_assigned_fulfillment_orders`
- `read_content`
- `read_customers`
- `read_discounts`
- `read_draft_orders`
- `read_fulfillments`
- `read_gdpr_data_request`
- `read_gift_cards`
- `read_inventory`
- `read_legal_policies`
- `read_locations`
- `read_locales`
- `read_marketing_events`
- `read_merchant_managed_fulfillment_orders`
- `read_online_store_pages`
- `read_order_edits`
- `read_orders`
- `read_price_rules`
- `read_product_listings`
- `read_products`
- `read_publications`
- `read_reports`
- `read_resource_feedbacks`
- `read_script_tags`
- `read_shipping`
- `read_shopify_payments_accounts`
- `read_shopify_payments_bank_accounts`
- `read_shopify_payments_disputes`
- `read_shopify_payments_payouts`
- `read_themes`
- `read_third_party_fulfillment_orders`
- `read_translations`

<!-- env:oss -->

<HideInUI>

## Supported sync modes

The Shopify source connector supports the following [sync modes](https://docs.airbyte.com/cloud/core-concepts/#connection-sync-modes):

| Feature           | Supported? |
|:------------------|:-----------|
| Full Refresh Sync | Yes        |
| Incremental Sync  | Yes        |

The Shopify source supports both Full Refresh and Incremental syncs. You can choose if this connector will copy only the new or updated data, or all rows in the tables and columns you set up for replication, every time a sync is run.

This source can sync data for the [Shopify REST API](https://shopify.dev/api/admin-rest) and the [Shopify GraphQL API](https://shopify.dev/api/admin-graphql) and the [Shopify GraphQL BULK API](https://shopify.dev/docs/api/usage/bulk-operations/queries)

## Supported Streams

- [Abandoned Checkouts](https://shopify.dev/api/admin-rest/2024-04/resources/abandoned-checkouts#top)
- [Articles](https://shopify.dev/api/admin-rest/2024-04/resources/article)
- [Balance Transactions](https://shopify.dev/docs/api/admin-rest/2024-04/resources/transactions)
- [Blogs](https://shopify.dev/api/admin-rest/2024-04/resources/blog)
- [Collects](https://shopify.dev/api/admin-rest/2024-04/resources/collect#top)
- [Collections (GraphQL)](https://shopify.dev/docs/api/admin-graphql/2024-04/objects/Collection)
- [Countries](https://shopify.dev/docs/api/admin-rest/2024-04/resources/country)
- [Custom Collections](https://shopify.dev/api/admin-rest/2024-04/resources/customcollection#top)
- [Customers](https://shopify.dev/api/admin-rest/2024-04/resources/customer#top)
- [Customer Journey Summary (GraphQL)](https://shopify.dev/docs/api/admin-graphql/2024-04/objects/customerjourneysummary)
- [Customer Address (GraphQL)](https://shopify.dev/docs/api/admin-graphql/2024-04/objects/Customer#field-customer-addresses)
- [Customer Saved Search](https://shopify.dev/docs/api/admin-rest/2024-04/resources/customersavedsearch)
- [Draft Orders](https://shopify.dev/api/admin-rest/2024-04/resources/draftorder#top)
- [Discount Codes (GraphQL)](https://shopify.dev/docs/api/admin-graphql/2024-04/unions/DiscountCode)
- [Disputes](https://shopify.dev/docs/api/admin-rest/2024-04/resources/dispute)
- [Fulfillments](https://shopify.dev/api/admin-rest/2024-04/resources/fulfillment)
- [Fulfillment Orders (GraphQL)](https://shopify.dev/docs/api/admin-graphql/2024-04/objects/FulfillmentOrder)
- [Inventory Items (GraphQL)](https://shopify.dev/docs/api/admin-graphql/2024-04/objects/InventoryItem)
- [Inventory Levels (GraphQL)](https://shopify.dev/docs/api/admin-graphql/2024-04/objects/InventoryLevel)
- [Locations](https://shopify.dev/api/admin-rest/2024-04/resources/location)
- [Metafields (GraphQL)](https://shopify.dev/docs/api/admin-graphql/2024-04/objects/Metafield)
- [Order Agreements (GraphQL)](https://shopify.dev/docs/api/admin-graphql/2024-04/objects/OrderAgreement)
- [Orders](https://shopify.dev/api/admin-rest/2024-04/resources/order#top)
- [Order Refunds](https://shopify.dev/api/admin-rest/2024-04/resources/refund#top)
- [Order Risks (GraphQL)](https://shopify.dev/api/admin-rest/2024-04/resources/order-risk#top)
- [Pages](https://shopify.dev/api/admin-rest/2024-04/resources/page#top)
- [Price Rules](https://shopify.dev/api/admin-rest/2024-04/resources/pricerule#top)
- [Products (GraphQL)](https://shopify.dev/docs/api/admin-graphql/2024-04/queries/products)
- [Product Images (GraphQL)](https://shopify.dev/docs/api/admin-graphql/2024-04/objects/Image)
- [Product Variants (GraphQL)](https://shopify.dev/docs/api/admin-graphql/2024-04/queries/productVariant)
- [Shop](https://shopify.dev/api/admin-rest/2024-04/resources/shop)
- [Smart Collections](https://shopify.dev/api/admin-rest/2024-04/resources/smartcollection)
- [Transactions](https://shopify.dev/api/admin-rest/2024-04/resources/transaction#top)
- [Transactions (GraphQL)](https://shopify.dev/docs/api/admin-graphql/2024-04/objects/OrderTransaction)
- [Tender Transactions](https://shopify.dev/api/admin-rest/2024-04/resources/tendertransaction)

### Entity-Relationship Diagram (ERD)
<EntityRelationshipDiagram></EntityRelationshipDiagram>

## Capturing deleted records

The connector captures deletions for records in the `Articles`, `Blogs`, `CustomCollections`, `Orders`, `Pages`, `PriceRules` and `Products` streams.

When a record is deleted, the connector outputs a record with the `ID` of that record and the `deleted_at`, `deleted_message`, and `deleted_description` fields filled out. No other fields are filled out for the deleted records.

Check the following Shopify documentation for more information about [retrieving deleted records](https://shopify.dev/docs/api/admin-rest/2024-04/resources/event).

## Marketing Attribution data
Data related to [marketing attribution](https://www.shopify.com/au/blog/marketing-attribution) can be found across a few different streams. Sync these streams to understand marketing performance:
- `Customer Journey Summary` (firstVisit.source, firstVisit.sourcetype)
- `Orders` (referring_site, source_name)
- `Abandoned Checkouts` (referring_site, source_name)

## Features

| Feature                   | Supported?\(Yes/No\) |
| :------------------------ | :------------------- |
| Full Refresh Sync         | Yes                  |
| Incremental - Append Sync | Yes                  |
| Namespaces                | No                   |

## Data type map

| Integration Type | Airbyte Type |
|:-----------------|:-------------|
| `string`         | `string`     |
| `number`         | `number`     |
| `array`          | `array`      |
| `object`         | `object`     |
| `boolean`        | `boolean`    |

## Limitations & Troubleshooting

</HideInUI>
<details>
<summary>

Expand to see details about Shopify connector limitations and troubleshooting

</summary>

### Connector limitations

#### Rate limiting

Shopify has some [rate limit restrictions](https://shopify.dev/concepts/about-apis/rate-limits). Typically, there should not be issues with throttling or exceeding the rate limits but, in some edge cases, you may encounter the following warning message:

```text
"Caught retryable error '<some_error> or null' after <some_number> tries.
Waiting <some_number> seconds then retrying..."
```

This is expected when the connector hits a `429 - Rate Limit Exceeded` HTTP Error. The sync operation will continue successfully after a short backoff period.

For all `Shopify GraphQL BULK` api requests these limitations are applied: https://shopify.dev/docs/api/usage/bulk-operations/queries#operation-restrictions

### Troubleshooting

- If you encounter access errors while using **OAuth2.0** authentication, please make sure you've followed this [Shopify Article](https://help.shopify.com/en/partners/dashboard/managing-stores/request-access#request-access) to request the access to the client's store first. Once the access is granted, you should be able to proceed with **OAuth2.0** authentication.
- Check out common troubleshooting issues for the Shopify source connector on our Airbyte Forum [here](https://github.com/airbytehq/airbyte/discussions).

</details>


## Changelog

<details>
  <summary>Expand to review</summary>

| Version | Date       | Pull Request                                             | Subject                                                                                                                                                                                                                                                                                                                                                                                   |
|:--------|:-----------|:---------------------------------------------------------|:------------------------------------------------------------------------------------------------------------------------------------------------------------------------------------------------------------------------------------------------------------------------------------------------------------------------------------------------------------------------------------------|
<<<<<<< HEAD
| 2.5.5 | 2024-10-07 | [46552](https://github.com/airbytehq/airbyte/pull/46552) | Add `parent state` tracking for BULK sub-streams |
| 2.5.4 | 2024-10-05 | [45759](https://github.com/airbytehq/airbyte/pull/45759) | Update dependencies |
| 2.5.3 | 2024-09-27 | [46095](https://github.com/airbytehq/airbyte/pull/46095) | Fixed duplicates for `Product Images`, `Metafield Product Images` and `Metafield Products` streams for Incremental syncs |
| 2.5.2 | 2024-09-17 | [45633](https://github.com/airbytehq/airbyte/pull/45633) | Adds `read_inventory` as a required scope for `product_variants` stream |
| 2.5.1 | 2024-09-14 | [45255](https://github.com/airbytehq/airbyte/pull/45255) | Update dependencies |
| 2.5.0 | 2024-09-06 | [45190](https://github.com/airbytehq/airbyte/pull/45190) | Migrate to CDK v5 |
| 2.4.24 | 2024-09-03 | [45116](https://github.com/airbytehq/airbyte/pull/45116) | Have message and description be nullable for custom_collections deleted events |
| 2.4.23 | 2024-08-31 | [44971](https://github.com/airbytehq/airbyte/pull/44971) | Update dependencies |
| 2.4.22 | 2024-08-24 | [44723](https://github.com/airbytehq/airbyte/pull/44723) | Update dependencies |
| 2.4.21 | 2024-08-17 | [44318](https://github.com/airbytehq/airbyte/pull/44318) | Update dependencies |
| 2.4.20 | 2024-08-12 | [43834](https://github.com/airbytehq/airbyte/pull/43834) | Update dependencies |
| 2.4.19 | 2024-08-10 | [43194](https://github.com/airbytehq/airbyte/pull/43194) | Update dependencies |
| 2.4.18 | 2024-08-06 | [43326](https://github.com/airbytehq/airbyte/pull/43326) | Added missing `type` type for `customer_journey_summary` field for `Customer Journey Summary` stream schema |
| 2.4.17 | 2024-08-02 | [42973](https://github.com/airbytehq/airbyte/pull/42973) | Fixed `FAILED` Job handling for `no-checkpointing` BULK Streams, fixed STATE collision for REST Streams with `Deleted Events` |
| 2.4.16 | 2024-07-21 | [42095](https://github.com/airbytehq/airbyte/pull/42095) | Added the `Checkpointing` for the `BULK` streams, fixed the `store` redirection |
| 2.4.15 | 2024-07-27 | [42806](https://github.com/airbytehq/airbyte/pull/42806) | Update dependencies |
| 2.4.14 | 2024-07-20 | [42150](https://github.com/airbytehq/airbyte/pull/42150) | Update dependencies |
| 2.4.13 | 2024-07-13 | [41809](https://github.com/airbytehq/airbyte/pull/41809) | Update dependencies |
| 2.4.12 | 2024-07-10 | [41103](https://github.com/airbytehq/airbyte/pull/41103) | Update dependencies |
| 2.4.11 | 2024-07-09 | [41068](https://github.com/airbytehq/airbyte/pull/41068) | Added `options` field to `Product Variants` stream |
| 2.4.10 | 2024-07-09 | [41042](https://github.com/airbytehq/airbyte/pull/41042) | Use latest `CDK`: 3.0.0 |
| 2.4.9 | 2024-07-06 | [40768](https://github.com/airbytehq/airbyte/pull/40768) | Update dependencies |
| 2.4.8 | 2024-07-03 | [40707](https://github.com/airbytehq/airbyte/pull/40707) | Fixed the bug when `product_images` stream emitted records with no `primary_key` |
| 2.4.7 | 2024-06-27 | [40593](https://github.com/airbytehq/airbyte/pull/40593) | Use latest `CDK` version possible |
| 2.4.6 | 2024-06-26 | [40526](https://github.com/airbytehq/airbyte/pull/40526) | Made `BULK Job termination threshold` limit adjustable from `input configuration`, increased the default value to `1 hour`. |
| 2.4.5 | 2024-06-25 | [40484](https://github.com/airbytehq/airbyte/pull/40484) | Update dependencies |
| 2.4.4 | 2024-06-19 | [39594](https://github.com/airbytehq/airbyte/pull/39594) | Extended the `Discount Codes`, `Fulfillment Orders`, `Inventory Items`, `Inventory Levels`, `Products`, `Product Variants` and `Transactions` stream schemas |
| 2.4.3 | 2024-06-06 | [38084](https://github.com/airbytehq/airbyte/pull/38084) | add resiliency on some transient errors using the HttpClient |
| 2.4.1 | 2024-06-20 | [39651](https://github.com/airbytehq/airbyte/pull/39651) | Update dependencies |
| 2.4.0 | 2024-06-17 | [39527](https://github.com/airbytehq/airbyte/pull/39527) | Added new stream `Order Agreements` |
| 2.3.0 | 2024-06-14 | [39487](https://github.com/airbytehq/airbyte/pull/39487) | Added new stream `Customer Journey Summary` |
| 2.2.3 | 2024-06-06 | [38084](https://github.com/airbytehq/airbyte/pull/38084) | add resiliency on some transient errors using the HttpClient |
| 2.2.2 | 2024-06-04 | [39019](https://github.com/airbytehq/airbyte/pull/39019) | [autopull] Upgrade base image to v1.2.1 |
| 2.2.1 | 2024-05-30 | [38769](https://github.com/airbytehq/airbyte/pull/38769) | Have products stream return all the tags comma separated |
| 2.2.0 | 2024-05-29 | [38746](https://github.com/airbytehq/airbyte/pull/38746) | Updated countries schema |
| 2.1.4 | 2024-05-24 | [38610](https://github.com/airbytehq/airbyte/pull/38610) | Updated the source `API Version` to `2024-04` |
| 2.1.3 | 2024-05-23 | [38464](https://github.com/airbytehq/airbyte/pull/38464) | Added missing fields to `Products` stream |
| 2.1.2 | 2024-05-23 | [38352](https://github.com/airbytehq/airbyte/pull/38352) | Migrated `Order Risks` stream to `GraphQL BULK` |
| 2.1.1 | 2024-05-20 | [38251](https://github.com/airbytehq/airbyte/pull/38251) | Replace AirbyteLogger with logging.Logger |
| 2.1.0 | 2024-05-02 | [37767](https://github.com/airbytehq/airbyte/pull/37767) | Migrated `Products`, `Product Images` and `Product Variants` to `GraphQL BULK` |
| 2.0.8 | 2024-05-02 | [37589](https://github.com/airbytehq/airbyte/pull/37589) | Added retry for known HTTP Errors for BULK streams |
| 2.0.7 | 2024-04-24 | [36660](https://github.com/airbytehq/airbyte/pull/36660) | Schema descriptions |
| 2.0.6 | 2024-04-22 | [37468](https://github.com/airbytehq/airbyte/pull/37468) | Fixed one time retry for `Internal Server Error` for BULK streams |
| 2.0.5 | 2024-04-03 | [36788](https://github.com/airbytehq/airbyte/pull/36788) | Added ability to dynamically adjust the size of the `slice` |
| 2.0.4 | 2024-03-22 | [36355](https://github.com/airbytehq/airbyte/pull/36355) | Update CDK version to ensure Per-Stream Error Messaging and Record Counts In State (features were already there so just upping the version) |
| 2.0.3 | 2024-03-15 | [36170](https://github.com/airbytehq/airbyte/pull/36170) | Fixed the `STATE` messages emittion frequency for the `nested` sub-streams |
| 2.0.2 | 2024-03-12 | [36000](https://github.com/airbytehq/airbyte/pull/36000) | Fix and issue where invalid shop name causes index out of bounds error |
| 2.0.1 | 2024-03-11 | [35952](https://github.com/airbytehq/airbyte/pull/35952) | Fixed the issue when `start date` is missing but the `stream` required it |
| 2.0.0 | 2024-02-12 | [32345](https://github.com/airbytehq/airbyte/pull/32345) | Fixed the issue with `state` causing the `substreams` to skip the records, made `metafield_*`: `collections, customers, draft_orders, locations, orders, product_images, product_variants, products`, and `fulfillment_orders, collections, discount_codes, inventory_levels, inventory_items, transactions_graphql, customer_address` streams to use `BULK Operations` instead of `REST` |
| 1.1.8 | 2024-02-12 | [35166](https://github.com/airbytehq/airbyte/pull/35166) | Manage dependencies with Poetry. |
| 1.1.7 | 2024-01-19 | [33804](https://github.com/airbytehq/airbyte/pull/33804) | Updated documentation with list of all supported streams |
| 1.1.6 | 2024-01-04 | [33414](https://github.com/airbytehq/airbyte/pull/33414) | Prepare for airbyte-lib |
| 1.1.5 | 2023-12-28 | [33827](https://github.com/airbytehq/airbyte/pull/33827) | Fix GraphQL query |
| 1.1.4 | 2023-10-19 | [31599](https://github.com/airbytehq/airbyte/pull/31599) | Base image migration: remove Dockerfile and use the python-connector-base image |
| 1.1.3 | 2023-10-17 | [31500](https://github.com/airbytehq/airbyte/pull/31500) | Fixed the issue caused by the `missing access token` while setup the new source and not yet authenticated |
| 1.1.2 | 2023-10-13 | [31381](https://github.com/airbytehq/airbyte/pull/31381) | Fixed the issue caused by the `state` presence while fetching the `deleted events` with pagination |
| 1.1.1 | 2023-09-18 | [30560](https://github.com/airbytehq/airbyte/pull/30560) | Performance testing - include socat binary in docker image |
| 1.1.0 | 2023-09-07 | [30246](https://github.com/airbytehq/airbyte/pull/30246) | Added ability to fetch `destroyed` records for `Articles, Blogs, CustomCollections, Orders, Pages, PriceRules, Products` |
| 1.0.0 | 2023-08-11 | [29361](https://github.com/airbytehq/airbyte/pull/29361) | Migrate to the `2023-07` Shopify API Version |
| 0.6.2 | 2023-08-09 | [29302](https://github.com/airbytehq/airbyte/pull/29302) | Handle the `Internal Server Error` when entity could be fetched |
| 0.6.1 | 2023-08-08 | [28291](https://github.com/airbytehq/airbyte/pull/28291) | Allow `shop` field to accept `*.myshopify.com` shop names, updated `OAuth Spec` |
| 0.6.0 | 2023-08-02 | [28770](https://github.com/airbytehq/airbyte/pull/28770) | Added `Disputes` stream |
| 0.5.1 | 2023-07-13 | [28700](https://github.com/airbytehq/airbyte/pull/28700) | Improved `error messages` with more user-friendly description, refactored code |
| 0.5.0 | 2023-06-13 | [27732](https://github.com/airbytehq/airbyte/pull/27732) | License Update: Elv2 |
| 0.4.0 | 2023-06-13 | [27083](https://github.com/airbytehq/airbyte/pull/27083) | Added `CustomerSavedSearch`, `CustomerAddress` and `Countries` streams |
| 0.3.4 | 2023-05-10 | [25961](https://github.com/airbytehq/airbyte/pull/25961) | Added validation for `shop` in input configuration (accepts non-url-like inputs) |
| 0.3.3 | 2023-04-12 | [25110](https://github.com/airbytehq/airbyte/pull/25110) | Fixed issue when `cursor_field` is `"None"`, added missing properties to stream schemas, fixed `access_scopes` validation error |
| 0.3.2 | 2023-02-27 | [23473](https://github.com/airbytehq/airbyte/pull/23473) | Fixed OOM / Memory leak issue for Airbyte Cloud |
| 0.3.1 | 2023-01-16 | [21461](https://github.com/airbytehq/airbyte/pull/21461) | Added `discount_applications` to `orders` stream |
| 0.3.0 | 2022-11-16 | [19492](https://github.com/airbytehq/airbyte/pull/19492) | Added support for graphql and add a graphql products stream |
| 0.2.0 | 2022-10-21 | [18298](https://github.com/airbytehq/airbyte/pull/18298) | Updated API version to the `2022-10`, make stream schemas backward cpmpatible |
| 0.1.39 | 2022-10-13 | [17962](https://github.com/airbytehq/airbyte/pull/17962) | Added metafield streams; support for nested list streams |
| 0.1.38 | 2022-10-10 | [17777](https://github.com/airbytehq/airbyte/pull/17777) | Fixed `404` for configured streams, fix missing `cursor` error for old records |
| 0.1.37 | 2022-04-30 | [12500](https://github.com/airbytehq/airbyte/pull/12500) | Improve input configuration copy |
| 0.1.36 | 2022-03-22 | [9850](https://github.com/airbytehq/airbyte/pull/9850) | Added `BalanceTransactions` stream |
| 0.1.35 | 2022-03-07 | [10915](https://github.com/airbytehq/airbyte/pull/10915) | Fixed a bug which caused `full-refresh` syncs of child REST entities configured for `incremental` |
| 0.1.34 | 2022-03-02 | [10794](https://github.com/airbytehq/airbyte/pull/10794) | Minor specification re-order, fixed links in documentation |
| 0.1.33 | 2022-02-17 | [10419](https://github.com/airbytehq/airbyte/pull/10419) | Fixed wrong field type for tax_exemptions for `Abandoned_checkouts` stream |
| 0.1.32 | 2022-02-18 | [10449](https://github.com/airbytehq/airbyte/pull/10449) | Added `tender_transactions` stream |
| 0.1.31 | 2022-02-08 | [10175](https://github.com/airbytehq/airbyte/pull/10175) | Fixed compatibility issues for legacy user config |
| 0.1.30 | 2022-01-24 | [9648](https://github.com/airbytehq/airbyte/pull/9648) | Added permission validation before sync |
=======
| 2.5.5   | 2024-10-05 | [46578](https://github.com/airbytehq/airbyte/pull/46578) | Raise exception on missing stream                                                                                                                                                                                                                                                                                                                                                         |
| 2.5.4   | 2024-10-05 | [45759](https://github.com/airbytehq/airbyte/pull/45759) | Update dependencies                                                                                                                                                                                                                                                                                                                                                                       |
| 2.5.3   | 2024-09-27 | [46095](https://github.com/airbytehq/airbyte/pull/46095) | Fixed duplicates for `Product Images`, `Metafield Product Images` and `Metafield Products` streams for Incremental syncs                                                                                                                                                                                                                                                                  |
| 2.5.2   | 2024-09-17 | [45633](https://github.com/airbytehq/airbyte/pull/45633) | Adds `read_inventory` as a required scope for `product_variants` stream                                                                                                                                                                                                                                                                                                                   |
| 2.5.1   | 2024-09-14 | [45255](https://github.com/airbytehq/airbyte/pull/45255) | Update dependencies                                                                                                                                                                                                                                                                                                                                                                       |
| 2.5.0   | 2024-09-06 | [45190](https://github.com/airbytehq/airbyte/pull/45190) | Migrate to CDK v5                                                                                                                                                                                                                                                                                                                                                                         |
| 2.4.24  | 2024-09-03 | [45116](https://github.com/airbytehq/airbyte/pull/45116) | Have message and description be nullable for custom_collections deleted events                                                                                                                                                                                                                                                                                                            |
| 2.4.23  | 2024-08-31 | [44971](https://github.com/airbytehq/airbyte/pull/44971) | Update dependencies                                                                                                                                                                                                                                                                                                                                                                       |
| 2.4.22  | 2024-08-24 | [44723](https://github.com/airbytehq/airbyte/pull/44723) | Update dependencies                                                                                                                                                                                                                                                                                                                                                                       |
| 2.4.21  | 2024-08-17 | [44318](https://github.com/airbytehq/airbyte/pull/44318) | Update dependencies                                                                                                                                                                                                                                                                                                                                                                       |
| 2.4.20  | 2024-08-12 | [43834](https://github.com/airbytehq/airbyte/pull/43834) | Update dependencies                                                                                                                                                                                                                                                                                                                                                                       |
| 2.4.19  | 2024-08-10 | [43194](https://github.com/airbytehq/airbyte/pull/43194) | Update dependencies                                                                                                                                                                                                                                                                                                                                                                       |
| 2.4.18  | 2024-08-06 | [43326](https://github.com/airbytehq/airbyte/pull/43326) | Added missing `type` type for `customer_journey_summary` field for `Customer Journey Summary` stream schema                                                                                                                                                                                                                                                                               |
| 2.4.17  | 2024-08-02 | [42973](https://github.com/airbytehq/airbyte/pull/42973) | Fixed `FAILED` Job handling for `no-checkpointing` BULK Streams, fixed STATE collision for REST Streams with `Deleted Events`                                                                                                                                                                                                                                                             |
| 2.4.16  | 2024-07-21 | [42095](https://github.com/airbytehq/airbyte/pull/42095) | Added the `Checkpointing` for the `BULK` streams, fixed the `store` redirection                                                                                                                                                                                                                                                                                                           |
| 2.4.15  | 2024-07-27 | [42806](https://github.com/airbytehq/airbyte/pull/42806) | Update dependencies                                                                                                                                                                                                                                                                                                                                                                       |
| 2.4.14  | 2024-07-20 | [42150](https://github.com/airbytehq/airbyte/pull/42150) | Update dependencies                                                                                                                                                                                                                                                                                                                                                                       |
| 2.4.13  | 2024-07-13 | [41809](https://github.com/airbytehq/airbyte/pull/41809) | Update dependencies                                                                                                                                                                                                                                                                                                                                                                       |
| 2.4.12  | 2024-07-10 | [41103](https://github.com/airbytehq/airbyte/pull/41103) | Update dependencies                                                                                                                                                                                                                                                                                                                                                                       |
| 2.4.11  | 2024-07-09 | [41068](https://github.com/airbytehq/airbyte/pull/41068) | Added `options` field to `Product Variants` stream                                                                                                                                                                                                                                                                                                                                        |
| 2.4.10  | 2024-07-09 | [41042](https://github.com/airbytehq/airbyte/pull/41042) | Use latest `CDK`: 3.0.0                                                                                                                                                                                                                                                                                                                                                                   |
| 2.4.9   | 2024-07-06 | [40768](https://github.com/airbytehq/airbyte/pull/40768) | Update dependencies                                                                                                                                                                                                                                                                                                                                                                       |
| 2.4.8   | 2024-07-03 | [40707](https://github.com/airbytehq/airbyte/pull/40707) | Fixed the bug when `product_images` stream emitted records with no `primary_key`                                                                                                                                                                                                                                                                                                          |
| 2.4.7   | 2024-06-27 | [40593](https://github.com/airbytehq/airbyte/pull/40593) | Use latest `CDK` version possible                                                                                                                                                                                                                                                                                                                                                         |
| 2.4.6   | 2024-06-26 | [40526](https://github.com/airbytehq/airbyte/pull/40526) | Made `BULK Job termination threshold` limit adjustable from `input configuration`, increased the default value to `1 hour`.                                                                                                                                                                                                                                                               |
| 2.4.5   | 2024-06-25 | [40484](https://github.com/airbytehq/airbyte/pull/40484) | Update dependencies                                                                                                                                                                                                                                                                                                                                                                       |
| 2.4.4   | 2024-06-19 | [39594](https://github.com/airbytehq/airbyte/pull/39594) | Extended the `Discount Codes`, `Fulfillment Orders`, `Inventory Items`, `Inventory Levels`, `Products`, `Product Variants` and `Transactions` stream schemas                                                                                                                                                                                                                              |
| 2.4.3   | 2024-06-06 | [38084](https://github.com/airbytehq/airbyte/pull/38084) | add resiliency on some transient errors using the HttpClient                                                                                                                                                                                                                                                                                                                              |
| 2.4.1   | 2024-06-20 | [39651](https://github.com/airbytehq/airbyte/pull/39651) | Update dependencies                                                                                                                                                                                                                                                                                                                                                                       |
| 2.4.0   | 2024-06-17 | [39527](https://github.com/airbytehq/airbyte/pull/39527) | Added new stream `Order Agreements`                                                                                                                                                                                                                                                                                                                                                       |
| 2.3.0   | 2024-06-14 | [39487](https://github.com/airbytehq/airbyte/pull/39487) | Added new stream `Customer Journey Summary`                                                                                                                                                                                                                                                                                                                                               |
| 2.2.3   | 2024-06-06 | [38084](https://github.com/airbytehq/airbyte/pull/38084) | add resiliency on some transient errors using the HttpClient                                                                                                                                                                                                                                                                                                                              |
| 2.2.2   | 2024-06-04 | [39019](https://github.com/airbytehq/airbyte/pull/39019) | [autopull] Upgrade base image to v1.2.1                                                                                                                                                                                                                                                                                                                                                   |
| 2.2.1   | 2024-05-30 | [38769](https://github.com/airbytehq/airbyte/pull/38769) | Have products stream return all the tags comma separated                                                                                                                                                                                                                                                                                                                                  |
| 2.2.0   | 2024-05-29 | [38746](https://github.com/airbytehq/airbyte/pull/38746) | Updated countries schema                                                                                                                                                                                                                                                                                                                                                                  |
| 2.1.4   | 2024-05-24 | [38610](https://github.com/airbytehq/airbyte/pull/38610) | Updated the source `API Version` to `2024-04`                                                                                                                                                                                                                                                                                                                                             |
| 2.1.3   | 2024-05-23 | [38464](https://github.com/airbytehq/airbyte/pull/38464) | Added missing fields to `Products` stream                                                                                                                                                                                                                                                                                                                                                 |
| 2.1.2   | 2024-05-23 | [38352](https://github.com/airbytehq/airbyte/pull/38352) | Migrated `Order Risks` stream to `GraphQL BULK`                                                                                                                                                                                                                                                                                                                                           |
| 2.1.1   | 2024-05-20 | [38251](https://github.com/airbytehq/airbyte/pull/38251) | Replace AirbyteLogger with logging.Logger                                                                                                                                                                                                                                                                                                                                                 |
| 2.1.0   | 2024-05-02 | [37767](https://github.com/airbytehq/airbyte/pull/37767) | Migrated `Products`, `Product Images` and `Product Variants` to `GraphQL BULK`                                                                                                                                                                                                                                                                                                            |
| 2.0.8   | 2024-05-02 | [37589](https://github.com/airbytehq/airbyte/pull/37589) | Added retry for known HTTP Errors for BULK streams                                                                                                                                                                                                                                                                                                                                        |
| 2.0.7   | 2024-04-24 | [36660](https://github.com/airbytehq/airbyte/pull/36660) | Schema descriptions                                                                                                                                                                                                                                                                                                                                                                       |
| 2.0.6   | 2024-04-22 | [37468](https://github.com/airbytehq/airbyte/pull/37468) | Fixed one time retry for `Internal Server Error` for BULK streams                                                                                                                                                                                                                                                                                                                         |
| 2.0.5   | 2024-04-03 | [36788](https://github.com/airbytehq/airbyte/pull/36788) | Added ability to dynamically adjust the size of the `slice`                                                                                                                                                                                                                                                                                                                               |
| 2.0.4   | 2024-03-22 | [36355](https://github.com/airbytehq/airbyte/pull/36355) | Update CDK version to ensure Per-Stream Error Messaging and Record Counts In State (features were already there so just upping the version)                                                                                                                                                                                                                                               |
| 2.0.3   | 2024-03-15 | [36170](https://github.com/airbytehq/airbyte/pull/36170) | Fixed the `STATE` messages emittion frequency for the `nested` sub-streams                                                                                                                                                                                                                                                                                                                |
| 2.0.2   | 2024-03-12 | [36000](https://github.com/airbytehq/airbyte/pull/36000) | Fix and issue where invalid shop name causes index out of bounds error                                                                                                                                                                                                                                                                                                                    |
| 2.0.1   | 2024-03-11 | [35952](https://github.com/airbytehq/airbyte/pull/35952) | Fixed the issue when `start date` is missing but the `stream` required it                                                                                                                                                                                                                                                                                                                 |
| 2.0.0   | 2024-02-12 | [32345](https://github.com/airbytehq/airbyte/pull/32345) | Fixed the issue with `state` causing the `substreams` to skip the records, made `metafield_*`: `collections, customers, draft_orders, locations, orders, product_images, product_variants, products`, and `fulfillment_orders, collections, discount_codes, inventory_levels, inventory_items, transactions_graphql, customer_address` streams to use `BULK Operations` instead of `REST` |
| 1.1.8   | 2024-02-12 | [35166](https://github.com/airbytehq/airbyte/pull/35166) | Manage dependencies with Poetry.                                                                                                                                                                                                                                                                                                                                                          |
| 1.1.7   | 2024-01-19 | [33804](https://github.com/airbytehq/airbyte/pull/33804) | Updated documentation with list of all supported streams                                                                                                                                                                                                                                                                                                                                  |
| 1.1.6   | 2024-01-04 | [33414](https://github.com/airbytehq/airbyte/pull/33414) | Prepare for airbyte-lib                                                                                                                                                                                                                                                                                                                                                                   |
| 1.1.5   | 2023-12-28 | [33827](https://github.com/airbytehq/airbyte/pull/33827) | Fix GraphQL query                                                                                                                                                                                                                                                                                                                                                                         |
| 1.1.4   | 2023-10-19 | [31599](https://github.com/airbytehq/airbyte/pull/31599) | Base image migration: remove Dockerfile and use the python-connector-base image                                                                                                                                                                                                                                                                                                           |
| 1.1.3   | 2023-10-17 | [31500](https://github.com/airbytehq/airbyte/pull/31500) | Fixed the issue caused by the `missing access token` while setup the new source and not yet authenticated                                                                                                                                                                                                                                                                                 |
| 1.1.2   | 2023-10-13 | [31381](https://github.com/airbytehq/airbyte/pull/31381) | Fixed the issue caused by the `state` presence while fetching the `deleted events` with pagination                                                                                                                                                                                                                                                                                        |
| 1.1.1   | 2023-09-18 | [30560](https://github.com/airbytehq/airbyte/pull/30560) | Performance testing - include socat binary in docker image                                                                                                                                                                                                                                                                                                                                |
| 1.1.0   | 2023-09-07 | [30246](https://github.com/airbytehq/airbyte/pull/30246) | Added ability to fetch `destroyed` records for `Articles, Blogs, CustomCollections, Orders, Pages, PriceRules, Products`                                                                                                                                                                                                                                                                  |
| 1.0.0   | 2023-08-11 | [29361](https://github.com/airbytehq/airbyte/pull/29361) | Migrate to the `2023-07` Shopify API Version                                                                                                                                                                                                                                                                                                                                              |
| 0.6.2   | 2023-08-09 | [29302](https://github.com/airbytehq/airbyte/pull/29302) | Handle the `Internal Server Error` when entity could be fetched                                                                                                                                                                                                                                                                                                                           |
| 0.6.1   | 2023-08-08 | [28291](https://github.com/airbytehq/airbyte/pull/28291) | Allow `shop` field to accept `*.myshopify.com` shop names, updated `OAuth Spec`                                                                                                                                                                                                                                                                                                           |
| 0.6.0   | 2023-08-02 | [28770](https://github.com/airbytehq/airbyte/pull/28770) | Added `Disputes` stream                                                                                                                                                                                                                                                                                                                                                                   |
| 0.5.1   | 2023-07-13 | [28700](https://github.com/airbytehq/airbyte/pull/28700) | Improved `error messages` with more user-friendly description, refactored code                                                                                                                                                                                                                                                                                                            |
| 0.5.0   | 2023-06-13 | [27732](https://github.com/airbytehq/airbyte/pull/27732) | License Update: Elv2                                                                                                                                                                                                                                                                                                                                                                      |
| 0.4.0   | 2023-06-13 | [27083](https://github.com/airbytehq/airbyte/pull/27083) | Added `CustomerSavedSearch`, `CustomerAddress` and `Countries` streams                                                                                                                                                                                                                                                                                                                    |
| 0.3.4   | 2023-05-10 | [25961](https://github.com/airbytehq/airbyte/pull/25961) | Added validation for `shop` in input configuration (accepts non-url-like inputs)                                                                                                                                                                                                                                                                                                          |
| 0.3.3   | 2023-04-12 | [25110](https://github.com/airbytehq/airbyte/pull/25110) | Fixed issue when `cursor_field` is `"None"`, added missing properties to stream schemas, fixed `access_scopes` validation error                                                                                                                                                                                                                                                           |
| 0.3.2   | 2023-02-27 | [23473](https://github.com/airbytehq/airbyte/pull/23473) | Fixed OOM / Memory leak issue for Airbyte Cloud                                                                                                                                                                                                                                                                                                                                           |
| 0.3.1   | 2023-01-16 | [21461](https://github.com/airbytehq/airbyte/pull/21461) | Added `discount_applications` to `orders` stream                                                                                                                                                                                                                                                                                                                                          |
| 0.3.0   | 2022-11-16 | [19492](https://github.com/airbytehq/airbyte/pull/19492) | Added support for graphql and add a graphql products stream                                                                                                                                                                                                                                                                                                                               |
| 0.2.0   | 2022-10-21 | [18298](https://github.com/airbytehq/airbyte/pull/18298) | Updated API version to the `2022-10`, make stream schemas backward cpmpatible                                                                                                                                                                                                                                                                                                             |
| 0.1.39  | 2022-10-13 | [17962](https://github.com/airbytehq/airbyte/pull/17962) | Added metafield streams; support for nested list streams                                                                                                                                                                                                                                                                                                                                  |
| 0.1.38  | 2022-10-10 | [17777](https://github.com/airbytehq/airbyte/pull/17777) | Fixed `404` for configured streams, fix missing `cursor` error for old records                                                                                                                                                                                                                                                                                                            |
| 0.1.37  | 2022-04-30 | [12500](https://github.com/airbytehq/airbyte/pull/12500) | Improve input configuration copy                                                                                                                                                                                                                                                                                                                                                          |
| 0.1.36  | 2022-03-22 | [9850](https://github.com/airbytehq/airbyte/pull/9850)   | Added `BalanceTransactions` stream                                                                                                                                                                                                                                                                                                                                                        |
| 0.1.35  | 2022-03-07 | [10915](https://github.com/airbytehq/airbyte/pull/10915) | Fixed a bug which caused `full-refresh` syncs of child REST entities configured for `incremental`                                                                                                                                                                                                                                                                                         |
| 0.1.34  | 2022-03-02 | [10794](https://github.com/airbytehq/airbyte/pull/10794) | Minor specification re-order, fixed links in documentation                                                                                                                                                                                                                                                                                                                                |
| 0.1.33  | 2022-02-17 | [10419](https://github.com/airbytehq/airbyte/pull/10419) | Fixed wrong field type for tax_exemptions for `Abandoned_checkouts` stream                                                                                                                                                                                                                                                                                                                |
| 0.1.32  | 2022-02-18 | [10449](https://github.com/airbytehq/airbyte/pull/10449) | Added `tender_transactions` stream                                                                                                                                                                                                                                                                                                                                                        |
| 0.1.31  | 2022-02-08 | [10175](https://github.com/airbytehq/airbyte/pull/10175) | Fixed compatibility issues for legacy user config                                                                                                                                                                                                                                                                                                                                         |
| 0.1.30  | 2022-01-24 | [9648](https://github.com/airbytehq/airbyte/pull/9648)   | Added permission validation before sync                                                                                                                                                                                                                                                                                                                                                   |
>>>>>>> 6256948a
| 0.1.29  | 2022-01-20 | [9049](https://github.com/airbytehq/airbyte/pull/9248)   | Added `shop_url` to the record for all streams                                                                                                                                                                                                                                                                                                                                            |
| 0.1.28  | 2022-01-19 | [9591](https://github.com/airbytehq/airbyte/pull/9591)   | Implemented `OAuth2.0` authentication method for Airbyte Cloud                                                                                                                                                                                                                                                                                                                            |
| 0.1.27  | 2021-12-22 | [9049](https://github.com/airbytehq/airbyte/pull/9049)   | Updated connector fields title/description                                                                                                                                                                                                                                                                                                                                                |
| 0.1.26  | 2021-12-14 | [8597](https://github.com/airbytehq/airbyte/pull/8597)   | Fixed `mismatched number of tables` for base-normalization, increased performance of `order_refunds` stream                                                                                                                                                                                                                                                                               |
| 0.1.25  | 2021-12-02 | [8297](https://github.com/airbytehq/airbyte/pull/8297)   | Added Shop stream                                                                                                                                                                                                                                                                                                                                                                         |
| 0.1.24  | 2021-11-30 | [7783](https://github.com/airbytehq/airbyte/pull/7783)   | Reviewed and corrected schemas for all streams                                                                                                                                                                                                                                                                                                                                            |
| 0.1.23  | 2021-11-15 | [7973](https://github.com/airbytehq/airbyte/pull/7973)   | Added `InventoryItems`                                                                                                                                                                                                                                                                                                                                                                    |
| 0.1.22  | 2021-10-18 | [7101](https://github.com/airbytehq/airbyte/pull/7107)   | Added FulfillmentOrders, Fulfillments streams                                                                                                                                                                                                                                                                                                                                             |
| 0.1.21  | 2021-10-14 | [7382](https://github.com/airbytehq/airbyte/pull/7382)   | Fixed `InventoryLevels` primary key                                                                                                                                                                                                                                                                                                                                                       |
| 0.1.20  | 2021-10-14 | [7063](https://github.com/airbytehq/airbyte/pull/7063)   | Added `Location` and `InventoryLevels` as streams                                                                                                                                                                                                                                                                                                                                         |
| 0.1.19  | 2021-10-11 | [6951](https://github.com/airbytehq/airbyte/pull/6951)   | Added support of `OAuth 2.0` authorisation option                                                                                                                                                                                                                                                                                                                                         |
| 0.1.18  | 2021-09-21 | [6056](https://github.com/airbytehq/airbyte/pull/6056)   | Added `pre_tax_price` to the `orders/line_items` schema                                                                                                                                                                                                                                                                                                                                   |
| 0.1.17  | 2021-09-17 | [5244](https://github.com/airbytehq/airbyte/pull/5244)   | Created data type enforcer for converting prices into numbers                                                                                                                                                                                                                                                                                                                             |
| 0.1.16  | 2021-09-09 | [5965](https://github.com/airbytehq/airbyte/pull/5945)   | Fixed the connector's performance for `Incremental refresh`                                                                                                                                                                                                                                                                                                                               |
| 0.1.15  | 2021-09-02 | [5853](https://github.com/airbytehq/airbyte/pull/5853)   | Fixed `amount` type in `order_refund` schema                                                                                                                                                                                                                                                                                                                                              |
| 0.1.14  | 2021-09-02 | [5801](https://github.com/airbytehq/airbyte/pull/5801)   | Fixed `line_items/discount allocations` & `duties` parts of `orders` schema                                                                                                                                                                                                                                                                                                               |
| 0.1.13  | 2021-08-17 | [5470](https://github.com/airbytehq/airbyte/pull/5470)   | Fixed rate limits throttling                                                                                                                                                                                                                                                                                                                                                              |
| 0.1.12  | 2021-08-09 | [5276](https://github.com/airbytehq/airbyte/pull/5276)   | Added status property to product schema                                                                                                                                                                                                                                                                                                                                                   |
| 0.1.11  | 2021-07-23 | [4943](https://github.com/airbytehq/airbyte/pull/4943)   | Fixed products schema up to API 2021-07                                                                                                                                                                                                                                                                                                                                                   |
| 0.1.10  | 2021-07-19 | [4830](https://github.com/airbytehq/airbyte/pull/4830)   | Fixed for streams json schemas, upgrade to API version 2021-07                                                                                                                                                                                                                                                                                                                            |
| 0.1.9   | 2021-07-04 | [4472](https://github.com/airbytehq/airbyte/pull/4472)   | Incremental sync is now using updated_at instead of since_id by default                                                                                                                                                                                                                                                                                                                   |
| 0.1.8   | 2021-06-29 | [4121](https://github.com/airbytehq/airbyte/pull/4121)   | Added draft orders stream                                                                                                                                                                                                                                                                                                                                                                 |
| 0.1.7   | 2021-06-26 | [4290](https://github.com/airbytehq/airbyte/pull/4290)   | Fixed the bug when limiting output records to 1 caused infinity loop                                                                                                                                                                                                                                                                                                                      |
| 0.1.6   | 2021-06-24 | [4009](https://github.com/airbytehq/airbyte/pull/4009)   | Added pages, price rules and discount codes streams                                                                                                                                                                                                                                                                                                                                       |
| 0.1.5   | 2021-06-10 | [3973](https://github.com/airbytehq/airbyte/pull/3973)   | Added `AIRBYTE_ENTRYPOINT` for Kubernetes support                                                                                                                                                                                                                                                                                                                                         |
| 0.1.4   | 2021-06-09 | [3926](https://github.com/airbytehq/airbyte/pull/3926)   | New attributes to Orders schema                                                                                                                                                                                                                                                                                                                                                           |
| 0.1.3   | 2021-06-08 | [3787](https://github.com/airbytehq/airbyte/pull/3787)   | Added Native Shopify Source Connector                                                                                                                                                                                                                                                                                                                                                     |

</details><|MERGE_RESOLUTION|>--- conflicted
+++ resolved
@@ -247,89 +247,7 @@
 
 | Version | Date       | Pull Request                                             | Subject                                                                                                                                                                                                                                                                                                                                                                                   |
 |:--------|:-----------|:---------------------------------------------------------|:------------------------------------------------------------------------------------------------------------------------------------------------------------------------------------------------------------------------------------------------------------------------------------------------------------------------------------------------------------------------------------------|
-<<<<<<< HEAD
-| 2.5.5 | 2024-10-07 | [46552](https://github.com/airbytehq/airbyte/pull/46552) | Add `parent state` tracking for BULK sub-streams |
-| 2.5.4 | 2024-10-05 | [45759](https://github.com/airbytehq/airbyte/pull/45759) | Update dependencies |
-| 2.5.3 | 2024-09-27 | [46095](https://github.com/airbytehq/airbyte/pull/46095) | Fixed duplicates for `Product Images`, `Metafield Product Images` and `Metafield Products` streams for Incremental syncs |
-| 2.5.2 | 2024-09-17 | [45633](https://github.com/airbytehq/airbyte/pull/45633) | Adds `read_inventory` as a required scope for `product_variants` stream |
-| 2.5.1 | 2024-09-14 | [45255](https://github.com/airbytehq/airbyte/pull/45255) | Update dependencies |
-| 2.5.0 | 2024-09-06 | [45190](https://github.com/airbytehq/airbyte/pull/45190) | Migrate to CDK v5 |
-| 2.4.24 | 2024-09-03 | [45116](https://github.com/airbytehq/airbyte/pull/45116) | Have message and description be nullable for custom_collections deleted events |
-| 2.4.23 | 2024-08-31 | [44971](https://github.com/airbytehq/airbyte/pull/44971) | Update dependencies |
-| 2.4.22 | 2024-08-24 | [44723](https://github.com/airbytehq/airbyte/pull/44723) | Update dependencies |
-| 2.4.21 | 2024-08-17 | [44318](https://github.com/airbytehq/airbyte/pull/44318) | Update dependencies |
-| 2.4.20 | 2024-08-12 | [43834](https://github.com/airbytehq/airbyte/pull/43834) | Update dependencies |
-| 2.4.19 | 2024-08-10 | [43194](https://github.com/airbytehq/airbyte/pull/43194) | Update dependencies |
-| 2.4.18 | 2024-08-06 | [43326](https://github.com/airbytehq/airbyte/pull/43326) | Added missing `type` type for `customer_journey_summary` field for `Customer Journey Summary` stream schema |
-| 2.4.17 | 2024-08-02 | [42973](https://github.com/airbytehq/airbyte/pull/42973) | Fixed `FAILED` Job handling for `no-checkpointing` BULK Streams, fixed STATE collision for REST Streams with `Deleted Events` |
-| 2.4.16 | 2024-07-21 | [42095](https://github.com/airbytehq/airbyte/pull/42095) | Added the `Checkpointing` for the `BULK` streams, fixed the `store` redirection |
-| 2.4.15 | 2024-07-27 | [42806](https://github.com/airbytehq/airbyte/pull/42806) | Update dependencies |
-| 2.4.14 | 2024-07-20 | [42150](https://github.com/airbytehq/airbyte/pull/42150) | Update dependencies |
-| 2.4.13 | 2024-07-13 | [41809](https://github.com/airbytehq/airbyte/pull/41809) | Update dependencies |
-| 2.4.12 | 2024-07-10 | [41103](https://github.com/airbytehq/airbyte/pull/41103) | Update dependencies |
-| 2.4.11 | 2024-07-09 | [41068](https://github.com/airbytehq/airbyte/pull/41068) | Added `options` field to `Product Variants` stream |
-| 2.4.10 | 2024-07-09 | [41042](https://github.com/airbytehq/airbyte/pull/41042) | Use latest `CDK`: 3.0.0 |
-| 2.4.9 | 2024-07-06 | [40768](https://github.com/airbytehq/airbyte/pull/40768) | Update dependencies |
-| 2.4.8 | 2024-07-03 | [40707](https://github.com/airbytehq/airbyte/pull/40707) | Fixed the bug when `product_images` stream emitted records with no `primary_key` |
-| 2.4.7 | 2024-06-27 | [40593](https://github.com/airbytehq/airbyte/pull/40593) | Use latest `CDK` version possible |
-| 2.4.6 | 2024-06-26 | [40526](https://github.com/airbytehq/airbyte/pull/40526) | Made `BULK Job termination threshold` limit adjustable from `input configuration`, increased the default value to `1 hour`. |
-| 2.4.5 | 2024-06-25 | [40484](https://github.com/airbytehq/airbyte/pull/40484) | Update dependencies |
-| 2.4.4 | 2024-06-19 | [39594](https://github.com/airbytehq/airbyte/pull/39594) | Extended the `Discount Codes`, `Fulfillment Orders`, `Inventory Items`, `Inventory Levels`, `Products`, `Product Variants` and `Transactions` stream schemas |
-| 2.4.3 | 2024-06-06 | [38084](https://github.com/airbytehq/airbyte/pull/38084) | add resiliency on some transient errors using the HttpClient |
-| 2.4.1 | 2024-06-20 | [39651](https://github.com/airbytehq/airbyte/pull/39651) | Update dependencies |
-| 2.4.0 | 2024-06-17 | [39527](https://github.com/airbytehq/airbyte/pull/39527) | Added new stream `Order Agreements` |
-| 2.3.0 | 2024-06-14 | [39487](https://github.com/airbytehq/airbyte/pull/39487) | Added new stream `Customer Journey Summary` |
-| 2.2.3 | 2024-06-06 | [38084](https://github.com/airbytehq/airbyte/pull/38084) | add resiliency on some transient errors using the HttpClient |
-| 2.2.2 | 2024-06-04 | [39019](https://github.com/airbytehq/airbyte/pull/39019) | [autopull] Upgrade base image to v1.2.1 |
-| 2.2.1 | 2024-05-30 | [38769](https://github.com/airbytehq/airbyte/pull/38769) | Have products stream return all the tags comma separated |
-| 2.2.0 | 2024-05-29 | [38746](https://github.com/airbytehq/airbyte/pull/38746) | Updated countries schema |
-| 2.1.4 | 2024-05-24 | [38610](https://github.com/airbytehq/airbyte/pull/38610) | Updated the source `API Version` to `2024-04` |
-| 2.1.3 | 2024-05-23 | [38464](https://github.com/airbytehq/airbyte/pull/38464) | Added missing fields to `Products` stream |
-| 2.1.2 | 2024-05-23 | [38352](https://github.com/airbytehq/airbyte/pull/38352) | Migrated `Order Risks` stream to `GraphQL BULK` |
-| 2.1.1 | 2024-05-20 | [38251](https://github.com/airbytehq/airbyte/pull/38251) | Replace AirbyteLogger with logging.Logger |
-| 2.1.0 | 2024-05-02 | [37767](https://github.com/airbytehq/airbyte/pull/37767) | Migrated `Products`, `Product Images` and `Product Variants` to `GraphQL BULK` |
-| 2.0.8 | 2024-05-02 | [37589](https://github.com/airbytehq/airbyte/pull/37589) | Added retry for known HTTP Errors for BULK streams |
-| 2.0.7 | 2024-04-24 | [36660](https://github.com/airbytehq/airbyte/pull/36660) | Schema descriptions |
-| 2.0.6 | 2024-04-22 | [37468](https://github.com/airbytehq/airbyte/pull/37468) | Fixed one time retry for `Internal Server Error` for BULK streams |
-| 2.0.5 | 2024-04-03 | [36788](https://github.com/airbytehq/airbyte/pull/36788) | Added ability to dynamically adjust the size of the `slice` |
-| 2.0.4 | 2024-03-22 | [36355](https://github.com/airbytehq/airbyte/pull/36355) | Update CDK version to ensure Per-Stream Error Messaging and Record Counts In State (features were already there so just upping the version) |
-| 2.0.3 | 2024-03-15 | [36170](https://github.com/airbytehq/airbyte/pull/36170) | Fixed the `STATE` messages emittion frequency for the `nested` sub-streams |
-| 2.0.2 | 2024-03-12 | [36000](https://github.com/airbytehq/airbyte/pull/36000) | Fix and issue where invalid shop name causes index out of bounds error |
-| 2.0.1 | 2024-03-11 | [35952](https://github.com/airbytehq/airbyte/pull/35952) | Fixed the issue when `start date` is missing but the `stream` required it |
-| 2.0.0 | 2024-02-12 | [32345](https://github.com/airbytehq/airbyte/pull/32345) | Fixed the issue with `state` causing the `substreams` to skip the records, made `metafield_*`: `collections, customers, draft_orders, locations, orders, product_images, product_variants, products`, and `fulfillment_orders, collections, discount_codes, inventory_levels, inventory_items, transactions_graphql, customer_address` streams to use `BULK Operations` instead of `REST` |
-| 1.1.8 | 2024-02-12 | [35166](https://github.com/airbytehq/airbyte/pull/35166) | Manage dependencies with Poetry. |
-| 1.1.7 | 2024-01-19 | [33804](https://github.com/airbytehq/airbyte/pull/33804) | Updated documentation with list of all supported streams |
-| 1.1.6 | 2024-01-04 | [33414](https://github.com/airbytehq/airbyte/pull/33414) | Prepare for airbyte-lib |
-| 1.1.5 | 2023-12-28 | [33827](https://github.com/airbytehq/airbyte/pull/33827) | Fix GraphQL query |
-| 1.1.4 | 2023-10-19 | [31599](https://github.com/airbytehq/airbyte/pull/31599) | Base image migration: remove Dockerfile and use the python-connector-base image |
-| 1.1.3 | 2023-10-17 | [31500](https://github.com/airbytehq/airbyte/pull/31500) | Fixed the issue caused by the `missing access token` while setup the new source and not yet authenticated |
-| 1.1.2 | 2023-10-13 | [31381](https://github.com/airbytehq/airbyte/pull/31381) | Fixed the issue caused by the `state` presence while fetching the `deleted events` with pagination |
-| 1.1.1 | 2023-09-18 | [30560](https://github.com/airbytehq/airbyte/pull/30560) | Performance testing - include socat binary in docker image |
-| 1.1.0 | 2023-09-07 | [30246](https://github.com/airbytehq/airbyte/pull/30246) | Added ability to fetch `destroyed` records for `Articles, Blogs, CustomCollections, Orders, Pages, PriceRules, Products` |
-| 1.0.0 | 2023-08-11 | [29361](https://github.com/airbytehq/airbyte/pull/29361) | Migrate to the `2023-07` Shopify API Version |
-| 0.6.2 | 2023-08-09 | [29302](https://github.com/airbytehq/airbyte/pull/29302) | Handle the `Internal Server Error` when entity could be fetched |
-| 0.6.1 | 2023-08-08 | [28291](https://github.com/airbytehq/airbyte/pull/28291) | Allow `shop` field to accept `*.myshopify.com` shop names, updated `OAuth Spec` |
-| 0.6.0 | 2023-08-02 | [28770](https://github.com/airbytehq/airbyte/pull/28770) | Added `Disputes` stream |
-| 0.5.1 | 2023-07-13 | [28700](https://github.com/airbytehq/airbyte/pull/28700) | Improved `error messages` with more user-friendly description, refactored code |
-| 0.5.0 | 2023-06-13 | [27732](https://github.com/airbytehq/airbyte/pull/27732) | License Update: Elv2 |
-| 0.4.0 | 2023-06-13 | [27083](https://github.com/airbytehq/airbyte/pull/27083) | Added `CustomerSavedSearch`, `CustomerAddress` and `Countries` streams |
-| 0.3.4 | 2023-05-10 | [25961](https://github.com/airbytehq/airbyte/pull/25961) | Added validation for `shop` in input configuration (accepts non-url-like inputs) |
-| 0.3.3 | 2023-04-12 | [25110](https://github.com/airbytehq/airbyte/pull/25110) | Fixed issue when `cursor_field` is `"None"`, added missing properties to stream schemas, fixed `access_scopes` validation error |
-| 0.3.2 | 2023-02-27 | [23473](https://github.com/airbytehq/airbyte/pull/23473) | Fixed OOM / Memory leak issue for Airbyte Cloud |
-| 0.3.1 | 2023-01-16 | [21461](https://github.com/airbytehq/airbyte/pull/21461) | Added `discount_applications` to `orders` stream |
-| 0.3.0 | 2022-11-16 | [19492](https://github.com/airbytehq/airbyte/pull/19492) | Added support for graphql and add a graphql products stream |
-| 0.2.0 | 2022-10-21 | [18298](https://github.com/airbytehq/airbyte/pull/18298) | Updated API version to the `2022-10`, make stream schemas backward cpmpatible |
-| 0.1.39 | 2022-10-13 | [17962](https://github.com/airbytehq/airbyte/pull/17962) | Added metafield streams; support for nested list streams |
-| 0.1.38 | 2022-10-10 | [17777](https://github.com/airbytehq/airbyte/pull/17777) | Fixed `404` for configured streams, fix missing `cursor` error for old records |
-| 0.1.37 | 2022-04-30 | [12500](https://github.com/airbytehq/airbyte/pull/12500) | Improve input configuration copy |
-| 0.1.36 | 2022-03-22 | [9850](https://github.com/airbytehq/airbyte/pull/9850) | Added `BalanceTransactions` stream |
-| 0.1.35 | 2022-03-07 | [10915](https://github.com/airbytehq/airbyte/pull/10915) | Fixed a bug which caused `full-refresh` syncs of child REST entities configured for `incremental` |
-| 0.1.34 | 2022-03-02 | [10794](https://github.com/airbytehq/airbyte/pull/10794) | Minor specification re-order, fixed links in documentation |
-| 0.1.33 | 2022-02-17 | [10419](https://github.com/airbytehq/airbyte/pull/10419) | Fixed wrong field type for tax_exemptions for `Abandoned_checkouts` stream |
-| 0.1.32 | 2022-02-18 | [10449](https://github.com/airbytehq/airbyte/pull/10449) | Added `tender_transactions` stream |
-| 0.1.31 | 2022-02-08 | [10175](https://github.com/airbytehq/airbyte/pull/10175) | Fixed compatibility issues for legacy user config |
-| 0.1.30 | 2022-01-24 | [9648](https://github.com/airbytehq/airbyte/pull/9648) | Added permission validation before sync |
-=======
+| 2.5.6 | 2024-10-07 | [46552](https://github.com/airbytehq/airbyte/pull/46552) | Add `parent state` tracking for BULK sub-streams |
 | 2.5.5   | 2024-10-05 | [46578](https://github.com/airbytehq/airbyte/pull/46578) | Raise exception on missing stream                                                                                                                                                                                                                                                                                                                                                         |
 | 2.5.4   | 2024-10-05 | [45759](https://github.com/airbytehq/airbyte/pull/45759) | Update dependencies                                                                                                                                                                                                                                                                                                                                                                       |
 | 2.5.3   | 2024-09-27 | [46095](https://github.com/airbytehq/airbyte/pull/46095) | Fixed duplicates for `Product Images`, `Metafield Product Images` and `Metafield Products` streams for Incremental syncs                                                                                                                                                                                                                                                                  |
@@ -411,7 +329,6 @@
 | 0.1.32  | 2022-02-18 | [10449](https://github.com/airbytehq/airbyte/pull/10449) | Added `tender_transactions` stream                                                                                                                                                                                                                                                                                                                                                        |
 | 0.1.31  | 2022-02-08 | [10175](https://github.com/airbytehq/airbyte/pull/10175) | Fixed compatibility issues for legacy user config                                                                                                                                                                                                                                                                                                                                         |
 | 0.1.30  | 2022-01-24 | [9648](https://github.com/airbytehq/airbyte/pull/9648)   | Added permission validation before sync                                                                                                                                                                                                                                                                                                                                                   |
->>>>>>> 6256948a
 | 0.1.29  | 2022-01-20 | [9049](https://github.com/airbytehq/airbyte/pull/9248)   | Added `shop_url` to the record for all streams                                                                                                                                                                                                                                                                                                                                            |
 | 0.1.28  | 2022-01-19 | [9591](https://github.com/airbytehq/airbyte/pull/9591)   | Implemented `OAuth2.0` authentication method for Airbyte Cloud                                                                                                                                                                                                                                                                                                                            |
 | 0.1.27  | 2021-12-22 | [9049](https://github.com/airbytehq/airbyte/pull/9049)   | Updated connector fields title/description                                                                                                                                                                                                                                                                                                                                                |
