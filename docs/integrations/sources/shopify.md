--- conflicted
+++ resolved
@@ -138,45 +138,8 @@
 ## Changelog
 
 | Version | Date | Pull Request | Subject |
-<<<<<<< HEAD
-| :--- | :--- | :--- | :--- |
-| 0.1.37 | 2022-04-15 | [11976](https://github.com/airbytehq/airbyte/issues/11976) | Fixed a bug which which leads to comparison of `None` and `str` |
-| 0.1.36 | 2022-03-22 | [9850](https://github.com/airbytehq/airbyte/pull/9850) | Added `BalanceTransactions` stream |
-| 0.1.35 | 2022-03-07 | [10915](https://github.com/airbytehq/airbyte/pull/10915) | Fix a bug which caused `full-refresh` syncs of child REST entities configured for `incremental` |
-| 0.1.34 | 2022-03-02 | [10794](https://github.com/airbytehq/airbyte/pull/10794) | Minor specification re-order, fixed links in documentation |
-| 0.1.33 | 2022-02-17 | [10419](https://github.com/airbytehq/airbyte/pull/10419) | Fixed wrong field type for tax_exemptions for `Abandoned_checkouts` stream |
-| 0.1.32 | 2022-02-18 | [10449](https://github.com/airbytehq/airbyte/pull/10449) | Added `tender_transactions` stream |
-| 0.1.31 | 2022-02-08 | [10175](https://github.com/airbytehq/airbyte/pull/10175) | Fixed compatibility issues for legacy user config |
-| 0.1.30 | 2022-01-24 | [9648](https://github.com/airbytehq/airbyte/pull/9648) | Added permission validation before sync |
-| 0.1.29 | 2022-01-20 | [9049](https://github.com/airbytehq/airbyte/pull/9248) | Added `shop_url` to the record for all streams |
-| 0.1.28 | 2022-01-19 | [9591](https://github.com/airbytehq/airbyte/pull/9591) | Implemented `OAuth2.0` authentication method for Airbyte Cloud |
-| 0.1.27 | 2021-12-22 | [9049](https://github.com/airbytehq/airbyte/pull/9049) | Update connector fields title/description |
-| 0.1.26 | 2021-12-14 | [8597](https://github.com/airbytehq/airbyte/pull/8597) | Fix `mismatched number of tables` for base-normalization, increased performance of `order_refunds` stream |
-| 0.1.25 | 2021-12-02 | [8297](https://github.com/airbytehq/airbyte/pull/8297) | Added Shop stream |
-| 0.1.24 | 2021-11-30 | [7783](https://github.com/airbytehq/airbyte/pull/7783) | Reviewed and corrected schemas for all streams |
-| 0.1.23 | 2021-11-15 | [7973](https://github.com/airbytehq/airbyte/pull/7973) | Added `InventoryItems` |
-| 0.1.22 | 2021-10-18 | [7101](https://github.com/airbytehq/airbyte/pull/7107) | Added FulfillmentOrders, Fulfillments streams |
-| 0.1.21 | 2021-10-14 | [7382](https://github.com/airbytehq/airbyte/pull/7382) | Fixed `InventoryLevels` primary key |
-| 0.1.20 | 2021-10-14 | [7063](https://github.com/airbytehq/airbyte/pull/7063) | Added `Location` and `InventoryLevels` as streams |
-| 0.1.19 | 2021-10-11 | [6951](https://github.com/airbytehq/airbyte/pull/6951) | Added support of `OAuth 2.0` authorisation option |
-| 0.1.18 | 2021-09-21 | [6056](https://github.com/airbytehq/airbyte/pull/6056) | Added `pre_tax_price` to the `orders/line_items` schema |
-| 0.1.17 | 2021-09-17 | [5244](https://github.com/airbytehq/airbyte/pull/5244) | Created data type enforcer for converting prices into numbers |
-| 0.1.16 | 2021-09-09 | [5965](https://github.com/airbytehq/airbyte/pull/5945) | Fixed the connector's performance for `Incremental refresh` |
-| 0.1.15 | 2021-09-02 | [5853](https://github.com/airbytehq/airbyte/pull/5853) | Fixed `amount` type in `order_refund` schema |
-| 0.1.14 | 2021-09-02 | [5801](https://github.com/airbytehq/airbyte/pull/5801) | Fixed `line_items/discount allocations` & `duties` parts of `orders` schema |
-| 0.1.13 | 2021-08-17 | [5470](https://github.com/airbytehq/airbyte/pull/5470) | Fixed rate limits throttling |
-| 0.1.12 | 2021-08-09 | [5276](https://github.com/airbytehq/airbyte/pull/5276) | Add status property to product schema |
-| 0.1.11 | 2021-07-23 | [4943](https://github.com/airbytehq/airbyte/pull/4943) | Fix products schema up to API 2021-07 |
-| 0.1.10 | 2021-07-19 | [4830](https://github.com/airbytehq/airbyte/pull/4830) | Fix for streams json schemas, upgrade to API version 2021-07 |
-| 0.1.9 | 2021-07-04 | [4472](https://github.com/airbytehq/airbyte/pull/4472) | Incremental sync is now using updated\_at instead of since\_id by default |
-| 0.1.8 | 2021-06-29 | [4121](https://github.com/airbytehq/airbyte/pull/4121) | Add draft orders stream |
-| 0.1.7 | 2021-06-26 | [4290](https://github.com/airbytehq/airbyte/pull/4290) | Fixed the bug when limiting output records to 1 caused infinity loop |
-| 0.1.6 | 2021-06-24 | [4009](https://github.com/airbytehq/airbyte/pull/4009) | Add pages, price rules and discount codes streams |
-| 0.1.5 | 2021-06-10 | [3973](https://github.com/airbytehq/airbyte/pull/3973) | Add `AIRBYTE_ENTRYPOINT` for Kubernetes support |
-| 0.1.4 | 2021-06-09 | [3926](https://github.com/airbytehq/airbyte/pull/3926) | New attributes to Orders schema |
-| 0.1.3 | 2021-06-08 | [3787](https://github.com/airbytehq/airbyte/pull/3787) | Add Native Shopify Source Connector |
-=======
 |:--------| :--- | :--- | :--- |
+| 0.1.38  | 2022-05-10 | [11976](https://github.com/airbytehq/airbyte/issues/11976) | Fixed a bug which which leads to comparison of `None` and `str` |
 | 0.1.37  | 2022-04-30 | [12500](https://github.com/airbytehq/airbyte/pull/12500) | Improve input configuration copy                                                             |
 | 0.1.36  | 2022-03-22 | [9850](https://github.com/airbytehq/airbyte/pull/9850) | Added `BalanceTransactions` stream |
 | 0.1.35  | 2022-03-07 | [10915](https://github.com/airbytehq/airbyte/pull/10915) | Fix a bug which caused `full-refresh` syncs of child REST entities configured for `incremental` |
@@ -212,4 +175,3 @@
 | 0.1.5   | 2021-06-10 | [3973](https://github.com/airbytehq/airbyte/pull/3973) | Add `AIRBYTE_ENTRYPOINT` for Kubernetes support |
 | 0.1.4   | 2021-06-09 | [3926](https://github.com/airbytehq/airbyte/pull/3926) | New attributes to Orders schema |
 | 0.1.3   | 2021-06-08 | [3787](https://github.com/airbytehq/airbyte/pull/3787) | Add Native Shopify Source Connector |
->>>>>>> 02dec04b
