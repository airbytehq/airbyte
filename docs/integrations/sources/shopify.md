# Shopify

<HideInUI>

This page contains the setup guide and reference information for the [Shopify](https://www.shopify.com/) source connector.

</HideInUI>

## Prerequisites

- An active [Shopify store](https://www.shopify.com).
- If you are syncing data from a store that you do not own, you will need to [request access to your client's store](https://help.shopify.com/en/partners/dashboard/managing-stores/request-access#request-access) (not required for account owners).
<!-- env:oss  -->
- For **Airbyte Open Source** users: A custom Shopify application with [`read_` scopes enabled](#scopes-required-for-custom-app).
<!-- /env:oss -->

## Setup guide

This connector supports **OAuth2.0** and **API Password** (for private applications) authentication methods.

### Set up Shopify

<!-- env:cloud -->

:::note
For existing **Airbyte Cloud** customers, if you are currently using the **API Password** authentication method, please switch to **OAuth2.0**, as the API Password will be deprecated shortly. This change will not affect **Airbyte Open Source** connections.
:::

<HideInUI>

### For Airbyte Cloud:

1. [Log into your Airbyte Cloud](https://cloud.airbyte.com/workspaces) account.
2. Click Sources and then click + New source.
3. On the Set up the source page, select Shopify from the Source type dropdown.
4. Enter a name for the Shopify connector.
</HideInUI>

#### Connect using OAuth2.0

1. Choose a **Source name**.
2. Click **Authenticate your Shopify account**.
3. Click **Install** to install the Airbyte application. Log in to your account, if you are not already logged in. Select the store you want to sync and review the consent form. Click **Install app** to finish the installation.
<FieldAnchor field="shop">
4. The **Shopify Store** field will be automatically filled after you authenticate your Shopify account based on the store you selected. Once populated, confirm the value is accurate.
</FieldAnchor>
<FieldAnchor field="start_date">
5. (Optional) You may set a **Replication Start Date** as the starting point for your data replication. Any data created before this date will not be synced. Defaults to January 1st, 2020.
</FieldAnchor>
6. Click **Set up source** and wait for the connection test to complete.
<!-- /env:cloud -->

<!-- env:oss -->

### For Airbyte Open Source:

1. Navigate to the Airbyte Open Source dashboard.
2. Click Sources and then click + New source.
3. On the Set up the source page, select Shopify from the Source type dropdown.
4. Enter a name for the Shopify connector.

#### Create a custom app

Authentication to the Shopify API requires a [custom application](https://help.shopify.com/en/manual/apps/app-types/custom-apps). Follow these instructions to create a custom app and find your Admin API Access Token.

1. Log in to your Shopify account.
2. In the dashboard, navigate to **Settings** > **App and sales channels** > **Develop apps** > **Create an app**.
3. Select a name for your new app.
4. Select **Configure Admin API scopes**.
5. Grant access to the [following list of scopes](#scopes-required-for-custom-app). Only select scopes prefixed with `read_`, not `write_` (e.g. `read_locations`,`read_price_rules`, etc ).
6. Click **Install app** to give this app access to your data.
7. Once installed, go to **API Credentials** to copy the **Admin API Access Token**. You are now ready to set up the source in Airbyte!

#### Connect using API Password

1. Enter a **Source name**.
2. Enter your **Shopify Store** name. You can find this in your URL when logged in to Shopify or within the Store details section of your Settings.
3. For **API Password**, enter your custom application's Admin API access token.
4. (Optional) You may set a **Replication Start Date** as the starting point for your data replication. Any data created before this date will not be synced. Please note that this defaults to January 1st, 2020.
5. Click **Set up source** and wait for the connection test to complete.

### Custom app scopes

Add the following scopes to your custom app to ensure Airbyte can sync all available data. For more information on access scopes, see the [Shopify docs](https://shopify.dev/docs/api/usage/access-scopes).

- `read_analytics`
- `read_assigned_fulfillment_orders`
- `read_content`
- `read_customers`
- `read_discounts`
- `read_draft_orders`
- `read_fulfillments`
- `read_gdpr_data_request`
- `read_gift_cards`
- `read_inventory`
- `read_legal_policies`
- `read_locations`
- `read_locales`
- `read_marketing_events`
- `read_merchant_managed_fulfillment_orders`
- `read_online_store_pages`
- `read_order_edits`
- `read_orders`
- `read_price_rules`
- `read_product_listings`
- `read_products`
- `read_publications`
- `read_reports`
- `read_resource_feedbacks`
- `read_script_tags`
- `read_shipping`
- `read_shopify_payments_accounts`
- `read_shopify_payments_bank_accounts`
- `read_shopify_payments_disputes`
- `read_shopify_payments_payouts`
- `read_themes`
- `read_third_party_fulfillment_orders`
- `read_translations`

<!-- env:oss -->

<HideInUI>

## Supported sync modes

The Shopify source connector supports the following [sync modes](https://docs.airbyte.com/cloud/core-concepts/#connection-sync-modes):

| Feature           | Supported? |
|:------------------|:-----------|
| Full Refresh Sync | Yes        |
| Incremental Sync  | Yes        |

The Shopify source supports both Full Refresh and Incremental syncs. You can choose if this connector will copy only the new or updated data, or all rows in the tables and columns you set up for replication, every time a sync is run.

This source can sync data for the [Shopify REST API](https://shopify.dev/api/admin-rest) and the [Shopify GraphQL API](https://shopify.dev/api/admin-graphql) and the [Shopify GraphQL BULK API](https://shopify.dev/docs/api/usage/bulk-operations/queries)

## Supported Streams

- [Abandoned Checkouts](https://shopify.dev/api/admin-rest/2024-04/resources/abandoned-checkouts#top)
- [Articles](https://shopify.dev/api/admin-rest/2024-04/resources/article)
- [Balance Transactions](https://shopify.dev/docs/api/admin-rest/2024-04/resources/transactions)
- [Blogs](https://shopify.dev/api/admin-rest/2024-04/resources/blog)
- [Collects](https://shopify.dev/api/admin-rest/2024-04/resources/collect#top)
- [Collections (GraphQL)](https://shopify.dev/docs/api/admin-graphql/2024-04/objects/Collection)
- [Countries](https://shopify.dev/docs/api/admin-rest/2024-04/resources/country)
- [Custom Collections](https://shopify.dev/api/admin-rest/2024-04/resources/customcollection#top)
- [Customers](https://shopify.dev/api/admin-rest/2024-04/resources/customer#top)
- [Customer Journey Summary (GraphQL)](https://shopify.dev/docs/api/admin-graphql/2024-04/objects/customerjourneysummary)
- [Customer Address (GraphQL)](https://shopify.dev/docs/api/admin-graphql/2024-04/objects/Customer#field-customer-addresses)
- [Draft Orders](https://shopify.dev/api/admin-rest/2024-04/resources/draftorder#top)
- [Discount Codes (GraphQL)](https://shopify.dev/docs/api/admin-graphql/2024-04/unions/DiscountCode)
- [Disputes](https://shopify.dev/docs/api/admin-rest/2024-04/resources/dispute)
- [Fulfillments](https://shopify.dev/api/admin-rest/2024-04/resources/fulfillment)
- [Fulfillment Orders (GraphQL)](https://shopify.dev/docs/api/admin-graphql/2024-04/objects/FulfillmentOrder)
- [Inventory Items (GraphQL)](https://shopify.dev/docs/api/admin-graphql/2024-04/objects/InventoryItem)
- [Inventory Levels (GraphQL)](https://shopify.dev/docs/api/admin-graphql/2024-04/objects/InventoryLevel)
- [Locations](https://shopify.dev/api/admin-rest/2024-04/resources/location)
- [Metafields (GraphQL)](https://shopify.dev/docs/api/admin-graphql/2024-04/objects/Metafield)
- [Order Agreements (GraphQL)](https://shopify.dev/docs/api/admin-graphql/2024-04/objects/OrderAgreement)
- [Orders](https://shopify.dev/api/admin-rest/2024-04/resources/order#top)
- [Order Refunds](https://shopify.dev/api/admin-rest/2024-04/resources/refund#top)
- [Order Risks (GraphQL)](https://shopify.dev/api/admin-rest/2024-04/resources/order-risk#top)
- [Pages](https://shopify.dev/api/admin-rest/2024-04/resources/page#top)
- [Price Rules](https://shopify.dev/api/admin-rest/2024-04/resources/pricerule#top)
- [Products (GraphQL)](https://shopify.dev/docs/api/admin-graphql/2024-04/queries/products)
- [Product Images (GraphQL)](https://shopify.dev/docs/api/admin-graphql/2024-04/objects/Image)
- [Product Variants (GraphQL)](https://shopify.dev/docs/api/admin-graphql/2024-04/queries/productVariant)
- [Shop](https://shopify.dev/api/admin-rest/2024-04/resources/shop)
- [Smart Collections](https://shopify.dev/api/admin-rest/2024-04/resources/smartcollection)
- [Transactions](https://shopify.dev/api/admin-rest/2024-04/resources/transaction#top)
- [Transactions (GraphQL)](https://shopify.dev/docs/api/admin-graphql/2024-04/objects/OrderTransaction)
- [Tender Transactions](https://shopify.dev/api/admin-rest/2024-04/resources/tendertransaction)

### Entity-Relationship Diagram (ERD)
<EntityRelationshipDiagram></EntityRelationshipDiagram>

## Capturing deleted records

The connector captures deletions for records in the `Articles`, `Blogs`, `CustomCollections`, `Orders`, `Pages`, `PriceRules` and `Products` streams.

When a record is deleted, the connector outputs a record with the `ID` of that record and the `deleted_at`, `deleted_message`, and `deleted_description` fields filled out. No other fields are filled out for the deleted records.

Check the following Shopify documentation for more information about [retrieving deleted records](https://shopify.dev/docs/api/admin-rest/2024-04/resources/event).

## Marketing Attribution data
Data related to [marketing attribution](https://www.shopify.com/au/blog/marketing-attribution) can be found across a few different streams. Sync these streams to understand marketing performance:
- `Customer Journey Summary` (firstVisit.source, firstVisit.sourcetype)
- `Orders` (referring_site, source_name)
- `Abandoned Checkouts` (referring_site, source_name)

## Features

| Feature                   | Supported?\(Yes/No\) |
| :------------------------ | :------------------- |
| Full Refresh Sync         | Yes                  |
| Incremental - Append Sync | Yes                  |
| Namespaces                | No                   |

## Data type map

| Integration Type | Airbyte Type |
|:-----------------|:-------------|
| `string`         | `string`     |
| `number`         | `number`     |
| `array`          | `array`      |
| `object`         | `object`     |
| `boolean`        | `boolean`    |

## Limitations & Troubleshooting

</HideInUI>
<details>
<summary>

Expand to see details about Shopify connector limitations and troubleshooting

</summary>

### Connector limitations

#### Rate limiting

Shopify has some [rate limit restrictions](https://shopify.dev/docs/api/usage/rate-limits). Typically, there should not be issues with throttling or exceeding the rate limits but, in some edge cases, you may encounter the following warning message:

```text
"Caught retryable error '<some_error> or null' after <some_number> tries.
Waiting <some_number> seconds then retrying..."
```

This is expected when the connector hits a `429 - Rate Limit Exceeded` HTTP Error. The sync operation will continue successfully after a short backoff period.

For all `Shopify GraphQL BULK` api requests these limitations are applied: https://shopify.dev/docs/api/usage/bulk-operations/queries#operation-restrictions

### Troubleshooting

- If you encounter access errors while using **OAuth2.0** authentication, please make sure you've followed this [Shopify Article](https://help.shopify.com/en/partners/dashboard/managing-stores/request-access#request-access) to request the access to the client's store first. Once the access is granted, you should be able to proceed with **OAuth2.0** authentication.
- Check out common troubleshooting issues for the Shopify source connector on our Airbyte Forum [here](https://github.com/airbytehq/airbyte/discussions).

</details>


## Changelog

<details>
  <summary>Expand to review</summary>

| Version | Date       | Pull Request                                             | Subject                                                                                                                                                                                                                                                                                                                                                                                   |
|:--------|:-----------|:---------------------------------------------------------|:------------------------------------------------------------------------------------------------------------------------------------------------------------------------------------------------------------------------------------------------------------------------------------------------------------------------------------------------------------------------------------------|
<<<<<<< HEAD
| 3.0.6 | 2025-05-17 | [59015](https://github.com/airbytehq/airbyte/pull/59015) | Update dependencies |
=======
| 3.0.6 | 2025-05-28 | [60797](https://github.com/airbytehq/airbyte/pull/60797) | Fix 500s on `orders` & `order_refunds` streams by adding dynamic page limit.|
>>>>>>> 6d8fb2a0
| 3.0.5 | 2025-04-23 | [58598](https://github.com/airbytehq/airbyte/pull/58598) | Fix AttributeError with Null `measurement_weight` fields for `product_variants` streams |
| 3.0.4 | 2025-04-19 | [58431](https://github.com/airbytehq/airbyte/pull/58431) | Update dependencies |
| 3.0.3 | 2025-04-12 | [57984](https://github.com/airbytehq/airbyte/pull/57984) | Update dependencies |
| 3.0.2 | 2025-04-05 | [57449](https://github.com/airbytehq/airbyte/pull/57449) | Update dependencies |
| 3.0.1 | 2025-03-29 | [56861](https://github.com/airbytehq/airbyte/pull/56861) | Update dependencies |
| 3.0.0 | 2025-03-27 | [55823](https://github.com/airbytehq/airbyte/pull/55823) | Update API version |
| 2.6.7 | 2025-03-22 | [56316](https://github.com/airbytehq/airbyte/pull/56316) | Update dependencies |
| 2.6.6 | 2025-03-08 | [55621](https://github.com/airbytehq/airbyte/pull/55621) | Update dependencies |
| 2.6.5 | 2025-03-01 | [55126](https://github.com/airbytehq/airbyte/pull/55126) | Update dependencies |
| 2.6.4 | 2025-02-22 | [54477](https://github.com/airbytehq/airbyte/pull/54477) | Update dependencies |
| 2.6.3 | 2025-02-15 | [51983](https://github.com/airbytehq/airbyte/pull/51983) | Update dependencies |
| 2.6.2 | 2025-01-14 | [50976](https://github.com/airbytehq/airbyte/pull/50976) | Retry requests that return HTTP 500 |
| 2.6.1 | 2025-02-16 | [51602](https://github.com/airbytehq/airbyte/pull/51602) | Updated the `UpgradeDeadline` for the deprecation notice about [this change](https://github.com/airbytehq/airbyte/pull/51037) |
| 2.6.0 | 2025-01-15 | [51037](https://github.com/airbytehq/airbyte/pull/51037) | Deprecated the `ProductsGraphQL` and `CustomerSavedSearch` stream from the stream catalog |
| 2.5.18 | 2025-01-11 | [51326](https://github.com/airbytehq/airbyte/pull/51326) | Update dependencies |
| 2.5.17 | 2025-01-06 | [50884](https://github.com/airbytehq/airbyte/pull/50884) | Add `moments` field `Customer Journey Summary` stream |
| 2.5.16 | 2025-01-04 | [50938](https://github.com/airbytehq/airbyte/pull/50938) | Update dependencies |
| 2.5.15 | 2024-12-28 | [50779](https://github.com/airbytehq/airbyte/pull/50779) | Update dependencies |
| 2.5.14 | 2024-12-21 | [49088](https://github.com/airbytehq/airbyte/pull/49088) | Update dependencies |
| 2.5.13 | 2024-12-11 | [49134](https://github.com/airbytehq/airbyte/pull/49134) | Added `checkpointed value` collision detection for BULK-supported streams |
| 2.5.12 | 2024-11-25 | [48661](https://github.com/airbytehq/airbyte/pull/48661) | Starting with this version, the Docker image is now rootless. Please note that this and future versions will not be compatible with Airbyte versions earlier than 0.64 |
| 2.5.11 | 2024-11-07 | [48402](https://github.com/airbytehq/airbyte/pull/48402) | Add `image_src`, `image_url`, including `options` to `Product Variants` stream |
| 2.5.10 | 2024-11-05 | [48322](https://github.com/airbytehq/airbyte/pull/48322) | Update dependencies |
| 2.5.9 | 2024-10-29 | [47814](https://github.com/airbytehq/airbyte/pull/47814) | Update dependencies |
| 2.5.8 | 2024-10-28 | [47044](https://github.com/airbytehq/airbyte/pull/47044) | Update dependencies |
| 2.5.7 | 2024-10-14 | [46552](https://github.com/airbytehq/airbyte/pull/46552) | Add `parent state` tracking for BULK sub-streams |
| 2.5.6 | 2024-10-12 | [46844](https://github.com/airbytehq/airbyte/pull/46844) | Update dependencies |
| 2.5.5 | 2024-10-05 | [46578](https://github.com/airbytehq/airbyte/pull/46578) | Raise exception on missing stream |
| 2.5.4 | 2024-10-05 | [45759](https://github.com/airbytehq/airbyte/pull/45759) | Update dependencies |
| 2.5.3 | 2024-09-27 | [46095](https://github.com/airbytehq/airbyte/pull/46095) | Fixed duplicates for `Product Images`, `Metafield Product Images` and `Metafield Products` streams for Incremental syncs |
| 2.5.2 | 2024-09-17 | [45633](https://github.com/airbytehq/airbyte/pull/45633) | Adds `read_inventory` as a required scope for `product_variants` stream |
| 2.5.1 | 2024-09-14 | [45255](https://github.com/airbytehq/airbyte/pull/45255) | Update dependencies |
| 2.5.0 | 2024-09-06 | [45190](https://github.com/airbytehq/airbyte/pull/45190) | Migrate to CDK v5 |
| 2.4.24 | 2024-09-03 | [45116](https://github.com/airbytehq/airbyte/pull/45116) | Have message and description be nullable for custom_collections deleted events |
| 2.4.23 | 2024-08-31 | [44971](https://github.com/airbytehq/airbyte/pull/44971) | Update dependencies |
| 2.4.22 | 2024-08-24 | [44723](https://github.com/airbytehq/airbyte/pull/44723) | Update dependencies |
| 2.4.21 | 2024-08-17 | [44318](https://github.com/airbytehq/airbyte/pull/44318) | Update dependencies |
| 2.4.20 | 2024-08-12 | [43834](https://github.com/airbytehq/airbyte/pull/43834) | Update dependencies |
| 2.4.19 | 2024-08-10 | [43194](https://github.com/airbytehq/airbyte/pull/43194) | Update dependencies |
| 2.4.18 | 2024-08-06 | [43326](https://github.com/airbytehq/airbyte/pull/43326) | Added missing `type` type for `customer_journey_summary` field for `Customer Journey Summary` stream schema |
| 2.4.17 | 2024-08-02 | [42973](https://github.com/airbytehq/airbyte/pull/42973) | Fixed `FAILED` Job handling for `no-checkpointing` BULK Streams, fixed STATE collision for REST Streams with `Deleted Events` |
| 2.4.16 | 2024-07-21 | [42095](https://github.com/airbytehq/airbyte/pull/42095) | Added the `Checkpointing` for the `BULK` streams, fixed the `store` redirection |
| 2.4.15 | 2024-07-27 | [42806](https://github.com/airbytehq/airbyte/pull/42806) | Update dependencies |
| 2.4.14 | 2024-07-20 | [42150](https://github.com/airbytehq/airbyte/pull/42150) | Update dependencies |
| 2.4.13 | 2024-07-13 | [41809](https://github.com/airbytehq/airbyte/pull/41809) | Update dependencies |
| 2.4.12 | 2024-07-10 | [41103](https://github.com/airbytehq/airbyte/pull/41103) | Update dependencies |
| 2.4.11 | 2024-07-09 | [41068](https://github.com/airbytehq/airbyte/pull/41068) | Added `options` field to `Product Variants` stream |
| 2.4.10 | 2024-07-09 | [41042](https://github.com/airbytehq/airbyte/pull/41042) | Use latest `CDK`: 3.0.0 |
| 2.4.9 | 2024-07-06 | [40768](https://github.com/airbytehq/airbyte/pull/40768) | Update dependencies |
| 2.4.8 | 2024-07-03 | [40707](https://github.com/airbytehq/airbyte/pull/40707) | Fixed the bug when `product_images` stream emitted records with no `primary_key` |
| 2.4.7 | 2024-06-27 | [40593](https://github.com/airbytehq/airbyte/pull/40593) | Use latest `CDK` version possible |
| 2.4.6 | 2024-06-26 | [40526](https://github.com/airbytehq/airbyte/pull/40526) | Made `BULK Job termination threshold` limit adjustable from `input configuration`, increased the default value to `1 hour`. |
| 2.4.5 | 2024-06-25 | [40484](https://github.com/airbytehq/airbyte/pull/40484) | Update dependencies |
| 2.4.4 | 2024-06-19 | [39594](https://github.com/airbytehq/airbyte/pull/39594) | Extended the `Discount Codes`, `Fulfillment Orders`, `Inventory Items`, `Inventory Levels`, `Products`, `Product Variants` and `Transactions` stream schemas |
| 2.4.3 | 2024-06-06 | [38084](https://github.com/airbytehq/airbyte/pull/38084) | add resiliency on some transient errors using the HttpClient |
| 2.4.1 | 2024-06-20 | [39651](https://github.com/airbytehq/airbyte/pull/39651) | Update dependencies |
| 2.4.0 | 2024-06-17 | [39527](https://github.com/airbytehq/airbyte/pull/39527) | Added new stream `Order Agreements` |
| 2.3.0 | 2024-06-14 | [39487](https://github.com/airbytehq/airbyte/pull/39487) | Added new stream `Customer Journey Summary` |
| 2.2.3 | 2024-06-06 | [38084](https://github.com/airbytehq/airbyte/pull/38084) | add resiliency on some transient errors using the HttpClient |
| 2.2.2 | 2024-06-04 | [39019](https://github.com/airbytehq/airbyte/pull/39019) | [autopull] Upgrade base image to v1.2.1 |
| 2.2.1 | 2024-05-30 | [38769](https://github.com/airbytehq/airbyte/pull/38769) | Have products stream return all the tags comma separated |
| 2.2.0 | 2024-05-29 | [38746](https://github.com/airbytehq/airbyte/pull/38746) | Updated countries schema |
| 2.1.4 | 2024-05-24 | [38610](https://github.com/airbytehq/airbyte/pull/38610) | Updated the source `API Version` to `2024-04` |
| 2.1.3 | 2024-05-23 | [38464](https://github.com/airbytehq/airbyte/pull/38464) | Added missing fields to `Products` stream |
| 2.1.2 | 2024-05-23 | [38352](https://github.com/airbytehq/airbyte/pull/38352) | Migrated `Order Risks` stream to `GraphQL BULK` |
| 2.1.1 | 2024-05-20 | [38251](https://github.com/airbytehq/airbyte/pull/38251) | Replace AirbyteLogger with logging.Logger |
| 2.1.0 | 2024-05-02 | [37767](https://github.com/airbytehq/airbyte/pull/37767) | Migrated `Products`, `Product Images` and `Product Variants` to `GraphQL BULK` |
| 2.0.8 | 2024-05-02 | [37589](https://github.com/airbytehq/airbyte/pull/37589) | Added retry for known HTTP Errors for BULK streams |
| 2.0.7 | 2024-04-24 | [36660](https://github.com/airbytehq/airbyte/pull/36660) | Schema descriptions |
| 2.0.6 | 2024-04-22 | [37468](https://github.com/airbytehq/airbyte/pull/37468) | Fixed one time retry for `Internal Server Error` for BULK streams |
| 2.0.5 | 2024-04-03 | [36788](https://github.com/airbytehq/airbyte/pull/36788) | Added ability to dynamically adjust the size of the `slice` |
| 2.0.4 | 2024-03-22 | [36355](https://github.com/airbytehq/airbyte/pull/36355) | Update CDK version to ensure Per-Stream Error Messaging and Record Counts In State (features were already there so just upping the version) |
| 2.0.3 | 2024-03-15 | [36170](https://github.com/airbytehq/airbyte/pull/36170) | Fixed the `STATE` messages emittion frequency for the `nested` sub-streams |
| 2.0.2 | 2024-03-12 | [36000](https://github.com/airbytehq/airbyte/pull/36000) | Fix and issue where invalid shop name causes index out of bounds error |
| 2.0.1 | 2024-03-11 | [35952](https://github.com/airbytehq/airbyte/pull/35952) | Fixed the issue when `start date` is missing but the `stream` required it |
| 2.0.0 | 2024-02-12 | [32345](https://github.com/airbytehq/airbyte/pull/32345) | Fixed the issue with `state` causing the `substreams` to skip the records, made `metafield_*`: `collections, customers, draft_orders, locations, orders, product_images, product_variants, products`, and `fulfillment_orders, collections, discount_codes, inventory_levels, inventory_items, transactions_graphql, customer_address` streams to use `BULK Operations` instead of `REST` |
| 1.1.8 | 2024-02-12 | [35166](https://github.com/airbytehq/airbyte/pull/35166) | Manage dependencies with Poetry. |
| 1.1.7 | 2024-01-19 | [33804](https://github.com/airbytehq/airbyte/pull/33804) | Updated documentation with list of all supported streams |
| 1.1.6 | 2024-01-04 | [33414](https://github.com/airbytehq/airbyte/pull/33414) | Prepare for airbyte-lib |
| 1.1.5 | 2023-12-28 | [33827](https://github.com/airbytehq/airbyte/pull/33827) | Fix GraphQL query |
| 1.1.4 | 2023-10-19 | [31599](https://github.com/airbytehq/airbyte/pull/31599) | Base image migration: remove Dockerfile and use the python-connector-base image |
| 1.1.3 | 2023-10-17 | [31500](https://github.com/airbytehq/airbyte/pull/31500) | Fixed the issue caused by the `missing access token` while setup the new source and not yet authenticated |
| 1.1.2 | 2023-10-13 | [31381](https://github.com/airbytehq/airbyte/pull/31381) | Fixed the issue caused by the `state` presence while fetching the `deleted events` with pagination |
| 1.1.1 | 2023-09-18 | [30560](https://github.com/airbytehq/airbyte/pull/30560) | Performance testing - include socat binary in docker image |
| 1.1.0 | 2023-09-07 | [30246](https://github.com/airbytehq/airbyte/pull/30246) | Added ability to fetch `destroyed` records for `Articles, Blogs, CustomCollections, Orders, Pages, PriceRules, Products` |
| 1.0.0 | 2023-08-11 | [29361](https://github.com/airbytehq/airbyte/pull/29361) | Migrate to the `2023-07` Shopify API Version |
| 0.6.2 | 2023-08-09 | [29302](https://github.com/airbytehq/airbyte/pull/29302) | Handle the `Internal Server Error` when entity could be fetched |
| 0.6.1 | 2023-08-08 | [28291](https://github.com/airbytehq/airbyte/pull/28291) | Allow `shop` field to accept `*.myshopify.com` shop names, updated `OAuth Spec` |
| 0.6.0 | 2023-08-02 | [28770](https://github.com/airbytehq/airbyte/pull/28770) | Added `Disputes` stream |
| 0.5.1 | 2023-07-13 | [28700](https://github.com/airbytehq/airbyte/pull/28700) | Improved `error messages` with more user-friendly description, refactored code |
| 0.5.0 | 2023-06-13 | [27732](https://github.com/airbytehq/airbyte/pull/27732) | License Update: Elv2 |
| 0.4.0 | 2023-06-13 | [27083](https://github.com/airbytehq/airbyte/pull/27083) | Added `CustomerSavedSearch`, `CustomerAddress` and `Countries` streams |
| 0.3.4 | 2023-05-10 | [25961](https://github.com/airbytehq/airbyte/pull/25961) | Added validation for `shop` in input configuration (accepts non-url-like inputs) |
| 0.3.3 | 2023-04-12 | [25110](https://github.com/airbytehq/airbyte/pull/25110) | Fixed issue when `cursor_field` is `"None"`, added missing properties to stream schemas, fixed `access_scopes` validation error |
| 0.3.2 | 2023-02-27 | [23473](https://github.com/airbytehq/airbyte/pull/23473) | Fixed OOM / Memory leak issue for Airbyte Cloud |
| 0.3.1 | 2023-01-16 | [21461](https://github.com/airbytehq/airbyte/pull/21461) | Added `discount_applications` to `orders` stream |
| 0.3.0 | 2022-11-16 | [19492](https://github.com/airbytehq/airbyte/pull/19492) | Added support for graphql and add a graphql products stream |
| 0.2.0 | 2022-10-21 | [18298](https://github.com/airbytehq/airbyte/pull/18298) | Updated API version to the `2022-10`, make stream schemas backward cpmpatible |
| 0.1.39 | 2022-10-13 | [17962](https://github.com/airbytehq/airbyte/pull/17962) | Added metafield streams; support for nested list streams |
| 0.1.38 | 2022-10-10 | [17777](https://github.com/airbytehq/airbyte/pull/17777) | Fixed `404` for configured streams, fix missing `cursor` error for old records |
| 0.1.37 | 2022-04-30 | [12500](https://github.com/airbytehq/airbyte/pull/12500) | Improve input configuration copy |
| 0.1.36 | 2022-03-22 | [9850](https://github.com/airbytehq/airbyte/pull/9850) | Added `BalanceTransactions` stream |
| 0.1.35 | 2022-03-07 | [10915](https://github.com/airbytehq/airbyte/pull/10915) | Fixed a bug which caused `full-refresh` syncs of child REST entities configured for `incremental` |
| 0.1.34 | 2022-03-02 | [10794](https://github.com/airbytehq/airbyte/pull/10794) | Minor specification re-order, fixed links in documentation |
| 0.1.33 | 2022-02-17 | [10419](https://github.com/airbytehq/airbyte/pull/10419) | Fixed wrong field type for tax_exemptions for `Abandoned_checkouts` stream |
| 0.1.32 | 2022-02-18 | [10449](https://github.com/airbytehq/airbyte/pull/10449) | Added `tender_transactions` stream |
| 0.1.31 | 2022-02-08 | [10175](https://github.com/airbytehq/airbyte/pull/10175) | Fixed compatibility issues for legacy user config |
| 0.1.30 | 2022-01-24 | [9648](https://github.com/airbytehq/airbyte/pull/9648) | Added permission validation before sync |
| 0.1.29  | 2022-01-20 | [9049](https://github.com/airbytehq/airbyte/pull/9248)   | Added `shop_url` to the record for all streams                                                                                                                                                                                                                                                                                                                                            |
| 0.1.28  | 2022-01-19 | [9591](https://github.com/airbytehq/airbyte/pull/9591)   | Implemented `OAuth2.0` authentication method for Airbyte Cloud                                                                                                                                                                                                                                                                                                                            |
| 0.1.27  | 2021-12-22 | [9049](https://github.com/airbytehq/airbyte/pull/9049)   | Updated connector fields title/description                                                                                                                                                                                                                                                                                                                                                |
| 0.1.26  | 2021-12-14 | [8597](https://github.com/airbytehq/airbyte/pull/8597)   | Fixed `mismatched number of tables` for base-normalization, increased performance of `order_refunds` stream                                                                                                                                                                                                                                                                               |
| 0.1.25  | 2021-12-02 | [8297](https://github.com/airbytehq/airbyte/pull/8297)   | Added Shop stream                                                                                                                                                                                                                                                                                                                                                                         |
| 0.1.24  | 2021-11-30 | [7783](https://github.com/airbytehq/airbyte/pull/7783)   | Reviewed and corrected schemas for all streams                                                                                                                                                                                                                                                                                                                                            |
| 0.1.23  | 2021-11-15 | [7973](https://github.com/airbytehq/airbyte/pull/7973)   | Added `InventoryItems`                                                                                                                                                                                                                                                                                                                                                                    |
| 0.1.22  | 2021-10-18 | [7101](https://github.com/airbytehq/airbyte/pull/7107)   | Added FulfillmentOrders, Fulfillments streams                                                                                                                                                                                                                                                                                                                                             |
| 0.1.21  | 2021-10-14 | [7382](https://github.com/airbytehq/airbyte/pull/7382)   | Fixed `InventoryLevels` primary key                                                                                                                                                                                                                                                                                                                                                       |
| 0.1.20  | 2021-10-14 | [7063](https://github.com/airbytehq/airbyte/pull/7063)   | Added `Location` and `InventoryLevels` as streams                                                                                                                                                                                                                                                                                                                                         |
| 0.1.19  | 2021-10-11 | [6951](https://github.com/airbytehq/airbyte/pull/6951)   | Added support of `OAuth 2.0` authorisation option                                                                                                                                                                                                                                                                                                                                         |
| 0.1.18  | 2021-09-21 | [6056](https://github.com/airbytehq/airbyte/pull/6056)   | Added `pre_tax_price` to the `orders/line_items` schema                                                                                                                                                                                                                                                                                                                                   |
| 0.1.17  | 2021-09-17 | [5244](https://github.com/airbytehq/airbyte/pull/5244)   | Created data type enforcer for converting prices into numbers                                                                                                                                                                                                                                                                                                                             |
| 0.1.16  | 2021-09-09 | [5965](https://github.com/airbytehq/airbyte/pull/5945)   | Fixed the connector's performance for `Incremental refresh`                                                                                                                                                                                                                                                                                                                               |
| 0.1.15  | 2021-09-02 | [5853](https://github.com/airbytehq/airbyte/pull/5853)   | Fixed `amount` type in `order_refund` schema                                                                                                                                                                                                                                                                                                                                              |
| 0.1.14  | 2021-09-02 | [5801](https://github.com/airbytehq/airbyte/pull/5801)   | Fixed `line_items/discount allocations` & `duties` parts of `orders` schema                                                                                                                                                                                                                                                                                                               |
| 0.1.13  | 2021-08-17 | [5470](https://github.com/airbytehq/airbyte/pull/5470)   | Fixed rate limits throttling                                                                                                                                                                                                                                                                                                                                                              |
| 0.1.12  | 2021-08-09 | [5276](https://github.com/airbytehq/airbyte/pull/5276)   | Added status property to product schema                                                                                                                                                                                                                                                                                                                                                   |
| 0.1.11  | 2021-07-23 | [4943](https://github.com/airbytehq/airbyte/pull/4943)   | Fixed products schema up to API 2021-07                                                                                                                                                                                                                                                                                                                                                   |
| 0.1.10  | 2021-07-19 | [4830](https://github.com/airbytehq/airbyte/pull/4830)   | Fixed for streams json schemas, upgrade to API version 2021-07                                                                                                                                                                                                                                                                                                                            |
| 0.1.9   | 2021-07-04 | [4472](https://github.com/airbytehq/airbyte/pull/4472)   | Incremental sync is now using updated_at instead of since_id by default                                                                                                                                                                                                                                                                                                                   |
| 0.1.8   | 2021-06-29 | [4121](https://github.com/airbytehq/airbyte/pull/4121)   | Added draft orders stream                                                                                                                                                                                                                                                                                                                                                                 |
| 0.1.7   | 2021-06-26 | [4290](https://github.com/airbytehq/airbyte/pull/4290)   | Fixed the bug when limiting output records to 1 caused infinity loop                                                                                                                                                                                                                                                                                                                      |
| 0.1.6   | 2021-06-24 | [4009](https://github.com/airbytehq/airbyte/pull/4009)   | Added pages, price rules and discount codes streams                                                                                                                                                                                                                                                                                                                                       |
| 0.1.5   | 2021-06-10 | [3973](https://github.com/airbytehq/airbyte/pull/3973)   | Added `AIRBYTE_ENTRYPOINT` for Kubernetes support                                                                                                                                                                                                                                                                                                                                         |
| 0.1.4   | 2021-06-09 | [3926](https://github.com/airbytehq/airbyte/pull/3926)   | New attributes to Orders schema                                                                                                                                                                                                                                                                                                                                                           |
| 0.1.3   | 2021-06-08 | [3787](https://github.com/airbytehq/airbyte/pull/3787)   | Added Native Shopify Source Connector                                                                                                                                                                                                                                                                                                                                                     |

</details><|MERGE_RESOLUTION|>--- conflicted
+++ resolved
@@ -246,11 +246,7 @@
 
 | Version | Date       | Pull Request                                             | Subject                                                                                                                                                                                                                                                                                                                                                                                   |
 |:--------|:-----------|:---------------------------------------------------------|:------------------------------------------------------------------------------------------------------------------------------------------------------------------------------------------------------------------------------------------------------------------------------------------------------------------------------------------------------------------------------------------|
-<<<<<<< HEAD
-| 3.0.6 | 2025-05-17 | [59015](https://github.com/airbytehq/airbyte/pull/59015) | Update dependencies |
-=======
 | 3.0.6 | 2025-05-28 | [60797](https://github.com/airbytehq/airbyte/pull/60797) | Fix 500s on `orders` & `order_refunds` streams by adding dynamic page limit.|
->>>>>>> 6d8fb2a0
 | 3.0.5 | 2025-04-23 | [58598](https://github.com/airbytehq/airbyte/pull/58598) | Fix AttributeError with Null `measurement_weight` fields for `product_variants` streams |
 | 3.0.4 | 2025-04-19 | [58431](https://github.com/airbytehq/airbyte/pull/58431) | Update dependencies |
 | 3.0.3 | 2025-04-12 | [57984](https://github.com/airbytehq/airbyte/pull/57984) | Update dependencies |
