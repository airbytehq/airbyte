# Shopify

## Sync overview

The Shopify source supports both Full Refresh and Incremental syncs. You can choose if this connector will copy only the new or updated data, or all rows in the tables and columns you set up for replication, every time a sync is run.

This source can sync data for the [Shopify API](https://help.shopify.com/en/api/reference).

This Source Connector is based on a [Airbyte CDK](https://docs.airbyte.io/contributing-to-airbyte/python).

### Output schema

This Source is capable of syncing the following core Streams:

* [Abandoned Checkouts](https://help.shopify.com/en/api/reference/orders/abandoned_checkouts)
* [Collects](https://help.shopify.com/en/api/reference/products/collect)
* [Custom Collections](https://help.shopify.com/en/api/reference/products/customcollection)
* [Customers](https://help.shopify.com/en/api/reference/customers)
* [Discount Codes](https://shopify.dev/docs/admin-api/rest/reference/discounts/discountcode)
* [Metafields](https://help.shopify.com/en/api/reference/metafield)
* [Orders](https://help.shopify.com/en/api/reference/orders)
* [Products](https://help.shopify.com/en/api/reference/products)
* [Transactions](https://help.shopify.com/en/api/reference/orders/transaction)
* [Pages](https://help.shopify.com/en/api/reference/online-store/page)
* [Price Rules](https://help.shopify.com/en/api/reference/discounts/pricerule)

### Data type mapping

| Integration Type | Airbyte Type | Notes |
| :--- | :--- | :--- |
| `string` | `string` |  |
| `number` | `number` |  |
| `array` | `array` |  |
| `object` | `object` |  |

### Features

| Feature | Supported?\(Yes/No\) | Notes |
| :--- | :--- | :--- |
| Full Refresh Sync | Yes |  |
| Incremental - Append Sync | Yes |  |
| Namespaces | No |  |

### Performance considerations

Shopify has some [rate limit restrictions](https://shopify.dev/concepts/about-apis/rate-limits).

## Getting started

1. Go to `https://YOURSTORE.myshopify.com/admin/apps/private`
2. Enable private development if it isn't enabled.
3. Create a private application.
4. Select the resources you want to allow access to. Airbyte only needs read-level access. 
   * Note: The UI will show all possible data sources and will show errors when syncing if it doesn't have permissions to access a resource. 
5. The password under the `Admin API` section is what you'll use as the `api_password` for the integration.
6. You're ready to set up Shopify in Airbyte!


## Changelog

| Version | Date       | Pull Request | Subject |
| :------ | :--------  | :-----       | :------ |
<<<<<<< HEAD
| 0.1.6   | 2021-06-23 | [4290](https://github.com/airbytehq/airbyte/pull/4290) | Fixed the bug when limiting output records to 1 caused infinity loop |
=======
| 0.1.6   | 2021-06-24 | [4009](https://github.com/airbytehq/airbyte/pull/4009) | Add pages, price rules and discount codes streams |
>>>>>>> 2ccb1c2d
| 0.1.5   | 2021-06-09 | [3973](https://github.com/airbytehq/airbyte/pull/3973) | Add `AIRBYTE_ENTRYPOINT` for Kubernetes support |
| 0.1.4   | 2021-06-08 | [3926](https://github.com/airbytehq/airbyte/pull/3926) | New attributes to Orders schema |
| 0.1.3   | 2021-06-08 | [3787](https://github.com/airbytehq/airbyte/pull/3787) | Add Native Shopify Source Connector |<|MERGE_RESOLUTION|>--- conflicted
+++ resolved
@@ -60,11 +60,7 @@
 
 | Version | Date       | Pull Request | Subject |
 | :------ | :--------  | :-----       | :------ |
-<<<<<<< HEAD
-| 0.1.6   | 2021-06-23 | [4290](https://github.com/airbytehq/airbyte/pull/4290) | Fixed the bug when limiting output records to 1 caused infinity loop |
-=======
 | 0.1.6   | 2021-06-24 | [4009](https://github.com/airbytehq/airbyte/pull/4009) | Add pages, price rules and discount codes streams |
->>>>>>> 2ccb1c2d
 | 0.1.5   | 2021-06-09 | [3973](https://github.com/airbytehq/airbyte/pull/3973) | Add `AIRBYTE_ENTRYPOINT` for Kubernetes support |
 | 0.1.4   | 2021-06-08 | [3926](https://github.com/airbytehq/airbyte/pull/3926) | New attributes to Orders schema |
 | 0.1.3   | 2021-06-08 | [3787](https://github.com/airbytehq/airbyte/pull/3787) | Add Native Shopify Source Connector |