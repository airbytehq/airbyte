---
description: >-
  Shopify is a proprietary e-commerce platform for online stores and retail point-of-sale systems.
---

# Shopify

## Sync overview

The Shopify source supports both Full Refresh and Incremental syncs. You can choose if this connector will copy only the new or updated data, or all rows in the tables and columns you set up for replication, every time a sync is run.

This source can sync data for the [Shopify API](https://help.shopify.com/en/api/reference).

This Source Connector is based on a [Airbyte CDK](https://docs.airbyte.io/connector-development/cdk-python).

## Troubleshooting

Check out common troubleshooting issues for the BigQuery destination connector on our Discourse [here](https://discuss.airbyte.io/tags/c/connector/11/source-shopify).

### Output schema

This Source is capable of syncing the following core Streams:

* [Abandoned Checkouts](https://help.shopify.com/en/api/reference/orders/abandoned_checkouts)
* [Collects](https://help.shopify.com/en/api/reference/products/collect)
* [Custom Collections](https://help.shopify.com/en/api/reference/products/customcollection)
* [Customers](https://help.shopify.com/en/api/reference/customers)
* [Draft Orders](https://help.shopify.com/en/api/reference/orders/draftorder)
* [Discount Codes](https://shopify.dev/docs/admin-api/rest/reference/discounts/discountcode)
* [Metafields](https://help.shopify.com/en/api/reference/metafield)
* [Orders](https://help.shopify.com/en/api/reference/orders)
* [Orders Refunds](https://shopify.dev/api/admin/rest/reference/orders/refund)
* [Orders Risks](https://shopify.dev/api/admin/rest/reference/orders/order-risk)
* [Products](https://help.shopify.com/en/api/reference/products)
* [Transactions](https://help.shopify.com/en/api/reference/orders/transaction)
* [Pages](https://help.shopify.com/en/api/reference/online-store/page)
* [Price Rules](https://help.shopify.com/en/api/reference/discounts/pricerule)
* [Locations](https://shopify.dev/api/admin-rest/2021-10/resources/location)
* [InventoryItems](https://shopify.dev/api/admin-rest/2021-10/resources/inventoryItem)
* [InventoryLevels](https://shopify.dev/api/admin-rest/2021-10/resources/inventorylevel)
* [Fulfillment Orders](https://shopify.dev/api/admin-rest/2021-07/resources/fulfillmentorder)
* [Fulfillments](https://shopify.dev/api/admin-rest/2021-07/resources/fulfillment)
* [Shop](https://shopify.dev/api/admin-rest/2021-07/resources/shop)

#### NOTE:

For better experience with `Incremental Refresh` the following is recommended:

* `Order Refunds`, `Order Risks`, `Transactions` should be synced along with `Orders` stream.
* `Discount Codes` should be synced along with `Price Rules` stream.

If child streams are synced alone from the parent stream - the full sync will take place, and the records are filtered out afterwards.

### Data type mapping

| Integration Type | Airbyte Type | Notes |
| :--- | :--- | :--- |
| `string` | `string` |  |
| `number` | `number` |  |
| `array` | `array` |  |
| `object` | `object` |  |

### Features

| Feature | Supported?\(Yes/No\) | Notes |
| :--- | :--- | :--- |
| Full Refresh Sync | Yes |  |
| Incremental - Append Sync | Yes |  |
| Namespaces | No |  |

### Performance considerations

Shopify has some [rate limit restrictions](https://shopify.dev/concepts/about-apis/rate-limits). Typically, there should not be issues with throttling or exceeding the rate limits but in some edge cases, user can receive the warning message as follows:

```text
"Caught retryable error '<some_error> or null' after <some_number> tries. Waiting <some_number> seconds then retrying..."
```

This is expected when the connector hits the 429 - Rate Limit Exceeded HTTP Error. With given error message the sync operation is still goes on, but will require more time to finish.

## Getting started

This connector support both: `OAuth 2.0` and `API PASSWORD` (for private applications) athentication methods.

### Connect using `API PASSWORD` option:
1. Go to `https://YOURSTORE.myshopify.com/admin/apps/private`
2. Enable private development if it isn't enabled.
3. Create a private application.
4. Select the resources you want to allow access to. Airbyte only needs read-level access. 
   * Note: The UI will show all possible data sources and will show errors when syncing if it doesn't have permissions to access a resource. 
5. The password under the `Admin API` section is what you'll use as the `api_password` for the integration.
6. You're ready to set up Shopify in Airbyte!

### Connect using `OAuth 2.0` option:
1. Select `OAuth 2.0` in `Shopify Authorization Method`
2. Click on `authenticate`
2. Proceed the authentication using your credentials for your Shopify account.


## Changelog

| Version | Date | Pull Request | Subject |
| :--- | :--- | :--- | :--- |
<<<<<<< HEAD
| 0.1.28 | 2021-12-22 | [0000](https://github.com/airbytehq/airbyte/pull/0000) | Added permission validation before sync |
=======
| 0.1.28 | 2022-01-19 | [9591](https://github.com/airbytehq/airbyte/pull/9591) | Implemented `OAuth2.0` authentication method for Airbyte Cloud |
>>>>>>> db409327
| 0.1.27 | 2021-12-22 | [9049](https://github.com/airbytehq/airbyte/pull/9049) | Update connector fields title/description |
| 0.1.26 | 2021-12-14 | [8597](https://github.com/airbytehq/airbyte/pull/8597) | Fix `mismatched number of tables` for base-normalization, increased performance of `order_refunds` stream |
| 0.1.25 | 2021-12-02 | [8297](https://github.com/airbytehq/airbyte/pull/8297) | Added Shop stream |
| 0.1.24 | 2021-11-30 | [7783](https://github.com/airbytehq/airbyte/pull/7783) | Reviewed and corrected schemas for all streams |
| 0.1.23 | 2021-11-15 | [7973](https://github.com/airbytehq/airbyte/pull/7973) | Added `InventoryItems` |
| 0.1.22 | 2021-10-18 | [7101](https://github.com/airbytehq/airbyte/pull/7107) | Added FulfillmentOrders, Fulfillments streams |
| 0.1.21 | 2021-10-14 | [7382](https://github.com/airbytehq/airbyte/pull/7382) | Fixed `InventoryLevels` primary key |
| 0.1.20 | 2021-10-14 | [7063](https://github.com/airbytehq/airbyte/pull/7063) | Added `Location` and `InventoryLevels` as streams |
| 0.1.19 | 2021-10-11 | [6951](https://github.com/airbytehq/airbyte/pull/6951) | Added support of `OAuth 2.0` authorisation option |
| 0.1.18 | 2021-09-21 | [6056](https://github.com/airbytehq/airbyte/pull/6056) | Added `pre_tax_price` to the `orders/line_items` schema |
| 0.1.17 | 2021-09-17 | [5244](https://github.com/airbytehq/airbyte/pull/5244) | Created data type enforcer for converting prices into numbers |
| 0.1.16 | 2021-09-09 | [5965](https://github.com/airbytehq/airbyte/pull/5945) | Fixed the connector's performance for `Incremental refresh` |
| 0.1.15 | 2021-09-02 | [5853](https://github.com/airbytehq/airbyte/pull/5853) | Fixed `amount` type in `order_refund` schema |
| 0.1.14 | 2021-09-02 | [5801](https://github.com/airbytehq/airbyte/pull/5801) | Fixed `line_items/discount allocations` & `duties` parts of `orders` schema |
| 0.1.13 | 2021-08-17 | [5470](https://github.com/airbytehq/airbyte/pull/5470) | Fixed rate limits throttling |
| 0.1.12 | 2021-08-09 | [5276](https://github.com/airbytehq/airbyte/pull/5276) | Add status property to product schema |
| 0.1.11 | 2021-07-23 | [4943](https://github.com/airbytehq/airbyte/pull/4943) | Fix products schema up to API 2021-07 |
| 0.1.10 | 2021-07-19 | [4830](https://github.com/airbytehq/airbyte/pull/4830) | Fix for streams json schemas, upgrade to API version 2021-07 |
| 0.1.9 | 2021-07-04 | [4472](https://github.com/airbytehq/airbyte/pull/4472) | Incremental sync is now using updated\_at instead of since\_id by default |
| 0.1.8 | 2021-06-29 | [4121](https://github.com/airbytehq/airbyte/pull/4121) | Add draft orders stream |
| 0.1.7 | 2021-06-26 | [4290](https://github.com/airbytehq/airbyte/pull/4290) | Fixed the bug when limiting output records to 1 caused infinity loop |
| 0.1.6 | 2021-06-24 | [4009](https://github.com/airbytehq/airbyte/pull/4009) | Add pages, price rules and discount codes streams |
| 0.1.5 | 2021-06-10 | [3973](https://github.com/airbytehq/airbyte/pull/3973) | Add `AIRBYTE_ENTRYPOINT` for Kubernetes support |
| 0.1.4 | 2021-06-09 | [3926](https://github.com/airbytehq/airbyte/pull/3926) | New attributes to Orders schema |
| 0.1.3 | 2021-06-08 | [3787](https://github.com/airbytehq/airbyte/pull/3787) | Add Native Shopify Source Connector |
<|MERGE_RESOLUTION|>--- conflicted
+++ resolved
@@ -101,11 +101,8 @@
 
 | Version | Date | Pull Request | Subject |
 | :--- | :--- | :--- | :--- |
-<<<<<<< HEAD
-| 0.1.28 | 2021-12-22 | [0000](https://github.com/airbytehq/airbyte/pull/0000) | Added permission validation before sync |
-=======
+| 0.1.29 | 2021-12-22 | [0000](https://github.com/airbytehq/airbyte/pull/0000) | Added permission validation before sync |
 | 0.1.28 | 2022-01-19 | [9591](https://github.com/airbytehq/airbyte/pull/9591) | Implemented `OAuth2.0` authentication method for Airbyte Cloud |
->>>>>>> db409327
 | 0.1.27 | 2021-12-22 | [9049](https://github.com/airbytehq/airbyte/pull/9049) | Update connector fields title/description |
 | 0.1.26 | 2021-12-14 | [8597](https://github.com/airbytehq/airbyte/pull/8597) | Fix `mismatched number of tables` for base-normalization, increased performance of `order_refunds` stream |
 | 0.1.25 | 2021-12-02 | [8297](https://github.com/airbytehq/airbyte/pull/8297) | Added Shop stream |
