--- conflicted
+++ resolved
@@ -150,12 +150,8 @@
 
 | Version | Date       | Pull Request                                             | Subject                                                                                                                         |
 | :------ | :--------- | :------------------------------------------------------- | :------------------------------------------------------------------------------------------------------------------------------ |
-<<<<<<< HEAD
-| 0.5.1   | 2023-07-13 | [28291](https://github.com/airbytehq/airbyte/pull/28291) | Allow `shop` field to accept `*.myshopify.com` shop names, updated `OAuth Spec`                  |
-=======
 | 0.6.0   | 2023-08-02 | [28770](https://github.com/airbytehq/airbyte/pull/28770) | Added `Disputes` stream  |
 | 0.5.1   | 2023-07-13 | [28700](https://github.com/airbytehq/airbyte/pull/28700) | Improved `error messages` with more user-friendly description, refactored code  |
->>>>>>> b277cd37
 | 0.5.0   | 2023-06-13 | [27732](https://github.com/airbytehq/airbyte/pull/27732) | License Update: Elv2                                                                                                            |
 | 0.4.0   | 2023-06-13 | [27083](https://github.com/airbytehq/airbyte/pull/27083) | Added `CustomerSavedSearch`, `CustomerAddress` and `Countries` streams                                                          |
 | 0.3.4   | 2023-05-10 | [25961](https://github.com/airbytehq/airbyte/pull/25961) | Added validation for `shop` in input configuration (accepts non-url-like inputs)                                                |
