# Redshift

## Overview

The Redshift source supports Full Refresh syncs. That is, every time a sync is run, Airbyte will copy all rows in the tables and columns you set up for replication into the destination in a new table.

This Redshift source connector is built on top of the source-jdbc code base and is configured to rely on JDBC 4.2 standard drivers provided by Amazon via Mulesoft [here](https://mvnrepository.com/artifact/com.amazon.redshift/redshift-jdbc42) as described in Redshift documentation [here](https://docs.aws.amazon.com/redshift/latest/mgmt/jdbc20-install.html).

### Sync overview

#### Resulting schema

The Redshift source does not alter the schema present in your warehouse. Depending on the destination connected to this source, however, the schema may be altered. See the destination's documentation for more details.

### Features

| Feature | Supported | Notes |
| :--- | :--- | :--- |
| Full Refresh Sync | Yes |  |
| Incremental Sync | Coming soon |  |
| Replicate Incremental Deletes | Coming soon |  |
| Logical Replication \(WAL\) | Coming soon |  |
| SSL Support | Yes |  |
| SSH Tunnel Connection | Coming soon |  |
| Namespaces | Yes | Enabled by default |

#### Incremental Sync

Incremental sync \(copying only the data that has changed\) for this source is coming soon.

## Getting started

### Requirements

1. Active Redshift cluster
2. Allow connections from Airbyte to your Redshift cluster \(if they exist in separate VPCs\)

### Setup guide

#### 1. Make sure your cluster is active and accessible from the machine running Airbyte

This is dependent on your networking setup. The easiest way to verify if Airbyte is able to connect to your Redshift cluster is via the check connection tool in the UI. You can check AWS Redshift documentation with a tutorial on how to properly configure your cluster's access [here](https://docs.aws.amazon.com/redshift/latest/gsg/rs-gsg-authorize-cluster-access.html)

#### 2. Fill up connection info

Next is to provide the necessary information on how to connect to your cluster such as the `host` whcih is part of the connection string or Endpoint accessible [here](https://docs.aws.amazon.com/redshift/latest/gsg/rs-gsg-connect-to-cluster.html#rs-gsg-how-to-get-connection-string) without the `port` and `database` name \(it typically includes the cluster-id, region and end with `.redshift.amazonaws.com`\).

## Encryption

All Redshift connections are encrypted using SSL

## Changelog

| Version | Date       | Pull Request | Subject |
| :------ | :--------  | :-----       | :------ |
<<<<<<< HEAD
| 0.3.5   | 2021-12-08 | [8617](https://github.com/airbytehq/airbyte/pull/8617) | Update connector fields title/description |
=======
| 0.3.5   | 2021-12-24 | [8958](https://github.com/airbytehq/airbyte/pull/8958) | Add support for JdbcType.ARRAY |
>>>>>>> b8cd7724
| 0.3.4   | 2021-10-21 | [7234](https://github.com/airbytehq/airbyte/pull/7234) | Allow SSL traffic only |
| 0.3.3   | 2021-10-12 | [6965](https://github.com/airbytehq/airbyte/pull/6965) | Added SSL Support |
| 0.3.2   | 2021-08-13 | [4699](https://github.com/airbytehq/airbyte/pull/4699) | Added json config validator |<|MERGE_RESOLUTION|>--- conflicted
+++ resolved
@@ -53,11 +53,8 @@
 
 | Version | Date       | Pull Request | Subject |
 | :------ | :--------  | :-----       | :------ |
-<<<<<<< HEAD
-| 0.3.5   | 2021-12-08 | [8617](https://github.com/airbytehq/airbyte/pull/8617) | Update connector fields title/description |
-=======
+| 0.3.6   | 2022-01-20 | [8617](https://github.com/airbytehq/airbyte/pull/8617) | Update connector fields title/description |
 | 0.3.5   | 2021-12-24 | [8958](https://github.com/airbytehq/airbyte/pull/8958) | Add support for JdbcType.ARRAY |
->>>>>>> b8cd7724
 | 0.3.4   | 2021-10-21 | [7234](https://github.com/airbytehq/airbyte/pull/7234) | Allow SSL traffic only |
 | 0.3.3   | 2021-10-12 | [6965](https://github.com/airbytehq/airbyte/pull/6965) | Added SSL Support |
 | 0.3.2   | 2021-08-13 | [4699](https://github.com/airbytehq/airbyte/pull/4699) | Added json config validator |