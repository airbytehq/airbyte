# Outbrain Amplify

## Sync overview

This source can sync data for the [Outbrain Amplify API](https://amplifyv01.docs.apiary.io/#reference/authentications). It supports both Full Refresh and Incremental syncs. You can choose if this connector will copy only the new or updated data, or all rows in the tables and columns you set up for replication, every time a sync is run.

### Output schema

This Source is capable of syncing the following core Streams:

- marketers stream.
- campaigns by marketers stream.-Incremental
- campaigns geo-location stream.
- promoted links for campaigns stream.
- promoted links sequence for campaigns stream.
- budgets for marketers stream.
- performance report campaigns by marketers stream.
- performance report periodic by marketers stream.
- performance report periodic by marketers campaign stream.
- performance report periodic content by promoted links campaign stream.
- performance report marketers by publisher stream.
- performance report publishers by campaigns stream.
- performance report marketers by platforms stream.
- performance report marketers campaigns by platforms stream.
- performance report marketers by geo performance stream.
- performance report marketers campaigns by geo stream.
- performance report marketers by Interest stream.

### Data type mapping

| Integration Type | Airbyte Type | Notes |
| :--------------- | :----------- | :---- |
| `string`         | `string`     |       |
| `integer`        | `integer`    |       |
| `number`         | `number`     |       |
| `array`          | `array`      |       |
| `object`         | `object`     |       |

### Features

| Feature           | Supported?\(Yes/No\) | Notes |
| :---------------- | :------------------- | :---- |
| Full Refresh Sync | Yes                  |       |
| Incremental Sync  | Yes                  |       |
| Namespaces        | No                   |       |

### Performance considerations

The Outbrain Amplify connector should not run into Outbrain Amplify API limitations under normal usage. Please [create an issue](https://github.com/airbytehq/airbyte/issues) if you see any rate limit issues that are not automatically retried successfully.

## Getting started

### Requirements

- Credentials and start-date.

### Setup guide

Specify credentials and a start date.

## Changelog

<details>
  <summary>Expand to review</summary>

| Version | Date       | Pull Request                                             | Subject                            |
| :------ | :--------- | :------------------------------------------------------- | :--------------------------------- |
<<<<<<< HEAD
| 0.2.19 | 2025-10-06 | [67079](https://github.com/airbytehq/airbyte/pull/67079) | Fixed broken pagination. |
=======
| 0.2.19 | 2025-10-07 | [67354](https://github.com/airbytehq/airbyte/pull/67354) | Update dependencies |
>>>>>>> 52360d25
| 0.2.18 | 2025-09-30 | [66383](https://github.com/airbytehq/airbyte/pull/66383) | Update dependencies |
| 0.2.17 | 2025-09-09 | [65847](https://github.com/airbytehq/airbyte/pull/65847) | Update dependencies |
| 0.2.16 | 2025-08-23 | [65178](https://github.com/airbytehq/airbyte/pull/65178) | Update dependencies |
| 0.2.15 | 2025-08-16 | [64979](https://github.com/airbytehq/airbyte/pull/64979) | Update dependencies |
| 0.2.14 | 2025-08-09 | [64678](https://github.com/airbytehq/airbyte/pull/64678) | Update dependencies |
| 0.2.13 | 2025-08-02 | [64286](https://github.com/airbytehq/airbyte/pull/64286) | Update dependencies |
| 0.2.12 | 2025-07-19 | [63413](https://github.com/airbytehq/airbyte/pull/63413) | Update dependencies |
| 0.2.11 | 2025-07-12 | [63186](https://github.com/airbytehq/airbyte/pull/63186) | Update dependencies |
| 0.2.10 | 2025-07-05 | [62630](https://github.com/airbytehq/airbyte/pull/62630) | Update dependencies |
| 0.2.9 | 2025-06-28 | [62353](https://github.com/airbytehq/airbyte/pull/62353) | Update dependencies |
| 0.2.8 | 2025-06-21 | [60489](https://github.com/airbytehq/airbyte/pull/60489) | Update dependencies |
| 0.2.7 | 2025-05-10 | [60191](https://github.com/airbytehq/airbyte/pull/60191) | Update dependencies |
| 0.2.6 | 2025-05-04 | [59511](https://github.com/airbytehq/airbyte/pull/59511) | Update dependencies |
| 0.2.5 | 2025-04-27 | [59100](https://github.com/airbytehq/airbyte/pull/59100) | Update dependencies |
| 0.2.4 | 2025-04-19 | [58502](https://github.com/airbytehq/airbyte/pull/58502) | Update dependencies |
| 0.2.3 | 2025-04-12 | [57901](https://github.com/airbytehq/airbyte/pull/57901) | Update dependencies |
| 0.2.2 | 2025-04-05 | [57318](https://github.com/airbytehq/airbyte/pull/57318) | Update dependencies |
| 0.2.1 | 2025-03-29 | [56805](https://github.com/airbytehq/airbyte/pull/56805) | Update dependencies |
| 0.2.0 | 2025-03-13 | [55746](https://github.com/airbytehq/airbyte/pull/55746) | Add optional parameter to set conversion_count metric by 'Time of Click/View' or 'Time of Conversion' |
| 0.1.33 | 2025-03-22 | [56217](https://github.com/airbytehq/airbyte/pull/56217) | Update dependencies |
| 0.1.32 | 2025-03-08 | [55067](https://github.com/airbytehq/airbyte/pull/55067) | Update dependencies |
| 0.1.31 | 2025-02-23 | [54557](https://github.com/airbytehq/airbyte/pull/54557) | Update dependencies |
| 0.1.30 | 2025-02-15 | [53963](https://github.com/airbytehq/airbyte/pull/53963) | Update dependencies |
| 0.1.29 | 2025-02-01 | [53010](https://github.com/airbytehq/airbyte/pull/53010) | Update dependencies |
| 0.1.28 | 2025-01-25 | [52461](https://github.com/airbytehq/airbyte/pull/52461) | Update dependencies |
| 0.1.27 | 2025-01-18 | [51889](https://github.com/airbytehq/airbyte/pull/51889) | Update dependencies |
| 0.1.26 | 2025-01-11 | [51319](https://github.com/airbytehq/airbyte/pull/51319) | Update dependencies |
| 0.1.25 | 2024-12-28 | [50746](https://github.com/airbytehq/airbyte/pull/50746) | Update dependencies |
| 0.1.24 | 2024-12-21 | [50236](https://github.com/airbytehq/airbyte/pull/50236) | Update dependencies |
| 0.1.23 | 2024-12-14 | [49715](https://github.com/airbytehq/airbyte/pull/49715) | Update dependencies |
| 0.1.22 | 2024-12-12 | [49065](https://github.com/airbytehq/airbyte/pull/49065) | Update dependencies |
| 0.1.21 | 2024-11-25 | [48634](https://github.com/airbytehq/airbyte/pull/48634) | Starting with this version, the Docker image is now rootless. Please note that this and future versions will not be compatible with Airbyte versions earlier than 0.64 |
| 0.1.20 | 2024-10-29 | [47849](https://github.com/airbytehq/airbyte/pull/47849) | Update dependencies |
| 0.1.19 | 2024-10-28 | [47040](https://github.com/airbytehq/airbyte/pull/47040) | Update dependencies |
| 0.1.18 | 2024-10-12 | [46775](https://github.com/airbytehq/airbyte/pull/46775) | Update dependencies |
| 0.1.17 | 2024-10-05 | [46403](https://github.com/airbytehq/airbyte/pull/46403) | Update dependencies |
| 0.1.16 | 2024-09-28 | [46195](https://github.com/airbytehq/airbyte/pull/46195) | Update dependencies |
| 0.1.15 | 2024-09-21 | [45832](https://github.com/airbytehq/airbyte/pull/45832) | Update dependencies |
| 0.1.14 | 2024-09-14 | [45502](https://github.com/airbytehq/airbyte/pull/45502) | Update dependencies |
| 0.1.13 | 2024-09-07 | [45240](https://github.com/airbytehq/airbyte/pull/45240) | Update dependencies |
| 0.1.12 | 2024-08-31 | [45024](https://github.com/airbytehq/airbyte/pull/45024) | Update dependencies |
| 0.1.11 | 2024-08-24 | [44737](https://github.com/airbytehq/airbyte/pull/44737) | Update dependencies |
| 0.1.10 | 2024-08-17 | [44351](https://github.com/airbytehq/airbyte/pull/44351) | Update dependencies |
| 0.1.9 | 2024-08-10 | [43605](https://github.com/airbytehq/airbyte/pull/43605) | Update dependencies |
| 0.1.8 | 2024-08-03 | [43068](https://github.com/airbytehq/airbyte/pull/43068) | Update dependencies |
| 0.1.7 | 2024-07-27 | [42754](https://github.com/airbytehq/airbyte/pull/42754) | Update dependencies |
| 0.1.6 | 2024-07-20 | [42334](https://github.com/airbytehq/airbyte/pull/42334) | Update dependencies |
| 0.1.5 | 2024-07-13 | [41869](https://github.com/airbytehq/airbyte/pull/41869) | Update dependencies |
| 0.1.4 | 2024-07-10 | [41574](https://github.com/airbytehq/airbyte/pull/41574) | Update dependencies |
| 0.1.3 | 2024-07-08 | [41035](https://github.com/airbytehq/airbyte/pull/41035) | Migrate to poetry |
| 0.1.2 | 2022-08-25 | [15667](https://github.com/airbytehq/airbyte/pull/15667) | Add message when no data available |
| 0.1.1 | 2022-05-30 | [11732](https://github.com/airbytehq/airbyte/pull/11732) | Fix docs |
| 0.1.0 | 2022-05-30 | [11732](https://github.com/airbytehq/airbyte/pull/11732) | Initial Release |

</details><|MERGE_RESOLUTION|>--- conflicted
+++ resolved
@@ -65,11 +65,7 @@
 
 | Version | Date       | Pull Request                                             | Subject                            |
 | :------ | :--------- | :------------------------------------------------------- | :--------------------------------- |
-<<<<<<< HEAD
-| 0.2.19 | 2025-10-06 | [67079](https://github.com/airbytehq/airbyte/pull/67079) | Fixed broken pagination. |
-=======
 | 0.2.19 | 2025-10-07 | [67354](https://github.com/airbytehq/airbyte/pull/67354) | Update dependencies |
->>>>>>> 52360d25
 | 0.2.18 | 2025-09-30 | [66383](https://github.com/airbytehq/airbyte/pull/66383) | Update dependencies |
 | 0.2.17 | 2025-09-09 | [65847](https://github.com/airbytehq/airbyte/pull/65847) | Update dependencies |
 | 0.2.16 | 2025-08-23 | [65178](https://github.com/airbytehq/airbyte/pull/65178) | Update dependencies |
