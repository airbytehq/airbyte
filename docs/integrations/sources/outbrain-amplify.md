# Outbrain Amplify

## Sync overview

This source can sync data for the [Outbrain Amplify API](https://amplifyv01.docs.apiary.io/#reference/authentications). It supports both Full Refresh and Incremental syncs. You can choose if this connector will copy only the new or updated data, or all rows in the tables and columns you set up for replication, every time a sync is run.

### Output schema

This Source is capable of syncing the following core Streams:

- marketers stream.
- campaigns by marketers stream.-Incremental
- campaigns geo-location stream.
- promoted links for campaigns stream.
- promoted links sequence for campaigns stream.
- budgets for marketers stream.
- performance report campaigns by marketers stream.
- performance report periodic by marketers stream.
- performance report periodic by marketers campaign stream.
- performance report periodic content by promoted links campaign stream.
- performance report marketers by publisher stream.
- performance report publishers by campaigns stream.
- performance report marketers by platforms stream.
- performance report marketers campaigns by platforms stream.
- performance report marketers by geo performance stream.
- performance report marketers campaigns by geo stream.
- performance report marketers by Interest stream.

### Data type mapping

| Integration Type | Airbyte Type | Notes |
| :--------------- | :----------- | :---- |
| `string`         | `string`     |       |
| `integer`        | `integer`    |       |
| `number`         | `number`     |       |
| `array`          | `array`      |       |
| `object`         | `object`     |       |

### Features

| Feature           | Supported?\(Yes/No\) | Notes |
| :---------------- | :------------------- | :---- |
| Full Refresh Sync | Yes                  |       |
| Incremental Sync  | Yes                  |       |
| Namespaces        | No                   |       |

### Performance considerations

The Outbrain Amplify connector should not run into Outbrain Amplify API limitations under normal usage. Please [create an issue](https://github.com/airbytehq/airbyte/issues) if you see any rate limit issues that are not automatically retried successfully.

## Getting started

### Requirements

- Credentials and start-date.

### Setup guide

Specify credentials and a start date.

## Changelog

<details>
  <summary>Expand to review</summary>

| Version | Date       | Pull Request                                             | Subject                            |
| :------ | :--------- | :------------------------------------------------------- | :--------------------------------- |
<<<<<<< HEAD
| 0.2.0 | 2025-03-13 | [55746] (https://github.com/airbytehq/airbyte/pull/55746) | Add optional parameter to set conversion_count metric by 'Time of Click/View' or 'Time of Conversion' |
=======
| 0.1.33 | 2025-03-22 | [56217](https://github.com/airbytehq/airbyte/pull/56217) | Update dependencies |
>>>>>>> be0c5458
| 0.1.32 | 2025-03-08 | [55067](https://github.com/airbytehq/airbyte/pull/55067) | Update dependencies |
| 0.1.31 | 2025-02-23 | [54557](https://github.com/airbytehq/airbyte/pull/54557) | Update dependencies |
| 0.1.30 | 2025-02-15 | [53963](https://github.com/airbytehq/airbyte/pull/53963) | Update dependencies |
| 0.1.29 | 2025-02-01 | [53010](https://github.com/airbytehq/airbyte/pull/53010) | Update dependencies |
| 0.1.28 | 2025-01-25 | [52461](https://github.com/airbytehq/airbyte/pull/52461) | Update dependencies |
| 0.1.27 | 2025-01-18 | [51889](https://github.com/airbytehq/airbyte/pull/51889) | Update dependencies |
| 0.1.26 | 2025-01-11 | [51319](https://github.com/airbytehq/airbyte/pull/51319) | Update dependencies |
| 0.1.25 | 2024-12-28 | [50746](https://github.com/airbytehq/airbyte/pull/50746) | Update dependencies |
| 0.1.24 | 2024-12-21 | [50236](https://github.com/airbytehq/airbyte/pull/50236) | Update dependencies |
| 0.1.23 | 2024-12-14 | [49715](https://github.com/airbytehq/airbyte/pull/49715) | Update dependencies |
| 0.1.22 | 2024-12-12 | [49065](https://github.com/airbytehq/airbyte/pull/49065) | Update dependencies |
| 0.1.21 | 2024-11-25 | [48634](https://github.com/airbytehq/airbyte/pull/48634) | Starting with this version, the Docker image is now rootless. Please note that this and future versions will not be compatible with Airbyte versions earlier than 0.64 |
| 0.1.20 | 2024-10-29 | [47849](https://github.com/airbytehq/airbyte/pull/47849) | Update dependencies |
| 0.1.19 | 2024-10-28 | [47040](https://github.com/airbytehq/airbyte/pull/47040) | Update dependencies |
| 0.1.18 | 2024-10-12 | [46775](https://github.com/airbytehq/airbyte/pull/46775) | Update dependencies |
| 0.1.17 | 2024-10-05 | [46403](https://github.com/airbytehq/airbyte/pull/46403) | Update dependencies |
| 0.1.16 | 2024-09-28 | [46195](https://github.com/airbytehq/airbyte/pull/46195) | Update dependencies |
| 0.1.15 | 2024-09-21 | [45832](https://github.com/airbytehq/airbyte/pull/45832) | Update dependencies |
| 0.1.14 | 2024-09-14 | [45502](https://github.com/airbytehq/airbyte/pull/45502) | Update dependencies |
| 0.1.13 | 2024-09-07 | [45240](https://github.com/airbytehq/airbyte/pull/45240) | Update dependencies |
| 0.1.12 | 2024-08-31 | [45024](https://github.com/airbytehq/airbyte/pull/45024) | Update dependencies |
| 0.1.11 | 2024-08-24 | [44737](https://github.com/airbytehq/airbyte/pull/44737) | Update dependencies |
| 0.1.10 | 2024-08-17 | [44351](https://github.com/airbytehq/airbyte/pull/44351) | Update dependencies |
| 0.1.9 | 2024-08-10 | [43605](https://github.com/airbytehq/airbyte/pull/43605) | Update dependencies |
| 0.1.8 | 2024-08-03 | [43068](https://github.com/airbytehq/airbyte/pull/43068) | Update dependencies |
| 0.1.7 | 2024-07-27 | [42754](https://github.com/airbytehq/airbyte/pull/42754) | Update dependencies |
| 0.1.6 | 2024-07-20 | [42334](https://github.com/airbytehq/airbyte/pull/42334) | Update dependencies |
| 0.1.5 | 2024-07-13 | [41869](https://github.com/airbytehq/airbyte/pull/41869) | Update dependencies |
| 0.1.4 | 2024-07-10 | [41574](https://github.com/airbytehq/airbyte/pull/41574) | Update dependencies |
| 0.1.3 | 2024-07-08 | [41035](https://github.com/airbytehq/airbyte/pull/41035) | Migrate to poetry |
| 0.1.2 | 2022-08-25 | [15667](https://github.com/airbytehq/airbyte/pull/15667) | Add message when no data available |
| 0.1.1 | 2022-05-30 | [11732](https://github.com/airbytehq/airbyte/pull/11732) | Fix docs |
| 0.1.0 | 2022-05-30 | [11732](https://github.com/airbytehq/airbyte/pull/11732) | Initial Release |

</details><|MERGE_RESOLUTION|>--- conflicted
+++ resolved
@@ -65,11 +65,8 @@
 
 | Version | Date       | Pull Request                                             | Subject                            |
 | :------ | :--------- | :------------------------------------------------------- | :--------------------------------- |
-<<<<<<< HEAD
 | 0.2.0 | 2025-03-13 | [55746] (https://github.com/airbytehq/airbyte/pull/55746) | Add optional parameter to set conversion_count metric by 'Time of Click/View' or 'Time of Conversion' |
-=======
 | 0.1.33 | 2025-03-22 | [56217](https://github.com/airbytehq/airbyte/pull/56217) | Update dependencies |
->>>>>>> be0c5458
 | 0.1.32 | 2025-03-08 | [55067](https://github.com/airbytehq/airbyte/pull/55067) | Update dependencies |
 | 0.1.31 | 2025-02-23 | [54557](https://github.com/airbytehq/airbyte/pull/54557) | Update dependencies |
 | 0.1.30 | 2025-02-15 | [53963](https://github.com/airbytehq/airbyte/pull/53963) | Update dependencies |
