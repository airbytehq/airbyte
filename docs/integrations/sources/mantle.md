--- conflicted
+++ resolved
@@ -21,11 +21,8 @@
 
 | Version          | Date              | Pull Request | Subject        |
 |------------------|-------------------|--------------|----------------|
-<<<<<<< HEAD
-| 0.0.2 | 2025-08-22 | [65150](https://github.com/airbytehq/airbyte/pull/65150) | Fix pagination for Subscriptions |
-=======
+| 0.0.3 | 2025-09-04 | [65150](https://github.com/airbytehq/airbyte/pull/65150) | Fix pagination for Subscriptions |
 | 0.0.2 | 2025-08-23 | [65182](https://github.com/airbytehq/airbyte/pull/65182) | Update dependencies |
->>>>>>> 07f69b7d
 | 0.0.1 | 2025-08-13 | | Initial release by [@KimPlv](https://github.com/KimPlv) via Connector Builder |
 
 </details>